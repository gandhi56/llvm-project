//===----------- api.cpp - Target independent OpenMP target RTL -----------===//
//
// Part of the LLVM Project, under the Apache License v2.0 with LLVM Exceptions.
// See https://llvm.org/LICENSE.txt for license information.
// SPDX-License-Identifier: Apache-2.0 WITH LLVM-exception
// Modifications Copyright (c) 2022 Advanced Micro Devices, Inc. All rights reserved.
// Notified per clause 4(b) of the license.
//
//===----------------------------------------------------------------------===//
//
// Implementation of OpenMP API interface functions.
//
//===----------------------------------------------------------------------===//

#include "device.h"
#include "omptarget.h"
#include "private.h"
#include "rtl.h"

#include <climits>
#include <cstdlib>
#include <cstring>
#include <mutex>

EXTERN int ompx_get_team_procs(int device_num) {
  if (!deviceIsReady(device_num)) {
    DP("Device %d did not initialize\n", device_num);
    return 0;
  }
  TIMESCOPE();
  PM->RTLsMtx.lock();
  int TeamProcs = PM->Devices[device_num]->getTeamProcs();
  PM->RTLsMtx.unlock();
  DP("Call to ompx_get_team_procs returning %d\n", TeamProcs);
  return TeamProcs;
}

EXTERN int omp_get_num_devices(void) {
  TIMESCOPE();
  PM->RTLsMtx.lock();
  size_t DevicesSize = PM->Devices.size();
  PM->RTLsMtx.unlock();

  DP("Call to omp_get_num_devices returning %zd\n", DevicesSize);

  return DevicesSize;
}

EXTERN int omp_get_device_num(void) {
  TIMESCOPE();
  int HostDevice = omp_get_initial_device();

  DP("Call to omp_get_device_num returning %d\n", HostDevice);

  return HostDevice;
}

EXTERN int omp_get_initial_device(void) {
  TIMESCOPE();
  int HostDevice = omp_get_num_devices();
  DP("Call to omp_get_initial_device returning %d\n", HostDevice);
  return HostDevice;
}

EXTERN void *omp_target_alloc(size_t Size, int DeviceNum) {
  return targetAllocExplicit(Size, DeviceNum, TARGET_ALLOC_DEFAULT, __func__);
}

EXTERN void *llvm_omp_target_alloc_device(size_t Size, int DeviceNum) {
  return targetAllocExplicit(Size, DeviceNum, TARGET_ALLOC_DEVICE, __func__);
}

EXTERN void *llvm_omp_target_alloc_host(size_t Size, int DeviceNum) {
  return targetAllocExplicit(Size, DeviceNum, TARGET_ALLOC_HOST, __func__);
}

EXTERN void *llvm_omp_target_alloc_shared(size_t Size, int DeviceNum) {
  return targetAllocExplicit(Size, DeviceNum, TARGET_ALLOC_SHARED, __func__);
}

EXTERN void *llvm_omp_target_alloc_multi_devices(size_t size, int num_devices,
                                                 int device_nums[]) {
  if (num_devices < 1)
    return nullptr;

  if (!PM->RTLs.SystemSupportManagedMemory())
    return nullptr;

  // disregard device ids for now and allocate shared memory that can be
  // accessed by any device and host under xnack+ mode
  void *ptr =
      targetAllocExplicit(size, device_nums[0], TARGET_ALLOC_DEFAULT, __func__);
  DeviceTy &Device = *PM->Devices[device_nums[0]];
  if (Device.RTL->enable_access_to_all_agents)
    Device.RTL->enable_access_to_all_agents(ptr, device_nums[0]);
  return ptr;
}

EXTERN void *llvm_omp_target_lock_mem(void *ptr, size_t size, int device_num) {
  return targetLockExplicit(ptr, size, device_num, __func__);
}

EXTERN void llvm_omp_target_unlock_mem(void *ptr, int device_num) {
  targetUnlockExplicit(ptr, device_num, __func__);
}

EXTERN void omp_target_free(void *Ptr, int DeviceNum) {
  return targetFreeExplicit(Ptr, DeviceNum, TARGET_ALLOC_DEFAULT, __func__);
}

EXTERN void llvm_omp_target_free_device(void *Ptr, int DeviceNum) {
  return targetFreeExplicit(Ptr, DeviceNum, TARGET_ALLOC_DEVICE, __func__);
}

EXTERN void llvm_omp_target_free_host(void *Ptr, int DeviceNum) {
  return targetFreeExplicit(Ptr, DeviceNum, TARGET_ALLOC_HOST, __func__);
}

EXTERN void llvm_omp_target_free_shared(void *Ptre, int DeviceNum) {
  return targetFreeExplicit(Ptre, DeviceNum, TARGET_ALLOC_SHARED, __func__);
}

EXTERN void *llvm_omp_target_dynamic_shared_alloc() { return nullptr; }
EXTERN void *llvm_omp_get_dynamic_shared() { return nullptr; }

EXTERN int omp_target_is_present(const void *Ptr, int DeviceNum) {
  TIMESCOPE();
  DP("Call to omp_target_is_present for device %d and address " DPxMOD "\n",
     DeviceNum, DPxPTR(Ptr));

  if (!Ptr) {
    DP("Call to omp_target_is_present with NULL ptr, returning false\n");
    return false;
  }

  if (DeviceNum == omp_get_initial_device()) {
    DP("Call to omp_target_is_present on host, returning true\n");
    return true;
  }

  PM->RTLsMtx.lock();
  size_t DevicesSize = PM->Devices.size();
  PM->RTLsMtx.unlock();
  if (DevicesSize <= (size_t)DeviceNum) {
    DP("Call to omp_target_is_present with invalid device ID, returning "
       "false\n");
    return false;
  }

  DeviceTy &Device = *PM->Devices[DeviceNum];
  bool IsLast; // not used
  bool IsHostPtr;
  // omp_target_is_present tests whether a host pointer refers to storage that
  // is mapped to a given device. However, due to the lack of the storage size,
  // only check 1 byte. Cannot set size 0 which checks whether the pointer (zero
  // lengh array) is mapped instead of the referred storage.
  TargetPointerResultTy TPR =
      Device.getTgtPtrBegin(const_cast<void *>(Ptr), 1, IsLast,
                            /*UpdateRefCount=*/false,
                            /*UseHoldRefCount=*/false, IsHostPtr);
  int Rc = TPR.isPresent();
  DP("Call to omp_target_is_present returns %d\n", Rc);
  return Rc;
}

EXTERN int omp_target_memcpy(void *Dst, const void *Src, size_t Length,
                             size_t DstOffset, size_t SrcOffset, int DstDevice,
                             int SrcDevice) {
  TIMESCOPE();
  DP("Call to omp_target_memcpy, dst device %d, src device %d, "
     "dst addr " DPxMOD ", src addr " DPxMOD ", dst offset %zu, "
     "src offset %zu, length %zu\n",
     DstDevice, SrcDevice, DPxPTR(Dst), DPxPTR(Src), DstOffset, SrcOffset,
     Length);

  if (!Dst || !Src || Length <= 0) {
    if (Length == 0) {
      DP("Call to omp_target_memcpy with zero length, nothing to do\n");
      return OFFLOAD_SUCCESS;
    }

    REPORT("Call to omp_target_memcpy with invalid arguments\n");
    return OFFLOAD_FAIL;
  }

  if (SrcDevice != omp_get_initial_device() && !deviceIsReady(SrcDevice)) {
    REPORT("omp_target_memcpy returns OFFLOAD_FAIL\n");
    return OFFLOAD_FAIL;
  }

  if (DstDevice != omp_get_initial_device() && !deviceIsReady(DstDevice)) {
    REPORT("omp_target_memcpy returns OFFLOAD_FAIL\n");
    return OFFLOAD_FAIL;
  }

  int Rc = OFFLOAD_SUCCESS;
  void *SrcAddr = (char *)const_cast<void *>(Src) + SrcOffset;
  void *DstAddr = (char *)Dst + DstOffset;

  if (SrcDevice == omp_get_initial_device() &&
      DstDevice == omp_get_initial_device()) {
    DP("copy from host to host\n");
    const void *P = memcpy(DstAddr, SrcAddr, Length);
    if (P == NULL)
      Rc = OFFLOAD_FAIL;
  } else if (SrcDevice == omp_get_initial_device()) {
    DP("copy from host to device\n");
    DeviceTy &DstDev = *PM->Devices[DstDevice];
    AsyncInfoTy AsyncInfo(DstDev);
    Rc = DstDev.submitData(DstAddr, SrcAddr, Length, AsyncInfo);
  } else if (DstDevice == omp_get_initial_device()) {
    DP("copy from device to host\n");
    DeviceTy &SrcDev = *PM->Devices[SrcDevice];
    AsyncInfoTy AsyncInfo(SrcDev);
    Rc = SrcDev.retrieveData(DstAddr, SrcAddr, Length, AsyncInfo);
  } else {
    DP("copy from device to device\n");
    DeviceTy &SrcDev = *PM->Devices[SrcDevice];
    DeviceTy &DstDev = *PM->Devices[DstDevice];
    // First try to use D2D memcpy which is more efficient. If fails, fall back
    // to unefficient way.
    if (SrcDev.isDataExchangable(DstDev)) {
      AsyncInfoTy AsyncInfo(SrcDev);
      Rc = SrcDev.dataExchange(SrcAddr, DstDev, DstAddr, Length, AsyncInfo);
      if (Rc == OFFLOAD_SUCCESS)
        return OFFLOAD_SUCCESS;
    }

    void *Buffer = malloc(Length);
    {
      AsyncInfoTy AsyncInfo(SrcDev);
      Rc = SrcDev.retrieveData(Buffer, SrcAddr, Length, AsyncInfo);
    }
    if (Rc == OFFLOAD_SUCCESS) {
      AsyncInfoTy AsyncInfo(DstDev);
      Rc = DstDev.submitData(DstAddr, Buffer, Length, AsyncInfo);
    }
    free(Buffer);
  }

  DP("omp_target_memcpy returns %d\n", Rc);
  return Rc;
}

EXTERN int
omp_target_memcpy_rect(void *Dst, const void *Src, size_t ElementSize,
                       int NumDims, const size_t *Volume,
                       const size_t *DstOffsets, const size_t *SrcOffsets,
                       const size_t *DstDimensions, const size_t *SrcDimensions,
                       int DstDevice, int SrcDevice) {
  TIMESCOPE();
  DP("Call to omp_target_memcpy_rect, dst device %d, src device %d, "
     "dst addr " DPxMOD ", src addr " DPxMOD ", dst offsets " DPxMOD ", "
     "src offsets " DPxMOD ", dst dims " DPxMOD ", src dims " DPxMOD ", "
     "volume " DPxMOD ", element size %zu, num_dims %d\n",
     DstDevice, SrcDevice, DPxPTR(Dst), DPxPTR(Src), DPxPTR(DstOffsets),
     DPxPTR(SrcOffsets), DPxPTR(DstDimensions), DPxPTR(SrcDimensions),
     DPxPTR(Volume), ElementSize, NumDims);

  if (!(Dst || Src)) {
    DP("Call to omp_target_memcpy_rect returns max supported dimensions %d\n",
       INT_MAX);
    return INT_MAX;
  }

  if (!Dst || !Src || ElementSize < 1 || NumDims < 1 || !Volume ||
      !DstOffsets || !SrcOffsets || !DstDimensions || !SrcDimensions) {
    REPORT("Call to omp_target_memcpy_rect with invalid arguments\n");
    return OFFLOAD_FAIL;
  }

  int Rc;
  if (NumDims == 1) {
    Rc = omp_target_memcpy(Dst, Src, ElementSize * Volume[0],
                           ElementSize * DstOffsets[0],
                           ElementSize * SrcOffsets[0], DstDevice, SrcDevice);
  } else {
    size_t DstSliceSize = ElementSize;
    size_t SrcSliceSize = ElementSize;
    for (int I = 1; I < NumDims; ++I) {
      DstSliceSize *= DstDimensions[I];
      SrcSliceSize *= SrcDimensions[I];
    }

    size_t DstOff = DstOffsets[0] * DstSliceSize;
    size_t SrcOff = SrcOffsets[0] * SrcSliceSize;
    for (size_t I = 0; I < Volume[0]; ++I) {
      Rc = omp_target_memcpy_rect(
          (char *)Dst + DstOff + DstSliceSize * I,
          (char *)const_cast<void *>(Src) + SrcOff + SrcSliceSize * I,
          ElementSize, NumDims - 1, Volume + 1, DstOffsets + 1, SrcOffsets + 1,
          DstDimensions + 1, SrcDimensions + 1, DstDevice, SrcDevice);

      if (Rc) {
        DP("Recursive call to omp_target_memcpy_rect returns unsuccessfully\n");
        return Rc;
      }
    }
  }

  DP("omp_target_memcpy_rect returns %d\n", Rc);
  return Rc;
}

EXTERN int omp_target_associate_ptr(const void *HostPtr, const void *DevicePtr,
                                    size_t Size, size_t DeviceOffset,
                                    int DeviceNum) {
  TIMESCOPE();
  DP("Call to omp_target_associate_ptr with host_ptr " DPxMOD ", "
     "device_ptr " DPxMOD ", size %zu, device_offset %zu, device_num %d\n",
     DPxPTR(HostPtr), DPxPTR(DevicePtr), Size, DeviceOffset, DeviceNum);

  if (!HostPtr || !DevicePtr || Size <= 0) {
    REPORT("Call to omp_target_associate_ptr with invalid arguments\n");
    return OFFLOAD_FAIL;
  }

  if (DeviceNum == omp_get_initial_device()) {
    REPORT("omp_target_associate_ptr: no association possible on the host\n");
    return OFFLOAD_FAIL;
  }

  if (!deviceIsReady(DeviceNum)) {
    REPORT("omp_target_associate_ptr returns OFFLOAD_FAIL\n");
    return OFFLOAD_FAIL;
  }

  DeviceTy &Device = *PM->Devices[DeviceNum];
  void *DeviceAddr = (void *)((uint64_t)DevicePtr + (uint64_t)DeviceOffset);
  int Rc = Device.associatePtr(const_cast<void *>(HostPtr),
                               const_cast<void *>(DeviceAddr), Size);
  DP("omp_target_associate_ptr returns %d\n", Rc);
  return Rc;
}

EXTERN int omp_target_disassociate_ptr(const void *HostPtr, int DeviceNum) {
  TIMESCOPE();
  DP("Call to omp_target_disassociate_ptr with host_ptr " DPxMOD ", "
     "device_num %d\n",
     DPxPTR(HostPtr), DeviceNum);

  if (!HostPtr) {
    REPORT("Call to omp_target_associate_ptr with invalid host_ptr\n");
    return OFFLOAD_FAIL;
  }

  if (DeviceNum == omp_get_initial_device()) {
    REPORT(
        "omp_target_disassociate_ptr: no association possible on the host\n");
    return OFFLOAD_FAIL;
  }

  if (!deviceIsReady(DeviceNum)) {
    REPORT("omp_target_disassociate_ptr returns OFFLOAD_FAIL\n");
    return OFFLOAD_FAIL;
  }

  DeviceTy &Device = *PM->Devices[DeviceNum];
  int Rc = Device.disassociatePtr(const_cast<void *>(HostPtr));
  DP("omp_target_disassociate_ptr returns %d\n", Rc);
  return Rc;
}

<<<<<<< HEAD
EXTERN int omp_is_coarse_grain_mem_region(void *ptr, size_t size) {
  DeviceTy &Device = *PM->Devices[omp_get_default_device()];
  if (!Device.RTL->query_coarse_grain_mem_region)
    return 0;
  return Device.RTL->query_coarse_grain_mem_region(ptr, size);
=======
EXTERN void *omp_get_mapped_ptr(const void *Ptr, int DeviceNum) {
  TIMESCOPE();
  DP("Call to omp_get_mapped_ptr with ptr " DPxMOD ", device_num %d.\n",
     DPxPTR(Ptr), DeviceNum);

  if (!Ptr) {
    REPORT("Call to omp_get_mapped_ptr with nullptr.\n");
    return nullptr;
  }

  if (DeviceNum == omp_get_initial_device()) {
    REPORT("Device %d is initial device, returning Ptr " DPxMOD ".\n",
           DeviceNum, DPxPTR(Ptr));
    return const_cast<void *>(Ptr);
  }

  int DevicesSize = omp_get_initial_device();
  {
    std::lock_guard<std::mutex> LG(PM->RTLsMtx);
    DevicesSize = PM->Devices.size();
  }
  if (DevicesSize <= DeviceNum) {
    DP("DeviceNum %d is invalid, returning nullptr.\n", DeviceNum);
    return nullptr;
  }

  if (!deviceIsReady(DeviceNum)) {
    REPORT("Device %d is not ready, returning nullptr.\n", DeviceNum);
    return nullptr;
  }

  bool IsLast = false;
  bool IsHostPtr = false;
  auto &Device = *PM->Devices[DeviceNum];
  TargetPointerResultTy TPR =
      Device.getTgtPtrBegin(const_cast<void *>(Ptr), 1, IsLast,
                            /*UpdateRefCount=*/false,
                            /*UseHoldRefCount=*/false, IsHostPtr);
  if (!TPR.isPresent()) {
    DP("Ptr " DPxMOD "is not present on device %d, returning nullptr.\n",
       DPxPTR(Ptr), DeviceNum);
    return nullptr;
  }

  DP("omp_get_mapped_ptr returns " DPxMOD ".\n", DPxPTR(TPR.TargetPointer));

  return TPR.TargetPointer;
>>>>>>> 6be25135
}<|MERGE_RESOLUTION|>--- conflicted
+++ resolved
@@ -361,13 +361,13 @@
   return Rc;
 }
 
-<<<<<<< HEAD
 EXTERN int omp_is_coarse_grain_mem_region(void *ptr, size_t size) {
   DeviceTy &Device = *PM->Devices[omp_get_default_device()];
   if (!Device.RTL->query_coarse_grain_mem_region)
     return 0;
   return Device.RTL->query_coarse_grain_mem_region(ptr, size);
-=======
+}
+
 EXTERN void *omp_get_mapped_ptr(const void *Ptr, int DeviceNum) {
   TIMESCOPE();
   DP("Call to omp_get_mapped_ptr with ptr " DPxMOD ", device_num %d.\n",
@@ -415,5 +415,4 @@
   DP("omp_get_mapped_ptr returns " DPxMOD ".\n", DPxPTR(TPR.TargetPointer));
 
   return TPR.TargetPointer;
->>>>>>> 6be25135
 }