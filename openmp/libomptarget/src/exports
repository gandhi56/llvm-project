VERS1.0 {
  global:
    __tgt_register_requires;
    __tgt_register_lib;
    __tgt_unregister_lib;
    __tgt_init_all_rtls;
    __tgt_target_data_begin;
    __tgt_target_data_end;
    __tgt_target_data_update;
    __tgt_target;
    __tgt_target_teams;
    __tgt_target_data_begin_nowait;
    __tgt_target_data_end_nowait;
    __tgt_target_data_update_nowait;
    __tgt_target_nowait;
    __tgt_target_teams_nowait;
    __tgt_target_data_begin_mapper;
    __tgt_target_data_end_mapper;
    __tgt_target_data_update_mapper;
    __tgt_target_mapper;
    __tgt_target_teams_mapper;
    __tgt_target_data_begin_nowait_mapper;
    __tgt_target_data_end_nowait_mapper;
    __tgt_target_data_update_nowait_mapper;
    __tgt_target_nowait_mapper;
    __tgt_target_teams_nowait_mapper;
    __tgt_target_kernel;
    __tgt_target_kernel_nowait;
    __tgt_target_nowait_query;
    __tgt_mapper_num_components;
    __tgt_push_mapper_component;
    __kmpc_push_target_tripcount;
    __kmpc_push_target_tripcount_mapper;
<<<<<<< HEAD
    ompx_get_team_procs;
=======
    omp_get_mapped_ptr;
>>>>>>> 6be25135
    omp_get_num_devices;
    omp_get_device_num;
    omp_get_initial_device;
    omp_target_alloc;
    omp_target_free;
    omp_target_is_present;
    omp_target_memcpy;
    omp_target_memcpy_rect;
    omp_target_associate_ptr;
    omp_target_disassociate_ptr;
    __kmpc_push_target_tripcount;
    printf_allocate;
    printf_execute;
    global_allocate;
    global_free;
    hostrpc_varfn_uint;
    hostrpc_varfn_double;
    hostrpc_varfn_uint_allocate;
    hostrpc_varfn_uint_execute;
    hostrpc_varfn_double_allocate;
    hostrpc_varfn_double_execute;
    hostrpc_fptr0;
    hostrpc_varfn_uint64_allocate;
    hostrpc_varfn_double_allocate;
    hostrpc_varfn_uint64_execute;
    hostrpc_varfn_uint64;
    llvm_omp_target_alloc_host;
    llvm_omp_target_alloc_shared;
    llvm_omp_target_alloc_device;
    llvm_omp_target_alloc_multi_devices;
    llvm_omp_target_lock_mem;
    llvm_omp_target_unlock_mem;
    llvm_omp_get_dynamic_shared;
    llvm_omp_target_free_host;
    llvm_omp_target_free_shared;
    llvm_omp_target_free_device;
    llvm_omp_target_dynamic_shared_alloc;
    __tgt_set_info_flag;
    __tgt_print_device_info;
    omp_is_coarse_grain_mem_region;
    libomptarget_ompt_connect;
    libomptarget_ompt_set_trace_ompt;
    libomptarget_ompt_start_trace;
    libomptarget_ompt_flush_trace;
    libomptarget_ompt_stop_trace;
    libomptarget_ompt_set_granted_teams;
    libomptarget_ompt_set_timestamp;
    libomptarget_ompt_advance_buffer_cursor;
    libomptarget_ompt_get_record_type;
    omp_get_interop_ptr;
    omp_get_interop_str;
    omp_get_interop_int;
    omp_get_interop_name;
    omp_get_interop_type_desc;
    __tgt_interop_init;
    __tgt_interop_use;
    __tgt_interop_destroy;
  local:
    *;
};<|MERGE_RESOLUTION|>--- conflicted
+++ resolved
@@ -31,11 +31,8 @@
     __tgt_push_mapper_component;
     __kmpc_push_target_tripcount;
     __kmpc_push_target_tripcount_mapper;
-<<<<<<< HEAD
     ompx_get_team_procs;
-=======
     omp_get_mapped_ptr;
->>>>>>> 6be25135
     omp_get_num_devices;
     omp_get_device_num;
     omp_get_initial_device;
