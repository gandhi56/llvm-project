//===-------- interface.cpp - Target independent OpenMP target RTL --------===//
//
// Part of the LLVM Project, under the Apache License v2.0 with LLVM Exceptions.
// See https://llvm.org/LICENSE.txt for license information.
// SPDX-License-Identifier: Apache-2.0 WITH LLVM-exception
//
//===----------------------------------------------------------------------===//
//
// Implementation of the interface to be used by Clang during the codegen of a
// target region.
//
//===----------------------------------------------------------------------===//

#include <omptarget.h>

#include "OmptCallback.h"
#include "device.h"
#include "omptarget.h"
#include "private.h"
#include "rtl.h"

#include <stdarg.h>
#include "Utilities.h"

#include <cassert>
#include <cstdio>
#include <cstdlib>
#include <mutex>
#include <type_traits>

#ifdef OMPT_SUPPORT
#include "ompt_callback.h"

#define OMPT_IF_ENABLED(stmts)                                                 \
  do {                                                                         \
    if (llvm::omp::target::ompt::Initialized) {                                \
      stmts                                                                    \
    }                                                                          \
  } while (0)
#else
#define OMPT_IF_ENABLED(stmts)
#endif

/// Holds information to delay OMPT call after device initialization
class OMPTInvokeWrapper {
public:
  OMPTInvokeWrapper()
      : IsNullOpt(true), CodePtr(nullptr), ReturnFramePtr(nullptr),
        DeviceId(-1), Kind(ompt_target), ScopeKind(ompt_scope_begin) {}
  OMPTInvokeWrapper(void *CodePtr, void *ReturnFramePtr, int64_t DeviceId,
                    ompt_target_t Kind, ompt_scope_endpoint_t ScopeKind)
      : IsNullOpt(false), CodePtr(CodePtr), ReturnFramePtr(ReturnFramePtr),
        DeviceId(DeviceId), Kind(Kind), ScopeKind(ScopeKind) {}

  void setDeviceId(int64_t DevId) { DeviceId = DevId; }

  void invoke() {
    if (IsNullOpt)
      return;

    ompt_interface.ompt_state_set(ReturnFramePtr, CodePtr);
    ompt_interface.target_data_enter_begin(DeviceId, CodePtr);
    ompt_interface.target_trace_record_gen(DeviceId, Kind, ScopeKind, CodePtr);
  }

private:
  bool IsNullOpt;
  void *CodePtr;
  void *ReturnFramePtr;
  int64_t DeviceId;
  ompt_target_t Kind;
  ompt_scope_endpoint_t ScopeKind;
};

////////////////////////////////////////////////////////////////////////////////
/// adds requires flags
EXTERN void __tgt_register_requires(int64_t Flags) {
  TIMESCOPE();
  PM->RTLs.registerRequires(Flags);
}

////////////////////////////////////////////////////////////////////////////////
/// adds a target shared library to the target execution image
EXTERN void __tgt_register_lib(__tgt_bin_desc *Desc) {
  TIMESCOPE();
  if (PM->maybeDelayRegisterLib(Desc))
    return;

  for (auto &RTL : PM->RTLs.AllRTLs) {
    if (RTL.register_lib) {
      if ((*RTL.register_lib)(Desc) != OFFLOAD_SUCCESS) {
        DP("Could not register library with %s", RTL.RTLName.c_str());
      }
    }
  }
  PM->RTLs.registerLib(Desc);
}

////////////////////////////////////////////////////////////////////////////////
/// Initialize all available devices without registering any image
EXTERN void __tgt_init_all_rtls() { PM->RTLs.initAllRTLs(); }

////////////////////////////////////////////////////////////////////////////////
/// unloads a target shared library
EXTERN void __tgt_unregister_lib(__tgt_bin_desc *Desc) {
  TIMESCOPE();
  PM->RTLs.unregisterLib(Desc);
  for (auto &RTL : PM->RTLs.UsedRTLs) {
    if (RTL->unregister_lib) {
      if ((*RTL->unregister_lib)(Desc) != OFFLOAD_SUCCESS) {
        DP("Could not register library with %s", RTL->RTLName.c_str());
      }
    }
  }
}

template <typename TargetAsyncInfoTy>
static inline void
targetDataMapper(ident_t *Loc, int64_t DeviceId, int32_t ArgNum,
                 void **ArgsBase, void **Args, int64_t *ArgSizes,
                 int64_t *ArgTypes, map_var_info_t *ArgNames, void **ArgMappers,
                 TargetDataFuncPtrTy TargetDataFunction,
                 const char *RegionTypeMsg, const char *RegionName) {

  OMPTInvokeWrapper IWrapper;

  targetDataMapper<TargetAsyncInfoTy>(
      Loc, DeviceId, ArgNum, ArgsBase, Args, ArgSizes, ArgTypes, ArgNames,
      ArgMappers, TargetDataFunction, RegionTypeMsg, RegionName, &IWrapper);
}

template <typename TargetAsyncInfoTy>
static inline void
targetDataMapper(ident_t *Loc, int64_t DeviceId, int32_t ArgNum,
                 void **ArgsBase, void **Args, int64_t *ArgSizes,
                 int64_t *ArgTypes, map_var_info_t *ArgNames, void **ArgMappers,
                 TargetDataFuncPtrTy TargetDataFunction,
                 const char *RegionTypeMsg, const char *RegionName,
                 OMPTInvokeWrapper *OMPTInvoker) {
  static_assert(std::is_convertible_v<TargetAsyncInfoTy, AsyncInfoTy>,
                "TargetAsyncInfoTy must be convertible to AsyncInfoTy.");

  TIMESCOPE_WITH_RTM_AND_IDENT(RegionTypeMsg, Loc);

  DP("Entering data %s region for device %" PRId64 " with %d mappings\n",
     RegionName, DeviceId, ArgNum);

  if (checkDeviceAndCtors(DeviceId, Loc)) {
    DP("Not offloading to device %" PRId64 "\n", DeviceId);
    return;
  }

  if (getInfoLevel() & OMP_INFOTYPE_KERNEL_ARGS)
    printKernelArguments(Loc, DeviceId, ArgNum, ArgSizes, ArgTypes, ArgNames,
                         RegionTypeMsg);
#ifdef OMPTARGET_DEBUG
  for (int I = 0; I < ArgNum; ++I) {
    DP("Entry %2d: Base=" DPxMOD ", Begin=" DPxMOD ", Size=%" PRId64
       ", Type=0x%" PRIx64 ", Name=%s\n",
       I, DPxPTR(ArgsBase[I]), DPxPTR(Args[I]), ArgSizes[I], ArgTypes[I],
       (ArgNames) ? getNameFromMapping(ArgNames[I]).c_str() : "unknown");
  }
#endif

  DeviceTy &Device = *PM->Devices[DeviceId];
  TargetAsyncInfoTy TargetAsyncInfo(Device);
  AsyncInfoTy &AsyncInfo = TargetAsyncInfo;

  // DeviceId is only valid after the call to checkDeviceAndCtors, so we update
  // the DevicId in the Wrapper object before invoking OMPT
  OMPT_IF_ENABLED(OMPTInvoker->setDeviceId(DeviceId); OMPTInvoker->invoke(););

  int Rc = OFFLOAD_SUCCESS;
  Rc = TargetDataFunction(Loc, Device, ArgNum, ArgsBase, Args, ArgSizes,
                          ArgTypes, ArgNames, ArgMappers, AsyncInfo,
                          false /* FromMapper */);

  if (Rc == OFFLOAD_SUCCESS)
    Rc = AsyncInfo.synchronize();

  handleTargetOutcome(Rc == OFFLOAD_SUCCESS, Loc);
}

/// creates host-to-target data mapping, stores it in the
/// libomptarget.so internal structure (an entry in a stack of data maps)
/// and passes the data to the device.
EXTERN void __tgt_target_data_begin_mapper(ident_t *Loc, int64_t DeviceId,
                                           int32_t ArgNum, void **ArgsBase,
                                           void **Args, int64_t *ArgSizes,
                                           int64_t *ArgTypes,
                                           map_var_info_t *ArgNames,
                                           void **ArgMappers) {
<<<<<<< HEAD
  TIMESCOPE_WITH_IDENT(Loc);

#ifdef OMPT_SUPPORT
  OMPTInvokeWrapper IWrapper(OMPT_GET_RETURN_ADDRESS(0),
                             OMPT_GET_FRAME_ADDRESS(0), -1,
                             ompt_target_enter_data, ompt_scope_begin);
#else
  OMPTInvokeWrapper IWrapper;
#endif

  targetDataMapper<AsyncInfoTy>(Loc, DeviceId, ArgNum, ArgsBase, Args, ArgSizes,
                                ArgTypes, ArgNames, ArgMappers, targetDataBegin,
                                "Entering OpenMP data region", "begin",
                                &IWrapper);
=======

  targetDataMapper<AsyncInfoTy>(Loc, DeviceId, ArgNum, ArgsBase, Args, ArgSizes,
                                ArgTypes, ArgNames, ArgMappers, targetDataBegin,
                                "Entering OpenMP data region with being_mapper", "begin");
>>>>>>> 71bfec76
}

EXTERN void __tgt_target_data_begin_nowait_mapper(
    ident_t *Loc, int64_t DeviceId, int32_t ArgNum, void **ArgsBase,
    void **Args, int64_t *ArgSizes, int64_t *ArgTypes, map_var_info_t *ArgNames,
    void **ArgMappers, int32_t DepNum, void *DepList, int32_t NoAliasDepNum,
    void *NoAliasDepList) {
  
  targetDataMapper<TaskAsyncInfoWrapperTy>(
      Loc, DeviceId, ArgNum, ArgsBase, Args, ArgSizes, ArgTypes, ArgNames,
      ArgMappers, targetDataBegin, "Entering OpenMP data region with being_nowait_mapper", "begin");
}

/// passes data from the target, releases target memory and destroys
/// the host-target mapping (top entry from the stack of data maps)
/// created by the last __tgt_target_data_begin.
EXTERN void __tgt_target_data_end_mapper(ident_t *Loc, int64_t DeviceId,
                                         int32_t ArgNum, void **ArgsBase,
                                         void **Args, int64_t *ArgSizes,
                                         int64_t *ArgTypes,
                                         map_var_info_t *ArgNames,
                                         void **ArgMappers) {
<<<<<<< HEAD
  TIMESCOPE_WITH_IDENT(Loc);

#ifdef OMPT_SUPPORT
  OMPTInvokeWrapper IWrapper(OMPT_GET_RETURN_ADDRESS(0),
                             OMPT_GET_FRAME_ADDRESS(0), -1,
                             ompt_target_exit_data, ompt_scope_begin);
#else
  OMPTInvokeWrapper IWrapper;
#endif

  targetDataMapper<AsyncInfoTy>(Loc, DeviceId, ArgNum, ArgsBase, Args, ArgSizes,
                                ArgTypes, ArgNames, ArgMappers, targetDataEnd,
                                "Exiting OpenMP data region", "end", &IWrapper);
=======
  
  targetDataMapper<AsyncInfoTy>(Loc, DeviceId, ArgNum, ArgsBase, Args, ArgSizes,
                                ArgTypes, ArgNames, ArgMappers, targetDataEnd,
                                "Exiting OpenMP data region with end_mapper", "end");
>>>>>>> 71bfec76
}

EXTERN void __tgt_target_data_end_nowait_mapper(
    ident_t *Loc, int64_t DeviceId, int32_t ArgNum, void **ArgsBase,
    void **Args, int64_t *ArgSizes, int64_t *ArgTypes, map_var_info_t *ArgNames,
    void **ArgMappers, int32_t DepNum, void *DepList, int32_t NoAliasDepNum,
    void *NoAliasDepList) {
  
  targetDataMapper<TaskAsyncInfoWrapperTy>(
      Loc, DeviceId, ArgNum, ArgsBase, Args, ArgSizes, ArgTypes, ArgNames,
      ArgMappers, targetDataEnd, "Exiting OpenMP data region with end_nowait_mapper", "end");
}

EXTERN void __tgt_target_data_update_mapper(ident_t *Loc, int64_t DeviceId,
                                            int32_t ArgNum, void **ArgsBase,
                                            void **Args, int64_t *ArgSizes,
                                            int64_t *ArgTypes,
                                            map_var_info_t *ArgNames,
                                            void **ArgMappers) {
<<<<<<< HEAD
  TIMESCOPE_WITH_IDENT(Loc);

#ifdef OMPT_SUPPORT
  OMPTInvokeWrapper IWrapper(OMPT_GET_RETURN_ADDRESS(0),
                             OMPT_GET_FRAME_ADDRESS(0), -1, ompt_target_update,
                             ompt_scope_begin);
#else
  OMPTInvokeWrapper IWrapper;
#endif

  targetDataMapper<AsyncInfoTy>(Loc, DeviceId, ArgNum, ArgsBase, Args, ArgSizes,
                                ArgTypes, ArgNames, ArgMappers,
                                targetDataUpdate, "Updating OpenMP data",
                                "update", &IWrapper);
=======
  
  targetDataMapper<AsyncInfoTy>(
      Loc, DeviceId, ArgNum, ArgsBase, Args, ArgSizes, ArgTypes, ArgNames,
      ArgMappers, targetDataUpdate, "Updating data within the OpenMP data region with update_mapper", "update");
>>>>>>> 71bfec76
}

EXTERN void __tgt_target_data_update_nowait_mapper(
    ident_t *Loc, int64_t DeviceId, int32_t ArgNum, void **ArgsBase,
    void **Args, int64_t *ArgSizes, int64_t *ArgTypes, map_var_info_t *ArgNames,
    void **ArgMappers, int32_t DepNum, void *DepList, int32_t NoAliasDepNum,
    void *NoAliasDepList) {
  targetDataMapper<TaskAsyncInfoWrapperTy>(
      Loc, DeviceId, ArgNum, ArgsBase, Args, ArgSizes, ArgTypes, ArgNames,
      ArgMappers, targetDataUpdate, "Updating data within the OpenMP data region with update_nowait_mapper", "update");
}

static KernelArgsTy *upgradeKernelArgs(KernelArgsTy *KernelArgs,
                                       KernelArgsTy &LocalKernelArgs,
                                       int32_t NumTeams, int32_t ThreadLimit) {
  if (KernelArgs->Version > 2)
    DP("Unexpected ABI version: %u\n", KernelArgs->Version);

  if (KernelArgs->Version == 1) {
    LocalKernelArgs.Version = 2;
    LocalKernelArgs.NumArgs = KernelArgs->NumArgs;
    LocalKernelArgs.ArgBasePtrs = KernelArgs->ArgBasePtrs;
    LocalKernelArgs.ArgPtrs = KernelArgs->ArgPtrs;
    LocalKernelArgs.ArgSizes = KernelArgs->ArgSizes;
    LocalKernelArgs.ArgTypes = KernelArgs->ArgTypes;
    LocalKernelArgs.ArgNames = KernelArgs->ArgNames;
    LocalKernelArgs.ArgMappers = KernelArgs->ArgMappers;
    LocalKernelArgs.Tripcount = KernelArgs->Tripcount;
    LocalKernelArgs.Flags = KernelArgs->Flags;
    LocalKernelArgs.DynCGroupMem = 0;
    LocalKernelArgs.NumTeams[0] = NumTeams;
    LocalKernelArgs.NumTeams[1] = 0;
    LocalKernelArgs.NumTeams[2] = 0;
    LocalKernelArgs.ThreadLimit[0] = ThreadLimit;
    LocalKernelArgs.ThreadLimit[1] = 0;
    LocalKernelArgs.ThreadLimit[2] = 0;
    return &LocalKernelArgs;
  }

  return KernelArgs;
}

template <typename TargetAsyncInfoTy>
static inline int targetKernel(ident_t *Loc, int64_t DeviceId, int32_t NumTeams,
                               int32_t ThreadLimit, void *HostPtr,
                               KernelArgsTy *KernelArgs) {
  static_assert(std::is_convertible_v<TargetAsyncInfoTy, AsyncInfoTy>,
                "Target AsyncInfoTy must be convertible to AsyncInfoTy.");

  TIMESCOPE_WITH_IDENT(Loc);

  DP("Entering target region for device %" PRId64 " with entry point " DPxMOD
     "\n",
     DeviceId, DPxPTR(HostPtr));

  if (checkDeviceAndCtors(DeviceId, Loc)) {
    DP("Not offloading to device %" PRId64 "\n", DeviceId);
    return OMP_TGT_FAIL;
  }

  bool IsTeams = NumTeams != -1;
  if (!IsTeams)
    KernelArgs->NumTeams[0] = NumTeams = 1;

  // Auto-upgrade kernel args version 1 to 2.
  KernelArgsTy LocalKernelArgs;
  KernelArgs =
      upgradeKernelArgs(KernelArgs, LocalKernelArgs, NumTeams, ThreadLimit);

  assert(KernelArgs->NumTeams[0] == NumTeams && !KernelArgs->NumTeams[1] &&
         !KernelArgs->NumTeams[2] &&
         "OpenMP interface should not use multiple dimensions");
  assert(KernelArgs->ThreadLimit[0] == ThreadLimit &&
         !KernelArgs->ThreadLimit[1] && !KernelArgs->ThreadLimit[2] &&
         "OpenMP interface should not use multiple dimensions");

  if (getInfoLevel() & OMP_INFOTYPE_KERNEL_ARGS)
    printKernelArguments(Loc, DeviceId, KernelArgs->NumArgs,
                         KernelArgs->ArgSizes, KernelArgs->ArgTypes,
                         KernelArgs->ArgNames, "Entering OpenMP kernel");
#ifdef OMPTARGET_DEBUG
  for (int I = 0; I < KernelArgs->NumArgs; ++I) {
    DP("Entry %2d: Base=" DPxMOD ", Begin=" DPxMOD ", Size=%" PRId64
       ", Type=0x%" PRIx64 ", Name=%s\n",
       I, DPxPTR(KernelArgs->ArgBasePtrs[I]), DPxPTR(KernelArgs->ArgPtrs[I]),
       KernelArgs->ArgSizes[I], KernelArgs->ArgTypes[I],
       (KernelArgs->ArgNames)
           ? getNameFromMapping(KernelArgs->ArgNames[I]).c_str()
           : "unknown");
  }
#endif

  DeviceTy &Device = *PM->Devices[DeviceId];
  TargetAsyncInfoTy TargetAsyncInfo(Device);
  AsyncInfoTy &AsyncInfo = TargetAsyncInfo;

  void *CodePtr = nullptr;
  OMPT_IF_ENABLED(
      CodePtr = OMPT_GET_RETURN_ADDRESS(0);
      ompt_interface.ompt_state_set(OMPT_GET_FRAME_ADDRESS(0), CodePtr);
      ompt_interface.target_begin(DeviceId, CodePtr);
      ompt_interface.target_trace_record_gen(DeviceId, ompt_target,
                                             ompt_scope_begin, CodePtr););

  int Rc = OFFLOAD_SUCCESS;
  Rc = target(Loc, Device, HostPtr, *KernelArgs, AsyncInfo);

  if (Rc == OFFLOAD_SUCCESS)
    Rc = AsyncInfo.synchronize();

  handleTargetOutcome(Rc == OFFLOAD_SUCCESS, Loc);
  assert(Rc == OFFLOAD_SUCCESS && "offload failed");

  OMPT_IF_ENABLED(ompt_interface.target_trace_record_gen(
      DeviceId, ompt_target, ompt_scope_end, CodePtr);
                  ompt_interface.target_end(DeviceId, CodePtr);
                  ompt_interface.ompt_state_clear(););

  assert(Rc == OFFLOAD_SUCCESS && "__tgt_target_kernel unexpected failure!");

  return OMP_TGT_SUCCESS;
}

/// Implements a kernel entry that executes the target region on the specified
/// device.
///
/// \param Loc Source location associated with this target region.
/// \param DeviceId The device to execute this region, -1 indicated the default.
/// \param NumTeams Number of teams to launch the region with, -1 indicates a
///                 non-teams region and 0 indicates it was unspecified.
/// \param ThreadLimit Limit to the number of threads to use in the kernel
///                    launch, 0 indicates it was unspecified.
/// \param HostPtr  The pointer to the host function registered with the kernel.
/// \param Args     All arguments to this kernel launch (see struct definition).
EXTERN int __tgt_target_kernel(ident_t *Loc, int64_t DeviceId, int32_t NumTeams,
                               int32_t ThreadLimit, void *HostPtr,
                               KernelArgsTy *KernelArgs) {
  if (KernelArgs->Flags.NoWait)
    return targetKernel<TaskAsyncInfoWrapperTy>(
        Loc, DeviceId, NumTeams, ThreadLimit, HostPtr, KernelArgs);
  else
    return targetKernel<AsyncInfoTy>(Loc, DeviceId, NumTeams, ThreadLimit,
                                     HostPtr, KernelArgs);
}

/// Activates the record replay mechanism.
/// \param DeviceId The device identifier to execute the target region.
/// \param MemorySize The number of bytes to be (pre-)allocated
///                   by the bump allocator
/// /param IsRecord Activates the record replay mechanism in
///                 'record' mode or 'replay' mode.
/// /param SaveOutput Store the device memory after kernel
///                   execution on persistent storage
EXTERN int __tgt_activate_record_replay(int64_t DeviceId, uint64_t MemorySize,
                                        bool IsRecord, bool SaveOutput) {
  if (!deviceIsReady(DeviceId)) {
    DP("Device %" PRId64 " is not ready\n", DeviceId);
    return OMP_TGT_FAIL;
  }

  DeviceTy &Device = *PM->Devices[DeviceId];
  [[maybe_unused]] int Rc =
      target_activate_rr(Device, MemorySize, IsRecord, SaveOutput);
  assert(Rc == OFFLOAD_SUCCESS &&
         "__tgt_activate_record_replay unexpected failure!");
  return OMP_TGT_SUCCESS;
};

/// Implements a target kernel entry that replays a pre-recorded kernel.
/// \param Loc Source location associated with this target region (unused).
/// \param DeviceId The device identifier to execute the target region.
/// \param HostPtr A pointer to an address that uniquely identifies the kernel.
/// \param DeviceMemory A pointer to an array storing device memory data to move
///                     prior to kernel execution.
/// \param DeviceMemorySize The size of the above device memory data in bytes.
/// \param TgtArgs An array of pointers of the pre-recorded target kernel
///                arguments.
/// \param TgtOffsets An array of pointers of the pre-recorded target kernel
///                   argument offsets.
/// \param NumArgs The number of kernel arguments.
/// \param NumTeams Number of teams to launch the target region with.
/// \param ThreadLimit Limit to the number of threads to use in kernel
///                    execution.
/// \param LoopTripCount The pre-recorded value of the loop tripcount, if any.
/// \return OMP_TGT_SUCCESS on success, OMP_TGT_FAIL on failure.
EXTERN int __tgt_target_kernel_replay(ident_t *Loc, int64_t DeviceId,
                                      void *HostPtr, void *DeviceMemory,
                                      int64_t DeviceMemorySize, void **TgtArgs,
                                      ptrdiff_t *TgtOffsets, int32_t NumArgs,
                                      int32_t NumTeams, int32_t ThreadLimit,
                                      uint64_t LoopTripCount) {

  if (checkDeviceAndCtors(DeviceId, Loc)) {
    DP("Not offloading to device %" PRId64 "\n", DeviceId);
    return OMP_TGT_FAIL;
  }
  DeviceTy &Device = *PM->Devices[DeviceId];

  AsyncInfoTy AsyncInfo(Device);
  int Rc = target_replay(Loc, Device, HostPtr, DeviceMemory, DeviceMemorySize,
                         TgtArgs, TgtOffsets, NumArgs, NumTeams, ThreadLimit,
                         LoopTripCount, AsyncInfo);
  if (Rc == OFFLOAD_SUCCESS)
    Rc = AsyncInfo.synchronize();
  handleTargetOutcome(Rc == OFFLOAD_SUCCESS, Loc);
  assert(Rc == OFFLOAD_SUCCESS &&
         "__tgt_target_kernel_replay unexpected failure!");
  return OMP_TGT_SUCCESS;
}

// Get the current number of components for a user-defined mapper.
EXTERN int64_t __tgt_mapper_num_components(void *RtMapperHandle) {
  TIMESCOPE();
  auto *MapperComponentsPtr = (struct MapperComponentsTy *)RtMapperHandle;
  int64_t Size = MapperComponentsPtr->Components.size();
  DP("__tgt_mapper_num_components(Handle=" DPxMOD ") returns %" PRId64 "\n",
     DPxPTR(RtMapperHandle), Size);
  return Size;
}

// Push back one component for a user-defined mapper.
EXTERN void __tgt_push_mapper_component(void *RtMapperHandle, void *Base,
                                        void *Begin, int64_t Size, int64_t Type,
                                        void *Name) {
  TIMESCOPE();
  DP("__tgt_push_mapper_component(Handle=" DPxMOD
     ") adds an entry (Base=" DPxMOD ", Begin=" DPxMOD ", Size=%" PRId64
     ", Type=0x%" PRIx64 ", Name=%s).\n",
     DPxPTR(RtMapperHandle), DPxPTR(Base), DPxPTR(Begin), Size, Type,
     (Name) ? getNameFromMapping(Name).c_str() : "unknown");
  auto *MapperComponentsPtr = (struct MapperComponentsTy *)RtMapperHandle;
  MapperComponentsPtr->Components.push_back(
      MapComponentInfoTy(Base, Begin, Size, Type, Name));
}

EXTERN void __tgt_set_info_flag(uint32_t NewInfoLevel) {
  std::atomic<uint32_t> &InfoLevel = getInfoLevelInternal();
  InfoLevel.store(NewInfoLevel);
  for (auto &R : PM->RTLs.AllRTLs) {
    if (R.set_info_flag)
      R.set_info_flag(NewInfoLevel);
  }
}

EXTERN int __tgt_print_device_info(int64_t DeviceId) {
  // Make sure the device is ready.
  if (!deviceIsReady(DeviceId)) {
    DP("Device %" PRId64 " is not ready\n", DeviceId);
    return OMP_TGT_FAIL;
  }

  return PM->Devices[DeviceId]->printDeviceInfo(
      PM->Devices[DeviceId]->RTLDeviceID);
}

EXTERN void __tgt_target_nowait_query(void **AsyncHandle) {
  if (!AsyncHandle || !*AsyncHandle) {
    FATAL_MESSAGE0(
        1, "Receive an invalid async handle from the current OpenMP task. Is "
           "this a target nowait region?\n");
  }

  // Exponential backoff tries to optimally decide if a thread should just query
  // for the device operations (work/spin wait on them) or block until they are
  // completed (use device side blocking mechanism). This allows the runtime to
  // adapt itself when there are a lot of long-running target regions in-flight.
  using namespace llvm::omp::target;
  static thread_local ExponentialBackoff QueryCounter(
      Int64Envar("OMPTARGET_QUERY_COUNT_MAX", 10),
      Int64Envar("OMPTARGET_QUERY_COUNT_THRESHOLD", 5),
      Envar<float>("OMPTARGET_QUERY_COUNT_BACKOFF_FACTOR", 0.5f));

  auto *AsyncInfo = (AsyncInfoTy *)*AsyncHandle;

  // If the thread is actively waiting on too many target nowait regions, we
  // should use the blocking sync type.
  if (QueryCounter.isAboveThreshold())
    AsyncInfo->SyncType = AsyncInfoTy::SyncTy::BLOCKING;

  if (const int Rc = AsyncInfo->synchronize())
    FATAL_MESSAGE0(1, "Error while querying the async queue for completion.\n");
  // If there are device operations still pending, return immediately without
  // deallocating the handle and increase the current thread query count.
  if (!AsyncInfo->isDone()) {
    QueryCounter.increment();
    return;
  }

  // When a thread successfully completes a target nowait region, we
  // exponentially backoff its query counter by the query factor.
  QueryCounter.decrement();

  // Delete the handle and unset it from the OpenMP task data.
  delete AsyncInfo;
  *AsyncHandle = nullptr;
}<|MERGE_RESOLUTION|>--- conflicted
+++ resolved
@@ -190,7 +190,6 @@
                                            int64_t *ArgTypes,
                                            map_var_info_t *ArgNames,
                                            void **ArgMappers) {
-<<<<<<< HEAD
   TIMESCOPE_WITH_IDENT(Loc);
 
 #ifdef OMPT_SUPPORT
@@ -203,14 +202,7 @@
 
   targetDataMapper<AsyncInfoTy>(Loc, DeviceId, ArgNum, ArgsBase, Args, ArgSizes,
                                 ArgTypes, ArgNames, ArgMappers, targetDataBegin,
-                                "Entering OpenMP data region", "begin",
-                                &IWrapper);
-=======
-
-  targetDataMapper<AsyncInfoTy>(Loc, DeviceId, ArgNum, ArgsBase, Args, ArgSizes,
-                                ArgTypes, ArgNames, ArgMappers, targetDataBegin,
                                 "Entering OpenMP data region with being_mapper", "begin");
->>>>>>> 71bfec76
 }
 
 EXTERN void __tgt_target_data_begin_nowait_mapper(
@@ -233,7 +225,6 @@
                                          int64_t *ArgTypes,
                                          map_var_info_t *ArgNames,
                                          void **ArgMappers) {
-<<<<<<< HEAD
   TIMESCOPE_WITH_IDENT(Loc);
 
 #ifdef OMPT_SUPPORT
@@ -246,13 +237,7 @@
 
   targetDataMapper<AsyncInfoTy>(Loc, DeviceId, ArgNum, ArgsBase, Args, ArgSizes,
                                 ArgTypes, ArgNames, ArgMappers, targetDataEnd,
-                                "Exiting OpenMP data region", "end", &IWrapper);
-=======
-  
-  targetDataMapper<AsyncInfoTy>(Loc, DeviceId, ArgNum, ArgsBase, Args, ArgSizes,
-                                ArgTypes, ArgNames, ArgMappers, targetDataEnd,
                                 "Exiting OpenMP data region with end_mapper", "end");
->>>>>>> 71bfec76
 }
 
 EXTERN void __tgt_target_data_end_nowait_mapper(
@@ -272,7 +257,6 @@
                                             int64_t *ArgTypes,
                                             map_var_info_t *ArgNames,
                                             void **ArgMappers) {
-<<<<<<< HEAD
   TIMESCOPE_WITH_IDENT(Loc);
 
 #ifdef OMPT_SUPPORT
@@ -282,17 +266,10 @@
 #else
   OMPTInvokeWrapper IWrapper;
 #endif
-
-  targetDataMapper<AsyncInfoTy>(Loc, DeviceId, ArgNum, ArgsBase, Args, ArgSizes,
-                                ArgTypes, ArgNames, ArgMappers,
-                                targetDataUpdate, "Updating OpenMP data",
-                                "update", &IWrapper);
-=======
   
   targetDataMapper<AsyncInfoTy>(
       Loc, DeviceId, ArgNum, ArgsBase, Args, ArgSizes, ArgTypes, ArgNames,
       ArgMappers, targetDataUpdate, "Updating data within the OpenMP data region with update_mapper", "update");
->>>>>>> 71bfec76
 }
 
 EXTERN void __tgt_target_data_update_nowait_mapper(
