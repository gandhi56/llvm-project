--- conflicted
+++ resolved
@@ -82,11 +82,7 @@
 
 if config.has_libomptarget_ompt:
   config.available_features.add('ompt')
-<<<<<<< HEAD
-  
-=======
-
->>>>>>> a72165e5
+
 config.available_features.add(config.libomptarget_current_target)
 
 # Determine whether the test system supports unified memory.
