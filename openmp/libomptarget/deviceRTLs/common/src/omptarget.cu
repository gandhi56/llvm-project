//===--- omptarget.cu - OpenMP GPU initialization ---------------- CUDA -*-===//
//
// Part of the LLVM Project, under the Apache License v2.0 with LLVM Exceptions.
// See https://llvm.org/LICENSE.txt for license information.
// SPDX-License-Identifier: Apache-2.0 WITH LLVM-exception
//
//===----------------------------------------------------------------------===//
//
// This file contains the initialization code for the GPU
//
//===----------------------------------------------------------------------===//
#pragma omp declare target

#include "common/omptarget.h"
#include "common/support.h"
#include "target_impl.h"

////////////////////////////////////////////////////////////////////////////////
// global data tables
////////////////////////////////////////////////////////////////////////////////

extern omptarget_nvptx_Queue<omptarget_nvptx_ThreadPrivateContext,
                             OMP_STATE_COUNT>
    omptarget_nvptx_device_State[MAX_SM];

////////////////////////////////////////////////////////////////////////////////
// init entry points
////////////////////////////////////////////////////////////////////////////////

static void __kmpc_generic_kernel_init() {
  PRINT(LD_IO, "call to __kmpc_kernel_init with version %f\n",
        OMPTARGET_NVPTX_VERSION);

  if (GetLaneId() == 0)
    parallelLevel[GetWarpId()] = 0;

  int threadIdInBlock = __kmpc_get_hardware_thread_id_in_block();
  if (threadIdInBlock != GetMasterThreadID())
    return;

  setExecutionParameters(OMP_TGT_EXEC_MODE_GENERIC, OMP_TGT_RUNTIME_INITIALIZED);
  ASSERT0(LT_FUSSY, threadIdInBlock == GetMasterThreadID(),
          "__kmpc_kernel_init() must be called by team master warp only!");
  PRINT0(LD_IO, "call to __kmpc_kernel_init for master\n");

  // Get a state object from the queue.
  int slot = __kmpc_impl_smid() % MAX_SM;
  usedSlotIdx = slot;
  omptarget_nvptx_threadPrivateContext =
      omptarget_nvptx_device_State[slot].Dequeue();

  // init thread private
  int threadId = 0;
  omptarget_nvptx_threadPrivateContext->InitThreadPrivateContext(threadId);

  // init team context
  omptarget_nvptx_TeamDescr &currTeamDescr = getMyTeamDescriptor();
  currTeamDescr.InitTeamDescr();
  // this thread will start execution... has to update its task ICV
  // to point to the level zero task ICV. That ICV was init in
  // InitTeamDescr()
  omptarget_nvptx_threadPrivateContext->SetTopLevelTaskDescr(
      threadId, currTeamDescr.LevelZeroTaskDescr());

  // set number of threads and thread limit in team to started value
  omptarget_nvptx_TaskDescr *currTaskDescr =
      omptarget_nvptx_threadPrivateContext->GetTopLevelTaskDescr(threadId);
  nThreads = GetNumberOfWorkersInTeam();
  threadLimit = nThreads;

  __kmpc_data_sharing_init_stack();
  __kmpc_impl_target_init();
  omptarget_nvptx_workFn = 0; // Initialized to zero in case there is no work
#ifdef OMPD_SUPPORT
  ompd_init();
  ompd_init_thread_master();
  ompd_bp_thread_begin();
#endif /*OMPD_SUPPORT*/
}

static void __kmpc_generic_kernel_deinit() {
  PRINT0(LD_IO, "call to __kmpc_kernel_deinit\n");
  // Enqueue omp state object for use by another team.
  int slot = usedSlotIdx;
  omptarget_nvptx_device_State[slot].Enqueue(
      omptarget_nvptx_threadPrivateContext);
#ifdef OMPD_SUPPORT
  ompd_bp_thread_end();
#endif
  // Done with work.  Kill the workers.
  omptarget_nvptx_workFn = 0;
}

static void __kmpc_spmd_kernel_init(bool RequiresFullRuntime) {
  PRINT0(LD_IO, "call to __kmpc_spmd_kernel_init\n");

  setExecutionParameters(OMP_TGT_EXEC_MODE_SPMD,
                         RequiresFullRuntime ? OMP_TGT_RUNTIME_INITIALIZED
                                             : OMP_TGT_RUNTIME_UNINITIALIZED);
  int threadId = __kmpc_get_hardware_thread_id_in_block();
  if (threadId == 0) {
    usedSlotIdx = __kmpc_impl_smid() % MAX_SM;
  }

  if (GetLaneId() == 0) {
    parallelLevel[GetWarpId()] =
        1 + (__kmpc_get_hardware_num_threads_in_block() > 1
                 ? OMP_ACTIVE_PARALLEL_LEVEL
                 : 0);
  }

  __kmpc_data_sharing_init_stack();
  if (!RequiresFullRuntime)
    return;

  //
  // Team Context Initialization.
  //
  // In SPMD mode there is no master thread so use any cuda thread for team
  // context initialization.
  if (threadId == 0) {
    // Get a state object from the queue.
    omptarget_nvptx_threadPrivateContext =
        omptarget_nvptx_device_State[usedSlotIdx].Dequeue();

    omptarget_nvptx_TeamDescr &currTeamDescr = getMyTeamDescriptor();
    omptarget_nvptx_WorkDescr &workDescr = getMyWorkDescriptor();
    // init team context
    currTeamDescr.InitTeamDescr();
#ifdef OMPD_SUPPORT
    ompd_init();
    ompd_bp_parallel_begin(); // This should be placed later, but the parallel
                              // handle is ready from here on.
#endif /*OMPD_SUPPORT*/
  }
  __kmpc_impl_syncthreads();

  omptarget_nvptx_TeamDescr &currTeamDescr = getMyTeamDescriptor();
  omptarget_nvptx_WorkDescr &workDescr = getMyWorkDescriptor();

  //
  // Initialize task descr for each thread.
  //
  omptarget_nvptx_TaskDescr *newTaskDescr =
      omptarget_nvptx_threadPrivateContext->Level1TaskDescr(threadId);
  ASSERT0(LT_FUSSY, newTaskDescr, "expected a task descr");
  newTaskDescr->InitLevelOneTaskDescr(currTeamDescr.LevelZeroTaskDescr());
  // install new top descriptor
  omptarget_nvptx_threadPrivateContext->SetTopLevelTaskDescr(threadId,
                                                             newTaskDescr);

  // init thread private from init value
  int ThreadLimit = GetNumberOfProcsInTeam(/* IsSPMD */ true);
  PRINT(LD_PAR,
        "thread will execute parallel region with id %d in a team of "
        "%d threads\n",
        (int)newTaskDescr->ThreadId(), (int)ThreadLimit);

#ifdef OMPD_SUPPORT
  ompd_init_thread_parallel(); // __kmpc_kernel_parallel() is not called in
                               // spmd mode
  ompd_bp_thread_begin();
#endif
}

static void __kmpc_spmd_kernel_deinit(bool RequiresFullRuntime) {
  // We're not going to pop the task descr stack of each thread since
  // there are no more parallel regions in SPMD mode.
  if (!RequiresFullRuntime)
    return;

  __kmpc_impl_syncthreads();
#ifdef OMPD_SUPPORT
  ompd_bp_thread_end();
#endif
  int threadId = __kmpc_get_hardware_thread_id_in_block();
  if (threadId == 0) {
#ifdef OMPD_SUPPORT
    ompd_bp_parallel_end();
#endif
    // Enqueue omp state object for use by another team.
    int slot = usedSlotIdx;
    omptarget_nvptx_device_State[slot].Enqueue(
        omptarget_nvptx_threadPrivateContext);
  }
}

// Return true if the current target region is executed in SPMD mode.
EXTERN int8_t __kmpc_is_spmd_exec_mode() {
  return execution_param & OMP_TGT_EXEC_MODE_SPMD;
}

EXTERN int8_t __kmpc_is_generic_main_thread(kmp_int32 Tid) {
  return !__kmpc_is_spmd_exec_mode() && __kmpc_is_generic_main_thread_id(Tid);
}

NOINLINE EXTERN int8_t __kmpc_is_generic_main_thread_id(kmp_int32 Tid) {
  return GetMasterThreadID() == Tid;
}

EXTERN bool __kmpc_kernel_parallel(void**WorkFn);

static void __kmpc_target_region_state_machine(ident_t *Ident) {

  int TId = __kmpc_get_hardware_thread_id_in_block();
  do {
    void* WorkFn = 0;

    // Wait for the signal that we have a new work function.
    __kmpc_barrier_simple_spmd(Ident, TId);


    // Retrieve the work function from the runtime.
    bool IsActive = __kmpc_kernel_parallel(&WorkFn);

    // If there is nothing more to do, break out of the state machine by
    // returning to the caller.
    if (!WorkFn)
      return;

    if (IsActive) {
      ((void(*)(uint32_t,uint32_t))WorkFn)(0, TId);
      __kmpc_kernel_end_parallel();
    }

    __kmpc_barrier_simple_spmd(Ident, TId);

  } while (true);
}

EXTERN
int32_t __kmpc_target_init(ident_t *Ident, int8_t Mode,
                           bool UseGenericStateMachine,
                           bool RequiresFullRuntime) {
  const bool IsSPMD = Mode & OMP_TGT_EXEC_MODE_SPMD;
  int TId = __kmpc_get_hardware_thread_id_in_block();
  if (IsSPMD)
    __kmpc_spmd_kernel_init(RequiresFullRuntime);
  else
    __kmpc_generic_kernel_init();

   if (IsSPMD) {
    __kmpc_barrier_simple_spmd(Ident, TId);
     return -1;
   }

   if (TId == GetMasterThreadID())
     return -1;

  if (UseGenericStateMachine)
    __kmpc_target_region_state_machine(Ident);

  return TId;
}

EXTERN
void __kmpc_target_deinit(ident_t *Ident, int8_t Mode,
                          bool RequiresFullRuntime) {
  const bool IsSPMD = Mode & OMP_TGT_EXEC_MODE_SPMD;
  if (IsSPMD)
    __kmpc_spmd_kernel_deinit(RequiresFullRuntime);
  else
    __kmpc_generic_kernel_deinit();
}

<<<<<<< HEAD

#ifndef FORTRAN_NO_LONGER_NEEDS
EXTERN void __kmpc_spmd_kernel_init(int ThreadLimit,
                                    int16_t RequiresOMPRuntime) {
  PRINT0(LD_IO, "call to __kmpc_spmd_kernel_init\n");

  setExecutionParameters(Spmd, RequiresOMPRuntime ? RuntimeInitialized
                                                  : RuntimeUninitialized);
  int threadId = __kmpc_get_hardware_thread_id_in_block();
  if (threadId == 0) {
    usedSlotIdx = __kmpc_impl_smid() % MAX_SM;
    parallelLevel[0] =
        1 + (__kmpc_get_hardware_num_threads_in_block() > 1 ? OMP_ACTIVE_PARALLEL_LEVEL : 0);
  } else if (GetLaneId() == 0) {
    parallelLevel[GetWarpId()] =
        1 + (__kmpc_get_hardware_num_threads_in_block() > 1 ? OMP_ACTIVE_PARALLEL_LEVEL : 0);
  }
  if (!RequiresOMPRuntime) {
    // Runtime is not required - exit.
    __kmpc_impl_syncthreads();
    return;
  }

  //
  // Team Context Initialization.
  //
  // In SPMD mode there is no master thread so use any cuda thread for team
  // context initialization.
  if (threadId == 0) {
    // Get a state object from the queue.
    omptarget_nvptx_threadPrivateContext =
        omptarget_nvptx_device_State[usedSlotIdx].Dequeue();

    omptarget_nvptx_TeamDescr &currTeamDescr = getMyTeamDescriptor();
    omptarget_nvptx_WorkDescr &workDescr = getMyWorkDescriptor();
    // init team context
    currTeamDescr.InitTeamDescr();
#ifdef OMPD_SUPPORT
    ompd_init();
    ompd_bp_parallel_begin(); // This should be placed later, but the parallel
                              // handle is ready from here on.
#endif /*OMPD_SUPPORT*/
  }
  __kmpc_impl_syncthreads();

  omptarget_nvptx_TeamDescr &currTeamDescr = getMyTeamDescriptor();
  omptarget_nvptx_WorkDescr &workDescr = getMyWorkDescriptor();

  //
  // Initialize task descr for each thread.
  //
  omptarget_nvptx_TaskDescr *newTaskDescr =
      omptarget_nvptx_threadPrivateContext->Level1TaskDescr(threadId);
  ASSERT0(LT_FUSSY, newTaskDescr, "expected a task descr");
  newTaskDescr->InitLevelOneTaskDescr(currTeamDescr.LevelZeroTaskDescr());
  // install new top descriptor
  omptarget_nvptx_threadPrivateContext->SetTopLevelTaskDescr(threadId,
                                                             newTaskDescr);

  // init thread private from init value
  PRINT(LD_PAR,
        "thread will execute parallel region with id %d in a team of "
        "%d threads\n",
        (int)newTaskDescr->ThreadId(), (int)ThreadLimit);

#ifdef OMPD_SUPPORT
  ompd_init_thread_parallel(); // __kmpc_kernel_parallel() is not called in
                               // spmd mode
  ompd_bp_thread_begin();
#endif
}
EXTERN void __kmpc_spmd_kernel_deinit_v2(int16_t RequiresOMPRuntime) {
  // We're not going to pop the task descr stack of each thread since
  // there are no more parallel regions in SPMD mode.
  if (!RequiresOMPRuntime)
    return;

  __kmpc_impl_syncthreads();
#ifdef OMPD_SUPPORT
  ompd_bp_thread_end();
#endif
  int threadId = __kmpc_get_hardware_thread_id_in_block();
  if (threadId == 0) {
#ifdef OMPD_SUPPORT
    ompd_bp_parallel_end();
#endif
    // Enqueue omp state object for use by another team.
    int slot = usedSlotIdx;
    omptarget_nvptx_device_State[slot].Enqueue(
        omptarget_nvptx_threadPrivateContext);
  }
}
#endif // FORTRAN_NO_LONGER_NEEDS

=======
>>>>>>> e7b169a8
#pragma omp end declare target<|MERGE_RESOLUTION|>--- conflicted
+++ resolved
@@ -263,15 +263,14 @@
     __kmpc_generic_kernel_deinit();
 }
 
-<<<<<<< HEAD
-
 #ifndef FORTRAN_NO_LONGER_NEEDS
 EXTERN void __kmpc_spmd_kernel_init(int ThreadLimit,
                                     int16_t RequiresOMPRuntime) {
   PRINT0(LD_IO, "call to __kmpc_spmd_kernel_init\n");
 
-  setExecutionParameters(Spmd, RequiresOMPRuntime ? RuntimeInitialized
-                                                  : RuntimeUninitialized);
+  setExecutionParameters(OMP_TGT_EXEC_MODE_SPMD,
+		         RequiresOMPRuntime ? OMP_TGT_RUNTIME_INITIALIZED
+                                            : OMP_TGT_RUNTIME_UNINITIALIZED);
   int threadId = __kmpc_get_hardware_thread_id_in_block();
   if (threadId == 0) {
     usedSlotIdx = __kmpc_impl_smid() % MAX_SM;
@@ -358,6 +357,4 @@
 }
 #endif // FORTRAN_NO_LONGER_NEEDS
 
-=======
->>>>>>> e7b169a8
 #pragma omp end declare target