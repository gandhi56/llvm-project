//===---- hip_atomics.h - Declarations of hip atomic functions ---- C++ -*-===//
//
// Part of the LLVM Project, under the Apache License v2.0 with LLVM Exceptions.
// See https://llvm.org/LICENSE.txt for license information.
// SPDX-License-Identifier: Apache-2.0 WITH LLVM-exception
//
//===----------------------------------------------------------------------===//

#ifndef OMPTARGET_AMDGCN_HIP_ATOMICS_H
#define OMPTARGET_AMDGCN_HIP_ATOMICS_H

#include "target_impl.h"

<<<<<<< HEAD
// Only implemented for i32 as that's the only call site
EXTERN uint32_t __amdgcn_atomic_inc_i32(uint32_t *, uint32_t);
INLINE uint32_t atomicInc(uint32_t *address, uint32_t val) {
  return __amdgcn_atomic_inc_i32(address, val);
}

=======
>>>>>>> 7fc279ca
namespace {

template <typename T> DEVICE T atomicAdd(T *address, T val) {
  return __atomic_fetch_add(address, val, __ATOMIC_SEQ_CST);
}

template <typename T> DEVICE T atomicMax(T *address, T val) {
  return __atomic_fetch_max(address, val, __ATOMIC_SEQ_CST);
}

template <typename T> DEVICE T atomicExch(T *address, T val) {
  T r;
  __atomic_exchange(address, &val, &r, __ATOMIC_SEQ_CST);
  return r;
}

template <typename T> DEVICE T atomicCAS(T *address, T compare, T val) {
  (void)__atomic_compare_exchange(address, &compare, &val, false,
                                  __ATOMIC_SEQ_CST, __ATOMIC_RELAXED);
  return compare;
}

INLINE uint32_t atomicInc(uint32_t *address, uint32_t max) {
  return __builtin_amdgcn_atomic_inc32(address, max, __ATOMIC_SEQ_CST, "");
}

} // namespace
#endif<|MERGE_RESOLUTION|>--- conflicted
+++ resolved
@@ -11,15 +11,12 @@
 
 #include "target_impl.h"
 
-<<<<<<< HEAD
 // Only implemented for i32 as that's the only call site
 EXTERN uint32_t __amdgcn_atomic_inc_i32(uint32_t *, uint32_t);
 INLINE uint32_t atomicInc(uint32_t *address, uint32_t val) {
   return __amdgcn_atomic_inc_i32(address, val);
 }
 
-=======
->>>>>>> 7fc279ca
 namespace {
 
 template <typename T> DEVICE T atomicAdd(T *address, T val) {
