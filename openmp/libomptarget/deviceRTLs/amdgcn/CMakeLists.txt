--- conflicted
+++ resolved
@@ -113,11 +113,7 @@
 endif()
 
 # create libraries
-<<<<<<< HEAD
-set(mcpus gfx803 gfx900 gfx902 gfx906 gfx908)
-=======
-set(mcpus gfx700 gfx701 gfx801 gfx803 gfx900 gfx906)
->>>>>>> 01b87444
+set(mcpus gfx700 gfx701 gfx801 gfx803 gfx900 gfx902 gfx906 gfx908)
 if (DEFINED LIBOMPTARGET_AMDGCN_GFXLIST)
   set(mcpus ${LIBOMPTARGET_AMDGCN_GFXLIST})
 endif()
@@ -166,20 +162,7 @@
     -xc++
     -c
     -std=c++14
-<<<<<<< HEAD
-    -xc++
-    -c
-    -fvisibility=default
-    --cuda-device-only
-    -fopenmp-cuda-mode # skip data sharing prologue on device functions
-    -Wno-unused-value
-    -nogpulib
-    -D__AMDGCN__ # Code uses this to distinguish vs nvptx
-    -target x86_64-pc-linux-gnu -fopenmp
-    -fopenmp-targets=amdgcn-amd-amdhsa
-    -Xopenmp-target=amdgcn-amd-amdhsa -march=${mcpu}
-=======
-    -target amdgcn
+    -target amdgcn-amd-amdhsa
     -emit-llvm
     -Xclang -aux-triple -Xclang x86_64-unknown-linux-gnu # see nvptx
     -fopenmp -fopenmp-cuda-mode -Xclang -fopenmp-is-device
@@ -188,7 +171,6 @@
     -fvisibility=default
     -Wno-unused-value
     -nogpulib
->>>>>>> 01b87444
     -O${optimization_level}
     ${CUDA_DEBUG}
     -I${CMAKE_CURRENT_SOURCE_DIR}/src
