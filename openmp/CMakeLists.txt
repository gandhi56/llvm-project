--- conflicted
+++ resolved
@@ -111,7 +111,6 @@
   set(CMAKE_CXX_EXTENSIONS NO)
 endif()
 
-<<<<<<< HEAD
 if (OPENMP_STANDALONE_BUILD)
   if((CMAKE_BUILD_TYPE MATCHES Debug) AND (${LIBOMPTARGET_NVPTX_DEBUG}))
     if(SANITIZER_AMDGPU)
@@ -141,16 +140,6 @@
         "Path where OpenMP config should be installed")
 endif()
 
-# Targeting the GPU directly requires a few flags to make CMake happy.
-if("${CMAKE_CXX_COMPILER_TARGET}" MATCHES "^amdgcn")
-  set(CMAKE_REQUIRED_FLAGS "${CMAKE_REQUIRED_FLAGS} -nogpulib")
-elseif("${CMAKE_CXX_COMPILER_TARGET}" MATCHES "^nvptx")
-  set(CMAKE_REQUIRED_FLAGS
-      "${CMAKE_REQUIRED_FLAGS} -flto -c -Wno-unused-command-line-argument")
-endif()
-
-=======
->>>>>>> 6e977aab
 # Check and set up common compiler flags.
 include(config-ix)
 include(HandleOpenMPOptions)
