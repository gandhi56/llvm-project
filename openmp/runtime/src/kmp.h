--- conflicted
+++ resolved
@@ -1093,10 +1093,7 @@
 extern omp_memspace_handle_t const llvm_omp_target_shared_mem_space;
 extern omp_memspace_handle_t const llvm_omp_target_device_mem_space;
 extern omp_memspace_handle_t const kmp_max_mem_space;
-<<<<<<< HEAD
 extern omp_memspace_handle_t __kmp_def_mem_space;
-=======
->>>>>>> 8100bd58
 
 typedef struct {
   omp_alloctrait_key_t key;
@@ -1126,19 +1123,12 @@
 
 extern int __kmp_memkind_available;
 
-<<<<<<< HEAD
-typedef struct kmp_memspace_t {
-  omp_memspace_handle_t memspace;
-  int num_devs;
-  int *devids;
-=======
 /// Memory space informaition is shared with offload runtime.
 typedef struct kmp_memspace_t {
   omp_memspace_handle_t memspace; // predefined input memory space
   int num_resources = 0; // number of available resources
   int *resources = nullptr; // available resources
   kmp_memspace_t *next = nullptr; // next memory space handle
->>>>>>> 8100bd58
 } kmp_memspace_t;
 
 /// Memory allocator information is shared with offload runtime.
@@ -1151,8 +1141,6 @@
   kmp_uint64 pool_size;
   kmp_uint64 pool_used;
   bool pinned;
-<<<<<<< HEAD
-=======
   omp_alloctrait_value_t partition;
   int pin_device;
   int preferred_device;
@@ -1162,7 +1150,6 @@
 #if KMP_USE_HWLOC
   omp_alloctrait_value_t membind;
 #endif
->>>>>>> 8100bd58
 } kmp_allocator_t;
 
 extern omp_memspace_handle_t
