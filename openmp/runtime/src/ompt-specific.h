--- conflicted
+++ resolved
@@ -103,12 +103,7 @@
   if (ompt_enabled.enabled && gtid >= 0 && __kmp_threads[gtid] &&              \
       !__kmp_threads[gtid]->th.ompt_thread_info.return_address)                \
   __kmp_threads[gtid]->th.ompt_thread_info.return_address =                    \
-<<<<<<< HEAD
-  __builtin_return_address(0)*/
-
-=======
       __builtin_extract_return_addr(__builtin_return_address(0))*/
->>>>>>> 8c67d256
 #define OMPT_STORE_RETURN_ADDRESS(gtid)                                        \
   OmptReturnAddressGuard ReturnAddressGuard{                                   \
       gtid, __builtin_extract_return_addr(__builtin_return_address(0))};
