/*
 * kmp_alloc.cpp -- private/shared dynamic memory allocation and management
 */

//===----------------------------------------------------------------------===//
//
// Part of the LLVM Project, under the Apache License v2.0 with LLVM Exceptions.
// See https://llvm.org/LICENSE.txt for license information.
// SPDX-License-Identifier: Apache-2.0 WITH LLVM-exception
//
//===----------------------------------------------------------------------===//

#include "kmp.h"
#include "kmp_io.h"
#include "kmp_wrapper_malloc.h"

// Disable bget when it is not used
#if KMP_USE_BGET

/* Thread private buffer management code */

typedef int (*bget_compact_t)(size_t, int);
typedef void *(*bget_acquire_t)(size_t);
typedef void (*bget_release_t)(void *);

/* NOTE: bufsize must be a signed datatype */

#if KMP_OS_WINDOWS
#if KMP_ARCH_X86 || KMP_ARCH_ARM
typedef kmp_int32 bufsize;
#else
typedef kmp_int64 bufsize;
#endif
#else
typedef ssize_t bufsize;
#endif // KMP_OS_WINDOWS

/* The three modes of operation are, fifo search, lifo search, and best-fit */

typedef enum bget_mode {
  bget_mode_fifo = 0,
  bget_mode_lifo = 1,
  bget_mode_best = 2
} bget_mode_t;

static void bpool(kmp_info_t *th, void *buffer, bufsize len);
static void *bget(kmp_info_t *th, bufsize size);
static void *bgetz(kmp_info_t *th, bufsize size);
static void *bgetr(kmp_info_t *th, void *buffer, bufsize newsize);
static void brel(kmp_info_t *th, void *buf);
static void bectl(kmp_info_t *th, bget_compact_t compact,
                  bget_acquire_t acquire, bget_release_t release,
                  bufsize pool_incr);

/* BGET CONFIGURATION */
/* Buffer allocation size quantum: all buffers allocated are a
   multiple of this size.  This MUST be a power of two. */

/* On IA-32 architecture with  Linux* OS, malloc() does not
   ensure 16 byte alignment */

#if KMP_ARCH_X86 || !KMP_HAVE_QUAD

#define SizeQuant 8
#define AlignType double

#else

#define SizeQuant 16
#define AlignType _Quad

#endif

// Define this symbol to enable the bstats() function which calculates the
// total free space in the buffer pool, the largest available buffer, and the
// total space currently allocated.
#define BufStats 1

#ifdef KMP_DEBUG

// Define this symbol to enable the bpoold() function which dumps the buffers
// in a buffer pool.
#define BufDump 1

// Define this symbol to enable the bpoolv() function for validating a buffer
// pool.
#define BufValid 1

// Define this symbol to enable the bufdump() function which allows dumping the
// contents of an allocated or free buffer.
#define DumpData 1

#ifdef NOT_USED_NOW

// Wipe free buffers to a guaranteed pattern of garbage to trip up miscreants
// who attempt to use pointers into released buffers.
#define FreeWipe 1

// Use a best fit algorithm when searching for space for an allocation request.
// This uses memory more efficiently, but allocation will be much slower.
#define BestFit 1

#endif /* NOT_USED_NOW */
#endif /* KMP_DEBUG */

static bufsize bget_bin_size[] = {
    0,
    //    1 << 6,    /* .5 Cache line */
    1 << 7, /* 1 Cache line, new */
    1 << 8, /* 2 Cache lines */
    1 << 9, /* 4 Cache lines, new */
    1 << 10, /* 8 Cache lines */
    1 << 11, /* 16 Cache lines, new */
    1 << 12, 1 << 13, /* new */
    1 << 14, 1 << 15, /* new */
    1 << 16, 1 << 17, 1 << 18, 1 << 19, 1 << 20, /*  1MB */
    1 << 21, /*  2MB */
    1 << 22, /*  4MB */
    1 << 23, /*  8MB */
    1 << 24, /* 16MB */
    1 << 25, /* 32MB */
};

#define MAX_BGET_BINS (int)(sizeof(bget_bin_size) / sizeof(bufsize))

struct bfhead;

//  Declare the interface, including the requested buffer size type, bufsize.

/* Queue links */
typedef struct qlinks {
  struct bfhead *flink; /* Forward link */
  struct bfhead *blink; /* Backward link */
} qlinks_t;

/* Header in allocated and free buffers */
typedef struct bhead2 {
  kmp_info_t *bthr; /* The thread which owns the buffer pool */
  bufsize prevfree; /* Relative link back to previous free buffer in memory or
                       0 if previous buffer is allocated.  */
  bufsize bsize; /* Buffer size: positive if free, negative if allocated. */
} bhead2_t;

/* Make sure the bhead structure is a multiple of SizeQuant in size. */
typedef union bhead {
  KMP_ALIGN(SizeQuant)
  AlignType b_align;
  char b_pad[sizeof(bhead2_t) + (SizeQuant - (sizeof(bhead2_t) % SizeQuant))];
  bhead2_t bb;
} bhead_t;
#define BH(p) ((bhead_t *)(p))

/*  Header in directly allocated buffers (by acqfcn) */
typedef struct bdhead {
  bufsize tsize; /* Total size, including overhead */
  bhead_t bh; /* Common header */
} bdhead_t;
#define BDH(p) ((bdhead_t *)(p))

/* Header in free buffers */
typedef struct bfhead {
  bhead_t bh; /* Common allocated/free header */
  qlinks_t ql; /* Links on free list */
} bfhead_t;
#define BFH(p) ((bfhead_t *)(p))

typedef struct thr_data {
  bfhead_t freelist[MAX_BGET_BINS];
#if BufStats
  size_t totalloc; /* Total space currently allocated */
  long numget, numrel; /* Number of bget() and brel() calls */
  long numpblk; /* Number of pool blocks */
  long numpget, numprel; /* Number of block gets and rels */
  long numdget, numdrel; /* Number of direct gets and rels */
#endif /* BufStats */

  /* Automatic expansion block management functions */
  bget_compact_t compfcn;
  bget_acquire_t acqfcn;
  bget_release_t relfcn;

  bget_mode_t mode; /* what allocation mode to use? */

  bufsize exp_incr; /* Expansion block size */
  bufsize pool_len; /* 0: no bpool calls have been made
                       -1: not all pool blocks are the same size
                       >0: (common) block size for all bpool calls made so far
                    */
  bfhead_t *last_pool; /* Last pool owned by this thread (delay deallocation) */
} thr_data_t;

/*  Minimum allocation quantum: */
#define QLSize (sizeof(qlinks_t))
#define SizeQ ((SizeQuant > QLSize) ? SizeQuant : QLSize)
#define MaxSize                                                                \
  (bufsize)(                                                                   \
      ~(((bufsize)(1) << (sizeof(bufsize) * CHAR_BIT - 1)) | (SizeQuant - 1)))
// Maximum for the requested size.

/* End sentinel: value placed in bsize field of dummy block delimiting
   end of pool block.  The most negative number which will  fit  in  a
   bufsize, defined in a way that the compiler will accept. */

#define ESent                                                                  \
  ((bufsize)(-(((((bufsize)1) << ((int)sizeof(bufsize) * 8 - 2)) - 1) * 2) - 2))

/* Thread Data management routines */
static int bget_get_bin(bufsize size) {
  // binary chop bins
  int lo = 0, hi = MAX_BGET_BINS - 1;

  KMP_DEBUG_ASSERT(size > 0);

  while ((hi - lo) > 1) {
    int mid = (lo + hi) >> 1;
    if (size < bget_bin_size[mid])
      hi = mid - 1;
    else
      lo = mid;
  }

  KMP_DEBUG_ASSERT((lo >= 0) && (lo < MAX_BGET_BINS));

  return lo;
}

static void set_thr_data(kmp_info_t *th) {
  int i;
  thr_data_t *data;

  data = (thr_data_t *)((!th->th.th_local.bget_data)
                            ? __kmp_allocate(sizeof(*data))
                            : th->th.th_local.bget_data);

  memset(data, '\0', sizeof(*data));

  for (i = 0; i < MAX_BGET_BINS; ++i) {
    data->freelist[i].ql.flink = &data->freelist[i];
    data->freelist[i].ql.blink = &data->freelist[i];
  }

  th->th.th_local.bget_data = data;
  th->th.th_local.bget_list = 0;
#if !USE_CMP_XCHG_FOR_BGET
#ifdef USE_QUEUING_LOCK_FOR_BGET
  __kmp_init_lock(&th->th.th_local.bget_lock);
#else
  __kmp_init_bootstrap_lock(&th->th.th_local.bget_lock);
#endif /* USE_LOCK_FOR_BGET */
#endif /* ! USE_CMP_XCHG_FOR_BGET */
}

static thr_data_t *get_thr_data(kmp_info_t *th) {
  thr_data_t *data;

  data = (thr_data_t *)th->th.th_local.bget_data;

  KMP_DEBUG_ASSERT(data != 0);

  return data;
}

/* Walk the free list and release the enqueued buffers */
static void __kmp_bget_dequeue(kmp_info_t *th) {
  void *p = TCR_SYNC_PTR(th->th.th_local.bget_list);

  if (p != 0) {
#if USE_CMP_XCHG_FOR_BGET
    {
      volatile void *old_value = TCR_SYNC_PTR(th->th.th_local.bget_list);
      while (!KMP_COMPARE_AND_STORE_PTR(&th->th.th_local.bget_list,
                                        CCAST(void *, old_value), nullptr)) {
        KMP_CPU_PAUSE();
        old_value = TCR_SYNC_PTR(th->th.th_local.bget_list);
      }
      p = CCAST(void *, old_value);
    }
#else /* ! USE_CMP_XCHG_FOR_BGET */
#ifdef USE_QUEUING_LOCK_FOR_BGET
    __kmp_acquire_lock(&th->th.th_local.bget_lock, __kmp_gtid_from_thread(th));
#else
    __kmp_acquire_bootstrap_lock(&th->th.th_local.bget_lock);
#endif /* USE_QUEUING_LOCK_FOR_BGET */

    p = (void *)th->th.th_local.bget_list;
    th->th.th_local.bget_list = 0;

#ifdef USE_QUEUING_LOCK_FOR_BGET
    __kmp_release_lock(&th->th.th_local.bget_lock, __kmp_gtid_from_thread(th));
#else
    __kmp_release_bootstrap_lock(&th->th.th_local.bget_lock);
#endif
#endif /* USE_CMP_XCHG_FOR_BGET */

    /* Check again to make sure the list is not empty */
    while (p != 0) {
      void *buf = p;
      bfhead_t *b = BFH(((char *)p) - sizeof(bhead_t));

      KMP_DEBUG_ASSERT(b->bh.bb.bsize != 0);
      KMP_DEBUG_ASSERT(((kmp_uintptr_t)TCR_PTR(b->bh.bb.bthr) & ~1) ==
                       (kmp_uintptr_t)th); // clear possible mark
      KMP_DEBUG_ASSERT(b->ql.blink == 0);

      p = (void *)b->ql.flink;

      brel(th, buf);
    }
  }
}

/* Chain together the free buffers by using the thread owner field */
static void __kmp_bget_enqueue(kmp_info_t *th, void *buf
#ifdef USE_QUEUING_LOCK_FOR_BGET
                               ,
                               kmp_int32 rel_gtid
#endif
) {
  bfhead_t *b = BFH(((char *)buf) - sizeof(bhead_t));

  KMP_DEBUG_ASSERT(b->bh.bb.bsize != 0);
  KMP_DEBUG_ASSERT(((kmp_uintptr_t)TCR_PTR(b->bh.bb.bthr) & ~1) ==
                   (kmp_uintptr_t)th); // clear possible mark

  b->ql.blink = 0;

  KC_TRACE(10, ("__kmp_bget_enqueue: moving buffer to T#%d list\n",
                __kmp_gtid_from_thread(th)));

#if USE_CMP_XCHG_FOR_BGET
  {
    volatile void *old_value = TCR_PTR(th->th.th_local.bget_list);
    /* the next pointer must be set before setting bget_list to buf to avoid
       exposing a broken list to other threads, even for an instant. */
    b->ql.flink = BFH(CCAST(void *, old_value));

    while (!KMP_COMPARE_AND_STORE_PTR(&th->th.th_local.bget_list,
                                      CCAST(void *, old_value), buf)) {
      KMP_CPU_PAUSE();
      old_value = TCR_PTR(th->th.th_local.bget_list);
      /* the next pointer must be set before setting bget_list to buf to avoid
         exposing a broken list to other threads, even for an instant. */
      b->ql.flink = BFH(CCAST(void *, old_value));
    }
  }
#else /* ! USE_CMP_XCHG_FOR_BGET */
#ifdef USE_QUEUING_LOCK_FOR_BGET
  __kmp_acquire_lock(&th->th.th_local.bget_lock, rel_gtid);
#else
  __kmp_acquire_bootstrap_lock(&th->th.th_local.bget_lock);
#endif

  b->ql.flink = BFH(th->th.th_local.bget_list);
  th->th.th_local.bget_list = (void *)buf;

#ifdef USE_QUEUING_LOCK_FOR_BGET
  __kmp_release_lock(&th->th.th_local.bget_lock, rel_gtid);
#else
  __kmp_release_bootstrap_lock(&th->th.th_local.bget_lock);
#endif
#endif /* USE_CMP_XCHG_FOR_BGET */
}

/* insert buffer back onto a new freelist */
static void __kmp_bget_insert_into_freelist(thr_data_t *thr, bfhead_t *b) {
  int bin;

  KMP_DEBUG_ASSERT(((size_t)b) % SizeQuant == 0);
  KMP_DEBUG_ASSERT(b->bh.bb.bsize % SizeQuant == 0);

  bin = bget_get_bin(b->bh.bb.bsize);

  KMP_DEBUG_ASSERT(thr->freelist[bin].ql.blink->ql.flink ==
                   &thr->freelist[bin]);
  KMP_DEBUG_ASSERT(thr->freelist[bin].ql.flink->ql.blink ==
                   &thr->freelist[bin]);

  b->ql.flink = &thr->freelist[bin];
  b->ql.blink = thr->freelist[bin].ql.blink;

  thr->freelist[bin].ql.blink = b;
  b->ql.blink->ql.flink = b;
}

/* unlink the buffer from the old freelist */
static void __kmp_bget_remove_from_freelist(bfhead_t *b) {
  KMP_DEBUG_ASSERT(b->ql.blink->ql.flink == b);
  KMP_DEBUG_ASSERT(b->ql.flink->ql.blink == b);

  b->ql.blink->ql.flink = b->ql.flink;
  b->ql.flink->ql.blink = b->ql.blink;
}

/*  GET STATS -- check info on free list */
static void bcheck(kmp_info_t *th, bufsize *max_free, bufsize *total_free) {
  thr_data_t *thr = get_thr_data(th);
  int bin;

  *total_free = *max_free = 0;

  for (bin = 0; bin < MAX_BGET_BINS; ++bin) {
    bfhead_t *b, *best;

    best = &thr->freelist[bin];
    b = best->ql.flink;

    while (b != &thr->freelist[bin]) {
      *total_free += (b->bh.bb.bsize - sizeof(bhead_t));
      if ((best == &thr->freelist[bin]) || (b->bh.bb.bsize < best->bh.bb.bsize))
        best = b;

      /* Link to next buffer */
      b = b->ql.flink;
    }

    if (*max_free < best->bh.bb.bsize)
      *max_free = best->bh.bb.bsize;
  }

  if (*max_free > (bufsize)sizeof(bhead_t))
    *max_free -= sizeof(bhead_t);
}

/*  BGET  --  Allocate a buffer.  */
static void *bget(kmp_info_t *th, bufsize requested_size) {
  thr_data_t *thr = get_thr_data(th);
  bufsize size = requested_size;
  bfhead_t *b;
  void *buf;
  int compactseq = 0;
  int use_blink = 0;
  /* For BestFit */
  bfhead_t *best;

  if (size < 0 || size + sizeof(bhead_t) > MaxSize) {
    return NULL;
  }

  __kmp_bget_dequeue(th); /* Release any queued buffers */

  if (size < (bufsize)SizeQ) { // Need at least room for the queue links.
    size = SizeQ;
  }
#if defined(SizeQuant) && (SizeQuant > 1)
  size = (size + (SizeQuant - 1)) & (~(SizeQuant - 1));
#endif

  size += sizeof(bhead_t); // Add overhead in allocated buffer to size required.
  KMP_DEBUG_ASSERT(size >= 0);
  KMP_DEBUG_ASSERT(size % SizeQuant == 0);

  use_blink = (thr->mode == bget_mode_lifo);

  /* If a compact function was provided in the call to bectl(), wrap
     a loop around the allocation process  to  allow  compaction  to
     intervene in case we don't find a suitable buffer in the chain. */

  for (;;) {
    int bin;

    for (bin = bget_get_bin(size); bin < MAX_BGET_BINS; ++bin) {
      /* Link to next buffer */
      b = (use_blink ? thr->freelist[bin].ql.blink
                     : thr->freelist[bin].ql.flink);

      if (thr->mode == bget_mode_best) {
        best = &thr->freelist[bin];

        /* Scan the free list searching for the first buffer big enough
           to hold the requested size buffer. */
        while (b != &thr->freelist[bin]) {
          if (b->bh.bb.bsize >= (bufsize)size) {
            if ((best == &thr->freelist[bin]) ||
                (b->bh.bb.bsize < best->bh.bb.bsize)) {
              best = b;
            }
          }

          /* Link to next buffer */
          b = (use_blink ? b->ql.blink : b->ql.flink);
        }
        b = best;
      }

      while (b != &thr->freelist[bin]) {
        if ((bufsize)b->bh.bb.bsize >= (bufsize)size) {

          // Buffer is big enough to satisfy the request. Allocate it to the
          // caller. We must decide whether the buffer is large enough to split
          // into the part given to the caller and a free buffer that remains
          // on the free list, or whether the entire buffer should be removed
          // from the free list and given to the caller in its entirety. We
          // only split the buffer if enough room remains for a header plus the
          // minimum quantum of allocation.
          if ((b->bh.bb.bsize - (bufsize)size) >
              (bufsize)(SizeQ + (sizeof(bhead_t)))) {
            bhead_t *ba, *bn;

            ba = BH(((char *)b) + (b->bh.bb.bsize - (bufsize)size));
            bn = BH(((char *)ba) + size);

            KMP_DEBUG_ASSERT(bn->bb.prevfree == b->bh.bb.bsize);

            /* Subtract size from length of free block. */
            b->bh.bb.bsize -= (bufsize)size;

            /* Link allocated buffer to the previous free buffer. */
            ba->bb.prevfree = b->bh.bb.bsize;

            /* Plug negative size into user buffer. */
            ba->bb.bsize = -size;

            /* Mark this buffer as owned by this thread. */
            TCW_PTR(ba->bb.bthr,
                    th); // not an allocated address (do not mark it)
            /* Mark buffer after this one not preceded by free block. */
            bn->bb.prevfree = 0;

            // unlink buffer from old freelist, and reinsert into new freelist
            __kmp_bget_remove_from_freelist(b);
            __kmp_bget_insert_into_freelist(thr, b);
#if BufStats
            thr->totalloc += (size_t)size;
            thr->numget++; /* Increment number of bget() calls */
#endif
            buf = (void *)((((char *)ba) + sizeof(bhead_t)));
            KMP_DEBUG_ASSERT(((size_t)buf) % SizeQuant == 0);
            return buf;
          } else {
            bhead_t *ba;

            ba = BH(((char *)b) + b->bh.bb.bsize);

            KMP_DEBUG_ASSERT(ba->bb.prevfree == b->bh.bb.bsize);

            /* The buffer isn't big enough to split.  Give  the  whole
               shebang to the caller and remove it from the free list. */

            __kmp_bget_remove_from_freelist(b);
#if BufStats
            thr->totalloc += (size_t)b->bh.bb.bsize;
            thr->numget++; /* Increment number of bget() calls */
#endif
            /* Negate size to mark buffer allocated. */
            b->bh.bb.bsize = -(b->bh.bb.bsize);

            /* Mark this buffer as owned by this thread. */
            TCW_PTR(ba->bb.bthr, th); // not an allocated address (do not mark)
            /* Zero the back pointer in the next buffer in memory
               to indicate that this buffer is allocated. */
            ba->bb.prevfree = 0;

            /* Give user buffer starting at queue links. */
            buf = (void *)&(b->ql);
            KMP_DEBUG_ASSERT(((size_t)buf) % SizeQuant == 0);
            return buf;
          }
        }

        /* Link to next buffer */
        b = (use_blink ? b->ql.blink : b->ql.flink);
      }
    }

    /* We failed to find a buffer. If there's a compact function defined,
       notify it of the size requested. If it returns TRUE, try the allocation
       again. */

    if ((thr->compfcn == 0) || (!(*thr->compfcn)(size, ++compactseq))) {
      break;
    }
  }

  /* No buffer available with requested size free. */

  /* Don't give up yet -- look in the reserve supply. */
  if (thr->acqfcn != 0) {
    if (size > (bufsize)(thr->exp_incr - sizeof(bhead_t))) {
      /* Request is too large to fit in a single expansion block.
         Try to satisfy it by a direct buffer acquisition. */
      bdhead_t *bdh;

      size += sizeof(bdhead_t) - sizeof(bhead_t);

      KE_TRACE(10, ("%%%%%% MALLOC( %d )\n", (int)size));

      /* richryan */
      bdh = BDH((*thr->acqfcn)((bufsize)size));
      if (bdh != NULL) {

        // Mark the buffer special by setting size field of its header to zero.
        bdh->bh.bb.bsize = 0;

        /* Mark this buffer as owned by this thread. */
        TCW_PTR(bdh->bh.bb.bthr, th); // don't mark buffer as allocated,
        // because direct buffer never goes to free list
        bdh->bh.bb.prevfree = 0;
        bdh->tsize = size;
#if BufStats
        thr->totalloc += (size_t)size;
        thr->numget++; /* Increment number of bget() calls */
        thr->numdget++; /* Direct bget() call count */
#endif
        buf = (void *)(bdh + 1);
        KMP_DEBUG_ASSERT(((size_t)buf) % SizeQuant == 0);
        return buf;
      }

    } else {

      /*  Try to obtain a new expansion block */
      void *newpool;

      KE_TRACE(10, ("%%%%%% MALLOCB( %d )\n", (int)thr->exp_incr));

      /* richryan */
      newpool = (*thr->acqfcn)((bufsize)thr->exp_incr);
      KMP_DEBUG_ASSERT(((size_t)newpool) % SizeQuant == 0);
      if (newpool != NULL) {
        bpool(th, newpool, thr->exp_incr);
        buf = bget(
            th, requested_size); /* This can't, I say, can't get into a loop. */
        return buf;
      }
    }
  }

  /*  Still no buffer available */

  return NULL;
}

/*  BGETZ  --  Allocate a buffer and clear its contents to zero.  We clear
               the  entire  contents  of  the buffer to zero, not just the
               region requested by the caller. */

static void *bgetz(kmp_info_t *th, bufsize size) {
  char *buf = (char *)bget(th, size);

  if (buf != NULL) {
    bhead_t *b;
    bufsize rsize;

    b = BH(buf - sizeof(bhead_t));
    rsize = -(b->bb.bsize);
    if (rsize == 0) {
      bdhead_t *bd;

      bd = BDH(buf - sizeof(bdhead_t));
      rsize = bd->tsize - (bufsize)sizeof(bdhead_t);
    } else {
      rsize -= sizeof(bhead_t);
    }

    KMP_DEBUG_ASSERT(rsize >= size);

    (void)memset(buf, 0, (bufsize)rsize);
  }
  return ((void *)buf);
}

/*  BGETR  --  Reallocate a buffer.  This is a minimal implementation,
               simply in terms of brel()  and  bget().   It  could  be
               enhanced to allow the buffer to grow into adjacent free
               blocks and to avoid moving data unnecessarily.  */

static void *bgetr(kmp_info_t *th, void *buf, bufsize size) {
  void *nbuf;
  bufsize osize; /* Old size of buffer */
  bhead_t *b;

  nbuf = bget(th, size);
  if (nbuf == NULL) { /* Acquire new buffer */
    return NULL;
  }
  if (buf == NULL) {
    return nbuf;
  }
  b = BH(((char *)buf) - sizeof(bhead_t));
  osize = -b->bb.bsize;
  if (osize == 0) {
    /*  Buffer acquired directly through acqfcn. */
    bdhead_t *bd;

    bd = BDH(((char *)buf) - sizeof(bdhead_t));
    osize = bd->tsize - (bufsize)sizeof(bdhead_t);
  } else {
    osize -= sizeof(bhead_t);
  }

  KMP_DEBUG_ASSERT(osize > 0);

  (void)KMP_MEMCPY((char *)nbuf, (char *)buf, /* Copy the data */
                   (size_t)((size < osize) ? size : osize));
  brel(th, buf);

  return nbuf;
}

/*  BREL  --  Release a buffer.  */
static void brel(kmp_info_t *th, void *buf) {
  thr_data_t *thr = get_thr_data(th);
  bfhead_t *b, *bn;
  kmp_info_t *bth;

  KMP_DEBUG_ASSERT(buf != NULL);
  KMP_DEBUG_ASSERT(((size_t)buf) % SizeQuant == 0);

  b = BFH(((char *)buf) - sizeof(bhead_t));

  if (b->bh.bb.bsize == 0) { /* Directly-acquired buffer? */
    bdhead_t *bdh;

    bdh = BDH(((char *)buf) - sizeof(bdhead_t));
    KMP_DEBUG_ASSERT(b->bh.bb.prevfree == 0);
#if BufStats
    thr->totalloc -= (size_t)bdh->tsize;
    thr->numdrel++; /* Number of direct releases */
    thr->numrel++; /* Increment number of brel() calls */
#endif /* BufStats */
#ifdef FreeWipe
    (void)memset((char *)buf, 0x55, (size_t)(bdh->tsize - sizeof(bdhead_t)));
#endif /* FreeWipe */

    KE_TRACE(10, ("%%%%%% FREE( %p )\n", (void *)bdh));

    KMP_DEBUG_ASSERT(thr->relfcn != 0);
    (*thr->relfcn)((void *)bdh); /* Release it directly. */
    return;
  }

  bth = (kmp_info_t *)((kmp_uintptr_t)TCR_PTR(b->bh.bb.bthr) &
                       ~1); // clear possible mark before comparison
  if (bth != th) {
    /* Add this buffer to be released by the owning thread later */
    __kmp_bget_enqueue(bth, buf
#ifdef USE_QUEUING_LOCK_FOR_BGET
                       ,
                       __kmp_gtid_from_thread(th)
#endif
    );
    return;
  }

  /* Buffer size must be negative, indicating that the buffer is allocated. */
  if (b->bh.bb.bsize >= 0) {
    bn = NULL;
  }
  KMP_DEBUG_ASSERT(b->bh.bb.bsize < 0);

  /*  Back pointer in next buffer must be zero, indicating the same thing: */

  KMP_DEBUG_ASSERT(BH((char *)b - b->bh.bb.bsize)->bb.prevfree == 0);

#if BufStats
  thr->numrel++; /* Increment number of brel() calls */
  thr->totalloc += (size_t)b->bh.bb.bsize;
#endif

  /* If the back link is nonzero, the previous buffer is free.  */

  if (b->bh.bb.prevfree != 0) {
    /* The previous buffer is free. Consolidate this buffer with it by adding
       the length of this buffer to the previous free buffer. Note that we
       subtract the size in the buffer being released, since it's negative to
       indicate that the buffer is allocated. */
    bufsize size = b->bh.bb.bsize;

    /* Make the previous buffer the one we're working on. */
    KMP_DEBUG_ASSERT(BH((char *)b - b->bh.bb.prevfree)->bb.bsize ==
                     b->bh.bb.prevfree);
    b = BFH(((char *)b) - b->bh.bb.prevfree);
    b->bh.bb.bsize -= size;

    /* unlink the buffer from the old freelist */
    __kmp_bget_remove_from_freelist(b);
  } else {
    /* The previous buffer isn't allocated. Mark this buffer size as positive
       (i.e. free) and fall through to place the buffer on the free list as an
       isolated free block. */
    b->bh.bb.bsize = -b->bh.bb.bsize;
  }

  /* insert buffer back onto a new freelist */
  __kmp_bget_insert_into_freelist(thr, b);

  /* Now we look at the next buffer in memory, located by advancing from
     the  start  of  this  buffer  by its size, to see if that buffer is
     free.  If it is, we combine  this  buffer  with  the  next  one  in
     memory, dechaining the second buffer from the free list. */
  bn = BFH(((char *)b) + b->bh.bb.bsize);
  if (bn->bh.bb.bsize > 0) {

    /* The buffer is free.  Remove it from the free list and add
       its size to that of our buffer. */
    KMP_DEBUG_ASSERT(BH((char *)bn + bn->bh.bb.bsize)->bb.prevfree ==
                     bn->bh.bb.bsize);

    __kmp_bget_remove_from_freelist(bn);

    b->bh.bb.bsize += bn->bh.bb.bsize;

    /* unlink the buffer from the old freelist, and reinsert it into the new
     * freelist */
    __kmp_bget_remove_from_freelist(b);
    __kmp_bget_insert_into_freelist(thr, b);

    /* Finally,  advance  to   the  buffer  that   follows  the  newly
       consolidated free block.  We must set its  backpointer  to  the
       head  of  the  consolidated free block.  We know the next block
       must be an allocated block because the process of recombination
       guarantees  that  two  free  blocks will never be contiguous in
       memory.  */
    bn = BFH(((char *)b) + b->bh.bb.bsize);
  }
#ifdef FreeWipe
  (void)memset(((char *)b) + sizeof(bfhead_t), 0x55,
               (size_t)(b->bh.bb.bsize - sizeof(bfhead_t)));
#endif
  KMP_DEBUG_ASSERT(bn->bh.bb.bsize < 0);

  /* The next buffer is allocated.  Set the backpointer in it  to  point
     to this buffer; the previous free buffer in memory. */

  bn->bh.bb.prevfree = b->bh.bb.bsize;

  /*  If  a  block-release function is defined, and this free buffer
      constitutes the entire block, release it.  Note that  pool_len
      is  defined  in  such a way that the test will fail unless all
      pool blocks are the same size.  */
  if (thr->relfcn != 0 &&
      b->bh.bb.bsize == (bufsize)(thr->pool_len - sizeof(bhead_t))) {
#if BufStats
    if (thr->numpblk !=
        1) { /* Do not release the last buffer until finalization time */
#endif

      KMP_DEBUG_ASSERT(b->bh.bb.prevfree == 0);
      KMP_DEBUG_ASSERT(BH((char *)b + b->bh.bb.bsize)->bb.bsize == ESent);
      KMP_DEBUG_ASSERT(BH((char *)b + b->bh.bb.bsize)->bb.prevfree ==
                       b->bh.bb.bsize);

      /*  Unlink the buffer from the free list  */
      __kmp_bget_remove_from_freelist(b);

      KE_TRACE(10, ("%%%%%% FREE( %p )\n", (void *)b));

      (*thr->relfcn)(b);
#if BufStats
      thr->numprel++; /* Nr of expansion block releases */
      thr->numpblk--; /* Total number of blocks */
      KMP_DEBUG_ASSERT(thr->numpblk == thr->numpget - thr->numprel);

      // avoid leaving stale last_pool pointer around if it is being dealloced
      if (thr->last_pool == b)
        thr->last_pool = 0;
    } else {
      thr->last_pool = b;
    }
#endif /* BufStats */
  }
}

/*  BECTL  --  Establish automatic pool expansion control  */
static void bectl(kmp_info_t *th, bget_compact_t compact,
                  bget_acquire_t acquire, bget_release_t release,
                  bufsize pool_incr) {
  thr_data_t *thr = get_thr_data(th);

  thr->compfcn = compact;
  thr->acqfcn = acquire;
  thr->relfcn = release;
  thr->exp_incr = pool_incr;
}

/*  BPOOL  --  Add a region of memory to the buffer pool.  */
static void bpool(kmp_info_t *th, void *buf, bufsize len) {
  /*    int bin = 0; */
  thr_data_t *thr = get_thr_data(th);
  bfhead_t *b = BFH(buf);
  bhead_t *bn;

  __kmp_bget_dequeue(th); /* Release any queued buffers */

#ifdef SizeQuant
  len &= ~((bufsize)(SizeQuant - 1));
#endif
  if (thr->pool_len == 0) {
    thr->pool_len = len;
  } else if (len != thr->pool_len) {
    thr->pool_len = -1;
  }
#if BufStats
  thr->numpget++; /* Number of block acquisitions */
  thr->numpblk++; /* Number of blocks total */
  KMP_DEBUG_ASSERT(thr->numpblk == thr->numpget - thr->numprel);
#endif /* BufStats */

  /* Since the block is initially occupied by a single free  buffer,
     it  had  better  not  be  (much) larger than the largest buffer
     whose size we can store in bhead.bb.bsize. */
  KMP_DEBUG_ASSERT(len - sizeof(bhead_t) <= -((bufsize)ESent + 1));

  /* Clear  the  backpointer at  the start of the block to indicate that
     there  is  no  free  block  prior  to  this   one.    That   blocks
     recombination when the first block in memory is released. */
  b->bh.bb.prevfree = 0;

  /* Create a dummy allocated buffer at the end of the pool.  This dummy
     buffer is seen when a buffer at the end of the pool is released and
     blocks  recombination  of  the last buffer with the dummy buffer at
     the end.  The length in the dummy buffer  is  set  to  the  largest
     negative  number  to  denote  the  end  of  the pool for diagnostic
     routines (this specific value is  not  counted  on  by  the  actual
     allocation and release functions). */
  len -= sizeof(bhead_t);
  b->bh.bb.bsize = (bufsize)len;
  /* Set the owner of this buffer */
  TCW_PTR(b->bh.bb.bthr,
          (kmp_info_t *)((kmp_uintptr_t)th |
                         1)); // mark the buffer as allocated address

  /* Chain the new block to the free list. */
  __kmp_bget_insert_into_freelist(thr, b);

#ifdef FreeWipe
  (void)memset(((char *)b) + sizeof(bfhead_t), 0x55,
               (size_t)(len - sizeof(bfhead_t)));
#endif
  bn = BH(((char *)b) + len);
  bn->bb.prevfree = (bufsize)len;
  /* Definition of ESent assumes two's complement! */
  KMP_DEBUG_ASSERT((~0) == -1 && (bn != 0));

  bn->bb.bsize = ESent;
}

/*  BFREED  --  Dump the free lists for this thread. */
static void bfreed(kmp_info_t *th) {
  int bin = 0, count = 0;
  int gtid = __kmp_gtid_from_thread(th);
  thr_data_t *thr = get_thr_data(th);

#if BufStats
  __kmp_printf_no_lock("__kmp_printpool: T#%d total=%" KMP_UINT64_SPEC
                       " get=%" KMP_INT64_SPEC " rel=%" KMP_INT64_SPEC
                       " pblk=%" KMP_INT64_SPEC " pget=%" KMP_INT64_SPEC
                       " prel=%" KMP_INT64_SPEC " dget=%" KMP_INT64_SPEC
                       " drel=%" KMP_INT64_SPEC "\n",
                       gtid, (kmp_uint64)thr->totalloc, (kmp_int64)thr->numget,
                       (kmp_int64)thr->numrel, (kmp_int64)thr->numpblk,
                       (kmp_int64)thr->numpget, (kmp_int64)thr->numprel,
                       (kmp_int64)thr->numdget, (kmp_int64)thr->numdrel);
#endif

  for (bin = 0; bin < MAX_BGET_BINS; ++bin) {
    bfhead_t *b;

    for (b = thr->freelist[bin].ql.flink; b != &thr->freelist[bin];
         b = b->ql.flink) {
      bufsize bs = b->bh.bb.bsize;

      KMP_DEBUG_ASSERT(b->ql.blink->ql.flink == b);
      KMP_DEBUG_ASSERT(b->ql.flink->ql.blink == b);
      KMP_DEBUG_ASSERT(bs > 0);

      count += 1;

      __kmp_printf_no_lock(
          "__kmp_printpool: T#%d Free block: 0x%p size %6ld bytes.\n", gtid, b,
          (long)bs);
#ifdef FreeWipe
      {
        char *lerr = ((char *)b) + sizeof(bfhead_t);
        if ((bs > sizeof(bfhead_t)) &&
            ((*lerr != 0x55) ||
             (memcmp(lerr, lerr + 1, (size_t)(bs - (sizeof(bfhead_t) + 1))) !=
              0))) {
          __kmp_printf_no_lock("__kmp_printpool: T#%d     (Contents of above "
                               "free block have been overstored.)\n",
                               gtid);
        }
      }
#endif
    }
  }

  if (count == 0)
    __kmp_printf_no_lock("__kmp_printpool: T#%d No free blocks\n", gtid);
}

void __kmp_initialize_bget(kmp_info_t *th) {
  KMP_DEBUG_ASSERT(SizeQuant >= sizeof(void *) && (th != 0));

  set_thr_data(th);

  bectl(th, (bget_compact_t)0, (bget_acquire_t)malloc, (bget_release_t)free,
        (bufsize)__kmp_malloc_pool_incr);
}

void __kmp_finalize_bget(kmp_info_t *th) {
  thr_data_t *thr;
  bfhead_t *b;

  KMP_DEBUG_ASSERT(th != 0);

#if BufStats
  thr = (thr_data_t *)th->th.th_local.bget_data;
  KMP_DEBUG_ASSERT(thr != NULL);
  b = thr->last_pool;

  /*  If a block-release function is defined, and this free buffer constitutes
      the entire block, release it. Note that pool_len is defined in such a way
      that the test will fail unless all pool blocks are the same size.  */

  // Deallocate the last pool if one exists because we no longer do it in brel()
  if (thr->relfcn != 0 && b != 0 && thr->numpblk != 0 &&
      b->bh.bb.bsize == (bufsize)(thr->pool_len - sizeof(bhead_t))) {
    KMP_DEBUG_ASSERT(b->bh.bb.prevfree == 0);
    KMP_DEBUG_ASSERT(BH((char *)b + b->bh.bb.bsize)->bb.bsize == ESent);
    KMP_DEBUG_ASSERT(BH((char *)b + b->bh.bb.bsize)->bb.prevfree ==
                     b->bh.bb.bsize);

    /*  Unlink the buffer from the free list  */
    __kmp_bget_remove_from_freelist(b);

    KE_TRACE(10, ("%%%%%% FREE( %p )\n", (void *)b));

    (*thr->relfcn)(b);
    thr->numprel++; /* Nr of expansion block releases */
    thr->numpblk--; /* Total number of blocks */
    KMP_DEBUG_ASSERT(thr->numpblk == thr->numpget - thr->numprel);
  }
#endif /* BufStats */

  /* Deallocate bget_data */
  if (th->th.th_local.bget_data != NULL) {
    __kmp_free(th->th.th_local.bget_data);
    th->th.th_local.bget_data = NULL;
  }
}

void kmpc_set_poolsize(size_t size) {
  bectl(__kmp_get_thread(), (bget_compact_t)0, (bget_acquire_t)malloc,
        (bget_release_t)free, (bufsize)size);
}

size_t kmpc_get_poolsize(void) {
  thr_data_t *p;

  p = get_thr_data(__kmp_get_thread());

  return p->exp_incr;
}

void kmpc_set_poolmode(int mode) {
  thr_data_t *p;

  if (mode == bget_mode_fifo || mode == bget_mode_lifo ||
      mode == bget_mode_best) {
    p = get_thr_data(__kmp_get_thread());
    p->mode = (bget_mode_t)mode;
  }
}

int kmpc_get_poolmode(void) {
  thr_data_t *p;

  p = get_thr_data(__kmp_get_thread());

  return p->mode;
}

void kmpc_get_poolstat(size_t *maxmem, size_t *allmem) {
  kmp_info_t *th = __kmp_get_thread();
  bufsize a, b;

  __kmp_bget_dequeue(th); /* Release any queued buffers */

  bcheck(th, &a, &b);

  *maxmem = a;
  *allmem = b;
}

void kmpc_poolprint(void) {
  kmp_info_t *th = __kmp_get_thread();

  __kmp_bget_dequeue(th); /* Release any queued buffers */

  bfreed(th);
}

#endif // #if KMP_USE_BGET

void *kmpc_malloc(size_t size) {
  void *ptr;
  ptr = bget(__kmp_entry_thread(), (bufsize)(size + sizeof(ptr)));
  if (ptr != NULL) {
    // save allocated pointer just before one returned to user
    *(void **)ptr = ptr;
    ptr = (void **)ptr + 1;
  }
  return ptr;
}

#define IS_POWER_OF_TWO(n) (((n) & ((n)-1)) == 0)

void *kmpc_aligned_malloc(size_t size, size_t alignment) {
  void *ptr;
  void *ptr_allocated;
  KMP_DEBUG_ASSERT(alignment < 32 * 1024); // Alignment should not be too big
  if (!IS_POWER_OF_TWO(alignment)) {
    // AC: do we need to issue a warning here?
    errno = EINVAL;
    return NULL;
  }
  size = size + sizeof(void *) + alignment;
  ptr_allocated = bget(__kmp_entry_thread(), (bufsize)size);
  if (ptr_allocated != NULL) {
    // save allocated pointer just before one returned to user
    ptr = (void *)(((kmp_uintptr_t)ptr_allocated + sizeof(void *) + alignment) &
                   ~(alignment - 1));
    *((void **)ptr - 1) = ptr_allocated;
  } else {
    ptr = NULL;
  }
  return ptr;
}

void *kmpc_calloc(size_t nelem, size_t elsize) {
  void *ptr;
  ptr = bgetz(__kmp_entry_thread(), (bufsize)(nelem * elsize + sizeof(ptr)));
  if (ptr != NULL) {
    // save allocated pointer just before one returned to user
    *(void **)ptr = ptr;
    ptr = (void **)ptr + 1;
  }
  return ptr;
}

void *kmpc_realloc(void *ptr, size_t size) {
  void *result = NULL;
  if (ptr == NULL) {
    // If pointer is NULL, realloc behaves like malloc.
    result = bget(__kmp_entry_thread(), (bufsize)(size + sizeof(ptr)));
    // save allocated pointer just before one returned to user
    if (result != NULL) {
      *(void **)result = result;
      result = (void **)result + 1;
    }
  } else if (size == 0) {
    // If size is 0, realloc behaves like free.
    // The thread must be registered by the call to kmpc_malloc() or
    // kmpc_calloc() before.
    // So it should be safe to call __kmp_get_thread(), not
    // __kmp_entry_thread().
    KMP_ASSERT(*((void **)ptr - 1));
    brel(__kmp_get_thread(), *((void **)ptr - 1));
  } else {
    result = bgetr(__kmp_entry_thread(), *((void **)ptr - 1),
                   (bufsize)(size + sizeof(ptr)));
    if (result != NULL) {
      *(void **)result = result;
      result = (void **)result + 1;
    }
  }
  return result;
}

// NOTE: the library must have already been initialized by a previous allocate
void kmpc_free(void *ptr) {
  if (!__kmp_init_serial) {
    return;
  }
  if (ptr != NULL) {
    kmp_info_t *th = __kmp_get_thread();
    __kmp_bget_dequeue(th); /* Release any queued buffers */
    // extract allocated pointer and free it
    KMP_ASSERT(*((void **)ptr - 1));
    brel(th, *((void **)ptr - 1));
  }
}

void *___kmp_thread_malloc(kmp_info_t *th, size_t size KMP_SRC_LOC_DECL) {
  void *ptr;
  KE_TRACE(30, ("-> __kmp_thread_malloc( %p, %d ) called from %s:%d\n", th,
                (int)size KMP_SRC_LOC_PARM));
  ptr = bget(th, (bufsize)size);
  KE_TRACE(30, ("<- __kmp_thread_malloc() returns %p\n", ptr));
  return ptr;
}

void *___kmp_thread_calloc(kmp_info_t *th, size_t nelem,
                           size_t elsize KMP_SRC_LOC_DECL) {
  void *ptr;
  KE_TRACE(30, ("-> __kmp_thread_calloc( %p, %d, %d ) called from %s:%d\n", th,
                (int)nelem, (int)elsize KMP_SRC_LOC_PARM));
  ptr = bgetz(th, (bufsize)(nelem * elsize));
  KE_TRACE(30, ("<- __kmp_thread_calloc() returns %p\n", ptr));
  return ptr;
}

void *___kmp_thread_realloc(kmp_info_t *th, void *ptr,
                            size_t size KMP_SRC_LOC_DECL) {
  KE_TRACE(30, ("-> __kmp_thread_realloc( %p, %p, %d ) called from %s:%d\n", th,
                ptr, (int)size KMP_SRC_LOC_PARM));
  ptr = bgetr(th, ptr, (bufsize)size);
  KE_TRACE(30, ("<- __kmp_thread_realloc() returns %p\n", ptr));
  return ptr;
}

void ___kmp_thread_free(kmp_info_t *th, void *ptr KMP_SRC_LOC_DECL) {
  KE_TRACE(30, ("-> __kmp_thread_free( %p, %p ) called from %s:%d\n", th,
                ptr KMP_SRC_LOC_PARM));
  if (ptr != NULL) {
    __kmp_bget_dequeue(th); /* Release any queued buffers */
    brel(th, ptr);
  }
  KE_TRACE(30, ("<- __kmp_thread_free()\n"));
}

/* OMP 5.0 Memory Management support */
static const char *kmp_mk_lib_name;
static void *h_memkind;
/* memkind experimental API: */
// memkind_alloc
static void *(*kmp_mk_alloc)(void *k, size_t sz);
// memkind_free
static void (*kmp_mk_free)(void *kind, void *ptr);
// memkind_check_available
static int (*kmp_mk_check)(void *kind);
// kinds we are going to use
static void **mk_default;
static void **mk_interleave;
static void **mk_hbw;
static void **mk_hbw_interleave;
static void **mk_hbw_preferred;
static void **mk_hugetlb;
static void **mk_hbw_hugetlb;
static void **mk_hbw_preferred_hugetlb;
static void **mk_dax_kmem;
static void **mk_dax_kmem_all;
static void **mk_dax_kmem_preferred;
static void *(*kmp_target_alloc_host)(size_t size, int device);
static void *(*kmp_target_alloc_shared)(size_t size, int device);
static void *(*kmp_target_alloc_device)(size_t size, int device);
static void *(*kmp_target_alloc_multi_devices)(size_t size, int num_devices,
                                               int device_nums[]);
static void *(*kmp_target_lock_mem)(void *ptr, size_t size, int device);
static void *(*kmp_target_unlock_mem)(void *ptr, int device);
static void *(*kmp_target_free_host)(void *ptr, int device);
static void *(*kmp_target_free_shared)(void *ptr, int device);
static void *(*kmp_target_free_device)(void *ptr, int device);
static bool __kmp_target_mem_available;

#define KMP_IS_TARGET_MEM_SPACE(MS)                                            \
  (MS == llvm_omp_target_host_mem_space ||                                     \
   MS == llvm_omp_target_shared_mem_space ||                                   \
   MS == llvm_omp_target_device_mem_space)

#define KMP_IS_TARGET_MEM_ALLOC(MA)                                            \
  (MA == llvm_omp_target_host_mem_alloc ||                                     \
   MA == llvm_omp_target_shared_mem_alloc ||                                   \
   MA == llvm_omp_target_device_mem_alloc)

#define KMP_IS_PREDEF_MEM_SPACE(MS)                                            \
  (MS == omp_null_mem_space || MS == omp_default_mem_space ||                  \
   MS == omp_large_cap_mem_space || MS == omp_const_mem_space ||               \
   MS == omp_high_bw_mem_space || MS == omp_low_lat_mem_space ||               \
   KMP_IS_TARGET_MEM_SPACE(MS))

/// Support OMP 6.0 target memory management
/// Expected offload runtime entries.
///
/// Returns number of resources and list of unique resource IDs in "resouces".
/// Runtime needs to invoke this twice to get the number of resources, allocate
/// space for the resource IDs, and finally let offload runtime write resource
/// IDs in "resources".
/// int __tgt_get_mem_resources(int num_devices, const int *devices,
///                             int host_access, omp_memspace_handle_t memspace,
///                             int *resources);
///
/// Redirects omp_alloc call to offload runtime.
/// void *__tgt_omp_alloc(size_t size, omp_allocator_handle_t allocator);
///
/// Redirects omp_free call to offload runtime.
/// void __tgt_omp_free(void *ptr, omp_allocator_handle_t);
class kmp_tgt_allocator_t {
  bool supported = false;
  using get_mem_resources_t = int (*)(int, const int *, int,
                                      omp_memspace_handle_t, int *);
  using omp_alloc_t = void *(*)(size_t, omp_allocator_handle_t);
  using omp_free_t = void (*)(void *, omp_allocator_handle_t);
  get_mem_resources_t tgt_get_mem_resources = nullptr;
  omp_alloc_t tgt_omp_alloc = nullptr;
  omp_free_t tgt_omp_free = nullptr;

public:
  /// Initialize interface with offload runtime
  void init() {
    tgt_get_mem_resources =
        (get_mem_resources_t)KMP_DLSYM("__tgt_get_mem_resources");
    tgt_omp_alloc = (omp_alloc_t)KMP_DLSYM("__tgt_omp_alloc");
    tgt_omp_free = (omp_free_t)KMP_DLSYM("__tgt_omp_free");
    supported = tgt_get_mem_resources && tgt_omp_alloc && tgt_omp_free;
  }
  /// Obtain resource information from offload runtime. We assume offload
  /// runtime backends maintain a list of unique resource IDS.
  int get_mem_resources(int ndevs, const int *devs, int host,
                        omp_memspace_handle_t memspace, int *resources) {
    if (supported)
      return tgt_get_mem_resources(ndevs, devs, host, memspace, resources);
    return 0;
  }
  /// Invoke offload runtime's memory allocation routine
  void *omp_alloc(size_t size, omp_allocator_handle_t allocator) {
    if (supported)
      return tgt_omp_alloc(size, allocator);
    return nullptr;
  }
  /// Invoke offload runtime's memory deallocation routine
  void omp_free(void *ptr, omp_allocator_handle_t allocator) {
    if (supported)
      tgt_omp_free(ptr, allocator);
  }
} __kmp_tgt_allocator;

extern "C" int omp_get_num_devices(void);

/// Maintain a list of target memory spaces that are identified with the
/// requested information. There will be only one unique memory space object
/// that matches the input.
class kmp_tgt_memspace_list_t {
  kmp_memspace_t *memspace_list = nullptr;
  KMP_LOCK_INIT(mtx);
  /// Find memory space that matches the provided input
  kmp_memspace_t *find(int num_resources, const int *resources,
                       omp_memspace_handle_t memspace) {
    kmp_memspace_t *ms = memspace_list;
    while (ms) {
      if (ms->num_resources == num_resources && ms->memspace == memspace &&
          !memcmp(ms->resources, resources, sizeof(int) * num_resources))
        break;
      ms = ms->next;
    }
    return ms;
  }
  /// Return memory space for the provided input. It tries to find existing
  /// memory space that exactly matches the provided input or create one if
  /// not found.
  omp_memspace_handle_t get(int num_resources, const int *resources,
                            omp_memspace_handle_t memspace) {
    int gtid = __kmp_entry_gtid();
    __kmp_acquire_lock(&mtx, gtid);
    // Sort absolute IDs in the resource list
    int *sorted_resources = (int *)__kmp_allocate(sizeof(int) * num_resources);
    KMP_MEMCPY(sorted_resources, resources, num_resources * sizeof(int));
    qsort(sorted_resources, (size_t)num_resources, sizeof(int),
          [](const void *a, const void *b) {
            const int val_a = *(const int *)a;
            const int val_b = *(const int *)b;
            return (val_a > val_b) ? 1 : ((val_a < val_b) ? -1 : 0);
          });
    kmp_memspace_t *ms = find(num_resources, sorted_resources, memspace);
    if (ms) {
      __kmp_free(sorted_resources);
      __kmp_release_lock(&mtx, gtid);
      return ms;
    }
    ms = (kmp_memspace_t *)__kmp_allocate(sizeof(kmp_memspace_t));
    ms->memspace = memspace;
    ms->num_resources = num_resources;
    ms->resources = sorted_resources;
    ms->next = memspace_list;
    memspace_list = ms;
    __kmp_release_lock(&mtx, gtid);
    return ms;
  }

public:
  /// Initialize memory space list
  void init() { __kmp_init_lock(&mtx); }
  /// Release resources for the memory space list
  void fini() {
    kmp_memspace_t *ms = memspace_list;
    while (ms) {
      if (ms->resources)
        __kmp_free(ms->resources);
      kmp_memspace_t *tmp = ms;
      ms = ms->next;
      __kmp_free(tmp);
    }
    __kmp_destroy_lock(&mtx);
  }
  /// Return memory space for the provided input
  omp_memspace_handle_t get_memspace(int num_devices, const int *devices,
                                     int host_access,
                                     omp_memspace_handle_t memspace) {
    int actual_num_devices = num_devices;
    int *actual_devices = const_cast<int *>(devices);
    if (actual_num_devices == 0) {
      actual_num_devices = omp_get_num_devices();
      if (actual_num_devices <= 0)
        return omp_null_mem_space;
    }
    if (actual_devices == NULL) {
      // Prepare list of all devices in this case.
      actual_devices = (int *)__kmp_allocate(sizeof(int) * actual_num_devices);
      for (int i = 0; i < actual_num_devices; i++)
        actual_devices[i] = i;
    }
    // Get the number of available resources first
    int num_resources = __kmp_tgt_allocator.get_mem_resources(
        actual_num_devices, actual_devices, host_access, memspace, NULL);
    if (num_resources <= 0)
      return omp_null_mem_space; // No available resources

    omp_memspace_handle_t ms = omp_null_mem_space;
    if (num_resources > 0) {
      int *resources = (int *)__kmp_allocate(sizeof(int) * num_resources);
      // Let offload runtime write the resource IDs
      num_resources = __kmp_tgt_allocator.get_mem_resources(
          actual_num_devices, actual_devices, host_access, memspace, resources);
      ms = get(num_resources, resources, memspace);
      __kmp_free(resources);
    }
    if (!devices && actual_devices)
      __kmp_free(actual_devices);
    return ms;
  }
  /// Return sub memory space from the parent memory space
  omp_memspace_handle_t get_memspace(int num_resources, const int *resources,
                                     omp_memspace_handle_t parent) {
    kmp_memspace_t *ms = (kmp_memspace_t *)parent;
    return get(num_resources, resources, ms->memspace);
  }
} __kmp_tgt_memspace_list;

#if KMP_OS_UNIX && KMP_DYNAMIC_LIB && !KMP_OS_DARWIN
static inline void chk_kind(void ***pkind) {
  KMP_DEBUG_ASSERT(pkind);
  if (*pkind) // symbol found
    if (kmp_mk_check(**pkind)) // kind not available or error
      *pkind = NULL;
}
#endif

void __kmp_init_memkind() {
// as of 2018-07-31 memkind does not support Windows*, exclude it for now
#if KMP_OS_UNIX && KMP_DYNAMIC_LIB && !KMP_OS_DARWIN
  // use of statically linked memkind is problematic, as it depends on libnuma
  kmp_mk_lib_name = "libmemkind.so";
  h_memkind = dlopen(kmp_mk_lib_name, RTLD_LAZY);
  if (h_memkind) {
    kmp_mk_check = (int (*)(void *))dlsym(h_memkind, "memkind_check_available");
    kmp_mk_alloc =
        (void *(*)(void *, size_t))dlsym(h_memkind, "memkind_malloc");
    kmp_mk_free = (void (*)(void *, void *))dlsym(h_memkind, "memkind_free");
    mk_default = (void **)dlsym(h_memkind, "MEMKIND_DEFAULT");
    if (kmp_mk_check && kmp_mk_alloc && kmp_mk_free && mk_default &&
        !kmp_mk_check(*mk_default)) {
      __kmp_memkind_available = 1;
      mk_interleave = (void **)dlsym(h_memkind, "MEMKIND_INTERLEAVE");
      chk_kind(&mk_interleave);
      mk_hbw = (void **)dlsym(h_memkind, "MEMKIND_HBW");
      chk_kind(&mk_hbw);
      mk_hbw_interleave = (void **)dlsym(h_memkind, "MEMKIND_HBW_INTERLEAVE");
      chk_kind(&mk_hbw_interleave);
      mk_hbw_preferred = (void **)dlsym(h_memkind, "MEMKIND_HBW_PREFERRED");
      chk_kind(&mk_hbw_preferred);
      mk_hugetlb = (void **)dlsym(h_memkind, "MEMKIND_HUGETLB");
      chk_kind(&mk_hugetlb);
      mk_hbw_hugetlb = (void **)dlsym(h_memkind, "MEMKIND_HBW_HUGETLB");
      chk_kind(&mk_hbw_hugetlb);
      mk_hbw_preferred_hugetlb =
          (void **)dlsym(h_memkind, "MEMKIND_HBW_PREFERRED_HUGETLB");
      chk_kind(&mk_hbw_preferred_hugetlb);
      mk_dax_kmem = (void **)dlsym(h_memkind, "MEMKIND_DAX_KMEM");
      chk_kind(&mk_dax_kmem);
      mk_dax_kmem_all = (void **)dlsym(h_memkind, "MEMKIND_DAX_KMEM_ALL");
      chk_kind(&mk_dax_kmem_all);
      mk_dax_kmem_preferred =
          (void **)dlsym(h_memkind, "MEMKIND_DAX_KMEM_PREFERRED");
      chk_kind(&mk_dax_kmem_preferred);
      KE_TRACE(25, ("__kmp_init_memkind: memkind library initialized\n"));
      return; // success
    }
    dlclose(h_memkind); // failure
  }
#else // !(KMP_OS_UNIX && KMP_DYNAMIC_LIB)
  kmp_mk_lib_name = "";
#endif // !(KMP_OS_UNIX && KMP_DYNAMIC_LIB)
  h_memkind = NULL;
  kmp_mk_check = NULL;
  kmp_mk_alloc = NULL;
  kmp_mk_free = NULL;
  mk_default = NULL;
  mk_interleave = NULL;
  mk_hbw = NULL;
  mk_hbw_interleave = NULL;
  mk_hbw_preferred = NULL;
  mk_hugetlb = NULL;
  mk_hbw_hugetlb = NULL;
  mk_hbw_preferred_hugetlb = NULL;
  mk_dax_kmem = NULL;
  mk_dax_kmem_all = NULL;
  mk_dax_kmem_preferred = NULL;
}

void __kmp_fini_memkind() {
#if KMP_OS_UNIX && KMP_DYNAMIC_LIB
  if (__kmp_memkind_available)
    KE_TRACE(25, ("__kmp_fini_memkind: finalize memkind library\n"));
  if (h_memkind) {
    dlclose(h_memkind);
    h_memkind = NULL;
  }
  kmp_mk_check = NULL;
  kmp_mk_alloc = NULL;
  kmp_mk_free = NULL;
  mk_default = NULL;
  mk_interleave = NULL;
  mk_hbw = NULL;
  mk_hbw_interleave = NULL;
  mk_hbw_preferred = NULL;
  mk_hugetlb = NULL;
  mk_hbw_hugetlb = NULL;
  mk_hbw_preferred_hugetlb = NULL;
  mk_dax_kmem = NULL;
  mk_dax_kmem_all = NULL;
  mk_dax_kmem_preferred = NULL;
#endif
}

void __kmp_init_target_mem() {
  *(void **)(&kmp_target_alloc_host) = KMP_DLSYM("llvm_omp_target_alloc_host");
  *(void **)(&kmp_target_alloc_shared) =
      KMP_DLSYM("llvm_omp_target_alloc_shared");
  *(void **)(&kmp_target_alloc_device) =
      KMP_DLSYM("llvm_omp_target_alloc_device");
  *(void **)(&kmp_target_lock_mem) = KMP_DLSYM("llvm_omp_target_lock_mem");
  *(void **)(&kmp_target_unlock_mem) = KMP_DLSYM("llvm_omp_target_unlock_mem");
  *(void **)(&kmp_target_alloc_multi_devices) =
      KMP_DLSYM("llvm_omp_target_alloc_multi_devices");

  *(void **)(&kmp_target_free_host) = KMP_DLSYM("llvm_omp_target_free_host");
  *(void **)(&kmp_target_free_shared) =
      KMP_DLSYM("llvm_omp_target_free_shared");
  *(void **)(&kmp_target_free_device) =
      KMP_DLSYM("llvm_omp_target_free_device");
  __kmp_target_mem_available =
      kmp_target_alloc_host && kmp_target_alloc_shared &&
      kmp_target_alloc_device && kmp_target_free_host &&
      kmp_target_free_shared && kmp_target_free_device;
  // lock/pin and unlock/unpin target calls
  *(void **)(&kmp_target_lock_mem) = KMP_DLSYM("llvm_omp_target_lock_mem");
  *(void **)(&kmp_target_unlock_mem) = KMP_DLSYM("llvm_omp_target_unlock_mem");
  __kmp_tgt_allocator.init();
  __kmp_tgt_memspace_list.init();
}

<<<<<<< HEAD
omp_memspace_handle_t
__kmpc_get_memory_space(size_t num_devices, int device_ids[],
                        omp_memspace_handle_t base_memory_space) {
  KMP_DEBUG_ASSERT(base_memory_space == omp_default_mem_space ||
                   base_memory_space == omp_low_lat_mem_space ||
                   base_memory_space == omp_large_cap_mem_space ||
                   base_memory_space == omp_const_mem_space ||
                   base_memory_space == omp_high_bw_mem_space ||
                   KMP_IS_TARGET_MEM_SPACE(base_memory_space));
  KMP_DEBUG_ASSERT(num_devices > 0);

  // when using a struct for memory space, instead of a predefined memory space,
  // we will always call the corresponding libomptarget allocator, and disregard
  // the predefined memory allocator
  kmp_memspace_t *ms_t =
      (kmp_memspace_t *)__kmp_allocate(sizeof(kmp_memspace_t)); // zeroed
  ms_t->memspace = llvm_omp_target_shared_mem_alloc;
  ms_t->num_devs = num_devices;
  ms_t->devids = (int *)__kmp_allocate(num_devices * sizeof(int));
  for (int i = 0; i < num_devices; i++)
    ms_t->devids[i] = device_ids[i];
  return (omp_memspace_handle_t)ms_t;
}

void __kmpc_destroy_memory_space(omp_memspace_handle_t ms) {
  if (ms < kmp_max_mem_space)
    return; // predefined memory space does not need to be destroyed
  kmp_memspace_t *ms_t = RCAST(kmp_memspace_t *, ms);
  __kmp_free(ms_t->devids);
  __kmp_free(ms_t);

  // lock/pin and unlock/unpin target calls
  *(void **)(&kmp_target_lock_mem) = KMP_DLSYM("llvm_omp_target_lock_mem");
  *(void **)(&kmp_target_unlock_mem) = KMP_DLSYM("llvm_omp_target_unlock_mem");
}
=======
/// Finalize target memory support
void __kmp_fini_target_mem() { __kmp_tgt_memspace_list.fini(); }
>>>>>>> 8100bd58

omp_allocator_handle_t __kmpc_init_allocator(int gtid, omp_memspace_handle_t ms,
                                             int ntraits,
                                             omp_alloctrait_t traits[]) {
<<<<<<< HEAD
  // OpenMP 5.0 only allows predefined memspaces
  omp_memspace_handle_t actual_ms = kmp_max_mem_space;
  if (ms < kmp_max_mem_space) {
    KMP_DEBUG_ASSERT(
        ms == omp_default_mem_space || ms == omp_low_lat_mem_space ||
        ms == omp_large_cap_mem_space || ms == omp_const_mem_space ||
        ms == omp_high_bw_mem_space || KMP_IS_TARGET_MEM_SPACE(ms));
    actual_ms = ms;
  } else {
    // memory space object obtained via omp_get_memory_space call
    kmp_memspace_t *ms_t = RCAST(kmp_memspace_t *, ms);
    actual_ms = ms_t->memspace;
    KMP_DEBUG_ASSERT(actual_ms == omp_default_mem_space ||
                     actual_ms == omp_low_lat_mem_space ||
                     actual_ms == omp_large_cap_mem_space ||
                     actual_ms == omp_const_mem_space ||
                     actual_ms == omp_high_bw_mem_space ||
                     KMP_IS_TARGET_MEM_SPACE(actual_ms));
  }
  kmp_allocator_t *al;
  int i;
  al = (kmp_allocator_t *)__kmp_allocate(sizeof(kmp_allocator_t)); // zeroed
  al->memspace = ms;
=======
  kmp_allocator_t *al;
  int i;
  al = (kmp_allocator_t *)__kmp_allocate(sizeof(kmp_allocator_t)); // zeroed
  al->memspace = ms; // not used currently

  // Assign default values if applicable
  al->alignment = 1;
  al->pinned = false;
  al->partition = omp_atv_environment;
  al->pin_device = -1;
  al->preferred_device = -1;
  al->target_access = omp_atv_single;
  al->atomic_scope = omp_atv_device;

>>>>>>> 8100bd58
  for (i = 0; i < ntraits; ++i) {
    switch (traits[i].key) {
    case omp_atk_sync_hint:
    case omp_atk_access:
      break;
    case omp_atk_pinned:
      al->pinned = true;
      break;
    case omp_atk_alignment:
      __kmp_type_convert(traits[i].value, &(al->alignment));
      KMP_ASSERT(IS_POWER_OF_TWO(al->alignment));
      break;
    case omp_atk_pool_size:
      al->pool_size = traits[i].value;
      break;
    case omp_atk_fallback:
      al->fb = (omp_alloctrait_value_t)traits[i].value;
      KMP_DEBUG_ASSERT(
          al->fb == omp_atv_default_mem_fb || al->fb == omp_atv_null_fb ||
          al->fb == omp_atv_abort_fb || al->fb == omp_atv_allocator_fb);
      break;
    case omp_atk_fb_data:
      al->fb_data = RCAST(kmp_allocator_t *, traits[i].value);
      break;
    case omp_atk_partition:
      al->memkind = RCAST(void **, traits[i].value);
      break;
    case omp_atk_pin_device:
      __kmp_type_convert(traits[i].value, &(al->pin_device));
      break;
    case omp_atk_preferred_device:
      __kmp_type_convert(traits[i].value, &(al->preferred_device));
      break;
    case omp_atk_target_access:
      al->target_access = (omp_alloctrait_value_t)traits[i].value;
      break;
    case omp_atk_atomic_scope:
      al->atomic_scope = (omp_alloctrait_value_t)traits[i].value;
      break;
    case omp_atk_part_size:
      __kmp_type_convert(traits[i].value, &(al->part_size));
      break;
    default:
      KMP_ASSERT2(0, "Unexpected allocator trait");
    }
  }

  if (al->memspace > kmp_max_mem_space) {
    // Memory space has been allocated for targets.
    return (omp_allocator_handle_t)al;
  }

  KMP_DEBUG_ASSERT(KMP_IS_PREDEF_MEM_SPACE(al->memspace));

  if (al->fb == 0) {
    // set default allocator
    al->fb = omp_atv_default_mem_fb;
    al->fb_data = (kmp_allocator_t *)omp_default_mem_alloc;
  } else if (al->fb == omp_atv_allocator_fb) {
    KMP_ASSERT(al->fb_data != NULL);
  } else if (al->fb == omp_atv_default_mem_fb) {
    al->fb_data = (kmp_allocator_t *)omp_default_mem_alloc;
  }
  if (__kmp_memkind_available) {
    // Let's use memkind library if available
    if (ms == omp_high_bw_mem_space) {
      if (al->memkind == (void *)omp_atv_interleaved && mk_hbw_interleave) {
        al->memkind = mk_hbw_interleave;
      } else if (mk_hbw_preferred) {
        // AC: do not try to use MEMKIND_HBW for now, because memkind library
        // cannot reliably detect exhaustion of HBW memory.
        // It could be possible using hbw_verify_memory_region() but memkind
        // manual says: "Using this function in production code may result in
        // serious performance penalty".
        al->memkind = mk_hbw_preferred;
      } else {
        // HBW is requested but not available --> return NULL allocator
        __kmp_free(al);
        return omp_null_allocator;
      }
    } else if (ms == omp_large_cap_mem_space) {
      if (mk_dax_kmem_all) {
        // All pmem nodes are visited
        al->memkind = mk_dax_kmem_all;
      } else if (mk_dax_kmem) {
        // Only closest pmem node is visited
        al->memkind = mk_dax_kmem;
      } else {
        __kmp_free(al);
        return omp_null_allocator;
      }
    } else {
      if (al->memkind == (void *)omp_atv_interleaved && mk_interleave) {
        al->memkind = mk_interleave;
      } else {
        al->memkind = mk_default;
      }
    }
  } else if (KMP_IS_TARGET_MEM_SPACE(ms) && !__kmp_target_mem_available) {
    __kmp_free(al);
    return omp_null_allocator;
  } else {
    if (ms == omp_high_bw_mem_space) {
      // cannot detect HBW memory presence without memkind library
      __kmp_free(al);
      return omp_null_allocator;
    }
  }
  return (omp_allocator_handle_t)al;
}

void __kmpc_destroy_allocator(int gtid, omp_allocator_handle_t allocator) {
  if (allocator > kmp_max_mem_alloc)
    __kmp_free(allocator);
}

void __kmpc_set_default_allocator(int gtid, omp_allocator_handle_t allocator) {
  if (allocator == omp_null_allocator)
    allocator = omp_default_mem_alloc;
  __kmp_threads[gtid]->th.th_def_allocator = allocator;
}

omp_allocator_handle_t __kmpc_get_default_allocator(int gtid) {
  return __kmp_threads[gtid]->th.th_def_allocator;
}

omp_memspace_handle_t __kmp_get_devices_memspace(int ndevs, const int *devs,
                                                 omp_memspace_handle_t memspace,
                                                 int host) {
  if (!__kmp_init_serial)
    __kmp_serial_initialize();
  // Only accept valid device description and predefined memory space
  if (ndevs < 0 || (ndevs > 0 && !devs) || memspace > kmp_max_mem_space)
    return omp_null_mem_space;

  return __kmp_tgt_memspace_list.get_memspace(ndevs, devs, host, memspace);
}

omp_allocator_handle_t
__kmp_get_devices_allocator(int ndevs, const int *devs,
                            omp_memspace_handle_t memspace, int host) {
  if (!__kmp_init_serial)
    __kmp_serial_initialize();
  // Only accept valid device description and predefined memory space
  if (ndevs < 0 || (ndevs > 0 && !devs) || memspace > kmp_max_mem_space)
    return omp_null_allocator;

  omp_memspace_handle_t mspace =
      __kmp_get_devices_memspace(ndevs, devs, memspace, host);
  if (mspace == omp_null_mem_space)
    return omp_null_allocator;

  return __kmpc_init_allocator(__kmp_entry_gtid(), mspace, 0, NULL);
}

int __kmp_get_memspace_num_resources(omp_memspace_handle_t memspace) {
  if (!__kmp_init_serial)
    __kmp_serial_initialize();
  if (memspace == omp_null_mem_space)
    return 0;
  if (memspace < kmp_max_mem_space)
    return 1; // return 1 for predefined memory space
  kmp_memspace_t *ms = (kmp_memspace_t *)memspace;
  return ms->num_resources;
}

omp_memspace_handle_t __kmp_get_submemspace(omp_memspace_handle_t memspace,
                                            int num_resources, int *resources) {
  if (!__kmp_init_serial)
    __kmp_serial_initialize();
  if (memspace == omp_null_mem_space || memspace < kmp_max_mem_space)
    return memspace; // return input memory space for predefined memory space
  kmp_memspace_t *ms = (kmp_memspace_t *)memspace;
  if (num_resources == 0 || ms->num_resources < num_resources || !resources)
    return omp_null_mem_space; // input memory space cannot satisfy the request

  // The stored resource ID is an absolute ID only known to the offload backend,
  // and the returned memory space will still keep the property.
  int *resources_abs = (int *)__kmp_allocate(sizeof(int) * num_resources);

  // Collect absolute resource ID from the relative ID
  for (int i = 0; i < num_resources; i++)
    resources_abs[i] = ms->resources[resources[i]];

  omp_memspace_handle_t submemspace = __kmp_tgt_memspace_list.get_memspace(
      num_resources, resources_abs, memspace);
  __kmp_free(resources_abs);

  return submemspace;
}

typedef struct kmp_mem_desc { // Memory block descriptor
  void *ptr_alloc; // Pointer returned by allocator
  size_t size_a; // Size of allocated memory block (initial+descriptor+align)
  size_t size_orig; // Original size requested
  void *ptr_align; // Pointer to aligned memory, returned
  kmp_allocator_t *allocator; // allocator
} kmp_mem_desc_t;
static int alignment = sizeof(void *); // align to pointer size by default

// external interfaces are wrappers over internal implementation
void *__kmpc_alloc(int gtid, size_t size, omp_allocator_handle_t allocator) {
  KE_TRACE(25, ("__kmpc_alloc: T#%d (%d, %p)\n", gtid, (int)size, allocator));
  void *ptr = __kmp_alloc(gtid, 0, size, allocator);
  KE_TRACE(25, ("__kmpc_alloc returns %p, T#%d\n", ptr, gtid));
  return ptr;
}

void *__kmpc_aligned_alloc(int gtid, size_t algn, size_t size,
                           omp_allocator_handle_t allocator) {
  KE_TRACE(25, ("__kmpc_aligned_alloc: T#%d (%d, %d, %p)\n", gtid, (int)algn,
                (int)size, allocator));
  void *ptr = __kmp_alloc(gtid, algn, size, allocator);
  KE_TRACE(25, ("__kmpc_aligned_alloc returns %p, T#%d\n", ptr, gtid));
  return ptr;
}

void *__kmpc_calloc(int gtid, size_t nmemb, size_t size,
                    omp_allocator_handle_t allocator) {
  KE_TRACE(25, ("__kmpc_calloc: T#%d (%d, %d, %p)\n", gtid, (int)nmemb,
                (int)size, allocator));
  void *ptr = __kmp_calloc(gtid, 0, nmemb, size, allocator);
  KE_TRACE(25, ("__kmpc_calloc returns %p, T#%d\n", ptr, gtid));
  return ptr;
}

void *__kmpc_realloc(int gtid, void *ptr, size_t size,
                     omp_allocator_handle_t allocator,
                     omp_allocator_handle_t free_allocator) {
  KE_TRACE(25, ("__kmpc_realloc: T#%d (%p, %d, %p, %p)\n", gtid, ptr, (int)size,
                allocator, free_allocator));
  void *nptr = __kmp_realloc(gtid, ptr, size, allocator, free_allocator);
  KE_TRACE(25, ("__kmpc_realloc returns %p, T#%d\n", nptr, gtid));
  return nptr;
}

void __kmpc_free(int gtid, void *ptr, omp_allocator_handle_t allocator) {
  KE_TRACE(25, ("__kmpc_free: T#%d free(%p,%p)\n", gtid, ptr, allocator));
  ___kmpc_free(gtid, ptr, allocator);
  KE_TRACE(10, ("__kmpc_free: T#%d freed %p (%p)\n", gtid, ptr, allocator));
  return;
}

// internal implementation, called from inside the library
void *__kmp_alloc(int gtid, size_t algn, size_t size,
                  omp_allocator_handle_t allocator) {
  void *ptr = NULL;
  kmp_allocator_t *al;
  KMP_DEBUG_ASSERT(__kmp_init_serial);
  if (size == 0)
    return NULL;
  if (allocator == omp_null_allocator)
    allocator = __kmp_threads[gtid]->th.th_def_allocator;
  kmp_int32 default_device =
      __kmp_threads[gtid]->th.th_current_task->td_icvs.default_device;

  al = RCAST(kmp_allocator_t *, allocator);

  int sz_desc = sizeof(kmp_mem_desc_t);
  kmp_mem_desc_t desc;
  kmp_uintptr_t addr; // address returned by allocator
  kmp_uintptr_t addr_align; // address to return to caller
  kmp_uintptr_t addr_descr; // address of memory block descriptor
  size_t align = alignment; // default alignment
  if (allocator > kmp_max_mem_alloc && al->alignment > align)
    align = al->alignment; // alignment required by allocator trait
  if (align < algn)
    align = algn; // max of allocator trait, parameter and sizeof(void*)
  desc.size_orig = size;
  desc.size_a = size + sz_desc + align;

  bool is_pinned = false;
  if (allocator > kmp_max_mem_alloc)
    is_pinned = al->pinned;
  else if (allocator == ompx_pinned_mem_alloc)
    is_pinned = true;

  // Use default allocator if libmemkind is not available
  int use_default_allocator = (__kmp_memkind_available) ? false : true;

  if (al > kmp_max_mem_alloc && al->memspace > kmp_max_mem_space) {
    // Memspace has been allocated for targets.
    return __kmp_tgt_allocator.omp_alloc(size, allocator);
  }

  if (KMP_IS_TARGET_MEM_ALLOC(allocator)) {
    // Use size input directly as the memory may not be accessible on host.
    // Use default device for now.
    if (__kmp_target_mem_available) {
      kmp_int32 device =
          __kmp_threads[gtid]->th.th_current_task->td_icvs.default_device;
      if (allocator == llvm_omp_target_host_mem_alloc)
        ptr = kmp_target_alloc_host(size, device);
      else if (allocator == llvm_omp_target_shared_mem_alloc)
        ptr = kmp_target_alloc_shared(size, device);
      else // allocator == llvm_omp_target_device_mem_alloc
        ptr = kmp_target_alloc_device(size, device);
      return ptr;
    } else {
      KMP_INFORM(TargetMemNotAvailable);
    }
  }

  if (allocator >= kmp_max_mem_alloc && KMP_IS_TARGET_MEM_SPACE(al->memspace)) {
    if (__kmp_target_mem_available) {
      kmp_int32 device =
          __kmp_threads[gtid]->th.th_current_task->td_icvs.default_device;
      if (al->memspace == llvm_omp_target_host_mem_space)
        ptr = kmp_target_alloc_host(size, device);
      else if (al->memspace == llvm_omp_target_shared_mem_space)
        ptr = kmp_target_alloc_shared(size, device);
      else // al->memspace == llvm_omp_target_device_mem_space
        ptr = kmp_target_alloc_device(size, device);
      return ptr;
    } else {
      KMP_INFORM(TargetMemNotAvailable);
    }
  }

  if (__kmp_memkind_available) {
    if (allocator < kmp_max_mem_alloc) {
      // pre-defined allocator
      if (allocator == omp_high_bw_mem_alloc && mk_hbw_preferred) {
        ptr = kmp_mk_alloc(*mk_hbw_preferred, desc.size_a);
      } else if (allocator == omp_large_cap_mem_alloc && mk_dax_kmem_all) {
        ptr = kmp_mk_alloc(*mk_dax_kmem_all, desc.size_a);
      } else {
        ptr = kmp_mk_alloc(*mk_default, desc.size_a);
      }
    } else if (al->pool_size > 0) {
      // custom allocator with pool size requested
      kmp_uint64 used =
          KMP_TEST_THEN_ADD64((kmp_int64 *)&al->pool_used, desc.size_a);
      if (used + desc.size_a > al->pool_size) {
        // not enough space, need to go fallback path
        KMP_TEST_THEN_ADD64((kmp_int64 *)&al->pool_used, -desc.size_a);
        if (al->fb == omp_atv_default_mem_fb) {
          al = (kmp_allocator_t *)omp_default_mem_alloc;
          ptr = kmp_mk_alloc(*mk_default, desc.size_a);
        } else if (al->fb == omp_atv_abort_fb) {
          KMP_ASSERT(0); // abort fallback requested
        } else if (al->fb == omp_atv_allocator_fb) {
          KMP_ASSERT(al != al->fb_data);
          al = al->fb_data;
          ptr = __kmp_alloc(gtid, algn, size, (omp_allocator_handle_t)al);
          if (is_pinned && kmp_target_lock_mem)
            kmp_target_lock_mem(ptr, size, default_device);
          return ptr;
        } // else ptr == NULL;
      } else {
        // pool has enough space
        ptr = kmp_mk_alloc(*al->memkind, desc.size_a);
        if (ptr == NULL) {
          if (al->fb == omp_atv_default_mem_fb) {
            al = (kmp_allocator_t *)omp_default_mem_alloc;
            ptr = kmp_mk_alloc(*mk_default, desc.size_a);
          } else if (al->fb == omp_atv_abort_fb) {
            KMP_ASSERT(0); // abort fallback requested
          } else if (al->fb == omp_atv_allocator_fb) {
            KMP_ASSERT(al != al->fb_data);
            al = al->fb_data;
            ptr = __kmp_alloc(gtid, algn, size, (omp_allocator_handle_t)al);
            if (is_pinned && kmp_target_lock_mem)
              kmp_target_lock_mem(ptr, size, default_device);
            return ptr;
          }
        }
      }
    } else {
      // custom allocator, pool size not requested
      ptr = kmp_mk_alloc(*al->memkind, desc.size_a);
      if (ptr == NULL) {
        if (al->fb == omp_atv_default_mem_fb) {
          al = (kmp_allocator_t *)omp_default_mem_alloc;
          ptr = kmp_mk_alloc(*mk_default, desc.size_a);
        } else if (al->fb == omp_atv_abort_fb) {
          KMP_ASSERT(0); // abort fallback requested
        } else if (al->fb == omp_atv_allocator_fb) {
          KMP_ASSERT(al != al->fb_data);
          al = al->fb_data;
          ptr = __kmp_alloc(gtid, algn, size, (omp_allocator_handle_t)al);
          if (is_pinned && kmp_target_lock_mem)
            kmp_target_lock_mem(ptr, size, default_device);
          return ptr;
        }
      }
    }
  } else if (allocator < kmp_max_mem_alloc) {
    if (KMP_IS_TARGET_MEM_ALLOC(allocator)) {
      // Use size input directly as the memory may not be accessible on host.
      // Use default device for now.
      if (__kmp_target_mem_available) {
        kmp_int32 device =
            __kmp_threads[gtid]->th.th_current_task->td_icvs.default_device;
        if (allocator == llvm_omp_target_host_mem_alloc)
          ptr = kmp_target_alloc_host(size, device);
        else if (allocator == llvm_omp_target_shared_mem_alloc)
          ptr = kmp_target_alloc_shared(size, device);
        else // allocator == llvm_omp_target_device_mem_alloc
          ptr = kmp_target_alloc_device(size, device);
        if (is_pinned && kmp_target_lock_mem)
          kmp_target_lock_mem(ptr, size, device);
      }
      return ptr;
    }

    // pre-defined allocator
    if (allocator == omp_high_bw_mem_alloc) {
      KMP_WARNING(OmpNoAllocator, "omp_high_bw_mem_alloc");
    } else if (allocator == omp_large_cap_mem_alloc) {
      KMP_WARNING(OmpNoAllocator, "omp_large_cap_mem_alloc");
    } else if (allocator == omp_const_mem_alloc) {
      KMP_WARNING(OmpNoAllocator, "omp_const_mem_alloc");
    } else if (allocator == omp_low_lat_mem_alloc) {
      KMP_WARNING(OmpNoAllocator, "omp_low_lat_mem_alloc");
    } else if (allocator == omp_cgroup_mem_alloc) {
      KMP_WARNING(OmpNoAllocator, "omp_cgroup_mem_alloc");
    } else if (allocator == omp_pteam_mem_alloc) {
      KMP_WARNING(OmpNoAllocator, "omp_pteam_mem_alloc");
    } else if (allocator == omp_thread_mem_alloc) {
      KMP_WARNING(OmpNoAllocator, "omp_thread_mem_alloc");
    } else { // default allocator requested
      use_default_allocator = true;
    }
    if (use_default_allocator) {
      ptr = __kmp_thread_malloc(__kmp_thread_from_gtid(gtid), desc.size_a);
      use_default_allocator = false;
    }
  } else if (al->pool_size > 0) {
    // custom allocator with pool size requested
    kmp_uint64 used =
        KMP_TEST_THEN_ADD64((kmp_int64 *)&al->pool_used, desc.size_a);
    if (used + desc.size_a > al->pool_size) {
      // not enough space, need to go fallback path
      KMP_TEST_THEN_ADD64((kmp_int64 *)&al->pool_used, -desc.size_a);
      if (al->fb == omp_atv_default_mem_fb) {
        al = (kmp_allocator_t *)omp_default_mem_alloc;
        ptr = __kmp_thread_malloc(__kmp_thread_from_gtid(gtid), desc.size_a);
      } else if (al->fb == omp_atv_abort_fb) {
        KMP_ASSERT(0); // abort fallback requested
      } else if (al->fb == omp_atv_allocator_fb) {
        KMP_ASSERT(al != al->fb_data);
        al = al->fb_data;
        ptr = __kmp_alloc(gtid, algn, size, (omp_allocator_handle_t)al);
        if (is_pinned && kmp_target_lock_mem)
          kmp_target_lock_mem(ptr, size, default_device);
        return ptr;
      } // else ptr == NULL;
    } else {
      // pool has enough space
      ptr = __kmp_thread_malloc(__kmp_thread_from_gtid(gtid), desc.size_a);
      if (ptr == NULL && al->fb == omp_atv_abort_fb) {
        KMP_ASSERT(0); // abort fallback requested
      } // no sense to look for another fallback because of same internal alloc
    }
  } else {
    // custom allocator, pool size not requested
    ptr = __kmp_thread_malloc(__kmp_thread_from_gtid(gtid), desc.size_a);
    if (ptr == NULL && al->fb == omp_atv_abort_fb) {
      KMP_ASSERT(0); // abort fallback requested
    } // no sense to look for another fallback because of same internal alloc
  }
  KE_TRACE(10, ("__kmp_alloc: T#%d %p=alloc(%d)\n", gtid, ptr, desc.size_a));
  if (ptr == NULL)
    return NULL;

  if (is_pinned && kmp_target_lock_mem)
    kmp_target_lock_mem(ptr, desc.size_a, default_device);

  addr = (kmp_uintptr_t)ptr;
  addr_align = (addr + sz_desc + align - 1) & ~(align - 1);
  addr_descr = addr_align - sz_desc;

  desc.ptr_alloc = ptr;
  desc.ptr_align = (void *)addr_align;
  desc.allocator = al;

  if (is_pinned && kmp_target_lock_mem)
    kmp_target_lock_mem(desc.ptr_align, desc.size_a, default_device);

  *((kmp_mem_desc_t *)addr_descr) = desc; // save descriptor contents
  KMP_MB();

  return desc.ptr_align;
}

void *__kmp_calloc(int gtid, size_t algn, size_t nmemb, size_t size,
                   omp_allocator_handle_t allocator) {
  void *ptr = NULL;
  kmp_allocator_t *al;
  KMP_DEBUG_ASSERT(__kmp_init_serial);

  if (allocator == omp_null_allocator)
    allocator = __kmp_threads[gtid]->th.th_def_allocator;

  al = RCAST(kmp_allocator_t *, allocator);

  if (nmemb == 0 || size == 0)
    return ptr;

  if ((SIZE_MAX - sizeof(kmp_mem_desc_t)) / size < nmemb) {
    if (al->fb == omp_atv_abort_fb) {
      KMP_ASSERT(0);
    }
    return ptr;
  }

  ptr = __kmp_alloc(gtid, algn, nmemb * size, allocator);

  if (ptr) {
    memset(ptr, 0x00, nmemb * size);
  }
  return ptr;
}

void *__kmp_realloc(int gtid, void *ptr, size_t size,
                    omp_allocator_handle_t allocator,
                    omp_allocator_handle_t free_allocator) {
  void *nptr = NULL;
  KMP_DEBUG_ASSERT(__kmp_init_serial);

  if (size == 0) {
    if (ptr != NULL)
      ___kmpc_free(gtid, ptr, free_allocator);
    return nptr;
  }

  nptr = __kmp_alloc(gtid, 0, size, allocator);

  if (nptr != NULL && ptr != NULL) {
    kmp_mem_desc_t desc;
    kmp_uintptr_t addr_align; // address to return to caller
    kmp_uintptr_t addr_descr; // address of memory block descriptor

    addr_align = (kmp_uintptr_t)ptr;
    addr_descr = addr_align - sizeof(kmp_mem_desc_t);
    desc = *((kmp_mem_desc_t *)addr_descr); // read descriptor

    KMP_DEBUG_ASSERT(desc.ptr_align == ptr);
    KMP_DEBUG_ASSERT(desc.size_orig > 0);
    KMP_DEBUG_ASSERT(desc.size_orig < desc.size_a);
    KMP_MEMCPY((char *)nptr, (char *)ptr,
               (size_t)((size < desc.size_orig) ? size : desc.size_orig));
  }

  if (nptr != NULL) {
    ___kmpc_free(gtid, ptr, free_allocator);
  }

  return nptr;
}

void ___kmpc_free(int gtid, void *ptr, omp_allocator_handle_t allocator) {
  if (ptr == NULL)
    return;

  kmp_allocator_t *al;
  omp_allocator_handle_t oal;
  al = RCAST(kmp_allocator_t *, CCAST(omp_allocator_handle_t, allocator));
  kmp_mem_desc_t desc;
  kmp_uintptr_t addr_align; // address to return to caller
  kmp_uintptr_t addr_descr; // address of memory block descriptor

  if (al > kmp_max_mem_alloc && al->memspace > kmp_max_mem_space) {
    __kmp_tgt_allocator.omp_free(ptr, allocator);
    return;
  }

  if (__kmp_target_mem_available && (KMP_IS_TARGET_MEM_ALLOC(allocator) ||
                                     (allocator > kmp_max_mem_alloc &&
                                      KMP_IS_TARGET_MEM_SPACE(al->memspace)))) {
    kmp_int32 device =
        __kmp_threads[gtid]->th.th_current_task->td_icvs.default_device;
    if (allocator == llvm_omp_target_host_mem_alloc) {
      kmp_target_free_host(ptr, device);
    } else if (allocator == llvm_omp_target_shared_mem_alloc) {
      kmp_target_free_shared(ptr, device);
    } else if (allocator == llvm_omp_target_device_mem_alloc) {
      kmp_target_free_device(ptr, device);
    }
    return;
  }

  addr_align = (kmp_uintptr_t)ptr;
  addr_descr = addr_align - sizeof(kmp_mem_desc_t);
  desc = *((kmp_mem_desc_t *)addr_descr); // read descriptor

  KMP_DEBUG_ASSERT(desc.ptr_align == ptr);
  if (allocator) {
    KMP_DEBUG_ASSERT(desc.allocator == al || desc.allocator == al->fb_data);
  }
  al = desc.allocator;
  oal = (omp_allocator_handle_t)al; // cast to void* for comparisons
  KMP_DEBUG_ASSERT(al);

  // if locked, we locked descriptor and user memory: unlock both
  bool is_pinned = false;
  if (allocator > kmp_max_mem_alloc)
    is_pinned = al->pinned;
  else if (allocator == ompx_pinned_mem_alloc)
    is_pinned = true;
  if (allocator > kmp_max_mem_alloc && kmp_target_unlock_mem && al->pinned) {
    kmp_int32 device =
        __kmp_threads[gtid]->th.th_current_task->td_icvs.default_device;
    kmp_target_unlock_mem(desc.ptr_alloc, device);
  }

  if (__kmp_memkind_available) {
    if (oal < kmp_max_mem_alloc) {
      // pre-defined allocator
      if (oal == omp_high_bw_mem_alloc && mk_hbw_preferred) {
        kmp_mk_free(*mk_hbw_preferred, desc.ptr_alloc);
      } else if (oal == omp_large_cap_mem_alloc && mk_dax_kmem_all) {
        kmp_mk_free(*mk_dax_kmem_all, desc.ptr_alloc);
      } else {
        kmp_mk_free(*mk_default, desc.ptr_alloc);
      }
    } else {
      if (al->pool_size > 0) { // custom allocator with pool size requested
        kmp_uint64 used =
            KMP_TEST_THEN_ADD64((kmp_int64 *)&al->pool_used, -desc.size_a);
        (void)used; // to suppress compiler warning
        KMP_DEBUG_ASSERT(used >= desc.size_a);
      }
      kmp_mk_free(*al->memkind, desc.ptr_alloc);
    }
  } else {
    if (oal > kmp_max_mem_alloc && al->pool_size > 0) {
      kmp_uint64 used =
          KMP_TEST_THEN_ADD64((kmp_int64 *)&al->pool_used, -desc.size_a);
      (void)used; // to suppress compiler warning
      KMP_DEBUG_ASSERT(used >= desc.size_a);
    }
    __kmp_thread_free(__kmp_thread_from_gtid(gtid), desc.ptr_alloc);
  }
}

/* If LEAK_MEMORY is defined, __kmp_free() will *not* free memory. It causes
   memory leaks, but it may be useful for debugging memory corruptions, used
   freed pointers, etc. */
/* #define LEAK_MEMORY */
struct kmp_mem_descr { // Memory block descriptor.
  void *ptr_allocated; // Pointer returned by malloc(), subject for free().
  size_t size_allocated; // Size of allocated memory block.
  void *ptr_aligned; // Pointer to aligned memory, to be used by client code.
  size_t size_aligned; // Size of aligned memory block.
};
typedef struct kmp_mem_descr kmp_mem_descr_t;

/* Allocate memory on requested boundary, fill allocated memory with 0x00.
   NULL is NEVER returned, __kmp_abort() is called in case of memory allocation
   error. Must use __kmp_free when freeing memory allocated by this routine! */
static void *___kmp_allocate_align(size_t size,
                                   size_t alignment KMP_SRC_LOC_DECL) {
  /* __kmp_allocate() allocates (by call to malloc()) bigger memory block than
     requested to return properly aligned pointer. Original pointer returned
     by malloc() and size of allocated block is saved in descriptor just
     before the aligned pointer. This information used by __kmp_free() -- it
     has to pass to free() original pointer, not aligned one.

          +---------+------------+-----------------------------------+---------+
          | padding | descriptor |           aligned block           | padding |
          +---------+------------+-----------------------------------+---------+
          ^                      ^
          |                      |
          |                      +- Aligned pointer returned to caller
          +- Pointer returned by malloc()

      Aligned block is filled with zeros, paddings are filled with 0xEF. */

  kmp_mem_descr_t descr;
  kmp_uintptr_t addr_allocated; // Address returned by malloc().
  kmp_uintptr_t addr_aligned; // Aligned address to return to caller.
  kmp_uintptr_t addr_descr; // Address of memory block descriptor.

  KE_TRACE(25, ("-> ___kmp_allocate_align( %d, %d ) called from %s:%d\n",
                (int)size, (int)alignment KMP_SRC_LOC_PARM));

  KMP_DEBUG_ASSERT(alignment < 32 * 1024); // Alignment should not be too
  KMP_DEBUG_ASSERT(sizeof(void *) <= sizeof(kmp_uintptr_t));
  // Make sure kmp_uintptr_t is enough to store addresses.

  descr.size_aligned = size;
  descr.size_allocated =
      descr.size_aligned + sizeof(kmp_mem_descr_t) + alignment;

#if KMP_DEBUG
  descr.ptr_allocated = _malloc_src_loc(descr.size_allocated, _file_, _line_);
#else
  descr.ptr_allocated = malloc_src_loc(descr.size_allocated KMP_SRC_LOC_PARM);
#endif
  KE_TRACE(10, ("   malloc( %d ) returned %p\n", (int)descr.size_allocated,
                descr.ptr_allocated));
  if (descr.ptr_allocated == NULL) {
    KMP_FATAL(OutOfHeapMemory);
  }

  addr_allocated = (kmp_uintptr_t)descr.ptr_allocated;
  addr_aligned =
      (addr_allocated + sizeof(kmp_mem_descr_t) + alignment) & ~(alignment - 1);
  addr_descr = addr_aligned - sizeof(kmp_mem_descr_t);

  descr.ptr_aligned = (void *)addr_aligned;

  KE_TRACE(26, ("   ___kmp_allocate_align: "
                "ptr_allocated=%p, size_allocated=%d, "
                "ptr_aligned=%p, size_aligned=%d\n",
                descr.ptr_allocated, (int)descr.size_allocated,
                descr.ptr_aligned, (int)descr.size_aligned));

  KMP_DEBUG_ASSERT(addr_allocated <= addr_descr);
  KMP_DEBUG_ASSERT(addr_descr + sizeof(kmp_mem_descr_t) == addr_aligned);
  KMP_DEBUG_ASSERT(addr_aligned + descr.size_aligned <=
                   addr_allocated + descr.size_allocated);
  KMP_DEBUG_ASSERT(addr_aligned % alignment == 0);
#ifdef KMP_DEBUG
  memset(descr.ptr_allocated, 0xEF, descr.size_allocated);
// Fill allocated memory block with 0xEF.
#endif
  memset(descr.ptr_aligned, 0x00, descr.size_aligned);
  // Fill the aligned memory block (which is intended for using by caller) with
  // 0x00. Do not
  // put this filling under KMP_DEBUG condition! Many callers expect zeroed
  // memory. (Padding
  // bytes remain filled with 0xEF in debugging library.)
  *((kmp_mem_descr_t *)addr_descr) = descr;

  KMP_MB();

  KE_TRACE(25, ("<- ___kmp_allocate_align() returns %p\n", descr.ptr_aligned));
  return descr.ptr_aligned;
} // func ___kmp_allocate_align

/* Allocate memory on cache line boundary, fill allocated memory with 0x00.
   Do not call this func directly! Use __kmp_allocate macro instead.
   NULL is NEVER returned, __kmp_abort() is called in case of memory allocation
   error. Must use __kmp_free when freeing memory allocated by this routine! */
void *___kmp_allocate(size_t size KMP_SRC_LOC_DECL) {
  void *ptr;
  KE_TRACE(25, ("-> __kmp_allocate( %d ) called from %s:%d\n",
                (int)size KMP_SRC_LOC_PARM));
  ptr = ___kmp_allocate_align(size, __kmp_align_alloc KMP_SRC_LOC_PARM);
  KE_TRACE(25, ("<- __kmp_allocate() returns %p\n", ptr));
  return ptr;
} // func ___kmp_allocate

/* Allocate memory on page boundary, fill allocated memory with 0x00.
   Does not call this func directly! Use __kmp_page_allocate macro instead.
   NULL is NEVER returned, __kmp_abort() is called in case of memory allocation
   error. Must use __kmp_free when freeing memory allocated by this routine! */
void *___kmp_page_allocate(size_t size KMP_SRC_LOC_DECL) {
  int page_size = 8 * 1024;
  void *ptr;

  KE_TRACE(25, ("-> __kmp_page_allocate( %d ) called from %s:%d\n",
                (int)size KMP_SRC_LOC_PARM));
  ptr = ___kmp_allocate_align(size, page_size KMP_SRC_LOC_PARM);
  KE_TRACE(25, ("<- __kmp_page_allocate( %d ) returns %p\n", (int)size, ptr));
  return ptr;
} // ___kmp_page_allocate

/* Free memory allocated by __kmp_allocate() and __kmp_page_allocate().
   In debug mode, fill the memory block with 0xEF before call to free(). */
void ___kmp_free(void *ptr KMP_SRC_LOC_DECL) {
  kmp_mem_descr_t descr;
#if KMP_DEBUG
  kmp_uintptr_t addr_allocated; // Address returned by malloc().
  kmp_uintptr_t addr_aligned; // Aligned address passed by caller.
#endif
  KE_TRACE(25,
           ("-> __kmp_free( %p ) called from %s:%d\n", ptr KMP_SRC_LOC_PARM));
  KMP_ASSERT(ptr != NULL);

  descr = *(kmp_mem_descr_t *)((kmp_uintptr_t)ptr - sizeof(kmp_mem_descr_t));

  KE_TRACE(26, ("   __kmp_free:     "
                "ptr_allocated=%p, size_allocated=%d, "
                "ptr_aligned=%p, size_aligned=%d\n",
                descr.ptr_allocated, (int)descr.size_allocated,
                descr.ptr_aligned, (int)descr.size_aligned));
#if KMP_DEBUG
  addr_allocated = (kmp_uintptr_t)descr.ptr_allocated;
  addr_aligned = (kmp_uintptr_t)descr.ptr_aligned;
  KMP_DEBUG_ASSERT(addr_aligned % CACHE_LINE == 0);
  KMP_DEBUG_ASSERT(descr.ptr_aligned == ptr);
  KMP_DEBUG_ASSERT(addr_allocated + sizeof(kmp_mem_descr_t) <= addr_aligned);
  KMP_DEBUG_ASSERT(descr.size_aligned < descr.size_allocated);
  KMP_DEBUG_ASSERT(addr_aligned + descr.size_aligned <=
                   addr_allocated + descr.size_allocated);
  memset(descr.ptr_allocated, 0xEF, descr.size_allocated);
// Fill memory block with 0xEF, it helps catch using freed memory.
#endif

#ifndef LEAK_MEMORY
  KE_TRACE(10, ("   free( %p )\n", descr.ptr_allocated));
#ifdef KMP_DEBUG
  _free_src_loc(descr.ptr_allocated, _file_, _line_);
#else
  free_src_loc(descr.ptr_allocated KMP_SRC_LOC_PARM);
#endif
#endif
  KMP_MB();
  KE_TRACE(25, ("<- __kmp_free() returns\n"));
} // func ___kmp_free

#if USE_FAST_MEMORY == 3
// Allocate fast memory by first scanning the thread's free lists
// If a chunk the right size exists, grab it off the free list.
// Otherwise allocate normally using kmp_thread_malloc.

// AC: How to choose the limit? Just get 16 for now...
#define KMP_FREE_LIST_LIMIT 16

// Always use 128 bytes for determining buckets for caching memory blocks
#define DCACHE_LINE 128

void *___kmp_fast_allocate(kmp_info_t *this_thr, size_t size KMP_SRC_LOC_DECL) {
  void *ptr;
  size_t num_lines, idx;
  int index;
  void *alloc_ptr;
  size_t alloc_size;
  kmp_mem_descr_t *descr;

  KE_TRACE(25, ("-> __kmp_fast_allocate( T#%d, %d ) called from %s:%d\n",
                __kmp_gtid_from_thread(this_thr), (int)size KMP_SRC_LOC_PARM));

  num_lines = (size + DCACHE_LINE - 1) / DCACHE_LINE;
  idx = num_lines - 1;
  KMP_DEBUG_ASSERT(idx >= 0);
  if (idx < 2) {
    index = 0; // idx is [ 0, 1 ], use first free list
    num_lines = 2; // 1, 2 cache lines or less than cache line
  } else if ((idx >>= 2) == 0) {
    index = 1; // idx is [ 2, 3 ], use second free list
    num_lines = 4; // 3, 4 cache lines
  } else if ((idx >>= 2) == 0) {
    index = 2; // idx is [ 4, 15 ], use third free list
    num_lines = 16; // 5, 6, ..., 16 cache lines
  } else if ((idx >>= 2) == 0) {
    index = 3; // idx is [ 16, 63 ], use fourth free list
    num_lines = 64; // 17, 18, ..., 64 cache lines
  } else {
    goto alloc_call; // 65 or more cache lines ( > 8KB ), don't use free lists
  }

  ptr = this_thr->th.th_free_lists[index].th_free_list_self;
  if (ptr != NULL) {
    // pop the head of no-sync free list
    this_thr->th.th_free_lists[index].th_free_list_self = *((void **)ptr);
    KMP_DEBUG_ASSERT(this_thr == ((kmp_mem_descr_t *)((kmp_uintptr_t)ptr -
                                                      sizeof(kmp_mem_descr_t)))
                                     ->ptr_aligned);
    goto end;
  }
  ptr = TCR_SYNC_PTR(this_thr->th.th_free_lists[index].th_free_list_sync);
  if (ptr != NULL) {
    // no-sync free list is empty, use sync free list (filled in by other
    // threads only)
    // pop the head of the sync free list, push NULL instead
    while (!KMP_COMPARE_AND_STORE_PTR(
        &this_thr->th.th_free_lists[index].th_free_list_sync, ptr, nullptr)) {
      KMP_CPU_PAUSE();
      ptr = TCR_SYNC_PTR(this_thr->th.th_free_lists[index].th_free_list_sync);
    }
    // push the rest of chain into no-sync free list (can be NULL if there was
    // the only block)
    this_thr->th.th_free_lists[index].th_free_list_self = *((void **)ptr);
    KMP_DEBUG_ASSERT(this_thr == ((kmp_mem_descr_t *)((kmp_uintptr_t)ptr -
                                                      sizeof(kmp_mem_descr_t)))
                                     ->ptr_aligned);
    goto end;
  }

alloc_call:
  // haven't found block in the free lists, thus allocate it
  size = num_lines * DCACHE_LINE;

  alloc_size = size + sizeof(kmp_mem_descr_t) + DCACHE_LINE;
  KE_TRACE(25, ("__kmp_fast_allocate: T#%d Calling __kmp_thread_malloc with "
                "alloc_size %d\n",
                __kmp_gtid_from_thread(this_thr), alloc_size));
  alloc_ptr = bget(this_thr, (bufsize)alloc_size);

  // align ptr to DCACHE_LINE
  ptr = (void *)((((kmp_uintptr_t)alloc_ptr) + sizeof(kmp_mem_descr_t) +
                  DCACHE_LINE) &
                 ~(DCACHE_LINE - 1));
  descr = (kmp_mem_descr_t *)(((kmp_uintptr_t)ptr) - sizeof(kmp_mem_descr_t));

  descr->ptr_allocated = alloc_ptr; // remember allocated pointer
  // we don't need size_allocated
  descr->ptr_aligned = (void *)this_thr; // remember allocating thread
  // (it is already saved in bget buffer,
  // but we may want to use another allocator in future)
  descr->size_aligned = size;

end:
  KE_TRACE(25, ("<- __kmp_fast_allocate( T#%d ) returns %p\n",
                __kmp_gtid_from_thread(this_thr), ptr));
  return ptr;
} // func __kmp_fast_allocate

// Free fast memory and place it on the thread's free list if it is of
// the correct size.
void ___kmp_fast_free(kmp_info_t *this_thr, void *ptr KMP_SRC_LOC_DECL) {
  kmp_mem_descr_t *descr;
  kmp_info_t *alloc_thr;
  size_t size;
  size_t idx;
  int index;

  KE_TRACE(25, ("-> __kmp_fast_free( T#%d, %p ) called from %s:%d\n",
                __kmp_gtid_from_thread(this_thr), ptr KMP_SRC_LOC_PARM));
  KMP_ASSERT(ptr != NULL);

  descr = (kmp_mem_descr_t *)(((kmp_uintptr_t)ptr) - sizeof(kmp_mem_descr_t));

  KE_TRACE(26, ("   __kmp_fast_free:     size_aligned=%d\n",
                (int)descr->size_aligned));

  size = descr->size_aligned; // 2, 4, 16, 64, 65, 66, ... cache lines

  idx = DCACHE_LINE * 2; // 2 cache lines is minimal size of block
  if (idx == size) {
    index = 0; // 2 cache lines
  } else if ((idx <<= 1) == size) {
    index = 1; // 4 cache lines
  } else if ((idx <<= 2) == size) {
    index = 2; // 16 cache lines
  } else if ((idx <<= 2) == size) {
    index = 3; // 64 cache lines
  } else {
    KMP_DEBUG_ASSERT(size > DCACHE_LINE * 64);
    goto free_call; // 65 or more cache lines ( > 8KB )
  }

  alloc_thr = (kmp_info_t *)descr->ptr_aligned; // get thread owning the block
  if (alloc_thr == this_thr) {
    // push block to self no-sync free list, linking previous head (LIFO)
    *((void **)ptr) = this_thr->th.th_free_lists[index].th_free_list_self;
    this_thr->th.th_free_lists[index].th_free_list_self = ptr;
  } else {
    void *head = this_thr->th.th_free_lists[index].th_free_list_other;
    if (head == NULL) {
      // Create new free list
      this_thr->th.th_free_lists[index].th_free_list_other = ptr;
      *((void **)ptr) = NULL; // mark the tail of the list
      descr->size_allocated = (size_t)1; // head of the list keeps its length
    } else {
      // need to check existed "other" list's owner thread and size of queue
      kmp_mem_descr_t *dsc =
          (kmp_mem_descr_t *)((char *)head - sizeof(kmp_mem_descr_t));
      // allocating thread, same for all queue nodes
      kmp_info_t *q_th = (kmp_info_t *)(dsc->ptr_aligned);
      size_t q_sz =
          dsc->size_allocated + 1; // new size in case we add current task
      if (q_th == alloc_thr && q_sz <= KMP_FREE_LIST_LIMIT) {
        // we can add current task to "other" list, no sync needed
        *((void **)ptr) = head;
        descr->size_allocated = q_sz;
        this_thr->th.th_free_lists[index].th_free_list_other = ptr;
      } else {
        // either queue blocks owner is changing or size limit exceeded
        // return old queue to allocating thread (q_th) synchronously,
        // and start new list for alloc_thr's tasks
        void *old_ptr;
        void *tail = head;
        void *next = *((void **)head);
        while (next != NULL) {
          KMP_DEBUG_ASSERT(
              // queue size should decrease by 1 each step through the list
              ((kmp_mem_descr_t *)((char *)next - sizeof(kmp_mem_descr_t)))
                      ->size_allocated +
                  1 ==
              ((kmp_mem_descr_t *)((char *)tail - sizeof(kmp_mem_descr_t)))
                  ->size_allocated);
          tail = next; // remember tail node
          next = *((void **)next);
        }
        KMP_DEBUG_ASSERT(q_th != NULL);
        // push block to owner's sync free list
        old_ptr = TCR_PTR(q_th->th.th_free_lists[index].th_free_list_sync);
        /* the next pointer must be set before setting free_list to ptr to avoid
           exposing a broken list to other threads, even for an instant. */
        *((void **)tail) = old_ptr;

        while (!KMP_COMPARE_AND_STORE_PTR(
            &q_th->th.th_free_lists[index].th_free_list_sync, old_ptr, head)) {
          KMP_CPU_PAUSE();
          old_ptr = TCR_PTR(q_th->th.th_free_lists[index].th_free_list_sync);
          *((void **)tail) = old_ptr;
        }

        // start new list of not-selt tasks
        this_thr->th.th_free_lists[index].th_free_list_other = ptr;
        *((void **)ptr) = NULL;
        descr->size_allocated = (size_t)1; // head of queue keeps its length
      }
    }
  }
  goto end;

free_call:
  KE_TRACE(25, ("__kmp_fast_free: T#%d Calling __kmp_thread_free for size %d\n",
                __kmp_gtid_from_thread(this_thr), size));
  __kmp_bget_dequeue(this_thr); /* Release any queued buffers */
  brel(this_thr, descr->ptr_allocated);

end:
  KE_TRACE(25, ("<- __kmp_fast_free() returns\n"));

} // func __kmp_fast_free

// Initialize the thread free lists related to fast memory
// Only do this when a thread is initially created.
void __kmp_initialize_fast_memory(kmp_info_t *this_thr) {
  KE_TRACE(10, ("__kmp_initialize_fast_memory: Called from th %p\n", this_thr));

  memset(this_thr->th.th_free_lists, 0, NUM_LISTS * sizeof(kmp_free_list_t));
}

// Free the memory in the thread free lists related to fast memory
// Only do this when a thread is being reaped (destroyed).
void __kmp_free_fast_memory(kmp_info_t *th) {
  // Suppose we use BGET underlying allocator, walk through its structures...
  int bin;
  thr_data_t *thr = get_thr_data(th);
  void **lst = NULL;

  KE_TRACE(
      5, ("__kmp_free_fast_memory: Called T#%d\n", __kmp_gtid_from_thread(th)));

  __kmp_bget_dequeue(th); // Release any queued buffers

  // Dig through free lists and extract all allocated blocks
  for (bin = 0; bin < MAX_BGET_BINS; ++bin) {
    bfhead_t *b = thr->freelist[bin].ql.flink;
    while (b != &thr->freelist[bin]) {
      if ((kmp_uintptr_t)b->bh.bb.bthr & 1) { // the buffer is allocated address
        *((void **)b) =
            lst; // link the list (override bthr, but keep flink yet)
        lst = (void **)b; // push b into lst
      }
      b = b->ql.flink; // get next buffer
    }
  }
  while (lst != NULL) {
    void *next = *lst;
    KE_TRACE(10, ("__kmp_free_fast_memory: freeing %p, next=%p th %p (%d)\n",
                  lst, next, th, __kmp_gtid_from_thread(th)));
    (*thr->relfcn)(lst);
#if BufStats
    // count blocks to prevent problems in __kmp_finalize_bget()
    thr->numprel++; /* Nr of expansion block releases */
    thr->numpblk--; /* Total number of blocks */
#endif
    lst = (void **)next;
  }

  KE_TRACE(
      5, ("__kmp_free_fast_memory: Freed T#%d\n", __kmp_gtid_from_thread(th)));
}

#endif // USE_FAST_MEMORY<|MERGE_RESOLUTION|>--- conflicted
+++ resolved
@@ -1560,75 +1560,12 @@
   __kmp_tgt_memspace_list.init();
 }
 
-<<<<<<< HEAD
-omp_memspace_handle_t
-__kmpc_get_memory_space(size_t num_devices, int device_ids[],
-                        omp_memspace_handle_t base_memory_space) {
-  KMP_DEBUG_ASSERT(base_memory_space == omp_default_mem_space ||
-                   base_memory_space == omp_low_lat_mem_space ||
-                   base_memory_space == omp_large_cap_mem_space ||
-                   base_memory_space == omp_const_mem_space ||
-                   base_memory_space == omp_high_bw_mem_space ||
-                   KMP_IS_TARGET_MEM_SPACE(base_memory_space));
-  KMP_DEBUG_ASSERT(num_devices > 0);
-
-  // when using a struct for memory space, instead of a predefined memory space,
-  // we will always call the corresponding libomptarget allocator, and disregard
-  // the predefined memory allocator
-  kmp_memspace_t *ms_t =
-      (kmp_memspace_t *)__kmp_allocate(sizeof(kmp_memspace_t)); // zeroed
-  ms_t->memspace = llvm_omp_target_shared_mem_alloc;
-  ms_t->num_devs = num_devices;
-  ms_t->devids = (int *)__kmp_allocate(num_devices * sizeof(int));
-  for (int i = 0; i < num_devices; i++)
-    ms_t->devids[i] = device_ids[i];
-  return (omp_memspace_handle_t)ms_t;
-}
-
-void __kmpc_destroy_memory_space(omp_memspace_handle_t ms) {
-  if (ms < kmp_max_mem_space)
-    return; // predefined memory space does not need to be destroyed
-  kmp_memspace_t *ms_t = RCAST(kmp_memspace_t *, ms);
-  __kmp_free(ms_t->devids);
-  __kmp_free(ms_t);
-
-  // lock/pin and unlock/unpin target calls
-  *(void **)(&kmp_target_lock_mem) = KMP_DLSYM("llvm_omp_target_lock_mem");
-  *(void **)(&kmp_target_unlock_mem) = KMP_DLSYM("llvm_omp_target_unlock_mem");
-}
-=======
 /// Finalize target memory support
 void __kmp_fini_target_mem() { __kmp_tgt_memspace_list.fini(); }
->>>>>>> 8100bd58
 
 omp_allocator_handle_t __kmpc_init_allocator(int gtid, omp_memspace_handle_t ms,
                                              int ntraits,
                                              omp_alloctrait_t traits[]) {
-<<<<<<< HEAD
-  // OpenMP 5.0 only allows predefined memspaces
-  omp_memspace_handle_t actual_ms = kmp_max_mem_space;
-  if (ms < kmp_max_mem_space) {
-    KMP_DEBUG_ASSERT(
-        ms == omp_default_mem_space || ms == omp_low_lat_mem_space ||
-        ms == omp_large_cap_mem_space || ms == omp_const_mem_space ||
-        ms == omp_high_bw_mem_space || KMP_IS_TARGET_MEM_SPACE(ms));
-    actual_ms = ms;
-  } else {
-    // memory space object obtained via omp_get_memory_space call
-    kmp_memspace_t *ms_t = RCAST(kmp_memspace_t *, ms);
-    actual_ms = ms_t->memspace;
-    KMP_DEBUG_ASSERT(actual_ms == omp_default_mem_space ||
-                     actual_ms == omp_low_lat_mem_space ||
-                     actual_ms == omp_large_cap_mem_space ||
-                     actual_ms == omp_const_mem_space ||
-                     actual_ms == omp_high_bw_mem_space ||
-                     KMP_IS_TARGET_MEM_SPACE(actual_ms));
-  }
-  kmp_allocator_t *al;
-  int i;
-  al = (kmp_allocator_t *)__kmp_allocate(sizeof(kmp_allocator_t)); // zeroed
-  al->memspace = ms;
-=======
   kmp_allocator_t *al;
   int i;
   al = (kmp_allocator_t *)__kmp_allocate(sizeof(kmp_allocator_t)); // zeroed
@@ -1643,7 +1580,6 @@
   al->target_access = omp_atv_single;
   al->atomic_scope = omp_atv_device;
 
->>>>>>> 8100bd58
   for (i = 0; i < ntraits; ++i) {
     switch (traits[i].key) {
     case omp_atk_sync_hint:
