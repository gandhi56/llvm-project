/*
 * ompt-general.cpp -- OMPT implementation of interface functions
 */

//===----------------------------------------------------------------------===//
//
// Part of the LLVM Project, under the Apache License v2.0 with LLVM Exceptions.
// See https://llvm.org/LICENSE.txt for license information.
// SPDX-License-Identifier: Apache-2.0 WITH LLVM-exception
//
//===----------------------------------------------------------------------===//

/*****************************************************************************
 * system include files
 ****************************************************************************/

#include <assert.h>

#include <stdint.h>
#include <stdio.h>
#include <stdlib.h>
#include <string.h>
#if KMP_OS_UNIX
#include <dlfcn.h>
#endif

/*****************************************************************************
 * ompt include files
 ****************************************************************************/

#include "ompt-specific.cpp"

/*****************************************************************************
 * macros
 ****************************************************************************/

#define ompt_get_callback_success 1
#define ompt_get_callback_failure 0

#define no_tool_present 0

#define OMPT_API_ROUTINE static

#ifndef OMPT_STR_MATCH
#define OMPT_STR_MATCH(haystack, needle) (!strcasecmp(haystack, needle))
#endif

// prints for an enabled OMP_TOOL_VERBOSE_INIT.
// In the future a prefix could be added in the first define, the second define
// omits the prefix to allow for continued lines. Example: "PREFIX: Start
// tool... Success." instead of "PREFIX: Start tool... PREFIX: Success."
#define OMPT_VERBOSE_INIT_PRINT(...)                                           \
  if (verbose_init)                                                            \
  fprintf(verbose_file, __VA_ARGS__)
#define OMPT_VERBOSE_INIT_CONTINUED_PRINT(...)                                 \
  if (verbose_init)                                                            \
  fprintf(verbose_file, __VA_ARGS__)

static FILE *verbose_file;
static int verbose_init;

/*****************************************************************************
 * types
 ****************************************************************************/

typedef struct {
  const char *state_name;
  ompt_state_t state_id;
} ompt_state_info_t;

typedef struct {
  const char *name;
  kmp_mutex_impl_t id;
} kmp_mutex_impl_info_t;

enum tool_setting_e {
  omp_tool_error,
  omp_tool_unset,
  omp_tool_disabled,
  omp_tool_enabled
};

/*****************************************************************************
 * global variables
 ****************************************************************************/

ompt_callbacks_active_t ompt_enabled;

ompt_state_info_t ompt_state_info[] = {
#define ompt_state_macro(state, code) {#state, state},
    FOREACH_OMPT_STATE(ompt_state_macro)
#undef ompt_state_macro
};

kmp_mutex_impl_info_t kmp_mutex_impl_info[] = {
#define kmp_mutex_impl_macro(name, id) {#name, name},
    FOREACH_KMP_MUTEX_IMPL(kmp_mutex_impl_macro)
#undef kmp_mutex_impl_macro
};

ompt_callbacks_internal_t ompt_callbacks;

static ompt_start_tool_result_t *ompt_start_tool_result = NULL;

#if KMP_OS_WINDOWS
static HMODULE ompt_tool_module = NULL;
#define OMPT_DLCLOSE(Lib) FreeLibrary(Lib)
#else
static void *ompt_tool_module = NULL;
#define OMPT_DLCLOSE(Lib) dlclose(Lib)
#endif
static ompt_start_tool_result_t *libomptarget_ompt_result = NULL;

/*****************************************************************************
 * forward declarations
 ****************************************************************************/

static ompt_interface_fn_t ompt_fn_lookup(const char *s);

OMPT_API_ROUTINE ompt_data_t *ompt_get_thread_data(void);

/*****************************************************************************
 * initialization and finalization (private operations)
 ****************************************************************************/

typedef ompt_start_tool_result_t *(*ompt_start_tool_t)(unsigned int,
                                                       const char *);

#if KMP_OS_DARWIN

// While Darwin supports weak symbols, the library that wishes to provide a new
// implementation has to link against this runtime which defeats the purpose
// of having tools that are agnostic of the underlying runtime implementation.
//
// Fortunately, the linker includes all symbols of an executable in the global
// symbol table by default so dlsym() even finds static implementations of
// ompt_start_tool. For this to work on Linux, -Wl,--export-dynamic needs to be
// passed when building the application which we don't want to rely on.

static ompt_start_tool_result_t *ompt_tool_darwin(unsigned int omp_version,
                                                  const char *runtime_version) {
  ompt_start_tool_result_t *ret = NULL;
  // Search symbol in the current address space.
  ompt_start_tool_t start_tool =
      (ompt_start_tool_t)dlsym(RTLD_DEFAULT, "ompt_start_tool");
  if (start_tool) {
    ret = start_tool(omp_version, runtime_version);
  }
  return ret;
}

#elif OMPT_HAVE_WEAK_ATTRIBUTE

// On Unix-like systems that support weak symbols the following implementation
// of ompt_start_tool() will be used in case no tool-supplied implementation of
// this function is present in the address space of a process.

_OMP_EXTERN OMPT_WEAK_ATTRIBUTE ompt_start_tool_result_t *
ompt_start_tool(unsigned int omp_version, const char *runtime_version) {
  ompt_start_tool_result_t *ret = NULL;
  // Search next symbol in the current address space. This can happen if the
  // runtime library is linked before the tool. Since glibc 2.2 strong symbols
  // don't override weak symbols that have been found before unless the user
  // sets the environment variable LD_DYNAMIC_WEAK.
  ompt_start_tool_t next_tool =
      (ompt_start_tool_t)dlsym(RTLD_NEXT, "ompt_start_tool");
  if (next_tool) {
    ret = next_tool(omp_version, runtime_version);
  }
  return ret;
}

#elif OMPT_HAVE_PSAPI

// On Windows, the ompt_tool_windows function is used to find the
// ompt_start_tool symbol across all modules loaded by a process. If
// ompt_start_tool is found, ompt_start_tool's return value is used to
// initialize the tool. Otherwise, NULL is returned and OMPT won't be enabled.

#include <psapi.h>
#pragma comment(lib, "psapi.lib")

// The number of loaded modules to start enumeration with EnumProcessModules()
#define NUM_MODULES 128

static ompt_start_tool_result_t *
ompt_tool_windows(unsigned int omp_version, const char *runtime_version) {
  int i;
  DWORD needed, new_size;
  HMODULE *modules;
  HANDLE process = GetCurrentProcess();
  modules = (HMODULE *)malloc(NUM_MODULES * sizeof(HMODULE));
  ompt_start_tool_t ompt_tool_p = NULL;

#if OMPT_DEBUG
  printf("ompt_tool_windows(): looking for ompt_start_tool\n");
#endif
  if (!EnumProcessModules(process, modules, NUM_MODULES * sizeof(HMODULE),
                          &needed)) {
    // Regardless of the error reason use the stub initialization function
    free(modules);
    return NULL;
  }
  // Check if NUM_MODULES is enough to list all modules
  new_size = needed / sizeof(HMODULE);
  if (new_size > NUM_MODULES) {
#if OMPT_DEBUG
    printf("ompt_tool_windows(): resize buffer to %d bytes\n", needed);
#endif
    modules = (HMODULE *)realloc(modules, needed);
    // If resizing failed use the stub function.
    if (!EnumProcessModules(process, modules, needed, &needed)) {
      free(modules);
      return NULL;
    }
  }
  for (i = 0; i < new_size; ++i) {
    (FARPROC &)ompt_tool_p = GetProcAddress(modules[i], "ompt_start_tool");
    if (ompt_tool_p) {
#if OMPT_DEBUG
      TCHAR modName[MAX_PATH];
      if (GetModuleFileName(modules[i], modName, MAX_PATH))
        printf("ompt_tool_windows(): ompt_start_tool found in module %s\n",
               modName);
#endif
      free(modules);
      return (*ompt_tool_p)(omp_version, runtime_version);
    }
#if OMPT_DEBUG
    else {
      TCHAR modName[MAX_PATH];
      if (GetModuleFileName(modules[i], modName, MAX_PATH))
        printf("ompt_tool_windows(): ompt_start_tool not found in module %s\n",
               modName);
    }
#endif
  }
  free(modules);
  return NULL;
}
#else
#error Activation of OMPT is not supported on this platform.
#endif

static ompt_start_tool_result_t *
ompt_try_start_tool(unsigned int omp_version, const char *runtime_version) {
  ompt_start_tool_result_t *ret = NULL;
  ompt_start_tool_t start_tool = NULL;
#if KMP_OS_WINDOWS
  // Cannot use colon to describe a list of absolute paths on Windows
  const char *sep = ";";
#else
  const char *sep = ":";
#endif

  OMPT_VERBOSE_INIT_PRINT("----- START LOGGING OF TOOL REGISTRATION -----\n");
  OMPT_VERBOSE_INIT_PRINT("Search for OMP tool in current address space... ");

#if KMP_OS_DARWIN
  // Try in the current address space
  ret = ompt_tool_darwin(omp_version, runtime_version);
#elif OMPT_HAVE_WEAK_ATTRIBUTE
  ret = ompt_start_tool(omp_version, runtime_version);
#elif OMPT_HAVE_PSAPI
  ret = ompt_tool_windows(omp_version, runtime_version);
#else
#error Activation of OMPT is not supported on this platform.
#endif
  if (ret) {
    OMPT_VERBOSE_INIT_CONTINUED_PRINT("Success.\n");
    OMPT_VERBOSE_INIT_PRINT(
        "Tool was started and is using the OMPT interface.\n");
    OMPT_VERBOSE_INIT_PRINT("----- END LOGGING OF TOOL REGISTRATION -----\n");
    return ret;
  }

  // Try tool-libraries-var ICV
  OMPT_VERBOSE_INIT_CONTINUED_PRINT("Failed.\n");
  const char *tool_libs = getenv("OMP_TOOL_LIBRARIES");
  if (tool_libs) {
    OMPT_VERBOSE_INIT_PRINT("Searching tool libraries...\n");
    OMPT_VERBOSE_INIT_PRINT("OMP_TOOL_LIBRARIES = %s\n", tool_libs);
    char *libs = __kmp_str_format("%s", tool_libs);
    char *buf;
    char *fname = __kmp_str_token(libs, sep, &buf);
    // Reset dl-error
    dlerror();

    while (fname) {
#if KMP_OS_UNIX
      OMPT_VERBOSE_INIT_PRINT("Opening %s... ", fname);
      void *h = dlopen(fname, RTLD_LAZY);
      if (!h) {
        OMPT_VERBOSE_INIT_CONTINUED_PRINT("Failed: %s\n", dlerror());
      } else {
        OMPT_VERBOSE_INIT_CONTINUED_PRINT("Success. \n");
        OMPT_VERBOSE_INIT_PRINT("Searching for ompt_start_tool in %s... ",
                                fname);
        dlerror(); // Clear any existing error
        start_tool = (ompt_start_tool_t)dlsym(h, "ompt_start_tool");
        if (!start_tool) {
          char *error = dlerror();
          if (error != NULL) {
            OMPT_VERBOSE_INIT_CONTINUED_PRINT("Failed: %s\n", error);
          } else {
            OMPT_VERBOSE_INIT_CONTINUED_PRINT("Failed: %s\n",
                                              "ompt_start_tool = NULL");
          }
        } else
#elif KMP_OS_WINDOWS
      OMPT_VERBOSE_INIT_PRINT("Opening %s... ", fname);
      HMODULE h = LoadLibrary(fname);
      if (!h) {
        OMPT_VERBOSE_INIT_CONTINUED_PRINT("Failed: Error %u\n",
                                          (unsigned)GetLastError());
      } else {
        OMPT_VERBOSE_INIT_CONTINUED_PRINT("Success. \n");
        OMPT_VERBOSE_INIT_PRINT("Searching for ompt_start_tool in %s... ",
                                fname);
        start_tool = (ompt_start_tool_t)GetProcAddress(h, "ompt_start_tool");
        if (!start_tool) {
          OMPT_VERBOSE_INIT_CONTINUED_PRINT("Failed: Error %u\n",
                                            (unsigned)GetLastError());
        } else
#else
#error Activation of OMPT is not supported on this platform.
#endif
        { // if (start_tool)
          ret = (*start_tool)(omp_version, runtime_version);
          if (ret) {
            OMPT_VERBOSE_INIT_CONTINUED_PRINT("Success.\n");
            OMPT_VERBOSE_INIT_PRINT(
                "Tool was started and is using the OMPT interface.\n");
            ompt_tool_module = h;
            break;
          }
          OMPT_VERBOSE_INIT_CONTINUED_PRINT(
              "Found but not using the OMPT interface.\n");
          OMPT_VERBOSE_INIT_PRINT("Continuing search...\n");
        }
        OMPT_DLCLOSE(h);
      }
      fname = __kmp_str_token(NULL, sep, &buf);
    }
    __kmp_str_free(&libs);
  } else {
    OMPT_VERBOSE_INIT_PRINT("No OMP_TOOL_LIBRARIES defined.\n");
  }

  // usable tool found in tool-libraries
  if (ret) {
    OMPT_VERBOSE_INIT_PRINT("----- END LOGGING OF TOOL REGISTRATION -----\n");
    return ret;
  }

#if KMP_OS_UNIX
  { // Non-standard: load archer tool if application is built with TSan
    const char *fname = "libarcher.so";
    OMPT_VERBOSE_INIT_PRINT(
        "...searching tool libraries failed. Using archer tool.\n");
    OMPT_VERBOSE_INIT_PRINT("Opening %s... ", fname);
    void *h = dlopen(fname, RTLD_LAZY);
    if (h) {
      OMPT_VERBOSE_INIT_CONTINUED_PRINT("Success.\n");
      OMPT_VERBOSE_INIT_PRINT("Searching for ompt_start_tool in %s... ", fname);
      start_tool = (ompt_start_tool_t)dlsym(h, "ompt_start_tool");
      if (start_tool) {
        ret = (*start_tool)(omp_version, runtime_version);
        if (ret) {
          OMPT_VERBOSE_INIT_CONTINUED_PRINT("Success.\n");
          OMPT_VERBOSE_INIT_PRINT(
              "Tool was started and is using the OMPT interface.\n");
          OMPT_VERBOSE_INIT_PRINT(
              "----- END LOGGING OF TOOL REGISTRATION -----\n");
          return ret;
        }
        OMPT_VERBOSE_INIT_CONTINUED_PRINT(
            "Found but not using the OMPT interface.\n");
      } else {
        OMPT_VERBOSE_INIT_CONTINUED_PRINT("Failed: %s\n", dlerror());
      }
    }
  }
#endif
  OMPT_VERBOSE_INIT_PRINT("No OMP tool loaded.\n");
  OMPT_VERBOSE_INIT_PRINT("----- END LOGGING OF TOOL REGISTRATION -----\n");
  return ret;
}

void ompt_pre_init() {
  //--------------------------------------------------
  // Execute the pre-initialization logic only once.
  //--------------------------------------------------
  static int ompt_pre_initialized = 0;

  if (ompt_pre_initialized)
    return;

  ompt_pre_initialized = 1;

  //--------------------------------------------------
  // Use a tool iff a tool is enabled and available.
  //--------------------------------------------------
  const char *ompt_env_var = getenv("OMP_TOOL");
  tool_setting_e tool_setting = omp_tool_error;

  if (!ompt_env_var || !strcmp(ompt_env_var, ""))
    tool_setting = omp_tool_unset;
  else if (OMPT_STR_MATCH(ompt_env_var, "disabled"))
    tool_setting = omp_tool_disabled;
  else if (OMPT_STR_MATCH(ompt_env_var, "enabled"))
    tool_setting = omp_tool_enabled;

  const char *ompt_env_verbose_init = getenv("OMP_TOOL_VERBOSE_INIT");
  // possible options: disabled | stdout | stderr | <filename>
  // if set, not empty and not disabled -> prepare for logging
  if (ompt_env_verbose_init && strcmp(ompt_env_verbose_init, "") &&
      !OMPT_STR_MATCH(ompt_env_verbose_init, "disabled")) {
    verbose_init = 1;
    if (OMPT_STR_MATCH(ompt_env_verbose_init, "STDERR"))
      verbose_file = stderr;
    else if (OMPT_STR_MATCH(ompt_env_verbose_init, "STDOUT"))
      verbose_file = stdout;
    else
      verbose_file = fopen(ompt_env_verbose_init, "w");
  } else
    verbose_init = 0;

#if OMPT_DEBUG
  printf("ompt_pre_init(): tool_setting = %d\n", tool_setting);
#endif
  switch (tool_setting) {
  case omp_tool_disabled:
    OMPT_VERBOSE_INIT_PRINT("OMP tool disabled. \n");
    break;

  case omp_tool_unset:
  case omp_tool_enabled:

    //--------------------------------------------------
    // Load tool iff specified in environment variable
    //--------------------------------------------------
    ompt_start_tool_result =
        ompt_try_start_tool(__kmp_openmp_version, ompt_get_runtime_version());

    memset(&ompt_enabled, 0, sizeof(ompt_enabled));
    break;

  case omp_tool_error:
    fprintf(stderr,
            "Warning: OMP_TOOL has invalid value \"%s\".\n"
            "  legal values are (NULL,\"\",\"disabled\","
            "\"enabled\").\n",
            ompt_env_var);
    break;
  }
  if (verbose_init && verbose_file != stderr && verbose_file != stdout)
    fclose(verbose_file);
#if OMPT_DEBUG
  printf("ompt_pre_init(): ompt_enabled = %d\n", ompt_enabled.enabled);
#endif
}

extern "C" int omp_get_initial_device(void);

void ompt_post_init() {
  //--------------------------------------------------
  // Execute the post-initialization logic only once.
  //--------------------------------------------------
  static int ompt_post_initialized = 0;

  if (ompt_post_initialized)
    return;

  ompt_post_initialized = 1;

  //--------------------------------------------------
  // Initialize the tool if so indicated.
  //--------------------------------------------------
  if (ompt_start_tool_result) {
    ompt_enabled.enabled = !!ompt_start_tool_result->initialize(
        ompt_fn_lookup, omp_get_initial_device(),
        &(ompt_start_tool_result->tool_data));

    if (!ompt_enabled.enabled) {
      // tool not enabled, zero out the bitmap, and done
      memset(&ompt_enabled, 0, sizeof(ompt_enabled));
      return;
    }

    kmp_info_t *root_thread = ompt_get_thread();

    ompt_set_thread_state(root_thread, ompt_state_overhead);

    if (ompt_enabled.ompt_callback_thread_begin) {
      ompt_callbacks.ompt_callback(ompt_callback_thread_begin)(
          ompt_thread_initial, __ompt_get_thread_data_internal());
    }
    ompt_data_t *task_data = nullptr;
    ompt_data_t *parallel_data = nullptr;
    __ompt_get_task_info_internal(0, NULL, &task_data, NULL, &parallel_data,
                                  NULL);
    if (ompt_enabled.ompt_callback_implicit_task) {
      ompt_callbacks.ompt_callback(ompt_callback_implicit_task)(
          ompt_scope_begin, parallel_data, task_data, 1, 1, ompt_task_initial);
    }

    ompt_set_thread_state(root_thread, ompt_state_work_serial);
  }
}

void ompt_fini() {
  if (ompt_enabled.enabled) {
    if (ompt_start_tool_result && ompt_start_tool_result->finalize) {
      ompt_start_tool_result->finalize(&(ompt_start_tool_result->tool_data));
    }
    if (libomptarget_ompt_result && libomptarget_ompt_result->finalize) {
      libomptarget_ompt_result->finalize(NULL);
    }
  }

  if (ompt_tool_module)
    OMPT_DLCLOSE(ompt_tool_module);
  memset(&ompt_enabled, 0, sizeof(ompt_enabled));
}

/*****************************************************************************
 * interface operations
 ****************************************************************************/

/*****************************************************************************
 * state
 ****************************************************************************/

OMPT_API_ROUTINE int ompt_enumerate_states(int current_state, int *next_state,
                                           const char **next_state_name) {
  const static int len = sizeof(ompt_state_info) / sizeof(ompt_state_info_t);
  int i = 0;

  for (i = 0; i < len - 1; i++) {
    if (ompt_state_info[i].state_id == current_state) {
      *next_state = ompt_state_info[i + 1].state_id;
      *next_state_name = ompt_state_info[i + 1].state_name;
      return 1;
    }
  }

  return 0;
}

OMPT_API_ROUTINE int ompt_enumerate_mutex_impls(int current_impl,
                                                int *next_impl,
                                                const char **next_impl_name) {
  const static int len =
      sizeof(kmp_mutex_impl_info) / sizeof(kmp_mutex_impl_info_t);
  int i = 0;
  for (i = 0; i < len - 1; i++) {
    if (kmp_mutex_impl_info[i].id != current_impl)
      continue;
    *next_impl = kmp_mutex_impl_info[i + 1].id;
    *next_impl_name = kmp_mutex_impl_info[i + 1].name;
    return 1;
  }
  return 0;
}

/*****************************************************************************
 * callbacks
 ****************************************************************************/

OMPT_API_ROUTINE ompt_set_result_t ompt_set_callback(ompt_callbacks_t which,
                                                     ompt_callback_t callback) {
  switch (which) {

#define ompt_event_macro(event_name, callback_type, event_id)                  \
  case event_name:                                                             \
    ompt_callbacks.ompt_callback(event_name) = (callback_type)callback;        \
    ompt_enabled.event_name = (callback != 0);                                 \
    if (callback)                                                              \
      return ompt_event_implementation_status(event_name);                     \
    else                                                                       \
      return ompt_set_always;

    FOREACH_OMPT_EVENT(ompt_event_macro)

#undef ompt_event_macro

  default:
    return ompt_set_error;
  }
}

OMPT_API_ROUTINE int ompt_get_callback(ompt_callbacks_t which,
                                       ompt_callback_t *callback) {
  if (!ompt_enabled.enabled)
    return ompt_get_callback_failure;

  switch (which) {

#define ompt_event_macro(event_name, callback_type, event_id)                  \
  case event_name: {                                                           \
    ompt_callback_t mycb =                                                     \
        (ompt_callback_t)ompt_callbacks.ompt_callback(event_name);             \
    if (ompt_enabled.event_name && mycb) {                                     \
      *callback = mycb;                                                        \
      return ompt_get_callback_success;                                        \
    }                                                                          \
    return ompt_get_callback_failure;                                          \
  }

    FOREACH_OMPT_EVENT(ompt_event_macro)

#undef ompt_event_macro

  default:
    return ompt_get_callback_failure;
  }
}

/*****************************************************************************
 * parallel regions
 ****************************************************************************/

OMPT_API_ROUTINE int ompt_get_parallel_info(int ancestor_level,
                                            ompt_data_t **parallel_data,
                                            int *team_size) {
  if (!ompt_enabled.enabled)
    return 0;
  return __ompt_get_parallel_info_internal(ancestor_level, parallel_data,
                                           team_size);
}

OMPT_API_ROUTINE int ompt_get_state(ompt_wait_id_t *wait_id) {
  if (!ompt_enabled.enabled)
    return ompt_state_work_serial;
  int thread_state = __ompt_get_state_internal(wait_id);

  if (thread_state == ompt_state_undefined) {
    thread_state = ompt_state_work_serial;
  }

  return thread_state;
}

/*****************************************************************************
 * tasks
 ****************************************************************************/

OMPT_API_ROUTINE ompt_data_t *ompt_get_thread_data(void) {
  if (!ompt_enabled.enabled)
    return NULL;
  return __ompt_get_thread_data_internal();
}

OMPT_API_ROUTINE int ompt_get_task_info(int ancestor_level, int *type,
                                        ompt_data_t **task_data,
                                        ompt_frame_t **task_frame,
                                        ompt_data_t **parallel_data,
                                        int *thread_num) {
  if (!ompt_enabled.enabled)
    return 0;
  return __ompt_get_task_info_internal(ancestor_level, type, task_data,
                                       task_frame, parallel_data, thread_num);
}

OMPT_API_ROUTINE int ompt_get_task_memory(void **addr, size_t *size,
                                          int block) {
  return __ompt_get_task_memory_internal(addr, size, block);
}

/*****************************************************************************
 * num_procs
 ****************************************************************************/

OMPT_API_ROUTINE int ompt_get_num_procs(void) {
  // copied from kmp_ftn_entry.h (but modified: OMPT can only be called when
  // runtime is initialized)
  return __kmp_avail_proc;
}

/*****************************************************************************
 * places
 ****************************************************************************/

OMPT_API_ROUTINE int ompt_get_num_places(void) {
// copied from kmp_ftn_entry.h (but modified)
#if !KMP_AFFINITY_SUPPORTED
  return 0;
#else
  if (!KMP_AFFINITY_CAPABLE())
    return 0;
  return __kmp_affinity.num_masks;
#endif
}

OMPT_API_ROUTINE int ompt_get_place_proc_ids(int place_num, int ids_size,
                                             int *ids) {
// copied from kmp_ftn_entry.h (but modified)
#if !KMP_AFFINITY_SUPPORTED
  return 0;
#else
  int i, count;
  int tmp_ids[ids_size];
  for (int j = 0; j < ids_size; j++)
    tmp_ids[j] = 0;
  if (!KMP_AFFINITY_CAPABLE())
    return 0;
  if (place_num < 0 || place_num >= (int)__kmp_affinity.num_masks)
    return 0;
  /* TODO: Is this safe for asynchronous call from signal handler during runtime
   * shutdown? */
  kmp_affin_mask_t *mask = KMP_CPU_INDEX(__kmp_affinity.masks, place_num);
  count = 0;
  KMP_CPU_SET_ITERATE(i, mask) {
    if ((!KMP_CPU_ISSET(i, __kmp_affin_fullMask)) ||
        (!KMP_CPU_ISSET(i, mask))) {
      continue;
    }
    if (count < ids_size)
      tmp_ids[count] = i;
    count++;
  }
  if (ids_size >= count) {
    for (i = 0; i < count; i++) {
      ids[i] = tmp_ids[i];
    }
  }
  return count;
#endif
}

OMPT_API_ROUTINE int ompt_get_place_num(void) {
// copied from kmp_ftn_entry.h (but modified)
#if !KMP_AFFINITY_SUPPORTED
  return -1;
#else
  if (!ompt_enabled.enabled || __kmp_get_gtid() < 0)
    return -1;

  int gtid;
  kmp_info_t *thread;
  if (!KMP_AFFINITY_CAPABLE())
    return -1;
  gtid = __kmp_entry_gtid();
  thread = __kmp_thread_from_gtid(gtid);
  if (thread == NULL || thread->th.th_current_place < 0)
    return -1;
  return thread->th.th_current_place;
#endif
}

OMPT_API_ROUTINE int ompt_get_partition_place_nums(int place_nums_size,
                                                   int *place_nums) {
// copied from kmp_ftn_entry.h (but modified)
#if !KMP_AFFINITY_SUPPORTED
  return 0;
#else
  if (!ompt_enabled.enabled || __kmp_get_gtid() < 0)
    return 0;

  int i, gtid, place_num, first_place, last_place, start, end;
  kmp_info_t *thread;
  if (!KMP_AFFINITY_CAPABLE())
    return 0;
  gtid = __kmp_entry_gtid();
  thread = __kmp_thread_from_gtid(gtid);
  if (thread == NULL)
    return 0;
  first_place = thread->th.th_first_place;
  last_place = thread->th.th_last_place;
  if (first_place < 0 || last_place < 0)
    return 0;
  if (first_place <= last_place) {
    start = first_place;
    end = last_place;
  } else {
    start = last_place;
    end = first_place;
  }
  if (end - start <= place_nums_size)
    for (i = 0, place_num = start; place_num <= end; ++place_num, ++i) {
      place_nums[i] = place_num;
    }
  return end - start + 1;
#endif
}

/*****************************************************************************
 * places
 ****************************************************************************/

OMPT_API_ROUTINE int ompt_get_proc_id(void) {
  if (!ompt_enabled.enabled || __kmp_get_gtid() < 0)
    return -1;
#if KMP_HAVE_SCHED_GETCPU
  return sched_getcpu();
#elif KMP_OS_WINDOWS
  PROCESSOR_NUMBER pn;
  GetCurrentProcessorNumberEx(&pn);
  return 64 * pn.Group + pn.Number;
#else
  return -1;
#endif
}

/*****************************************************************************
 * compatability
 ****************************************************************************/

/*
 * Currently unused function
OMPT_API_ROUTINE int ompt_get_ompt_version() { return OMPT_VERSION; }
*/

/*****************************************************************************
 * application-facing API
 ****************************************************************************/

/*----------------------------------------------------------------------------
 | control
 ---------------------------------------------------------------------------*/

int __kmp_control_tool(uint64_t command, uint64_t modifier, void *arg) {

  if (ompt_enabled.enabled) {
    if (ompt_enabled.ompt_callback_control_tool) {
      return ompt_callbacks.ompt_callback(ompt_callback_control_tool)(
          command, modifier, arg, OMPT_LOAD_RETURN_ADDRESS(__kmp_entry_gtid()));
    } else {
      return -1;
    }
  } else {
    return -2;
  }
}

/*****************************************************************************
 * misc
 ****************************************************************************/

OMPT_API_ROUTINE uint64_t ompt_get_unique_id(void) {
  return __ompt_get_unique_id_internal();
}

OMPT_API_ROUTINE void ompt_finalize_tool(void) { __kmp_internal_end_atexit(); }

/*****************************************************************************
 * Target
 ****************************************************************************/

OMPT_API_ROUTINE int ompt_get_target_info(uint64_t *device_num,
                                          ompt_id_t *target_id,
                                          ompt_id_t *host_op_id) {
  return 0; // thread is not in a target region
}

OMPT_API_ROUTINE int ompt_get_num_devices(void) {
  return 1; // only one device (the current device) is available
}

/*****************************************************************************
 * API inquiry for tool
 ****************************************************************************/

static ompt_interface_fn_t ompt_fn_lookup(const char *s) {

#define ompt_interface_fn(fn)                                                  \
  fn##_t fn##_f = fn;                                                          \
  if (strcmp(s, #fn) == 0)                                                     \
    return (ompt_interface_fn_t)fn##_f;

  FOREACH_OMPT_INQUIRY_FN(ompt_interface_fn)

#undef ompt_interface_fn

  return (ompt_interface_fn_t)0;
}

static int ompt_set_frame_enter(void *addr, int flags, int state) {
  return __ompt_set_frame_enter_internal(addr, flags, state);
}

static ompt_data_t *ompt_get_task_data() { return __ompt_get_task_data(); }

static ompt_data_t *ompt_get_target_task_data() {
  return __ompt_get_target_task_data();
}

/// Lookup function to query libomp callbacks registered by the tool
static ompt_interface_fn_t ompt_libomp_target_fn_lookup(const char *s) {
#define provide_fn(fn)                                                         \
  if (strcmp(s, #fn) == 0)                                                     \
    return (ompt_interface_fn_t)fn;

  provide_fn(ompt_get_callback);
  provide_fn(ompt_get_task_data);
  provide_fn(ompt_get_target_task_data);
  provide_fn(ompt_set_frame_enter);
#undef provide_fn

#define ompt_interface_fn(fn, type, code)                                      \
  if (strcmp(s, #fn) == 0)                                                     \
    return (ompt_interface_fn_t)ompt_callbacks.ompt_callback(fn);

  FOREACH_OMPT_DEVICE_EVENT(ompt_interface_fn)
  FOREACH_OMPT_EMI_EVENT(ompt_interface_fn)
  FOREACH_OMPT_NOEMI_EVENT(ompt_interface_fn)
#undef ompt_interface_fn

  return (ompt_interface_fn_t)0;
}

_OMP_EXTERN void ompt_libomp_connect(ompt_start_tool_result_t *result) {
  OMPT_VERBOSE_INIT_PRINT("libomp --> OMPT: Enter ompt_libomp_connect\n");

  __ompt_force_initialization();

<<<<<<< HEAD
  if (ompt_enabled.enabled &&
      ompt_callbacks.ompt_callback(ompt_callback_device_initialize)) {
    if (result) {
      OMPT_VERBOSE_INIT_PRINT(
          "libomp --> OMPT: Connecting with libomptarget\n");
      // Pass in the libomp lookup function so that the already registered
      // functions can be extracted and assigned to the callbacks in
      // libomptarget
      result->initialize(ompt_libomp_target_fn_lookup,
                         /* initial_device_num */ 0, /* tool_data */ nullptr);
      // Track the object provided by libomptarget so that the finalizer can be
      // called during OMPT finalization
      libomptarget_ompt_result = result;
    }
=======
  if (ompt_enabled.enabled && result) {
    OMPT_VERBOSE_INIT_PRINT("libomp --> OMPT: Connecting with libomptarget\n");
    // Pass in the libomp lookup function so that the already registered
    // functions can be extracted and assigned to the callbacks in
    // libomptarget
    result->initialize(ompt_libomp_target_fn_lookup,
                       /* initial_device_num */ 0, /* tool_data */ nullptr);
    // Track the object provided by libomptarget so that the finalizer can be
    // called during OMPT finalization
    libomptarget_ompt_result = result;
>>>>>>> 78804f89
  }
  OMPT_VERBOSE_INIT_PRINT("libomp --> OMPT: Exit ompt_libomp_connect\n");
}<|MERGE_RESOLUTION|>--- conflicted
+++ resolved
@@ -915,22 +915,6 @@
 
   __ompt_force_initialization();
 
-<<<<<<< HEAD
-  if (ompt_enabled.enabled &&
-      ompt_callbacks.ompt_callback(ompt_callback_device_initialize)) {
-    if (result) {
-      OMPT_VERBOSE_INIT_PRINT(
-          "libomp --> OMPT: Connecting with libomptarget\n");
-      // Pass in the libomp lookup function so that the already registered
-      // functions can be extracted and assigned to the callbacks in
-      // libomptarget
-      result->initialize(ompt_libomp_target_fn_lookup,
-                         /* initial_device_num */ 0, /* tool_data */ nullptr);
-      // Track the object provided by libomptarget so that the finalizer can be
-      // called during OMPT finalization
-      libomptarget_ompt_result = result;
-    }
-=======
   if (ompt_enabled.enabled && result) {
     OMPT_VERBOSE_INIT_PRINT("libomp --> OMPT: Connecting with libomptarget\n");
     // Pass in the libomp lookup function so that the already registered
@@ -941,7 +925,6 @@
     // Track the object provided by libomptarget so that the finalizer can be
     // called during OMPT finalization
     libomptarget_ompt_result = result;
->>>>>>> 78804f89
   }
   OMPT_VERBOSE_INIT_PRINT("libomp --> OMPT: Exit ompt_libomp_connect\n");
 }