--- conflicted
+++ resolved
@@ -271,13 +271,10 @@
   lwt->ompt_task_info.frame.enter_frame_flags = 0;
   ;
   lwt->ompt_task_info.frame.exit_frame = ompt_data_none;
-<<<<<<< HEAD
   lwt->ompt_task_info.frame.exit_frame_flags = 0;
   ;
-=======
   lwt->ompt_task_info.frame.enter_frame_flags = OMPT_FRAME_FLAGS_RUNTIME;
   lwt->ompt_task_info.frame.exit_frame_flags = OMPT_FRAME_FLAGS_RUNTIME;
->>>>>>> 2871f690
   lwt->ompt_task_info.scheduling_parent = NULL;
   lwt->heap = 0;
   lwt->parent = 0;
