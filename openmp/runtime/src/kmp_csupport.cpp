/*
 * kmp_csupport.cpp -- kfront linkage support for OpenMP.
 */

//===----------------------------------------------------------------------===//
//
// Part of the LLVM Project, under the Apache License v2.0 with LLVM Exceptions.
// See https://llvm.org/LICENSE.txt for license information.
// SPDX-License-Identifier: Apache-2.0 WITH LLVM-exception
//
//===----------------------------------------------------------------------===//

#define __KMP_IMP
#include "omp.h" /* extern "C" declarations of user-visible routines */
#include "kmp.h"
#include "kmp_error.h"
#include "kmp_i18n.h"
#include "kmp_itt.h"
#include "kmp_lock.h"
#include "kmp_stats.h"
#include "ompt-specific.h"

#define MAX_MESSAGE 512

// flags will be used in future, e.g. to implement openmp_strict library
// restrictions

/*!
 * @ingroup STARTUP_SHUTDOWN
 * @param loc   in   source location information
 * @param flags in   for future use (currently ignored)
 *
 * Initialize the runtime library. This call is optional; if it is not made then
 * it will be implicitly called by attempts to use other library functions.
 */
void __kmpc_begin(ident_t *loc, kmp_int32 flags) {
  // By default __kmpc_begin() is no-op.
  char *env;
  if ((env = getenv("KMP_INITIAL_THREAD_BIND")) != NULL &&
      __kmp_str_match_true(env)) {
    __kmp_middle_initialize();
    KC_TRACE(10, ("__kmpc_begin: middle initialization called\n"));
  } else if (__kmp_ignore_mppbeg() == FALSE) {
    // By default __kmp_ignore_mppbeg() returns TRUE.
    __kmp_internal_begin();
    KC_TRACE(10, ("__kmpc_begin: called\n"));
  }
}

/*!
 * @ingroup STARTUP_SHUTDOWN
 * @param loc source location information
 *
 * Shutdown the runtime library. This is also optional, and even if called will
 * not do anything unless the `KMP_IGNORE_MPPEND` environment variable is set to
 * zero.
 */
void __kmpc_end(ident_t *loc) {
  // By default, __kmp_ignore_mppend() returns TRUE which makes __kmpc_end()
  // call no-op. However, this can be overridden with KMP_IGNORE_MPPEND
  // environment variable. If KMP_IGNORE_MPPEND is 0, __kmp_ignore_mppend()
  // returns FALSE and __kmpc_end() will unregister this root (it can cause
  // library shut down).
  if (__kmp_ignore_mppend() == FALSE) {
    KC_TRACE(10, ("__kmpc_end: called\n"));
    KA_TRACE(30, ("__kmpc_end\n"));

    __kmp_internal_end_thread(-1);
  }
#if KMP_OS_WINDOWS && OMPT_SUPPORT
  // Normal exit process on Windows does not allow worker threads of the final
  // parallel region to finish reporting their events, so shutting down the
  // library here fixes the issue at least for the cases where __kmpc_end() is
  // placed properly.
  if (ompt_enabled.enabled)
    __kmp_internal_end_library(__kmp_gtid_get_specific());
#endif
}

/*!
@ingroup THREAD_STATES
@param loc Source location information.
@return The global thread index of the active thread.

This function can be called in any context.

If the runtime has ony been entered at the outermost level from a
single (necessarily non-OpenMP<sup>*</sup>) thread, then the thread number is
that which would be returned by omp_get_thread_num() in the outermost
active parallel construct. (Or zero if there is no active parallel
construct, since the primary thread is necessarily thread zero).

If multiple non-OpenMP threads all enter an OpenMP construct then this
will be a unique thread identifier among all the threads created by
the OpenMP runtime (but the value cannot be defined in terms of
OpenMP thread ids returned by omp_get_thread_num()).
*/
kmp_int32 __kmpc_global_thread_num(ident_t *loc) {
  kmp_int32 gtid = __kmp_entry_gtid();

  KC_TRACE(10, ("__kmpc_global_thread_num: T#%d\n", gtid));

  return gtid;
}

/*!
@ingroup THREAD_STATES
@param loc Source location information.
@return The number of threads under control of the OpenMP<sup>*</sup> runtime

This function can be called in any context.
It returns the total number of threads under the control of the OpenMP runtime.
That is not a number that can be determined by any OpenMP standard calls, since
the library may be called from more than one non-OpenMP thread, and this
reflects the total over all such calls. Similarly the runtime maintains
underlying threads even when they are not active (since the cost of creating
and destroying OS threads is high), this call counts all such threads even if
they are not waiting for work.
*/
kmp_int32 __kmpc_global_num_threads(ident_t *loc) {
  KC_TRACE(10,
           ("__kmpc_global_num_threads: num_threads = %d\n", __kmp_all_nth));

  return TCR_4(__kmp_all_nth);
}

/*!
@ingroup THREAD_STATES
@param loc Source location information.
@return The thread number of the calling thread in the innermost active parallel
construct.
*/
kmp_int32 __kmpc_bound_thread_num(ident_t *loc) {
  KC_TRACE(10, ("__kmpc_bound_thread_num: called\n"));
  return __kmp_tid_from_gtid(__kmp_entry_gtid());
}

/*!
@ingroup THREAD_STATES
@param loc Source location information.
@return The number of threads in the innermost active parallel construct.
*/
kmp_int32 __kmpc_bound_num_threads(ident_t *loc) {
  KC_TRACE(10, ("__kmpc_bound_num_threads: called\n"));

  return __kmp_entry_thread()->th.th_team->t.t_nproc;
}

/*!
 * @ingroup DEPRECATED
 * @param loc location description
 *
 * This function need not be called. It always returns TRUE.
 */
kmp_int32 __kmpc_ok_to_fork(ident_t *loc) {
#ifndef KMP_DEBUG

  return TRUE;

#else

  const char *semi2;
  const char *semi3;
  int line_no;

  if (__kmp_par_range == 0) {
    return TRUE;
  }
  semi2 = loc->psource;
  if (semi2 == NULL) {
    return TRUE;
  }
  semi2 = strchr(semi2, ';');
  if (semi2 == NULL) {
    return TRUE;
  }
  semi2 = strchr(semi2 + 1, ';');
  if (semi2 == NULL) {
    return TRUE;
  }
  if (__kmp_par_range_filename[0]) {
    const char *name = semi2 - 1;
    while ((name > loc->psource) && (*name != '/') && (*name != ';')) {
      name--;
    }
    if ((*name == '/') || (*name == ';')) {
      name++;
    }
    if (strncmp(__kmp_par_range_filename, name, semi2 - name)) {
      return __kmp_par_range < 0;
    }
  }
  semi3 = strchr(semi2 + 1, ';');
  if (__kmp_par_range_routine[0]) {
    if ((semi3 != NULL) && (semi3 > semi2) &&
        (strncmp(__kmp_par_range_routine, semi2 + 1, semi3 - semi2 - 1))) {
      return __kmp_par_range < 0;
    }
  }
  if (KMP_SSCANF(semi3 + 1, "%d", &line_no) == 1) {
    if ((line_no >= __kmp_par_range_lb) && (line_no <= __kmp_par_range_ub)) {
      return __kmp_par_range > 0;
    }
    return __kmp_par_range < 0;
  }
  return TRUE;

#endif /* KMP_DEBUG */
}

/*!
@ingroup THREAD_STATES
@param loc Source location information.
@return 1 if this thread is executing inside an active parallel region, zero if
not.
*/
kmp_int32 __kmpc_in_parallel(ident_t *loc) {
  return __kmp_entry_thread()->th.th_root->r.r_active;
}

/*!
@ingroup PARALLEL
@param loc source location information
@param global_tid global thread number
@param num_threads number of threads requested for this parallel construct

Set the number of threads to be used by the next fork spawned by this thread.
This call is only required if the parallel construct has a `num_threads` clause.
*/
void __kmpc_push_num_threads(ident_t *loc, kmp_int32 global_tid,
                             kmp_int32 num_threads) {
  KA_TRACE(20, ("__kmpc_push_num_threads: enter T#%d num_threads=%d\n",
                global_tid, num_threads));
  __kmp_assert_valid_gtid(global_tid);
  __kmp_push_num_threads(loc, global_tid, num_threads);
}

void __kmpc_pop_num_threads(ident_t *loc, kmp_int32 global_tid) {
  KA_TRACE(20, ("__kmpc_pop_num_threads: enter\n"));
  /* the num_threads are automatically popped */
}

void __kmpc_push_proc_bind(ident_t *loc, kmp_int32 global_tid,
                           kmp_int32 proc_bind) {
  KA_TRACE(20, ("__kmpc_push_proc_bind: enter T#%d proc_bind=%d\n", global_tid,
                proc_bind));
  __kmp_assert_valid_gtid(global_tid);
  __kmp_push_proc_bind(loc, global_tid, (kmp_proc_bind_t)proc_bind);
}

/*!
@ingroup PARALLEL
@param loc  source location information
@param argc  total number of arguments in the ellipsis
@param microtask  pointer to callback routine consisting of outlined parallel
construct
@param ...  pointers to shared variables that aren't global

Do the actual fork and call the microtask in the relevant number of threads.
*/
void __kmpc_fork_call(ident_t *loc, kmp_int32 argc, kmpc_micro microtask, ...) {
  int gtid = __kmp_entry_gtid();

#if (KMP_STATS_ENABLED)
  // If we were in a serial region, then stop the serial timer, record
  // the event, and start parallel region timer
  stats_state_e previous_state = KMP_GET_THREAD_STATE();
  if (previous_state == stats_state_e::SERIAL_REGION) {
    KMP_EXCHANGE_PARTITIONED_TIMER(OMP_parallel_overhead);
  } else {
    KMP_PUSH_PARTITIONED_TIMER(OMP_parallel_overhead);
  }
  int inParallel = __kmpc_in_parallel(loc);
  if (inParallel) {
    KMP_COUNT_BLOCK(OMP_NESTED_PARALLEL);
  } else {
    KMP_COUNT_BLOCK(OMP_PARALLEL);
  }
#endif

  // maybe to save thr_state is enough here
  {
    va_list ap;
    va_start(ap, microtask);

#if OMPT_SUPPORT
    ompt_frame_t *ompt_frame;
    if (ompt_enabled.enabled) {
      kmp_info_t *master_th = __kmp_threads[gtid];
      kmp_team_t *parent_team = master_th->th.th_team;
      ompt_lw_taskteam_t *lwt = parent_team->t.ompt_serialized_team_info;
      if (lwt)
        ompt_frame = &(lwt->ompt_task_info.frame);
      else {
        int tid = __kmp_tid_from_gtid(gtid);
        ompt_frame = &(
            parent_team->t.t_implicit_task_taskdata[tid].ompt_task_info.frame);
      }
      ompt_frame->enter_frame.ptr = OMPT_GET_FRAME_ADDRESS(0);
    }
    OMPT_STORE_RETURN_ADDRESS(gtid);
#endif

#if INCLUDE_SSC_MARKS
    SSC_MARK_FORKING();
#endif
    __kmp_fork_call(loc, gtid, fork_context_intel, argc,
                    VOLATILE_CAST(microtask_t) microtask, // "wrapped" task
                    VOLATILE_CAST(launch_t) __kmp_invoke_task_func,
                    kmp_va_addr_of(ap));
#if INCLUDE_SSC_MARKS
    SSC_MARK_JOINING();
#endif
    __kmp_join_call(loc, gtid
#if OMPT_SUPPORT
                    ,
                    fork_context_intel
#endif
    );

    va_end(ap);
  }

#if KMP_STATS_ENABLED
  if (previous_state == stats_state_e::SERIAL_REGION) {
    KMP_EXCHANGE_PARTITIONED_TIMER(OMP_serial);
    KMP_SET_THREAD_STATE(previous_state);
  } else {
    KMP_POP_PARTITIONED_TIMER();
  }
#endif // KMP_STATS_ENABLED
}

/*!
@ingroup PARALLEL
@param loc source location information
@param global_tid global thread number
@param num_teams number of teams requested for the teams construct
@param num_threads number of threads per team requested for the teams construct

Set the number of teams to be used by the teams construct.
This call is only required if the teams construct has a `num_teams` clause
or a `thread_limit` clause (or both).
*/
void __kmpc_push_num_teams(ident_t *loc, kmp_int32 global_tid,
                           kmp_int32 num_teams, kmp_int32 num_threads) {
  KA_TRACE(20,
           ("__kmpc_push_num_teams: enter T#%d num_teams=%d num_threads=%d\n",
            global_tid, num_teams, num_threads));
  __kmp_assert_valid_gtid(global_tid);
  __kmp_push_num_teams(loc, global_tid, num_teams, num_threads);
}

/*!
@ingroup PARALLEL
@param loc source location information
@param global_tid global thread number
@param num_teams_lo lower bound on number of teams requested for the teams
construct
@param num_teams_up upper bound on number of teams requested for the teams
construct
@param num_threads number of threads per team requested for the teams construct

Set the number of teams to be used by the teams construct. The number of initial
teams cretaed will be greater than or equal to the lower bound and less than or
equal to the upper bound.
This call is only required if the teams construct has a `num_teams` clause
or a `thread_limit` clause (or both).
*/
void __kmpc_push_num_teams_51(ident_t *loc, kmp_int32 global_tid,
                              kmp_int32 num_teams_lb, kmp_int32 num_teams_ub,
                              kmp_int32 num_threads) {
  KA_TRACE(20, ("__kmpc_push_num_teams_51: enter T#%d num_teams_lb=%d"
                " num_teams_ub=%d num_threads=%d\n",
                global_tid, num_teams_lb, num_teams_ub, num_threads));
  __kmp_assert_valid_gtid(global_tid);
  __kmp_push_num_teams_51(loc, global_tid, num_teams_lb, num_teams_ub,
                          num_threads);
}

/*!
@ingroup PARALLEL
@param loc  source location information
@param argc  total number of arguments in the ellipsis
@param microtask  pointer to callback routine consisting of outlined teams
construct
@param ...  pointers to shared variables that aren't global

Do the actual fork and call the microtask in the relevant number of threads.
*/
void __kmpc_fork_teams(ident_t *loc, kmp_int32 argc, kmpc_micro microtask,
                       ...) {
  int gtid = __kmp_entry_gtid();
  kmp_info_t *this_thr = __kmp_threads[gtid];
  va_list ap;
  va_start(ap, microtask);

#if KMP_STATS_ENABLED
  KMP_COUNT_BLOCK(OMP_TEAMS);
  stats_state_e previous_state = KMP_GET_THREAD_STATE();
  if (previous_state == stats_state_e::SERIAL_REGION) {
    KMP_EXCHANGE_PARTITIONED_TIMER(OMP_teams_overhead);
  } else {
    KMP_PUSH_PARTITIONED_TIMER(OMP_teams_overhead);
  }
#endif

  // remember teams entry point and nesting level
  this_thr->th.th_teams_microtask = microtask;
  this_thr->th.th_teams_level =
      this_thr->th.th_team->t.t_level; // AC: can be >0 on host

#if OMPT_SUPPORT
  kmp_team_t *parent_team = this_thr->th.th_team;
  int tid = __kmp_tid_from_gtid(gtid);
  if (ompt_enabled.enabled) {
    parent_team->t.t_implicit_task_taskdata[tid]
        .ompt_task_info.frame.enter_frame.ptr = OMPT_GET_FRAME_ADDRESS(0);
  }
  OMPT_STORE_RETURN_ADDRESS(gtid);
#endif

  // check if __kmpc_push_num_teams called, set default number of teams
  // otherwise
  if (this_thr->th.th_teams_size.nteams == 0) {
    __kmp_push_num_teams(loc, gtid, 0, 0);
  }
  KMP_DEBUG_ASSERT(this_thr->th.th_set_nproc >= 1);
  KMP_DEBUG_ASSERT(this_thr->th.th_teams_size.nteams >= 1);
  KMP_DEBUG_ASSERT(this_thr->th.th_teams_size.nth >= 1);

  __kmp_fork_call(
      loc, gtid, fork_context_intel, argc,
      VOLATILE_CAST(microtask_t) __kmp_teams_master, // "wrapped" task
      VOLATILE_CAST(launch_t) __kmp_invoke_teams_master, kmp_va_addr_of(ap));
  __kmp_join_call(loc, gtid
#if OMPT_SUPPORT
                  ,
                  fork_context_intel
#endif
  );

  // Pop current CG root off list
  KMP_DEBUG_ASSERT(this_thr->th.th_cg_roots);
  kmp_cg_root_t *tmp = this_thr->th.th_cg_roots;
  this_thr->th.th_cg_roots = tmp->up;
  KA_TRACE(100, ("__kmpc_fork_teams: Thread %p popping node %p and moving up"
                 " to node %p. cg_nthreads was %d\n",
                 this_thr, tmp, this_thr->th.th_cg_roots, tmp->cg_nthreads));
  KMP_DEBUG_ASSERT(tmp->cg_nthreads);
  int i = tmp->cg_nthreads--;
  if (i == 1) { // check is we are the last thread in CG (not always the case)
    __kmp_free(tmp);
  }
  // Restore current task's thread_limit from CG root
  KMP_DEBUG_ASSERT(this_thr->th.th_cg_roots);
  this_thr->th.th_current_task->td_icvs.thread_limit =
      this_thr->th.th_cg_roots->cg_thread_limit;

  this_thr->th.th_teams_microtask = NULL;
  this_thr->th.th_teams_level = 0;
  *(kmp_int64 *)(&this_thr->th.th_teams_size) = 0L;
  va_end(ap);
#if KMP_STATS_ENABLED
  if (previous_state == stats_state_e::SERIAL_REGION) {
    KMP_EXCHANGE_PARTITIONED_TIMER(OMP_serial);
    KMP_SET_THREAD_STATE(previous_state);
  } else {
    KMP_POP_PARTITIONED_TIMER();
  }
#endif // KMP_STATS_ENABLED
}

// I don't think this function should ever have been exported.
// The __kmpc_ prefix was misapplied.  I'm fairly certain that no generated
// openmp code ever called it, but it's been exported from the RTL for so
// long that I'm afraid to remove the definition.
int __kmpc_invoke_task_func(int gtid) { return __kmp_invoke_task_func(gtid); }

/*!
@ingroup PARALLEL
@param loc  source location information
@param global_tid  global thread number

Enter a serialized parallel construct. This interface is used to handle a
conditional parallel region, like this,
@code
#pragma omp parallel if (condition)
@endcode
when the condition is false.
*/
void __kmpc_serialized_parallel(ident_t *loc, kmp_int32 global_tid) {
  // The implementation is now in kmp_runtime.cpp so that it can share static
  // functions with kmp_fork_call since the tasks to be done are similar in
  // each case.
  __kmp_assert_valid_gtid(global_tid);
#if OMPT_SUPPORT
  OMPT_STORE_RETURN_ADDRESS(global_tid);
#endif
  __kmp_serialized_parallel(loc, global_tid);
}

/*!
@ingroup PARALLEL
@param loc  source location information
@param global_tid  global thread number

Leave a serialized parallel construct.
*/
void __kmpc_end_serialized_parallel(ident_t *loc, kmp_int32 global_tid) {
  kmp_internal_control_t *top;
  kmp_info_t *this_thr;
  kmp_team_t *serial_team;

  KC_TRACE(10,
           ("__kmpc_end_serialized_parallel: called by T#%d\n", global_tid));

  /* skip all this code for autopar serialized loops since it results in
     unacceptable overhead */
  if (loc != NULL && (loc->flags & KMP_IDENT_AUTOPAR))
    return;

  // Not autopar code
  __kmp_assert_valid_gtid(global_tid);
  if (!TCR_4(__kmp_init_parallel))
    __kmp_parallel_initialize();

  __kmp_resume_if_soft_paused();

  this_thr = __kmp_threads[global_tid];
  serial_team = this_thr->th.th_serial_team;

  kmp_task_team_t *task_team = this_thr->th.th_task_team;
  // we need to wait for the proxy tasks before finishing the thread
  if (task_team != NULL && task_team->tt.tt_found_proxy_tasks)
    __kmp_task_team_wait(this_thr, serial_team USE_ITT_BUILD_ARG(NULL));

  KMP_MB();
  KMP_DEBUG_ASSERT(serial_team);
  KMP_ASSERT(serial_team->t.t_serialized);
  KMP_DEBUG_ASSERT(this_thr->th.th_team == serial_team);
  KMP_DEBUG_ASSERT(serial_team != this_thr->th.th_root->r.r_root_team);
  KMP_DEBUG_ASSERT(serial_team->t.t_threads);
  KMP_DEBUG_ASSERT(serial_team->t.t_threads[0] == this_thr);

#if OMPT_SUPPORT
  if (ompt_enabled.enabled &&
      this_thr->th.ompt_thread_info.state != ompt_state_overhead) {
    OMPT_CUR_TASK_INFO(this_thr)->frame.exit_frame = ompt_data_none;
    if (ompt_enabled.ompt_callback_implicit_task) {
      ompt_callbacks.ompt_callback(ompt_callback_implicit_task)(
          ompt_scope_end, NULL, OMPT_CUR_TASK_DATA(this_thr), 1,
          OMPT_CUR_TASK_INFO(this_thr)->thread_num, ompt_task_implicit);
    }

    // reset clear the task id only after unlinking the task
    ompt_data_t *parent_task_data;
    __ompt_get_task_info_internal(1, NULL, &parent_task_data, NULL, NULL, NULL);

    if (ompt_enabled.ompt_callback_parallel_end) {
      ompt_callbacks.ompt_callback(ompt_callback_parallel_end)(
          &(serial_team->t.ompt_team_info.parallel_data), parent_task_data,
          ompt_parallel_invoker_program | ompt_parallel_team,
          OMPT_LOAD_RETURN_ADDRESS(global_tid));
    }
    __ompt_lw_taskteam_unlink(this_thr);
    this_thr->th.ompt_thread_info.state = ompt_state_overhead;
  }
#endif

  /* If necessary, pop the internal control stack values and replace the team
   * values */
  top = serial_team->t.t_control_stack_top;
  if (top && top->serial_nesting_level == serial_team->t.t_serialized) {
    copy_icvs(&serial_team->t.t_threads[0]->th.th_current_task->td_icvs, top);
    serial_team->t.t_control_stack_top = top->next;
    __kmp_free(top);
  }

  // if( serial_team -> t.t_serialized > 1 )
  serial_team->t.t_level--;

  /* pop dispatch buffers stack */
  KMP_DEBUG_ASSERT(serial_team->t.t_dispatch->th_disp_buffer);
  {
    dispatch_private_info_t *disp_buffer =
        serial_team->t.t_dispatch->th_disp_buffer;
    serial_team->t.t_dispatch->th_disp_buffer =
        serial_team->t.t_dispatch->th_disp_buffer->next;
    __kmp_free(disp_buffer);
  }
  this_thr->th.th_def_allocator = serial_team->t.t_def_allocator; // restore

  --serial_team->t.t_serialized;
  if (serial_team->t.t_serialized == 0) {

    /* return to the parallel section */

#if KMP_ARCH_X86 || KMP_ARCH_X86_64
    if (__kmp_inherit_fp_control && serial_team->t.t_fp_control_saved) {
      __kmp_clear_x87_fpu_status_word();
      __kmp_load_x87_fpu_control_word(&serial_team->t.t_x87_fpu_control_word);
      __kmp_load_mxcsr(&serial_team->t.t_mxcsr);
    }
#endif /* KMP_ARCH_X86 || KMP_ARCH_X86_64 */

<<<<<<< HEAD
    __kmp_pop_current_task_from_thread(this_thr);
#if OMPD_SUPPORT
    if ( ompd_state & OMPD_ENABLE_BP )
      ompd_bp_parallel_end ();
=======
#if OMPD_SUPPORT
    if (ompd_state & OMPD_ENABLE_BP)
      ompd_bp_parallel_end();
>>>>>>> 2f9ba6aa
#endif

    this_thr->th.th_team = serial_team->t.t_parent;
    this_thr->th.th_info.ds.ds_tid = serial_team->t.t_master_tid;

    /* restore values cached in the thread */
    this_thr->th.th_team_nproc = serial_team->t.t_parent->t.t_nproc; /*  JPH */
    this_thr->th.th_team_master =
        serial_team->t.t_parent->t.t_threads[0]; /* JPH */
    this_thr->th.th_team_serialized = this_thr->th.th_team->t.t_serialized;

    /* TODO the below shouldn't need to be adjusted for serialized teams */
    this_thr->th.th_dispatch =
        &this_thr->th.th_team->t.t_dispatch[serial_team->t.t_master_tid];


    KMP_ASSERT(this_thr->th.th_current_task->td_flags.executing == 0);
    this_thr->th.th_current_task->td_flags.executing = 1;

    if (__kmp_tasking_mode != tskm_immediate_exec) {
      // Copy the task team from the new child / old parent team to the thread.
      this_thr->th.th_task_team =
          this_thr->th.th_team->t.t_task_team[this_thr->th.th_task_state];
      KA_TRACE(20,
               ("__kmpc_end_serialized_parallel: T#%d restoring task_team %p / "
                "team %p\n",
                global_tid, this_thr->th.th_task_team, this_thr->th.th_team));
    }
  } else {
    if (__kmp_tasking_mode != tskm_immediate_exec) {
      KA_TRACE(20, ("__kmpc_end_serialized_parallel: T#%d decreasing nesting "
                    "depth of serial team %p to %d\n",
                    global_tid, serial_team, serial_team->t.t_serialized));
    }
  }

  if (__kmp_env_consistency_check)
    __kmp_pop_parallel(global_tid, NULL);
#if OMPT_SUPPORT
  if (ompt_enabled.enabled)
    this_thr->th.ompt_thread_info.state =
        ((this_thr->th.th_team_serialized) ? ompt_state_work_serial
                                           : ompt_state_work_parallel);
#endif
}

/*!
@ingroup SYNCHRONIZATION
@param loc  source location information.

Execute <tt>flush</tt>. This is implemented as a full memory fence. (Though
depending on the memory ordering convention obeyed by the compiler
even that may not be necessary).
*/
void __kmpc_flush(ident_t *loc) {
  KC_TRACE(10, ("__kmpc_flush: called\n"));

  /* need explicit __mf() here since use volatile instead in library */
  KMP_MB(); /* Flush all pending memory write invalidates.  */

#if (KMP_ARCH_X86 || KMP_ARCH_X86_64)
#if KMP_MIC
// fence-style instructions do not exist, but lock; xaddl $0,(%rsp) can be used.
// We shouldn't need it, though, since the ABI rules require that
// * If the compiler generates NGO stores it also generates the fence
// * If users hand-code NGO stores they should insert the fence
// therefore no incomplete unordered stores should be visible.
#else
  // C74404
  // This is to address non-temporal store instructions (sfence needed).
  // The clflush instruction is addressed either (mfence needed).
  // Probably the non-temporal load monvtdqa instruction should also be
  // addressed.
  // mfence is a SSE2 instruction. Do not execute it if CPU is not SSE2.
  if (!__kmp_cpuinfo.initialized) {
    __kmp_query_cpuid(&__kmp_cpuinfo);
  }
  if (!__kmp_cpuinfo.sse2) {
    // CPU cannot execute SSE2 instructions.
  } else {
#if KMP_COMPILER_ICC
    _mm_mfence();
#elif KMP_COMPILER_MSVC
    MemoryBarrier();
#else
    __sync_synchronize();
#endif // KMP_COMPILER_ICC
  }
#endif // KMP_MIC
#elif (KMP_ARCH_ARM || KMP_ARCH_AARCH64 || KMP_ARCH_MIPS || KMP_ARCH_MIPS64 || \
       KMP_ARCH_RISCV64)
// Nothing to see here move along
#elif KMP_ARCH_PPC64
// Nothing needed here (we have a real MB above).
#else
#error Unknown or unsupported architecture
#endif

#if OMPT_SUPPORT && OMPT_OPTIONAL
  if (ompt_enabled.ompt_callback_flush) {
    ompt_callbacks.ompt_callback(ompt_callback_flush)(
        __ompt_get_thread_data_internal(), OMPT_GET_RETURN_ADDRESS(0));
  }
#endif
}

/* -------------------------------------------------------------------------- */
/*!
@ingroup SYNCHRONIZATION
@param loc source location information
@param global_tid thread id.

Execute a barrier.
*/
void __kmpc_barrier(ident_t *loc, kmp_int32 global_tid) {
  KMP_COUNT_BLOCK(OMP_BARRIER);
  KC_TRACE(10, ("__kmpc_barrier: called T#%d\n", global_tid));
  __kmp_assert_valid_gtid(global_tid);

  if (!TCR_4(__kmp_init_parallel))
    __kmp_parallel_initialize();

  __kmp_resume_if_soft_paused();

  if (__kmp_env_consistency_check) {
    if (loc == 0) {
      KMP_WARNING(ConstructIdentInvalid); // ??? What does it mean for the user?
    }
    __kmp_check_barrier(global_tid, ct_barrier, loc);
  }

#if OMPT_SUPPORT
  ompt_frame_t *ompt_frame;
  if (ompt_enabled.enabled) {
    __ompt_get_task_info_internal(0, NULL, NULL, &ompt_frame, NULL, NULL);
    if (ompt_frame->enter_frame.ptr == NULL)
      ompt_frame->enter_frame.ptr = OMPT_GET_FRAME_ADDRESS(0);
  }
  OMPT_STORE_RETURN_ADDRESS(global_tid);
#endif
  __kmp_threads[global_tid]->th.th_ident = loc;
  // TODO: explicit barrier_wait_id:
  //   this function is called when 'barrier' directive is present or
  //   implicit barrier at the end of a worksharing construct.
  // 1) better to add a per-thread barrier counter to a thread data structure
  // 2) set to 0 when a new team is created
  // 4) no sync is required

  __kmp_barrier(bs_plain_barrier, global_tid, FALSE, 0, NULL, NULL);
#if OMPT_SUPPORT && OMPT_OPTIONAL
  if (ompt_enabled.enabled) {
    ompt_frame->enter_frame = ompt_data_none;
  }
#endif
}

/* The BARRIER for a MASTER section is always explicit   */
/*!
@ingroup WORK_SHARING
@param loc  source location information.
@param global_tid  global thread number .
@return 1 if this thread should execute the <tt>master</tt> block, 0 otherwise.
*/
kmp_int32 __kmpc_master(ident_t *loc, kmp_int32 global_tid) {
  int status = 0;

  KC_TRACE(10, ("__kmpc_master: called T#%d\n", global_tid));
  __kmp_assert_valid_gtid(global_tid);

  if (!TCR_4(__kmp_init_parallel))
    __kmp_parallel_initialize();

  __kmp_resume_if_soft_paused();

  if (KMP_MASTER_GTID(global_tid)) {
    KMP_COUNT_BLOCK(OMP_MASTER);
    KMP_PUSH_PARTITIONED_TIMER(OMP_master);
    status = 1;
  }

#if OMPT_SUPPORT && OMPT_OPTIONAL
  if (status) {
    if (ompt_enabled.ompt_callback_masked) {
      kmp_info_t *this_thr = __kmp_threads[global_tid];
      kmp_team_t *team = this_thr->th.th_team;

      int tid = __kmp_tid_from_gtid(global_tid);
      ompt_callbacks.ompt_callback(ompt_callback_masked)(
          ompt_scope_begin, &(team->t.ompt_team_info.parallel_data),
          &(team->t.t_implicit_task_taskdata[tid].ompt_task_info.task_data),
          OMPT_GET_RETURN_ADDRESS(0));
    }
  }
#endif

  if (__kmp_env_consistency_check) {
#if KMP_USE_DYNAMIC_LOCK
    if (status)
      __kmp_push_sync(global_tid, ct_master, loc, NULL, 0);
    else
      __kmp_check_sync(global_tid, ct_master, loc, NULL, 0);
#else
    if (status)
      __kmp_push_sync(global_tid, ct_master, loc, NULL);
    else
      __kmp_check_sync(global_tid, ct_master, loc, NULL);
#endif
  }

  return status;
}

/*!
@ingroup WORK_SHARING
@param loc  source location information.
@param global_tid  global thread number .

Mark the end of a <tt>master</tt> region. This should only be called by the
thread that executes the <tt>master</tt> region.
*/
void __kmpc_end_master(ident_t *loc, kmp_int32 global_tid) {
  KC_TRACE(10, ("__kmpc_end_master: called T#%d\n", global_tid));
  __kmp_assert_valid_gtid(global_tid);
  KMP_DEBUG_ASSERT(KMP_MASTER_GTID(global_tid));
  KMP_POP_PARTITIONED_TIMER();

#if OMPT_SUPPORT && OMPT_OPTIONAL
  kmp_info_t *this_thr = __kmp_threads[global_tid];
  kmp_team_t *team = this_thr->th.th_team;
  if (ompt_enabled.ompt_callback_masked) {
    int tid = __kmp_tid_from_gtid(global_tid);
    ompt_callbacks.ompt_callback(ompt_callback_masked)(
        ompt_scope_end, &(team->t.ompt_team_info.parallel_data),
        &(team->t.t_implicit_task_taskdata[tid].ompt_task_info.task_data),
        OMPT_GET_RETURN_ADDRESS(0));
  }
#endif

  if (__kmp_env_consistency_check) {
    if (KMP_MASTER_GTID(global_tid))
      __kmp_pop_sync(global_tid, ct_master, loc);
  }
}

/*!
@ingroup WORK_SHARING
@param loc  source location information.
@param global_tid  global thread number.
@param filter result of evaluating filter clause on thread global_tid, or zero
if no filter clause present
@return 1 if this thread should execute the <tt>masked</tt> block, 0 otherwise.
*/
kmp_int32 __kmpc_masked(ident_t *loc, kmp_int32 global_tid, kmp_int32 filter) {
  int status = 0;
  int tid;
  KC_TRACE(10, ("__kmpc_masked: called T#%d\n", global_tid));
  __kmp_assert_valid_gtid(global_tid);

  if (!TCR_4(__kmp_init_parallel))
    __kmp_parallel_initialize();

  __kmp_resume_if_soft_paused();

  tid = __kmp_tid_from_gtid(global_tid);
  if (tid == filter) {
    KMP_COUNT_BLOCK(OMP_MASKED);
    KMP_PUSH_PARTITIONED_TIMER(OMP_masked);
    status = 1;
  }

#if OMPT_SUPPORT && OMPT_OPTIONAL
  if (status) {
    if (ompt_enabled.ompt_callback_masked) {
      kmp_info_t *this_thr = __kmp_threads[global_tid];
      kmp_team_t *team = this_thr->th.th_team;
      ompt_callbacks.ompt_callback(ompt_callback_masked)(
          ompt_scope_begin, &(team->t.ompt_team_info.parallel_data),
          &(team->t.t_implicit_task_taskdata[tid].ompt_task_info.task_data),
          OMPT_GET_RETURN_ADDRESS(0));
    }
  }
#endif

  if (__kmp_env_consistency_check) {
#if KMP_USE_DYNAMIC_LOCK
    if (status)
      __kmp_push_sync(global_tid, ct_masked, loc, NULL, 0);
    else
      __kmp_check_sync(global_tid, ct_masked, loc, NULL, 0);
#else
    if (status)
      __kmp_push_sync(global_tid, ct_masked, loc, NULL);
    else
      __kmp_check_sync(global_tid, ct_masked, loc, NULL);
#endif
  }

  return status;
}

/*!
@ingroup WORK_SHARING
@param loc  source location information.
@param global_tid  global thread number .

Mark the end of a <tt>masked</tt> region. This should only be called by the
thread that executes the <tt>masked</tt> region.
*/
void __kmpc_end_masked(ident_t *loc, kmp_int32 global_tid) {
  KC_TRACE(10, ("__kmpc_end_masked: called T#%d\n", global_tid));
  __kmp_assert_valid_gtid(global_tid);
  KMP_POP_PARTITIONED_TIMER();

#if OMPT_SUPPORT && OMPT_OPTIONAL
  kmp_info_t *this_thr = __kmp_threads[global_tid];
  kmp_team_t *team = this_thr->th.th_team;
  if (ompt_enabled.ompt_callback_masked) {
    int tid = __kmp_tid_from_gtid(global_tid);
    ompt_callbacks.ompt_callback(ompt_callback_masked)(
        ompt_scope_end, &(team->t.ompt_team_info.parallel_data),
        &(team->t.t_implicit_task_taskdata[tid].ompt_task_info.task_data),
        OMPT_GET_RETURN_ADDRESS(0));
  }
#endif

  if (__kmp_env_consistency_check) {
    __kmp_pop_sync(global_tid, ct_masked, loc);
  }
}

/*!
@ingroup WORK_SHARING
@param loc  source location information.
@param gtid  global thread number.

Start execution of an <tt>ordered</tt> construct.
*/
void __kmpc_ordered(ident_t *loc, kmp_int32 gtid) {
  int cid = 0;
  kmp_info_t *th;
  KMP_DEBUG_ASSERT(__kmp_init_serial);

  KC_TRACE(10, ("__kmpc_ordered: called T#%d\n", gtid));
  __kmp_assert_valid_gtid(gtid);

  if (!TCR_4(__kmp_init_parallel))
    __kmp_parallel_initialize();

  __kmp_resume_if_soft_paused();

#if USE_ITT_BUILD
  __kmp_itt_ordered_prep(gtid);
// TODO: ordered_wait_id
#endif /* USE_ITT_BUILD */

  th = __kmp_threads[gtid];

#if OMPT_SUPPORT && OMPT_OPTIONAL
  kmp_team_t *team;
  ompt_wait_id_t lck;
  void *codeptr_ra;
  OMPT_STORE_RETURN_ADDRESS(gtid);
  if (ompt_enabled.enabled) {
    team = __kmp_team_from_gtid(gtid);
    lck = (ompt_wait_id_t)(uintptr_t)&team->t.t_ordered.dt.t_value;
    /* OMPT state update */
    th->th.ompt_thread_info.wait_id = lck;
    th->th.ompt_thread_info.state = ompt_state_wait_ordered;

    /* OMPT event callback */
    codeptr_ra = OMPT_LOAD_RETURN_ADDRESS(gtid);
    if (ompt_enabled.ompt_callback_mutex_acquire) {
      ompt_callbacks.ompt_callback(ompt_callback_mutex_acquire)(
          ompt_mutex_ordered, omp_lock_hint_none, kmp_mutex_impl_spin, lck,
          codeptr_ra);
    }
  }
#endif

  if (th->th.th_dispatch->th_deo_fcn != 0)
    (*th->th.th_dispatch->th_deo_fcn)(&gtid, &cid, loc);
  else
    __kmp_parallel_deo(&gtid, &cid, loc);

#if OMPT_SUPPORT && OMPT_OPTIONAL
  if (ompt_enabled.enabled) {
    /* OMPT state update */
    th->th.ompt_thread_info.state = ompt_state_work_parallel;
    th->th.ompt_thread_info.wait_id = 0;

    /* OMPT event callback */
    if (ompt_enabled.ompt_callback_mutex_acquired) {
      ompt_callbacks.ompt_callback(ompt_callback_mutex_acquired)(
          ompt_mutex_ordered, (ompt_wait_id_t)(uintptr_t)lck, codeptr_ra);
    }
  }
#endif

#if USE_ITT_BUILD
  __kmp_itt_ordered_start(gtid);
#endif /* USE_ITT_BUILD */
}

/*!
@ingroup WORK_SHARING
@param loc  source location information.
@param gtid  global thread number.

End execution of an <tt>ordered</tt> construct.
*/
void __kmpc_end_ordered(ident_t *loc, kmp_int32 gtid) {
  int cid = 0;
  kmp_info_t *th;

  KC_TRACE(10, ("__kmpc_end_ordered: called T#%d\n", gtid));
  __kmp_assert_valid_gtid(gtid);

#if USE_ITT_BUILD
  __kmp_itt_ordered_end(gtid);
// TODO: ordered_wait_id
#endif /* USE_ITT_BUILD */

  th = __kmp_threads[gtid];

  if (th->th.th_dispatch->th_dxo_fcn != 0)
    (*th->th.th_dispatch->th_dxo_fcn)(&gtid, &cid, loc);
  else
    __kmp_parallel_dxo(&gtid, &cid, loc);

#if OMPT_SUPPORT && OMPT_OPTIONAL
  OMPT_STORE_RETURN_ADDRESS(gtid);
  if (ompt_enabled.ompt_callback_mutex_released) {
    ompt_callbacks.ompt_callback(ompt_callback_mutex_released)(
        ompt_mutex_ordered,
        (ompt_wait_id_t)(uintptr_t)&__kmp_team_from_gtid(gtid)
            ->t.t_ordered.dt.t_value,
        OMPT_LOAD_RETURN_ADDRESS(gtid));
  }
#endif
}

#if KMP_USE_DYNAMIC_LOCK

static __forceinline void
__kmp_init_indirect_csptr(kmp_critical_name *crit, ident_t const *loc,
                          kmp_int32 gtid, kmp_indirect_locktag_t tag) {
  // Pointer to the allocated indirect lock is written to crit, while indexing
  // is ignored.
  void *idx;
  kmp_indirect_lock_t **lck;
  lck = (kmp_indirect_lock_t **)crit;
  kmp_indirect_lock_t *ilk = __kmp_allocate_indirect_lock(&idx, gtid, tag);
  KMP_I_LOCK_FUNC(ilk, init)(ilk->lock);
  KMP_SET_I_LOCK_LOCATION(ilk, loc);
  KMP_SET_I_LOCK_FLAGS(ilk, kmp_lf_critical_section);
  KA_TRACE(20,
           ("__kmp_init_indirect_csptr: initialized indirect lock #%d\n", tag));
#if USE_ITT_BUILD
  __kmp_itt_critical_creating(ilk->lock, loc);
#endif
  int status = KMP_COMPARE_AND_STORE_PTR(lck, nullptr, ilk);
  if (status == 0) {
#if USE_ITT_BUILD
    __kmp_itt_critical_destroyed(ilk->lock);
#endif
    // We don't really need to destroy the unclaimed lock here since it will be
    // cleaned up at program exit.
    // KMP_D_LOCK_FUNC(&idx, destroy)((kmp_dyna_lock_t *)&idx);
  }
  KMP_DEBUG_ASSERT(*lck != NULL);
}

// Fast-path acquire tas lock
#define KMP_ACQUIRE_TAS_LOCK(lock, gtid)                                       \
  {                                                                            \
    kmp_tas_lock_t *l = (kmp_tas_lock_t *)lock;                                \
    kmp_int32 tas_free = KMP_LOCK_FREE(tas);                                   \
    kmp_int32 tas_busy = KMP_LOCK_BUSY(gtid + 1, tas);                         \
    if (KMP_ATOMIC_LD_RLX(&l->lk.poll) != tas_free ||                          \
        !__kmp_atomic_compare_store_acq(&l->lk.poll, tas_free, tas_busy)) {    \
      kmp_uint32 spins;                                                        \
      KMP_FSYNC_PREPARE(l);                                                    \
      KMP_INIT_YIELD(spins);                                                   \
      kmp_backoff_t backoff = __kmp_spin_backoff_params;                       \
      do {                                                                     \
        if (TCR_4(__kmp_nth) >                                                 \
            (__kmp_avail_proc ? __kmp_avail_proc : __kmp_xproc)) {             \
          KMP_YIELD(TRUE);                                                     \
        } else {                                                               \
          KMP_YIELD_SPIN(spins);                                               \
        }                                                                      \
        __kmp_spin_backoff(&backoff);                                          \
      } while (                                                                \
          KMP_ATOMIC_LD_RLX(&l->lk.poll) != tas_free ||                        \
          !__kmp_atomic_compare_store_acq(&l->lk.poll, tas_free, tas_busy));   \
    }                                                                          \
    KMP_FSYNC_ACQUIRED(l);                                                     \
  }

// Fast-path test tas lock
#define KMP_TEST_TAS_LOCK(lock, gtid, rc)                                      \
  {                                                                            \
    kmp_tas_lock_t *l = (kmp_tas_lock_t *)lock;                                \
    kmp_int32 tas_free = KMP_LOCK_FREE(tas);                                   \
    kmp_int32 tas_busy = KMP_LOCK_BUSY(gtid + 1, tas);                         \
    rc = KMP_ATOMIC_LD_RLX(&l->lk.poll) == tas_free &&                         \
         __kmp_atomic_compare_store_acq(&l->lk.poll, tas_free, tas_busy);      \
  }

// Fast-path release tas lock
#define KMP_RELEASE_TAS_LOCK(lock, gtid)                                       \
  { KMP_ATOMIC_ST_REL(&((kmp_tas_lock_t *)lock)->lk.poll, KMP_LOCK_FREE(tas)); }

#if KMP_USE_FUTEX

#include <sys/syscall.h>
#include <unistd.h>
#ifndef FUTEX_WAIT
#define FUTEX_WAIT 0
#endif
#ifndef FUTEX_WAKE
#define FUTEX_WAKE 1
#endif

// Fast-path acquire futex lock
#define KMP_ACQUIRE_FUTEX_LOCK(lock, gtid)                                     \
  {                                                                            \
    kmp_futex_lock_t *ftx = (kmp_futex_lock_t *)lock;                          \
    kmp_int32 gtid_code = (gtid + 1) << 1;                                     \
    KMP_MB();                                                                  \
    KMP_FSYNC_PREPARE(ftx);                                                    \
    kmp_int32 poll_val;                                                        \
    while ((poll_val = KMP_COMPARE_AND_STORE_RET32(                            \
                &(ftx->lk.poll), KMP_LOCK_FREE(futex),                         \
                KMP_LOCK_BUSY(gtid_code, futex))) != KMP_LOCK_FREE(futex)) {   \
      kmp_int32 cond = KMP_LOCK_STRIP(poll_val) & 1;                           \
      if (!cond) {                                                             \
        if (!KMP_COMPARE_AND_STORE_RET32(&(ftx->lk.poll), poll_val,            \
                                         poll_val |                            \
                                             KMP_LOCK_BUSY(1, futex))) {       \
          continue;                                                            \
        }                                                                      \
        poll_val |= KMP_LOCK_BUSY(1, futex);                                   \
      }                                                                        \
      kmp_int32 rc;                                                            \
      if ((rc = syscall(__NR_futex, &(ftx->lk.poll), FUTEX_WAIT, poll_val,     \
                        NULL, NULL, 0)) != 0) {                                \
        continue;                                                              \
      }                                                                        \
      gtid_code |= 1;                                                          \
    }                                                                          \
    KMP_FSYNC_ACQUIRED(ftx);                                                   \
  }

// Fast-path test futex lock
#define KMP_TEST_FUTEX_LOCK(lock, gtid, rc)                                    \
  {                                                                            \
    kmp_futex_lock_t *ftx = (kmp_futex_lock_t *)lock;                          \
    if (KMP_COMPARE_AND_STORE_ACQ32(&(ftx->lk.poll), KMP_LOCK_FREE(futex),     \
                                    KMP_LOCK_BUSY(gtid + 1 << 1, futex))) {    \
      KMP_FSYNC_ACQUIRED(ftx);                                                 \
      rc = TRUE;                                                               \
    } else {                                                                   \
      rc = FALSE;                                                              \
    }                                                                          \
  }

// Fast-path release futex lock
#define KMP_RELEASE_FUTEX_LOCK(lock, gtid)                                     \
  {                                                                            \
    kmp_futex_lock_t *ftx = (kmp_futex_lock_t *)lock;                          \
    KMP_MB();                                                                  \
    KMP_FSYNC_RELEASING(ftx);                                                  \
    kmp_int32 poll_val =                                                       \
        KMP_XCHG_FIXED32(&(ftx->lk.poll), KMP_LOCK_FREE(futex));               \
    if (KMP_LOCK_STRIP(poll_val) & 1) {                                        \
      syscall(__NR_futex, &(ftx->lk.poll), FUTEX_WAKE,                         \
              KMP_LOCK_BUSY(1, futex), NULL, NULL, 0);                         \
    }                                                                          \
    KMP_MB();                                                                  \
    KMP_YIELD_OVERSUB();                                                       \
  }

#endif // KMP_USE_FUTEX

#else // KMP_USE_DYNAMIC_LOCK

static kmp_user_lock_p __kmp_get_critical_section_ptr(kmp_critical_name *crit,
                                                      ident_t const *loc,
                                                      kmp_int32 gtid) {
  kmp_user_lock_p *lck_pp = (kmp_user_lock_p *)crit;

  // Because of the double-check, the following load doesn't need to be volatile
  kmp_user_lock_p lck = (kmp_user_lock_p)TCR_PTR(*lck_pp);

  if (lck == NULL) {
    void *idx;

    // Allocate & initialize the lock.
    // Remember alloc'ed locks in table in order to free them in __kmp_cleanup()
    lck = __kmp_user_lock_allocate(&idx, gtid, kmp_lf_critical_section);
    __kmp_init_user_lock_with_checks(lck);
    __kmp_set_user_lock_location(lck, loc);
#if USE_ITT_BUILD
    __kmp_itt_critical_creating(lck);
// __kmp_itt_critical_creating() should be called *before* the first usage
// of underlying lock. It is the only place where we can guarantee it. There
// are chances the lock will destroyed with no usage, but it is not a
// problem, because this is not real event seen by user but rather setting
// name for object (lock). See more details in kmp_itt.h.
#endif /* USE_ITT_BUILD */

    // Use a cmpxchg instruction to slam the start of the critical section with
    // the lock pointer.  If another thread beat us to it, deallocate the lock,
    // and use the lock that the other thread allocated.
    int status = KMP_COMPARE_AND_STORE_PTR(lck_pp, 0, lck);

    if (status == 0) {
// Deallocate the lock and reload the value.
#if USE_ITT_BUILD
      __kmp_itt_critical_destroyed(lck);
// Let ITT know the lock is destroyed and the same memory location may be reused
// for another purpose.
#endif /* USE_ITT_BUILD */
      __kmp_destroy_user_lock_with_checks(lck);
      __kmp_user_lock_free(&idx, gtid, lck);
      lck = (kmp_user_lock_p)TCR_PTR(*lck_pp);
      KMP_DEBUG_ASSERT(lck != NULL);
    }
  }
  return lck;
}

#endif // KMP_USE_DYNAMIC_LOCK

/*!
@ingroup WORK_SHARING
@param loc  source location information.
@param global_tid  global thread number.
@param crit identity of the critical section. This could be a pointer to a lock
associated with the critical section, or some other suitably unique value.

Enter code protected by a `critical` construct.
This function blocks until the executing thread can enter the critical section.
*/
void __kmpc_critical(ident_t *loc, kmp_int32 global_tid,
                     kmp_critical_name *crit) {
#if KMP_USE_DYNAMIC_LOCK
#if OMPT_SUPPORT && OMPT_OPTIONAL
  OMPT_STORE_RETURN_ADDRESS(global_tid);
#endif // OMPT_SUPPORT
  __kmpc_critical_with_hint(loc, global_tid, crit, omp_lock_hint_none);
#else
  KMP_COUNT_BLOCK(OMP_CRITICAL);
#if OMPT_SUPPORT && OMPT_OPTIONAL
  ompt_state_t prev_state = ompt_state_undefined;
  ompt_thread_info_t ti;
#endif
  kmp_user_lock_p lck;

  KC_TRACE(10, ("__kmpc_critical: called T#%d\n", global_tid));
  __kmp_assert_valid_gtid(global_tid);

  // TODO: add THR_OVHD_STATE

  KMP_PUSH_PARTITIONED_TIMER(OMP_critical_wait);
  KMP_CHECK_USER_LOCK_INIT();

  if ((__kmp_user_lock_kind == lk_tas) &&
      (sizeof(lck->tas.lk.poll) <= OMP_CRITICAL_SIZE)) {
    lck = (kmp_user_lock_p)crit;
  }
#if KMP_USE_FUTEX
  else if ((__kmp_user_lock_kind == lk_futex) &&
           (sizeof(lck->futex.lk.poll) <= OMP_CRITICAL_SIZE)) {
    lck = (kmp_user_lock_p)crit;
  }
#endif
  else { // ticket, queuing or drdpa
    lck = __kmp_get_critical_section_ptr(crit, loc, global_tid);
  }

  if (__kmp_env_consistency_check)
    __kmp_push_sync(global_tid, ct_critical, loc, lck);

    // since the critical directive binds to all threads, not just the current
    // team we have to check this even if we are in a serialized team.
    // also, even if we are the uber thread, we still have to conduct the lock,
    // as we have to contend with sibling threads.

#if USE_ITT_BUILD
  __kmp_itt_critical_acquiring(lck);
#endif /* USE_ITT_BUILD */
#if OMPT_SUPPORT && OMPT_OPTIONAL
  OMPT_STORE_RETURN_ADDRESS(gtid);
  void *codeptr_ra = NULL;
  if (ompt_enabled.enabled) {
    ti = __kmp_threads[global_tid]->th.ompt_thread_info;
    /* OMPT state update */
    prev_state = ti.state;
    ti.wait_id = (ompt_wait_id_t)(uintptr_t)lck;
    ti.state = ompt_state_wait_critical;

    /* OMPT event callback */
    codeptr_ra = OMPT_LOAD_RETURN_ADDRESS(gtid);
    if (ompt_enabled.ompt_callback_mutex_acquire) {
      ompt_callbacks.ompt_callback(ompt_callback_mutex_acquire)(
          ompt_mutex_critical, omp_lock_hint_none, __ompt_get_mutex_impl_type(),
          (ompt_wait_id_t)(uintptr_t)lck, codeptr_ra);
    }
  }
#endif
  // Value of 'crit' should be good for using as a critical_id of the critical
  // section directive.
  __kmp_acquire_user_lock_with_checks(lck, global_tid);

#if USE_ITT_BUILD
  __kmp_itt_critical_acquired(lck);
#endif /* USE_ITT_BUILD */
#if OMPT_SUPPORT && OMPT_OPTIONAL
  if (ompt_enabled.enabled) {
    /* OMPT state update */
    ti.state = prev_state;
    ti.wait_id = 0;

    /* OMPT event callback */
    if (ompt_enabled.ompt_callback_mutex_acquired) {
      ompt_callbacks.ompt_callback(ompt_callback_mutex_acquired)(
          ompt_mutex_critical, (ompt_wait_id_t)(uintptr_t)lck, codeptr_ra);
    }
  }
#endif
  KMP_POP_PARTITIONED_TIMER();

  KMP_PUSH_PARTITIONED_TIMER(OMP_critical);
  KA_TRACE(15, ("__kmpc_critical: done T#%d\n", global_tid));
#endif // KMP_USE_DYNAMIC_LOCK
}

#if KMP_USE_DYNAMIC_LOCK

// Converts the given hint to an internal lock implementation
static __forceinline kmp_dyna_lockseq_t __kmp_map_hint_to_lock(uintptr_t hint) {
#if KMP_USE_TSX
#define KMP_TSX_LOCK(seq) lockseq_##seq
#else
#define KMP_TSX_LOCK(seq) __kmp_user_lock_seq
#endif

#if KMP_ARCH_X86 || KMP_ARCH_X86_64
#define KMP_CPUINFO_RTM (__kmp_cpuinfo.rtm)
#else
#define KMP_CPUINFO_RTM 0
#endif

  // Hints that do not require further logic
  if (hint & kmp_lock_hint_hle)
    return KMP_TSX_LOCK(hle);
  if (hint & kmp_lock_hint_rtm)
    return KMP_CPUINFO_RTM ? KMP_TSX_LOCK(rtm_queuing) : __kmp_user_lock_seq;
  if (hint & kmp_lock_hint_adaptive)
    return KMP_CPUINFO_RTM ? KMP_TSX_LOCK(adaptive) : __kmp_user_lock_seq;

  // Rule out conflicting hints first by returning the default lock
  if ((hint & omp_lock_hint_contended) && (hint & omp_lock_hint_uncontended))
    return __kmp_user_lock_seq;
  if ((hint & omp_lock_hint_speculative) &&
      (hint & omp_lock_hint_nonspeculative))
    return __kmp_user_lock_seq;

  // Do not even consider speculation when it appears to be contended
  if (hint & omp_lock_hint_contended)
    return lockseq_queuing;

  // Uncontended lock without speculation
  if ((hint & omp_lock_hint_uncontended) && !(hint & omp_lock_hint_speculative))
    return lockseq_tas;

  // Use RTM lock for speculation
  if (hint & omp_lock_hint_speculative)
    return KMP_CPUINFO_RTM ? KMP_TSX_LOCK(rtm_spin) : __kmp_user_lock_seq;

  return __kmp_user_lock_seq;
}

#if OMPT_SUPPORT && OMPT_OPTIONAL
#if KMP_USE_DYNAMIC_LOCK
static kmp_mutex_impl_t
__ompt_get_mutex_impl_type(void *user_lock, kmp_indirect_lock_t *ilock = 0) {
  if (user_lock) {
    switch (KMP_EXTRACT_D_TAG(user_lock)) {
    case 0:
      break;
#if KMP_USE_FUTEX
    case locktag_futex:
      return kmp_mutex_impl_queuing;
#endif
    case locktag_tas:
      return kmp_mutex_impl_spin;
#if KMP_USE_TSX
    case locktag_hle:
    case locktag_rtm_spin:
      return kmp_mutex_impl_speculative;
#endif
    default:
      return kmp_mutex_impl_none;
    }
    ilock = KMP_LOOKUP_I_LOCK(user_lock);
  }
  KMP_ASSERT(ilock);
  switch (ilock->type) {
#if KMP_USE_TSX
  case locktag_adaptive:
  case locktag_rtm_queuing:
    return kmp_mutex_impl_speculative;
#endif
  case locktag_nested_tas:
    return kmp_mutex_impl_spin;
#if KMP_USE_FUTEX
  case locktag_nested_futex:
#endif
  case locktag_ticket:
  case locktag_queuing:
  case locktag_drdpa:
  case locktag_nested_ticket:
  case locktag_nested_queuing:
  case locktag_nested_drdpa:
    return kmp_mutex_impl_queuing;
  default:
    return kmp_mutex_impl_none;
  }
}
#else
// For locks without dynamic binding
static kmp_mutex_impl_t __ompt_get_mutex_impl_type() {
  switch (__kmp_user_lock_kind) {
  case lk_tas:
    return kmp_mutex_impl_spin;
#if KMP_USE_FUTEX
  case lk_futex:
#endif
  case lk_ticket:
  case lk_queuing:
  case lk_drdpa:
    return kmp_mutex_impl_queuing;
#if KMP_USE_TSX
  case lk_hle:
  case lk_rtm_queuing:
  case lk_rtm_spin:
  case lk_adaptive:
    return kmp_mutex_impl_speculative;
#endif
  default:
    return kmp_mutex_impl_none;
  }
}
#endif // KMP_USE_DYNAMIC_LOCK
#endif // OMPT_SUPPORT && OMPT_OPTIONAL

/*!
@ingroup WORK_SHARING
@param loc  source location information.
@param global_tid  global thread number.
@param crit identity of the critical section. This could be a pointer to a lock
associated with the critical section, or some other suitably unique value.
@param hint the lock hint.

Enter code protected by a `critical` construct with a hint. The hint value is
used to suggest a lock implementation. This function blocks until the executing
thread can enter the critical section unless the hint suggests use of
speculative execution and the hardware supports it.
*/
void __kmpc_critical_with_hint(ident_t *loc, kmp_int32 global_tid,
                               kmp_critical_name *crit, uint32_t hint) {
  KMP_COUNT_BLOCK(OMP_CRITICAL);
  kmp_user_lock_p lck;
#if OMPT_SUPPORT && OMPT_OPTIONAL
  ompt_state_t prev_state = ompt_state_undefined;
  ompt_thread_info_t ti;
  // This is the case, if called from __kmpc_critical:
  void *codeptr = OMPT_LOAD_RETURN_ADDRESS(global_tid);
  if (!codeptr)
    codeptr = OMPT_GET_RETURN_ADDRESS(0);
#endif

  KC_TRACE(10, ("__kmpc_critical: called T#%d\n", global_tid));
  __kmp_assert_valid_gtid(global_tid);

  kmp_dyna_lock_t *lk = (kmp_dyna_lock_t *)crit;
  // Check if it is initialized.
  KMP_PUSH_PARTITIONED_TIMER(OMP_critical_wait);
  kmp_dyna_lockseq_t lockseq = __kmp_map_hint_to_lock(hint);
  if (*lk == 0) {
    if (KMP_IS_D_LOCK(lockseq)) {
      KMP_COMPARE_AND_STORE_ACQ32((volatile kmp_int32 *)crit, 0,
                                  KMP_GET_D_TAG(lockseq));
    } else {
      __kmp_init_indirect_csptr(crit, loc, global_tid, KMP_GET_I_TAG(lockseq));
    }
  }
  // Branch for accessing the actual lock object and set operation. This
  // branching is inevitable since this lock initialization does not follow the
  // normal dispatch path (lock table is not used).
  if (KMP_EXTRACT_D_TAG(lk) != 0) {
    lck = (kmp_user_lock_p)lk;
    if (__kmp_env_consistency_check) {
      __kmp_push_sync(global_tid, ct_critical, loc, lck,
                      __kmp_map_hint_to_lock(hint));
    }
#if USE_ITT_BUILD
    __kmp_itt_critical_acquiring(lck);
#endif
#if OMPT_SUPPORT && OMPT_OPTIONAL
    if (ompt_enabled.enabled) {
      ti = __kmp_threads[global_tid]->th.ompt_thread_info;
      /* OMPT state update */
      prev_state = ti.state;
      ti.wait_id = (ompt_wait_id_t)(uintptr_t)lck;
      ti.state = ompt_state_wait_critical;

      /* OMPT event callback */
      if (ompt_enabled.ompt_callback_mutex_acquire) {
        ompt_callbacks.ompt_callback(ompt_callback_mutex_acquire)(
            ompt_mutex_critical, (unsigned int)hint,
            __ompt_get_mutex_impl_type(crit), (ompt_wait_id_t)(uintptr_t)lck,
            codeptr);
      }
    }
#endif
#if KMP_USE_INLINED_TAS
    if (lockseq == lockseq_tas && !__kmp_env_consistency_check) {
      KMP_ACQUIRE_TAS_LOCK(lck, global_tid);
    } else
#elif KMP_USE_INLINED_FUTEX
    if (lockseq == lockseq_futex && !__kmp_env_consistency_check) {
      KMP_ACQUIRE_FUTEX_LOCK(lck, global_tid);
    } else
#endif
    {
      KMP_D_LOCK_FUNC(lk, set)(lk, global_tid);
    }
  } else {
    kmp_indirect_lock_t *ilk = *((kmp_indirect_lock_t **)lk);
    lck = ilk->lock;
    if (__kmp_env_consistency_check) {
      __kmp_push_sync(global_tid, ct_critical, loc, lck,
                      __kmp_map_hint_to_lock(hint));
    }
#if USE_ITT_BUILD
    __kmp_itt_critical_acquiring(lck);
#endif
#if OMPT_SUPPORT && OMPT_OPTIONAL
    if (ompt_enabled.enabled) {
      ti = __kmp_threads[global_tid]->th.ompt_thread_info;
      /* OMPT state update */
      prev_state = ti.state;
      ti.wait_id = (ompt_wait_id_t)(uintptr_t)lck;
      ti.state = ompt_state_wait_critical;

      /* OMPT event callback */
      if (ompt_enabled.ompt_callback_mutex_acquire) {
        ompt_callbacks.ompt_callback(ompt_callback_mutex_acquire)(
            ompt_mutex_critical, (unsigned int)hint,
            __ompt_get_mutex_impl_type(0, ilk), (ompt_wait_id_t)(uintptr_t)lck,
            codeptr);
      }
    }
#endif
    KMP_I_LOCK_FUNC(ilk, set)(lck, global_tid);
  }
  KMP_POP_PARTITIONED_TIMER();

#if USE_ITT_BUILD
  __kmp_itt_critical_acquired(lck);
#endif /* USE_ITT_BUILD */
#if OMPT_SUPPORT && OMPT_OPTIONAL
  if (ompt_enabled.enabled) {
    /* OMPT state update */
    ti.state = prev_state;
    ti.wait_id = 0;

    /* OMPT event callback */
    if (ompt_enabled.ompt_callback_mutex_acquired) {
      ompt_callbacks.ompt_callback(ompt_callback_mutex_acquired)(
          ompt_mutex_critical, (ompt_wait_id_t)(uintptr_t)lck, codeptr);
    }
  }
#endif

  KMP_PUSH_PARTITIONED_TIMER(OMP_critical);
  KA_TRACE(15, ("__kmpc_critical: done T#%d\n", global_tid));
} // __kmpc_critical_with_hint

#endif // KMP_USE_DYNAMIC_LOCK

/*!
@ingroup WORK_SHARING
@param loc  source location information.
@param global_tid  global thread number .
@param crit identity of the critical section. This could be a pointer to a lock
associated with the critical section, or some other suitably unique value.

Leave a critical section, releasing any lock that was held during its execution.
*/
void __kmpc_end_critical(ident_t *loc, kmp_int32 global_tid,
                         kmp_critical_name *crit) {
  kmp_user_lock_p lck;

  KC_TRACE(10, ("__kmpc_end_critical: called T#%d\n", global_tid));

#if KMP_USE_DYNAMIC_LOCK
  int locktag = KMP_EXTRACT_D_TAG(crit);
  if (locktag) {
    lck = (kmp_user_lock_p)crit;
    KMP_ASSERT(lck != NULL);
    if (__kmp_env_consistency_check) {
      __kmp_pop_sync(global_tid, ct_critical, loc);
    }
#if USE_ITT_BUILD
    __kmp_itt_critical_releasing(lck);
#endif
#if KMP_USE_INLINED_TAS
    if (locktag == locktag_tas && !__kmp_env_consistency_check) {
      KMP_RELEASE_TAS_LOCK(lck, global_tid);
    } else
#elif KMP_USE_INLINED_FUTEX
    if (locktag == locktag_futex && !__kmp_env_consistency_check) {
      KMP_RELEASE_FUTEX_LOCK(lck, global_tid);
    } else
#endif
    {
      KMP_D_LOCK_FUNC(lck, unset)((kmp_dyna_lock_t *)lck, global_tid);
    }
  } else {
    kmp_indirect_lock_t *ilk =
        (kmp_indirect_lock_t *)TCR_PTR(*((kmp_indirect_lock_t **)crit));
    KMP_ASSERT(ilk != NULL);
    lck = ilk->lock;
    if (__kmp_env_consistency_check) {
      __kmp_pop_sync(global_tid, ct_critical, loc);
    }
#if USE_ITT_BUILD
    __kmp_itt_critical_releasing(lck);
#endif
    KMP_I_LOCK_FUNC(ilk, unset)(lck, global_tid);
  }

#else // KMP_USE_DYNAMIC_LOCK

  if ((__kmp_user_lock_kind == lk_tas) &&
      (sizeof(lck->tas.lk.poll) <= OMP_CRITICAL_SIZE)) {
    lck = (kmp_user_lock_p)crit;
  }
#if KMP_USE_FUTEX
  else if ((__kmp_user_lock_kind == lk_futex) &&
           (sizeof(lck->futex.lk.poll) <= OMP_CRITICAL_SIZE)) {
    lck = (kmp_user_lock_p)crit;
  }
#endif
  else { // ticket, queuing or drdpa
    lck = (kmp_user_lock_p)TCR_PTR(*((kmp_user_lock_p *)crit));
  }

  KMP_ASSERT(lck != NULL);

  if (__kmp_env_consistency_check)
    __kmp_pop_sync(global_tid, ct_critical, loc);

#if USE_ITT_BUILD
  __kmp_itt_critical_releasing(lck);
#endif /* USE_ITT_BUILD */
  // Value of 'crit' should be good for using as a critical_id of the critical
  // section directive.
  __kmp_release_user_lock_with_checks(lck, global_tid);

#endif // KMP_USE_DYNAMIC_LOCK

#if OMPT_SUPPORT && OMPT_OPTIONAL
  /* OMPT release event triggers after lock is released; place here to trigger
   * for all #if branches */
  OMPT_STORE_RETURN_ADDRESS(global_tid);
  if (ompt_enabled.ompt_callback_mutex_released) {
    ompt_callbacks.ompt_callback(ompt_callback_mutex_released)(
        ompt_mutex_critical, (ompt_wait_id_t)(uintptr_t)lck,
        OMPT_LOAD_RETURN_ADDRESS(0));
  }
#endif

  KMP_POP_PARTITIONED_TIMER();
  KA_TRACE(15, ("__kmpc_end_critical: done T#%d\n", global_tid));
}

/*!
@ingroup SYNCHRONIZATION
@param loc source location information
@param global_tid thread id.
@return one if the thread should execute the master block, zero otherwise

Start execution of a combined barrier and master. The barrier is executed inside
this function.
*/
kmp_int32 __kmpc_barrier_master(ident_t *loc, kmp_int32 global_tid) {
  int status;
  KC_TRACE(10, ("__kmpc_barrier_master: called T#%d\n", global_tid));
  __kmp_assert_valid_gtid(global_tid);

  if (!TCR_4(__kmp_init_parallel))
    __kmp_parallel_initialize();

  __kmp_resume_if_soft_paused();

  if (__kmp_env_consistency_check)
    __kmp_check_barrier(global_tid, ct_barrier, loc);

#if OMPT_SUPPORT
  ompt_frame_t *ompt_frame;
  if (ompt_enabled.enabled) {
    __ompt_get_task_info_internal(0, NULL, NULL, &ompt_frame, NULL, NULL);
    if (ompt_frame->enter_frame.ptr == NULL)
      ompt_frame->enter_frame.ptr = OMPT_GET_FRAME_ADDRESS(0);
  }
  OMPT_STORE_RETURN_ADDRESS(global_tid);
#endif
#if USE_ITT_NOTIFY
  __kmp_threads[global_tid]->th.th_ident = loc;
#endif
  status = __kmp_barrier(bs_plain_barrier, global_tid, TRUE, 0, NULL, NULL);
#if OMPT_SUPPORT && OMPT_OPTIONAL
  if (ompt_enabled.enabled) {
    ompt_frame->enter_frame = ompt_data_none;
  }
#endif

  return (status != 0) ? 0 : 1;
}

/*!
@ingroup SYNCHRONIZATION
@param loc source location information
@param global_tid thread id.

Complete the execution of a combined barrier and master. This function should
only be called at the completion of the <tt>master</tt> code. Other threads will
still be waiting at the barrier and this call releases them.
*/
void __kmpc_end_barrier_master(ident_t *loc, kmp_int32 global_tid) {
  KC_TRACE(10, ("__kmpc_end_barrier_master: called T#%d\n", global_tid));
  __kmp_assert_valid_gtid(global_tid);
  __kmp_end_split_barrier(bs_plain_barrier, global_tid);
}

/*!
@ingroup SYNCHRONIZATION
@param loc source location information
@param global_tid thread id.
@return one if the thread should execute the master block, zero otherwise

Start execution of a combined barrier and master(nowait) construct.
The barrier is executed inside this function.
There is no equivalent "end" function, since the
*/
kmp_int32 __kmpc_barrier_master_nowait(ident_t *loc, kmp_int32 global_tid) {
  kmp_int32 ret;
  KC_TRACE(10, ("__kmpc_barrier_master_nowait: called T#%d\n", global_tid));
  __kmp_assert_valid_gtid(global_tid);

  if (!TCR_4(__kmp_init_parallel))
    __kmp_parallel_initialize();

  __kmp_resume_if_soft_paused();

  if (__kmp_env_consistency_check) {
    if (loc == 0) {
      KMP_WARNING(ConstructIdentInvalid); // ??? What does it mean for the user?
    }
    __kmp_check_barrier(global_tid, ct_barrier, loc);
  }

#if OMPT_SUPPORT
  ompt_frame_t *ompt_frame;
  if (ompt_enabled.enabled) {
    __ompt_get_task_info_internal(0, NULL, NULL, &ompt_frame, NULL, NULL);
    if (ompt_frame->enter_frame.ptr == NULL)
      ompt_frame->enter_frame.ptr = OMPT_GET_FRAME_ADDRESS(0);
  }
  OMPT_STORE_RETURN_ADDRESS(global_tid);
#endif
#if USE_ITT_NOTIFY
  __kmp_threads[global_tid]->th.th_ident = loc;
#endif
  __kmp_barrier(bs_plain_barrier, global_tid, FALSE, 0, NULL, NULL);
#if OMPT_SUPPORT && OMPT_OPTIONAL
  if (ompt_enabled.enabled) {
    ompt_frame->enter_frame = ompt_data_none;
  }
#endif

  ret = __kmpc_master(loc, global_tid);

  if (__kmp_env_consistency_check) {
    /*  there's no __kmpc_end_master called; so the (stats) */
    /*  actions of __kmpc_end_master are done here          */
    if (ret) {
      /* only one thread should do the pop since only */
      /* one did the push (see __kmpc_master())       */
      __kmp_pop_sync(global_tid, ct_master, loc);
    }
  }

  return (ret);
}

/* The BARRIER for a SINGLE process section is always explicit   */
/*!
@ingroup WORK_SHARING
@param loc  source location information
@param global_tid  global thread number
@return One if this thread should execute the single construct, zero otherwise.

Test whether to execute a <tt>single</tt> construct.
There are no implicit barriers in the two "single" calls, rather the compiler
should introduce an explicit barrier if it is required.
*/

kmp_int32 __kmpc_single(ident_t *loc, kmp_int32 global_tid) {
  __kmp_assert_valid_gtid(global_tid);
  kmp_int32 rc = __kmp_enter_single(global_tid, loc, TRUE);

  if (rc) {
    // We are going to execute the single statement, so we should count it.
    KMP_COUNT_BLOCK(OMP_SINGLE);
    KMP_PUSH_PARTITIONED_TIMER(OMP_single);
  }

#if OMPT_SUPPORT && OMPT_OPTIONAL
  kmp_info_t *this_thr = __kmp_threads[global_tid];
  kmp_team_t *team = this_thr->th.th_team;
  int tid = __kmp_tid_from_gtid(global_tid);

  if (ompt_enabled.enabled) {
    if (rc) {
      if (ompt_enabled.ompt_callback_work) {
        ompt_callbacks.ompt_callback(ompt_callback_work)(
            ompt_work_single_executor, ompt_scope_begin,
            &(team->t.ompt_team_info.parallel_data),
            &(team->t.t_implicit_task_taskdata[tid].ompt_task_info.task_data),
            1, OMPT_GET_RETURN_ADDRESS(0));
      }
    } else {
      if (ompt_enabled.ompt_callback_work) {
        ompt_callbacks.ompt_callback(ompt_callback_work)(
            ompt_work_single_other, ompt_scope_begin,
            &(team->t.ompt_team_info.parallel_data),
            &(team->t.t_implicit_task_taskdata[tid].ompt_task_info.task_data),
            1, OMPT_GET_RETURN_ADDRESS(0));
        ompt_callbacks.ompt_callback(ompt_callback_work)(
            ompt_work_single_other, ompt_scope_end,
            &(team->t.ompt_team_info.parallel_data),
            &(team->t.t_implicit_task_taskdata[tid].ompt_task_info.task_data),
            1, OMPT_GET_RETURN_ADDRESS(0));
      }
    }
  }
#endif

  return rc;
}

/*!
@ingroup WORK_SHARING
@param loc  source location information
@param global_tid  global thread number

Mark the end of a <tt>single</tt> construct.  This function should
only be called by the thread that executed the block of code protected
by the `single` construct.
*/
void __kmpc_end_single(ident_t *loc, kmp_int32 global_tid) {
  __kmp_assert_valid_gtid(global_tid);
  __kmp_exit_single(global_tid);
  KMP_POP_PARTITIONED_TIMER();

#if OMPT_SUPPORT && OMPT_OPTIONAL
  kmp_info_t *this_thr = __kmp_threads[global_tid];
  kmp_team_t *team = this_thr->th.th_team;
  int tid = __kmp_tid_from_gtid(global_tid);

  if (ompt_enabled.ompt_callback_work) {
    ompt_callbacks.ompt_callback(ompt_callback_work)(
        ompt_work_single_executor, ompt_scope_end,
        &(team->t.ompt_team_info.parallel_data),
        &(team->t.t_implicit_task_taskdata[tid].ompt_task_info.task_data), 1,
        OMPT_GET_RETURN_ADDRESS(0));
  }
#endif
}

/*!
@ingroup WORK_SHARING
@param loc Source location
@param global_tid Global thread id

Mark the end of a statically scheduled loop.
*/
void __kmpc_for_static_fini(ident_t *loc, kmp_int32 global_tid) {
  KMP_POP_PARTITIONED_TIMER();
  KE_TRACE(10, ("__kmpc_for_static_fini called T#%d\n", global_tid));

#if OMPT_SUPPORT && OMPT_OPTIONAL
  if (ompt_enabled.ompt_callback_work) {
    ompt_work_t ompt_work_type = ompt_work_loop;
    ompt_team_info_t *team_info = __ompt_get_teaminfo(0, NULL);
    ompt_task_info_t *task_info = __ompt_get_task_info_object(0);
    // Determine workshare type
    if (loc != NULL) {
      if ((loc->flags & KMP_IDENT_WORK_LOOP) != 0) {
        ompt_work_type = ompt_work_loop;
      } else if ((loc->flags & KMP_IDENT_WORK_SECTIONS) != 0) {
        ompt_work_type = ompt_work_sections;
      } else if ((loc->flags & KMP_IDENT_WORK_DISTRIBUTE) != 0) {
        ompt_work_type = ompt_work_distribute;
      } else {
        // use default set above.
        // a warning about this case is provided in __kmpc_for_static_init
      }
      KMP_DEBUG_ASSERT(ompt_work_type);
    }
    ompt_callbacks.ompt_callback(ompt_callback_work)(
        ompt_work_type, ompt_scope_end, &(team_info->parallel_data),
        &(task_info->task_data), 0, OMPT_GET_RETURN_ADDRESS(0));
  }
#endif
  if (__kmp_env_consistency_check)
    __kmp_pop_workshare(global_tid, ct_pdo, loc);
}

// User routines which take C-style arguments (call by value)
// different from the Fortran equivalent routines

void ompc_set_num_threads(int arg) {
  // !!!!! TODO: check the per-task binding
  __kmp_set_num_threads(arg, __kmp_entry_gtid());
}

void ompc_set_dynamic(int flag) {
  kmp_info_t *thread;

  /* For the thread-private implementation of the internal controls */
  thread = __kmp_entry_thread();

  __kmp_save_internal_controls(thread);

  set__dynamic(thread, flag ? true : false);
}

void ompc_set_nested(int flag) {
  kmp_info_t *thread;

  /* For the thread-private internal controls implementation */
  thread = __kmp_entry_thread();

  __kmp_save_internal_controls(thread);

  set__max_active_levels(thread, flag ? __kmp_dflt_max_active_levels : 1);
}

void ompc_set_max_active_levels(int max_active_levels) {
  /* TO DO */
  /* we want per-task implementation of this internal control */

  /* For the per-thread internal controls implementation */
  __kmp_set_max_active_levels(__kmp_entry_gtid(), max_active_levels);
}

void ompc_set_schedule(omp_sched_t kind, int modifier) {
  // !!!!! TODO: check the per-task binding
  __kmp_set_schedule(__kmp_entry_gtid(), (kmp_sched_t)kind, modifier);
}

int ompc_get_ancestor_thread_num(int level) {
  return __kmp_get_ancestor_thread_num(__kmp_entry_gtid(), level);
}

int ompc_get_team_size(int level) {
  return __kmp_get_team_size(__kmp_entry_gtid(), level);
}

/* OpenMP 5.0 Affinity Format API */

void ompc_set_affinity_format(char const *format) {
  if (!__kmp_init_serial) {
    __kmp_serial_initialize();
  }
  __kmp_strncpy_truncate(__kmp_affinity_format, KMP_AFFINITY_FORMAT_SIZE,
                         format, KMP_STRLEN(format) + 1);
}

size_t ompc_get_affinity_format(char *buffer, size_t size) {
  size_t format_size;
  if (!__kmp_init_serial) {
    __kmp_serial_initialize();
  }
  format_size = KMP_STRLEN(__kmp_affinity_format);
  if (buffer && size) {
    __kmp_strncpy_truncate(buffer, size, __kmp_affinity_format,
                           format_size + 1);
  }
  return format_size;
}

void ompc_display_affinity(char const *format) {
  int gtid;
  if (!TCR_4(__kmp_init_middle)) {
    __kmp_middle_initialize();
  }
  gtid = __kmp_get_gtid();
  __kmp_aux_display_affinity(gtid, format);
}

size_t ompc_capture_affinity(char *buffer, size_t buf_size,
                             char const *format) {
  int gtid;
  size_t num_required;
  kmp_str_buf_t capture_buf;
  if (!TCR_4(__kmp_init_middle)) {
    __kmp_middle_initialize();
  }
  gtid = __kmp_get_gtid();
  __kmp_str_buf_init(&capture_buf);
  num_required = __kmp_aux_capture_affinity(gtid, format, &capture_buf);
  if (buffer && buf_size) {
    __kmp_strncpy_truncate(buffer, buf_size, capture_buf.str,
                           capture_buf.used + 1);
  }
  __kmp_str_buf_free(&capture_buf);
  return num_required;
}

void kmpc_set_stacksize(int arg) {
  // __kmp_aux_set_stacksize initializes the library if needed
  __kmp_aux_set_stacksize(arg);
}

void kmpc_set_stacksize_s(size_t arg) {
  // __kmp_aux_set_stacksize initializes the library if needed
  __kmp_aux_set_stacksize(arg);
}

void kmpc_set_blocktime(int arg) {
  int gtid, tid;
  kmp_info_t *thread;

  gtid = __kmp_entry_gtid();
  tid = __kmp_tid_from_gtid(gtid);
  thread = __kmp_thread_from_gtid(gtid);

  __kmp_aux_set_blocktime(arg, thread, tid);
}

void kmpc_set_library(int arg) {
  // __kmp_user_set_library initializes the library if needed
  __kmp_user_set_library((enum library_type)arg);
}

void kmpc_set_defaults(char const *str) {
  // __kmp_aux_set_defaults initializes the library if needed
  __kmp_aux_set_defaults(str, KMP_STRLEN(str));
}

void kmpc_set_disp_num_buffers(int arg) {
  // ignore after initialization because some teams have already
  // allocated dispatch buffers
  if (__kmp_init_serial == FALSE && arg >= KMP_MIN_DISP_NUM_BUFF &&
      arg <= KMP_MAX_DISP_NUM_BUFF) {
    __kmp_dispatch_num_buffers = arg;
  }
}

int kmpc_set_affinity_mask_proc(int proc, void **mask) {
#if defined(KMP_STUB) || !KMP_AFFINITY_SUPPORTED
  return -1;
#else
  if (!TCR_4(__kmp_init_middle)) {
    __kmp_middle_initialize();
  }
  return __kmp_aux_set_affinity_mask_proc(proc, mask);
#endif
}

int kmpc_unset_affinity_mask_proc(int proc, void **mask) {
#if defined(KMP_STUB) || !KMP_AFFINITY_SUPPORTED
  return -1;
#else
  if (!TCR_4(__kmp_init_middle)) {
    __kmp_middle_initialize();
  }
  return __kmp_aux_unset_affinity_mask_proc(proc, mask);
#endif
}

int kmpc_get_affinity_mask_proc(int proc, void **mask) {
#if defined(KMP_STUB) || !KMP_AFFINITY_SUPPORTED
  return -1;
#else
  if (!TCR_4(__kmp_init_middle)) {
    __kmp_middle_initialize();
  }
  return __kmp_aux_get_affinity_mask_proc(proc, mask);
#endif
}

/* -------------------------------------------------------------------------- */
/*!
@ingroup THREADPRIVATE
@param loc       source location information
@param gtid      global thread number
@param cpy_size  size of the cpy_data buffer
@param cpy_data  pointer to data to be copied
@param cpy_func  helper function to call for copying data
@param didit     flag variable: 1=single thread; 0=not single thread

__kmpc_copyprivate implements the interface for the private data broadcast
needed for the copyprivate clause associated with a single region in an
OpenMP<sup>*</sup> program (both C and Fortran).
All threads participating in the parallel region call this routine.
One of the threads (called the single thread) should have the <tt>didit</tt>
variable set to 1 and all other threads should have that variable set to 0.
All threads pass a pointer to a data buffer (cpy_data) that they have built.

The OpenMP specification forbids the use of nowait on the single region when a
copyprivate clause is present. However, @ref __kmpc_copyprivate implements a
barrier internally to avoid race conditions, so the code generation for the
single region should avoid generating a barrier after the call to @ref
__kmpc_copyprivate.

The <tt>gtid</tt> parameter is the global thread id for the current thread.
The <tt>loc</tt> parameter is a pointer to source location information.

Internal implementation: The single thread will first copy its descriptor
address (cpy_data) to a team-private location, then the other threads will each
call the function pointed to by the parameter cpy_func, which carries out the
copy by copying the data using the cpy_data buffer.

The cpy_func routine used for the copy and the contents of the data area defined
by cpy_data and cpy_size may be built in any fashion that will allow the copy
to be done. For instance, the cpy_data buffer can hold the actual data to be
copied or it may hold a list of pointers to the data. The cpy_func routine must
interpret the cpy_data buffer appropriately.

The interface to cpy_func is as follows:
@code
void cpy_func( void *destination, void *source )
@endcode
where void *destination is the cpy_data pointer for the thread being copied to
and void *source is the cpy_data pointer for the thread being copied from.
*/
void __kmpc_copyprivate(ident_t *loc, kmp_int32 gtid, size_t cpy_size,
                        void *cpy_data, void (*cpy_func)(void *, void *),
                        kmp_int32 didit) {
  void **data_ptr;
  KC_TRACE(10, ("__kmpc_copyprivate: called T#%d\n", gtid));
  __kmp_assert_valid_gtid(gtid);

  KMP_MB();

  data_ptr = &__kmp_team_from_gtid(gtid)->t.t_copypriv_data;

  if (__kmp_env_consistency_check) {
    if (loc == 0) {
      KMP_WARNING(ConstructIdentInvalid);
    }
  }

  // ToDo: Optimize the following two barriers into some kind of split barrier

  if (didit)
    *data_ptr = cpy_data;

#if OMPT_SUPPORT
  ompt_frame_t *ompt_frame;
  if (ompt_enabled.enabled) {
    __ompt_get_task_info_internal(0, NULL, NULL, &ompt_frame, NULL, NULL);
    if (ompt_frame->enter_frame.ptr == NULL)
      ompt_frame->enter_frame.ptr = OMPT_GET_FRAME_ADDRESS(0);
  }
  OMPT_STORE_RETURN_ADDRESS(gtid);
#endif
/* This barrier is not a barrier region boundary */
#if USE_ITT_NOTIFY
  __kmp_threads[gtid]->th.th_ident = loc;
#endif
  __kmp_barrier(bs_plain_barrier, gtid, FALSE, 0, NULL, NULL);

  if (!didit)
    (*cpy_func)(cpy_data, *data_ptr);

  // Consider next barrier a user-visible barrier for barrier region boundaries
  // Nesting checks are already handled by the single construct checks
  {
#if OMPT_SUPPORT
    OMPT_STORE_RETURN_ADDRESS(gtid);
#endif
#if USE_ITT_NOTIFY
    __kmp_threads[gtid]->th.th_ident = loc; // TODO: check if it is needed (e.g.
// tasks can overwrite the location)
#endif
    __kmp_barrier(bs_plain_barrier, gtid, FALSE, 0, NULL, NULL);
#if OMPT_SUPPORT && OMPT_OPTIONAL
    if (ompt_enabled.enabled) {
      ompt_frame->enter_frame = ompt_data_none;
    }
#endif
  }
}

/* -------------------------------------------------------------------------- */

#define INIT_LOCK __kmp_init_user_lock_with_checks
#define INIT_NESTED_LOCK __kmp_init_nested_user_lock_with_checks
#define ACQUIRE_LOCK __kmp_acquire_user_lock_with_checks
#define ACQUIRE_LOCK_TIMED __kmp_acquire_user_lock_with_checks_timed
#define ACQUIRE_NESTED_LOCK __kmp_acquire_nested_user_lock_with_checks
#define ACQUIRE_NESTED_LOCK_TIMED                                              \
  __kmp_acquire_nested_user_lock_with_checks_timed
#define RELEASE_LOCK __kmp_release_user_lock_with_checks
#define RELEASE_NESTED_LOCK __kmp_release_nested_user_lock_with_checks
#define TEST_LOCK __kmp_test_user_lock_with_checks
#define TEST_NESTED_LOCK __kmp_test_nested_user_lock_with_checks
#define DESTROY_LOCK __kmp_destroy_user_lock_with_checks
#define DESTROY_NESTED_LOCK __kmp_destroy_nested_user_lock_with_checks

// TODO: Make check abort messages use location info & pass it into
// with_checks routines

#if KMP_USE_DYNAMIC_LOCK

// internal lock initializer
static __forceinline void __kmp_init_lock_with_hint(ident_t *loc, void **lock,
                                                    kmp_dyna_lockseq_t seq) {
  if (KMP_IS_D_LOCK(seq)) {
    KMP_INIT_D_LOCK(lock, seq);
#if USE_ITT_BUILD
    __kmp_itt_lock_creating((kmp_user_lock_p)lock, NULL);
#endif
  } else {
    KMP_INIT_I_LOCK(lock, seq);
#if USE_ITT_BUILD
    kmp_indirect_lock_t *ilk = KMP_LOOKUP_I_LOCK(lock);
    __kmp_itt_lock_creating(ilk->lock, loc);
#endif
  }
}

// internal nest lock initializer
static __forceinline void
__kmp_init_nest_lock_with_hint(ident_t *loc, void **lock,
                               kmp_dyna_lockseq_t seq) {
#if KMP_USE_TSX
  // Don't have nested lock implementation for speculative locks
  if (seq == lockseq_hle || seq == lockseq_rtm_queuing ||
      seq == lockseq_rtm_spin || seq == lockseq_adaptive)
    seq = __kmp_user_lock_seq;
#endif
  switch (seq) {
  case lockseq_tas:
    seq = lockseq_nested_tas;
    break;
#if KMP_USE_FUTEX
  case lockseq_futex:
    seq = lockseq_nested_futex;
    break;
#endif
  case lockseq_ticket:
    seq = lockseq_nested_ticket;
    break;
  case lockseq_queuing:
    seq = lockseq_nested_queuing;
    break;
  case lockseq_drdpa:
    seq = lockseq_nested_drdpa;
    break;
  default:
    seq = lockseq_nested_queuing;
  }
  KMP_INIT_I_LOCK(lock, seq);
#if USE_ITT_BUILD
  kmp_indirect_lock_t *ilk = KMP_LOOKUP_I_LOCK(lock);
  __kmp_itt_lock_creating(ilk->lock, loc);
#endif
}

/* initialize the lock with a hint */
void __kmpc_init_lock_with_hint(ident_t *loc, kmp_int32 gtid, void **user_lock,
                                uintptr_t hint) {
  KMP_DEBUG_ASSERT(__kmp_init_serial);
  if (__kmp_env_consistency_check && user_lock == NULL) {
    KMP_FATAL(LockIsUninitialized, "omp_init_lock_with_hint");
  }

  __kmp_init_lock_with_hint(loc, user_lock, __kmp_map_hint_to_lock(hint));

#if OMPT_SUPPORT && OMPT_OPTIONAL
  // This is the case, if called from omp_init_lock_with_hint:
  void *codeptr = OMPT_LOAD_RETURN_ADDRESS(gtid);
  if (!codeptr)
    codeptr = OMPT_GET_RETURN_ADDRESS(0);
  if (ompt_enabled.ompt_callback_lock_init) {
    ompt_callbacks.ompt_callback(ompt_callback_lock_init)(
        ompt_mutex_lock, (omp_lock_hint_t)hint,
        __ompt_get_mutex_impl_type(user_lock),
        (ompt_wait_id_t)(uintptr_t)user_lock, codeptr);
  }
#endif
}

/* initialize the lock with a hint */
void __kmpc_init_nest_lock_with_hint(ident_t *loc, kmp_int32 gtid,
                                     void **user_lock, uintptr_t hint) {
  KMP_DEBUG_ASSERT(__kmp_init_serial);
  if (__kmp_env_consistency_check && user_lock == NULL) {
    KMP_FATAL(LockIsUninitialized, "omp_init_nest_lock_with_hint");
  }

  __kmp_init_nest_lock_with_hint(loc, user_lock, __kmp_map_hint_to_lock(hint));

#if OMPT_SUPPORT && OMPT_OPTIONAL
  // This is the case, if called from omp_init_lock_with_hint:
  void *codeptr = OMPT_LOAD_RETURN_ADDRESS(gtid);
  if (!codeptr)
    codeptr = OMPT_GET_RETURN_ADDRESS(0);
  if (ompt_enabled.ompt_callback_lock_init) {
    ompt_callbacks.ompt_callback(ompt_callback_lock_init)(
        ompt_mutex_nest_lock, (omp_lock_hint_t)hint,
        __ompt_get_mutex_impl_type(user_lock),
        (ompt_wait_id_t)(uintptr_t)user_lock, codeptr);
  }
#endif
}

#endif // KMP_USE_DYNAMIC_LOCK

/* initialize the lock */
void __kmpc_init_lock(ident_t *loc, kmp_int32 gtid, void **user_lock) {
#if KMP_USE_DYNAMIC_LOCK

  KMP_DEBUG_ASSERT(__kmp_init_serial);
  if (__kmp_env_consistency_check && user_lock == NULL) {
    KMP_FATAL(LockIsUninitialized, "omp_init_lock");
  }
  __kmp_init_lock_with_hint(loc, user_lock, __kmp_user_lock_seq);

#if OMPT_SUPPORT && OMPT_OPTIONAL
  // This is the case, if called from omp_init_lock_with_hint:
  void *codeptr = OMPT_LOAD_RETURN_ADDRESS(gtid);
  if (!codeptr)
    codeptr = OMPT_GET_RETURN_ADDRESS(0);
  if (ompt_enabled.ompt_callback_lock_init) {
    ompt_callbacks.ompt_callback(ompt_callback_lock_init)(
        ompt_mutex_lock, omp_lock_hint_none,
        __ompt_get_mutex_impl_type(user_lock),
        (ompt_wait_id_t)(uintptr_t)user_lock, codeptr);
  }
#endif

#else // KMP_USE_DYNAMIC_LOCK

  static char const *const func = "omp_init_lock";
  kmp_user_lock_p lck;
  KMP_DEBUG_ASSERT(__kmp_init_serial);

  if (__kmp_env_consistency_check) {
    if (user_lock == NULL) {
      KMP_FATAL(LockIsUninitialized, func);
    }
  }

  KMP_CHECK_USER_LOCK_INIT();

  if ((__kmp_user_lock_kind == lk_tas) &&
      (sizeof(lck->tas.lk.poll) <= OMP_LOCK_T_SIZE)) {
    lck = (kmp_user_lock_p)user_lock;
  }
#if KMP_USE_FUTEX
  else if ((__kmp_user_lock_kind == lk_futex) &&
           (sizeof(lck->futex.lk.poll) <= OMP_LOCK_T_SIZE)) {
    lck = (kmp_user_lock_p)user_lock;
  }
#endif
  else {
    lck = __kmp_user_lock_allocate(user_lock, gtid, 0);
  }
  INIT_LOCK(lck);
  __kmp_set_user_lock_location(lck, loc);

#if OMPT_SUPPORT && OMPT_OPTIONAL
  // This is the case, if called from omp_init_lock_with_hint:
  void *codeptr = OMPT_LOAD_RETURN_ADDRESS(gtid);
  if (!codeptr)
    codeptr = OMPT_GET_RETURN_ADDRESS(0);
  if (ompt_enabled.ompt_callback_lock_init) {
    ompt_callbacks.ompt_callback(ompt_callback_lock_init)(
        ompt_mutex_lock, omp_lock_hint_none, __ompt_get_mutex_impl_type(),
        (ompt_wait_id_t)(uintptr_t)user_lock, codeptr);
  }
#endif

#if USE_ITT_BUILD
  __kmp_itt_lock_creating(lck);
#endif /* USE_ITT_BUILD */

#endif // KMP_USE_DYNAMIC_LOCK
} // __kmpc_init_lock

/* initialize the lock */
void __kmpc_init_nest_lock(ident_t *loc, kmp_int32 gtid, void **user_lock) {
#if KMP_USE_DYNAMIC_LOCK

  KMP_DEBUG_ASSERT(__kmp_init_serial);
  if (__kmp_env_consistency_check && user_lock == NULL) {
    KMP_FATAL(LockIsUninitialized, "omp_init_nest_lock");
  }
  __kmp_init_nest_lock_with_hint(loc, user_lock, __kmp_user_lock_seq);

#if OMPT_SUPPORT && OMPT_OPTIONAL
  // This is the case, if called from omp_init_lock_with_hint:
  void *codeptr = OMPT_LOAD_RETURN_ADDRESS(gtid);
  if (!codeptr)
    codeptr = OMPT_GET_RETURN_ADDRESS(0);
  if (ompt_enabled.ompt_callback_lock_init) {
    ompt_callbacks.ompt_callback(ompt_callback_lock_init)(
        ompt_mutex_nest_lock, omp_lock_hint_none,
        __ompt_get_mutex_impl_type(user_lock),
        (ompt_wait_id_t)(uintptr_t)user_lock, codeptr);
  }
#endif

#else // KMP_USE_DYNAMIC_LOCK

  static char const *const func = "omp_init_nest_lock";
  kmp_user_lock_p lck;
  KMP_DEBUG_ASSERT(__kmp_init_serial);

  if (__kmp_env_consistency_check) {
    if (user_lock == NULL) {
      KMP_FATAL(LockIsUninitialized, func);
    }
  }

  KMP_CHECK_USER_LOCK_INIT();

  if ((__kmp_user_lock_kind == lk_tas) &&
      (sizeof(lck->tas.lk.poll) + sizeof(lck->tas.lk.depth_locked) <=
       OMP_NEST_LOCK_T_SIZE)) {
    lck = (kmp_user_lock_p)user_lock;
  }
#if KMP_USE_FUTEX
  else if ((__kmp_user_lock_kind == lk_futex) &&
           (sizeof(lck->futex.lk.poll) + sizeof(lck->futex.lk.depth_locked) <=
            OMP_NEST_LOCK_T_SIZE)) {
    lck = (kmp_user_lock_p)user_lock;
  }
#endif
  else {
    lck = __kmp_user_lock_allocate(user_lock, gtid, 0);
  }

  INIT_NESTED_LOCK(lck);
  __kmp_set_user_lock_location(lck, loc);

#if OMPT_SUPPORT && OMPT_OPTIONAL
  // This is the case, if called from omp_init_lock_with_hint:
  void *codeptr = OMPT_LOAD_RETURN_ADDRESS(gtid);
  if (!codeptr)
    codeptr = OMPT_GET_RETURN_ADDRESS(0);
  if (ompt_enabled.ompt_callback_lock_init) {
    ompt_callbacks.ompt_callback(ompt_callback_lock_init)(
        ompt_mutex_nest_lock, omp_lock_hint_none, __ompt_get_mutex_impl_type(),
        (ompt_wait_id_t)(uintptr_t)user_lock, codeptr);
  }
#endif

#if USE_ITT_BUILD
  __kmp_itt_lock_creating(lck);
#endif /* USE_ITT_BUILD */

#endif // KMP_USE_DYNAMIC_LOCK
} // __kmpc_init_nest_lock

void __kmpc_destroy_lock(ident_t *loc, kmp_int32 gtid, void **user_lock) {
#if KMP_USE_DYNAMIC_LOCK

#if USE_ITT_BUILD
  kmp_user_lock_p lck;
  if (KMP_EXTRACT_D_TAG(user_lock) == 0) {
    lck = ((kmp_indirect_lock_t *)KMP_LOOKUP_I_LOCK(user_lock))->lock;
  } else {
    lck = (kmp_user_lock_p)user_lock;
  }
  __kmp_itt_lock_destroyed(lck);
#endif
#if OMPT_SUPPORT && OMPT_OPTIONAL
  // This is the case, if called from omp_init_lock_with_hint:
  void *codeptr = OMPT_LOAD_RETURN_ADDRESS(gtid);
  if (!codeptr)
    codeptr = OMPT_GET_RETURN_ADDRESS(0);
  if (ompt_enabled.ompt_callback_lock_destroy) {
    kmp_user_lock_p lck;
    if (KMP_EXTRACT_D_TAG(user_lock) == 0) {
      lck = ((kmp_indirect_lock_t *)KMP_LOOKUP_I_LOCK(user_lock))->lock;
    } else {
      lck = (kmp_user_lock_p)user_lock;
    }
    ompt_callbacks.ompt_callback(ompt_callback_lock_destroy)(
        ompt_mutex_lock, (ompt_wait_id_t)(uintptr_t)user_lock, codeptr);
  }
#endif
  KMP_D_LOCK_FUNC(user_lock, destroy)((kmp_dyna_lock_t *)user_lock);
#else
  kmp_user_lock_p lck;

  if ((__kmp_user_lock_kind == lk_tas) &&
      (sizeof(lck->tas.lk.poll) <= OMP_LOCK_T_SIZE)) {
    lck = (kmp_user_lock_p)user_lock;
  }
#if KMP_USE_FUTEX
  else if ((__kmp_user_lock_kind == lk_futex) &&
           (sizeof(lck->futex.lk.poll) <= OMP_LOCK_T_SIZE)) {
    lck = (kmp_user_lock_p)user_lock;
  }
#endif
  else {
    lck = __kmp_lookup_user_lock(user_lock, "omp_destroy_lock");
  }

#if OMPT_SUPPORT && OMPT_OPTIONAL
  // This is the case, if called from omp_init_lock_with_hint:
  void *codeptr = OMPT_LOAD_RETURN_ADDRESS(gtid);
  if (!codeptr)
    codeptr = OMPT_GET_RETURN_ADDRESS(0);
  if (ompt_enabled.ompt_callback_lock_destroy) {
    ompt_callbacks.ompt_callback(ompt_callback_lock_destroy)(
        ompt_mutex_lock, (ompt_wait_id_t)(uintptr_t)user_lock, codeptr);
  }
#endif

#if USE_ITT_BUILD
  __kmp_itt_lock_destroyed(lck);
#endif /* USE_ITT_BUILD */
  DESTROY_LOCK(lck);

  if ((__kmp_user_lock_kind == lk_tas) &&
      (sizeof(lck->tas.lk.poll) <= OMP_LOCK_T_SIZE)) {
    ;
  }
#if KMP_USE_FUTEX
  else if ((__kmp_user_lock_kind == lk_futex) &&
           (sizeof(lck->futex.lk.poll) <= OMP_LOCK_T_SIZE)) {
    ;
  }
#endif
  else {
    __kmp_user_lock_free(user_lock, gtid, lck);
  }
#endif // KMP_USE_DYNAMIC_LOCK
} // __kmpc_destroy_lock

/* destroy the lock */
void __kmpc_destroy_nest_lock(ident_t *loc, kmp_int32 gtid, void **user_lock) {
#if KMP_USE_DYNAMIC_LOCK

#if USE_ITT_BUILD
  kmp_indirect_lock_t *ilk = KMP_LOOKUP_I_LOCK(user_lock);
  __kmp_itt_lock_destroyed(ilk->lock);
#endif
#if OMPT_SUPPORT && OMPT_OPTIONAL
  // This is the case, if called from omp_init_lock_with_hint:
  void *codeptr = OMPT_LOAD_RETURN_ADDRESS(gtid);
  if (!codeptr)
    codeptr = OMPT_GET_RETURN_ADDRESS(0);
  if (ompt_enabled.ompt_callback_lock_destroy) {
    ompt_callbacks.ompt_callback(ompt_callback_lock_destroy)(
        ompt_mutex_nest_lock, (ompt_wait_id_t)(uintptr_t)user_lock, codeptr);
  }
#endif
  KMP_D_LOCK_FUNC(user_lock, destroy)((kmp_dyna_lock_t *)user_lock);

#else // KMP_USE_DYNAMIC_LOCK

  kmp_user_lock_p lck;

  if ((__kmp_user_lock_kind == lk_tas) &&
      (sizeof(lck->tas.lk.poll) + sizeof(lck->tas.lk.depth_locked) <=
       OMP_NEST_LOCK_T_SIZE)) {
    lck = (kmp_user_lock_p)user_lock;
  }
#if KMP_USE_FUTEX
  else if ((__kmp_user_lock_kind == lk_futex) &&
           (sizeof(lck->futex.lk.poll) + sizeof(lck->futex.lk.depth_locked) <=
            OMP_NEST_LOCK_T_SIZE)) {
    lck = (kmp_user_lock_p)user_lock;
  }
#endif
  else {
    lck = __kmp_lookup_user_lock(user_lock, "omp_destroy_nest_lock");
  }

#if OMPT_SUPPORT && OMPT_OPTIONAL
  // This is the case, if called from omp_init_lock_with_hint:
  void *codeptr = OMPT_LOAD_RETURN_ADDRESS(gtid);
  if (!codeptr)
    codeptr = OMPT_GET_RETURN_ADDRESS(0);
  if (ompt_enabled.ompt_callback_lock_destroy) {
    ompt_callbacks.ompt_callback(ompt_callback_lock_destroy)(
        ompt_mutex_nest_lock, (ompt_wait_id_t)(uintptr_t)user_lock, codeptr);
  }
#endif

#if USE_ITT_BUILD
  __kmp_itt_lock_destroyed(lck);
#endif /* USE_ITT_BUILD */

  DESTROY_NESTED_LOCK(lck);

  if ((__kmp_user_lock_kind == lk_tas) &&
      (sizeof(lck->tas.lk.poll) + sizeof(lck->tas.lk.depth_locked) <=
       OMP_NEST_LOCK_T_SIZE)) {
    ;
  }
#if KMP_USE_FUTEX
  else if ((__kmp_user_lock_kind == lk_futex) &&
           (sizeof(lck->futex.lk.poll) + sizeof(lck->futex.lk.depth_locked) <=
            OMP_NEST_LOCK_T_SIZE)) {
    ;
  }
#endif
  else {
    __kmp_user_lock_free(user_lock, gtid, lck);
  }
#endif // KMP_USE_DYNAMIC_LOCK
} // __kmpc_destroy_nest_lock

void __kmpc_set_lock(ident_t *loc, kmp_int32 gtid, void **user_lock) {
  KMP_COUNT_BLOCK(OMP_set_lock);
#if KMP_USE_DYNAMIC_LOCK
  int tag = KMP_EXTRACT_D_TAG(user_lock);
#if USE_ITT_BUILD
  __kmp_itt_lock_acquiring(
      (kmp_user_lock_p)
          user_lock); // itt function will get to the right lock object.
#endif
#if OMPT_SUPPORT && OMPT_OPTIONAL
  // This is the case, if called from omp_init_lock_with_hint:
  void *codeptr = OMPT_LOAD_RETURN_ADDRESS(gtid);
  if (!codeptr)
    codeptr = OMPT_GET_RETURN_ADDRESS(0);
  if (ompt_enabled.ompt_callback_mutex_acquire) {
    ompt_callbacks.ompt_callback(ompt_callback_mutex_acquire)(
        ompt_mutex_lock, omp_lock_hint_none,
        __ompt_get_mutex_impl_type(user_lock),
        (ompt_wait_id_t)(uintptr_t)user_lock, codeptr);
  }
#endif
#if KMP_USE_INLINED_TAS
  if (tag == locktag_tas && !__kmp_env_consistency_check) {
    KMP_ACQUIRE_TAS_LOCK(user_lock, gtid);
  } else
#elif KMP_USE_INLINED_FUTEX
  if (tag == locktag_futex && !__kmp_env_consistency_check) {
    KMP_ACQUIRE_FUTEX_LOCK(user_lock, gtid);
  } else
#endif
  {
    __kmp_direct_set[tag]((kmp_dyna_lock_t *)user_lock, gtid);
  }
#if USE_ITT_BUILD
  __kmp_itt_lock_acquired((kmp_user_lock_p)user_lock);
#endif
#if OMPT_SUPPORT && OMPT_OPTIONAL
  if (ompt_enabled.ompt_callback_mutex_acquired) {
    ompt_callbacks.ompt_callback(ompt_callback_mutex_acquired)(
        ompt_mutex_lock, (ompt_wait_id_t)(uintptr_t)user_lock, codeptr);
  }
#endif

#else // KMP_USE_DYNAMIC_LOCK

  kmp_user_lock_p lck;

  if ((__kmp_user_lock_kind == lk_tas) &&
      (sizeof(lck->tas.lk.poll) <= OMP_LOCK_T_SIZE)) {
    lck = (kmp_user_lock_p)user_lock;
  }
#if KMP_USE_FUTEX
  else if ((__kmp_user_lock_kind == lk_futex) &&
           (sizeof(lck->futex.lk.poll) <= OMP_LOCK_T_SIZE)) {
    lck = (kmp_user_lock_p)user_lock;
  }
#endif
  else {
    lck = __kmp_lookup_user_lock(user_lock, "omp_set_lock");
  }

#if USE_ITT_BUILD
  __kmp_itt_lock_acquiring(lck);
#endif /* USE_ITT_BUILD */
#if OMPT_SUPPORT && OMPT_OPTIONAL
  // This is the case, if called from omp_init_lock_with_hint:
  void *codeptr = OMPT_LOAD_RETURN_ADDRESS(gtid);
  if (!codeptr)
    codeptr = OMPT_GET_RETURN_ADDRESS(0);
  if (ompt_enabled.ompt_callback_mutex_acquire) {
    ompt_callbacks.ompt_callback(ompt_callback_mutex_acquire)(
        ompt_mutex_lock, omp_lock_hint_none, __ompt_get_mutex_impl_type(),
        (ompt_wait_id_t)(uintptr_t)lck, codeptr);
  }
#endif

  ACQUIRE_LOCK(lck, gtid);

#if USE_ITT_BUILD
  __kmp_itt_lock_acquired(lck);
#endif /* USE_ITT_BUILD */

#if OMPT_SUPPORT && OMPT_OPTIONAL
  if (ompt_enabled.ompt_callback_mutex_acquired) {
    ompt_callbacks.ompt_callback(ompt_callback_mutex_acquired)(
        ompt_mutex_lock, (ompt_wait_id_t)(uintptr_t)lck, codeptr);
  }
#endif

#endif // KMP_USE_DYNAMIC_LOCK
}

void __kmpc_set_nest_lock(ident_t *loc, kmp_int32 gtid, void **user_lock) {
#if KMP_USE_DYNAMIC_LOCK

#if USE_ITT_BUILD
  __kmp_itt_lock_acquiring((kmp_user_lock_p)user_lock);
#endif
#if OMPT_SUPPORT && OMPT_OPTIONAL
  // This is the case, if called from omp_init_lock_with_hint:
  void *codeptr = OMPT_LOAD_RETURN_ADDRESS(gtid);
  if (!codeptr)
    codeptr = OMPT_GET_RETURN_ADDRESS(0);
  if (ompt_enabled.enabled) {
    if (ompt_enabled.ompt_callback_mutex_acquire) {
      ompt_callbacks.ompt_callback(ompt_callback_mutex_acquire)(
          ompt_mutex_nest_lock, omp_lock_hint_none,
          __ompt_get_mutex_impl_type(user_lock),
          (ompt_wait_id_t)(uintptr_t)user_lock, codeptr);
    }
  }
#endif
  int acquire_status =
      KMP_D_LOCK_FUNC(user_lock, set)((kmp_dyna_lock_t *)user_lock, gtid);
  (void)acquire_status;
#if USE_ITT_BUILD
  __kmp_itt_lock_acquired((kmp_user_lock_p)user_lock);
#endif

#if OMPT_SUPPORT && OMPT_OPTIONAL
  if (ompt_enabled.enabled) {
    if (acquire_status == KMP_LOCK_ACQUIRED_FIRST) {
      if (ompt_enabled.ompt_callback_mutex_acquired) {
        // lock_first
        ompt_callbacks.ompt_callback(ompt_callback_mutex_acquired)(
            ompt_mutex_nest_lock, (ompt_wait_id_t)(uintptr_t)user_lock,
            codeptr);
      }
    } else {
      if (ompt_enabled.ompt_callback_nest_lock) {
        // lock_next
        ompt_callbacks.ompt_callback(ompt_callback_nest_lock)(
            ompt_scope_begin, (ompt_wait_id_t)(uintptr_t)user_lock, codeptr);
      }
    }
  }
#endif

#else // KMP_USE_DYNAMIC_LOCK
  int acquire_status;
  kmp_user_lock_p lck;

  if ((__kmp_user_lock_kind == lk_tas) &&
      (sizeof(lck->tas.lk.poll) + sizeof(lck->tas.lk.depth_locked) <=
       OMP_NEST_LOCK_T_SIZE)) {
    lck = (kmp_user_lock_p)user_lock;
  }
#if KMP_USE_FUTEX
  else if ((__kmp_user_lock_kind == lk_futex) &&
           (sizeof(lck->futex.lk.poll) + sizeof(lck->futex.lk.depth_locked) <=
            OMP_NEST_LOCK_T_SIZE)) {
    lck = (kmp_user_lock_p)user_lock;
  }
#endif
  else {
    lck = __kmp_lookup_user_lock(user_lock, "omp_set_nest_lock");
  }

#if USE_ITT_BUILD
  __kmp_itt_lock_acquiring(lck);
#endif /* USE_ITT_BUILD */
#if OMPT_SUPPORT && OMPT_OPTIONAL
  // This is the case, if called from omp_init_lock_with_hint:
  void *codeptr = OMPT_LOAD_RETURN_ADDRESS(gtid);
  if (!codeptr)
    codeptr = OMPT_GET_RETURN_ADDRESS(0);
  if (ompt_enabled.enabled) {
    if (ompt_enabled.ompt_callback_mutex_acquire) {
      ompt_callbacks.ompt_callback(ompt_callback_mutex_acquire)(
          ompt_mutex_nest_lock, omp_lock_hint_none,
          __ompt_get_mutex_impl_type(), (ompt_wait_id_t)(uintptr_t)lck,
          codeptr);
    }
  }
#endif

  ACQUIRE_NESTED_LOCK(lck, gtid, &acquire_status);

#if USE_ITT_BUILD
  __kmp_itt_lock_acquired(lck);
#endif /* USE_ITT_BUILD */

#if OMPT_SUPPORT && OMPT_OPTIONAL
  if (ompt_enabled.enabled) {
    if (acquire_status == KMP_LOCK_ACQUIRED_FIRST) {
      if (ompt_enabled.ompt_callback_mutex_acquired) {
        // lock_first
        ompt_callbacks.ompt_callback(ompt_callback_mutex_acquired)(
            ompt_mutex_nest_lock, (ompt_wait_id_t)(uintptr_t)lck, codeptr);
      }
    } else {
      if (ompt_enabled.ompt_callback_nest_lock) {
        // lock_next
        ompt_callbacks.ompt_callback(ompt_callback_nest_lock)(
            ompt_scope_begin, (ompt_wait_id_t)(uintptr_t)lck, codeptr);
      }
    }
  }
#endif

#endif // KMP_USE_DYNAMIC_LOCK
}

void __kmpc_unset_lock(ident_t *loc, kmp_int32 gtid, void **user_lock) {
#if KMP_USE_DYNAMIC_LOCK

  int tag = KMP_EXTRACT_D_TAG(user_lock);
#if USE_ITT_BUILD
  __kmp_itt_lock_releasing((kmp_user_lock_p)user_lock);
#endif
#if KMP_USE_INLINED_TAS
  if (tag == locktag_tas && !__kmp_env_consistency_check) {
    KMP_RELEASE_TAS_LOCK(user_lock, gtid);
  } else
#elif KMP_USE_INLINED_FUTEX
  if (tag == locktag_futex && !__kmp_env_consistency_check) {
    KMP_RELEASE_FUTEX_LOCK(user_lock, gtid);
  } else
#endif
  {
    __kmp_direct_unset[tag]((kmp_dyna_lock_t *)user_lock, gtid);
  }

#if OMPT_SUPPORT && OMPT_OPTIONAL
  // This is the case, if called from omp_init_lock_with_hint:
  void *codeptr = OMPT_LOAD_RETURN_ADDRESS(gtid);
  if (!codeptr)
    codeptr = OMPT_GET_RETURN_ADDRESS(0);
  if (ompt_enabled.ompt_callback_mutex_released) {
    ompt_callbacks.ompt_callback(ompt_callback_mutex_released)(
        ompt_mutex_lock, (ompt_wait_id_t)(uintptr_t)user_lock, codeptr);
  }
#endif

#else // KMP_USE_DYNAMIC_LOCK

  kmp_user_lock_p lck;

  /* Can't use serial interval since not block structured */
  /* release the lock */

  if ((__kmp_user_lock_kind == lk_tas) &&
      (sizeof(lck->tas.lk.poll) <= OMP_LOCK_T_SIZE)) {
#if KMP_OS_LINUX &&                                                            \
    (KMP_ARCH_X86 || KMP_ARCH_X86_64 || KMP_ARCH_ARM || KMP_ARCH_AARCH64)
// "fast" path implemented to fix customer performance issue
#if USE_ITT_BUILD
    __kmp_itt_lock_releasing((kmp_user_lock_p)user_lock);
#endif /* USE_ITT_BUILD */
    TCW_4(((kmp_user_lock_p)user_lock)->tas.lk.poll, 0);
    KMP_MB();

#if OMPT_SUPPORT && OMPT_OPTIONAL
    // This is the case, if called from omp_init_lock_with_hint:
    void *codeptr = OMPT_LOAD_RETURN_ADDRESS(gtid);
    if (!codeptr)
      codeptr = OMPT_GET_RETURN_ADDRESS(0);
    if (ompt_enabled.ompt_callback_mutex_released) {
      ompt_callbacks.ompt_callback(ompt_callback_mutex_released)(
          ompt_mutex_lock, (ompt_wait_id_t)(uintptr_t)lck, codeptr);
    }
#endif

    return;
#else
    lck = (kmp_user_lock_p)user_lock;
#endif
  }
#if KMP_USE_FUTEX
  else if ((__kmp_user_lock_kind == lk_futex) &&
           (sizeof(lck->futex.lk.poll) <= OMP_LOCK_T_SIZE)) {
    lck = (kmp_user_lock_p)user_lock;
  }
#endif
  else {
    lck = __kmp_lookup_user_lock(user_lock, "omp_unset_lock");
  }

#if USE_ITT_BUILD
  __kmp_itt_lock_releasing(lck);
#endif /* USE_ITT_BUILD */

  RELEASE_LOCK(lck, gtid);

#if OMPT_SUPPORT && OMPT_OPTIONAL
  // This is the case, if called from omp_init_lock_with_hint:
  void *codeptr = OMPT_LOAD_RETURN_ADDRESS(gtid);
  if (!codeptr)
    codeptr = OMPT_GET_RETURN_ADDRESS(0);
  if (ompt_enabled.ompt_callback_mutex_released) {
    ompt_callbacks.ompt_callback(ompt_callback_mutex_released)(
        ompt_mutex_lock, (ompt_wait_id_t)(uintptr_t)lck, codeptr);
  }
#endif

#endif // KMP_USE_DYNAMIC_LOCK
}

/* release the lock */
void __kmpc_unset_nest_lock(ident_t *loc, kmp_int32 gtid, void **user_lock) {
#if KMP_USE_DYNAMIC_LOCK

#if USE_ITT_BUILD
  __kmp_itt_lock_releasing((kmp_user_lock_p)user_lock);
#endif
  int release_status =
      KMP_D_LOCK_FUNC(user_lock, unset)((kmp_dyna_lock_t *)user_lock, gtid);
  (void)release_status;

#if OMPT_SUPPORT && OMPT_OPTIONAL
  // This is the case, if called from omp_init_lock_with_hint:
  void *codeptr = OMPT_LOAD_RETURN_ADDRESS(gtid);
  if (!codeptr)
    codeptr = OMPT_GET_RETURN_ADDRESS(0);
  if (ompt_enabled.enabled) {
    if (release_status == KMP_LOCK_RELEASED) {
      if (ompt_enabled.ompt_callback_mutex_released) {
        // release_lock_last
        ompt_callbacks.ompt_callback(ompt_callback_mutex_released)(
            ompt_mutex_nest_lock, (ompt_wait_id_t)(uintptr_t)user_lock,
            codeptr);
      }
    } else if (ompt_enabled.ompt_callback_nest_lock) {
      // release_lock_prev
      ompt_callbacks.ompt_callback(ompt_callback_nest_lock)(
          ompt_scope_end, (ompt_wait_id_t)(uintptr_t)user_lock, codeptr);
    }
  }
#endif

#else // KMP_USE_DYNAMIC_LOCK

  kmp_user_lock_p lck;

  /* Can't use serial interval since not block structured */

  if ((__kmp_user_lock_kind == lk_tas) &&
      (sizeof(lck->tas.lk.poll) + sizeof(lck->tas.lk.depth_locked) <=
       OMP_NEST_LOCK_T_SIZE)) {
#if KMP_OS_LINUX &&                                                            \
    (KMP_ARCH_X86 || KMP_ARCH_X86_64 || KMP_ARCH_ARM || KMP_ARCH_AARCH64)
    // "fast" path implemented to fix customer performance issue
    kmp_tas_lock_t *tl = (kmp_tas_lock_t *)user_lock;
#if USE_ITT_BUILD
    __kmp_itt_lock_releasing((kmp_user_lock_p)user_lock);
#endif /* USE_ITT_BUILD */

#if OMPT_SUPPORT && OMPT_OPTIONAL
    int release_status = KMP_LOCK_STILL_HELD;
#endif

    if (--(tl->lk.depth_locked) == 0) {
      TCW_4(tl->lk.poll, 0);
#if OMPT_SUPPORT && OMPT_OPTIONAL
      release_status = KMP_LOCK_RELEASED;
#endif
    }
    KMP_MB();

#if OMPT_SUPPORT && OMPT_OPTIONAL
    // This is the case, if called from omp_init_lock_with_hint:
    void *codeptr = OMPT_LOAD_RETURN_ADDRESS(gtid);
    if (!codeptr)
      codeptr = OMPT_GET_RETURN_ADDRESS(0);
    if (ompt_enabled.enabled) {
      if (release_status == KMP_LOCK_RELEASED) {
        if (ompt_enabled.ompt_callback_mutex_released) {
          // release_lock_last
          ompt_callbacks.ompt_callback(ompt_callback_mutex_released)(
              ompt_mutex_nest_lock, (ompt_wait_id_t)(uintptr_t)lck, codeptr);
        }
      } else if (ompt_enabled.ompt_callback_nest_lock) {
        // release_lock_previous
        ompt_callbacks.ompt_callback(ompt_callback_nest_lock)(
            ompt_mutex_scope_end, (ompt_wait_id_t)(uintptr_t)lck, codeptr);
      }
    }
#endif

    return;
#else
    lck = (kmp_user_lock_p)user_lock;
#endif
  }
#if KMP_USE_FUTEX
  else if ((__kmp_user_lock_kind == lk_futex) &&
           (sizeof(lck->futex.lk.poll) + sizeof(lck->futex.lk.depth_locked) <=
            OMP_NEST_LOCK_T_SIZE)) {
    lck = (kmp_user_lock_p)user_lock;
  }
#endif
  else {
    lck = __kmp_lookup_user_lock(user_lock, "omp_unset_nest_lock");
  }

#if USE_ITT_BUILD
  __kmp_itt_lock_releasing(lck);
#endif /* USE_ITT_BUILD */

  int release_status;
  release_status = RELEASE_NESTED_LOCK(lck, gtid);
#if OMPT_SUPPORT && OMPT_OPTIONAL
  // This is the case, if called from omp_init_lock_with_hint:
  void *codeptr = OMPT_LOAD_RETURN_ADDRESS(gtid);
  if (!codeptr)
    codeptr = OMPT_GET_RETURN_ADDRESS(0);
  if (ompt_enabled.enabled) {
    if (release_status == KMP_LOCK_RELEASED) {
      if (ompt_enabled.ompt_callback_mutex_released) {
        // release_lock_last
        ompt_callbacks.ompt_callback(ompt_callback_mutex_released)(
            ompt_mutex_nest_lock, (ompt_wait_id_t)(uintptr_t)lck, codeptr);
      }
    } else if (ompt_enabled.ompt_callback_nest_lock) {
      // release_lock_previous
      ompt_callbacks.ompt_callback(ompt_callback_nest_lock)(
          ompt_mutex_scope_end, (ompt_wait_id_t)(uintptr_t)lck, codeptr);
    }
  }
#endif

#endif // KMP_USE_DYNAMIC_LOCK
}

/* try to acquire the lock */
int __kmpc_test_lock(ident_t *loc, kmp_int32 gtid, void **user_lock) {
  KMP_COUNT_BLOCK(OMP_test_lock);

#if KMP_USE_DYNAMIC_LOCK
  int rc;
  int tag = KMP_EXTRACT_D_TAG(user_lock);
#if USE_ITT_BUILD
  __kmp_itt_lock_acquiring((kmp_user_lock_p)user_lock);
#endif
#if OMPT_SUPPORT && OMPT_OPTIONAL
  // This is the case, if called from omp_init_lock_with_hint:
  void *codeptr = OMPT_LOAD_RETURN_ADDRESS(gtid);
  if (!codeptr)
    codeptr = OMPT_GET_RETURN_ADDRESS(0);
  if (ompt_enabled.ompt_callback_mutex_acquire) {
    ompt_callbacks.ompt_callback(ompt_callback_mutex_acquire)(
        ompt_mutex_lock, omp_lock_hint_none,
        __ompt_get_mutex_impl_type(user_lock),
        (ompt_wait_id_t)(uintptr_t)user_lock, codeptr);
  }
#endif
#if KMP_USE_INLINED_TAS
  if (tag == locktag_tas && !__kmp_env_consistency_check) {
    KMP_TEST_TAS_LOCK(user_lock, gtid, rc);
  } else
#elif KMP_USE_INLINED_FUTEX
  if (tag == locktag_futex && !__kmp_env_consistency_check) {
    KMP_TEST_FUTEX_LOCK(user_lock, gtid, rc);
  } else
#endif
  {
    rc = __kmp_direct_test[tag]((kmp_dyna_lock_t *)user_lock, gtid);
  }
  if (rc) {
#if USE_ITT_BUILD
    __kmp_itt_lock_acquired((kmp_user_lock_p)user_lock);
#endif
#if OMPT_SUPPORT && OMPT_OPTIONAL
    if (ompt_enabled.ompt_callback_mutex_acquired) {
      ompt_callbacks.ompt_callback(ompt_callback_mutex_acquired)(
          ompt_mutex_lock, (ompt_wait_id_t)(uintptr_t)user_lock, codeptr);
    }
#endif
    return FTN_TRUE;
  } else {
#if USE_ITT_BUILD
    __kmp_itt_lock_cancelled((kmp_user_lock_p)user_lock);
#endif
    return FTN_FALSE;
  }

#else // KMP_USE_DYNAMIC_LOCK

  kmp_user_lock_p lck;
  int rc;

  if ((__kmp_user_lock_kind == lk_tas) &&
      (sizeof(lck->tas.lk.poll) <= OMP_LOCK_T_SIZE)) {
    lck = (kmp_user_lock_p)user_lock;
  }
#if KMP_USE_FUTEX
  else if ((__kmp_user_lock_kind == lk_futex) &&
           (sizeof(lck->futex.lk.poll) <= OMP_LOCK_T_SIZE)) {
    lck = (kmp_user_lock_p)user_lock;
  }
#endif
  else {
    lck = __kmp_lookup_user_lock(user_lock, "omp_test_lock");
  }

#if USE_ITT_BUILD
  __kmp_itt_lock_acquiring(lck);
#endif /* USE_ITT_BUILD */
#if OMPT_SUPPORT && OMPT_OPTIONAL
  // This is the case, if called from omp_init_lock_with_hint:
  void *codeptr = OMPT_LOAD_RETURN_ADDRESS(gtid);
  if (!codeptr)
    codeptr = OMPT_GET_RETURN_ADDRESS(0);
  if (ompt_enabled.ompt_callback_mutex_acquire) {
    ompt_callbacks.ompt_callback(ompt_callback_mutex_acquire)(
        ompt_mutex_lock, omp_lock_hint_none, __ompt_get_mutex_impl_type(),
        (ompt_wait_id_t)(uintptr_t)lck, codeptr);
  }
#endif

  rc = TEST_LOCK(lck, gtid);
#if USE_ITT_BUILD
  if (rc) {
    __kmp_itt_lock_acquired(lck);
  } else {
    __kmp_itt_lock_cancelled(lck);
  }
#endif /* USE_ITT_BUILD */
#if OMPT_SUPPORT && OMPT_OPTIONAL
  if (rc && ompt_enabled.ompt_callback_mutex_acquired) {
    ompt_callbacks.ompt_callback(ompt_callback_mutex_acquired)(
        ompt_mutex_lock, (ompt_wait_id_t)(uintptr_t)lck, codeptr);
  }
#endif

  return (rc ? FTN_TRUE : FTN_FALSE);

  /* Can't use serial interval since not block structured */

#endif // KMP_USE_DYNAMIC_LOCK
}

/* try to acquire the lock */
int __kmpc_test_nest_lock(ident_t *loc, kmp_int32 gtid, void **user_lock) {
#if KMP_USE_DYNAMIC_LOCK
  int rc;
#if USE_ITT_BUILD
  __kmp_itt_lock_acquiring((kmp_user_lock_p)user_lock);
#endif
#if OMPT_SUPPORT && OMPT_OPTIONAL
  // This is the case, if called from omp_init_lock_with_hint:
  void *codeptr = OMPT_LOAD_RETURN_ADDRESS(gtid);
  if (!codeptr)
    codeptr = OMPT_GET_RETURN_ADDRESS(0);
  if (ompt_enabled.ompt_callback_mutex_acquire) {
    ompt_callbacks.ompt_callback(ompt_callback_mutex_acquire)(
        ompt_mutex_nest_lock, omp_lock_hint_none,
        __ompt_get_mutex_impl_type(user_lock),
        (ompt_wait_id_t)(uintptr_t)user_lock, codeptr);
  }
#endif
  rc = KMP_D_LOCK_FUNC(user_lock, test)((kmp_dyna_lock_t *)user_lock, gtid);
#if USE_ITT_BUILD
  if (rc) {
    __kmp_itt_lock_acquired((kmp_user_lock_p)user_lock);
  } else {
    __kmp_itt_lock_cancelled((kmp_user_lock_p)user_lock);
  }
#endif
#if OMPT_SUPPORT && OMPT_OPTIONAL
  if (ompt_enabled.enabled && rc) {
    if (rc == 1) {
      if (ompt_enabled.ompt_callback_mutex_acquired) {
        // lock_first
        ompt_callbacks.ompt_callback(ompt_callback_mutex_acquired)(
            ompt_mutex_nest_lock, (ompt_wait_id_t)(uintptr_t)user_lock,
            codeptr);
      }
    } else {
      if (ompt_enabled.ompt_callback_nest_lock) {
        // lock_next
        ompt_callbacks.ompt_callback(ompt_callback_nest_lock)(
            ompt_scope_begin, (ompt_wait_id_t)(uintptr_t)user_lock, codeptr);
      }
    }
  }
#endif
  return rc;

#else // KMP_USE_DYNAMIC_LOCK

  kmp_user_lock_p lck;
  int rc;

  if ((__kmp_user_lock_kind == lk_tas) &&
      (sizeof(lck->tas.lk.poll) + sizeof(lck->tas.lk.depth_locked) <=
       OMP_NEST_LOCK_T_SIZE)) {
    lck = (kmp_user_lock_p)user_lock;
  }
#if KMP_USE_FUTEX
  else if ((__kmp_user_lock_kind == lk_futex) &&
           (sizeof(lck->futex.lk.poll) + sizeof(lck->futex.lk.depth_locked) <=
            OMP_NEST_LOCK_T_SIZE)) {
    lck = (kmp_user_lock_p)user_lock;
  }
#endif
  else {
    lck = __kmp_lookup_user_lock(user_lock, "omp_test_nest_lock");
  }

#if USE_ITT_BUILD
  __kmp_itt_lock_acquiring(lck);
#endif /* USE_ITT_BUILD */

#if OMPT_SUPPORT && OMPT_OPTIONAL
  // This is the case, if called from omp_init_lock_with_hint:
  void *codeptr = OMPT_LOAD_RETURN_ADDRESS(gtid);
  if (!codeptr)
    codeptr = OMPT_GET_RETURN_ADDRESS(0);
  if (ompt_enabled.enabled) &&
        ompt_enabled.ompt_callback_mutex_acquire) {
      ompt_callbacks.ompt_callback(ompt_callback_mutex_acquire)(
          ompt_mutex_nest_lock, omp_lock_hint_none,
          __ompt_get_mutex_impl_type(), (ompt_wait_id_t)(uintptr_t)lck,
          codeptr);
    }
#endif

  rc = TEST_NESTED_LOCK(lck, gtid);
#if USE_ITT_BUILD
  if (rc) {
    __kmp_itt_lock_acquired(lck);
  } else {
    __kmp_itt_lock_cancelled(lck);
  }
#endif /* USE_ITT_BUILD */
#if OMPT_SUPPORT && OMPT_OPTIONAL
  if (ompt_enabled.enabled && rc) {
    if (rc == 1) {
      if (ompt_enabled.ompt_callback_mutex_acquired) {
        // lock_first
        ompt_callbacks.ompt_callback(ompt_callback_mutex_acquired)(
            ompt_mutex_nest_lock, (ompt_wait_id_t)(uintptr_t)lck, codeptr);
      }
    } else {
      if (ompt_enabled.ompt_callback_nest_lock) {
        // lock_next
        ompt_callbacks.ompt_callback(ompt_callback_nest_lock)(
            ompt_mutex_scope_begin, (ompt_wait_id_t)(uintptr_t)lck, codeptr);
      }
    }
  }
#endif
  return rc;

  /* Can't use serial interval since not block structured */

#endif // KMP_USE_DYNAMIC_LOCK
}

// Interface to fast scalable reduce methods routines

// keep the selected method in a thread local structure for cross-function
// usage: will be used in __kmpc_end_reduce* functions;
// another solution: to re-determine the method one more time in
// __kmpc_end_reduce* functions (new prototype required then)
// AT: which solution is better?
#define __KMP_SET_REDUCTION_METHOD(gtid, rmethod)                              \
  ((__kmp_threads[(gtid)]->th.th_local.packed_reduction_method) = (rmethod))

#define __KMP_GET_REDUCTION_METHOD(gtid)                                       \
  (__kmp_threads[(gtid)]->th.th_local.packed_reduction_method)

// description of the packed_reduction_method variable: look at the macros in
// kmp.h

// used in a critical section reduce block
static __forceinline void
__kmp_enter_critical_section_reduce_block(ident_t *loc, kmp_int32 global_tid,
                                          kmp_critical_name *crit) {

  // this lock was visible to a customer and to the threading profile tool as a
  // serial overhead span (although it's used for an internal purpose only)
  //            why was it visible in previous implementation?
  //            should we keep it visible in new reduce block?
  kmp_user_lock_p lck;

#if KMP_USE_DYNAMIC_LOCK

  kmp_dyna_lock_t *lk = (kmp_dyna_lock_t *)crit;
  // Check if it is initialized.
  if (*lk == 0) {
    if (KMP_IS_D_LOCK(__kmp_user_lock_seq)) {
      KMP_COMPARE_AND_STORE_ACQ32((volatile kmp_int32 *)crit, 0,
                                  KMP_GET_D_TAG(__kmp_user_lock_seq));
    } else {
      __kmp_init_indirect_csptr(crit, loc, global_tid,
                                KMP_GET_I_TAG(__kmp_user_lock_seq));
    }
  }
  // Branch for accessing the actual lock object and set operation. This
  // branching is inevitable since this lock initialization does not follow the
  // normal dispatch path (lock table is not used).
  if (KMP_EXTRACT_D_TAG(lk) != 0) {
    lck = (kmp_user_lock_p)lk;
    KMP_DEBUG_ASSERT(lck != NULL);
    if (__kmp_env_consistency_check) {
      __kmp_push_sync(global_tid, ct_critical, loc, lck, __kmp_user_lock_seq);
    }
    KMP_D_LOCK_FUNC(lk, set)(lk, global_tid);
  } else {
    kmp_indirect_lock_t *ilk = *((kmp_indirect_lock_t **)lk);
    lck = ilk->lock;
    KMP_DEBUG_ASSERT(lck != NULL);
    if (__kmp_env_consistency_check) {
      __kmp_push_sync(global_tid, ct_critical, loc, lck, __kmp_user_lock_seq);
    }
    KMP_I_LOCK_FUNC(ilk, set)(lck, global_tid);
  }

#else // KMP_USE_DYNAMIC_LOCK

  // We know that the fast reduction code is only emitted by Intel compilers
  // with 32 byte critical sections. If there isn't enough space, then we
  // have to use a pointer.
  if (__kmp_base_user_lock_size <= INTEL_CRITICAL_SIZE) {
    lck = (kmp_user_lock_p)crit;
  } else {
    lck = __kmp_get_critical_section_ptr(crit, loc, global_tid);
  }
  KMP_DEBUG_ASSERT(lck != NULL);

  if (__kmp_env_consistency_check)
    __kmp_push_sync(global_tid, ct_critical, loc, lck);

  __kmp_acquire_user_lock_with_checks(lck, global_tid);

#endif // KMP_USE_DYNAMIC_LOCK
}

// used in a critical section reduce block
static __forceinline void
__kmp_end_critical_section_reduce_block(ident_t *loc, kmp_int32 global_tid,
                                        kmp_critical_name *crit) {

  kmp_user_lock_p lck;

#if KMP_USE_DYNAMIC_LOCK

  if (KMP_IS_D_LOCK(__kmp_user_lock_seq)) {
    lck = (kmp_user_lock_p)crit;
    if (__kmp_env_consistency_check)
      __kmp_pop_sync(global_tid, ct_critical, loc);
    KMP_D_LOCK_FUNC(lck, unset)((kmp_dyna_lock_t *)lck, global_tid);
  } else {
    kmp_indirect_lock_t *ilk =
        (kmp_indirect_lock_t *)TCR_PTR(*((kmp_indirect_lock_t **)crit));
    if (__kmp_env_consistency_check)
      __kmp_pop_sync(global_tid, ct_critical, loc);
    KMP_I_LOCK_FUNC(ilk, unset)(ilk->lock, global_tid);
  }

#else // KMP_USE_DYNAMIC_LOCK

  // We know that the fast reduction code is only emitted by Intel compilers
  // with 32 byte critical sections. If there isn't enough space, then we have
  // to use a pointer.
  if (__kmp_base_user_lock_size > 32) {
    lck = *((kmp_user_lock_p *)crit);
    KMP_ASSERT(lck != NULL);
  } else {
    lck = (kmp_user_lock_p)crit;
  }

  if (__kmp_env_consistency_check)
    __kmp_pop_sync(global_tid, ct_critical, loc);

  __kmp_release_user_lock_with_checks(lck, global_tid);

#endif // KMP_USE_DYNAMIC_LOCK
} // __kmp_end_critical_section_reduce_block

static __forceinline int
__kmp_swap_teams_for_teams_reduction(kmp_info_t *th, kmp_team_t **team_p,
                                     int *task_state) {
  kmp_team_t *team;

  // Check if we are inside the teams construct?
  if (th->th.th_teams_microtask) {
    *team_p = team = th->th.th_team;
    if (team->t.t_level == th->th.th_teams_level) {
      // This is reduction at teams construct.
      KMP_DEBUG_ASSERT(!th->th.th_info.ds.ds_tid); // AC: check that tid == 0
      // Let's swap teams temporarily for the reduction.
      th->th.th_info.ds.ds_tid = team->t.t_master_tid;
      th->th.th_team = team->t.t_parent;
      th->th.th_team_nproc = th->th.th_team->t.t_nproc;
      th->th.th_task_team = th->th.th_team->t.t_task_team[0];
      *task_state = th->th.th_task_state;
      th->th.th_task_state = 0;

      return 1;
    }
  }
  return 0;
}

static __forceinline void
__kmp_restore_swapped_teams(kmp_info_t *th, kmp_team_t *team, int task_state) {
  // Restore thread structure swapped in __kmp_swap_teams_for_teams_reduction.
  th->th.th_info.ds.ds_tid = 0;
  th->th.th_team = team;
  th->th.th_team_nproc = team->t.t_nproc;
  th->th.th_task_team = team->t.t_task_team[task_state];
  __kmp_type_convert(task_state, &(th->th.th_task_state));
}

/* 2.a.i. Reduce Block without a terminating barrier */
/*!
@ingroup SYNCHRONIZATION
@param loc source location information
@param global_tid global thread number
@param num_vars number of items (variables) to be reduced
@param reduce_size size of data in bytes to be reduced
@param reduce_data pointer to data to be reduced
@param reduce_func callback function providing reduction operation on two
operands and returning result of reduction in lhs_data
@param lck pointer to the unique lock data structure
@result 1 for the primary thread, 0 for all other team threads, 2 for all team
threads if atomic reduction needed

The nowait version is used for a reduce clause with the nowait argument.
*/
kmp_int32
__kmpc_reduce_nowait(ident_t *loc, kmp_int32 global_tid, kmp_int32 num_vars,
                     size_t reduce_size, void *reduce_data,
                     void (*reduce_func)(void *lhs_data, void *rhs_data),
                     kmp_critical_name *lck) {

  KMP_COUNT_BLOCK(REDUCE_nowait);
  int retval = 0;
  PACKED_REDUCTION_METHOD_T packed_reduction_method;
  kmp_info_t *th;
  kmp_team_t *team;
  int teams_swapped = 0, task_state;
  KA_TRACE(10, ("__kmpc_reduce_nowait() enter: called T#%d\n", global_tid));
  __kmp_assert_valid_gtid(global_tid);

  // why do we need this initialization here at all?
  // Reduction clause can not be used as a stand-alone directive.

  // do not call __kmp_serial_initialize(), it will be called by
  // __kmp_parallel_initialize() if needed
  // possible detection of false-positive race by the threadchecker ???
  if (!TCR_4(__kmp_init_parallel))
    __kmp_parallel_initialize();

  __kmp_resume_if_soft_paused();

// check correctness of reduce block nesting
#if KMP_USE_DYNAMIC_LOCK
  if (__kmp_env_consistency_check)
    __kmp_push_sync(global_tid, ct_reduce, loc, NULL, 0);
#else
  if (__kmp_env_consistency_check)
    __kmp_push_sync(global_tid, ct_reduce, loc, NULL);
#endif

  th = __kmp_thread_from_gtid(global_tid);
  teams_swapped = __kmp_swap_teams_for_teams_reduction(th, &team, &task_state);

  // packed_reduction_method value will be reused by __kmp_end_reduce* function,
  // the value should be kept in a variable
  // the variable should be either a construct-specific or thread-specific
  // property, not a team specific property
  //     (a thread can reach the next reduce block on the next construct, reduce
  //     method may differ on the next construct)
  // an ident_t "loc" parameter could be used as a construct-specific property
  // (what if loc == 0?)
  //     (if both construct-specific and team-specific variables were shared,
  //     then unness extra syncs should be needed)
  // a thread-specific variable is better regarding two issues above (next
  // construct and extra syncs)
  // a thread-specific "th_local.reduction_method" variable is used currently
  // each thread executes 'determine' and 'set' lines (no need to execute by one
  // thread, to avoid unness extra syncs)

  packed_reduction_method = __kmp_determine_reduction_method(
      loc, global_tid, num_vars, reduce_size, reduce_data, reduce_func, lck);
  __KMP_SET_REDUCTION_METHOD(global_tid, packed_reduction_method);

  OMPT_REDUCTION_DECL(th, global_tid);
  if (packed_reduction_method == critical_reduce_block) {

    OMPT_REDUCTION_BEGIN;

    __kmp_enter_critical_section_reduce_block(loc, global_tid, lck);
    retval = 1;

  } else if (packed_reduction_method == empty_reduce_block) {

    OMPT_REDUCTION_BEGIN;

    // usage: if team size == 1, no synchronization is required ( Intel
    // platforms only )
    retval = 1;

  } else if (packed_reduction_method == atomic_reduce_block) {

    retval = 2;

    // all threads should do this pop here (because __kmpc_end_reduce_nowait()
    // won't be called by the code gen)
    //     (it's not quite good, because the checking block has been closed by
    //     this 'pop',
    //      but atomic operation has not been executed yet, will be executed
    //      slightly later, literally on next instruction)
    if (__kmp_env_consistency_check)
      __kmp_pop_sync(global_tid, ct_reduce, loc);

  } else if (TEST_REDUCTION_METHOD(packed_reduction_method,
                                   tree_reduce_block)) {

// AT: performance issue: a real barrier here
// AT: (if primary thread is slow, other threads are blocked here waiting for
//      the primary thread to come and release them)
// AT: (it's not what a customer might expect specifying NOWAIT clause)
// AT: (specifying NOWAIT won't result in improvement of performance, it'll
//      be confusing to a customer)
// AT: another implementation of *barrier_gather*nowait() (or some other design)
// might go faster and be more in line with sense of NOWAIT
// AT: TO DO: do epcc test and compare times

// this barrier should be invisible to a customer and to the threading profile
// tool (it's neither a terminating barrier nor customer's code, it's
// used for an internal purpose)
#if OMPT_SUPPORT
    // JP: can this barrier potentially leed to task scheduling?
    // JP: as long as there is a barrier in the implementation, OMPT should and
    // will provide the barrier events
    //         so we set-up the necessary frame/return addresses.
    ompt_frame_t *ompt_frame;
    if (ompt_enabled.enabled) {
      __ompt_get_task_info_internal(0, NULL, NULL, &ompt_frame, NULL, NULL);
      if (ompt_frame->enter_frame.ptr == NULL)
        ompt_frame->enter_frame.ptr = OMPT_GET_FRAME_ADDRESS(0);
    }
    OMPT_STORE_RETURN_ADDRESS(global_tid);
#endif
#if USE_ITT_NOTIFY
    __kmp_threads[global_tid]->th.th_ident = loc;
#endif
    retval =
        __kmp_barrier(UNPACK_REDUCTION_BARRIER(packed_reduction_method),
                      global_tid, FALSE, reduce_size, reduce_data, reduce_func);
    retval = (retval != 0) ? (0) : (1);
#if OMPT_SUPPORT && OMPT_OPTIONAL
    if (ompt_enabled.enabled) {
      ompt_frame->enter_frame = ompt_data_none;
    }
#endif

    // all other workers except primary thread should do this pop here
    //     ( none of other workers will get to __kmpc_end_reduce_nowait() )
    if (__kmp_env_consistency_check) {
      if (retval == 0) {
        __kmp_pop_sync(global_tid, ct_reduce, loc);
      }
    }

  } else {

    // should never reach this block
    KMP_ASSERT(0); // "unexpected method"
  }
  if (teams_swapped) {
    __kmp_restore_swapped_teams(th, team, task_state);
  }
  KA_TRACE(
      10,
      ("__kmpc_reduce_nowait() exit: called T#%d: method %08x, returns %08x\n",
       global_tid, packed_reduction_method, retval));

  return retval;
}

/*!
@ingroup SYNCHRONIZATION
@param loc source location information
@param global_tid global thread id.
@param lck pointer to the unique lock data structure

Finish the execution of a reduce nowait.
*/
void __kmpc_end_reduce_nowait(ident_t *loc, kmp_int32 global_tid,
                              kmp_critical_name *lck) {

  PACKED_REDUCTION_METHOD_T packed_reduction_method;

  KA_TRACE(10, ("__kmpc_end_reduce_nowait() enter: called T#%d\n", global_tid));
  __kmp_assert_valid_gtid(global_tid);

  packed_reduction_method = __KMP_GET_REDUCTION_METHOD(global_tid);

  OMPT_REDUCTION_DECL(__kmp_thread_from_gtid(global_tid), global_tid);

  if (packed_reduction_method == critical_reduce_block) {

    __kmp_end_critical_section_reduce_block(loc, global_tid, lck);
    OMPT_REDUCTION_END;

  } else if (packed_reduction_method == empty_reduce_block) {

    // usage: if team size == 1, no synchronization is required ( on Intel
    // platforms only )

    OMPT_REDUCTION_END;

  } else if (packed_reduction_method == atomic_reduce_block) {

    // neither primary thread nor other workers should get here
    //     (code gen does not generate this call in case 2: atomic reduce block)
    // actually it's better to remove this elseif at all;
    // after removal this value will checked by the 'else' and will assert

  } else if (TEST_REDUCTION_METHOD(packed_reduction_method,
                                   tree_reduce_block)) {

    // only primary thread gets here
    // OMPT: tree reduction is annotated in the barrier code

  } else {

    // should never reach this block
    KMP_ASSERT(0); // "unexpected method"
  }

  if (__kmp_env_consistency_check)
    __kmp_pop_sync(global_tid, ct_reduce, loc);

  KA_TRACE(10, ("__kmpc_end_reduce_nowait() exit: called T#%d: method %08x\n",
                global_tid, packed_reduction_method));

  return;
}

/* 2.a.ii. Reduce Block with a terminating barrier */

/*!
@ingroup SYNCHRONIZATION
@param loc source location information
@param global_tid global thread number
@param num_vars number of items (variables) to be reduced
@param reduce_size size of data in bytes to be reduced
@param reduce_data pointer to data to be reduced
@param reduce_func callback function providing reduction operation on two
operands and returning result of reduction in lhs_data
@param lck pointer to the unique lock data structure
@result 1 for the primary thread, 0 for all other team threads, 2 for all team
threads if atomic reduction needed

A blocking reduce that includes an implicit barrier.
*/
kmp_int32 __kmpc_reduce(ident_t *loc, kmp_int32 global_tid, kmp_int32 num_vars,
                        size_t reduce_size, void *reduce_data,
                        void (*reduce_func)(void *lhs_data, void *rhs_data),
                        kmp_critical_name *lck) {
  KMP_COUNT_BLOCK(REDUCE_wait);
  int retval = 0;
  PACKED_REDUCTION_METHOD_T packed_reduction_method;
  kmp_info_t *th;
  kmp_team_t *team;
  int teams_swapped = 0, task_state;

  KA_TRACE(10, ("__kmpc_reduce() enter: called T#%d\n", global_tid));
  __kmp_assert_valid_gtid(global_tid);

  // why do we need this initialization here at all?
  // Reduction clause can not be a stand-alone directive.

  // do not call __kmp_serial_initialize(), it will be called by
  // __kmp_parallel_initialize() if needed
  // possible detection of false-positive race by the threadchecker ???
  if (!TCR_4(__kmp_init_parallel))
    __kmp_parallel_initialize();

  __kmp_resume_if_soft_paused();

// check correctness of reduce block nesting
#if KMP_USE_DYNAMIC_LOCK
  if (__kmp_env_consistency_check)
    __kmp_push_sync(global_tid, ct_reduce, loc, NULL, 0);
#else
  if (__kmp_env_consistency_check)
    __kmp_push_sync(global_tid, ct_reduce, loc, NULL);
#endif

  th = __kmp_thread_from_gtid(global_tid);
  teams_swapped = __kmp_swap_teams_for_teams_reduction(th, &team, &task_state);

  packed_reduction_method = __kmp_determine_reduction_method(
      loc, global_tid, num_vars, reduce_size, reduce_data, reduce_func, lck);
  __KMP_SET_REDUCTION_METHOD(global_tid, packed_reduction_method);

  OMPT_REDUCTION_DECL(th, global_tid);

  if (packed_reduction_method == critical_reduce_block) {

    OMPT_REDUCTION_BEGIN;
    __kmp_enter_critical_section_reduce_block(loc, global_tid, lck);
    retval = 1;

  } else if (packed_reduction_method == empty_reduce_block) {

    OMPT_REDUCTION_BEGIN;
    // usage: if team size == 1, no synchronization is required ( Intel
    // platforms only )
    retval = 1;

  } else if (packed_reduction_method == atomic_reduce_block) {

    retval = 2;

  } else if (TEST_REDUCTION_METHOD(packed_reduction_method,
                                   tree_reduce_block)) {

// case tree_reduce_block:
// this barrier should be visible to a customer and to the threading profile
// tool (it's a terminating barrier on constructs if NOWAIT not specified)
#if OMPT_SUPPORT
    ompt_frame_t *ompt_frame;
    if (ompt_enabled.enabled) {
      __ompt_get_task_info_internal(0, NULL, NULL, &ompt_frame, NULL, NULL);
      if (ompt_frame->enter_frame.ptr == NULL)
        ompt_frame->enter_frame.ptr = OMPT_GET_FRAME_ADDRESS(0);
    }
    OMPT_STORE_RETURN_ADDRESS(global_tid);
#endif
#if USE_ITT_NOTIFY
    __kmp_threads[global_tid]->th.th_ident =
        loc; // needed for correct notification of frames
#endif
    retval =
        __kmp_barrier(UNPACK_REDUCTION_BARRIER(packed_reduction_method),
                      global_tid, TRUE, reduce_size, reduce_data, reduce_func);
    retval = (retval != 0) ? (0) : (1);
#if OMPT_SUPPORT && OMPT_OPTIONAL
    if (ompt_enabled.enabled) {
      ompt_frame->enter_frame = ompt_data_none;
    }
#endif

    // all other workers except primary thread should do this pop here
    // (none of other workers except primary will enter __kmpc_end_reduce())
    if (__kmp_env_consistency_check) {
      if (retval == 0) { // 0: all other workers; 1: primary thread
        __kmp_pop_sync(global_tid, ct_reduce, loc);
      }
    }

  } else {

    // should never reach this block
    KMP_ASSERT(0); // "unexpected method"
  }
  if (teams_swapped) {
    __kmp_restore_swapped_teams(th, team, task_state);
  }

  KA_TRACE(10,
           ("__kmpc_reduce() exit: called T#%d: method %08x, returns %08x\n",
            global_tid, packed_reduction_method, retval));
  return retval;
}

/*!
@ingroup SYNCHRONIZATION
@param loc source location information
@param global_tid global thread id.
@param lck pointer to the unique lock data structure

Finish the execution of a blocking reduce.
The <tt>lck</tt> pointer must be the same as that used in the corresponding
start function.
*/
void __kmpc_end_reduce(ident_t *loc, kmp_int32 global_tid,
                       kmp_critical_name *lck) {

  PACKED_REDUCTION_METHOD_T packed_reduction_method;
  kmp_info_t *th;
  kmp_team_t *team;
  int teams_swapped = 0, task_state;

  KA_TRACE(10, ("__kmpc_end_reduce() enter: called T#%d\n", global_tid));
  __kmp_assert_valid_gtid(global_tid);

  th = __kmp_thread_from_gtid(global_tid);
  teams_swapped = __kmp_swap_teams_for_teams_reduction(th, &team, &task_state);

  packed_reduction_method = __KMP_GET_REDUCTION_METHOD(global_tid);

  // this barrier should be visible to a customer and to the threading profile
  // tool (it's a terminating barrier on constructs if NOWAIT not specified)
  OMPT_REDUCTION_DECL(th, global_tid);

  if (packed_reduction_method == critical_reduce_block) {
    __kmp_end_critical_section_reduce_block(loc, global_tid, lck);

    OMPT_REDUCTION_END;

// TODO: implicit barrier: should be exposed
#if OMPT_SUPPORT
    ompt_frame_t *ompt_frame;
    if (ompt_enabled.enabled) {
      __ompt_get_task_info_internal(0, NULL, NULL, &ompt_frame, NULL, NULL);
      if (ompt_frame->enter_frame.ptr == NULL)
        ompt_frame->enter_frame.ptr = OMPT_GET_FRAME_ADDRESS(0);
    }
    OMPT_STORE_RETURN_ADDRESS(global_tid);
#endif
#if USE_ITT_NOTIFY
    __kmp_threads[global_tid]->th.th_ident = loc;
#endif
    __kmp_barrier(bs_plain_barrier, global_tid, FALSE, 0, NULL, NULL);
#if OMPT_SUPPORT && OMPT_OPTIONAL
    if (ompt_enabled.enabled) {
      ompt_frame->enter_frame = ompt_data_none;
    }
#endif

  } else if (packed_reduction_method == empty_reduce_block) {

    OMPT_REDUCTION_END;

// usage: if team size==1, no synchronization is required (Intel platforms only)

// TODO: implicit barrier: should be exposed
#if OMPT_SUPPORT
    ompt_frame_t *ompt_frame;
    if (ompt_enabled.enabled) {
      __ompt_get_task_info_internal(0, NULL, NULL, &ompt_frame, NULL, NULL);
      if (ompt_frame->enter_frame.ptr == NULL)
        ompt_frame->enter_frame.ptr = OMPT_GET_FRAME_ADDRESS(0);
    }
    OMPT_STORE_RETURN_ADDRESS(global_tid);
#endif
#if USE_ITT_NOTIFY
    __kmp_threads[global_tid]->th.th_ident = loc;
#endif
    __kmp_barrier(bs_plain_barrier, global_tid, FALSE, 0, NULL, NULL);
#if OMPT_SUPPORT && OMPT_OPTIONAL
    if (ompt_enabled.enabled) {
      ompt_frame->enter_frame = ompt_data_none;
    }
#endif

  } else if (packed_reduction_method == atomic_reduce_block) {

#if OMPT_SUPPORT
    ompt_frame_t *ompt_frame;
    if (ompt_enabled.enabled) {
      __ompt_get_task_info_internal(0, NULL, NULL, &ompt_frame, NULL, NULL);
      if (ompt_frame->enter_frame.ptr == NULL)
        ompt_frame->enter_frame.ptr = OMPT_GET_FRAME_ADDRESS(0);
    }
    OMPT_STORE_RETURN_ADDRESS(global_tid);
#endif
// TODO: implicit barrier: should be exposed
#if USE_ITT_NOTIFY
    __kmp_threads[global_tid]->th.th_ident = loc;
#endif
    __kmp_barrier(bs_plain_barrier, global_tid, FALSE, 0, NULL, NULL);
#if OMPT_SUPPORT && OMPT_OPTIONAL
    if (ompt_enabled.enabled) {
      ompt_frame->enter_frame = ompt_data_none;
    }
#endif

  } else if (TEST_REDUCTION_METHOD(packed_reduction_method,
                                   tree_reduce_block)) {

    // only primary thread executes here (primary releases all other workers)
    __kmp_end_split_barrier(UNPACK_REDUCTION_BARRIER(packed_reduction_method),
                            global_tid);

  } else {

    // should never reach this block
    KMP_ASSERT(0); // "unexpected method"
  }
  if (teams_swapped) {
    __kmp_restore_swapped_teams(th, team, task_state);
  }

  if (__kmp_env_consistency_check)
    __kmp_pop_sync(global_tid, ct_reduce, loc);

  KA_TRACE(10, ("__kmpc_end_reduce() exit: called T#%d: method %08x\n",
                global_tid, packed_reduction_method));

  return;
}

#undef __KMP_GET_REDUCTION_METHOD
#undef __KMP_SET_REDUCTION_METHOD

/* end of interface to fast scalable reduce routines */

kmp_uint64 __kmpc_get_taskid() {

  kmp_int32 gtid;
  kmp_info_t *thread;

  gtid = __kmp_get_gtid();
  if (gtid < 0) {
    return 0;
  }
  thread = __kmp_thread_from_gtid(gtid);
  return thread->th.th_current_task->td_task_id;

} // __kmpc_get_taskid

kmp_uint64 __kmpc_get_parent_taskid() {

  kmp_int32 gtid;
  kmp_info_t *thread;
  kmp_taskdata_t *parent_task;

  gtid = __kmp_get_gtid();
  if (gtid < 0) {
    return 0;
  }
  thread = __kmp_thread_from_gtid(gtid);
  parent_task = thread->th.th_current_task->td_parent;
  return (parent_task == NULL ? 0 : parent_task->td_task_id);

} // __kmpc_get_parent_taskid

/*!
@ingroup WORK_SHARING
@param loc  source location information.
@param gtid  global thread number.
@param num_dims  number of associated doacross loops.
@param dims  info on loops bounds.

Initialize doacross loop information.
Expect compiler send us inclusive bounds,
e.g. for(i=2;i<9;i+=2) lo=2, up=8, st=2.
*/
void __kmpc_doacross_init(ident_t *loc, int gtid, int num_dims,
                          const struct kmp_dim *dims) {
  __kmp_assert_valid_gtid(gtid);
  int j, idx;
  kmp_int64 last, trace_count;
  kmp_info_t *th = __kmp_threads[gtid];
  kmp_team_t *team = th->th.th_team;
  kmp_uint32 *flags;
  kmp_disp_t *pr_buf = th->th.th_dispatch;
  dispatch_shared_info_t *sh_buf;

  KA_TRACE(
      20,
      ("__kmpc_doacross_init() enter: called T#%d, num dims %d, active %d\n",
       gtid, num_dims, !team->t.t_serialized));
  KMP_DEBUG_ASSERT(dims != NULL);
  KMP_DEBUG_ASSERT(num_dims > 0);

  if (team->t.t_serialized) {
    KA_TRACE(20, ("__kmpc_doacross_init() exit: serialized team\n"));
    return; // no dependencies if team is serialized
  }
  KMP_DEBUG_ASSERT(team->t.t_nproc > 1);
  idx = pr_buf->th_doacross_buf_idx++; // Increment index of shared buffer for
  // the next loop
  sh_buf = &team->t.t_disp_buffer[idx % __kmp_dispatch_num_buffers];

  // Save bounds info into allocated private buffer
  KMP_DEBUG_ASSERT(pr_buf->th_doacross_info == NULL);
  pr_buf->th_doacross_info = (kmp_int64 *)__kmp_thread_malloc(
      th, sizeof(kmp_int64) * (4 * num_dims + 1));
  KMP_DEBUG_ASSERT(pr_buf->th_doacross_info != NULL);
  pr_buf->th_doacross_info[0] =
      (kmp_int64)num_dims; // first element is number of dimensions
  // Save also address of num_done in order to access it later without knowing
  // the buffer index
  pr_buf->th_doacross_info[1] = (kmp_int64)&sh_buf->doacross_num_done;
  pr_buf->th_doacross_info[2] = dims[0].lo;
  pr_buf->th_doacross_info[3] = dims[0].up;
  pr_buf->th_doacross_info[4] = dims[0].st;
  last = 5;
  for (j = 1; j < num_dims; ++j) {
    kmp_int64
        range_length; // To keep ranges of all dimensions but the first dims[0]
    if (dims[j].st == 1) { // most common case
      // AC: should we care of ranges bigger than LLONG_MAX? (not for now)
      range_length = dims[j].up - dims[j].lo + 1;
    } else {
      if (dims[j].st > 0) {
        KMP_DEBUG_ASSERT(dims[j].up > dims[j].lo);
        range_length = (kmp_uint64)(dims[j].up - dims[j].lo) / dims[j].st + 1;
      } else { // negative increment
        KMP_DEBUG_ASSERT(dims[j].lo > dims[j].up);
        range_length =
            (kmp_uint64)(dims[j].lo - dims[j].up) / (-dims[j].st) + 1;
      }
    }
    pr_buf->th_doacross_info[last++] = range_length;
    pr_buf->th_doacross_info[last++] = dims[j].lo;
    pr_buf->th_doacross_info[last++] = dims[j].up;
    pr_buf->th_doacross_info[last++] = dims[j].st;
  }

  // Compute total trip count.
  // Start with range of dims[0] which we don't need to keep in the buffer.
  if (dims[0].st == 1) { // most common case
    trace_count = dims[0].up - dims[0].lo + 1;
  } else if (dims[0].st > 0) {
    KMP_DEBUG_ASSERT(dims[0].up > dims[0].lo);
    trace_count = (kmp_uint64)(dims[0].up - dims[0].lo) / dims[0].st + 1;
  } else { // negative increment
    KMP_DEBUG_ASSERT(dims[0].lo > dims[0].up);
    trace_count = (kmp_uint64)(dims[0].lo - dims[0].up) / (-dims[0].st) + 1;
  }
  for (j = 1; j < num_dims; ++j) {
    trace_count *= pr_buf->th_doacross_info[4 * j + 1]; // use kept ranges
  }
  KMP_DEBUG_ASSERT(trace_count > 0);

  // Check if shared buffer is not occupied by other loop (idx -
  // __kmp_dispatch_num_buffers)
  if (idx != sh_buf->doacross_buf_idx) {
    // Shared buffer is occupied, wait for it to be free
    __kmp_wait_4((volatile kmp_uint32 *)&sh_buf->doacross_buf_idx, idx,
                 __kmp_eq_4, NULL);
  }
#if KMP_32_BIT_ARCH
  // Check if we are the first thread. After the CAS the first thread gets 0,
  // others get 1 if initialization is in progress, allocated pointer otherwise.
  // Treat pointer as volatile integer (value 0 or 1) until memory is allocated.
  flags = (kmp_uint32 *)KMP_COMPARE_AND_STORE_RET32(
      (volatile kmp_int32 *)&sh_buf->doacross_flags, NULL, 1);
#else
  flags = (kmp_uint32 *)KMP_COMPARE_AND_STORE_RET64(
      (volatile kmp_int64 *)&sh_buf->doacross_flags, NULL, 1LL);
#endif
  if (flags == NULL) {
    // we are the first thread, allocate the array of flags
    size_t size =
        (size_t)trace_count / 8 + 8; // in bytes, use single bit per iteration
    flags = (kmp_uint32 *)__kmp_thread_calloc(th, size, 1);
    KMP_MB();
    sh_buf->doacross_flags = flags;
  } else if (flags == (kmp_uint32 *)1) {
#if KMP_32_BIT_ARCH
    // initialization is still in progress, need to wait
    while (*(volatile kmp_int32 *)&sh_buf->doacross_flags == 1)
#else
    while (*(volatile kmp_int64 *)&sh_buf->doacross_flags == 1LL)
#endif
      KMP_YIELD(TRUE);
    KMP_MB();
  } else {
    KMP_MB();
  }
  KMP_DEBUG_ASSERT(sh_buf->doacross_flags > (kmp_uint32 *)1); // check ptr value
  pr_buf->th_doacross_flags =
      sh_buf->doacross_flags; // save private copy in order to not
  // touch shared buffer on each iteration
  KA_TRACE(20, ("__kmpc_doacross_init() exit: T#%d\n", gtid));
}

void __kmpc_doacross_wait(ident_t *loc, int gtid, const kmp_int64 *vec) {
  __kmp_assert_valid_gtid(gtid);
  kmp_int64 shft;
  size_t num_dims, i;
  kmp_uint32 flag;
  kmp_int64 iter_number; // iteration number of "collapsed" loop nest
  kmp_info_t *th = __kmp_threads[gtid];
  kmp_team_t *team = th->th.th_team;
  kmp_disp_t *pr_buf;
  kmp_int64 lo, up, st;

  KA_TRACE(20, ("__kmpc_doacross_wait() enter: called T#%d\n", gtid));
  if (team->t.t_serialized) {
    KA_TRACE(20, ("__kmpc_doacross_wait() exit: serialized team\n"));
    return; // no dependencies if team is serialized
  }

  // calculate sequential iteration number and check out-of-bounds condition
  pr_buf = th->th.th_dispatch;
  KMP_DEBUG_ASSERT(pr_buf->th_doacross_info != NULL);
  num_dims = (size_t)pr_buf->th_doacross_info[0];
  lo = pr_buf->th_doacross_info[2];
  up = pr_buf->th_doacross_info[3];
  st = pr_buf->th_doacross_info[4];
#if OMPT_SUPPORT && OMPT_OPTIONAL
  ompt_dependence_t deps[num_dims];
#endif
  if (st == 1) { // most common case
    if (vec[0] < lo || vec[0] > up) {
      KA_TRACE(20, ("__kmpc_doacross_wait() exit: T#%d iter %lld is out of "
                    "bounds [%lld,%lld]\n",
                    gtid, vec[0], lo, up));
      return;
    }
    iter_number = vec[0] - lo;
  } else if (st > 0) {
    if (vec[0] < lo || vec[0] > up) {
      KA_TRACE(20, ("__kmpc_doacross_wait() exit: T#%d iter %lld is out of "
                    "bounds [%lld,%lld]\n",
                    gtid, vec[0], lo, up));
      return;
    }
    iter_number = (kmp_uint64)(vec[0] - lo) / st;
  } else { // negative increment
    if (vec[0] > lo || vec[0] < up) {
      KA_TRACE(20, ("__kmpc_doacross_wait() exit: T#%d iter %lld is out of "
                    "bounds [%lld,%lld]\n",
                    gtid, vec[0], lo, up));
      return;
    }
    iter_number = (kmp_uint64)(lo - vec[0]) / (-st);
  }
#if OMPT_SUPPORT && OMPT_OPTIONAL
  deps[0].variable.value = iter_number;
  deps[0].dependence_type = ompt_dependence_type_sink;
#endif
  for (i = 1; i < num_dims; ++i) {
    kmp_int64 iter, ln;
    size_t j = i * 4;
    ln = pr_buf->th_doacross_info[j + 1];
    lo = pr_buf->th_doacross_info[j + 2];
    up = pr_buf->th_doacross_info[j + 3];
    st = pr_buf->th_doacross_info[j + 4];
    if (st == 1) {
      if (vec[i] < lo || vec[i] > up) {
        KA_TRACE(20, ("__kmpc_doacross_wait() exit: T#%d iter %lld is out of "
                      "bounds [%lld,%lld]\n",
                      gtid, vec[i], lo, up));
        return;
      }
      iter = vec[i] - lo;
    } else if (st > 0) {
      if (vec[i] < lo || vec[i] > up) {
        KA_TRACE(20, ("__kmpc_doacross_wait() exit: T#%d iter %lld is out of "
                      "bounds [%lld,%lld]\n",
                      gtid, vec[i], lo, up));
        return;
      }
      iter = (kmp_uint64)(vec[i] - lo) / st;
    } else { // st < 0
      if (vec[i] > lo || vec[i] < up) {
        KA_TRACE(20, ("__kmpc_doacross_wait() exit: T#%d iter %lld is out of "
                      "bounds [%lld,%lld]\n",
                      gtid, vec[i], lo, up));
        return;
      }
      iter = (kmp_uint64)(lo - vec[i]) / (-st);
    }
    iter_number = iter + ln * iter_number;
#if OMPT_SUPPORT && OMPT_OPTIONAL
    deps[i].variable.value = iter;
    deps[i].dependence_type = ompt_dependence_type_sink;
#endif
  }
  shft = iter_number % 32; // use 32-bit granularity
  iter_number >>= 5; // divided by 32
  flag = 1 << shft;
  while ((flag & pr_buf->th_doacross_flags[iter_number]) == 0) {
    KMP_YIELD(TRUE);
  }
  KMP_MB();
#if OMPT_SUPPORT && OMPT_OPTIONAL
  if (ompt_enabled.ompt_callback_dependences) {
    ompt_callbacks.ompt_callback(ompt_callback_dependences)(
        &(OMPT_CUR_TASK_INFO(th)->task_data), deps, (kmp_uint32)num_dims);
  }
#endif
  KA_TRACE(20,
           ("__kmpc_doacross_wait() exit: T#%d wait for iter %lld completed\n",
            gtid, (iter_number << 5) + shft));
}

void __kmpc_doacross_post(ident_t *loc, int gtid, const kmp_int64 *vec) {
  __kmp_assert_valid_gtid(gtid);
  kmp_int64 shft;
  size_t num_dims, i;
  kmp_uint32 flag;
  kmp_int64 iter_number; // iteration number of "collapsed" loop nest
  kmp_info_t *th = __kmp_threads[gtid];
  kmp_team_t *team = th->th.th_team;
  kmp_disp_t *pr_buf;
  kmp_int64 lo, st;

  KA_TRACE(20, ("__kmpc_doacross_post() enter: called T#%d\n", gtid));
  if (team->t.t_serialized) {
    KA_TRACE(20, ("__kmpc_doacross_post() exit: serialized team\n"));
    return; // no dependencies if team is serialized
  }

  // calculate sequential iteration number (same as in "wait" but no
  // out-of-bounds checks)
  pr_buf = th->th.th_dispatch;
  KMP_DEBUG_ASSERT(pr_buf->th_doacross_info != NULL);
  num_dims = (size_t)pr_buf->th_doacross_info[0];
  lo = pr_buf->th_doacross_info[2];
  st = pr_buf->th_doacross_info[4];
#if OMPT_SUPPORT && OMPT_OPTIONAL
  ompt_dependence_t deps[num_dims];
#endif
  if (st == 1) { // most common case
    iter_number = vec[0] - lo;
  } else if (st > 0) {
    iter_number = (kmp_uint64)(vec[0] - lo) / st;
  } else { // negative increment
    iter_number = (kmp_uint64)(lo - vec[0]) / (-st);
  }
#if OMPT_SUPPORT && OMPT_OPTIONAL
  deps[0].variable.value = iter_number;
  deps[0].dependence_type = ompt_dependence_type_source;
#endif
  for (i = 1; i < num_dims; ++i) {
    kmp_int64 iter, ln;
    size_t j = i * 4;
    ln = pr_buf->th_doacross_info[j + 1];
    lo = pr_buf->th_doacross_info[j + 2];
    st = pr_buf->th_doacross_info[j + 4];
    if (st == 1) {
      iter = vec[i] - lo;
    } else if (st > 0) {
      iter = (kmp_uint64)(vec[i] - lo) / st;
    } else { // st < 0
      iter = (kmp_uint64)(lo - vec[i]) / (-st);
    }
    iter_number = iter + ln * iter_number;
#if OMPT_SUPPORT && OMPT_OPTIONAL
    deps[i].variable.value = iter;
    deps[i].dependence_type = ompt_dependence_type_source;
#endif
  }
#if OMPT_SUPPORT && OMPT_OPTIONAL
  if (ompt_enabled.ompt_callback_dependences) {
    ompt_callbacks.ompt_callback(ompt_callback_dependences)(
        &(OMPT_CUR_TASK_INFO(th)->task_data), deps, (kmp_uint32)num_dims);
  }
#endif
  shft = iter_number % 32; // use 32-bit granularity
  iter_number >>= 5; // divided by 32
  flag = 1 << shft;
  KMP_MB();
  if ((flag & pr_buf->th_doacross_flags[iter_number]) == 0)
    KMP_TEST_THEN_OR32(&pr_buf->th_doacross_flags[iter_number], flag);
  KA_TRACE(20, ("__kmpc_doacross_post() exit: T#%d iter %lld posted\n", gtid,
                (iter_number << 5) + shft));
}

void __kmpc_doacross_fini(ident_t *loc, int gtid) {
  __kmp_assert_valid_gtid(gtid);
  kmp_int32 num_done;
  kmp_info_t *th = __kmp_threads[gtid];
  kmp_team_t *team = th->th.th_team;
  kmp_disp_t *pr_buf = th->th.th_dispatch;

  KA_TRACE(20, ("__kmpc_doacross_fini() enter: called T#%d\n", gtid));
  if (team->t.t_serialized) {
    KA_TRACE(20, ("__kmpc_doacross_fini() exit: serialized team %p\n", team));
    return; // nothing to do
  }
  num_done =
      KMP_TEST_THEN_INC32((kmp_uintptr_t)(pr_buf->th_doacross_info[1])) + 1;
  if (num_done == th->th.th_team_nproc) {
    // we are the last thread, need to free shared resources
    int idx = pr_buf->th_doacross_buf_idx - 1;
    dispatch_shared_info_t *sh_buf =
        &team->t.t_disp_buffer[idx % __kmp_dispatch_num_buffers];
    KMP_DEBUG_ASSERT(pr_buf->th_doacross_info[1] ==
                     (kmp_int64)&sh_buf->doacross_num_done);
    KMP_DEBUG_ASSERT(num_done == sh_buf->doacross_num_done);
    KMP_DEBUG_ASSERT(idx == sh_buf->doacross_buf_idx);
    __kmp_thread_free(th, CCAST(kmp_uint32 *, sh_buf->doacross_flags));
    sh_buf->doacross_flags = NULL;
    sh_buf->doacross_num_done = 0;
    sh_buf->doacross_buf_idx +=
        __kmp_dispatch_num_buffers; // free buffer for future re-use
  }
  // free private resources (need to keep buffer index forever)
  pr_buf->th_doacross_flags = NULL;
  __kmp_thread_free(th, (void *)pr_buf->th_doacross_info);
  pr_buf->th_doacross_info = NULL;
  KA_TRACE(20, ("__kmpc_doacross_fini() exit: T#%d\n", gtid));
}

/* omp_alloc/omp_calloc/omp_free only defined for C/C++, not for Fortran */
void *omp_alloc(size_t size, omp_allocator_handle_t allocator) {
  return __kmpc_alloc(__kmp_entry_gtid(), size, allocator);
}

void *omp_calloc(size_t nmemb, size_t size, omp_allocator_handle_t allocator) {
  return __kmpc_calloc(__kmp_entry_gtid(), nmemb, size, allocator);
}

void *omp_realloc(void *ptr, size_t size, omp_allocator_handle_t allocator,
                  omp_allocator_handle_t free_allocator) {
  return __kmpc_realloc(__kmp_entry_gtid(), ptr, size, allocator,
                        free_allocator);
}

void omp_free(void *ptr, omp_allocator_handle_t allocator) {
  __kmpc_free(__kmp_entry_gtid(), ptr, allocator);
}

int __kmpc_get_target_offload(void) {
  if (!__kmp_init_serial) {
    __kmp_serial_initialize();
  }
  return __kmp_target_offload;
}

int __kmpc_pause_resource(kmp_pause_status_t level) {
  if (!__kmp_init_serial) {
    return 1; // Can't pause if runtime is not initialized
  }
  return __kmp_pause_resource(level);
}

void __kmpc_error(ident_t *loc, int severity, const char *message) {
  if (!__kmp_init_serial)
    __kmp_serial_initialize();

  KMP_ASSERT(severity == severity_warning || severity == severity_fatal);

#if OMPT_SUPPORT
  if (ompt_enabled.enabled && ompt_enabled.ompt_callback_error) {
    ompt_callbacks.ompt_callback(ompt_callback_error)(
        (ompt_severity_t)severity, message, KMP_STRLEN(message),
        OMPT_GET_RETURN_ADDRESS(0));
  }
#endif // OMPT_SUPPORT

  char *src_loc;
  if (loc && loc->psource) {
    kmp_str_loc_t str_loc = __kmp_str_loc_init(loc->psource, false);
    src_loc =
        __kmp_str_format("%s:%s:%s", str_loc.file, str_loc.line, str_loc.col);
    __kmp_str_loc_free(&str_loc);
  } else {
    src_loc = __kmp_str_format("unknown");
  }

  if (severity == severity_warning)
    KMP_WARNING(UserDirectedWarning, src_loc, message);
  else
    KMP_FATAL(UserDirectedError, src_loc, message);

  __kmp_str_free(&src_loc);
}<|MERGE_RESOLUTION|>--- conflicted
+++ resolved
@@ -604,16 +604,9 @@
     }
 #endif /* KMP_ARCH_X86 || KMP_ARCH_X86_64 */
 
-<<<<<<< HEAD
-    __kmp_pop_current_task_from_thread(this_thr);
-#if OMPD_SUPPORT
-    if ( ompd_state & OMPD_ENABLE_BP )
-      ompd_bp_parallel_end ();
-=======
 #if OMPD_SUPPORT
     if (ompd_state & OMPD_ENABLE_BP)
       ompd_bp_parallel_end();
->>>>>>> 2f9ba6aa
 #endif
 
     this_thr->th.th_team = serial_team->t.t_parent;
@@ -629,6 +622,7 @@
     this_thr->th.th_dispatch =
         &this_thr->th.th_team->t.t_dispatch[serial_team->t.t_master_tid];
 
+    __kmp_pop_current_task_from_thread(this_thr);
 
     KMP_ASSERT(this_thr->th.th_current_task->td_flags.executing == 0);
     this_thr->th.th_current_task->td_flags.executing = 1;
