--- conflicted
+++ resolved
@@ -436,15 +436,11 @@
   endforeach()
 else()
 
-<<<<<<< HEAD
   if(${CMAKE_SYSTEM_NAME} MATCHES "AIX")
     install(FILES ${LIBOMP_LIBRARY_DIR}/libomp.a DESTINATION "${OPENMP_INSTALL_LIBDIR}" COMPONENT runtime)
   else()
-    install(TARGETS omp ${export_to_llvmexports} ${LIBOMP_INSTALL_KIND} DESTINATION "${RUN_PACKAGE}${OPENMP_INSTALL_LIBDIR}")
-  endif()
-=======
-  install(TARGETS omp ${export_to_llvmexports} ${LIBOMP_INSTALL_KIND} DESTINATION "${OPENMP_INSTALL_LIBDIR}")
->>>>>>> 7fa0d05a
+    install(TARGETS omp ${export_to_llvmexports} ${LIBOMP_INSTALL_KIND} DESTINATION "${OPENMP_INSTALL_LIBDIR}")
+  endif()
 
   if(${LIBOMP_INSTALL_ALIASES})
     # Create aliases (symlinks) of the library for backwards compatibility
