//===-- include/flang/Utils/OpenMP.h ----------------------------*- C++ -*-===//
//
// Part of the LLVM Project, under the Apache License v2.0 with LLVM Exceptions.
// See https://llvm.org/LICENSE.txt for license information.
// SPDX-License-Identifier: Apache-2.0 WITH LLVM-exception
//
//===----------------------------------------------------------------------===//

#ifndef FORTRAN_UTILS_OPENMP_H_
#define FORTRAN_UTILS_OPENMP_H_

#include "mlir/Dialect/OpenMP/OpenMPDialect.h"

namespace fir {
class FirOpBuilder;
} // namespace fir

namespace Fortran::utils::openmp {
// TODO We can probably move the stuff inside `Support/OpenMP-utils.h/.cpp` here
// as well.

/// Create an `omp.map.info` op. Parameters other than the ones documented below
/// correspond to operation arguments in the OpenMPOps.td file, see op docs for
/// more details.
///
/// \param [in] builder - MLIR operation builder.
/// \param [in] loc     - Source location of the created op.
mlir::omp::MapInfoOp createMapInfoOp(mlir::OpBuilder &builder,
    mlir::Location loc, mlir::Value baseAddr, mlir::Value varPtrPtr,
    llvm::StringRef name, llvm::ArrayRef<mlir::Value> bounds,
    llvm::ArrayRef<mlir::Value> members, mlir::ArrayAttr membersIndex,
    uint64_t mapType, mlir::omp::VariableCaptureKind mapCaptureType,
    mlir::Type retTy, bool partialMap = false,
    mlir::FlatSymbolRefAttr mapperId = mlir::FlatSymbolRefAttr());

<<<<<<< HEAD
mlir::Value mapTemporaryValue(fir::FirOpBuilder &firOpBuilder,
    mlir::omp::TargetOp targetOp, mlir::Value val, llvm::StringRef name);

=======
/// For an mlir value that does not have storage, allocate temporary storage
/// (outside the target region), store the value in that storage, and map the
/// storage to the target region.
///
/// \param firOpBuilder - Operation builder.
/// \param targetOp     - Target op to which the temporary value is mapped.
/// \param val          - Temp value that should be mapped to the target region.
/// \param name         - A string used to identify the created `omp.map.info`
/// op.
///
/// \returns The loaded mapped value inside the target region.
mlir::Value mapTemporaryValue(fir::FirOpBuilder &firOpBuilder,
    mlir::omp::TargetOp targetOp, mlir::Value val,
    llvm::StringRef name = "tmp.map");

/// For values used inside a target region but defined outside, either clone
/// these value inside the target region or map them to the region. This
/// function first tries to clone values (if they are defined by
/// memory-effect-free ops, otherwise, the values are mapped.
///
/// \param firOpBuilder - Operation builder.
/// \param targetOp     - The target that needs to be extended by clones and/or
/// maps.
>>>>>>> c85e6ac7
void cloneOrMapRegionOutsiders(
    fir::FirOpBuilder &firOpBuilder, mlir::omp::TargetOp targetOp);
} // namespace Fortran::utils::openmp

#endif // FORTRAN_UTILS_OPENMP_H_<|MERGE_RESOLUTION|>--- conflicted
+++ resolved
@@ -33,11 +33,6 @@
     mlir::Type retTy, bool partialMap = false,
     mlir::FlatSymbolRefAttr mapperId = mlir::FlatSymbolRefAttr());
 
-<<<<<<< HEAD
-mlir::Value mapTemporaryValue(fir::FirOpBuilder &firOpBuilder,
-    mlir::omp::TargetOp targetOp, mlir::Value val, llvm::StringRef name);
-
-=======
 /// For an mlir value that does not have storage, allocate temporary storage
 /// (outside the target region), store the value in that storage, and map the
 /// storage to the target region.
@@ -61,7 +56,6 @@
 /// \param firOpBuilder - Operation builder.
 /// \param targetOp     - The target that needs to be extended by clones and/or
 /// maps.
->>>>>>> c85e6ac7
 void cloneOrMapRegionOutsiders(
     fir::FirOpBuilder &firOpBuilder, mlir::omp::TargetOp targetOp);
 } // namespace Fortran::utils::openmp
