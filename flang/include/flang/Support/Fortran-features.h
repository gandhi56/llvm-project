--- conflicted
+++ resolved
@@ -55,12 +55,9 @@
     SavedLocalInSpecExpr, PrintNamelist, AssumedRankPassedToNonAssumedRank,
     IgnoreIrrelevantAttributes, Unsigned, AmbiguousStructureConstructor,
     ContiguousOkForSeqAssociation, ForwardRefExplicitTypeDummy,
-<<<<<<< HEAD
     InaccessibleDeferredOverride,
-    AmdMemoryAllocator, CudaWarpMatchFunction)
-=======
-    InaccessibleDeferredOverride, CudaWarpMatchFunction, DoConcurrentOffload)
->>>>>>> 8461c004
+    AmdMemoryAllocator, CudaWarpMatchFunction,
+    DoConcurrentOffload)
 
 // Portability and suspicious usage warnings
 ENUM_CLASS(UsageWarning, Portability, PointerToUndefinable,
