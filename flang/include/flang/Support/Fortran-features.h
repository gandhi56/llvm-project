//===-- include/flang/Support/Fortran-features.h ----------------*- C++ -*-===//
//
// Part of the LLVM Project, under the Apache License v2.0 with LLVM Exceptions.
// See https://llvm.org/LICENSE.txt for license information.
// SPDX-License-Identifier: Apache-2.0 WITH LLVM-exception
//
//===----------------------------------------------------------------------===//

#ifndef FORTRAN_SUPPORT_FORTRAN_FEATURES_H_
#define FORTRAN_SUPPORT_FORTRAN_FEATURES_H_

#include "Fortran.h"
#include "flang/Common/enum-set.h"
#include "flang/Common/idioms.h"
#include <optional>
#include <vector>

namespace Fortran::common {

// Non-conforming extensions & legacies
ENUM_CLASS(LanguageFeature, BackslashEscapes, OldDebugLines,
    FixedFormContinuationWithColumn1Ampersand, LogicalAbbreviations,
    XOROperator, PunctuationInNames, OptionalFreeFormSpace, BOZExtensions,
    EmptyStatement, AlternativeNE, ExecutionPartNamelist, DECStructures,
    DoubleComplex, Byte, StarKind, ExponentMatchingKindParam, QuadPrecision,
    SlashInitialization, TripletInArrayConstructor, MissingColons,
    SignedComplexLiteral, OldStyleParameter, ComplexConstructor, PercentLOC,
    SignedMultOperand, FileName, Carriagecontrol, Convert, Dispose,
    IOListLeadingComma, AbbreviatedEditDescriptor, ProgramParentheses,
    PercentRefAndVal, OmitFunctionDummies, CrayPointer, Hollerith, ArithmeticIF,
    Assign, AssignedGOTO, Pause, OpenACC, OpenMP, CUDA, CruftAfterAmpersand,
    ClassicCComments, AdditionalFormats, BigIntLiterals, RealDoControls,
    EquivalenceNumericWithCharacter, EquivalenceNonDefaultNumeric,
    EquivalenceSameNonSequence, AdditionalIntrinsics, AnonymousParents,
    OldLabelDoEndStatements, LogicalIntegerAssignment, EmptySourceFile,
    ProgramReturn, ImplicitNoneTypeNever, ImplicitNoneTypeAlways,
    ImplicitNoneExternal, ForwardRefImplicitNone, OpenAccessAppend,
    BOZAsDefaultInteger, DistinguishableSpecifics, DefaultSave,
    PointerInSeqType, NonCharacterFormat, SaveMainProgram,
    SaveBigMainProgramVariables, DistinctArrayConstructorLengths, PPCVector,
    RelaxedIntentInChecking, ForwardRefImplicitNoneData,
    NullActualForAllocatable, ActualIntegerConvertedToSmallerKind,
    HollerithOrCharacterAsBOZ, BindingAsProcedure, StatementFunctionExtensions,
    UseGenericIntrinsicWhenSpecificDoesntMatch, DataStmtExtensions,
    RedundantContiguous, RedundantAttribute, InitBlankCommon,
    EmptyBindCDerivedType, MiscSourceExtensions, AllocateToOtherLength,
    LongNames, IntrinsicAsSpecific, BenignNameClash, BenignRedundancy,
    NullMoldAllocatableComponentValue, NopassScalarBase, MiscUseExtensions,
    ImpliedDoIndexScope, DistinctCommonSizes, OddIndexVariableRestrictions,
    IndistinguishableSpecifics, SubroutineAndFunctionSpecifics,
    EmptySequenceType, NonSequenceCrayPointee, BranchIntoConstruct,
    BadBranchTarget, HollerithPolymorphic, ListDirectedSize,
    NonBindCInteroperability, CudaManaged, CudaUnified,
    PolymorphicActualAllocatableOrPointerToMonomorphicDummy, RelaxedPureDummy,
    UndefinableAsynchronousOrVolatileActual, AutomaticInMainProgram, PrintCptr,
    SavedLocalInSpecExpr, PrintNamelist, AssumedRankPassedToNonAssumedRank,
<<<<<<< HEAD
    IgnoreIrrelevantAttributes, Unsigned, ContiguousOkForSeqAssociation, AmbiguousStructureConstructor,
    // Maybe not a real language feature, but let's keep it here for now
    ForwardRefExplicitTypeDummy, AmdMemoryAllocator)
=======
    IgnoreIrrelevantAttributes, Unsigned, AmbiguousStructureConstructor,
    ContiguousOkForSeqAssociation, ForwardRefExplicitTypeDummy,
    InaccessibleDeferredOverride)
>>>>>>> fd452da6

// Portability and suspicious usage warnings
ENUM_CLASS(UsageWarning, Portability, PointerToUndefinable,
    NonTargetPassedToTarget, PointerToPossibleNoncontiguous,
    ShortCharacterActual, ShortArrayActual, ImplicitInterfaceActual,
    PolymorphicTransferArg, PointerComponentTransferArg, TransferSizePresence,
    F202XAllocatableBreakingChange, OptionalMustBePresent, CommonBlockPadding,
    LogicalVsCBool, BindCCharLength, ProcDummyArgShapes, ExternalNameConflict,
    FoldingException, FoldingAvoidsRuntimeCrash, FoldingValueChecks,
    FoldingFailure, FoldingLimit, Interoperability, CharacterInteroperability,
    Bounds, Preprocessing, Scanning, OpenAccUsage, ProcPointerCompatibility,
    VoidMold, KnownBadImplicitInterface, EmptyCase, CaseOverflow, CUDAUsage,
    IgnoreTKRUsage, ExternalInterfaceMismatch, DefinedOperatorArgs, Final,
    ZeroDoStep, UnusedForallIndex, OpenMPUsage, DataLength, IgnoredDirective,
    HomonymousSpecific, HomonymousResult, IgnoredIntrinsicFunctionType,
    PreviousScalarUse, RedeclaredInaccessibleComponent, ImplicitShared,
    IndexVarRedefinition, IncompatibleImplicitInterfaces,
    VectorSubscriptFinalization, UndefinedFunctionResult, UselessIomsg,
    MismatchingDummyProcedure, SubscriptedEmptyArray, UnsignedLiteralTruncation,
    CompatibleDeclarationsFromDistinctModules,
    NullActualForDefaultIntentAllocatable, UseAssociationIntoSameNameSubprogram,
    HostAssociatedIntentOutInSpecExpr, NonVolatilePointerToVolatile)

using LanguageFeatures = EnumSet<LanguageFeature, LanguageFeature_enumSize>;
using UsageWarnings = EnumSet<UsageWarning, UsageWarning_enumSize>;

std::optional<LanguageFeature> FindLanguageFeature(const char *);
std::optional<UsageWarning> FindUsageWarning(const char *);

class LanguageFeatureControl {
public:
  LanguageFeatureControl();
  LanguageFeatureControl(const LanguageFeatureControl &) = default;

  void Enable(LanguageFeature f, bool yes = true) { disable_.set(f, !yes); }
  void EnableWarning(LanguageFeature f, bool yes = true) {
    warnLanguage_.set(f, yes);
  }
  void EnableWarning(UsageWarning w, bool yes = true) {
    warnUsage_.set(w, yes);
  }
  void WarnOnAllNonstandard(bool yes = true) { warnAllLanguage_ = yes; }
  void WarnOnAllUsage(bool yes = true) { warnAllUsage_ = yes; }
  void DisableAllNonstandardWarnings() {
    warnAllLanguage_ = false;
    warnLanguage_.clear();
  }
  void DisableAllUsageWarnings() {
    warnAllUsage_ = false;
    warnUsage_.clear();
  }

  bool IsEnabled(LanguageFeature f) const { return !disable_.test(f); }
  bool ShouldWarn(LanguageFeature f) const {
    return (warnAllLanguage_ && f != LanguageFeature::OpenMP &&
               f != LanguageFeature::OpenACC && f != LanguageFeature::CUDA) ||
        warnLanguage_.test(f);
  }
  bool ShouldWarn(UsageWarning w) const {
    return warnAllUsage_ || warnUsage_.test(w);
  }
  // Return all spellings of operators names, depending on features enabled
  std::vector<const char *> GetNames(LogicalOperator) const;
  std::vector<const char *> GetNames(RelationalOperator) const;

private:
  LanguageFeatures disable_;
  LanguageFeatures warnLanguage_;
  bool warnAllLanguage_{false};
  UsageWarnings warnUsage_;
  bool warnAllUsage_{false};
};
} // namespace Fortran::common
#endif // FORTRAN_SUPPORT_FORTRAN_FEATURES_H_<|MERGE_RESOLUTION|>--- conflicted
+++ resolved
@@ -54,15 +54,10 @@
     PolymorphicActualAllocatableOrPointerToMonomorphicDummy, RelaxedPureDummy,
     UndefinableAsynchronousOrVolatileActual, AutomaticInMainProgram, PrintCptr,
     SavedLocalInSpecExpr, PrintNamelist, AssumedRankPassedToNonAssumedRank,
-<<<<<<< HEAD
-    IgnoreIrrelevantAttributes, Unsigned, ContiguousOkForSeqAssociation, AmbiguousStructureConstructor,
-    // Maybe not a real language feature, but let's keep it here for now
-    ForwardRefExplicitTypeDummy, AmdMemoryAllocator)
-=======
     IgnoreIrrelevantAttributes, Unsigned, AmbiguousStructureConstructor,
     ContiguousOkForSeqAssociation, ForwardRefExplicitTypeDummy,
-    InaccessibleDeferredOverride)
->>>>>>> fd452da6
+    InaccessibleDeferredOverride,
+    AmdMemoryAllocator)
 
 // Portability and suspicious usage warnings
 ENUM_CLASS(UsageWarning, Portability, PointerToUndefinable,
