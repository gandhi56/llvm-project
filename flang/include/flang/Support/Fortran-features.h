//===-- include/flang/Support/Fortran-features.h ----------------*- C++ -*-===//
//
// Part of the LLVM Project, under the Apache License v2.0 with LLVM Exceptions.
// See https://llvm.org/LICENSE.txt for license information.
// SPDX-License-Identifier: Apache-2.0 WITH LLVM-exception
//
//===----------------------------------------------------------------------===//

#ifndef FORTRAN_SUPPORT_FORTRAN_FEATURES_H_
#define FORTRAN_SUPPORT_FORTRAN_FEATURES_H_

#include "Fortran.h"
#include "flang/Common/enum-set.h"
#include <string_view>
#include <vector>

namespace Fortran::common {

// Non-conforming extensions & legacies
ENUM_CLASS(LanguageFeature, BackslashEscapes, OldDebugLines,
    FixedFormContinuationWithColumn1Ampersand, LogicalAbbreviations,
    XOROperator, PunctuationInNames, OptionalFreeFormSpace, BOZExtensions,
    EmptyStatement, AlternativeNE, ExecutionPartNamelist, DECStructures,
    DoubleComplex, Byte, StarKind, ExponentMatchingKindParam, QuadPrecision,
    SlashInitialization, TripletInArrayConstructor, MissingColons,
    SignedComplexLiteral, OldStyleParameter, ComplexConstructor, PercentLOC,
    SignedMultOperand, FileName, Carriagecontrol, Convert, Dispose,
    IOListLeadingComma, AbbreviatedEditDescriptor, ProgramParentheses,
    PercentRefAndVal, OmitFunctionDummies, CrayPointer, Hollerith, ArithmeticIF,
    Assign, AssignedGOTO, Pause, OpenACC, OpenMP, CUDA, CruftAfterAmpersand,
    ClassicCComments, AdditionalFormats, BigIntLiterals, RealDoControls,
    EquivalenceNumericWithCharacter, EquivalenceNonDefaultNumeric,
    EquivalenceSameNonSequence, AdditionalIntrinsics, AnonymousParents,
    OldLabelDoEndStatements, LogicalIntegerAssignment, EmptySourceFile,
    ProgramReturn, ImplicitNoneTypeNever, ImplicitNoneTypeAlways,
    ImplicitNoneExternal, ForwardRefImplicitNone, OpenAccessAppend,
    BOZAsDefaultInteger, DistinguishableSpecifics, DefaultSave,
    PointerInSeqType, NonCharacterFormat, SaveMainProgram,
    SaveBigMainProgramVariables, DistinctArrayConstructorLengths, PPCVector,
    RelaxedIntentInChecking, ForwardRefImplicitNoneData,
    NullActualForAllocatable, ActualIntegerConvertedToSmallerKind,
    HollerithOrCharacterAsBOZ, BindingAsProcedure, StatementFunctionExtensions,
    UseGenericIntrinsicWhenSpecificDoesntMatch, DataStmtExtensions,
    RedundantContiguous, RedundantAttribute, InitBlankCommon,
    EmptyBindCDerivedType, MiscSourceExtensions, AllocateToOtherLength,
    LongNames, IntrinsicAsSpecific, BenignNameClash, BenignRedundancy,
    NullMoldAllocatableComponentValue, NopassScalarBase, MiscUseExtensions,
    ImpliedDoIndexScope, DistinctCommonSizes, OddIndexVariableRestrictions,
    IndistinguishableSpecifics, SubroutineAndFunctionSpecifics,
    EmptySequenceType, NonSequenceCrayPointee, BranchIntoConstruct,
    BadBranchTarget, HollerithPolymorphic, ListDirectedSize,
    NonBindCInteroperability, CudaManaged, CudaUnified,
    PolymorphicActualAllocatableOrPointerToMonomorphicDummy, RelaxedPureDummy,
    UndefinableAsynchronousOrVolatileActual, AutomaticInMainProgram, PrintCptr,
    SavedLocalInSpecExpr, PrintNamelist, AssumedRankPassedToNonAssumedRank,
    IgnoreIrrelevantAttributes, Unsigned, AmbiguousStructureConstructor,
    ContiguousOkForSeqAssociation, ForwardRefExplicitTypeDummy,
<<<<<<< HEAD
    InaccessibleDeferredOverride,
    AmdMemoryAllocator, CudaWarpMatchFunction,
    DoConcurrentOffload)
=======
    InaccessibleDeferredOverride, CudaWarpMatchFunction, DoConcurrentOffload,
    TransferBOZ)
>>>>>>> 244ebef1

// Portability and suspicious usage warnings
ENUM_CLASS(UsageWarning, Portability, PointerToUndefinable,
    NonTargetPassedToTarget, PointerToPossibleNoncontiguous,
    ShortCharacterActual, ShortArrayActual, ImplicitInterfaceActual,
    PolymorphicTransferArg, PointerComponentTransferArg, TransferSizePresence,
    F202XAllocatableBreakingChange, OptionalMustBePresent, CommonBlockPadding,
    LogicalVsCBool, BindCCharLength, ProcDummyArgShapes, ExternalNameConflict,
    FoldingException, FoldingAvoidsRuntimeCrash, FoldingValueChecks,
    FoldingFailure, FoldingLimit, Interoperability, CharacterInteroperability,
    Bounds, Preprocessing, Scanning, OpenAccUsage, ProcPointerCompatibility,
    VoidMold, KnownBadImplicitInterface, EmptyCase, CaseOverflow, CUDAUsage,
    IgnoreTKRUsage, ExternalInterfaceMismatch, DefinedOperatorArgs, Final,
    ZeroDoStep, UnusedForallIndex, OpenMPUsage, DataLength, IgnoredDirective,
    HomonymousSpecific, HomonymousResult, IgnoredIntrinsicFunctionType,
    PreviousScalarUse, RedeclaredInaccessibleComponent, ImplicitShared,
    IndexVarRedefinition, IncompatibleImplicitInterfaces,
    VectorSubscriptFinalization, UndefinedFunctionResult, UselessIomsg,
    MismatchingDummyProcedure, SubscriptedEmptyArray, UnsignedLiteralTruncation,
    CompatibleDeclarationsFromDistinctModules,
    NullActualForDefaultIntentAllocatable, UseAssociationIntoSameNameSubprogram,
    HostAssociatedIntentOutInSpecExpr, NonVolatilePointerToVolatile)

using LanguageFeatures = EnumSet<LanguageFeature, LanguageFeature_enumSize>;
using UsageWarnings = EnumSet<UsageWarning, UsageWarning_enumSize>;
using LanguageFeatureOrWarning = std::variant<LanguageFeature, UsageWarning>;
using LanguageControlFlag =
    std::pair<LanguageFeatureOrWarning, /*shouldEnable=*/bool>;

class LanguageFeatureControl {
public:
  LanguageFeatureControl();
  LanguageFeatureControl(const LanguageFeatureControl &) = default;

  void Enable(LanguageFeature f, bool yes = true) { disable_.set(f, !yes); }
  void EnableWarning(LanguageFeature f, bool yes = true) {
    warnLanguage_.set(f, yes);
  }
  void EnableWarning(UsageWarning w, bool yes = true) {
    warnUsage_.set(w, yes);
  }
  void EnableWarning(LanguageFeatureOrWarning flag, bool yes = true) {
    if (std::holds_alternative<LanguageFeature>(flag)) {
      EnableWarning(std::get<LanguageFeature>(flag), yes);
    } else {
      EnableWarning(std::get<UsageWarning>(flag), yes);
    }
  }
  void WarnOnAllNonstandard(bool yes = true);
  bool IsWarnOnAllNonstandard() const { return warnAllLanguage_; }
  void WarnOnAllUsage(bool yes = true);
  bool IsWarnOnAllUsage() const { return warnAllUsage_; }
  void DisableAllNonstandardWarnings() {
    warnAllLanguage_ = false;
    warnLanguage_.clear();
  }
  void DisableAllUsageWarnings() {
    warnAllUsage_ = false;
    warnUsage_.clear();
  }
  void DisableAllWarnings() {
    disableAllWarnings_ = true;
    DisableAllNonstandardWarnings();
    DisableAllUsageWarnings();
  }
  bool AreWarningsDisabled() const { return disableAllWarnings_; }
  bool IsEnabled(LanguageFeature f) const { return !disable_.test(f); }
  bool ShouldWarn(LanguageFeature f) const { return warnLanguage_.test(f); }
  bool ShouldWarn(UsageWarning w) const { return warnUsage_.test(w); }
  // Cli options
  // Find a warning by its Cli spelling, i.e. '[no-]warning-name'.
  std::optional<LanguageControlFlag> FindWarning(std::string_view input);
  // Take a string from the Cli and apply it to the LanguageFeatureControl.
  // Return true if the option was recognized (and hence applied).
  bool EnableWarning(std::string_view input);
  // The add and replace functions are not currently used but are provided
  // to allow a flexible many-to-one mapping from Cli spellings to enum values.
  // Taking a string by value because the functions own this string after the
  // call.
  void AddAlternativeCliSpelling(LanguageFeature f, std::string input) {
    cliOptions_.insert({input, {f}});
  }
  void AddAlternativeCliSpelling(UsageWarning w, std::string input) {
    cliOptions_.insert({input, {w}});
  }
  void ReplaceCliCanonicalSpelling(LanguageFeature f, std::string input);
  void ReplaceCliCanonicalSpelling(UsageWarning w, std::string input);
  std::string_view getDefaultCliSpelling(LanguageFeature f) const {
    return languageFeatureCliCanonicalSpelling_[EnumToInt(f)];
  };
  std::string_view getDefaultCliSpelling(UsageWarning w) const {
    return usageWarningCliCanonicalSpelling_[EnumToInt(w)];
  };
  // Return all spellings of operators names, depending on features enabled
  std::vector<const char *> GetNames(LogicalOperator) const;
  std::vector<const char *> GetNames(RelationalOperator) const;

private:
  // Map from Cli syntax of language features and usage warnings to their enum
  // values.
  std::unordered_map<std::string, LanguageFeatureOrWarning> cliOptions_;
  // These two arrays map the enum values to their cannonical Cli spellings.
  // Since each of the CanonicalSpelling is a string in the domain of the map
  // above we just use a view of the string instead of another copy.
  std::array<std::string, LanguageFeature_enumSize>
      languageFeatureCliCanonicalSpelling_;
  std::array<std::string, UsageWarning_enumSize>
      usageWarningCliCanonicalSpelling_;
  LanguageFeatures disable_;
  LanguageFeatures warnLanguage_;
  bool warnAllLanguage_{false};
  UsageWarnings warnUsage_;
  bool warnAllUsage_{false};
  bool disableAllWarnings_{false};
};
} // namespace Fortran::common
#endif // FORTRAN_SUPPORT_FORTRAN_FEATURES_H_<|MERGE_RESOLUTION|>--- conflicted
+++ resolved
@@ -55,14 +55,9 @@
     SavedLocalInSpecExpr, PrintNamelist, AssumedRankPassedToNonAssumedRank,
     IgnoreIrrelevantAttributes, Unsigned, AmbiguousStructureConstructor,
     ContiguousOkForSeqAssociation, ForwardRefExplicitTypeDummy,
-<<<<<<< HEAD
     InaccessibleDeferredOverride,
     AmdMemoryAllocator, CudaWarpMatchFunction,
-    DoConcurrentOffload)
-=======
-    InaccessibleDeferredOverride, CudaWarpMatchFunction, DoConcurrentOffload,
-    TransferBOZ)
->>>>>>> 244ebef1
+    DoConcurrentOffload, TransferBOZ)
 
 // Portability and suspicious usage warnings
 ENUM_CLASS(UsageWarning, Portability, PointerToUndefinable,
