--- conflicted
+++ resolved
@@ -54,13 +54,9 @@
     PolymorphicActualAllocatableOrPointerToMonomorphicDummy, RelaxedPureDummy,
     UndefinableAsynchronousOrVolatileActual, AutomaticInMainProgram, PrintCptr,
     SavedLocalInSpecExpr, PrintNamelist, AssumedRankPassedToNonAssumedRank,
-<<<<<<< HEAD
-    IgnoreIrrelevantAttributes, Unsigned,
+    IgnoreIrrelevantAttributes, Unsigned, ContiguousOkForSeqAssociation,
     // Maybe not a real language feature, but let's keep it here for now
     AmdMemoryAllocator)
-=======
-    IgnoreIrrelevantAttributes, Unsigned, ContiguousOkForSeqAssociation)
->>>>>>> 23472c56
 
 // Portability and suspicious usage warnings
 ENUM_CLASS(UsageWarning, Portability, PointerToUndefinable,
