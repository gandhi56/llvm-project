//===-- Pipelines.h -- FIR pass pipelines -----------------------*- C++ -*-===//
//
// Part of the LLVM Project, under the Apache License v2.0 with LLVM Exceptions.
// See https://llvm.org/LICENSE.txt for license information.
// SPDX-License-Identifier: Apache-2.0 WITH LLVM-exception
//
//===----------------------------------------------------------------------===//

/// This file declares some utilties to setup FIR pass pipelines. These are
/// common to flang and the test tools.

#ifndef FORTRAN_OPTIMIZER_PASSES_PIPELINES_H
#define FORTRAN_OPTIMIZER_PASSES_PIPELINES_H

#include "flang/Optimizer/CodeGen/CodeGen.h"
#include "flang/Optimizer/HLFIR/Passes.h"
#include "flang/Optimizer/OpenMP/Passes.h"
#include "flang/Optimizer/Passes/CommandLineOpts.h"
#include "flang/Optimizer/Transforms/Passes.h"
#include "flang/Tools/CrossToolHelpers.h"
#include "mlir/Conversion/ReconcileUnrealizedCasts/ReconcileUnrealizedCasts.h"
#include "mlir/Conversion/SCFToControlFlow/SCFToControlFlow.h"
#include "mlir/Dialect/GPU/IR/GPUDialect.h"
#include "mlir/Dialect/LLVMIR/LLVMAttrs.h"
#include "mlir/Pass/PassManager.h"
#include "mlir/Transforms/GreedyPatternRewriteDriver.h"
#include "mlir/Transforms/Passes.h"
#include "llvm/Frontend/Debug/Options.h"
#include "llvm/Passes/OptimizationLevel.h"
#include "llvm/Support/CommandLine.h"

namespace fir {

using PassConstructor = std::unique_ptr<mlir::Pass>();

template <typename F, typename OP>
void addNestedPassToOps(mlir::PassManager &pm, F ctor) {
  pm.addNestedPass<OP>(ctor());
}

template <typename F, typename OP, typename... OPS,
          typename = std::enable_if_t<sizeof...(OPS) != 0>>
void addNestedPassToOps(mlir::PassManager &pm, F ctor) {
  addNestedPassToOps<F, OP>(pm, ctor);
  addNestedPassToOps<F, OPS...>(pm, ctor);
}

/// Generic for adding a pass to the pass manager if it is not disabled.
template <typename F>
void addPassConditionally(mlir::PassManager &pm, llvm::cl::opt<bool> &disabled,
                          F ctor) {
  if (!disabled)
    pm.addPass(ctor());
}

template <typename OP, typename F>
void addNestedPassConditionally(mlir::PassManager &pm,
                                llvm::cl::opt<bool> &disabled, F ctor) {
  if (!disabled)
    pm.addNestedPass<OP>(ctor());
}

template <typename F>
void addNestedPassToAllTopLevelOperations(mlir::PassManager &pm, F ctor);

template <typename F>
void addNestedPassToAllTopLevelOperationsConditionally(
    mlir::PassManager &pm, llvm::cl::opt<bool> &disabled, F ctor);

/// Add MLIR Canonicalizer pass with region simplification disabled.
/// FIR does not support the promotion of some SSA value to block arguments (or
/// into arith.select operands) that may be done by mlir block merging in the
/// region simplification (e.g., !fir.shape<> SSA values are not supported as
/// block arguments).
/// Aside from the fir.shape issue, moving some abstract SSA value into block
/// arguments may have a heavy cost since it forces their code generation that
/// may be expensive (array temporary). The MLIR pass does not take these
/// extra costs into account when doing block merging.
void addCanonicalizerPassWithoutRegionSimplification(mlir::OpPassManager &pm);

void addCfgConversionPass(mlir::PassManager &pm,
                          const MLIRToLLVMPassPipelineConfig &config);

void addAVC(mlir::PassManager &pm, const llvm::OptimizationLevel &optLevel);

void addMemoryAllocationOpt(mlir::PassManager &pm);

void addCodeGenRewritePass(mlir::PassManager &pm, bool preserveDeclare);

void addTargetRewritePass(mlir::PassManager &pm);

mlir::LLVM::DIEmissionKind
getEmissionKind(llvm::codegenoptions::DebugInfoKind kind);

void addBoxedProcedurePass(mlir::PassManager &pm);

void addExternalNameConversionPass(mlir::PassManager &pm,
                                   bool appendUnderscore = true);

void addCompilerGeneratedNamesConversionPass(mlir::PassManager &pm);

void addDebugInfoPass(mlir::PassManager &pm,
                      llvm::codegenoptions::DebugInfoKind debugLevel,
                      llvm::OptimizationLevel optLevel,
                      llvm::StringRef inputFilename);

void addFIRToLLVMPass(mlir::PassManager &pm,
                      const MLIRToLLVMPassPipelineConfig &config);

void addLLVMDialectToLLVMPass(mlir::PassManager &pm, llvm::raw_ostream &output);

/// Use inliner extension point callback to register the default inliner pass.
void registerDefaultInlinerPass(MLIRToLLVMPassPipelineConfig &config);

/// Create a pass pipeline for running default optimization passes for
/// incremental conversion of FIR.
///
/// \param pm - MLIR pass manager that will hold the pipeline definition
void createDefaultFIROptimizerPassPipeline(mlir::PassManager &pm,
                                           MLIRToLLVMPassPipelineConfig &pc);

/// Create a pass pipeline for lowering from HLFIR to FIR
///
/// \param pm - MLIR pass manager that will hold the pipeline definition
/// \param optLevel - optimization level used for creating FIR optimization
///   passes pipeline
void createHLFIRToFIRPassPipeline(
    mlir::PassManager &pm, bool enableOpenMP,
    llvm::OptimizationLevel optLevel = defaultOptLevel);

<<<<<<< HEAD
using DoConcurrentMappingKind =
    Fortran::frontend::CodeGenOptions::DoConcurrentMappingKind;

=======
>>>>>>> de6c9096
struct OpenMPFIRPassPipelineOpts {
  /// Whether code is being generated for a target device rather than the host
  /// device
  bool isTargetDevice;
<<<<<<< HEAD
  bool enableOffloadGlobalFiltering;
=======
>>>>>>> de6c9096

  /// Controls how to map `do concurrent` loops; to device, host, or none at
  /// all.
  Fortran::frontend::CodeGenOptions::DoConcurrentMappingKind
      doConcurrentMappingKind;
};

/// Create a pass pipeline for handling certain OpenMP transformations needed
/// prior to FIR lowering.
///
/// WARNING: These passes must be run immediately after the lowering to ensure
/// that the FIR is correct with respect to OpenMP operations/attributes.
///
/// \param pm - MLIR pass manager that will hold the pipeline definition.
/// \param opts - options to control OpenMP code-gen; see struct docs for more
/// details.
void createOpenMPFIRPassPipeline(mlir::PassManager &pm,
                                 OpenMPFIRPassPipelineOpts opts);

#if !defined(FLANG_EXCLUDE_CODEGEN)
void createDebugPasses(mlir::PassManager &pm,
                       llvm::codegenoptions::DebugInfoKind debugLevel,
                       llvm::OptimizationLevel OptLevel,
                       llvm::StringRef inputFilename);

void createDefaultFIRCodeGenPassPipeline(mlir::PassManager &pm,
                                         MLIRToLLVMPassPipelineConfig config,
                                         llvm::StringRef inputFilename = {});

/// Create a pass pipeline for lowering from MLIR to LLVM IR
///
/// \param pm - MLIR pass manager that will hold the pipeline definition
/// \param optLevel - optimization level used for creating FIR optimization
///   passes pipeline
void createMLIRToLLVMPassPipeline(mlir::PassManager &pm,
                                  MLIRToLLVMPassPipelineConfig &config,
                                  llvm::StringRef inputFilename = {});
#undef FLANG_EXCLUDE_CODEGEN
#endif

} // namespace fir

#endif // FORTRAN_OPTIMIZER_PASSES_PIPELINES_H<|MERGE_RESOLUTION|>--- conflicted
+++ resolved
@@ -128,20 +128,11 @@
     mlir::PassManager &pm, bool enableOpenMP,
     llvm::OptimizationLevel optLevel = defaultOptLevel);
 
-<<<<<<< HEAD
-using DoConcurrentMappingKind =
-    Fortran::frontend::CodeGenOptions::DoConcurrentMappingKind;
-
-=======
->>>>>>> de6c9096
 struct OpenMPFIRPassPipelineOpts {
   /// Whether code is being generated for a target device rather than the host
   /// device
   bool isTargetDevice;
-<<<<<<< HEAD
   bool enableOffloadGlobalFiltering;
-=======
->>>>>>> de6c9096
 
   /// Controls how to map `do concurrent` loops; to device, host, or none at
   /// all.
