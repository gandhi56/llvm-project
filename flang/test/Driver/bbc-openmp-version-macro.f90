--- conflicted
+++ resolved
@@ -9,15 +9,7 @@
 ! RUN: bbc -fopenmp -fopenmp-version=52 -o - %s | FileCheck %s --check-prefix=OPENMP-VERSION-52
 ! RUN: bbc -fopenmp -fopenmp-version=60 -o - %s | FileCheck %s --check-prefix=OPENMP-VERSION-60
 
-<<<<<<< HEAD
 ! DEFAULT-OPENMP-VERSION: {{.*}} = arith.constant 202111 : i32
-! OPENMP-VERSION-11: {{.*}} = arith.constant 199911 : i32
-! OPENMP-VERSION-20: {{.*}} = arith.constant 200011 : i32
-! OPENMP-VERSION-25: {{.*}} = arith.constant 200505 : i32
-! OPENMP-VERSION-30: {{.*}} = arith.constant 200805 : i32
-=======
-! DEFAULT-OPENMP-VERSION: {{.*}} = arith.constant 201107 : i32
->>>>>>> 1e45ea12
 ! OPENMP-VERSION-31: {{.*}} = arith.constant 201107 : i32
 ! OPENMP-VERSION-40: {{.*}} = arith.constant 201307 : i32
 ! OPENMP-VERSION-45: {{.*}} = arith.constant 201511 : i32
