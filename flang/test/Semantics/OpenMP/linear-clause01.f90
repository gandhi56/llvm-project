! REQUIRES: openmp_runtime
! RUN: %python %S/../test_errors.py %s %flang_fc1 %openmp_flags
! OpenMP Version 5.2
! Various checks for the linear clause
! 5.4.6 `linear` Clause

! Case 1
subroutine linear_clause_01(arg)
    integer, intent(in) :: arg(:)
    !ERROR: A modifier may not be specified in a LINEAR clause on the DO directive
    !$omp do linear(uval(arg))
    do i = 1, 5
        print *, arg(i)
    end do
end subroutine linear_clause_01

! Case 2
subroutine linear_clause_02(arg_01, arg_02)
    !WARNING: The 'modifier(<list>)' syntax is deprecated in OpenMP v5.2, use '<list> : modifier' instead
    !ERROR: The list item 'arg_01' specified without the REF 'linear-modifier' must be of INTEGER type
    !$omp declare simd linear(val(arg_01))
    real, intent(in) :: arg_01(:)

    !WARNING: The 'modifier(<list>)' syntax is deprecated in OpenMP v5.2, use '<list> : modifier' instead
    !ERROR: If the `linear-modifier` is REF or UVAL, the list item 'arg_02' must be a dummy argument without the VALUE attribute
    !$omp declare simd linear(uval(arg_02))
    integer, value, intent(in) :: arg_02

<<<<<<< HEAD
    !WARNING: The 'modifier(<list>)' syntax is deprecated in OpenMP v5.2, use '<list> : modifier' instead
    !ERROR: The list item 'var' specified without the REF 'linear-modifier' must be of INTEGER type
=======
>>>>>>> fd452da6
    !ERROR: If the `linear-modifier` is REF or UVAL, the list item 'var' must be a dummy argument without the VALUE attribute
    !ERROR: The list item `var` must be a dummy argument
    !ERROR: The list item `var` in a LINEAR clause must not be Cray Pointer or a variable with POINTER attribute
    !$omp declare simd linear(uval(var))
    integer, pointer :: var
end subroutine linear_clause_02

! Case 3
subroutine linear_clause_03(arg)
    integer, intent(in) :: arg
    !WARNING: The 'modifier(<list>)' syntax is deprecated in OpenMP v5.2, use '<list> : modifier' instead
    !ERROR: The list item `arg` specified with the REF 'linear-modifier' must be polymorphic variable, assumed-shape array, or a variable with the `ALLOCATABLE` attribute
    !ERROR: List item 'arg' present at multiple LINEAR clauses
    !ERROR: 'arg' appears in more than one data-sharing clause on the same OpenMP directive
    !$omp declare simd linear(ref(arg)) linear(arg)

    integer :: i
    common /cc/ i
    !ERROR: The list item `i` must be a dummy argument
    !ERROR: 'i' is a common block name and must not appear in an LINEAR clause
    !$omp declare simd linear(i)
end subroutine linear_clause_03<|MERGE_RESOLUTION|>--- conflicted
+++ resolved
@@ -26,11 +26,7 @@
     !$omp declare simd linear(uval(arg_02))
     integer, value, intent(in) :: arg_02
 
-<<<<<<< HEAD
     !WARNING: The 'modifier(<list>)' syntax is deprecated in OpenMP v5.2, use '<list> : modifier' instead
-    !ERROR: The list item 'var' specified without the REF 'linear-modifier' must be of INTEGER type
-=======
->>>>>>> fd452da6
     !ERROR: If the `linear-modifier` is REF or UVAL, the list item 'var' must be a dummy argument without the VALUE attribute
     !ERROR: The list item `var` must be a dummy argument
     !ERROR: The list item `var` in a LINEAR clause must not be Cray Pointer or a variable with POINTER attribute
