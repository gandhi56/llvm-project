!===----------------------------------------------------------------------===!
! This directory can be used to add Integration tests involving multiple
! stages of the compiler (for eg. from Fortran to LLVM IR). It should not
! contain executable tests. We should only add tests here sparingly and only
! if there is no other way to test. Repeat this message in each test that is
! added to this directory and sub-directories.
!===----------------------------------------------------------------------===!

!RUN: %flang_fc1 -emit-llvm -fopenmp -mmlir --enable-delayed-privatization-staging=false -fopenmp-version=51 -fopenmp-targets=amdgcn-amd-amdhsa %s -o - | FileCheck %s --check-prefixes=CHECK,CHECK-NO-FPRIV
!RUN: %flang_fc1 -emit-llvm -fopenmp -mmlir --enable-delayed-privatization-staging=true -fopenmp-version=51 -fopenmp-targets=amdgcn-amd-amdhsa %s -o - | FileCheck %s --check-prefixes=CHECK,CHECK-FPRIV


!===============================================================================
! Check MapTypes for target implicit captures
!===============================================================================

!CHECK: @.offload_sizes = private unnamed_addr constant [1 x i64] [i64 4]
<<<<<<< HEAD
!CHECK: @.offload_maptypes = private unnamed_addr constant [1 x i64] [i64 289]
=======
!CHECK-FPRIV: @.offload_maptypes = private unnamed_addr constant [1 x i64] [i64 289]
!CHECK-NO-FPRIV: @.offload_maptypes = private unnamed_addr constant [1 x i64] [i64 800]
>>>>>>> cc2a385e
subroutine mapType_scalar
  integer :: a
  !$omp target
     a = 10
  !$omp end target
end subroutine mapType_scalar

!CHECK: @.offload_sizes{{.*}} = private unnamed_addr constant [1 x i64] [i64 4096]
!CHECK: @.offload_maptypes{{.*}} = private unnamed_addr constant [1 x i64] [i64 547]
subroutine mapType_array
  integer :: a(1024)
  !$omp target
     a(10) = 20
  !$omp end target
end subroutine mapType_array

!CHECK: @.offload_sizes{{.*}} = private unnamed_addr constant [4 x i64] [i64 0, i64 24, i64 8, i64 0]
!CHECK: @.offload_maptypes{{.*}} = private unnamed_addr constant [4 x i64] [i64 16416, i64 281474976727557, i64 281474976743939, i64 281474976743955]
subroutine mapType_ptr
  integer, pointer :: a
  !$omp target
     a = 10
  !$omp end target
end subroutine mapType_ptr

!CHECK: @.offload_sizes{{.*}} = private unnamed_addr constant [1 x i64] [i64 4]
!CHECK: @.offload_maptypes{{.*}} = private unnamed_addr constant [1 x i64] [i64 4097]
subroutine map_present_target_data
  integer :: x
!$omp target data map(present, to: x)
!$omp end target data
end subroutine

!CHECK: @.offload_sizes{{.*}} = private unnamed_addr constant [1 x i64] [i64 4]
!CHECK: @.offload_maptypes{{.*}} = private unnamed_addr constant [1 x i64] [i64 4097]
subroutine map_present_update
  integer :: x
!$omp target update to(present: x)
end subroutine

!CHECK: @.offload_sizes{{.*}} = private unnamed_addr constant [1 x i64] [i64 4]
!CHECK: @.offload_maptypes{{.*}} = private unnamed_addr constant [1 x i64] [i64 1027]
subroutine map_close
  integer :: x
!$omp target data map(close, tofrom: x)
!$omp end target data
end subroutine

!CHECK: @.offload_sizes{{.*}} = private unnamed_addr constant [1 x i64] [i64 4]
!CHECK: @.offload_maptypes{{.*}} = private unnamed_addr constant [1 x i64] [i64 8195]
subroutine map_ompx_hold
  integer :: x
!$omp target data map(ompx_hold, tofrom: x)
!$omp end target data
end subroutine

!CHECK: @.offload_sizes{{.*}} = private unnamed_addr constant [4 x i64] [i64 0, i64 24, i64 8, i64 0]
!CHECK: @.offload_maptypes{{.*}} = private unnamed_addr constant [4 x i64] [i64 16416, i64 281474976727557, i64 281474976743939, i64 281474976743955]
subroutine mapType_allocatable
  integer, allocatable :: a
  allocate(a)
  !$omp target
     a = 10
  !$omp end target
  deallocate(a)
end subroutine mapType_allocatable

!CHECK: @.offload_sizes{{.*}} = private unnamed_addr constant [4 x i64] [i64 0, i64 24, i64 8, i64 0]
!CHECK: @.offload_maptypes{{.*}} = private unnamed_addr constant [4 x i64] [i64 16416, i64 281474976727045, i64 281474976743427, i64 281474976743443]
subroutine mapType_ptr_explicit
  integer, pointer :: a
  !$omp target map(tofrom: a)
     a = 10
  !$omp end target
end subroutine mapType_ptr_explicit

!CHECK: @.offload_sizes{{.*}} = private unnamed_addr constant [4 x i64] [i64 0, i64 24, i64 8, i64 0]
!CHECK: @.offload_maptypes{{.*}} = private unnamed_addr constant [4 x i64] [i64 16416, i64 281474976727045, i64 281474976743427, i64 281474976743443]
subroutine mapType_allocatable_explicit
  integer, allocatable :: a
  allocate(a)
  !$omp target map(tofrom: a)
     a = 10
  !$omp end target
  deallocate(a)
end subroutine mapType_allocatable_explicit

!CHECK: @.offload_sizes{{.*}} = private unnamed_addr constant [1 x i64] [i64 48]
!CHECK: @.offload_maptypes{{.*}} = private unnamed_addr constant [1 x i64] [i64 547]
subroutine mapType_derived_implicit
  type :: scalar_and_array
    real(4) :: real
    integer(4) :: array(10)
    integer(4) :: int
  end type scalar_and_array
  type(scalar_and_array) :: scalar_arr

  !$omp target
     scalar_arr%int = 1
  !$omp end target
end subroutine mapType_derived_implicit

!CHECK: @.offload_sizes{{.*}} = private unnamed_addr constant [1 x i64] [i64 48]
!CHECK: @.offload_maptypes{{.*}} = private unnamed_addr constant [1 x i64] [i64 35]
subroutine mapType_derived_explicit
  type :: scalar_and_array
    real(4) :: real
    integer(4) :: array(10)
    integer(4) :: int
  end type scalar_and_array
  type(scalar_and_array) :: scalar_arr

  !$omp target map(tofrom: scalar_arr)
     scalar_arr%int = 1
  !$omp end target
end subroutine mapType_derived_explicit

!CHECK: @.offload_sizes{{.*}} = private unnamed_addr constant [1 x i64] [i64 40]
!CHECK: @.offload_maptypes{{.*}} = private unnamed_addr constant [1 x i64] [i64 35]
subroutine mapType_derived_explicit_single_member
  type :: scalar_and_array
    real(4) :: real
    integer(4) :: array(10)
    integer(4) :: int
  end type scalar_and_array
  type(scalar_and_array) :: scalar_arr

  !$omp target map(tofrom: scalar_arr%array)
     scalar_arr%array(1) = 1
  !$omp end target
end subroutine mapType_derived_explicit_single_member

!CHECK: @.offload_sizes{{.*}} = private unnamed_addr constant [3 x i64] [i64 0, i64 4, i64 4]
!CHECK: @.offload_maptypes{{.*}} = private unnamed_addr constant [3 x i64] [i64 32, i64 281474976710659, i64 281474976710659]
subroutine mapType_derived_explicit_multiple_members
  type :: scalar_and_array
    real(4) :: real
    integer(4) :: array(10)
    integer(4) :: int
  end type scalar_and_array
  type(scalar_and_array) :: scalar_arr

  !$omp target map(tofrom: scalar_arr%int, scalar_arr%real)
     scalar_arr%int = 1
  !$omp end target
end subroutine mapType_derived_explicit_multiple_members

!CHECK: @.offload_sizes{{.*}} = private unnamed_addr constant [1 x i64] [i64 16]
!CHECK: @.offload_maptypes{{.*}} = private unnamed_addr constant [1 x i64] [i64 35]
subroutine mapType_derived_explicit_member_with_bounds
  type :: scalar_and_array
    real(4) :: real
    integer(4) :: array(10)
    integer(4) :: int
  end type scalar_and_array
  type(scalar_and_array) :: scalar_arr

  !$omp target map(tofrom: scalar_arr%array(2:5))
     scalar_arr%array(3) = 3
  !$omp end target
end subroutine mapType_derived_explicit_member_with_bounds

!CHECK: @.offload_sizes{{.*}} = private unnamed_addr constant [1 x i64] [i64 4]
!CHECK: @.offload_maptypes{{.*}} = private unnamed_addr constant [1 x i64] [i64 35]
subroutine mapType_derived_explicit_nested_single_member
  type :: nested
    integer(4) :: int
    real(4) :: real
    integer(4) :: array(10)
  end type nested

  type :: scalar_and_array
    real(4) :: real
    integer(4) :: array(10)
    type(nested) :: nest
    integer(4) :: int
  end type scalar_and_array
  type(scalar_and_array) :: scalar_arr

  !$omp target map(tofrom: scalar_arr%nest%real)
    scalar_arr%nest%real = 1
  !$omp end target
end subroutine mapType_derived_explicit_nested_single_member

!CHECK: @.offload_sizes{{.*}} = private unnamed_addr constant [3 x i64] [i64 0, i64 4, i64 4]
!CHECK: @.offload_maptypes{{.*}} = private unnamed_addr constant [3 x i64] [i64 32, i64 281474976710659, i64 281474976710659]
subroutine mapType_derived_explicit_multiple_nested_members
  type :: nested
    integer(4) :: int
    real(4) :: real
    integer(4) :: array(10)
  end type nested

  type :: scalar_and_array
    real(4) :: real
    integer(4) :: array(10)
    type(nested) :: nest
    integer(4) :: int
  end type scalar_and_array
  type(scalar_and_array) :: scalar_arr

!$omp target map(tofrom: scalar_arr%nest%int, scalar_arr%nest%real)
  scalar_arr%nest%int = 1
!$omp end target
end subroutine mapType_derived_explicit_multiple_nested_members

!CHECK: @.offload_sizes{{.*}} = private unnamed_addr constant [1 x i64] [i64 16]
!CHECK: @.offload_maptypes{{.*}} = private unnamed_addr constant [1 x i64] [i64 35]
subroutine mapType_derived_explicit_nested_member_with_bounds
  type :: nested
    integer(4) :: int
    real(4) :: real
    integer(4) :: array(10)
  end type nested

  type :: scalar_and_array
    real(4) :: real
    integer(4) :: array(10)
    type(nested) :: nest
    integer(4) :: int
  end type scalar_and_array
  type(scalar_and_array) :: scalar_arr

!$omp target map(tofrom: scalar_arr%nest%array(2:5))
    scalar_arr%nest%array(3) = 3
!$omp end target
end subroutine mapType_derived_explicit_nested_member_with_bounds

!CHECK: @.offload_sizes{{.*}} = private unnamed_addr constant [4 x i64] [i64 0, i64 48, i64 8, i64 0]
!CHECK: @.offload_maptypes{{.*}} = private unnamed_addr constant [4 x i64] [i64 32, i64 281474976727045, i64 281474976743427, i64 281474976743443]
subroutine mapType_derived_type_alloca()
  type :: one_layer
  real(4) :: i
  integer, allocatable :: scalar
  integer(4) :: array_i(10)
  real(4) :: j
  integer, allocatable :: array_j(:)
  integer(4) :: k
  end type one_layer

  type(one_layer) :: one_l

  allocate(one_l%array_j(10))

  !$omp target map(tofrom: one_l%array_j)
      one_l%array_j(1) = 10
  !$omp end target
end subroutine

!CHECK: @.offload_sizes{{.*}} = private unnamed_addr constant [8 x i64] [i64 0, i64 40, i64 8, i64 0, i64 48, i64 8, i64 0, i64 4]
!CHECK: @.offload_maptypes{{.*}} = private unnamed_addr constant [8 x i64] [i64 16416, i64 281474976727045, i64 281474976743424, i64 281474976743440, i64 281474976727045, i64 281474976743427, i64 281474976743443, i64 281474976710659]
subroutine mapType_alloca_derived_type()
  type :: one_layer
  real(4) :: i
  integer, allocatable :: scalar
  integer(4) :: array_i(10)
  real(4) :: j
  integer, allocatable :: array_j(:)
  integer(4) :: k
  end type one_layer

  type(one_layer), allocatable :: one_l

  allocate(one_l)
  allocate(one_l%array_j(10))

  !$omp target map(tofrom: one_l%array_j, one_l%k)
      one_l%array_j(1) = 10
      one_l%k = 20
  !$omp end target
end subroutine

!CHECK: @.offload_sizes{{.*}} = private unnamed_addr constant [8 x i64] [i64 0, i64 40, i64 8, i64 0, i64 48, i64 8, i64 0, i64 4]
!CHECK: @.offload_maptypes{{.*}} = private unnamed_addr constant [8 x i64] [i64 16416, i64 281474976727045, i64 281474976743424, i64 281474976743440, i64 281474976727045, i64 281474976743427, i64 281474976743443, i64 281474976710659]
subroutine mapType_alloca_nested_derived_type()
  type :: middle_layer
  real(4) :: i
  integer(4) :: array_i(10)
  integer, allocatable :: array_k(:)
  integer(4) :: k
  end type middle_layer

  type :: top_layer
  real(4) :: i
  integer, allocatable :: scalar
  integer(4) :: array_i(10)
  real(4) :: j
  integer, allocatable :: array_j(:)
  integer(4) :: k
  type(middle_layer) :: nest
  end type top_layer

  type(top_layer), allocatable :: one_l

  allocate(one_l)
  allocate(one_l%nest%array_k(10))

  !$omp target map(tofrom: one_l%nest%array_k, one_l%nest%k)
      one_l%nest%array_k(1) = 10
      one_l%nest%k = 20
  !$omp end target
end subroutine

!CHECK: @.offload_sizes{{.*}} = private unnamed_addr constant [4 x i64] [i64 0, i64 48, i64 8, i64 0]
!CHECK: @.offload_maptypes{{.*}} = private unnamed_addr constant [4 x i64] [i64 32, i64 281474976727045, i64 281474976743427, i64 281474976743443]
subroutine mapType_nested_derived_type_alloca()
  type :: middle_layer
  real(4) :: i
  integer(4) :: array_i(10)
  integer, allocatable :: array_k(:)
  integer(4) :: k
  end type middle_layer

  type :: top_layer
  real(4) :: i
  integer, allocatable :: scalar
  integer(4) :: array_i(10)
  real(4) :: j
  integer, allocatable :: array_j(:)
  integer(4) :: k
  type(middle_layer) :: nest
  end type top_layer

  type(top_layer) :: one_l

  allocate(one_l%nest%array_k(10))

  !$omp target map(tofrom: one_l%nest%array_k)
      one_l%nest%array_k(1) = 25
  !$omp end target
end subroutine

!CHECK: @.offload_sizes{{.*}} = private unnamed_addr constant [7 x i64] [i64 0, i64 64, i64 8, i64 0, i64 48, i64 8, i64 0]
!CHECK: @.offload_maptypes{{.*}} = private unnamed_addr constant [7 x i64] [i64 32, i64 281474976727045, i64 281474976743424, i64 281474976743440, i64 281474976727045, i64 281474976743427, i64 281474976743443]
subroutine mapType_nested_derived_type_member_idx()
type :: vertexes
  integer :: test
  integer(4), allocatable :: vertexx(:)
  integer(4), allocatable :: vertexy(:)
end type vertexes

type :: dtype
  real(4) :: i
  type(vertexes), allocatable :: vertexes(:)
  integer(4) :: array_i(10)
end type dtype

type(dtype) :: alloca_dtype

allocate(alloca_dtype%vertexes(4))
allocate(alloca_dtype%vertexes(2)%vertexy(10))

!$omp target map(tofrom: alloca_dtype%vertexes(2)%vertexy)
  alloca_dtype%vertexes(2)%vertexy(5) = 20
!$omp end target
end subroutine

!CHECK: @.offload_sizes{{.*}} = private unnamed_addr constant [2 x i64] [i64 8, i64 4]
<<<<<<< HEAD
!CHECK: @.offload_maptypes{{.*}} = private unnamed_addr constant [2 x i64] [i64 544, i64 289]
=======
!CHECK-FPRIV: @.offload_maptypes{{.*}} = private unnamed_addr constant [2 x i64] [i64 544, i64 289]
!CHECK-NO-FPRIV: @.offload_maptypes{{.*}} = private unnamed_addr constant [2 x i64] [i64 544, i64 800]
>>>>>>> cc2a385e
subroutine mapType_c_ptr
  use iso_c_binding, only : c_ptr, c_loc
  type(c_ptr) :: a
  integer, target :: b
  !$omp target
     a = c_loc(b)
  !$omp end target
end subroutine mapType_c_ptr

!CHECK: @.offload_sizes{{.*}} = private unnamed_addr constant [1 x i64] [i64 1]
<<<<<<< HEAD
!CHECK: @.offload_maptypes{{.*}} = private unnamed_addr constant [1 x i64] [i64 289]
=======
!CHECK-FPRIV: @.offload_maptypes{{.*}} = private unnamed_addr constant [1 x i64] [i64 289]
!CHECK-NO-FPRIV: @.offload_maptypes{{.*}} = private unnamed_addr constant [1 x i64] [i64 800]
>>>>>>> cc2a385e
subroutine mapType_char
  character :: a
  !$omp target
     a = 'b'
  !$omp end target
end subroutine mapType_char

!CHECK: @.offload_sizes{{.*}} = private unnamed_addr constant [1 x i64] [i64 8]
!CHECK: @.offload_maptypes{{.*}} = private unnamed_addr constant [1 x i64] [i64 35]
subroutine mapType_common_block
  implicit none
  common /var_common/ var1, var2
  integer :: var1, var2
!$omp target map(tofrom: /var_common/)
  var1 = var1 + 20
  var2 = var2 + 30
!$omp end target
end subroutine mapType_common_block

!CHECK: @.offload_sizes{{.*}} = private unnamed_addr constant [2 x i64] [i64 4, i64 4]
!CHECK: @.offload_maptypes{{.*}} = private unnamed_addr constant [2 x i64] [i64 35, i64 35]
subroutine mapType_common_block_members
  implicit none
  common /var_common/ var1, var2
  integer :: var1, var2

!$omp target map(tofrom: var1, var2)
  var2 = var1
!$omp end target
end subroutine mapType_common_block_members


!CHECK-LABEL: define {{.*}} @{{.*}}maptype_ptr_explicit_{{.*}}
!CHECK: %[[ALLOCA:.*]] = alloca { ptr, i64, i32, i8, i8, i8, i8 }, i64 1, align 8
!CHECK: %[[ALLOCA_GEP:.*]] = getelementptr { ptr, i64, i32, i8, i8, i8, i8 }, ptr %[[ALLOCA]], i32 1
!CHECK: %[[ALLOCA_GEP_INT:.*]] = ptrtoint ptr %[[ALLOCA_GEP]] to i64
!CHECK: %[[ALLOCA_INT:.*]] = ptrtoint ptr %[[ALLOCA]] to i64
!CHECK: %[[SIZE_DIFF:.*]] = sub i64 %[[ALLOCA_GEP_INT]], %[[ALLOCA_INT]]
!CHECK: %[[DIV:.*]] = sdiv exact i64 %[[SIZE_DIFF]], ptrtoint (ptr getelementptr (i8, ptr null, i32 1) to i64)
!CHECK: %[[OFFLOAD_SIZE_ARR:.*]] = getelementptr inbounds [4 x i64], ptr %.offload_sizes, i32 0, i32 0
!CHECK: store i64 %[[DIV]], ptr %[[OFFLOAD_SIZE_ARR]], align 8

!CHECK-LABEL: define {{.*}} @{{.*}}maptype_allocatable_explicit_{{.*}}
!CHECK: %[[ALLOCA:.*]] = alloca { ptr, i64, i32, i8, i8, i8, i8 }, i64 1, align 8
!CHECK: %[[ALLOCA_GEP:.*]] = getelementptr { ptr, i64, i32, i8, i8, i8, i8 }, ptr %[[ALLOCA]], i32 1
!CHECK: %[[ALLOCA_GEP_INT:.*]] = ptrtoint ptr %[[ALLOCA_GEP]] to i64
!CHECK: %[[ALLOCA_INT:.*]] = ptrtoint ptr %[[ALLOCA]] to i64
!CHECK: %[[SIZE_DIFF:.*]] = sub i64 %[[ALLOCA_GEP_INT]], %[[ALLOCA_INT]]
!CHECK: %[[DIV:.*]] = sdiv exact i64 %[[SIZE_DIFF]], ptrtoint (ptr getelementptr (i8, ptr null, i32 1) to i64)
!CHECK: %[[OFFLOAD_SIZE_ARR:.*]] = getelementptr inbounds [4 x i64], ptr %.offload_sizes, i32 0, i32 0
!CHECK: store i64 %[[DIV]], ptr %[[OFFLOAD_SIZE_ARR]], align 8

!CHECK-LABEL: define {{.*}} @{{.*}}maptype_derived_implicit_{{.*}}
!CHECK: %[[ALLOCA:.*]] = alloca %_QFmaptype_derived_implicitTscalar_and_array, i64 1, align 8
!CHECK: %[[BASE_PTR_ARR:.*]] = getelementptr inbounds [1 x ptr], ptr %.offload_baseptrs, i32 0, i32 0
!CHECK: store ptr %[[ALLOCA]], ptr %[[BASE_PTR_ARR]], align 8
!CHECK: %[[OFFLOAD_PTR_ARR:.*]] = getelementptr inbounds [1 x ptr], ptr %.offload_ptrs, i32 0, i32 0
!CHECK: store ptr %[[ALLOCA]], ptr %[[OFFLOAD_PTR_ARR]], align 8

!CHECK-LABEL: define {{.*}} @{{.*}}maptype_derived_explicit_{{.*}}
!CHECK: %[[ALLOCA:.*]] = alloca %_QFmaptype_derived_explicitTscalar_and_array, i64 1, align 8
!CHECK: %[[BASE_PTR_ARR:.*]] = getelementptr inbounds [1 x ptr], ptr %.offload_baseptrs, i32 0, i32 0
!CHECK: store ptr %[[ALLOCA]], ptr %[[BASE_PTR_ARR]], align 8
!CHECK: %[[OFFLOAD_PTR_ARR:.*]] = getelementptr inbounds [1 x ptr], ptr %.offload_ptrs, i32 0, i32 0
!CHECK: store ptr %[[ALLOCA]], ptr %[[OFFLOAD_PTR_ARR]], align 8

!CHECK-LABEL: define {{.*}} @{{.*}}maptype_derived_explicit_single_member_{{.*}}
!CHECK: %[[ALLOCA:.*]] = alloca %_QFmaptype_derived_explicit_single_memberTscalar_and_array, i64 1, align 8
!CHECK: %[[MEMBER_ACCESS:.*]] = getelementptr %_QFmaptype_derived_explicit_single_memberTscalar_and_array, ptr %[[ALLOCA]], i32 0, i32 1
!CHECK: %[[ARR_OFF:.*]] = getelementptr inbounds [10 x i32], ptr %[[MEMBER_ACCESS]], i64 0, i64 0
!CHECK: %[[BASE_PTR_ARR:.*]] = getelementptr inbounds [1 x ptr], ptr %.offload_baseptrs, i32 0, i32 0
!CHECK: store ptr %[[ALLOCA]], ptr %[[BASE_PTR_ARR]], align 8
!CHECK: %[[OFFLOAD_PTR_ARR:.*]] = getelementptr inbounds [1 x ptr], ptr %.offload_ptrs, i32 0, i32 0
!CHECK: store ptr %[[ARR_OFF]], ptr %[[OFFLOAD_PTR_ARR]], align 8

!CHECK-LABEL: define {{.*}} @{{.*}}maptype_derived_explicit_multiple_members_{{.*}}
!CHECK: %[[ALLOCA:.*]] = alloca %_QFmaptype_derived_explicit_multiple_membersTscalar_and_array, i64 1, align 8
!CHECK: %[[MEMBER_ACCESS_1:.*]] = getelementptr %_QFmaptype_derived_explicit_multiple_membersTscalar_and_array, ptr %[[ALLOCA]], i32 0, i32 2
!CHECK: %[[MEMBER_ACCESS_2:.*]] = getelementptr %_QFmaptype_derived_explicit_multiple_membersTscalar_and_array, ptr %[[ALLOCA]], i32 0, i32 0
!CHECK: %[[ARR_END_OFF:.*]] = getelementptr i32, ptr %[[MEMBER_ACCESS_1]], i64 1
!CHECK: %[[ARR_END:.*]] = ptrtoint ptr %[[ARR_END_OFF]] to i64
!CHECK: %[[FIRST_MEMBER:.*]] = ptrtoint ptr %[[MEMBER_ACCESS_2]] to i64
!CHECK: %[[SIZE_DIFF:.*]] = sub i64 %[[ARR_END]], %[[FIRST_MEMBER]]
!CHECK: %[[SIZE:.*]] = sdiv exact i64 %[[SIZE_DIFF]], ptrtoint (ptr getelementptr (i8, ptr null, i32 1) to i64)
!CHECK: %[[BASE_PTR_ARR:.*]] = getelementptr inbounds [3 x ptr], ptr %.offload_baseptrs, i32 0, i32 0
!CHECK: store ptr %[[ALLOCA]], ptr %[[BASE_PTR_ARR]], align 8
!CHECK: %[[OFFLOAD_PTR_ARR:.*]] = getelementptr inbounds [3 x ptr], ptr %.offload_ptrs, i32 0, i32 0
!CHECK: store ptr %[[MEMBER_ACCESS_2]], ptr %[[OFFLOAD_PTR_ARR]], align 8
!CHECK: %[[OFFLOAD_SIZE_ARR:.*]] = getelementptr inbounds [3 x i64], ptr %.offload_sizes, i32 0, i32 0
!CHECK: store i64 %[[SIZE]], ptr %[[OFFLOAD_SIZE_ARR]], align 8
!CHECK: %[[BASE_PTR_ARR_2:.*]] = getelementptr inbounds [3 x ptr], ptr %.offload_baseptrs, i32 0, i32 1
!CHECK: store ptr %[[ALLOCA]], ptr %[[BASE_PTR_ARR_2]], align 8
!CHECK: %[[OFFLOAD_PTR_ARR_2:.*]] = getelementptr inbounds [3 x ptr], ptr %.offload_ptrs, i32 0, i32 1
!CHECK: store ptr %[[MEMBER_ACCESS_1]], ptr %[[OFFLOAD_PTR_ARR_2]], align 8
!CHECK: %[[BASE_PTR_ARR_3:.*]] = getelementptr inbounds [3 x ptr], ptr %.offload_baseptrs, i32 0, i32 2
!CHECK: store ptr %[[ALLOCA]], ptr %[[BASE_PTR_ARR_3]], align 8
!CHECK: %[[OFFLOAD_PTR_ARR_3:.*]] = getelementptr inbounds [3 x ptr], ptr %.offload_ptrs, i32 0, i32 2
!CHECK: store ptr %[[MEMBER_ACCESS_2]], ptr %[[OFFLOAD_PTR_ARR_3]], align 8

!CHECK-LABEL: define {{.*}} @{{.*}}maptype_derived_explicit_member_with_bounds_{{.*}}
!CHECK: %[[ALLOCA:.*]] = alloca %_QFmaptype_derived_explicit_member_with_boundsTscalar_and_array, i64 1, align 8
!CHECK: %[[MEMBER_ACCESS:.*]] = getelementptr %_QFmaptype_derived_explicit_member_with_boundsTscalar_and_array, ptr %[[ALLOCA]], i32 0, i32 1
!CHECK: %[[ARR_OFF:.*]] = getelementptr inbounds [10 x i32], ptr %[[MEMBER_ACCESS]], i64 0, i64 1
!CHECK: %[[BASE_PTR_ARR:.*]] = getelementptr inbounds [1 x ptr], ptr %.offload_baseptrs, i32 0, i32 0
!CHECK: store ptr %[[ALLOCA]], ptr %[[BASE_PTR_ARR]], align 8
!CHECK: %[[OFFLOAD_PTR_ARR:.*]] = getelementptr inbounds [1 x ptr], ptr %.offload_ptrs, i32 0, i32 0
!CHECK: store ptr %[[ARR_OFF]], ptr %[[OFFLOAD_PTR_ARR]], align 8

!CHECK-LABEL: define {{.*}} @{{.*}}maptype_derived_explicit_nested_single_member_{{.*}}
!CHECK: %[[ALLOCA:.*]] = alloca %_QFmaptype_derived_explicit_nested_single_memberTscalar_and_array, i64 1, align 8
!CHECK: %[[MEMBER_ACCESS:.*]] = getelementptr %_QFmaptype_derived_explicit_nested_single_memberTscalar_and_array, ptr %[[ALLOCA]], i32 0, i32 2
!CHECK: %[[MEMBER_ACCESS_2:.*]] = getelementptr %_QFmaptype_derived_explicit_nested_single_memberTnested, ptr %[[MEMBER_ACCESS]], i32 0, i32 1
!CHECK: %[[BASE_PTR_ARR:.*]] = getelementptr inbounds [1 x ptr], ptr %.offload_baseptrs, i32 0, i32 0
!CHECK: store ptr %[[ALLOCA]], ptr %[[BASE_PTR_ARR]], align 8
!CHECK: %[[OFFLOAD_PTR_ARR:.*]] = getelementptr inbounds [1 x ptr], ptr %.offload_ptrs, i32 0, i32 0
!CHECK: store ptr %[[MEMBER_ACCESS_2]], ptr %[[OFFLOAD_PTR_ARR]], align 8

!CHECK-LABEL: define {{.*}} @{{.*}}maptype_derived_explicit_multiple_nested_members_{{.*}}
!CHECK: %[[ALLOCA:.*]] = alloca %_QFmaptype_derived_explicit_multiple_nested_membersTscalar_and_array, i64 1, align 8
!CHECK: %[[MEMBER_ACCESS_0:.*]] = getelementptr %_QFmaptype_derived_explicit_multiple_nested_membersTscalar_and_array, ptr %[[ALLOCA]], i32 0, i32 2
!CHECK: %[[MEMBER_ACCESS_1:.*]] = getelementptr %_QFmaptype_derived_explicit_multiple_nested_membersTnested, ptr %[[MEMBER_ACCESS_0]], i32 0, i32 0
!CHECK: %[[MEMBER_ACCESS_2:.*]] = getelementptr %_QFmaptype_derived_explicit_multiple_nested_membersTnested, ptr %[[MEMBER_ACCESS_0]], i32 0, i32 1
!CHECK: %[[ARR_END_OFF:.*]] = getelementptr float, ptr %[[MEMBER_ACCESS_2]], i64 1
!CHECK: %[[ARR_END:.*]] = ptrtoint ptr %[[ARR_END_OFF]] to i64
!CHECK: %[[FIRST_MEMBER:.*]] = ptrtoint ptr %[[MEMBER_ACCESS_1]] to i64
!CHECK: %[[SIZE_DIFF:.*]] = sub i64 %[[ARR_END]], %[[FIRST_MEMBER]]
!CHECK: %[[SIZE:.*]] = sdiv exact i64 %[[SIZE_DIFF]], ptrtoint (ptr getelementptr (i8, ptr null, i32 1) to i64)
!CHECK: %[[BASE_PTR_ARR:.*]] = getelementptr inbounds [3 x ptr], ptr %.offload_baseptrs, i32 0, i32 0
!CHECK: store ptr %[[ALLOCA]], ptr %[[BASE_PTR_ARR]], align 8
!CHECK: %[[OFFLOAD_PTR_ARR:.*]] = getelementptr inbounds [3 x ptr], ptr %.offload_ptrs, i32 0, i32 0
!CHECK: store ptr %[[MEMBER_ACCESS_1]], ptr %[[OFFLOAD_PTR_ARR]], align 8
!CHECK: %[[OFFLOAD_SIZE_ARR:.*]] = getelementptr inbounds [3 x i64], ptr %.offload_sizes, i32 0, i32 0
!CHECK: store i64 %[[SIZE]], ptr %[[OFFLOAD_SIZE_ARR]], align 8
!CHECK: %[[BASE_PTR_ARR_2:.*]] = getelementptr inbounds [3 x ptr], ptr %.offload_baseptrs, i32 0, i32 1
!CHECK: store ptr %[[ALLOCA]], ptr %[[BASE_PTR_ARR_2]], align 8
!CHECK: %[[OFFLOAD_PTR_ARR_2:.*]] = getelementptr inbounds [3 x ptr], ptr %.offload_ptrs, i32 0, i32 1
!CHECK: store ptr %[[MEMBER_ACCESS_1]], ptr %[[OFFLOAD_PTR_ARR_2]], align 8
!CHECK: %[[BASE_PTR_ARR_3:.*]] = getelementptr inbounds [3 x ptr], ptr %.offload_baseptrs, i32 0, i32 2
!CHECK: store ptr %[[ALLOCA]], ptr %[[BASE_PTR_ARR_3]], align 8
!CHECK: %[[OFFLOAD_PTR_ARR_3:.*]] = getelementptr inbounds [3 x ptr], ptr %.offload_ptrs, i32 0, i32 2
!CHECK: store ptr %[[MEMBER_ACCESS_2]], ptr %[[OFFLOAD_PTR_ARR_3]], align 8

!CHECK-LABEL: define {{.*}} @{{.*}}maptype_derived_explicit_nested_member_with_bounds_{{.*}}
!CHECK: %[[ALLOCA:.*]] = alloca %_QFmaptype_derived_explicit_nested_member_with_boundsTscalar_and_array, i64 1, align 8
!CHECK: %[[MEMBER_ACCESS:.*]] = getelementptr %_QFmaptype_derived_explicit_nested_member_with_boundsTscalar_and_array, ptr %[[ALLOCA]], i32 0, i32 2
!CHECK: %[[MEMBER_ACCESS_1:.*]] = getelementptr %_QFmaptype_derived_explicit_nested_member_with_boundsTnested, ptr %[[MEMBER_ACCESS]], i32 0, i32 2
!CHECK: %[[ARR_OFF:.*]] = getelementptr inbounds [10 x i32], ptr %[[MEMBER_ACCESS_1]], i64 0, i64 1
!CHECK: %[[BASE_PTR_ARR:.*]] = getelementptr inbounds [1 x ptr], ptr %.offload_baseptrs, i32 0, i32 0
!CHECK: store ptr %[[ALLOCA]], ptr %[[BASE_PTR_ARR]], align 8
!CHECK: %[[OFFLOAD_PTR_ARR:.*]] = getelementptr inbounds [1 x ptr], ptr %.offload_ptrs, i32 0, i32 0
!CHECK: store ptr %[[ARR_OFF]], ptr %[[OFFLOAD_PTR_ARR]], align 8

!CHECK-LABEL: define {{.*}} @{{.*}}maptype_derived_type_alloca_{{.*}}
!CHECK: %[[ALLOCATABLE_DESC_ALLOCA:.*]] = alloca { ptr, i64, i32, i8, i8, i8, i8, [1 x [3 x i64]] }, align 8
!CHECK: %[[ALLOCA:.*]] = alloca %_QFmaptype_derived_type_allocaTone_layer, i64 1, align 8
!CHECK: %[[MEMBER_ACCESS:.*]] = getelementptr %_QFmaptype_derived_type_allocaTone_layer, ptr %[[ALLOCA]], i32 0, i32 4
!CHECK: %[[DESC_BOUND_ACCESS:.*]] = getelementptr { ptr, i64, i32, i8, i8, i8, i8, [1 x [3 x i64]] }, ptr %[[ALLOCATABLE_DESC_ALLOCA]], i32 0, i32 7, i64 0, i32 1
!CHECK: %[[DESC_BOUND_ACCESS_LOAD:.*]] = load i64, ptr %[[DESC_BOUND_ACCESS]], align 8
!CHECK: %[[OFFSET_UB:.*]] = sub i64 %[[DESC_BOUND_ACCESS_LOAD]], 1
!CHECK: %[[MEMBER_DESCRIPTOR_BASE_ADDR:.*]] = getelementptr { ptr, i64, i32, i8, i8, i8, i8, [1 x [3 x i64]] }, ptr %[[MEMBER_ACCESS]], i32 0, i32 0
!CHECK: %[[CALCULATE_DIM_SIZE:.*]] = sub i64 %[[OFFSET_UB]], 0
!CHECK: %[[RESTORE_OFFSET:.*]] = add i64 %[[CALCULATE_DIM_SIZE]], 1
!CHECK: %[[MEMBER_BASE_ADDR_SIZE:.*]] = mul i64 1, %[[RESTORE_OFFSET]]
!CHECK: %[[DESC_BASE_ADDR_DATA_SIZE:.*]] = mul i64 %[[MEMBER_BASE_ADDR_SIZE]], 4
!CHECK: %[[LOAD_ADDR_DATA:.*]] = load ptr, ptr %[[MEMBER_DESCRIPTOR_BASE_ADDR]], align 8
!CHECK: %[[GEP_ADDR_DATA:.*]] = getelementptr inbounds i32, ptr %[[LOAD_ADDR_DATA]]
!CHECK: %[[MEMBER_ACCESS_ADDR_END:.*]] = getelementptr { ptr, i64, i32, i8, i8, i8, i8, [1 x [3 x i64]] }, ptr %[[MEMBER_ACCESS]], i64 1
!CHECK: %[[MEMBER_ACCESS_ADDR_INT:.*]] = ptrtoint ptr %[[MEMBER_ACCESS_ADDR_END]] to i64
!CHECK: %[[MEMBER_ACCESS_ADDR_BEGIN:.*]] = ptrtoint ptr %[[MEMBER_ACCESS]] to i64
!CHECK: %[[DTYPE_SEGMENT_SIZE:.*]] = sub i64 %[[MEMBER_ACCESS_ADDR_INT]], %[[MEMBER_ACCESS_ADDR_BEGIN]]
!CHECK: %[[DTYPE_SIZE_CALC:.*]] = sdiv exact i64 %[[DTYPE_SEGMENT_SIZE]], ptrtoint (ptr getelementptr (i8, ptr null, i32 1) to i64)
!CHECK: %[[DTYPE_CMP:.*]] = icmp eq ptr %[[GEP_ADDR_DATA]], null
!CHECK: %[[DTYPE_SEL:.*]] = select i1 %[[DTYPE_CMP]], i64 0, i64 %[[DESC_BASE_ADDR_DATA_SIZE]]
!CHECK: %[[BASE_PTR_ARR:.*]] = getelementptr inbounds [4 x ptr], ptr %.offload_baseptrs, i32 0, i32 0
!CHECK: store ptr %[[ALLOCA]], ptr %[[BASE_PTR_ARR]], align 8
!CHECK: %[[OFFLOAD_PTR_ARR:.*]] = getelementptr inbounds [4 x ptr], ptr %.offload_ptrs, i32 0, i32 0
!CHECK: store ptr %[[MEMBER_ACCESS]], ptr %[[OFFLOAD_PTR_ARR]], align 8
!CHECK: %[[OFFLOAD_SIZE_ARR:.*]] = getelementptr inbounds [4 x i64], ptr %.offload_sizes, i32 0, i32 0
!CHECK: store i64 %[[DTYPE_SIZE_CALC]], ptr %[[OFFLOAD_SIZE_ARR]], align 8
!CHECK: %[[BASE_PTR_ARR:.*]] = getelementptr inbounds [4 x ptr], ptr %.offload_baseptrs, i32 0, i32 1
!CHECK: store ptr %[[ALLOCA]], ptr %[[BASE_PTR_ARR]], align 8
!CHECK: %[[OFFLOAD_PTR_ARR:.*]] = getelementptr inbounds [4 x ptr], ptr %.offload_ptrs, i32 0, i32 1
!CHECK: store ptr %[[MEMBER_ACCESS]], ptr %[[OFFLOAD_PTR_ARR]], align 8
!CHECK: %[[BASE_PTR_ARR:.*]] = getelementptr inbounds [4 x ptr], ptr %.offload_baseptrs, i32 0, i32 2
!CHECK: store ptr %[[ALLOCA]], ptr %[[BASE_PTR_ARR]], align 8
!CHECK: %[[OFFLOAD_PTR_ARR:.*]] = getelementptr inbounds [4 x ptr], ptr %.offload_ptrs, i32 0, i32 2
!CHECK: store ptr %[[MEMBER_DESCRIPTOR_BASE_ADDR]], ptr %[[OFFLOAD_PTR_ARR]], align 8
!CHECK: %[[BASE_PTR_ARR:.*]] = getelementptr inbounds [4 x ptr], ptr %.offload_baseptrs, i32 0, i32 3
!CHECK: store ptr %[[MEMBER_DESCRIPTOR_BASE_ADDR]], ptr %[[BASE_PTR_ARR]], align 8
!CHECK: %[[OFFLOAD_PTR_ARR:.*]] = getelementptr inbounds [4 x ptr], ptr %.offload_ptrs, i32 0, i32 3
!CHECK: store ptr %array_offset, ptr %[[OFFLOAD_PTR_ARR]], align 8
!CHECK: %[[OFFLOAD_SIZE_ARR:.*]] = getelementptr inbounds [4 x i64], ptr %.offload_sizes, i32 0, i32 3
!CHECK: store i64 %[[DTYPE_SEL]], ptr %[[OFFLOAD_SIZE_ARR]], align 8


!CHECK-LABEL: define {{.*}} @{{.*}}maptype_alloca_derived_type_{{.*}}
!CHECK: %{{.*}} = alloca { ptr, i64, i32, i8, i8, i8, i8, ptr, [1 x i64] }, align 8
!CHECK: %[[DTYPE_DESC_ALLOCA:.*]] = alloca { ptr, i64, i32, i8, i8, i8, i8, ptr, [1 x i64] }, align 8
!CHECK: %[[DTYPE_ARRAY_MEMBER_DESC_ALLOCA:.*]] = alloca { ptr, i64, i32, i8, i8, i8, i8, [1 x [3 x i64]] }, align 8
!CHECK: %[[DTYPE_DESC_ALLOCA_2:.*]] = alloca { ptr, i64, i32, i8, i8, i8, i8, ptr, [1 x i64] }, align 8
!CHECK: %[[DTYPE_DESC_ALLOCA_3:.*]] = alloca { ptr, i64, i32, i8, i8, i8, i8, ptr, [1 x i64] }, i64 1, align 8
!CHECK: %{{.*}} = getelementptr { ptr, i64, i32, i8, i8, i8, i8, ptr, [1 x i64] }, ptr %{{.*}}, i32 0, i32 0
!CHECK: %{{.*}} = load ptr, ptr %{{.*}}, align 8
!CHECK: %{{.*}} = getelementptr %_QFmaptype_alloca_derived_typeTone_layer, ptr %{{.*}}, i32 0, i32 4
!CHECK: %{{.*}} = getelementptr { ptr, i64, i32, i8, i8, i8, i8, ptr, [1 x i64] }, ptr %{{.*}}, i32 0, i32 0
!CHECK: %{{.*}} = load ptr, ptr %{{.*}}, align 8
!CHECK: %{{.*}} = getelementptr %_QFmaptype_alloca_derived_typeTone_layer, ptr %{{.*}}, i32 0, i32 4
!CHECK: %[[ACCESS_DESC_MEMBER_UB:.*]] = getelementptr { ptr, i64, i32, i8, i8, i8, i8, [1 x [3 x i64]] }, ptr %[[DTYPE_ARRAY_MEMBER_DESC_ALLOCA]], i32 0, i32 7, i64 0, i32 1
!CHECK: %[[LOAD_DESC_MEMBER_UB:.*]] = load i64, ptr %[[ACCESS_DESC_MEMBER_UB]], align 8
!CHECK: %[[OFFSET_MEMBER_UB:.*]] = sub i64 %[[LOAD_DESC_MEMBER_UB]], 1
!CHECK: %[[DTYPE_BASE_ADDR_ACCESS:.*]] = getelementptr { ptr, i64, i32, i8, i8, i8, i8, ptr, [1 x i64] }, ptr %[[DTYPE_DESC_ALLOCA_2]], i32 0, i32 0
!CHECK: %[[DTYPE_BASE_ADDR_LOAD:.*]] = load ptr, ptr %[[DTYPE_BASE_ADDR_ACCESS]], align 8
!CHECK: %[[DTYPE_ALLOCA_MEMBER_ACCESS:.*]] = getelementptr %_QFmaptype_alloca_derived_typeTone_layer, ptr %[[DTYPE_BASE_ADDR_LOAD]], i32 0, i32 4
!CHECK: %[[DTYPE_ALLOCA_MEMBER_BASE_ADDR_ACCESS:.*]] = getelementptr { ptr, i64, i32, i8, i8, i8, i8, [1 x [3 x i64]] }, ptr %[[DTYPE_ALLOCA_MEMBER_ACCESS]], i32 0, i32 0

!CHECK: %[[DTYPE_BASE_ADDR_ACCESS_2:.*]] = getelementptr { ptr, i64, i32, i8, i8, i8, i8, ptr, [1 x i64] }, ptr %[[DTYPE_DESC_ALLOCA]], i32 0, i32 0
!CHECK: %[[DTYPE_BASE_ADDR_LOAD_2:.*]] = load ptr, ptr %[[DTYPE_BASE_ADDR_ACCESS_2]], align 8
!CHECK: %[[DTYPE_NONALLOCA_MEMBER_ACCESS:.*]] = getelementptr %_QFmaptype_alloca_derived_typeTone_layer, ptr %[[DTYPE_BASE_ADDR_LOAD_2]], i32 0, i32 5
!CHECK: %[[DTYPE_BASE_ADDR_ACCESS_3:.*]] = getelementptr { ptr, i64, i32, i8, i8, i8, i8, ptr, [1 x i64] }, ptr %[[DTYPE_DESC_ALLOCA_3]], i32 0, i32 0
!CHECK: %[[MEMBER_SIZE_CALC_1:.*]] = sub i64 %[[OFFSET_MEMBER_UB]], 0
!CHECK: %[[MEMBER_SIZE_CALC_2:.*]] = add i64 %[[MEMBER_SIZE_CALC_1]], 1
!CHECK: %[[MEMBER_SIZE_CALC_3:.*]] = mul i64 1, %[[MEMBER_SIZE_CALC_2]]
!CHECK: %[[MEMBER_SIZE_CALC_4:.*]] = mul i64 %[[MEMBER_SIZE_CALC_3]], 4
!CHECK: %[[DTYPE_BASE_ADDR_LOAD_3:.*]] = load ptr, ptr %[[DTYPE_BASE_ADDR_ACCESS_3]], align 8
!CHECK: %[[LOAD_DTYPE_DESC_MEMBER:.*]] = load ptr, ptr %[[DTYPE_ALLOCA_MEMBER_BASE_ADDR_ACCESS]], align 8
!CHECK: %[[MEMBER_ARRAY_OFFSET:.*]] = getelementptr inbounds i32, ptr %[[LOAD_DTYPE_DESC_MEMBER]], i64 0
!CHECK: %[[DTYPE_END_OFFSET:.*]] = getelementptr { ptr, i64, i32, i8, i8, i8, i8, ptr, [1 x i64] }, ptr %[[DTYPE_DESC_ALLOCA_3]], i32 1
!CHECK: %[[DTYPE_END:.*]] = ptrtoint ptr %[[DTYPE_END_OFFSET]] to i64
!CHECK: %[[DTYPE_BEGIN:.*]] = ptrtoint ptr %[[DTYPE_DESC_ALLOCA_3]] to i64
!CHECK: %[[DTYPE_DESC_SZ_CALC:.*]] = sub i64 %[[DTYPE_END]], %[[DTYPE_BEGIN]]
!CHECK: %[[DTYPE_DESC_SZ:.*]] = sdiv exact i64 %[[DTYPE_DESC_SZ_CALC]], ptrtoint (ptr getelementptr (i8, ptr null, i32 1) to i64)
!CHECK: %[[SIZE_CMP:.*]] = icmp eq ptr %[[MEMBER_ARRAY_OFFSET]], null
!CHECK: %[[SIZE_SEL:.*]] = select i1 %[[SIZE_CMP]], i64 0, i64 %[[MEMBER_SIZE_CALC_4]]
!CHECK: %[[BASE_PTR_ARR:.*]] = getelementptr inbounds [8 x ptr], ptr %.offload_baseptrs, i32 0, i32 0
!CHECK: store ptr %[[DTYPE_DESC_ALLOCA_3]], ptr %[[BASE_PTR_ARR]], align 8
!CHECK: %[[OFFLOAD_PTR_ARR:.*]] = getelementptr inbounds [8 x ptr], ptr %.offload_ptrs, i32 0, i32 0
!CHECK: store ptr %[[DTYPE_DESC_ALLOCA_3]], ptr %[[OFFLOAD_PTR_ARR]], align 8
!CHECK: %[[OFFLOAD_SIZE_ARR:.*]] = getelementptr inbounds [8 x i64], ptr %.offload_sizes, i32 0, i32 0
!CHECK: store i64 %[[DTYPE_DESC_SZ]], ptr %[[OFFLOAD_SIZE_ARR]], align 8
!CHECK: %[[BASE_PTR_ARR:.*]] = getelementptr inbounds [8 x ptr], ptr %.offload_baseptrs, i32 0, i32 1
!CHECK: store ptr %[[DTYPE_DESC_ALLOCA_3]], ptr %[[BASE_PTR_ARR]], align 8
!CHECK: %[[OFFLOAD_PTR_ARR:.*]] = getelementptr inbounds [8 x ptr], ptr %.offload_ptrs, i32 0, i32 1
!CHECK: store ptr %[[DTYPE_DESC_ALLOCA_3]], ptr %[[OFFLOAD_PTR_ARR]], align 8
!CHECK: %[[BASE_PTR_ARR:.*]] = getelementptr inbounds [8 x ptr], ptr %.offload_baseptrs, i32 0, i32 2
!CHECK: store ptr %[[DTYPE_DESC_ALLOCA_3]], ptr %[[BASE_PTR_ARR]], align 8
!CHECK: %[[OFFLOAD_PTR_ARR:.*]] = getelementptr inbounds [8 x ptr], ptr %.offload_ptrs, i32 0, i32 2
!CHECK: store ptr %[[DTYPE_BASE_ADDR_ACCESS_3]], ptr %[[OFFLOAD_PTR_ARR]], align 8
!CHECK: %[[BASE_PTR_ARR:.*]] = getelementptr inbounds [8 x ptr], ptr %.offload_baseptrs, i32 0, i32 3
!CHECK: store ptr %[[DTYPE_BASE_ADDR_ACCESS_3]], ptr %[[BASE_PTR_ARR]], align 8
!CHECK: %[[OFFLOAD_PTR_ARR:.*]] = getelementptr inbounds [8 x ptr], ptr %.offload_ptrs, i32 0, i32 3
!CHECK: store ptr %[[DTYPE_BASE_ADDR_LOAD_3]], ptr %[[OFFLOAD_PTR_ARR]], align 8
!CHECK: %[[BASE_PTR_ARR:.*]] = getelementptr inbounds [8 x ptr], ptr %.offload_baseptrs, i32 0, i32 4
!CHECK: store ptr %[[DTYPE_DESC_ALLOCA_3]], ptr %[[BASE_PTR_ARR]], align 8
!CHECK: %[[OFFLOAD_PTR_ARR:.*]] = getelementptr inbounds [8 x ptr], ptr %.offload_ptrs, i32 0, i32 4
!CHECK: store ptr %[[DTYPE_ALLOCA_MEMBER_ACCESS]], ptr %[[OFFLOAD_PTR_ARR]], align 8
!CHECK: %[[BASE_PTR_ARR:.*]] = getelementptr inbounds [8 x ptr], ptr %.offload_baseptrs, i32 0, i32 5
!CHECK: store ptr %[[DTYPE_DESC_ALLOCA_3]], ptr %[[BASE_PTR_ARR]], align 8
!CHECK: %[[OFFLOAD_PTR_ARR:.*]] = getelementptr inbounds [8 x ptr], ptr %.offload_ptrs, i32 0, i32 5
!CHECK: store ptr %[[DTYPE_ALLOCA_MEMBER_BASE_ADDR_ACCESS]], ptr %[[OFFLOAD_PTR_ARR]], align 8
!CHECK: %[[BASE_PTR_ARR:.*]] = getelementptr inbounds [8 x ptr], ptr %.offload_baseptrs, i32 0, i32 6
!CHECK: store ptr %[[DTYPE_ALLOCA_MEMBER_BASE_ADDR_ACCESS]], ptr %[[BASE_PTR_ARR]], align 8
!CHECK: %[[OFFLOAD_PTR_ARR:.*]] = getelementptr inbounds [8 x ptr], ptr %.offload_ptrs, i32 0, i32 6
!CHECK: store ptr %[[MEMBER_ARRAY_OFFSET]], ptr %[[OFFLOAD_PTR_ARR]], align 8
!CHECK: %[[OFFLOAD_SIZE_ARR:.*]] = getelementptr inbounds [8 x i64], ptr %.offload_sizes, i32 0, i32 6
!CHECK: store i64 %[[SIZE_SEL]], ptr %[[OFFLOAD_SIZE_ARR]], align 8
!CHECK: %[[BASE_PTR_ARR:.*]] = getelementptr inbounds [8 x ptr], ptr %.offload_baseptrs, i32 0, i32 7
!CHECK: store ptr %[[DTYPE_DESC_ALLOCA_3]], ptr %[[BASE_PTR_ARR]], align 8
!CHECK: %[[OFFLOAD_PTR_ARR:.*]] = getelementptr inbounds [8 x ptr], ptr %.offload_ptrs, i32 0, i32 7
!CHECK: store ptr %[[DTYPE_NONALLOCA_MEMBER_ACCESS]], ptr %[[OFFLOAD_PTR_ARR]], align 8

!CHECK-LABEL: define {{.*}} @{{.*}}maptype_alloca_nested_derived_type{{.*}}
!CHECK: %{{.*}} = alloca { ptr, i64, i32, i8, i8, i8, i8, ptr, [1 x i64] }, align 8
!CHECK: %[[DTYPE_DESC_ALLOCA_1:.*]] = alloca { ptr, i64, i32, i8, i8, i8, i8, ptr, [1 x i64] }, align 8
!CHECK: %[[ALLOCATABLE_MEMBER_ALLOCA:.*]] = alloca { ptr, i64, i32, i8, i8, i8, i8, [1 x [3 x i64]] }, align 8
!CHECK: %[[DTYPE_DESC_ALLOCA_2:.*]] = alloca { ptr, i64, i32, i8, i8, i8, i8, ptr, [1 x i64] }, align 8
!CHECK: %[[DTYPE_DESC_ALLOCA_3:.*]] = alloca { ptr, i64, i32, i8, i8, i8, i8, ptr, [1 x i64] }, i64 1, align 8
!CHECK: %[[ALLOCATABLE_MEMBER_ALLOCA_UB:.*]] = getelementptr { ptr, i64, i32, i8, i8, i8, i8, [1 x [3 x i64]] }, ptr %[[ALLOCATABLE_MEMBER_ALLOCA]], i32 0, i32 7, i64 0, i32 1
!CHECK: %[[ALLOCATABLE_MEMBER_ALLOCA_UB_LOAD:.*]] = load i64, ptr %[[ALLOCATABLE_MEMBER_ALLOCA_UB]], align 8
!CHECK: %[[ALLOCATABLE_MEMBER_SIZE_CALC_1:.*]] = sub i64 %[[ALLOCATABLE_MEMBER_ALLOCA_UB_LOAD]], 1
!CHECK: %[[DTYPE_DESC_BASE_ADDR_ACCESS:.*]] = getelementptr { ptr, i64, i32, i8, i8, i8, i8, ptr, [1 x i64] }, ptr %[[DTYPE_DESC_ALLOCA_2]], i32 0, i32 0
!CHECK: %[[DTYPE_DESC_BASE_ADDR_LOAD:.*]] = load ptr, ptr %[[DTYPE_DESC_BASE_ADDR_ACCESS]], align 8
!CHECK: %[[NESTED_DTYPE_ACCESS:.*]] = getelementptr %_QFmaptype_alloca_nested_derived_typeTtop_layer, ptr %[[DTYPE_DESC_BASE_ADDR_LOAD]], i32 0, i32 6
!CHECK: %[[MAPPED_MEMBER_ACCESS:.*]] = getelementptr %_QFmaptype_alloca_nested_derived_typeTmiddle_layer, ptr %[[NESTED_DTYPE_ACCESS]], i32 0, i32 2
!CHECK: %[[MAPPED_MEMBER_BASE_ADDR_ACCESS:.*]] = getelementptr { ptr, i64, i32, i8, i8, i8, i8, [1 x [3 x i64]] }, ptr %[[MAPPED_MEMBER_ACCESS]], i32 0, i32 0
!CHECK: %[[DTYPE_DESC_BASE_ADDR_ACCESS_2:.*]] = getelementptr { ptr, i64, i32, i8, i8, i8, i8, ptr, [1 x i64] }, ptr %[[DTYPE_DESC_ALLOCA_1]], i32 0, i32 0
!CHECK: %[[DTYPE_DESC_BASE_ADDR_LOAD_2:.*]] = load ptr, ptr %[[DTYPE_DESC_BASE_ADDR_ACCESS_2]], align 8
!CHECK: %[[NESTED_DTYPE_ACCESS:.*]] = getelementptr %_QFmaptype_alloca_nested_derived_typeTtop_layer, ptr %[[DTYPE_DESC_BASE_ADDR_LOAD_2]], i32 0, i32 6
!CHECK: %[[NESTED_NONALLOCA_MEMBER_ACCESS:.*]] = getelementptr %_QFmaptype_alloca_nested_derived_typeTmiddle_layer, ptr %[[NESTED_DTYPE_ACCESS]], i32 0, i32 3
!CHECK: %[[DTYPE_DESC_BASE_ADDR:.*]] = getelementptr { ptr, i64, i32, i8, i8, i8, i8, ptr, [1 x i64] }, ptr %[[DTYPE_DESC_ALLOCA_3]], i32 0, i32 0
!CHECK: %[[ALLOCATABLE_MEMBER_SIZE_CALC_2:.*]] = sub i64 %[[ALLOCATABLE_MEMBER_SIZE_CALC_1]], 0
!CHECK: %[[ALLOCATABLE_MEMBER_SIZE_CALC_3:.*]] = add i64 %[[ALLOCATABLE_MEMBER_SIZE_CALC_2]], 1
!CHECK: %[[ALLOCATABLE_MEMBER_SIZE_CALC_4:.*]] = mul i64 1, %[[ALLOCATABLE_MEMBER_SIZE_CALC_3]]
!CHECK: %[[ALLOCATABLE_MEMBER_SIZE_CALC_5:.*]] = mul i64 %[[ALLOCATABLE_MEMBER_SIZE_CALC_4]], 4
!CHECK: %[[LOAD_BASE_ADDR:.*]] = load ptr, ptr %[[DTYPE_DESC_BASE_ADDR]], align 8
!CHECK: %[[LOAD_DESC_MEMBER_BASE_ADDR:.*]] = load ptr, ptr %[[MAPPED_MEMBER_BASE_ADDR_ACCESS]], align 8
!CHECK: %[[ARRAY_OFFSET:.*]] = getelementptr inbounds i32, ptr %[[LOAD_DESC_MEMBER_BASE_ADDR]], i64 0
!CHECK: %[[DTYPE_DESC_SIZE_CALC_1:.*]] = getelementptr { ptr, i64, i32, i8, i8, i8, i8, ptr, [1 x i64] }, ptr %[[DTYPE_DESC_ALLOCA_3]], i32 1
!CHECK: %[[DTYPE_DESC_SIZE_CALC_2:.*]] = ptrtoint ptr %[[DTYPE_DESC_SIZE_CALC_1]] to i64
!CHECK: %[[DTYPE_DESC_SIZE_CALC_3:.*]] = ptrtoint ptr %[[DTYPE_DESC_ALLOCA_3]] to i64
!CHECK: %[[DTYPE_DESC_SIZE_CALC_4:.*]] = sub i64 %[[DTYPE_DESC_SIZE_CALC_2]], %[[DTYPE_DESC_SIZE_CALC_3]]
!CHECK: %[[DTYPE_DESC_SIZE_CALC_5:.*]] = sdiv exact i64 %[[DTYPE_DESC_SIZE_CALC_4]], ptrtoint (ptr getelementptr (i8, ptr null, i32 1) to i64)
!CHECK: %[[DATA_CMP:.*]] = icmp eq ptr %[[ARRAY_OFFSET]], null
!CHECK: %[[DATA_SEL:.*]] = select i1 %[[DATA_CMP]], i64 0, i64 %[[ALLOCATABLE_MEMBER_SIZE_CALC_5]]
!CHECK: %[[BASE_PTR_ARR:.*]] = getelementptr inbounds [8 x ptr], ptr %.offload_baseptrs, i32 0, i32 0
!CHECK: store ptr %[[DTYPE_DESC_ALLOCA_3]], ptr %[[BASE_PTR_ARR]], align 8
!CHECK: %[[OFFLOAD_PTR_ARR:.*]] = getelementptr inbounds [8 x ptr], ptr %.offload_ptrs, i32 0, i32 0
!CHECK: store ptr %[[DTYPE_DESC_ALLOCA_3]], ptr %[[OFFLOAD_PTR_ARR]], align 8
!CHECK: %[[OFFLOAD_SIZE_ARR:.*]] = getelementptr inbounds [8 x i64], ptr %.offload_sizes, i32 0, i32 0
!CHECK: store i64 %[[DTYPE_DESC_SIZE_CALC_5]], ptr %[[OFFLOAD_SIZE_ARR]], align 8
!CHECK: %[[BASE_PTR_ARR:.*]] = getelementptr inbounds [8 x ptr], ptr %.offload_baseptrs, i32 0, i32 1
!CHECK: store ptr %[[DTYPE_DESC_ALLOCA_3]], ptr %[[BASE_PTR_ARR]], align 8
!CHECK: %[[OFFLOAD_PTR_ARR:.*]] = getelementptr inbounds [8 x ptr], ptr %.offload_ptrs, i32 0, i32 1
!CHECK: store ptr %[[DTYPE_DESC_ALLOCA_3]], ptr %[[OFFLOAD_PTR_ARR]], align 8
!CHECK: %[[BASE_PTR_ARR:.*]] = getelementptr inbounds [8 x ptr], ptr %.offload_baseptrs, i32 0, i32 2
!CHECK: store ptr %[[DTYPE_DESC_ALLOCA_3]], ptr %[[BASE_PTR_ARR]], align 8
!CHECK: %[[OFFLOAD_PTR_ARR:.*]] = getelementptr inbounds [8 x ptr], ptr %.offload_ptrs, i32 0, i32 2
!CHECK: store ptr %[[DTYPE_DESC_BASE_ADDR]], ptr %[[OFFLOAD_PTR_ARR]], align 8
!CHECK: %[[BASE_PTR_ARR:.*]] = getelementptr inbounds [8 x ptr], ptr %.offload_baseptrs, i32 0, i32 3
!CHECK: store ptr %[[DTYPE_DESC_BASE_ADDR]], ptr %[[BASE_PTR_ARR]], align 8
!CHECK: %[[OFFLOAD_PTR_ARR:.*]] = getelementptr inbounds [8 x ptr], ptr %.offload_ptrs, i32 0, i32 3
!CHECK: store ptr %[[LOAD_BASE_ADDR]], ptr %[[OFFLOAD_PTR_ARR]], align 8
!CHECK: %[[BASE_PTR_ARR:.*]] = getelementptr inbounds [8 x ptr], ptr %.offload_baseptrs, i32 0, i32 4
!CHECK: store ptr %[[DTYPE_DESC_ALLOCA_3]], ptr %[[BASE_PTR_ARR]], align 8
!CHECK: %[[OFFLOAD_PTR_ARR:.*]] = getelementptr inbounds [8 x ptr], ptr %.offload_ptrs, i32 0, i32 4
!CHECK: store ptr %[[MAPPED_MEMBER_ACCESS]], ptr %[[OFFLOAD_PTR_ARR]], align 8
!CHECK: %[[BASE_PTR_ARR:.*]] = getelementptr inbounds [8 x ptr], ptr %.offload_baseptrs, i32 0, i32 5
!CHECK: store ptr %[[DTYPE_DESC_ALLOCA_3]], ptr %[[BASE_PTR_ARR]], align 8
!CHECK: %[[OFFLOAD_PTR_ARR:.*]] = getelementptr inbounds [8 x ptr], ptr %.offload_ptrs, i32 0, i32 5
!CHECK: store ptr %[[MAPPED_MEMBER_BASE_ADDR_ACCESS]], ptr %[[OFFLOAD_PTR_ARR]], align 8
!CHECK: %[[BASE_PTR_ARR:.*]] = getelementptr inbounds [8 x ptr], ptr %.offload_baseptrs, i32 0, i32 6
!CHECK: store ptr %[[MAPPED_MEMBER_BASE_ADDR_ACCESS]], ptr %[[BASE_PTR_ARR]], align 8
!CHECK: %[[OFFLOAD_PTR_ARR:.*]] = getelementptr inbounds [8 x ptr], ptr %.offload_ptrs, i32 0, i32 6
!CHECK: store ptr %[[ARRAY_OFFSET]], ptr %[[OFFLOAD_PTR_ARR]], align 8
!CHECK: %[[OFFLOAD_SIZE_ARR:.*]] = getelementptr inbounds [8 x i64], ptr %.offload_sizes, i32 0, i32 6
!CHECK: store i64 %[[DATA_SEL]], ptr %[[OFFLOAD_SIZE_ARR]], align 8
!CHECK: %[[BASE_PTR_ARR:.*]] = getelementptr inbounds [8 x ptr], ptr %.offload_baseptrs, i32 0, i32 7
!CHECK: store ptr %[[DTYPE_DESC_ALLOCA_3]], ptr %[[BASE_PTR_ARR]], align 8
!CHECK: %[[OFFLOAD_PTR_ARR:.*]] = getelementptr inbounds [8 x ptr], ptr %.offload_ptrs, i32 0, i32 7
!CHECK: store ptr %[[NESTED_NONALLOCA_MEMBER_ACCESS]], ptr %[[OFFLOAD_PTR_ARR]], align 8

!CHECK-LABEL: define {{.*}} @{{.*}}maptype_nested_derived_type_alloca{{.*}}
!CHECK: %[[ALLOCATABLE_MEMBER_ALLOCA:.*]] = alloca { ptr, i64, i32, i8, i8, i8, i8, [1 x [3 x i64]] }, align 8
!CHECK: %[[ALLOCA:.*]] = alloca %_QFmaptype_nested_derived_type_allocaTtop_layer, i64 1, align 8
!CHECK: %[[NESTED_DTYPE_MEMBER_ACCESS:.*]] = getelementptr %_QFmaptype_nested_derived_type_allocaTtop_layer, ptr %[[ALLOCA]], i32 0, i32 6
!CHECK: %[[NESTED_MEMBER_ACCESS:.*]] = getelementptr %_QFmaptype_nested_derived_type_allocaTmiddle_layer, ptr %[[NESTED_DTYPE_MEMBER_ACCESS]], i32 0, i32 2
!CHECK: %[[ALLOCATABLE_MEMBER_BASE_ADDR:.*]] = getelementptr { ptr, i64, i32, i8, i8, i8, i8, [1 x [3 x i64]] }, ptr %[[ALLOCATABLE_MEMBER_ALLOCA]], i32 0, i32 7, i64 0, i32 1
!CHECK: %[[ALLOCATABLE_MEMBER_ADDR_LOAD:.*]] = load i64, ptr %[[ALLOCATABLE_MEMBER_BASE_ADDR]], align 8
!CHECK: %[[ALLOCATABLE_MEMBER_SIZE_CALC_1:.*]] = sub i64 %[[ALLOCATABLE_MEMBER_ADDR_LOAD]], 1
!CHECK: %[[NESTED_MEMBER_BASE_ADDR_ACCESS:.*]] = getelementptr { ptr, i64, i32, i8, i8, i8, i8, [1 x [3 x i64]] }, ptr %{{.*}}, i32 0, i32 0
!CHECK: %[[ALLOCATABLE_MEMBER_SIZE_CALC_2:.*]] = sub i64 %[[ALLOCATABLE_MEMBER_SIZE_CALC_1]], 0
!CHECK: %[[ALLOCATABLE_MEMBER_SIZE_CALC_3:.*]] = add i64 %[[ALLOCATABLE_MEMBER_SIZE_CALC_2]], 1
!CHECK: %[[ALLOCATABLE_MEMBER_SIZE_CALC_4:.*]] = mul i64 1, %[[ALLOCATABLE_MEMBER_SIZE_CALC_3]]
!CHECK: %[[ALLOCATABLE_MEMBER_SIZE_CALC_5:.*]] = mul i64 %[[ALLOCATABLE_MEMBER_SIZE_CALC_4]], 4
!CHECK: %[[LOAD_BASE_ADDR:.*]] = load ptr, ptr %[[NESTED_MEMBER_BASE_ADDR_ACCESS]], align 8
!CHECK: %[[ARR_OFFS:.*]] = getelementptr inbounds i32, ptr %[[LOAD_BASE_ADDR]], i64 0
!CHECK: %[[NESTED_MEMBER_BASE_ADDR_ACCESS_2:.*]] = getelementptr { ptr, i64, i32, i8, i8, i8, i8, [1 x [3 x i64]] }, ptr %[[NESTED_MEMBER_ACCESS]], i64 1
!CHECK: %[[DTYPE_SEGMENT_SIZE_CALC_1:.*]] = ptrtoint ptr %[[NESTED_MEMBER_BASE_ADDR_ACCESS_2]] to i64
!CHECK: %[[DTYPE_SEGMENT_SIZE_CALC_2:.*]] = ptrtoint ptr %[[NESTED_MEMBER_ACCESS]] to i64
!CHECK: %[[DTYPE_SEGMENT_SIZE_CALC_3:.*]] = sub i64 %[[DTYPE_SEGMENT_SIZE_CALC_1]], %[[DTYPE_SEGMENT_SIZE_CALC_2]]
!CHECK: %[[DTYPE_SEGMENT_SIZE_CALC_4:.*]] = sdiv exact i64 %[[DTYPE_SEGMENT_SIZE_CALC_3]], ptrtoint (ptr getelementptr (i8, ptr null, i32 1) to i64)
!CHECK: %[[DATA_CMP:.*]] = icmp eq ptr %[[ARR_OFFS]], null
!CHECK: %[[DATA_SEL:.*]] = select i1 %[[DATA_CMP]], i64 0, i64 %[[ALLOCATABLE_MEMBER_SIZE_CALC_5]]
!CHECK: %[[BASE_PTR_ARR:.*]] = getelementptr inbounds [4 x ptr], ptr %.offload_baseptrs, i32 0, i32 0
!CHECK: store ptr %[[ALLOCA]], ptr %[[BASE_PTR_ARR]], align 8
!CHECK: %[[OFFLOAD_PTR_ARR:.*]] = getelementptr inbounds [4 x ptr], ptr %.offload_ptrs, i32 0, i32 0
!CHECK: store ptr %[[NESTED_MEMBER_ACCESS]], ptr %[[OFFLOAD_PTR_ARR]], align 8
!CHECK: %[[OFFLOAD_SIZE_ARR:.*]] = getelementptr inbounds [4 x i64], ptr %.offload_sizes, i32 0, i32 0
!CHECK: store i64 %[[DTYPE_SEGMENT_SIZE_CALC_4]], ptr %[[OFFLOAD_SIZE_ARR]], align 8
!CHECK: %[[BASE_PTR_ARR:.*]] = getelementptr inbounds [4 x ptr], ptr %.offload_baseptrs, i32 0, i32 1
!CHECK: store ptr %[[ALLOCA]], ptr %[[BASE_PTR_ARR]], align 8
!CHECK: %[[OFFLOAD_PTR_ARR:.*]] = getelementptr inbounds [4 x ptr], ptr %.offload_ptrs, i32 0, i32 1
!CHECK: store ptr %[[NESTED_MEMBER_ACCESS]], ptr %[[OFFLOAD_PTR_ARR]], align 8
!CHECK: %[[BASE_PTR_ARR:.*]] = getelementptr inbounds [4 x ptr], ptr %.offload_baseptrs, i32 0, i32 2
!CHECK: store ptr %[[ALLOCA]], ptr %[[BASE_PTR_ARR]], align 8
!CHECK: %[[OFFLOAD_PTR_ARR:.*]] = getelementptr inbounds [4 x ptr], ptr %.offload_ptrs, i32 0, i32 2
!CHECK: store ptr %[[NESTED_MEMBER_BASE_ADDR_ACCESS]], ptr %[[OFFLOAD_PTR_ARR]], align 8
!CHECK: %[[BASE_PTR_ARR:.*]] = getelementptr inbounds [4 x ptr], ptr %.offload_baseptrs, i32 0, i32 3
!CHECK: store ptr %[[NESTED_MEMBER_BASE_ADDR_ACCESS]], ptr %[[BASE_PTR_ARR]], align 8
!CHECK: %[[OFFLOAD_PTR_ARR:.*]] = getelementptr inbounds [4 x ptr], ptr %.offload_ptrs, i32 0, i32 3
!CHECK: store ptr %[[ARR_OFFS]], ptr %[[OFFLOAD_PTR_ARR]], align 8
!CHECK: %[[OFFLOAD_SIZE_ARR:.*]] = getelementptr inbounds [4 x i64], ptr %.offload_sizes, i32 0, i32 3
!CHECK: store i64 %[[DATA_SEL]], ptr %[[OFFLOAD_SIZE_ARR]], align 8

!CHECK-LABEL: define {{.*}} @{{.*}}maptype_nested_derived_type_member_idx{{.*}}
!CHECK: %[[ALLOCA_0:.*]] = alloca { ptr, i64, i32, i8, i8, i8, i8, [1 x [3 x i64]], ptr, [1 x i64] }, align 8
!CHECK: %[[ALLOCA_1:.*]] = alloca { ptr, i64, i32, i8, i8, i8, i8, [1 x [3 x i64]] }, align 8
!CHECK: %[[ALLOCA:.*]] = alloca { ptr, i64, i32, i8, i8, i8, i8, [1 x [3 x i64]], ptr, [1 x i64] }, align 8
!CHECK: %[[BASE_PTR_1:.*]] = alloca %_QFmaptype_nested_derived_type_member_idxTdtype, i64 1, align 8
!CHECK: %[[OFF_PTR_1:.*]] = getelementptr %_QFmaptype_nested_derived_type_member_idxTdtype, ptr %[[BASE_PTR_1]], i32 0, i32 1
!CHECK: %[[BOUNDS_ACC:.*]] = getelementptr { ptr, i64, i32, i8, i8, i8, i8, [1 x [3 x i64]], ptr, [1 x i64] }, ptr %[[ALLOCA]], i32 0, i32 7, i64 0, i32 1
!CHECK: %[[BOUNDS_LD:.*]] = load i64, ptr %[[BOUNDS_ACC]], align 8
!CHECK: %[[BOUNDS_ACC_2:.*]] = getelementptr { ptr, i64, i32, i8, i8, i8, i8, [1 x [3 x i64]] }, ptr %[[ALLOCA_1]], i32 0, i32 7, i64 0, i32 1
!CHECK: %[[BOUNDS_LD_2:.*]] = load i64, ptr %[[BOUNDS_ACC_2]], align 8
!CHECK: %[[BOUNDS_CALC:.*]] = sub i64 %[[BOUNDS_LD_2]], 1
!CHECK: %[[OFF_PTR_CALC_0:.*]] = sub i64 %[[BOUNDS_LD]], 1
!CHECK: %[[OFF_PTR_2:.*]] = getelementptr { ptr, i64, i32, i8, i8, i8, i8, [1 x [3 x i64]], ptr, [1 x i64] }, ptr %[[OFF_PTR_1]], i32 0, i32 0
!CHECK: %[[GEP_DESC_PTR:.*]] = getelementptr { ptr, i64, i32, i8, i8, i8, i8, [1 x [3 x i64]], ptr, [1 x i64] }, ptr %[[ALLOCA_0]], i32 0, i32 0
!CHECK: %[[LOAD_DESC_PTR:.*]] = load ptr, ptr %[[GEP_DESC_PTR]], align 8
!CHECK: %[[SZ_CALC_1:.*]] = getelementptr { ptr, i64, i32, i8, i8, i8, i8, [1 x [3 x i64]], ptr, [1 x i64] }, ptr %[[ALLOCA_0]], i32 0, i32 7, i32 0, i32 2
!CHECK: %[[SZ_CALC_2:.*]] = load i64, ptr %[[SZ_CALC_1]], align 8
!CHECK: %[[SZ_CALC_3:.*]] = mul nsw i64 1, %[[SZ_CALC_2]]
!CHECK: %[[SZ_CALC_4:.*]] = add nsw i64 %[[SZ_CALC_3]], 0
!CHECK: %[[SZ_CALC_5:.*]] = getelementptr i8, ptr %[[LOAD_DESC_PTR]], i64 %[[SZ_CALC_4]]
!CHECK: %[[SZ_CALC_6:.*]] = getelementptr %_QFmaptype_nested_derived_type_member_idxTvertexes, ptr %[[SZ_CALC_5]], i32 0, i32 2
!CHECK: %[[OFF_PTR_4:.*]] = getelementptr { ptr, i64, i32, i8, i8, i8, i8, [1 x [3 x i64]] }, ptr %[[SZ_CALC_6]], i32 0, i32 0
!CHECK: %[[OFF_PTR_CALC_1:.*]] = sub i64 %[[OFF_PTR_CALC_0]], 0
!CHECK: %[[OFF_PTR_CALC_2:.*]] = add i64 %[[OFF_PTR_CALC_1]], 1
!CHECK: %[[OFF_PTR_CALC_3:.*]] = mul i64 1, %[[OFF_PTR_CALC_2]]
!CHECK: %[[OFF_PTR_3:.*]] = mul i64 %[[OFF_PTR_CALC_3]], 104
!CHECK: %[[SZ_CALC_1_2:.*]] = sub i64 %[[BOUNDS_CALC]], 0
!CHECK: %[[SZ_CALC_2_2:.*]] = add i64 %[[SZ_CALC_1_2]], 1
!CHECK: %[[SZ_CALC_3_2:.*]] = mul i64 1, %[[SZ_CALC_2_2]]
!CHECK: %[[SZ_CALC_4_2:.*]] = mul i64 %[[SZ_CALC_3_2]], 4
!CHECK: %[[LOAD_OFF_PTR:.*]] = load ptr, ptr %[[OFF_PTR_2]], align 8
!CHECK: %[[ARR_OFFS:.*]] = getelementptr inbounds %_QFmaptype_nested_derived_type_member_idxTvertexes, ptr %[[LOAD_OFF_PTR]], i64 0
!CHECK: %[[LOAD_ARR_OFFS:.*]] = load ptr, ptr %[[OFF_PTR_4]], align 8
!CHECK: %[[ARR_OFFS_1:.*]] = getelementptr inbounds i32, ptr %[[LOAD_ARR_OFFS]], i64 0
!CHECK: %[[SZ_CALC_1:.*]] = getelementptr { ptr, i64, i32, i8, i8, i8, i8, [1 x [3 x i64]], ptr, [1 x i64] }, ptr %[[OFF_PTR_1]], i64 1
!CHECK: %[[SZ_CALC_2:.*]] = ptrtoint ptr %[[SZ_CALC_1]] to i64
!CHECK: %[[SZ_CALC_3:.*]] = ptrtoint ptr %[[OFF_PTR_1]] to i64
!CHECK: %[[SZ_CALC_4:.*]] = sub i64 %[[SZ_CALC_2]], %[[SZ_CALC_3]]
!CHECK: %[[SZ_CALC_5:.*]] = sdiv exact i64 %[[SZ_CALC_4]], ptrtoint (ptr getelementptr (i8, ptr null, i32 1) to i64)
!CHECK: %[[SIZE_CMP:.*]] = icmp eq ptr %[[ARR_OFFS]], null
!CHECK: %[[SIZE_SEL:.*]] = select i1 %[[SIZE_CMP]], i64 0, i64 %[[OFF_PTR_3]]
!CHECK: %[[SIZE_CMP2:.*]] = icmp eq ptr %[[ARR_OFFS_1]], null
!CHECK: %[[SIZE_SEL2:.*]] = select i1 %[[SIZE_CMP2]], i64 0, i64 %[[SZ_CALC_4_2]]
!CHECK: %[[BASE_PTR_ARR:.*]] = getelementptr inbounds [7 x ptr], ptr %.offload_baseptrs, i32 0, i32 0
!CHECK: store ptr %[[BASE_PTR_1]], ptr %[[BASE_PTR_ARR]], align 8
!CHECK: %[[OFFLOAD_PTR_ARR:.*]] = getelementptr inbounds [7 x ptr], ptr %.offload_ptrs, i32 0, i32 0
!CHECK: store ptr %[[OFF_PTR_1]], ptr %[[OFFLOAD_PTR_ARR]], align 8
!CHECK: %[[OFFLOAD_SIZE_ARR:.*]] = getelementptr inbounds [7 x i64], ptr %.offload_sizes, i32 0, i32 0
!CHECK: store i64 %[[SZ_CALC_5]], ptr %[[OFFLOAD_SIZE_ARR]], align 8
!CHECK: %[[BASE_PTR_ARR:.*]] = getelementptr inbounds [7 x ptr], ptr %.offload_baseptrs, i32 0, i32 1
!CHECK: store ptr %[[BASE_PTR_1]], ptr %[[BASE_PTR_ARR]], align 8
!CHECK: %[[OFFLOAD_PTR_ARR:.*]] = getelementptr inbounds [7 x ptr], ptr %.offload_ptrs, i32 0, i32 1
!CHECK: store ptr %[[OFF_PTR_1]], ptr %[[OFFLOAD_PTR_ARR]], align 8
!CHECK: %[[BASE_PTR_ARR:.*]] = getelementptr inbounds [7 x ptr], ptr %.offload_baseptrs, i32 0, i32 2
!CHECK: store ptr %[[BASE_PTR_1]], ptr %[[BASE_PTR_ARR]], align 8
!CHECK: %[[OFFLOAD_PTR_ARR:.*]] = getelementptr inbounds [7 x ptr], ptr %.offload_ptrs, i32 0, i32 2
!CHECK: store ptr %[[OFF_PTR_2]], ptr %[[OFFLOAD_PTR_ARR]], align 8
!CHECK: %[[BASE_PTR_ARR:.*]] = getelementptr inbounds [7 x ptr], ptr %.offload_baseptrs, i32 0, i32 3
!CHECK: store ptr %[[OFF_PTR_2]], ptr %[[BASE_PTR_ARR]], align 8
!CHECK: %[[OFFLOAD_PTR_ARR:.*]] = getelementptr inbounds [7 x ptr], ptr %.offload_ptrs, i32 0, i32 3
!CHECK: store ptr %[[ARR_OFFS]], ptr %[[OFFLOAD_PTR_ARR]], align 8
!CHECK: %[[OFFLOAD_SIZE_ARR:.*]] = getelementptr inbounds [7 x i64], ptr %.offload_sizes, i32 0, i32 3
!CHECK: store i64 %[[SIZE_SEL]], ptr %[[OFFLOAD_SIZE_ARR]], align 8
!CHECK: %[[BASE_PTR_ARR:.*]] = getelementptr inbounds [7 x ptr], ptr %.offload_baseptrs, i32 0, i32 4
!CHECK: store ptr %[[BASE_PTR_1]], ptr %[[BASE_PTR_ARR]], align 8
!CHECK: %[[OFFLOAD_PTR_ARR:.*]] = getelementptr inbounds [7 x ptr], ptr %.offload_ptrs, i32 0, i32 4
!CHECK: store ptr %[[SZ_CALC_6]], ptr %[[OFFLOAD_PTR_ARR]], align 8
!CHECK: %[[BASE_PTR_ARR:.*]] = getelementptr inbounds [7 x ptr], ptr %.offload_baseptrs, i32 0, i32 5
!CHECK: store ptr %[[BASE_PTR_1]], ptr %[[BASE_PTR_ARR]], align 8
!CHECK: %[[OFFLOAD_PTR_ARR:.*]] = getelementptr inbounds [7 x ptr], ptr %.offload_ptrs, i32 0, i32 5
!CHECK: store ptr %[[OFF_PTR_4]], ptr %[[OFFLOAD_PTR_ARR]], align 8
!CHECK: %[[BASE_PTR_ARR:.*]] = getelementptr inbounds [7 x ptr], ptr %.offload_baseptrs, i32 0, i32 6
!CHECK: store ptr %[[OFF_PTR_4]], ptr %[[BASE_PTR_ARR]], align 8
!CHECK: %[[OFFLOAD_PTR_ARR:.*]] = getelementptr inbounds [7 x ptr], ptr %.offload_ptrs, i32 0, i32 6
!CHECK: store ptr %[[ARR_OFFS_1]], ptr %[[OFFLOAD_PTR_ARR]], align 8
!CHECK: %[[OFFLOAD_SIZE_ARR:.*]] = getelementptr inbounds [7 x i64], ptr %.offload_sizes, i32 0, i32 6
!CHECK: store i64 %[[SIZE_SEL2]], ptr %[[OFFLOAD_SIZE_ARR]], align 8

!CHECK-LABEL: define {{.*}} @{{.*}}maptype_common_block_{{.*}}
!CHECK: %[[BASE_PTR_ARR:.*]] = getelementptr inbounds [1 x ptr], ptr %.offload_baseptrs, i32 0, i32 0
!CHECK: store ptr @var_common_, ptr %[[BASE_PTR_ARR]], align 8
!CHECK: %[[OFFLOAD_PTR_ARR:.*]] = getelementptr inbounds [1 x ptr], ptr %.offload_ptrs, i32 0, i32 0
!CHECK: store ptr @var_common_, ptr %[[OFFLOAD_PTR_ARR]], align 8

!CHECK-LABEL: define {{.*}} @{{.*}}maptype_common_block_members_{{.*}}
!CHECK: %[[BASE_PTR_ARR:.*]] = getelementptr inbounds [2 x ptr], ptr %.offload_baseptrs, i32 0, i32 0
!CHECK: store ptr @var_common_, ptr %[[BASE_PTR_ARR]], align 8
!CHECK: %[[OFFLOAD_PTR_ARR:.*]] = getelementptr inbounds [2 x ptr], ptr %.offload_ptrs, i32 0, i32 0
!CHECK: store ptr @var_common_, ptr %[[OFFLOAD_PTR_ARR]], align 8
!CHECK: %[[BASE_PTR_ARR_1:.*]] = getelementptr inbounds [2 x ptr], ptr %.offload_baseptrs, i32 0, i32 1
!CHECK: store ptr getelementptr inbounds nuw (i8, ptr @var_common_, i64 4), ptr %[[BASE_PTR_ARR_1]], align 8
!CHECK: %[[OFFLOAD_PTR_ARR_1:.*]] = getelementptr inbounds [2 x ptr], ptr %.offload_ptrs, i32 0, i32 1
!CHECK: store ptr getelementptr inbounds nuw (i8, ptr @var_common_, i64 4), ptr %[[OFFLOAD_PTR_ARR_1]], align 8<|MERGE_RESOLUTION|>--- conflicted
+++ resolved
@@ -15,12 +15,8 @@
 !===============================================================================
 
 !CHECK: @.offload_sizes = private unnamed_addr constant [1 x i64] [i64 4]
-<<<<<<< HEAD
-!CHECK: @.offload_maptypes = private unnamed_addr constant [1 x i64] [i64 289]
-=======
 !CHECK-FPRIV: @.offload_maptypes = private unnamed_addr constant [1 x i64] [i64 289]
 !CHECK-NO-FPRIV: @.offload_maptypes = private unnamed_addr constant [1 x i64] [i64 800]
->>>>>>> cc2a385e
 subroutine mapType_scalar
   integer :: a
   !$omp target
@@ -379,12 +375,8 @@
 end subroutine
 
 !CHECK: @.offload_sizes{{.*}} = private unnamed_addr constant [2 x i64] [i64 8, i64 4]
-<<<<<<< HEAD
-!CHECK: @.offload_maptypes{{.*}} = private unnamed_addr constant [2 x i64] [i64 544, i64 289]
-=======
 !CHECK-FPRIV: @.offload_maptypes{{.*}} = private unnamed_addr constant [2 x i64] [i64 544, i64 289]
 !CHECK-NO-FPRIV: @.offload_maptypes{{.*}} = private unnamed_addr constant [2 x i64] [i64 544, i64 800]
->>>>>>> cc2a385e
 subroutine mapType_c_ptr
   use iso_c_binding, only : c_ptr, c_loc
   type(c_ptr) :: a
@@ -395,12 +387,8 @@
 end subroutine mapType_c_ptr
 
 !CHECK: @.offload_sizes{{.*}} = private unnamed_addr constant [1 x i64] [i64 1]
-<<<<<<< HEAD
-!CHECK: @.offload_maptypes{{.*}} = private unnamed_addr constant [1 x i64] [i64 289]
-=======
 !CHECK-FPRIV: @.offload_maptypes{{.*}} = private unnamed_addr constant [1 x i64] [i64 289]
 !CHECK-NO-FPRIV: @.offload_maptypes{{.*}} = private unnamed_addr constant [1 x i64] [i64 800]
->>>>>>> cc2a385e
 subroutine mapType_char
   character :: a
   !$omp target
