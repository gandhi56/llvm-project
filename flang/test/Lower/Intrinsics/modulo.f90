--- conflicted
+++ resolved
@@ -1,9 +1,5 @@
 ! RUN: bbc -emit-fir -hlfir=false %s -o - | FileCheck %s -check-prefixes=HONORINF,ALL
-<<<<<<< HEAD
-! RUN: flang -fc1 -menable-no-infs -emit-fir -flang-deprecated-no-hlfir %s -o - | FileCheck %s -check-prefixes=CHECK,ALL
-=======
 ! RUN: %flang_fc1 -menable-no-infs -emit-fir -flang-deprecated-no-hlfir %s -o - | FileCheck %s -check-prefixes=CHECK,ALL,%if flang-supports-f128-math %{F128%} %else %{F64%}
->>>>>>> 3da82af8
 
 ! ALL-LABEL: func @_QPmodulo_testr(
 ! ALL-SAME: %[[arg0:.*]]: !fir.ref<f64>{{.*}}, %[[arg1:.*]]: !fir.ref<f64>{{.*}}, %[[arg2:.*]]: !fir.ref<f64>{{.*}}) {
