! RUN: %flang_fc1 -ffast-real-mod -emit-mlir -o - %s | FileCheck %s --check-prefixes=CHECK-FRM%if target=x86_64{{.*}} %{,CHECK-FRM-KIND10%}%if flang-supports-f128-math %{,CHECK-FRM-KIND16%}
<<<<<<< HEAD
! RUN: %flang_fc1 -ffast-math -emit-mlir -o - %s | FileCheck %s --check-prefixes=CHECK-FRM%if target=x86_64{{.*}} %{,CHECK-FRM-KIND10%}%if flang-supports-f128-math %{,CHECK-FRM-KIND16%}
! RUN: %flang_fc1 -ffast-math -fno-fast-real-mod -emit-mlir -o - %s | FileCheck %s --check-prefixes=CHECK-NFRM%if target=x86_64{{.*}} %{,CHECK-NFRM-KIND10%}%if flang-supports-f128-math %{,CHECK-NFRM-KIND16%}

! CHECK,CHECK-FRM: module attributes {{{.*}}fir.fast_real_mod = true{{.*}}}
=======
! RUN: %flang_fc1 -ffast-real-mod -fno-fast-real-mod -emit-mlir -o - %s | FileCheck %s --check-prefixes=CHECK-NFRM%if target=x86_64{{.*}} %{,CHECK-NFRM-KIND10%}%if flang-supports-f128-math %{,CHECK-NFRM-KIND16%}
! RUN: %flang_fc1 -fno-fast-real-mod -ffast-real-mod -emit-mlir -o - %s | FileCheck %s --check-prefixes=CHECK-FRM%if target=x86_64{{.*}} %{,CHECK-FRM-KIND10%}%if flang-supports-f128-math %{,CHECK-FRM-KIND16%}
! RUN: %flang_fc1 -ffast-math -emit-mlir -o - %s | FileCheck %s --check-prefixes=CHECK-FM%if target=x86_64{{.*}} %{,CHECK-FM-KIND10%}%if flang-supports-f128-math %{,CHECK-FM-KIND16%}
! RUN: %flang_fc1 -ffast-math -fno-fast-real-mod -emit-mlir -o - %s | FileCheck %s --check-prefixes=CHECK-NFRM%if target=x86_64{{.*}} %{,CHECK-NFRM-KIND10%}%if flang-supports-f128-math %{,CHECK-NFRM-KIND16%}

! CHECK-FM: module attributes {{{.*}}fir.fast_real_mod = true{{.*}}}
! CHECK-FRM: module attributes {{{.*}}fir.fast_real_mod = true{{.*}}}
>>>>>>> 8baa5bf4

! CHECK-LABEL: @_QPmod_real4
subroutine mod_real4(r, a, p)
    implicit none
    real(kind=4) :: r, a, p
! CHECK-FRM: %[[A:.*]] = fir.declare{{.*}}a"
! CHECK-FRM: %[[P:.*]] = fir.declare{{.*}}p"
! CHECK-FRM: %[[R:.*]] = fir.declare{{.*}}r"
! CHECK-FRM: %[[A_LOAD:.*]] = fir.load %[[A]]
! CHECK-FRM: %[[P_LOAD:.*]] = fir.load %[[P]]
<<<<<<< HEAD
! CHECK-FRM: %[[DIV:.*]] = arith.divf %[[A_LOAD]], %[[P_LOAD]] fastmath<{{.*}}> : f32
! CHECK-FRM: %[[CV1:.*]] = fir.convert %[[DIV]] : (f32) -> si32
! CHECK-FRM: %[[CV2:.*]] = fir.convert %[[CV1]] : (si32) -> f32
! CHECK-FRM: %[[MUL:.*]] = arith.mulf %[[CV2]], %[[P_LOAD]] fastmath<{{.*}}> : f32
! CHECK-FRM: %[[SUB:.*]] = arith.subf %[[A_LOAD]], %[[MUL]] fastmath<{{.*}}> : f32
! CHECK-FRM: fir.store %[[SUB]] to %[[R]] : !fir.ref<f32>
=======
! CHECK-FRM: %[[DIV:.*]] = arith.divf %[[A_LOAD]], %[[P_LOAD]] fastmath<contract> : f32
! CHECK-FRM: %[[CV1:.*]] = fir.convert %[[DIV]] : (f32) -> si32
! CHECK-FRM: %[[CV2:.*]] = fir.convert %[[CV1]] : (si32) -> f32
! CHECK-FRM: %[[MUL:.*]] = arith.mulf %[[CV2]], %[[P_LOAD]] fastmath<contract> : f32
! CHECK-FRM: %[[SUB:.*]] = arith.subf %[[A_LOAD]], %[[MUL]] fastmath<contract> : f32
! CHECK-FRM: fir.store %[[SUB]] to %[[R]] : !fir.ref<f32>
! CHECK-FM: %[[A:.*]] = fir.declare{{.*}}a"
! CHECK-FM: %[[P:.*]] = fir.declare{{.*}}p"
! CHECK-FM: %[[R:.*]] = fir.declare{{.*}}r"
! CHECK-FM: %[[A_LOAD:.*]] = fir.load %[[A]]
! CHECK-FM: %[[P_LOAD:.*]] = fir.load %[[P]]
! CHECK-FM: %[[DIV:.*]] = arith.divf %[[A_LOAD]], %[[P_LOAD]] fastmath<fast> : f32
! CHECK-FM: %[[CV1:.*]] = fir.convert %[[DIV]] : (f32) -> si32
! CHECK-FM: %[[CV2:.*]] = fir.convert %[[CV1]] : (si32) -> f32
! CHECK-FM: %[[MUL:.*]] = arith.mulf %[[CV2]], %[[P_LOAD]] fastmath<fast> : f32
! CHECK-FM: %[[SUB:.*]] = arith.subf %[[A_LOAD]], %[[MUL]] fastmath<fast> : f32
! CHECK-FM: fir.store %[[SUB]] to %[[R]] : !fir.ref<f32>
>>>>>>> 8baa5bf4
! CHECK-NFRM: fir.call @_FortranAModReal4(%{{.*}}, %{{.*}}, %{{.*}}, %{{.*}}) {{.*}}: (f32, f32, !fir.ref<i8>, i32) -> f32
    r = mod(a, p)
end subroutine mod_real4

! CHECK-LABEL: @_QPmod_real8
subroutine mod_real8(r, a, p)
    implicit none
    real(kind=8) :: r, a, p
! CHECK-FRM: %[[A:.*]] = fir.declare{{.*}}a"
! CHECK-FRM: %[[P:.*]] = fir.declare{{.*}}p"
! CHECK-FRM: %[[R:.*]] = fir.declare{{.*}}r"
! CHECK-FRM: %[[A_LOAD:.*]] = fir.load %[[A]]
! CHECK-FRM: %[[P_LOAD:.*]] = fir.load %[[P]]
<<<<<<< HEAD
! CHECK-FRM: %[[DIV:.*]] = arith.divf %[[A_LOAD]], %[[P_LOAD]] fastmath<{{.*}}> : f64
! CHECK-FRM: %[[CV1:.*]] = fir.convert %[[DIV]] : (f64) -> si64
! CHECK-FRM: %[[CV2:.*]] = fir.convert %[[CV1]] : (si64) -> f64
! CHECK-FRM: %[[MUL:.*]] = arith.mulf %[[CV2]], %[[P_LOAD]] fastmath<{{.*}}> : f64
! CHECK-FRM: %[[SUB:.*]] = arith.subf %[[A_LOAD]], %[[MUL]] fastmath<{{.*}}> : f64
! CHECK-FRM: fir.store %[[SUB]] to %[[R]] : !fir.ref<f64>
=======
! CHECK-FRM: %[[DIV:.*]] = arith.divf %[[A_LOAD]], %[[P_LOAD]] fastmath<contract> : f64
! CHECK-FRM: %[[CV1:.*]] = fir.convert %[[DIV]] : (f64) -> si64
! CHECK-FRM: %[[CV2:.*]] = fir.convert %[[CV1]] : (si64) -> f64
! CHECK-FRM: %[[MUL:.*]] = arith.mulf %[[CV2]], %[[P_LOAD]] fastmath<contract> : f64
! CHECK-FRM: %[[SUB:.*]] = arith.subf %[[A_LOAD]], %[[MUL]] fastmath<contract> : f64
! CHECK-FRM: fir.store %[[SUB]] to %[[R]] : !fir.ref<f64>
! CHECK-FM: %[[A:.*]] = fir.declare{{.*}}a"
! CHECK-FM: %[[P:.*]] = fir.declare{{.*}}p"
! CHECK-FM: %[[R:.*]] = fir.declare{{.*}}r"
! CHECK-FM: %[[A_LOAD:.*]] = fir.load %[[A]]
! CHECK-FM: %[[P_LOAD:.*]] = fir.load %[[P]]
! CHECK-FM: %[[DIV:.*]] = arith.divf %[[A_LOAD]], %[[P_LOAD]] fastmath<fast> : f64
! CHECK-FM: %[[CV1:.*]] = fir.convert %[[DIV]] : (f64) -> si64
! CHECK-FM: %[[CV2:.*]] = fir.convert %[[CV1]] : (si64) -> f64
! CHECK-FM: %[[MUL:.*]] = arith.mulf %[[CV2]], %[[P_LOAD]] fastmath<fast> : f64
! CHECK-FM: %[[SUB:.*]] = arith.subf %[[A_LOAD]], %[[MUL]] fastmath<fast> : f64
! CHECK-FM: fir.store %[[SUB]] to %[[R]] : !fir.ref<f64>
>>>>>>> 8baa5bf4
! CHECK-NFRM: fir.call @_FortranAModReal8(%{{.*}}, %{{.*}}, %{{.*}}, %{{.*}}) {{.*}}: (f64, f64, !fir.ref<i8>, i32) -> f64
    r = mod(a, p)
end subroutine mod_real8

! CHECK-LABEL: @_QPmod_real10
subroutine mod_real10(r, a, p)
    implicit none
    integer, parameter :: kind10 = merge(10, 4, selected_real_kind(p=18).eq.10)
    real(kind=kind10) :: r, a, p
! CHECK-FRM-KIND10: %[[A:.*]] = fir.declare{{.*}}a"
! CHECK-FRM-KIND10: %[[P:.*]] = fir.declare{{.*}}p"
! CHECK-FRM-KIND10: %[[R:.*]] = fir.declare{{.*}}r"
! CHECK-FRM-KIND10: %[[A_LOAD:.*]] = fir.load %[[A]]
! CHECK-FRM-KIND10: %[[P_LOAD:.*]] = fir.load %[[P]]
<<<<<<< HEAD
! CHECK-FRM-KIND10: %[[DIV:.*]] = arith.divf %[[A_LOAD]], %[[P_LOAD]] fastmath<{{.*}}> : f80
! CHECK-FRM-KIND10: %[[CV1:.*]] = fir.convert %[[DIV]] : (f80) -> si80
! CHECK-FRM-KIND10: %[[CV2:.*]] = fir.convert %[[CV1]] : (si80) -> f80
! CHECK-FRM-KIND10: %[[MUL:.*]] = arith.mulf %[[CV2]], %[[P_LOAD]] fastmath<{{.*}}> : f80
! CHECK-FRM-KIND10: %[[SUB:.*]] = arith.subf %[[A_LOAD]], %[[MUL]] fastmath<{{.*}}> : f80
! CHECK-FRM-KIND10: fir.store %[[SUB]] to %[[R]] : !fir.ref<f80>
=======
! CHECK-FRM-KIND10: %[[DIV:.*]] = arith.divf %[[A_LOAD]], %[[P_LOAD]] fastmath<contract> : f80
! CHECK-FRM-KIND10: %[[CV1:.*]] = fir.convert %[[DIV]] : (f80) -> si80
! CHECK-FRM-KIND10: %[[CV2:.*]] = fir.convert %[[CV1]] : (si80) -> f80
! CHECK-FRM-KIND10: %[[MUL:.*]] = arith.mulf %[[CV2]], %[[P_LOAD]] fastmath<contract> : f80
! CHECK-FRM-KIND10: %[[SUB:.*]] = arith.subf %[[A_LOAD]], %[[MUL]] fastmath<contract> : f80
! CHECK-FRM-KIND10: fir.store %[[SUB]] to %[[R]] : !fir.ref<f80>
! CHECK-FM-KIND10: %[[A:.*]] = fir.declare{{.*}}a"
! CHECK-FM-KIND10: %[[P:.*]] = fir.declare{{.*}}p"
! CHECK-FM-KIND10: %[[R:.*]] = fir.declare{{.*}}r"
! CHECK-FM-KIND10: %[[A_LOAD:.*]] = fir.load %[[A]]
! CHECK-FM-KIND10: %[[P_LOAD:.*]] = fir.load %[[P]]
! CHECK-FM-KIND10: %[[DIV:.*]] = arith.divf %[[A_LOAD]], %[[P_LOAD]] fastmath<fast> : f80
! CHECK-FM-KIND10: %[[CV1:.*]] = fir.convert %[[DIV]] : (f80) -> si80
! CHECK-FM-KIND10: %[[CV2:.*]] = fir.convert %[[CV1]] : (si80) -> f80
! CHECK-FM-KIND10: %[[MUL:.*]] = arith.mulf %[[CV2]], %[[P_LOAD]] fastmath<fast> : f80
! CHECK-FM-KIND10: %[[SUB:.*]] = arith.subf %[[A_LOAD]], %[[MUL]] fastmath<fast> : f80
! CHECK-FM-KIND10: fir.store %[[SUB]] to %[[R]] : !fir.ref<f80>
>>>>>>> 8baa5bf4
! CHECK-NFRM-KIND10: fir.call @_FortranAModReal10(%{{.*}}, %{{.*}}, %{{.*}}, %{{.*}}) {{.*}}: (f80, f80, !fir.ref<i8>, i32) -> f80
    r = mod(a, p)
end subroutine mod_real10

! CHECK-LABEL: @_QPmod_real16
subroutine mod_real16(r, a, p)
    implicit none
    integer, parameter :: kind16 = merge(16, 4, selected_real_kind(p=33).eq.16)
    real(kind=kind16) :: r, a, p
! CHECK-FRM-KIND16: %[[A:.*]] = fir.declare{{.*}}a"
! CHECK-FRM-KIND16: %[[P:.*]] = fir.declare{{.*}}p"
! CHECK-FRM-KIND16: %[[R:.*]] = fir.declare{{.*}}r"
! CHECK-FRM-KIND16: %[[A_LOAD:.*]] = fir.load %[[A]]
! CHECK-FRM-KIND16: %[[P_LOAD:.*]] = fir.load %[[P]]
<<<<<<< HEAD
! CHECK-FRM-KIND16: %[[DIV:.*]] = arith.divf %[[A_LOAD]], %[[P_LOAD]] fastmath<{{.*}}> : f128
! CHECK-FRM-KIND16: %[[CV1:.*]] = fir.convert %[[DIV]] : (f128) -> si128
! CHECK-FRM-KIND16: %[[CV2:.*]] = fir.convert %[[CV1]] : (si128) -> f128
! CHECK-FRM-KIND16: %[[MUL:.*]] = arith.mulf %[[CV2]], %[[P_LOAD]] fastmath<{{.*}}> : f128
! CHECK-FRM-KIND16: %[[SUB:.*]] = arith.subf %[[A_LOAD]], %[[MUL]] fastmath<{{.*}}> : f128
! CHECK-FRM-KIND16: fir.store %[[SUB]] to %[[R]] : !fir.ref<f128>
=======
! CHECK-FRM-KIND16: %[[DIV:.*]] = arith.divf %[[A_LOAD]], %[[P_LOAD]] fastmath<contract> : f128
! CHECK-FRM-KIND16: %[[CV1:.*]] = fir.convert %[[DIV]] : (f128) -> si128
! CHECK-FRM-KIND16: %[[CV2:.*]] = fir.convert %[[CV1]] : (si128) -> f128
! CHECK-FRM-KIND16: %[[MUL:.*]] = arith.mulf %[[CV2]], %[[P_LOAD]] fastmath<contract> : f128
! CHECK-FRM-KIND16: %[[SUB:.*]] = arith.subf %[[A_LOAD]], %[[MUL]] fastmath<contract> : f128
! CHECK-FRM-KIND16: fir.store %[[SUB]] to %[[R]] : !fir.ref<f128>
! CHECK-FM-KIND16: %[[A:.*]] = fir.declare{{.*}}a"
! CHECK-FM-KIND16: %[[P:.*]] = fir.declare{{.*}}p"
! CHECK-FM-KIND16: %[[R:.*]] = fir.declare{{.*}}r"
! CHECK-FM-KIND16: %[[A_LOAD:.*]] = fir.load %[[A]]
! CHECK-FM-KIND16: %[[P_LOAD:.*]] = fir.load %[[P]]
! CHECK-FM-KIND16: %[[DIV:.*]] = arith.divf %[[A_LOAD]], %[[P_LOAD]] fastmath<fast> : f128
! CHECK-FM-KIND16: %[[CV1:.*]] = fir.convert %[[DIV]] : (f128) -> si128
! CHECK-FM-KIND16: %[[CV2:.*]] = fir.convert %[[CV1]] : (si128) -> f128
! CHECK-FM-KIND16: %[[MUL:.*]] = arith.mulf %[[CV2]], %[[P_LOAD]] fastmath<fast> : f128
! CHECK-FM-KIND16: %[[SUB:.*]] = arith.subf %[[A_LOAD]], %[[MUL]] fastmath<fast> : f128
! CHECK-FM-KIND16: fir.store %[[SUB]] to %[[R]] : !fir.ref<f128>
>>>>>>> 8baa5bf4
! CHECK-NFRM-KIND16: fir.call @_FortranAModReal16(%{{.*}}, %{{.*}}, %{{.*}}, %{{.*}}) {{.*}}: (f128, f128, !fir.ref<i8>, i32) -> f128
    r = mod(a, p)
end subroutine mod_real16<|MERGE_RESOLUTION|>--- conflicted
+++ resolved
@@ -1,10 +1,4 @@
 ! RUN: %flang_fc1 -ffast-real-mod -emit-mlir -o - %s | FileCheck %s --check-prefixes=CHECK-FRM%if target=x86_64{{.*}} %{,CHECK-FRM-KIND10%}%if flang-supports-f128-math %{,CHECK-FRM-KIND16%}
-<<<<<<< HEAD
-! RUN: %flang_fc1 -ffast-math -emit-mlir -o - %s | FileCheck %s --check-prefixes=CHECK-FRM%if target=x86_64{{.*}} %{,CHECK-FRM-KIND10%}%if flang-supports-f128-math %{,CHECK-FRM-KIND16%}
-! RUN: %flang_fc1 -ffast-math -fno-fast-real-mod -emit-mlir -o - %s | FileCheck %s --check-prefixes=CHECK-NFRM%if target=x86_64{{.*}} %{,CHECK-NFRM-KIND10%}%if flang-supports-f128-math %{,CHECK-NFRM-KIND16%}
-
-! CHECK,CHECK-FRM: module attributes {{{.*}}fir.fast_real_mod = true{{.*}}}
-=======
 ! RUN: %flang_fc1 -ffast-real-mod -fno-fast-real-mod -emit-mlir -o - %s | FileCheck %s --check-prefixes=CHECK-NFRM%if target=x86_64{{.*}} %{,CHECK-NFRM-KIND10%}%if flang-supports-f128-math %{,CHECK-NFRM-KIND16%}
 ! RUN: %flang_fc1 -fno-fast-real-mod -ffast-real-mod -emit-mlir -o - %s | FileCheck %s --check-prefixes=CHECK-FRM%if target=x86_64{{.*}} %{,CHECK-FRM-KIND10%}%if flang-supports-f128-math %{,CHECK-FRM-KIND16%}
 ! RUN: %flang_fc1 -ffast-math -emit-mlir -o - %s | FileCheck %s --check-prefixes=CHECK-FM%if target=x86_64{{.*}} %{,CHECK-FM-KIND10%}%if flang-supports-f128-math %{,CHECK-FM-KIND16%}
@@ -12,7 +6,6 @@
 
 ! CHECK-FM: module attributes {{{.*}}fir.fast_real_mod = true{{.*}}}
 ! CHECK-FRM: module attributes {{{.*}}fir.fast_real_mod = true{{.*}}}
->>>>>>> 8baa5bf4
 
 ! CHECK-LABEL: @_QPmod_real4
 subroutine mod_real4(r, a, p)
@@ -23,14 +16,6 @@
 ! CHECK-FRM: %[[R:.*]] = fir.declare{{.*}}r"
 ! CHECK-FRM: %[[A_LOAD:.*]] = fir.load %[[A]]
 ! CHECK-FRM: %[[P_LOAD:.*]] = fir.load %[[P]]
-<<<<<<< HEAD
-! CHECK-FRM: %[[DIV:.*]] = arith.divf %[[A_LOAD]], %[[P_LOAD]] fastmath<{{.*}}> : f32
-! CHECK-FRM: %[[CV1:.*]] = fir.convert %[[DIV]] : (f32) -> si32
-! CHECK-FRM: %[[CV2:.*]] = fir.convert %[[CV1]] : (si32) -> f32
-! CHECK-FRM: %[[MUL:.*]] = arith.mulf %[[CV2]], %[[P_LOAD]] fastmath<{{.*}}> : f32
-! CHECK-FRM: %[[SUB:.*]] = arith.subf %[[A_LOAD]], %[[MUL]] fastmath<{{.*}}> : f32
-! CHECK-FRM: fir.store %[[SUB]] to %[[R]] : !fir.ref<f32>
-=======
 ! CHECK-FRM: %[[DIV:.*]] = arith.divf %[[A_LOAD]], %[[P_LOAD]] fastmath<contract> : f32
 ! CHECK-FRM: %[[CV1:.*]] = fir.convert %[[DIV]] : (f32) -> si32
 ! CHECK-FRM: %[[CV2:.*]] = fir.convert %[[CV1]] : (si32) -> f32
@@ -48,7 +33,6 @@
 ! CHECK-FM: %[[MUL:.*]] = arith.mulf %[[CV2]], %[[P_LOAD]] fastmath<fast> : f32
 ! CHECK-FM: %[[SUB:.*]] = arith.subf %[[A_LOAD]], %[[MUL]] fastmath<fast> : f32
 ! CHECK-FM: fir.store %[[SUB]] to %[[R]] : !fir.ref<f32>
->>>>>>> 8baa5bf4
 ! CHECK-NFRM: fir.call @_FortranAModReal4(%{{.*}}, %{{.*}}, %{{.*}}, %{{.*}}) {{.*}}: (f32, f32, !fir.ref<i8>, i32) -> f32
     r = mod(a, p)
 end subroutine mod_real4
@@ -62,14 +46,6 @@
 ! CHECK-FRM: %[[R:.*]] = fir.declare{{.*}}r"
 ! CHECK-FRM: %[[A_LOAD:.*]] = fir.load %[[A]]
 ! CHECK-FRM: %[[P_LOAD:.*]] = fir.load %[[P]]
-<<<<<<< HEAD
-! CHECK-FRM: %[[DIV:.*]] = arith.divf %[[A_LOAD]], %[[P_LOAD]] fastmath<{{.*}}> : f64
-! CHECK-FRM: %[[CV1:.*]] = fir.convert %[[DIV]] : (f64) -> si64
-! CHECK-FRM: %[[CV2:.*]] = fir.convert %[[CV1]] : (si64) -> f64
-! CHECK-FRM: %[[MUL:.*]] = arith.mulf %[[CV2]], %[[P_LOAD]] fastmath<{{.*}}> : f64
-! CHECK-FRM: %[[SUB:.*]] = arith.subf %[[A_LOAD]], %[[MUL]] fastmath<{{.*}}> : f64
-! CHECK-FRM: fir.store %[[SUB]] to %[[R]] : !fir.ref<f64>
-=======
 ! CHECK-FRM: %[[DIV:.*]] = arith.divf %[[A_LOAD]], %[[P_LOAD]] fastmath<contract> : f64
 ! CHECK-FRM: %[[CV1:.*]] = fir.convert %[[DIV]] : (f64) -> si64
 ! CHECK-FRM: %[[CV2:.*]] = fir.convert %[[CV1]] : (si64) -> f64
@@ -87,7 +63,6 @@
 ! CHECK-FM: %[[MUL:.*]] = arith.mulf %[[CV2]], %[[P_LOAD]] fastmath<fast> : f64
 ! CHECK-FM: %[[SUB:.*]] = arith.subf %[[A_LOAD]], %[[MUL]] fastmath<fast> : f64
 ! CHECK-FM: fir.store %[[SUB]] to %[[R]] : !fir.ref<f64>
->>>>>>> 8baa5bf4
 ! CHECK-NFRM: fir.call @_FortranAModReal8(%{{.*}}, %{{.*}}, %{{.*}}, %{{.*}}) {{.*}}: (f64, f64, !fir.ref<i8>, i32) -> f64
     r = mod(a, p)
 end subroutine mod_real8
@@ -102,14 +77,6 @@
 ! CHECK-FRM-KIND10: %[[R:.*]] = fir.declare{{.*}}r"
 ! CHECK-FRM-KIND10: %[[A_LOAD:.*]] = fir.load %[[A]]
 ! CHECK-FRM-KIND10: %[[P_LOAD:.*]] = fir.load %[[P]]
-<<<<<<< HEAD
-! CHECK-FRM-KIND10: %[[DIV:.*]] = arith.divf %[[A_LOAD]], %[[P_LOAD]] fastmath<{{.*}}> : f80
-! CHECK-FRM-KIND10: %[[CV1:.*]] = fir.convert %[[DIV]] : (f80) -> si80
-! CHECK-FRM-KIND10: %[[CV2:.*]] = fir.convert %[[CV1]] : (si80) -> f80
-! CHECK-FRM-KIND10: %[[MUL:.*]] = arith.mulf %[[CV2]], %[[P_LOAD]] fastmath<{{.*}}> : f80
-! CHECK-FRM-KIND10: %[[SUB:.*]] = arith.subf %[[A_LOAD]], %[[MUL]] fastmath<{{.*}}> : f80
-! CHECK-FRM-KIND10: fir.store %[[SUB]] to %[[R]] : !fir.ref<f80>
-=======
 ! CHECK-FRM-KIND10: %[[DIV:.*]] = arith.divf %[[A_LOAD]], %[[P_LOAD]] fastmath<contract> : f80
 ! CHECK-FRM-KIND10: %[[CV1:.*]] = fir.convert %[[DIV]] : (f80) -> si80
 ! CHECK-FRM-KIND10: %[[CV2:.*]] = fir.convert %[[CV1]] : (si80) -> f80
@@ -127,7 +94,6 @@
 ! CHECK-FM-KIND10: %[[MUL:.*]] = arith.mulf %[[CV2]], %[[P_LOAD]] fastmath<fast> : f80
 ! CHECK-FM-KIND10: %[[SUB:.*]] = arith.subf %[[A_LOAD]], %[[MUL]] fastmath<fast> : f80
 ! CHECK-FM-KIND10: fir.store %[[SUB]] to %[[R]] : !fir.ref<f80>
->>>>>>> 8baa5bf4
 ! CHECK-NFRM-KIND10: fir.call @_FortranAModReal10(%{{.*}}, %{{.*}}, %{{.*}}, %{{.*}}) {{.*}}: (f80, f80, !fir.ref<i8>, i32) -> f80
     r = mod(a, p)
 end subroutine mod_real10
@@ -142,14 +108,6 @@
 ! CHECK-FRM-KIND16: %[[R:.*]] = fir.declare{{.*}}r"
 ! CHECK-FRM-KIND16: %[[A_LOAD:.*]] = fir.load %[[A]]
 ! CHECK-FRM-KIND16: %[[P_LOAD:.*]] = fir.load %[[P]]
-<<<<<<< HEAD
-! CHECK-FRM-KIND16: %[[DIV:.*]] = arith.divf %[[A_LOAD]], %[[P_LOAD]] fastmath<{{.*}}> : f128
-! CHECK-FRM-KIND16: %[[CV1:.*]] = fir.convert %[[DIV]] : (f128) -> si128
-! CHECK-FRM-KIND16: %[[CV2:.*]] = fir.convert %[[CV1]] : (si128) -> f128
-! CHECK-FRM-KIND16: %[[MUL:.*]] = arith.mulf %[[CV2]], %[[P_LOAD]] fastmath<{{.*}}> : f128
-! CHECK-FRM-KIND16: %[[SUB:.*]] = arith.subf %[[A_LOAD]], %[[MUL]] fastmath<{{.*}}> : f128
-! CHECK-FRM-KIND16: fir.store %[[SUB]] to %[[R]] : !fir.ref<f128>
-=======
 ! CHECK-FRM-KIND16: %[[DIV:.*]] = arith.divf %[[A_LOAD]], %[[P_LOAD]] fastmath<contract> : f128
 ! CHECK-FRM-KIND16: %[[CV1:.*]] = fir.convert %[[DIV]] : (f128) -> si128
 ! CHECK-FRM-KIND16: %[[CV2:.*]] = fir.convert %[[CV1]] : (si128) -> f128
@@ -167,7 +125,6 @@
 ! CHECK-FM-KIND16: %[[MUL:.*]] = arith.mulf %[[CV2]], %[[P_LOAD]] fastmath<fast> : f128
 ! CHECK-FM-KIND16: %[[SUB:.*]] = arith.subf %[[A_LOAD]], %[[MUL]] fastmath<fast> : f128
 ! CHECK-FM-KIND16: fir.store %[[SUB]] to %[[R]] : !fir.ref<f128>
->>>>>>> 8baa5bf4
 ! CHECK-NFRM-KIND16: fir.call @_FortranAModReal16(%{{.*}}, %{{.*}}, %{{.*}}, %{{.*}}) {{.*}}: (f128, f128, !fir.ref<i8>, i32) -> f128
     r = mod(a, p)
 end subroutine mod_real16