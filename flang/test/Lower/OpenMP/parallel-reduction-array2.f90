! RUN: bbc -emit-hlfir -fopenmp -o - %s 2>&1 | FileCheck %s
! RUN: %flang_fc1 -emit-hlfir -fopenmp -o - %s 2>&1 | FileCheck %s
! XFAIL: *
program reduce
integer, dimension(3) :: i = 0

!$omp parallel reduction(+:i)
i(1) = i(1) + 1
i(2) = i(2) + 2
i(3) = i(3) + 3
!$omp end parallel

print *,i
end program

! CHECK-LABEL:   omp.declare_reduction @add_reduction_byref_box_3xi32 : !fir.ref<!fir.box<!fir.array<3xi32>>> alloc {
! CHECK:           %[[VAL_8:.*]] = fir.alloca !fir.box<!fir.array<3xi32>>
! CHECK:           omp.yield(%[[VAL_8]] : !fir.ref<!fir.box<!fir.array<3xi32>>>)
! CHECK-LABEL:   } init {
! CHECK:         ^bb0(%[[VAL_0:.*]]: !fir.ref<!fir.box<!fir.array<3xi32>>>, %[[ALLOC:.*]]: !fir.ref<!fir.box<!fir.array<3xi32>>>):
! CHECK:           %[[VAL_1:.*]] = fir.alloca !fir.array<3xi32>
! CHECK:           %[[VAL_2:.*]] = arith.constant 0 : i32
! CHECK:           %[[VAL_3:.*]] = fir.load %[[VAL_0]] : !fir.ref<!fir.box<!fir.array<3xi32>>>
! CHECK:           %[[VAL_4:.*]] = arith.constant 3 : index
! CHECK:           %[[VAL_5:.*]] = fir.shape %[[VAL_4]] : (index) -> !fir.shape<1>
<<<<<<< HEAD
! CHECK:           %[[VAL_6:.*]]:2 = hlfir.declare %[[VAL_1]](%[[VAL_5]]) {uniq_name = ".tmp"} : (!fir.ref<!fir.array<3xi32>>, !fir.shape<1>) -> (!fir.ref<!fir.array<3xi32>>, !fir.ref<!fir.array<3xi32>>)
=======
! CHECK:           %[[VAL_1:.*]] = fir.allocmem !fir.array<3xi32>
! CHECK:           %[[VAL_6:.*]]:2 = hlfir.declare %[[VAL_1]](%[[VAL_5]]) {uniq_name = ".tmp"} : (!fir.heap<!fir.array<3xi32>>, !fir.shape<1>) -> (!fir.heap<!fir.array<3xi32>>, !fir.heap<!fir.array<3xi32>>)
! CHECK:           %[[TRUE:.*]]  = arith.constant true
>>>>>>> 95b3fd61
! CHECK:           %[[C0:.*]] = arith.constant 0 : index
! CHECK:           %[[DIMS:.*]]:3 = fir.box_dims %[[VAL_3]], %[[C0]] : (!fir.box<!fir.array<3xi32>>, index) -> (index, index, index)
! CHECK:           %[[SHIFT:.*]] = fir.shape_shift %[[DIMS]]#0, %[[DIMS]]#1 : (index, index) -> !fir.shapeshift<1>
! CHECK:           %[[VAL_7:.*]] = fir.embox %[[VAL_6]]#0(%[[SHIFT]]) : (!fir.ref<!fir.array<3xi32>>, !fir.shapeshift<1>) -> !fir.box<!fir.array<3xi32>>
! CHECK:           hlfir.assign %[[VAL_2]] to %[[VAL_7]] : i32, !fir.box<!fir.array<3xi32>>
! CHECK:           fir.store %[[VAL_7]] to %[[ALLOC]] : !fir.ref<!fir.box<!fir.array<3xi32>>>
! CHECK:           omp.yield(%[[ALLOC]] : !fir.ref<!fir.box<!fir.array<3xi32>>>)
! CHECK:         } combiner {
! CHECK:         ^bb0(%[[VAL_0:.*]]: !fir.ref<!fir.box<!fir.array<3xi32>>>, %[[VAL_1:.*]]: !fir.ref<!fir.box<!fir.array<3xi32>>>):
! CHECK:           %[[VAL_2:.*]] = fir.load %[[VAL_0]] : !fir.ref<!fir.box<!fir.array<3xi32>>>
! CHECK:           %[[VAL_3:.*]] = fir.load %[[VAL_1]] : !fir.ref<!fir.box<!fir.array<3xi32>>>
! CHECK:           %[[C1:.*]] = arith.constant 1 : index
! CHECK:           %[[C3:.*]] = arith.constant 3 : index
! CHECK:           %[[SHAPE_SHIFT:.*]] = fir.shape_shift %[[C1]], %[[C3]] : (index, index) -> !fir.shapeshift<1>
! CHECK:           %[[C1_0:.*]] = arith.constant 1 : index
! CHECK:           fir.do_loop %[[VAL_8:.*]] = %[[C1_0]] to %[[C3]] step %[[C1_0]] unordered {
! CHECK:             %[[VAL_9:.*]] = fir.array_coor %[[VAL_2]](%[[SHAPE_SHIFT]]) %[[VAL_8]] : (!fir.box<!fir.array<3xi32>>, !fir.shapeshift<1>, index) -> !fir.ref<i32>
! CHECK:             %[[VAL_10:.*]] = fir.array_coor %[[VAL_3]](%[[SHAPE_SHIFT]]) %[[VAL_8]] : (!fir.box<!fir.array<3xi32>>, !fir.shapeshift<1>, index) -> !fir.ref<i32>
! CHECK:             %[[VAL_11:.*]] = fir.load %[[VAL_9]] : !fir.ref<i32>
! CHECK:             %[[VAL_12:.*]] = fir.load %[[VAL_10]] : !fir.ref<i32>
! CHECK:             %[[VAL_13:.*]] = arith.addi %[[VAL_11]], %[[VAL_12]] : i32
! CHECK:             fir.store %[[VAL_13]] to %[[VAL_9]] : !fir.ref<i32>
! CHECK:           }
! CHECK:           omp.yield(%[[VAL_0]] : !fir.ref<!fir.box<!fir.array<3xi32>>>)
! CHECK:         }

! CHECK-LABEL:   func.func @_QQmain() attributes {fir.bindc_name = "reduce"} {
! CHECK:           %[[VAL_0:.*]] = fir.address_of(@_QFEi) : !fir.ref<!fir.array<3xi32>>
! CHECK:           %[[VAL_1:.*]] = arith.constant 3 : index
! CHECK:           %[[VAL_2:.*]] = fir.shape %[[VAL_1]] : (index) -> !fir.shape<1>
! CHECK:           %[[VAL_3:.*]]:2 = hlfir.declare %[[VAL_0]](%[[VAL_2]]) {uniq_name = "_QFEi"} : (!fir.ref<!fir.array<3xi32>>, !fir.shape<1>) -> (!fir.ref<!fir.array<3xi32>>, !fir.ref<!fir.array<3xi32>>)
! CHECK:           %[[VAL_4:.*]] = fir.embox %[[VAL_3]]#0(%[[VAL_2]]) : (!fir.ref<!fir.array<3xi32>>, !fir.shape<1>) -> !fir.box<!fir.array<3xi32>>
! CHECK:           %[[VAL_5:.*]] = fir.alloca !fir.box<!fir.array<3xi32>>
! CHECK:           fir.store %[[VAL_4]] to %[[VAL_5]] : !fir.ref<!fir.box<!fir.array<3xi32>>>
! CHECK:           omp.parallel reduction(byref @add_reduction_byref_box_3xi32 %[[VAL_5]] -> %[[VAL_6:.*]] : !fir.ref<!fir.box<!fir.array<3xi32>>>) {
! CHECK:             %[[VAL_7:.*]]:2 = hlfir.declare %[[VAL_6]] {uniq_name = "_QFEi"} : (!fir.ref<!fir.box<!fir.array<3xi32>>>) -> (!fir.ref<!fir.box<!fir.array<3xi32>>>, !fir.ref<!fir.box<!fir.array<3xi32>>>)
! CHECK:             %[[VAL_8:.*]] = fir.load %[[VAL_7]]#0 : !fir.ref<!fir.box<!fir.array<3xi32>>>
! CHECK:             %[[VAL_9:.*]] = arith.constant 1 : index
! CHECK:             %[[VAL_10:.*]] = hlfir.designate %[[VAL_8]] (%[[VAL_9]])  : (!fir.box<!fir.array<3xi32>>, index) -> !fir.ref<i32>
! CHECK:             %[[VAL_11:.*]] = fir.load %[[VAL_10]] : !fir.ref<i32>
! CHECK:             %[[VAL_12:.*]] = arith.constant 1 : i32
! CHECK:             %[[VAL_13:.*]] = arith.addi %[[VAL_11]], %[[VAL_12]] : i32
! CHECK:             %[[VAL_14:.*]] = fir.load %[[VAL_7]]#0 : !fir.ref<!fir.box<!fir.array<3xi32>>>
! CHECK:             %[[VAL_15:.*]] = arith.constant 1 : index
! CHECK:             %[[VAL_16:.*]] = hlfir.designate %[[VAL_14]] (%[[VAL_15]])  : (!fir.box<!fir.array<3xi32>>, index) -> !fir.ref<i32>
! CHECK:             hlfir.assign %[[VAL_13]] to %[[VAL_16]] : i32, !fir.ref<i32>
! CHECK:             %[[VAL_17:.*]] = fir.load %[[VAL_7]]#0 : !fir.ref<!fir.box<!fir.array<3xi32>>>
! CHECK:             %[[VAL_18:.*]] = arith.constant 2 : index
! CHECK:             %[[VAL_19:.*]] = hlfir.designate %[[VAL_17]] (%[[VAL_18]])  : (!fir.box<!fir.array<3xi32>>, index) -> !fir.ref<i32>
! CHECK:             %[[VAL_20:.*]] = fir.load %[[VAL_19]] : !fir.ref<i32>
! CHECK:             %[[VAL_21:.*]] = arith.constant 2 : i32
! CHECK:             %[[VAL_22:.*]] = arith.addi %[[VAL_20]], %[[VAL_21]] : i32
! CHECK:             %[[VAL_23:.*]] = fir.load %[[VAL_7]]#0 : !fir.ref<!fir.box<!fir.array<3xi32>>>
! CHECK:             %[[VAL_24:.*]] = arith.constant 2 : index
! CHECK:             %[[VAL_25:.*]] = hlfir.designate %[[VAL_23]] (%[[VAL_24]])  : (!fir.box<!fir.array<3xi32>>, index) -> !fir.ref<i32>
! CHECK:             hlfir.assign %[[VAL_22]] to %[[VAL_25]] : i32, !fir.ref<i32>
! CHECK:             %[[VAL_26:.*]] = fir.load %[[VAL_7]]#0 : !fir.ref<!fir.box<!fir.array<3xi32>>>
! CHECK:             %[[VAL_27:.*]] = arith.constant 3 : index
! CHECK:             %[[VAL_28:.*]] = hlfir.designate %[[VAL_26]] (%[[VAL_27]])  : (!fir.box<!fir.array<3xi32>>, index) -> !fir.ref<i32>
! CHECK:             %[[VAL_29:.*]] = fir.load %[[VAL_28]] : !fir.ref<i32>
! CHECK:             %[[VAL_30:.*]] = arith.constant 3 : i32
! CHECK:             %[[VAL_31:.*]] = arith.addi %[[VAL_29]], %[[VAL_30]] : i32
! CHECK:             %[[VAL_32:.*]] = fir.load %[[VAL_7]]#0 : !fir.ref<!fir.box<!fir.array<3xi32>>>
! CHECK:             %[[VAL_33:.*]] = arith.constant 3 : index
! CHECK:             %[[VAL_34:.*]] = hlfir.designate %[[VAL_32]] (%[[VAL_33]])  : (!fir.box<!fir.array<3xi32>>, index) -> !fir.ref<i32>
! CHECK:             hlfir.assign %[[VAL_31]] to %[[VAL_34]] : i32, !fir.ref<i32>
! CHECK:             omp.terminator
! CHECK:           }<|MERGE_RESOLUTION|>--- conflicted
+++ resolved
@@ -1,6 +1,6 @@
 ! RUN: bbc -emit-hlfir -fopenmp -o - %s 2>&1 | FileCheck %s
 ! RUN: %flang_fc1 -emit-hlfir -fopenmp -o - %s 2>&1 | FileCheck %s
-! XFAIL: *
+
 program reduce
 integer, dimension(3) :: i = 0
 
@@ -18,22 +18,17 @@
 ! CHECK:           omp.yield(%[[VAL_8]] : !fir.ref<!fir.box<!fir.array<3xi32>>>)
 ! CHECK-LABEL:   } init {
 ! CHECK:         ^bb0(%[[VAL_0:.*]]: !fir.ref<!fir.box<!fir.array<3xi32>>>, %[[ALLOC:.*]]: !fir.ref<!fir.box<!fir.array<3xi32>>>):
-! CHECK:           %[[VAL_1:.*]] = fir.alloca !fir.array<3xi32>
 ! CHECK:           %[[VAL_2:.*]] = arith.constant 0 : i32
 ! CHECK:           %[[VAL_3:.*]] = fir.load %[[VAL_0]] : !fir.ref<!fir.box<!fir.array<3xi32>>>
 ! CHECK:           %[[VAL_4:.*]] = arith.constant 3 : index
 ! CHECK:           %[[VAL_5:.*]] = fir.shape %[[VAL_4]] : (index) -> !fir.shape<1>
-<<<<<<< HEAD
-! CHECK:           %[[VAL_6:.*]]:2 = hlfir.declare %[[VAL_1]](%[[VAL_5]]) {uniq_name = ".tmp"} : (!fir.ref<!fir.array<3xi32>>, !fir.shape<1>) -> (!fir.ref<!fir.array<3xi32>>, !fir.ref<!fir.array<3xi32>>)
-=======
 ! CHECK:           %[[VAL_1:.*]] = fir.allocmem !fir.array<3xi32>
 ! CHECK:           %[[VAL_6:.*]]:2 = hlfir.declare %[[VAL_1]](%[[VAL_5]]) {uniq_name = ".tmp"} : (!fir.heap<!fir.array<3xi32>>, !fir.shape<1>) -> (!fir.heap<!fir.array<3xi32>>, !fir.heap<!fir.array<3xi32>>)
 ! CHECK:           %[[TRUE:.*]]  = arith.constant true
->>>>>>> 95b3fd61
 ! CHECK:           %[[C0:.*]] = arith.constant 0 : index
 ! CHECK:           %[[DIMS:.*]]:3 = fir.box_dims %[[VAL_3]], %[[C0]] : (!fir.box<!fir.array<3xi32>>, index) -> (index, index, index)
 ! CHECK:           %[[SHIFT:.*]] = fir.shape_shift %[[DIMS]]#0, %[[DIMS]]#1 : (index, index) -> !fir.shapeshift<1>
-! CHECK:           %[[VAL_7:.*]] = fir.embox %[[VAL_6]]#0(%[[SHIFT]]) : (!fir.ref<!fir.array<3xi32>>, !fir.shapeshift<1>) -> !fir.box<!fir.array<3xi32>>
+! CHECK:           %[[VAL_7:.*]] = fir.embox %[[VAL_6]]#0(%[[SHIFT]]) : (!fir.heap<!fir.array<3xi32>>, !fir.shapeshift<1>) -> !fir.box<!fir.array<3xi32>>
 ! CHECK:           hlfir.assign %[[VAL_2]] to %[[VAL_7]] : i32, !fir.box<!fir.array<3xi32>>
 ! CHECK:           fir.store %[[VAL_7]] to %[[ALLOC]] : !fir.ref<!fir.box<!fir.array<3xi32>>>
 ! CHECK:           omp.yield(%[[ALLOC]] : !fir.ref<!fir.box<!fir.array<3xi32>>>)
@@ -54,6 +49,18 @@
 ! CHECK:             fir.store %[[VAL_13]] to %[[VAL_9]] : !fir.ref<i32>
 ! CHECK:           }
 ! CHECK:           omp.yield(%[[VAL_0]] : !fir.ref<!fir.box<!fir.array<3xi32>>>)
+! CHECK:         }  cleanup {
+! CHECK:         ^bb0(%[[VAL_0:.*]]: !fir.ref<!fir.box<!fir.array<3xi32>>>):
+! CHECK:           %[[VAL_1:.*]] = fir.load %[[VAL_0]] : !fir.ref<!fir.box<!fir.array<3xi32>>>
+! CHECK:           %[[VAL_2:.*]] = fir.box_addr %[[VAL_1]] : (!fir.box<!fir.array<3xi32>>) -> !fir.ref<!fir.array<3xi32>>
+! CHECK:           %[[VAL_3:.*]] = fir.convert %[[VAL_2]] : (!fir.ref<!fir.array<3xi32>>) -> i64
+! CHECK:           %[[VAL_4:.*]] = arith.constant 0 : i64
+! CHECK:           %[[VAL_5:.*]] = arith.cmpi ne, %[[VAL_3]], %[[VAL_4]] : i64
+! CHECK:           fir.if %[[VAL_5]] {
+! CHECK:             %[[VAL_6:.*]] = fir.convert %[[VAL_2]] : (!fir.ref<!fir.array<3xi32>>) -> !fir.heap<!fir.array<3xi32>>
+! CHECK:             fir.freemem %[[VAL_6]] : !fir.heap<!fir.array<3xi32>>
+! CHECK:           }
+! CHECK:           omp.yield
 ! CHECK:         }
 
 ! CHECK-LABEL:   func.func @_QQmain() attributes {fir.bindc_name = "reduce"} {
