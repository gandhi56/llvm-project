! Tests delayed privatization for `targets ... private(..)` for allocatables.
<<<<<<< HEAD
! RUN: %flang_fc1 -emit-hlfir -fopenmp -mmlir --openmp-enable-delayed-privatization-staging \
=======

! RUN: %flang_fc1 -emit-hlfir -fopenmp -mmlir --enable-delayed-privatization-staging \
>>>>>>> 945e7d33
! RUN:   -o - %s 2>&1 | FileCheck %s
! RUN: bbc -emit-hlfir -fopenmp --enable-delayed-privatization-staging -o - %s 2>&1 \
! RUN:   | FileCheck %s

subroutine target_allocatable(lb, ub, l)
  implicit none
  integer mapped_var
  integer, allocatable :: alloc_var
  real :: real_var

  integer(8) :: lb, ub
  real, dimension(lb:ub) :: real_arr

  complex :: comp_var

  integer(8):: l
  character(len = l)  :: char_var

  !$omp target private(alloc_var, real_var) private(lb, real_arr) &
  !$omp&  private(comp_var) private(char_var)
    mapped_var = 5

    alloc_var = 10
    real_var = 3.14

    real_arr(lb + 1) = 6.28

    comp_var = comp_var * comp_var

    char_var = "hello"
  !$omp end target
end subroutine target_allocatable

! Test the privatizer for `character`
!
! CHECK:      omp.private {type = private}
! CHECK-SAME:   @[[CHAR_PRIVATIZER_SYM:[^[:space:]]+char_var[^[:space:]]+]]
! CHECK-SAME:   : [[CHAR_TYPE:!fir.boxchar<1>]] init {
!
! CHECK-NEXT: ^bb0(%[[PRIV_ARG:.*]]: [[CHAR_TYPE]], %[[UNUSED:.*]]: [[CHAR_TYPE]]):
! CHECK-NEXT:   %[[UNBOX:.*]]:2 = fir.unboxchar %[[PRIV_ARG]]
! CHECK:        %[[PRIV_ALLOC:.*]] = fir.allocmem !fir.char<1,?>(%[[UNBOX]]#1 : index)
! CHECK:        %[[BOXCHAR:.*]] = fir.emboxchar %[[PRIV_ALLOC]], %[[UNBOX]]#1
! CHECK-NEXT:   omp.yield(%[[BOXCHAR]] : [[CHAR_TYPE]])
! CHECK-NEXT: } dealloc {

! Test the privatizer for `complex`
!
! CHECK:      omp.private {type = private}
! CHECK-SAME:   @[[COMP_PRIVATIZER_SYM:[^[:space:]]+comp_var[^[:space:]]+]]
! CHECK-SAME:   : [[COMP_TYPE:complex<f32>]]{{$}}

! Test the privatizer for `real(:)`
!
! CHECK:      omp.private {type = private}
! CHECK-SAME:   @[[ARR_PRIVATIZER_SYM:[^[:space:]]+real_arr[^[:space:]]+]]
! CHECK-SAME:   : [[ARR_TYPE:!fir.box<!fir.array<\?xf32>>]] init {
!
! CHECK-NEXT: ^bb0(%[[PRIV_ARG:.*]]: !fir.ref<[[ARR_TYPE]]>, %[[PRIV_ALLOC:.*]]: !fir.ref<[[ARR_TYPE]]>):
! CHECK-NEXT:   %[[MOLD:.*]] = fir.load %[[PRIV_ARG]]
! CHECK-NEXT:   %[[C0:.*]] = arith.constant 0 : index
! CHECK-NEXT:   %[[BOX_DIMS:.*]]:3 = fir.box_dims %[[MOLD]], %[[C0]]
! CHECK-NEXT:   %[[SHAPE:.*]] = fir.shape %[[BOX_DIMS]]#1
! CHECK-NEXT:   %[[DATA_ALLOC:.*]] = fir.alloca !fir.array<?xf32>, %[[BOX_DIMS]]#1
! CHECK-NEXT:   %[[DECL:.*]]:2 = hlfir.declare %[[DATA_ALLOC:.*]](%[[SHAPE]])
! CHECK-NEXT:   %[[C0_2:.*]] = arith.constant 0 : index
! CHECK-NEXT:   %[[BOX_DIMS_2:.*]]:3 = fir.box_dims %[[MOLD]], %[[C0_2]]
! CHECK-NEXT:   %[[SHAPE_SHIFT:.*]] = fir.shape_shift %[[BOX_DIMS_2]]#0, %[[BOX_DIMS_2]]#1
! CHECK-NEXT:   %[[BOX:.*]] = fir.rebox %[[DECL]]#0(%[[SHAPE_SHIFT]])
! CHECK-NEXT:   fir.store %[[BOX]] to %[[PRIV_ALLOC]]
! CHECK-NEXT:   omp.yield(%[[PRIV_ALLOC]] : !fir.ref<[[ARR_TYPE]]>)
! CHECK-NEXT: }

! Test the privatizer for `real(:)`'s lower bound
!
! CHECK:      omp.private {type = private}
! CHECK-SAME:   @[[LB_PRIVATIZER_SYM:[^[:space:]]+lb[^[:space:]]+]]
! CHECK-SAME:   : [[LB_TYPE:i64]]{{$}}

! Test the privatizer for `real`
!
! CHECK:      omp.private {type = private}
! CHECK-SAME:   @[[REAL_PRIVATIZER_SYM:[^[:space:]]+real_var[^[:space:]]+]]
! CHECK-SAME:   : [[REAL_TYPE:f32]]{{$}}

! Test the privatizer for `allocatable`
!
! CHECK:      omp.private {type = private}
! CHECK-SAME:   @[[ALLOC_PRIVATIZER_SYM:[^[:space:]]+alloc_var[^[:space:]]+]]
! CHECK-SAME:   : [[ALLOC_TYPE:!fir.box<!fir.heap<i32>>]] init {
!
! CHECK-NEXT: ^bb0(%[[PRIV_ARG:.*]]: !fir.ref<[[ALLOC_TYPE]]>, %[[PRIV_ALLOC:.*]]: !fir.ref<[[ALLOC_TYPE]]>):
! CHECK-NEXT:   %[[PRIV_ARG_VAL:.*]] = fir.load %[[PRIV_ARG]] : !fir.ref<!fir.box<!fir.heap<i32>>>
! CHECK-NEXT:   %[[PRIV_ARG_BOX:.*]] = fir.box_addr %[[PRIV_ARG_VAL]] : (!fir.box<!fir.heap<i32>>) -> !fir.heap<i32>
! CHECK-NEXT:   %[[PRIV_ARG_ADDR:.*]] = fir.convert %[[PRIV_ARG_BOX]] : (!fir.heap<i32>) -> i64
! CHECK-NEXT:   %[[C0:.*]] = arith.constant 0 : i64
! CHECK-NEXT:   %[[ALLOC_COND:.*]] = arith.cmpi eq, %[[PRIV_ARG_ADDR]], %[[C0]] : i64
!
! CHECK-NEXT:   fir.if %[[ALLOC_COND]] {
! CHECK-NEXT:     %[[ZERO_BOX:.*]] = fir.embox %[[PRIV_ARG_BOX]] : (!fir.heap<i32>) -> !fir.box<!fir.heap<i32>>
! CHECK-NEXT:     fir.store %[[ZERO_BOX]] to %[[PRIV_ALLOC]] : !fir.ref<!fir.box<!fir.heap<i32>>>
! CHECK-NEXT:   } else {
! CHECK:          %[[PRIV_ALLOCMEM:.*]] = fir.allocmem i32
! CHECK-NEXT:     %[[PRIV_ALLOCMEM_BOX:.*]] = fir.embox %[[PRIV_ALLOCMEM]] : (!fir.heap<i32>) -> !fir.box<!fir.heap<i32>>
! CHECK-NEXT:     fir.store %[[PRIV_ALLOCMEM_BOX]] to %[[PRIV_ALLOC]] : !fir.ref<!fir.box<!fir.heap<i32>>>
! CHECK-NEXT:   }
!
! CHECK-NEXT:   omp.yield(%[[PRIV_ALLOC]] : !fir.ref<[[ALLOC_TYPE]]>)
!
! CHECK-NEXT: } dealloc {
! CHECK-NEXT: ^bb0(%[[PRIV_ARG:.*]]: !fir.ref<[[ALLOC_TYPE]]>):
!
! CHECK-NEXT:   %[[PRIV_VAL:.*]] = fir.load %[[PRIV_ARG]]
! CHECK-NEXT:   %[[PRIV_ADDR:.*]] = fir.box_addr %[[PRIV_VAL]]
! CHECK-NEXT:   %[[PRIV_ADDR_I64:.*]] = fir.convert %[[PRIV_ADDR]]
! CHECK-NEXT:   %[[C0:.*]] = arith.constant 0 : i64
! CHECK-NEXT:   %[[PRIV_NULL_COND:.*]] = arith.cmpi ne, %[[PRIV_ADDR_I64]], %[[C0]] : i64
!
! CHECK-NEXT:   fir.if %[[PRIV_NULL_COND]] {
! CHECK-NEXT:     fir.freemem %[[PRIV_ADDR]]
! CHECK-NEXT:   }
!
! CHECK-NEXT:   omp.yield
! CHECK-NEXT: }

! CHECK:      func.func @_QPtarget_allocatable
! CHECK:        %[[CHAR_VAR_DESC_ALLOCA:.*]] = fir.alloca !fir.boxchar<1>
! CHECK:        %[[REAL_ARR_DESC_ALLOCA:.*]] = fir.alloca !fir.box<!fir.array<?xf32>>
! CHECK:        %[[ALLOC_VAR_ALLOCA:.*]] = fir.alloca !fir.box<!fir.heap<i32>> {bindc_name = "alloc_var", {{.*}}}
! CHECK:        %[[ALLOC_VAR_DECL:.*]]:2 = hlfir.declare %[[ALLOC_VAR_ALLOCA]]
! CHECK:        %[[MAPPED_ALLOC:.*]] = fir.alloca i32 {bindc_name = "mapped_var", {{.*}}}
! CHECK-NEXT:   %[[MAPPED_DECL:.*]]:2 = hlfir.declare %[[MAPPED_ALLOC]]
! CHECK:        %[[CHAR_VAR_ALLOC:.*]] = fir.alloca !fir.char<1,?>{{.*}} {bindc_name = "char_var", {{.*}}}
! CHECK:        %[[CHAR_VAR_DECL:.*]]:2 = hlfir.declare %[[CHAR_VAR_ALLOC]] typeparams
! CHECK:        %[[REAL_ARR_ALLOC:.*]] = fir.alloca !fir.array<?xf32>, {{.*}} {bindc_name = "real_arr", {{.*}}}
! CHECK:        %[[REAL_ARR_DECL:.*]]:2 = hlfir.declare %[[REAL_ARR_ALLOC]]({{.*}})
! CHECK:        fir.store %[[REAL_ARR_DECL]]#0 to %[[REAL_ARR_DESC_ALLOCA]] : !fir.ref<!fir.box<!fir.array<?xf32>>>
! CHECK:        %[[MAPPED_MI0:.*]] = omp.map.info var_ptr(%[[MAPPED_DECL]]#1 : !fir.ref<i32>, i32) {{.*}}
! CHECK:        %[[ALLOC_VAR_MEMBER:.*]] = omp.map.info var_ptr(%[[ALLOC_VAR_DECL]]#0 : !fir.ref<!fir.box<!fir.heap<i32>>>, i32)
! CHECK:        %[[ALLOC_VAR_MAP:.*]] = omp.map.info var_ptr(%[[ALLOC_VAR_DECL]]#0 : !fir.ref<!fir.box<!fir.heap<i32>>>, !fir.box<!fir.heap<i32>>) {{.*}} members(%[[ALLOC_VAR_MEMBER]] :
! CHECK:        %[[REAL_ARR_MEMBER:.*]] = omp.map.info var_ptr(%[[REAL_ARR_DESC_ALLOCA]] : !fir.ref<!fir.box<!fir.array<?xf32>>>, f32)
! CHECK:        %[[REAL_ARR_DESC_MAP:.*]] = omp.map.info var_ptr(%[[REAL_ARR_DESC_ALLOCA]] : !fir.ref<!fir.box<!fir.array<?xf32>>>, !fir.box<!fir.array<?xf32>>) {{.*}} members(%[[REAL_ARR_MEMBER]] :
! CHECK:        fir.store %[[CHAR_VAR_DECL]]#0 to %[[CHAR_VAR_DESC_ALLOCA]] : !fir.ref<!fir.boxchar<1>>
! CHECK:        %[[CHAR_VAR_DESC_MAP:.*]] = omp.map.info var_ptr(%[[CHAR_VAR_DESC_ALLOCA]] : !fir.ref<!fir.boxchar<1>>, !fir.boxchar<1>)
! CHECK:        omp.target
! CHECK-SAME:     map_entries(
! CHECK-SAME:       %[[MAPPED_MI0]] -> %[[MAPPED_ARG0:[^,]+]],
! CHECK-SAME:       %[[ALLOC_VAR_MAP]] -> %[[MAPPED_ARG1:[^,]+]]
! CHECK-SAME:       %[[REAL_ARR_DESC_MAP]] -> %[[MAPPED_ARG2:[^,]+]]
! CHECK-SAME:       %[[CHAR_VAR_DESC_MAP]] -> %[[MAPPED_ARG3:.[^,]+]]
! CHECK-SAME:       !fir.ref<i32>, !fir.ref<!fir.box<!fir.heap<i32>>>, !fir.ref<!fir.box<!fir.array<?xf32>>>, !fir.ref<!fir.boxchar<1>>, !fir.llvm_ptr<!fir.ref<i32>>, !fir.llvm_ptr<!fir.ref<!fir.array<?xf32>>>
! CHECK-SAME:     private(
! CHECK-SAME:       @[[ALLOC_PRIVATIZER_SYM]] %{{[^[:space:]]+}}#0 -> %[[ALLOC_ARG:[^,]+]] [map_idx=1],
! CHECK-SAME:       @[[REAL_PRIVATIZER_SYM]] %{{[^[:space:]]+}}#0 -> %[[REAL_ARG:[^,]+]],
! CHECK-SAME:       @[[LB_PRIVATIZER_SYM]] %{{[^[:space:]]+}}#0 -> %[[LB_ARG:[^,]+]],
! CHECK-SAME:       @[[ARR_PRIVATIZER_SYM]] %{{[^[:space:]]+}} -> %[[ARR_ARG:[^,]+]] [map_idx=2],
! CHECK-SAME:       @[[COMP_PRIVATIZER_SYM]] %{{[^[:space:]]+}}#0 -> %[[COMP_ARG:[^,]+]],
! CHECK-SAME:       @[[CHAR_PRIVATIZER_SYM]] %{{[^[:space:]]+}}#0 -> %[[CHAR_ARG:[^,]+]] [map_idx=3] :
! CHECK-SAME:       !fir.ref<!fir.box<!fir.heap<i32>>>, !fir.ref<f32>, !fir.ref<i64>, !fir.ref<!fir.box<!fir.array<?xf32>>>, !fir.ref<complex<f32>>, !fir.boxchar<1>) {
! CHECK-NOT:      fir.alloca
! CHECK:          hlfir.declare %[[ALLOC_ARG]]
! CHECK:          hlfir.declare %[[REAL_ARG]]
! CHECK:          hlfir.declare %[[LB_ARG]]
! CHECK:          hlfir.declare %[[ARR_ARG]]
! CHECK:          hlfir.declare %[[COMP_ARG]]
! CHECK:          %[[CHAR_ARG_UNBOX:.*]]:2 = fir.unboxchar %[[CHAR_ARG]]
! CHECK:          hlfir.declare %[[CHAR_ARG_UNBOX]]
! CHECK:          omp.terminator
! CHECK-NEXT:   }
<|MERGE_RESOLUTION|>--- conflicted
+++ resolved
@@ -1,10 +1,6 @@
 ! Tests delayed privatization for `targets ... private(..)` for allocatables.
-<<<<<<< HEAD
-! RUN: %flang_fc1 -emit-hlfir -fopenmp -mmlir --openmp-enable-delayed-privatization-staging \
-=======
 
 ! RUN: %flang_fc1 -emit-hlfir -fopenmp -mmlir --enable-delayed-privatization-staging \
->>>>>>> 945e7d33
 ! RUN:   -o - %s 2>&1 | FileCheck %s
 ! RUN: bbc -emit-hlfir -fopenmp --enable-delayed-privatization-staging -o - %s 2>&1 \
 ! RUN:   | FileCheck %s
