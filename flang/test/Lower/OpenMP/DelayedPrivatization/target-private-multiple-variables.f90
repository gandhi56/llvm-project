! Tests delayed privatization for `targets ... private(..)` for allocatables.
! XFAIL: *

! RUN: %flang_fc1 -emit-hlfir -fopenmp -mmlir --enable-delayed-privatization-staging \
! RUN:   -o - %s 2>&1 | FileCheck %s
! RUN: bbc -emit-hlfir -fopenmp --enable-delayed-privatization-staging -o - %s 2>&1 \
! RUN:   | FileCheck %s

subroutine target_allocatable(lb, ub, l)
  implicit none
  integer mapped_var
  integer, allocatable :: alloc_var
  real :: real_var

  integer(8) :: lb, ub
  real, dimension(lb:ub) :: real_arr

  complex :: comp_var

  integer(8):: l
  character(len = l)  :: char_var

  !$omp target private(alloc_var, real_var) private(lb, real_arr) &
  !$omp&  private(comp_var) private(char_var)
    mapped_var = 5

    alloc_var = 10
    real_var = 3.14

    real_arr(lb + 1) = 6.28

    comp_var = comp_var * comp_var

    char_var = "hello"
  !$omp end target
end subroutine target_allocatable

! Test the privatizer for `character`
!
! CHECK:      omp.private {type = private}
! CHECK-SAME:   @[[CHAR_PRIVATIZER_SYM:[^[:space:]]+char_var[^[:space:]]+]]
! CHECK-SAME:   : [[CHAR_TYPE:!fir.boxchar<1>]] init {
!
! CHECK-NEXT: ^bb0(%[[PRIV_ARG:.*]]: [[CHAR_TYPE]], %[[UNUSED:.*]]: [[CHAR_TYPE]]):
! CHECK-NEXT:   %[[UNBOX:.*]]:2 = fir.unboxchar %[[PRIV_ARG]]
! CHECK:        %[[PRIV_ALLOC:.*]] = fir.allocmem !fir.char<1,?>(%[[UNBOX]]#1 : index)
! CHECK:        %[[BOXCHAR:.*]] = fir.emboxchar %[[PRIV_ALLOC]], %[[UNBOX]]#1
! CHECK-NEXT:   omp.yield(%[[BOXCHAR]] : [[CHAR_TYPE]])
! CHECK-NEXT: } dealloc {

! Test the privatizer for `complex`
!
! CHECK:      omp.private {type = private}
! CHECK-SAME:   @[[COMP_PRIVATIZER_SYM:[^[:space:]]+comp_var[^[:space:]]+]]
! CHECK-SAME:   : [[COMP_TYPE:complex<f32>]]{{$}}

! Test the privatizer for `real(:)`
!
! CHECK:      omp.private {type = private}
! CHECK-SAME:   @[[ARR_PRIVATIZER_SYM:[^[:space:]]+real_arr[^[:space:]]+]]
! CHECK-SAME:   : [[ARR_TYPE:!fir.box<!fir.array<\?xf32>>]] init {
!
! CHECK-NEXT: ^bb0(%[[PRIV_ARG:.*]]: !fir.ref<[[ARR_TYPE]]>, %[[PRIV_ALLOC:.*]]: !fir.ref<[[ARR_TYPE]]>):
! CHECK-NEXT:   %[[MOLD:.*]] = fir.load %[[PRIV_ARG]]
! CHECK-NEXT:   %[[C0:.*]] = arith.constant 0 : index
! CHECK-NEXT:   %[[BOX_DIMS:.*]]:3 = fir.box_dims %[[MOLD]], %[[C0]]
! CHECK-NEXT:   %[[SHAPE:.*]] = fir.shape %[[BOX_DIMS]]#1
<<<<<<< HEAD
! CHECK-NEXT:   %[[DATA_ALLOC:.*]] = fir.alloca !fir.array<?xf32>, %[[BOX_DIMS]]#1
=======
! CHECK-NEXT:   %[[DATA_ALLOC:.*]] = fir.allocmem !fir.array<?xf32>, %[[BOX_DIMS]]#1
>>>>>>> 95b3fd61
! CHECK-NEXT:   %[[DECL:.*]]:2 = hlfir.declare %[[DATA_ALLOC:.*]](%[[SHAPE]])
! CHECK-NEXT:   %[[TRUE:.*]] = arith.constant true
! CHECK-NEXT:   %[[C0_2:.*]] = arith.constant 0 : index
! CHECK-NEXT:   %[[BOX_DIMS_2:.*]]:3 = fir.box_dims %[[MOLD]], %[[C0_2]]
! CHECK-NEXT:   %[[SHAPE_SHIFT:.*]] = fir.shape_shift %[[BOX_DIMS_2]]#0, %[[BOX_DIMS_2]]#1
! CHECK-NEXT:   %[[BOX:.*]] = fir.rebox %[[DECL]]#0(%[[SHAPE_SHIFT]])
! CHECK-NEXT:   fir.store %[[BOX]] to %[[PRIV_ALLOC]]
! CHECK-NEXT:   omp.yield(%[[PRIV_ALLOC]] : !fir.ref<[[ARR_TYPE]]>)
! CHECK-NEXT: }

! Test the privatizer for `real(:)`'s lower bound
!
! CHECK:      omp.private {type = private}
! CHECK-SAME:   @[[LB_PRIVATIZER_SYM:[^[:space:]]+lb[^[:space:]]+]]
! CHECK-SAME:   : [[LB_TYPE:i64]]{{$}}

! Test the privatizer for `real`
!
! CHECK:      omp.private {type = private}
! CHECK-SAME:   @[[REAL_PRIVATIZER_SYM:[^[:space:]]+real_var[^[:space:]]+]]
! CHECK-SAME:   : [[REAL_TYPE:f32]]{{$}}

! Test the privatizer for `allocatable`
!
! CHECK:      omp.private {type = private}
! CHECK-SAME:   @[[ALLOC_PRIVATIZER_SYM:[^[:space:]]+alloc_var[^[:space:]]+]]
! CHECK-SAME:   : [[ALLOC_TYPE:!fir.box<!fir.heap<i32>>]] init {
!
! CHECK-NEXT: ^bb0(%[[PRIV_ARG:.*]]: !fir.ref<[[ALLOC_TYPE]]>, %[[PRIV_ALLOC:.*]]: !fir.ref<[[ALLOC_TYPE]]>):
! CHECK-NEXT:   %[[PRIV_ARG_VAL:.*]] = fir.load %[[PRIV_ARG]] : !fir.ref<!fir.box<!fir.heap<i32>>>
! CHECK-NEXT:   %[[PRIV_ARG_BOX:.*]] = fir.box_addr %[[PRIV_ARG_VAL]] : (!fir.box<!fir.heap<i32>>) -> !fir.heap<i32>
! CHECK-NEXT:   %[[PRIV_ARG_ADDR:.*]] = fir.convert %[[PRIV_ARG_BOX]] : (!fir.heap<i32>) -> i64
! CHECK-NEXT:   %[[C0:.*]] = arith.constant 0 : i64
! CHECK-NEXT:   %[[ALLOC_COND:.*]] = arith.cmpi eq, %[[PRIV_ARG_ADDR]], %[[C0]] : i64
!
! CHECK-NEXT:   fir.if %[[ALLOC_COND]] {
! CHECK-NEXT:     %[[ZERO_BOX:.*]] = fir.embox %[[PRIV_ARG_BOX]] : (!fir.heap<i32>) -> !fir.box<!fir.heap<i32>>
! CHECK-NEXT:     fir.store %[[ZERO_BOX]] to %[[PRIV_ALLOC]] : !fir.ref<!fir.box<!fir.heap<i32>>>
! CHECK-NEXT:   } else {
! CHECK:          %[[PRIV_ALLOCMEM:.*]] = fir.allocmem i32
! CHECK-NEXT:     %[[PRIV_ALLOCMEM_BOX:.*]] = fir.embox %[[PRIV_ALLOCMEM]] : (!fir.heap<i32>) -> !fir.box<!fir.heap<i32>>
! CHECK-NEXT:     fir.store %[[PRIV_ALLOCMEM_BOX]] to %[[PRIV_ALLOC]] : !fir.ref<!fir.box<!fir.heap<i32>>>
! CHECK-NEXT:   }
!
! CHECK-NEXT:   omp.yield(%[[PRIV_ALLOC]] : !fir.ref<[[ALLOC_TYPE]]>)
!
! CHECK-NEXT: } dealloc {
! CHECK-NEXT: ^bb0(%[[PRIV_ARG:.*]]: !fir.ref<[[ALLOC_TYPE]]>):
!
! CHECK-NEXT:   %[[PRIV_VAL:.*]] = fir.load %[[PRIV_ARG]]
! CHECK-NEXT:   %[[PRIV_ADDR:.*]] = fir.box_addr %[[PRIV_VAL]]
! CHECK-NEXT:   %[[PRIV_ADDR_I64:.*]] = fir.convert %[[PRIV_ADDR]]
! CHECK-NEXT:   %[[C0:.*]] = arith.constant 0 : i64
! CHECK-NEXT:   %[[PRIV_NULL_COND:.*]] = arith.cmpi ne, %[[PRIV_ADDR_I64]], %[[C0]] : i64
!
! CHECK-NEXT:   fir.if %[[PRIV_NULL_COND]] {
! CHECK-NEXT:     fir.freemem %[[PRIV_ADDR]]
! CHECK-NEXT:   }
!
! CHECK-NEXT:   omp.yield
! CHECK-NEXT: }

! CHECK:      func.func @_QPtarget_allocatable
! CHECK:        %[[CHAR_VAR_DESC_ALLOCA:.*]] = fir.alloca !fir.boxchar<1>
! CHECK:        %[[REAL_ARR_DESC_ALLOCA:.*]] = fir.alloca !fir.box<!fir.array<?xf32>>
! CHECK:        %[[ALLOC_VAR_ALLOCA:.*]] = fir.alloca !fir.box<!fir.heap<i32>> {bindc_name = "alloc_var", {{.*}}}
! CHECK:        %[[ALLOC_VAR_DECL:.*]]:2 = hlfir.declare %[[ALLOC_VAR_ALLOCA]]
! CHECK:        %[[MAPPED_ALLOC:.*]] = fir.alloca i32 {bindc_name = "mapped_var", {{.*}}}
! CHECK-NEXT:   %[[MAPPED_DECL:.*]]:2 = hlfir.declare %[[MAPPED_ALLOC]]
! CHECK:        %[[CHAR_VAR_ALLOC:.*]] = fir.alloca !fir.char<1,?>{{.*}} {bindc_name = "char_var", {{.*}}}
! CHECK:        %[[CHAR_VAR_DECL:.*]]:2 = hlfir.declare %[[CHAR_VAR_ALLOC]] typeparams
! CHECK:        %[[REAL_ARR_ALLOC:.*]] = fir.alloca !fir.array<?xf32>, {{.*}} {bindc_name = "real_arr", {{.*}}}
! CHECK:        %[[REAL_ARR_DECL:.*]]:2 = hlfir.declare %[[REAL_ARR_ALLOC]]({{.*}})
! CHECK:        fir.store %[[REAL_ARR_DECL]]#0 to %[[REAL_ARR_DESC_ALLOCA]] : !fir.ref<!fir.box<!fir.array<?xf32>>>
! CHECK:        %[[MAPPED_MI0:.*]] = omp.map.info var_ptr(%[[MAPPED_DECL]]#1 : !fir.ref<i32>, i32) {{.*}}
! CHECK:        %[[ALLOC_VAR_MEMBER:.*]] = omp.map.info var_ptr(%[[ALLOC_VAR_DECL]]#0 : !fir.ref<!fir.box<!fir.heap<i32>>>, i32)
! CHECK:        %[[ALLOC_VAR_MAP:.*]] = omp.map.info var_ptr(%[[ALLOC_VAR_DECL]]#0 : !fir.ref<!fir.box<!fir.heap<i32>>>, !fir.box<!fir.heap<i32>>) {{.*}} members(%[[ALLOC_VAR_MEMBER]] :
! CHECK:        %[[REAL_ARR_MEMBER:.*]] = omp.map.info var_ptr(%[[REAL_ARR_DESC_ALLOCA]] : !fir.ref<!fir.box<!fir.array<?xf32>>>, f32)
! CHECK:        %[[REAL_ARR_DESC_MAP:.*]] = omp.map.info var_ptr(%[[REAL_ARR_DESC_ALLOCA]] : !fir.ref<!fir.box<!fir.array<?xf32>>>, !fir.box<!fir.array<?xf32>>) {{.*}} members(%[[REAL_ARR_MEMBER]] :
! CHECK:        fir.store %[[CHAR_VAR_DECL]]#0 to %[[CHAR_VAR_DESC_ALLOCA]] : !fir.ref<!fir.boxchar<1>>
! CHECK:        %[[CHAR_VAR_DESC_MAP:.*]] = omp.map.info var_ptr(%[[CHAR_VAR_DESC_ALLOCA]] : !fir.ref<!fir.boxchar<1>>, !fir.boxchar<1>)
! CHECK:        omp.target
! CHECK-SAME:     map_entries(
! CHECK-SAME:       %[[MAPPED_MI0]] -> %[[MAPPED_ARG0:[^,]+]],
! CHECK-SAME:       %[[ALLOC_VAR_MAP]] -> %[[MAPPED_ARG1:[^,]+]]
! CHECK-SAME:       %[[REAL_ARR_DESC_MAP]] -> %[[MAPPED_ARG2:[^,]+]]
! CHECK-SAME:       %[[CHAR_VAR_DESC_MAP]] -> %[[MAPPED_ARG3:.[^,]+]]
! CHECK-SAME:       !fir.ref<i32>, !fir.ref<!fir.box<!fir.heap<i32>>>, !fir.ref<!fir.box<!fir.array<?xf32>>>, !fir.ref<!fir.boxchar<1>>, !fir.llvm_ptr<!fir.ref<i32>>, !fir.llvm_ptr<!fir.ref<!fir.array<?xf32>>>
! CHECK-SAME:     private(
! CHECK-SAME:       @[[ALLOC_PRIVATIZER_SYM]] %{{[^[:space:]]+}}#0 -> %[[ALLOC_ARG:[^,]+]] [map_idx=1],
! CHECK-SAME:       @[[REAL_PRIVATIZER_SYM]] %{{[^[:space:]]+}}#0 -> %[[REAL_ARG:[^,]+]],
! CHECK-SAME:       @[[LB_PRIVATIZER_SYM]] %{{[^[:space:]]+}}#0 -> %[[LB_ARG:[^,]+]],
! CHECK-SAME:       @[[ARR_PRIVATIZER_SYM]] %{{[^[:space:]]+}} -> %[[ARR_ARG:[^,]+]] [map_idx=2],
! CHECK-SAME:       @[[COMP_PRIVATIZER_SYM]] %{{[^[:space:]]+}}#0 -> %[[COMP_ARG:[^,]+]],
! CHECK-SAME:       @[[CHAR_PRIVATIZER_SYM]] %{{[^[:space:]]+}}#0 -> %[[CHAR_ARG:[^,]+]] [map_idx=3] :
! CHECK-SAME:       !fir.ref<!fir.box<!fir.heap<i32>>>, !fir.ref<f32>, !fir.ref<i64>, !fir.ref<!fir.box<!fir.array<?xf32>>>, !fir.ref<complex<f32>>, !fir.boxchar<1>) {
! CHECK-NOT:      fir.alloca
! CHECK:          hlfir.declare %[[ALLOC_ARG]]
! CHECK:          hlfir.declare %[[REAL_ARG]]
! CHECK:          hlfir.declare %[[LB_ARG]]
! CHECK:          hlfir.declare %[[ARR_ARG]]
! CHECK:          hlfir.declare %[[COMP_ARG]]
! CHECK:          %[[CHAR_ARG_UNBOX:.*]]:2 = fir.unboxchar %[[CHAR_ARG]]
! CHECK:          hlfir.declare %[[CHAR_ARG_UNBOX]]
! CHECK:          omp.terminator
! CHECK-NEXT:   }
<|MERGE_RESOLUTION|>--- conflicted
+++ resolved
@@ -1,5 +1,4 @@
 ! Tests delayed privatization for `targets ... private(..)` for allocatables.
-! XFAIL: *
 
 ! RUN: %flang_fc1 -emit-hlfir -fopenmp -mmlir --enable-delayed-privatization-staging \
 ! RUN:   -o - %s 2>&1 | FileCheck %s
@@ -65,11 +64,7 @@
 ! CHECK-NEXT:   %[[C0:.*]] = arith.constant 0 : index
 ! CHECK-NEXT:   %[[BOX_DIMS:.*]]:3 = fir.box_dims %[[MOLD]], %[[C0]]
 ! CHECK-NEXT:   %[[SHAPE:.*]] = fir.shape %[[BOX_DIMS]]#1
-<<<<<<< HEAD
-! CHECK-NEXT:   %[[DATA_ALLOC:.*]] = fir.alloca !fir.array<?xf32>, %[[BOX_DIMS]]#1
-=======
 ! CHECK-NEXT:   %[[DATA_ALLOC:.*]] = fir.allocmem !fir.array<?xf32>, %[[BOX_DIMS]]#1
->>>>>>> 95b3fd61
 ! CHECK-NEXT:   %[[DECL:.*]]:2 = hlfir.declare %[[DATA_ALLOC:.*]](%[[SHAPE]])
 ! CHECK-NEXT:   %[[TRUE:.*]] = arith.constant true
 ! CHECK-NEXT:   %[[C0_2:.*]] = arith.constant 0 : index
