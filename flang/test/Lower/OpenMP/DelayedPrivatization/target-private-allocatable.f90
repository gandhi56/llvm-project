! Tests delayed privatization for `targets ... private(..)` for allocatables.

! RUN: %flang_fc1 -emit-hlfir -fopenmp -mmlir --enable-delayed-privatization-staging \
! RUN:   -o - %s 2>&1 | FileCheck %s
! RUN: bbc -emit-hlfir -fopenmp --enable-delayed-privatization-staging -o - %s 2>&1 \
! RUN:   | FileCheck %s

subroutine target_allocatable
  implicit none
  integer, allocatable :: alloc_var

  !$omp target private(alloc_var)
    alloc_var = 10
  !$omp end target
end subroutine target_allocatable

! CHECK-LABEL: omp.private {type = private}
! CHECK-SAME:    @[[VAR_PRIVATIZER_SYM:.*]] :
! CHECK-SAME:      [[DESC_TYPE:!fir.box<!fir.heap<i32>>]] init {
! CHECK:  ^bb0(%[[PRIV_ARG:.*]]: [[TYPE:!fir.ref<!fir.box<!fir.heap<i32>>>]], %[[PRIV_ALLOC:.*]]: [[TYPE]]):

! CHECK-NEXT:   %[[PRIV_ARG_VAL:.*]] = fir.load %[[PRIV_ARG]] : [[TYPE]]
! CHECK-NEXT:   %[[PRIV_ARG_BOX:.*]] = fir.box_addr %[[PRIV_ARG_VAL]] : ([[DESC_TYPE]]) -> !fir.heap<i32>
! CHECK-NEXT:   %[[PRIV_ARG_ADDR:.*]] = fir.convert %[[PRIV_ARG_BOX]] : (!fir.heap<i32>) -> i64
! CHECK-NEXT:   %[[C0:.*]] = arith.constant 0 : i64
! CHECK-NEXT:   %[[ALLOC_COND:.*]] = arith.cmpi eq, %[[PRIV_ARG_ADDR]], %[[C0]] : i64

! CHECK-NEXT:   fir.if %[[ALLOC_COND]] {
! CHECK-NEXT:     %[[ZERO_BOX:.*]] = fir.embox %[[PRIV_ARG_BOX]] : (!fir.heap<i32>) -> [[DESC_TYPE]]
! CHECK-NEXT:     fir.store %[[ZERO_BOX]] to %[[PRIV_ALLOC]] : [[TYPE]]
! CHECK-NEXT:   } else {
! CHECK-NEXT:     %[[PRIV_ALLOCMEM:.*]] = fir.allocmem i32
! CHECK-NEXT:     %[[PRIV_ALLOCMEM_BOX:.*]] = fir.embox %[[PRIV_ALLOCMEM]] : (!fir.heap<i32>) -> [[DESC_TYPE]]
! CHECK-NEXT:     fir.store %[[PRIV_ALLOCMEM_BOX]] to %[[PRIV_ALLOC]] : [[TYPE]]
! CHECK-NEXT:   }

! CHECK-NEXT:   omp.yield(%[[PRIV_ALLOC]] : [[TYPE]])

! CHECK-NEXT: } dealloc {
! CHECK-NEXT: ^bb0(%[[PRIV_ARG:.*]]: [[TYPE]]):

! CHECK-NEXT:   %[[PRIV_VAL:.*]] = fir.load %[[PRIV_ARG]]
! CHECK-NEXT:   %[[PRIV_ADDR:.*]] = fir.box_addr %[[PRIV_VAL]]
! CHECK-NEXT:   %[[PRIV_ADDR_I64:.*]] = fir.convert %[[PRIV_ADDR]]
! CHECK-NEXT:   %[[C0:.*]] = arith.constant 0 : i64
! CHECK-NEXT:   %[[PRIV_NULL_COND:.*]] = arith.cmpi ne, %[[PRIV_ADDR_I64]], %[[C0]] : i64

! CHECK-NEXT:   fir.if %[[PRIV_NULL_COND]] {
! CHECK-NEXT:     fir.freemem %[[PRIV_ADDR]]
! CHECK-NEXT:   }

! CHECK-NEXT:   omp.yield
! CHECK-NEXT: }


<<<<<<< HEAD
! CHECK-LABEL: func.func @_QPtarget_allocatable() {
=======
! CPU:  %[[VAR_ALLOC:.*]] = fir.alloca [[DESC_TYPE]]
! CPU-SAME: {bindc_name = "alloc_var", {{.*}}}
! CPU:  %[[VAR_DECL:.*]]:2 = hlfir.declare %[[VAR_ALLOC]]
! CPU:  %[[BASE_ADDR:.*]] = fir.box_offset %[[VAR_DECL]]#0 base_addr : (!fir.ref<!fir.box<!fir.heap<i32>>>) -> [[MEMBER_TYPE:.*]]
! CPU:  %[[MEMBER:.*]] = omp.map.info var_ptr(%[[VAR_DECL]]#0 : [[TYPE]], i32) map_clauses(tofrom) capture(ByRef) var_ptr_ptr(%[[BASE_ADDR]] : [[MEMBER_TYPE:.*]]) -> {{.*}}
! CPU:  %[[MAP_VAR:.*]] = omp.map.info var_ptr(%[[VAR_DECL]]#0 : [[TYPE]], [[DESC_TYPE]]) map_clauses(to) capture(ByRef) members(%[[MEMBER]] : [0] : !fir.llvm_ptr<!fir.ref<i32>>) -> !fir.ref<!fir.box<!fir.heap<i32>>>
>>>>>>> 66366599

! CHECK:  %[[VAR_ALLOC:.*]] = fir.alloca [[DESC_TYPE]]
! CHECK-SAME: {bindc_name = "alloc_var", {{.*}}}
! CHECK:  %[[VAR_DECL:.*]]:2 = hlfir.declare %[[VAR_ALLOC]]
! CHECK:  %[[BASE_ADDR:.*]] = fir.box_offset %[[VAR_DECL]]#0 base_addr : (!fir.ref<!fir.box<!fir.heap<i32>>>) -> [[MEMBER_TYPE:.*]]
! CHECK:  %[[MEMBER:.*]] = omp.map.info var_ptr(%[[VAR_DECL]]#0 : [[TYPE]], i32) map_clauses(to) capture(ByRef) var_ptr_ptr(%[[BASE_ADDR]] : [[MEMBER_TYPE:.*]]) -> {{.*}}
! CHECK:  %[[MAP_VAR:.*]] = omp.map.info var_ptr(%[[VAR_DECL]]#0 : [[TYPE]], [[DESC_TYPE]]) map_clauses(always, descriptor, to, attach) capture(ByRef) members(%[[MEMBER]] : [0] : !fir.llvm_ptr<!fir.ref<i32>>) -> !fir.ref<!fir.box<!fir.heap<i32>>>

! CHECK:  omp.target map_entries(%[[MAP_VAR]] -> %arg0, %[[MEMBER]] -> %arg1 : [[TYPE]], [[MEMBER_TYPE]]) private(
! CHECK-SAME: @[[VAR_PRIVATIZER_SYM]] %[[VAR_DECL]]#0 -> %{{.*}} [map_idx=0] : [[TYPE]]) {<|MERGE_RESOLUTION|>--- conflicted
+++ resolved
@@ -1,9 +1,22 @@
 ! Tests delayed privatization for `targets ... private(..)` for allocatables.
+! XFAIL: *
+! RUN: %flang_fc1 -emit-hlfir -fopenmp -mmlir --enable-delayed-privatization-staging \
+! RUN:   -o - %s 2>&1 | FileCheck %s --check-prefix=CPU
 
-! RUN: %flang_fc1 -emit-hlfir -fopenmp -mmlir --enable-delayed-privatization-staging \
-! RUN:   -o - %s 2>&1 | FileCheck %s
 ! RUN: bbc -emit-hlfir -fopenmp --enable-delayed-privatization-staging -o - %s 2>&1 \
-! RUN:   | FileCheck %s
+! RUN:   | FileCheck %s --check-prefix=CPU
+
+! RUN: %if amdgpu-registered-target %{ \
+! RUN:   %flang_fc1 -triple amdgcn-amd-amdhsa -emit-hlfir  \
+! RUN:     -fopenmp -fopenmp-is-target-device \
+! RUN:     -mmlir --enable-delayed-privatization-staging \
+! RUN:     -o - %s 2>&1 | \
+! RUN:   FileCheck %s --check-prefix=GPU  \
+! RUN: %}
+
+! RUN: bbc -emit-hlfir -fopenmp --enable-delayed-privatization-staging \
+! RUN:    -fopenmp-is-target-device -fopenmp-is-gpu -o - %s 2>&1 \
+! RUN:   | FileCheck %s --check-prefix=GPU
 
 subroutine target_allocatable
   implicit none
@@ -14,62 +27,65 @@
   !$omp end target
 end subroutine target_allocatable
 
-! CHECK-LABEL: omp.private {type = private}
-! CHECK-SAME:    @[[VAR_PRIVATIZER_SYM:.*]] :
-! CHECK-SAME:      [[DESC_TYPE:!fir.box<!fir.heap<i32>>]] init {
-! CHECK:  ^bb0(%[[PRIV_ARG:.*]]: [[TYPE:!fir.ref<!fir.box<!fir.heap<i32>>>]], %[[PRIV_ALLOC:.*]]: [[TYPE]]):
+! CPU-LABEL: omp.private {type = private}
+! CPU-SAME:    @[[VAR_PRIVATIZER_SYM:.*]] :
+! CPU-SAME:      [[DESC_TYPE:!fir.box<!fir.heap<i32>>]] init {
+! CPU:  ^bb0(%[[PRIV_ARG:.*]]: [[TYPE:!fir.ref<!fir.box<!fir.heap<i32>>>]], %[[PRIV_ALLOC:.*]]: [[TYPE]]):
 
-! CHECK-NEXT:   %[[PRIV_ARG_VAL:.*]] = fir.load %[[PRIV_ARG]] : [[TYPE]]
-! CHECK-NEXT:   %[[PRIV_ARG_BOX:.*]] = fir.box_addr %[[PRIV_ARG_VAL]] : ([[DESC_TYPE]]) -> !fir.heap<i32>
-! CHECK-NEXT:   %[[PRIV_ARG_ADDR:.*]] = fir.convert %[[PRIV_ARG_BOX]] : (!fir.heap<i32>) -> i64
-! CHECK-NEXT:   %[[C0:.*]] = arith.constant 0 : i64
-! CHECK-NEXT:   %[[ALLOC_COND:.*]] = arith.cmpi eq, %[[PRIV_ARG_ADDR]], %[[C0]] : i64
+! CPU-NEXT:   %[[PRIV_ARG_VAL:.*]] = fir.load %[[PRIV_ARG]] : [[TYPE]]
+! CPU-NEXT:   %[[PRIV_ARG_BOX:.*]] = fir.box_addr %[[PRIV_ARG_VAL]] : ([[DESC_TYPE]]) -> !fir.heap<i32>
+! CPU-NEXT:   %[[PRIV_ARG_ADDR:.*]] = fir.convert %[[PRIV_ARG_BOX]] : (!fir.heap<i32>) -> i64
+! CPU-NEXT:   %[[C0:.*]] = arith.constant 0 : i64
+! CPU-NEXT:   %[[ALLOC_COND:.*]] = arith.cmpi eq, %[[PRIV_ARG_ADDR]], %[[C0]] : i64
 
-! CHECK-NEXT:   fir.if %[[ALLOC_COND]] {
-! CHECK-NEXT:     %[[ZERO_BOX:.*]] = fir.embox %[[PRIV_ARG_BOX]] : (!fir.heap<i32>) -> [[DESC_TYPE]]
-! CHECK-NEXT:     fir.store %[[ZERO_BOX]] to %[[PRIV_ALLOC]] : [[TYPE]]
-! CHECK-NEXT:   } else {
-! CHECK-NEXT:     %[[PRIV_ALLOCMEM:.*]] = fir.allocmem i32
-! CHECK-NEXT:     %[[PRIV_ALLOCMEM_BOX:.*]] = fir.embox %[[PRIV_ALLOCMEM]] : (!fir.heap<i32>) -> [[DESC_TYPE]]
-! CHECK-NEXT:     fir.store %[[PRIV_ALLOCMEM_BOX]] to %[[PRIV_ALLOC]] : [[TYPE]]
-! CHECK-NEXT:   }
+! CPU-NEXT:   fir.if %[[ALLOC_COND]] {
+! CPU-NEXT:     %[[ZERO_BOX:.*]] = fir.embox %[[PRIV_ARG_BOX]] : (!fir.heap<i32>) -> [[DESC_TYPE]]
+! CPU-NEXT:     fir.store %[[ZERO_BOX]] to %[[PRIV_ALLOC]] : [[TYPE]]
+! CPU-NEXT:   } else {
+! CPU-NEXT:     %[[PRIV_ALLOCMEM:.*]] = fir.allocmem i32
+! CPU-NEXT:     %[[PRIV_ALLOCMEM_BOX:.*]] = fir.embox %[[PRIV_ALLOCMEM]] : (!fir.heap<i32>) -> [[DESC_TYPE]]
+! CPU-NEXT:     fir.store %[[PRIV_ALLOCMEM_BOX]] to %[[PRIV_ALLOC]] : [[TYPE]]
+! CPU-NEXT:   }
 
-! CHECK-NEXT:   omp.yield(%[[PRIV_ALLOC]] : [[TYPE]])
+! CPU-NEXT:   omp.yield(%[[PRIV_ALLOC]] : [[TYPE]])
 
-! CHECK-NEXT: } dealloc {
-! CHECK-NEXT: ^bb0(%[[PRIV_ARG:.*]]: [[TYPE]]):
+! CPU-NEXT: } dealloc {
+! CPU-NEXT: ^bb0(%[[PRIV_ARG:.*]]: [[TYPE]]):
 
-! CHECK-NEXT:   %[[PRIV_VAL:.*]] = fir.load %[[PRIV_ARG]]
-! CHECK-NEXT:   %[[PRIV_ADDR:.*]] = fir.box_addr %[[PRIV_VAL]]
-! CHECK-NEXT:   %[[PRIV_ADDR_I64:.*]] = fir.convert %[[PRIV_ADDR]]
-! CHECK-NEXT:   %[[C0:.*]] = arith.constant 0 : i64
-! CHECK-NEXT:   %[[PRIV_NULL_COND:.*]] = arith.cmpi ne, %[[PRIV_ADDR_I64]], %[[C0]] : i64
+! CPU-NEXT:   %[[PRIV_VAL:.*]] = fir.load %[[PRIV_ARG]]
+! CPU-NEXT:   %[[PRIV_ADDR:.*]] = fir.box_addr %[[PRIV_VAL]]
+! CPU-NEXT:   %[[PRIV_ADDR_I64:.*]] = fir.convert %[[PRIV_ADDR]]
+! CPU-NEXT:   %[[C0:.*]] = arith.constant 0 : i64
+! CPU-NEXT:   %[[PRIV_NULL_COND:.*]] = arith.cmpi ne, %[[PRIV_ADDR_I64]], %[[C0]] : i64
 
-! CHECK-NEXT:   fir.if %[[PRIV_NULL_COND]] {
-! CHECK-NEXT:     fir.freemem %[[PRIV_ADDR]]
-! CHECK-NEXT:   }
+! CPU-NEXT:   fir.if %[[PRIV_NULL_COND]] {
+! CPU-NEXT:     fir.freemem %[[PRIV_ADDR]]
+! CPU-NEXT:   }
 
-! CHECK-NEXT:   omp.yield
-! CHECK-NEXT: }
+! CPU-NEXT:   omp.yield
+! CPU-NEXT: }
 
 
-<<<<<<< HEAD
-! CHECK-LABEL: func.func @_QPtarget_allocatable() {
-=======
+! CPU-LABEL: func.func @_QPtarget_allocatable() {
+
 ! CPU:  %[[VAR_ALLOC:.*]] = fir.alloca [[DESC_TYPE]]
 ! CPU-SAME: {bindc_name = "alloc_var", {{.*}}}
 ! CPU:  %[[VAR_DECL:.*]]:2 = hlfir.declare %[[VAR_ALLOC]]
 ! CPU:  %[[BASE_ADDR:.*]] = fir.box_offset %[[VAR_DECL]]#0 base_addr : (!fir.ref<!fir.box<!fir.heap<i32>>>) -> [[MEMBER_TYPE:.*]]
 ! CPU:  %[[MEMBER:.*]] = omp.map.info var_ptr(%[[VAR_DECL]]#0 : [[TYPE]], i32) map_clauses(tofrom) capture(ByRef) var_ptr_ptr(%[[BASE_ADDR]] : [[MEMBER_TYPE:.*]]) -> {{.*}}
 ! CPU:  %[[MAP_VAR:.*]] = omp.map.info var_ptr(%[[VAR_DECL]]#0 : [[TYPE]], [[DESC_TYPE]]) map_clauses(to) capture(ByRef) members(%[[MEMBER]] : [0] : !fir.llvm_ptr<!fir.ref<i32>>) -> !fir.ref<!fir.box<!fir.heap<i32>>>
->>>>>>> 66366599
 
-! CHECK:  %[[VAR_ALLOC:.*]] = fir.alloca [[DESC_TYPE]]
-! CHECK-SAME: {bindc_name = "alloc_var", {{.*}}}
-! CHECK:  %[[VAR_DECL:.*]]:2 = hlfir.declare %[[VAR_ALLOC]]
-! CHECK:  %[[BASE_ADDR:.*]] = fir.box_offset %[[VAR_DECL]]#0 base_addr : (!fir.ref<!fir.box<!fir.heap<i32>>>) -> [[MEMBER_TYPE:.*]]
-! CHECK:  %[[MEMBER:.*]] = omp.map.info var_ptr(%[[VAR_DECL]]#0 : [[TYPE]], i32) map_clauses(to) capture(ByRef) var_ptr_ptr(%[[BASE_ADDR]] : [[MEMBER_TYPE:.*]]) -> {{.*}}
-! CHECK:  %[[MAP_VAR:.*]] = omp.map.info var_ptr(%[[VAR_DECL]]#0 : [[TYPE]], [[DESC_TYPE]]) map_clauses(always, descriptor, to, attach) capture(ByRef) members(%[[MEMBER]] : [0] : !fir.llvm_ptr<!fir.ref<i32>>) -> !fir.ref<!fir.box<!fir.heap<i32>>>
+! CPU:  omp.target map_entries(%[[MAP_VAR]] -> %arg0, %[[MEMBER]] -> %arg1 : [[TYPE]], [[MEMBER_TYPE]]) private(
+! CPU-SAME: @[[VAR_PRIVATIZER_SYM]] %[[VAR_DECL]]#0 -> %{{.*}} [map_idx=0] : [[TYPE]]) {
 
-! CHECK:  omp.target map_entries(%[[MAP_VAR]] -> %arg0, %[[MEMBER]] -> %arg1 : [[TYPE]], [[MEMBER_TYPE]]) private(
-! CHECK-SAME: @[[VAR_PRIVATIZER_SYM]] %[[VAR_DECL]]#0 -> %{{.*}} [map_idx=0] : [[TYPE]]) {+! GPU-LABEL: omp.private {type = private} {{.*}} init {
+! GPU:         fir.if %{{.*}} {
+! GPU-NEXT:    %[[ZERO_BOX:.*]] = fir.embox %{{.*}}
+! GPU-NEXT:     fir.store %[[ZERO_BOX]] to %{{.*}}
+! GPU-NEXT:   } else {
+! GPU-NOT:      fir.allocmem i32
+! GPU-NEXT:     %[[PRIV_ALLOC:.*]] = fir.alloca i32
+! GPU-NEXT:     %[[PRIV_ALLOC_BOX:.*]] = fir.embox %[[PRIV_ALLOC]]
+! GPU-NEXT:     fir.store %[[PRIV_ALLOC_BOX]] to %{{.*}}
+! GPU-NEXT:   }
+! GPU-NEXT:   omp.yield(%{{.*}})