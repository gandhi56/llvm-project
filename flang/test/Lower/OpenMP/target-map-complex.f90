!RUN: %flang_fc1 -emit-hlfir -fopenmp -mmlir --enable-delayed-privatization-staging=false %s -o - | FileCheck %s  --check-prefixes=CHECK,CHECK-NO-FPRIV
!RUN: %flang_fc1 -emit-hlfir -fopenmp -mmlir --enable-delayed-privatization-staging=true %s -o - | FileCheck %s  --check-prefixes=CHECK,CHECK-FPRIV

! Check that the complex*4 is passed by value. but complex*8 is passed by
! reference

<<<<<<< HEAD
!CHECK: omp.private {type = firstprivate} @[[PRIV_64:.*]] : complex<f64> copy {
!CHECK: omp.private {type = firstprivate} @[[PRIV_32:.*]] : complex<f32> copy {
=======
!CHECK-FPRIV: omp.private {type = firstprivate} @[[PRIV_64:.*]] : complex<f64> copy {
!CHECK-FPRIV: omp.private {type = firstprivate} @[[PRIV_32:.*]] : complex<f32> copy {
>>>>>>> cc2a385e

!CHECK-LABEL: func.func @_QMmPbar()
!CHECK:  %[[V0:[0-9]+]]:2 = hlfir.declare {{.*}} (!fir.ref<complex<f64>>) -> (!fir.ref<complex<f64>>, !fir.ref<complex<f64>>)
!CHECK:  %[[V1:[0-9]+]]:2 = hlfir.declare {{.*}} (!fir.ref<complex<f32>>) -> (!fir.ref<complex<f32>>, !fir.ref<complex<f32>>)
<<<<<<< HEAD
!CHECK:  %[[V2:[0-9]+]] = omp.map.info var_ptr(%[[V1]]#0 : !fir.ref<complex<f32>>, complex<f32>) {{.*}} capture(ByCopy)
!CHECK:  %[[V3:[0-9]+]] = omp.map.info var_ptr(%[[V0]]#0 : !fir.ref<complex<f64>>, complex<f64>) {{.*}} capture(ByRef)

!CHECK:  omp.target map_entries(%[[V2]] -> {{.*}}, %[[V3]] -> {{.*}} : !fir.ref<complex<f32>>, !fir.ref<complex<f64>>) private(@[[PRIV_32]] %[[V1]]#0 -> %{{.*}} [map_idx=0], @[[PRIV_64]] %[[V0]]#0 -> %{{.*}} [map_idx=1] : !fir.ref<complex<f32>>, !fir.ref<complex<f64>>) {
=======
!CHECK-FPRIV:  %[[V2:[0-9]+]] = omp.map.info var_ptr(%[[V1]]#0 : !fir.ref<complex<f32>>, complex<f32>) {{.*}} capture(ByCopy)
!CHECK-FPRIV:  %[[V3:[0-9]+]] = omp.map.info var_ptr(%[[V0]]#0 : !fir.ref<complex<f64>>, complex<f64>) {{.*}} capture(ByRef)
!CHECK-FPRIV:  omp.target map_entries(%[[V2]] -> {{.*}}, %[[V3]] -> {{.*}} : !fir.ref<complex<f32>>, !fir.ref<complex<f64>>) private(@[[PRIV_32]] %[[V1]]#0 -> %{{.*}} [map_idx=0], @[[PRIV_64]] %[[V0]]#0 -> %{{.*}} [map_idx=1] : !fir.ref<complex<f32>>, !fir.ref<complex<f64>>) {
!CHECK-NO-FPRIV:  %[[V2:[0-9]+]] = omp.map.info var_ptr(%[[V1]]#1 : !fir.ref<complex<f32>>, complex<f32>) {{.*}} capture(ByCopy)
!CHECK-NO-FPRIV:  %[[V3:[0-9]+]] = omp.map.info var_ptr(%[[V0]]#1 : !fir.ref<complex<f64>>, complex<f64>) {{.*}} capture(ByRef)
!CHECK-NO-PRIV:  omp.target map_entries(%[[V2]] -> {{.*}}, %[[V3]] -> {{.*}} : !fir.ref<complex<f32>>, !fir.ref<complex<f64>>)
>>>>>>> cc2a385e

module m
  implicit none
  complex(kind=4) :: cfval = (24, 25)
  complex(kind=8) :: cdval = (28, 29)
  interface
    subroutine foo(x, y)
      complex(kind=4) :: x
      complex(kind=8) :: y
      !$omp declare target
    end
  end interface

contains

subroutine bar()
  implicit none
!$omp target
    call foo(cfval, cdval)
!$omp end target
end

end module<|MERGE_RESOLUTION|>--- conflicted
+++ resolved
@@ -4,30 +4,18 @@
 ! Check that the complex*4 is passed by value. but complex*8 is passed by
 ! reference
 
-<<<<<<< HEAD
-!CHECK: omp.private {type = firstprivate} @[[PRIV_64:.*]] : complex<f64> copy {
-!CHECK: omp.private {type = firstprivate} @[[PRIV_32:.*]] : complex<f32> copy {
-=======
 !CHECK-FPRIV: omp.private {type = firstprivate} @[[PRIV_64:.*]] : complex<f64> copy {
 !CHECK-FPRIV: omp.private {type = firstprivate} @[[PRIV_32:.*]] : complex<f32> copy {
->>>>>>> cc2a385e
 
 !CHECK-LABEL: func.func @_QMmPbar()
 !CHECK:  %[[V0:[0-9]+]]:2 = hlfir.declare {{.*}} (!fir.ref<complex<f64>>) -> (!fir.ref<complex<f64>>, !fir.ref<complex<f64>>)
 !CHECK:  %[[V1:[0-9]+]]:2 = hlfir.declare {{.*}} (!fir.ref<complex<f32>>) -> (!fir.ref<complex<f32>>, !fir.ref<complex<f32>>)
-<<<<<<< HEAD
-!CHECK:  %[[V2:[0-9]+]] = omp.map.info var_ptr(%[[V1]]#0 : !fir.ref<complex<f32>>, complex<f32>) {{.*}} capture(ByCopy)
-!CHECK:  %[[V3:[0-9]+]] = omp.map.info var_ptr(%[[V0]]#0 : !fir.ref<complex<f64>>, complex<f64>) {{.*}} capture(ByRef)
-
-!CHECK:  omp.target map_entries(%[[V2]] -> {{.*}}, %[[V3]] -> {{.*}} : !fir.ref<complex<f32>>, !fir.ref<complex<f64>>) private(@[[PRIV_32]] %[[V1]]#0 -> %{{.*}} [map_idx=0], @[[PRIV_64]] %[[V0]]#0 -> %{{.*}} [map_idx=1] : !fir.ref<complex<f32>>, !fir.ref<complex<f64>>) {
-=======
 !CHECK-FPRIV:  %[[V2:[0-9]+]] = omp.map.info var_ptr(%[[V1]]#0 : !fir.ref<complex<f32>>, complex<f32>) {{.*}} capture(ByCopy)
 !CHECK-FPRIV:  %[[V3:[0-9]+]] = omp.map.info var_ptr(%[[V0]]#0 : !fir.ref<complex<f64>>, complex<f64>) {{.*}} capture(ByRef)
 !CHECK-FPRIV:  omp.target map_entries(%[[V2]] -> {{.*}}, %[[V3]] -> {{.*}} : !fir.ref<complex<f32>>, !fir.ref<complex<f64>>) private(@[[PRIV_32]] %[[V1]]#0 -> %{{.*}} [map_idx=0], @[[PRIV_64]] %[[V0]]#0 -> %{{.*}} [map_idx=1] : !fir.ref<complex<f32>>, !fir.ref<complex<f64>>) {
 !CHECK-NO-FPRIV:  %[[V2:[0-9]+]] = omp.map.info var_ptr(%[[V1]]#1 : !fir.ref<complex<f32>>, complex<f32>) {{.*}} capture(ByCopy)
 !CHECK-NO-FPRIV:  %[[V3:[0-9]+]] = omp.map.info var_ptr(%[[V0]]#1 : !fir.ref<complex<f64>>, complex<f64>) {{.*}} capture(ByRef)
 !CHECK-NO-PRIV:  omp.target map_entries(%[[V2]] -> {{.*}}, %[[V3]] -> {{.*}} : !fir.ref<complex<f32>>, !fir.ref<complex<f64>>)
->>>>>>> cc2a385e
 
 module m
   implicit none
