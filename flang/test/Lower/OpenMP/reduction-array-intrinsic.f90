! RUN: bbc -emit-hlfir -fopenmp -o - %s 2>&1 | FileCheck %s
! RUN: %flang_fc1 -emit-hlfir -fopenmp -o - %s 2>&1 | FileCheck %s
! XFAIL: *
subroutine max_array_reduction(l, r)
  integer :: l(:), r(:)

  !$omp parallel reduction(max:l)
    l = max(l, r)
  !$omp end parallel
end subroutine

! CHECK-LABEL:   omp.declare_reduction @max_byref_box_Uxi32 : !fir.ref<!fir.box<!fir.array<?xi32>>> alloc {
! CHECK:           %[[VAL_3:.*]] = fir.alloca !fir.box<!fir.array<?xi32>>
! CHECK:           omp.yield(%[[VAL_3]] : !fir.ref<!fir.box<!fir.array<?xi32>>>)
! CHECK-LABEL:   } init {
! CHECK:         ^bb0(%[[VAL_0:.*]]: !fir.ref<!fir.box<!fir.array<?xi32>>>, %[[ALLOC:.*]]: !fir.ref<!fir.box<!fir.array<?xi32>>>):
! CHECK:           %[[VAL_1:.*]] = arith.constant -2147483648 : i32
! CHECK:           %[[VAL_2:.*]] = fir.load %[[VAL_0]] : !fir.ref<!fir.box<!fir.array<?xi32>>>
! CHECK:           %[[VAL_4:.*]] = arith.constant 0 : index
! CHECK:           %[[VAL_5:.*]]:3 = fir.box_dims %[[VAL_2]], %[[VAL_4]] : (!fir.box<!fir.array<?xi32>>, index) -> (index, index, index)
! CHECK:           %[[VAL_6:.*]] = fir.shape %[[VAL_5]]#1 : (index) -> !fir.shape<1>
<<<<<<< HEAD
! CHECK:           %[[VAL_7:.*]] = fir.alloca !fir.array<?xi32>, %[[VAL_5]]#1 {bindc_name = ".tmp"}
! CHECK:           %[[VAL_9:.*]]:2 = hlfir.declare %[[VAL_7]](%[[VAL_6]]) {uniq_name = ".tmp"} : (!fir.ref<!fir.array<?xi32>>, !fir.shape<1>) -> (!fir.box<!fir.array<?xi32>>, !fir.ref<!fir.array<?xi32>>)
=======
! CHECK:           %[[VAL_7:.*]] = fir.allocmem !fir.array<?xi32>, %[[VAL_5]]#1 {bindc_name = ".tmp", uniq_name = ""}
! CHECK:           %[[VAL_9:.*]]:2 = hlfir.declare %[[VAL_7]](%[[VAL_6]]) {uniq_name = ".tmp"} : (!fir.heap<!fir.array<?xi32>>, !fir.shape<1>) -> (!fir.box<!fir.array<?xi32>>, !fir.heap<!fir.array<?xi32>>)
! CHECK:           %[[VAL_8:.*]] = arith.constant true
>>>>>>> 95b3fd61
! CHECK:           %[[VAL_10:.*]] = arith.constant 0 : index
! CHECK:           %[[VAL_11:.*]]:3 = fir.box_dims %[[VAL_2]], %[[VAL_10]] : (!fir.box<!fir.array<?xi32>>, index) -> (index, index, index)
! CHECK:           %[[VAL_12:.*]] = fir.shape_shift %[[VAL_11]]#0, %[[VAL_11]]#1 : (index, index) -> !fir.shapeshift<1>
! CHECK:           %[[VAL_13:.*]] = fir.rebox %[[VAL_9]]#0(%[[VAL_12]]) : (!fir.box<!fir.array<?xi32>>, !fir.shapeshift<1>) -> !fir.box<!fir.array<?xi32>>
! CHECK:           hlfir.assign %[[VAL_1]] to %[[VAL_13]] : i32, !fir.box<!fir.array<?xi32>>
! CHECK:           fir.store %[[VAL_13]] to %[[ALLOC]] : !fir.ref<!fir.box<!fir.array<?xi32>>>
! CHECK:           omp.yield(%[[ALLOC]] : !fir.ref<!fir.box<!fir.array<?xi32>>>)
! CHECK-LABEL:   } combiner {
! CHECK:         ^bb0(%[[VAL_0:.*]]: !fir.ref<!fir.box<!fir.array<?xi32>>>, %[[VAL_1:.*]]: !fir.ref<!fir.box<!fir.array<?xi32>>>):
! CHECK:           %[[VAL_2:.*]] = fir.load %[[VAL_0]] : !fir.ref<!fir.box<!fir.array<?xi32>>>
! CHECK:           %[[VAL_3:.*]] = fir.load %[[VAL_1]] : !fir.ref<!fir.box<!fir.array<?xi32>>>
! CHECK:           %[[VAL_4:.*]] = arith.constant 0 : index
! CHECK:           %[[VAL_5:.*]]:3 = fir.box_dims %[[VAL_2]], %[[VAL_4]] : (!fir.box<!fir.array<?xi32>>, index) -> (index, index, index)
! CHECK:           %[[C1:.*]] = arith.constant 1 : index
! CHECK:           %[[VAL_6:.*]] = fir.shape_shift %[[C1]], %[[VAL_5]]#1 : (index, index) -> !fir.shapeshift<1>
! CHECK:           %[[VAL_7:.*]] = arith.constant 1 : index
! CHECK:           fir.do_loop %[[VAL_8:.*]] = %[[VAL_7]] to %[[VAL_5]]#1 step %[[VAL_7]] unordered {
! CHECK:             %[[VAL_9:.*]] = fir.array_coor %[[VAL_2]](%[[VAL_6]]) %[[VAL_8]] : (!fir.box<!fir.array<?xi32>>, !fir.shapeshift<1>, index) -> !fir.ref<i32>
! CHECK:             %[[VAL_10:.*]] = fir.array_coor %[[VAL_3]](%[[VAL_6]]) %[[VAL_8]] : (!fir.box<!fir.array<?xi32>>, !fir.shapeshift<1>, index) -> !fir.ref<i32>
! CHECK:             %[[VAL_11:.*]] = fir.load %[[VAL_9]] : !fir.ref<i32>
! CHECK:             %[[VAL_12:.*]] = fir.load %[[VAL_10]] : !fir.ref<i32>
! CHECK:             %[[VAL_13:.*]] = arith.maxsi %[[VAL_11]], %[[VAL_12]] : i32
! CHECK:             fir.store %[[VAL_13]] to %[[VAL_9]] : !fir.ref<i32>
! CHECK:           }
! CHECK:           omp.yield(%[[VAL_0]] : !fir.ref<!fir.box<!fir.array<?xi32>>>)
! CHECK:         }

! CHECK-LABEL:   func.func @_QPmax_array_reduction(
! CHECK-SAME:                                      %[[VAL_0:.*]]: !fir.box<!fir.array<?xi32>> {fir.bindc_name = "l"},
! CHECK-SAME:                                      %[[VAL_1:.*]]: !fir.box<!fir.array<?xi32>> {fir.bindc_name = "r"}) {
! CHECK:           %[[VAL_2:.*]] = fir.dummy_scope : !fir.dscope
! CHECK:           %[[VAL_3:.*]]:2 = hlfir.declare %[[VAL_0]] dummy_scope %[[VAL_2]] {uniq_name = "_QFmax_array_reductionEl"} : (!fir.box<!fir.array<?xi32>>, !fir.dscope) -> (!fir.box<!fir.array<?xi32>>, !fir.box<!fir.array<?xi32>>)
! CHECK:           %[[VAL_4:.*]]:2 = hlfir.declare %[[VAL_1]] dummy_scope %[[VAL_2]] {uniq_name = "_QFmax_array_reductionEr"} : (!fir.box<!fir.array<?xi32>>, !fir.dscope) -> (!fir.box<!fir.array<?xi32>>, !fir.box<!fir.array<?xi32>>)
! CHECK:           %[[VAL_5:.*]] = fir.alloca !fir.box<!fir.array<?xi32>>
! CHECK:           fir.store %[[VAL_3]]#1 to %[[VAL_5]] : !fir.ref<!fir.box<!fir.array<?xi32>>>
! CHECK:           omp.parallel reduction(byref @max_byref_box_Uxi32 %[[VAL_5]] -> %[[VAL_6:.*]] : !fir.ref<!fir.box<!fir.array<?xi32>>>) {
! CHECK:             %[[VAL_7:.*]]:2 = hlfir.declare %[[VAL_6]] {uniq_name = "_QFmax_array_reductionEl"} : (!fir.ref<!fir.box<!fir.array<?xi32>>>) -> (!fir.ref<!fir.box<!fir.array<?xi32>>>, !fir.ref<!fir.box<!fir.array<?xi32>>>)
! CHECK:             %[[VAL_8:.*]] = fir.load %[[VAL_7]]#0 : !fir.ref<!fir.box<!fir.array<?xi32>>>
! CHECK:             %[[VAL_9:.*]] = arith.constant 0 : index
! CHECK:             %[[VAL_10:.*]]:3 = fir.box_dims %[[VAL_8]], %[[VAL_9]] : (!fir.box<!fir.array<?xi32>>, index) -> (index, index, index)
! CHECK:             %[[VAL_11:.*]] = fir.shape %[[VAL_10]]#1 : (index) -> !fir.shape<1>
! CHECK:             %[[VAL_12:.*]] = hlfir.elemental %[[VAL_11]] unordered : (!fir.shape<1>) -> !hlfir.expr<?xi32> {
! CHECK:             ^bb0(%[[VAL_13:.*]]: index):
! CHECK:               %[[VAL_14:.*]] = arith.constant 0 : index
! CHECK:               %[[VAL_15:.*]]:3 = fir.box_dims %[[VAL_8]], %[[VAL_14]] : (!fir.box<!fir.array<?xi32>>, index) -> (index, index, index)
! CHECK:               %[[VAL_16:.*]] = arith.constant 1 : index
! CHECK:               %[[VAL_17:.*]] = arith.subi %[[VAL_15]]#0, %[[VAL_16]] : index
! CHECK:               %[[VAL_18:.*]] = arith.addi %[[VAL_13]], %[[VAL_17]] : index
! CHECK:               %[[VAL_19:.*]] = hlfir.designate %[[VAL_8]] (%[[VAL_18]])  : (!fir.box<!fir.array<?xi32>>, index) -> !fir.ref<i32>
! CHECK:               %[[VAL_20:.*]] = fir.load %[[VAL_19]] : !fir.ref<i32>
! CHECK:               %[[VAL_21:.*]] = hlfir.designate %[[VAL_4]]#0 (%[[VAL_13]])  : (!fir.box<!fir.array<?xi32>>, index) -> !fir.ref<i32>
! CHECK:               %[[VAL_22:.*]] = fir.load %[[VAL_21]] : !fir.ref<i32>
! CHECK:               %[[VAL_23:.*]] = arith.cmpi sgt, %[[VAL_20]], %[[VAL_22]] : i32
! CHECK:               %[[VAL_24:.*]] = arith.select %[[VAL_23]], %[[VAL_20]], %[[VAL_22]] : i32
! CHECK:               hlfir.yield_element %[[VAL_24]] : i32
! CHECK:             }
! CHECK:             %[[VAL_25:.*]] = fir.load %[[VAL_7]]#0 : !fir.ref<!fir.box<!fir.array<?xi32>>>
! CHECK:             hlfir.assign %[[VAL_12]] to %[[VAL_25]] : !hlfir.expr<?xi32>, !fir.box<!fir.array<?xi32>>
! CHECK:             hlfir.destroy %[[VAL_12]] : !hlfir.expr<?xi32>
! CHECK:             omp.terminator
! CHECK:           }
! CHECK:           return
! CHECK:         }<|MERGE_RESOLUTION|>--- conflicted
+++ resolved
@@ -1,6 +1,6 @@
 ! RUN: bbc -emit-hlfir -fopenmp -o - %s 2>&1 | FileCheck %s
 ! RUN: %flang_fc1 -emit-hlfir -fopenmp -o - %s 2>&1 | FileCheck %s
-! XFAIL: *
+
 subroutine max_array_reduction(l, r)
   integer :: l(:), r(:)
 
@@ -19,14 +19,9 @@
 ! CHECK:           %[[VAL_4:.*]] = arith.constant 0 : index
 ! CHECK:           %[[VAL_5:.*]]:3 = fir.box_dims %[[VAL_2]], %[[VAL_4]] : (!fir.box<!fir.array<?xi32>>, index) -> (index, index, index)
 ! CHECK:           %[[VAL_6:.*]] = fir.shape %[[VAL_5]]#1 : (index) -> !fir.shape<1>
-<<<<<<< HEAD
-! CHECK:           %[[VAL_7:.*]] = fir.alloca !fir.array<?xi32>, %[[VAL_5]]#1 {bindc_name = ".tmp"}
-! CHECK:           %[[VAL_9:.*]]:2 = hlfir.declare %[[VAL_7]](%[[VAL_6]]) {uniq_name = ".tmp"} : (!fir.ref<!fir.array<?xi32>>, !fir.shape<1>) -> (!fir.box<!fir.array<?xi32>>, !fir.ref<!fir.array<?xi32>>)
-=======
 ! CHECK:           %[[VAL_7:.*]] = fir.allocmem !fir.array<?xi32>, %[[VAL_5]]#1 {bindc_name = ".tmp", uniq_name = ""}
 ! CHECK:           %[[VAL_9:.*]]:2 = hlfir.declare %[[VAL_7]](%[[VAL_6]]) {uniq_name = ".tmp"} : (!fir.heap<!fir.array<?xi32>>, !fir.shape<1>) -> (!fir.box<!fir.array<?xi32>>, !fir.heap<!fir.array<?xi32>>)
 ! CHECK:           %[[VAL_8:.*]] = arith.constant true
->>>>>>> 95b3fd61
 ! CHECK:           %[[VAL_10:.*]] = arith.constant 0 : index
 ! CHECK:           %[[VAL_11:.*]]:3 = fir.box_dims %[[VAL_2]], %[[VAL_10]] : (!fir.box<!fir.array<?xi32>>, index) -> (index, index, index)
 ! CHECK:           %[[VAL_12:.*]] = fir.shape_shift %[[VAL_11]]#0, %[[VAL_11]]#1 : (index, index) -> !fir.shapeshift<1>
@@ -52,6 +47,18 @@
 ! CHECK:             fir.store %[[VAL_13]] to %[[VAL_9]] : !fir.ref<i32>
 ! CHECK:           }
 ! CHECK:           omp.yield(%[[VAL_0]] : !fir.ref<!fir.box<!fir.array<?xi32>>>)
+! CHECK-LABEL:   }  cleanup {
+! CHECK:         ^bb0(%[[VAL_0:.*]]: !fir.ref<!fir.box<!fir.array<?xi32>>>):
+! CHECK:           %[[VAL_1:.*]] = fir.load %[[VAL_0]] : !fir.ref<!fir.box<!fir.array<?xi32>>>
+! CHECK:           %[[VAL_2:.*]] = fir.box_addr %[[VAL_1]] : (!fir.box<!fir.array<?xi32>>) -> !fir.ref<!fir.array<?xi32>>
+! CHECK:           %[[VAL_3:.*]] = fir.convert %[[VAL_2]] : (!fir.ref<!fir.array<?xi32>>) -> i64
+! CHECK:           %[[VAL_4:.*]] = arith.constant 0 : i64
+! CHECK:           %[[VAL_5:.*]] = arith.cmpi ne, %[[VAL_3]], %[[VAL_4]] : i64
+! CHECK:           fir.if %[[VAL_5]] {
+! CHECK:             %[[VAL_6:.*]] = fir.convert %[[VAL_2]] : (!fir.ref<!fir.array<?xi32>>) -> !fir.heap<!fir.array<?xi32>>
+! CHECK:             fir.freemem %[[VAL_6]] : !fir.heap<!fir.array<?xi32>>
+! CHECK:           }
+! CHECK:           omp.yield
 ! CHECK:         }
 
 ! CHECK-LABEL:   func.func @_QPmax_array_reduction(
