--- conflicted
+++ resolved
@@ -1,7 +1,7 @@
-! NOTE: Do not check for false delayed privatization flag until all enable-delayed-privatization flags are switched on in amd-staging
-!RUN %flang_fc1 -emit-hlfir -fopenmp -mmlir --enable-delayed-privatization-staging=false %s -o - | FileCheck %s  --check-prefixes=CHECK,CHECK-NO-FPRIV
+!RUN: %flang_fc1 -emit-hlfir -fopenmp -mmlir --enable-delayed-privatization-staging=false %s -o - | FileCheck %s  --check-prefixes=CHECK,CHECK-NO-FPRIV
 !RUN: %flang_fc1 -emit-hlfir -fopenmp -mmlir --enable-delayed-privatization-staging=true %s -o - | FileCheck %s  --check-prefixes=CHECK,CHECK-FPRIV
 
+!XFAIL: *
 module mod
   implicit none
 contains
@@ -73,13 +73,8 @@
 ! CHECK-FPRIV:     %[[VAL_13:.*]] = arith.subi %[[VAL_12]]#1, %[[VAL_11]] : index
 ! CHECK-FPRIV:     %[[VAL_14:.*]] = omp.map.bounds lower_bound(%[[VAL_10]] : index) upper_bound(%[[VAL_13]] : index) extent(%[[VAL_12]]#1 : index) stride(%[[VAL_11]] : index) start_idx(%[[VAL_10]] : index) {stride_in_bytes = true}
 ! CHECK-FPRIV:     %[[VAL_16:.*]] = fir.box_offset %[[VAL_0]] base_addr : (!fir.ref<!fir.boxchar<1>>) -> !fir.llvm_ptr<!fir.ref<!fir.char<1,?>>>
-<<<<<<< HEAD
-! CHECK-FPRIV:     %[[VAL_17:.*]] = omp.map.info var_ptr(%[[VAL_0]] : !fir.ref<!fir.boxchar<1>>, !fir.char<1,?>) map_clauses(to) capture(ByRef) var_ptr_ptr(%[[VAL_16]] : !fir.llvm_ptr<!fir.ref<!fir.char<1,?>>>) bounds(%[[VAL_14]]) -> !fir.llvm_ptr<!fir.ref<!fir.char<1,?>>>
-! CHECK-FPRIV:     %[[VAL_18:.*]] = omp.map.info var_ptr(%[[VAL_0]] : !fir.ref<!fir.boxchar<1>>, !fir.boxchar<1>) map_clauses(always, descriptor, to, attach) capture(ByRef) members(%[[VAL_17]] : [0] : !fir.llvm_ptr<!fir.ref<!fir.char<1,?>>>) -> !fir.ref<!fir.boxchar<1>>
-=======
 ! CHECK-FPRIV:     %[[VAL_17:.*]] = omp.map.info var_ptr(%[[VAL_0]] : !fir.ref<!fir.boxchar<1>>, !fir.char<1,?>) map_clauses(tofrom) capture(ByRef) var_ptr_ptr(%[[VAL_16]] : !fir.llvm_ptr<!fir.ref<!fir.char<1,?>>>) bounds(%[[VAL_14]]) -> !fir.llvm_ptr<!fir.ref<!fir.char<1,?>>> {name = ""}
 ! CHECK-FPRIV:     %[[VAL_18:.*]] = omp.map.info var_ptr(%[[VAL_0]] : !fir.ref<!fir.boxchar<1>>, !fir.boxchar<1>) map_clauses(to) capture(ByRef) members(%[[VAL_17]] : [0] : !fir.llvm_ptr<!fir.ref<!fir.char<1,?>>>) -> !fir.ref<!fir.boxchar<1>>
->>>>>>> 66366599
 ! CHECK-FPRIV:     omp.target map_entries(%[[VAL_7]] -> %[[VAL_19:.*]], %[[VAL_18]] -> %[[VAL_20:.*]], %[[VAL_17]] -> %[[VAL_21:.*]] : !fir.ref<!fir.char<1,4>>, !fir.ref<!fir.boxchar<1>>, !fir.llvm_ptr<!fir.ref<!fir.char<1,?>>>) private(@_QMmodFroutine_boxcharEa_firstprivate_boxchar_c8xU %[[VAL_3]]#0 -> %[[VAL_22:.*]] [map_idx=1] : !fir.boxchar<1>) {
 ! CHECK-FPRIV:         %[[VAL_23:.*]] = arith.constant 4 : index
 ! CHECK-FPRIV:         %[[VAL_24:.*]]:2 = hlfir.declare %[[VAL_19]] typeparams %[[VAL_23]] {uniq_name = "_QMmodFroutine_boxcharEb"} : (!fir.ref<!fir.char<1,4>>, index) -> (!fir.ref<!fir.char<1,4>>, !fir.ref<!fir.char<1,4>>)
