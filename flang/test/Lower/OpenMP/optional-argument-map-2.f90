!RUN: %flang_fc1 -emit-hlfir -fopenmp -mmlir --enable-delayed-privatization-staging=false %s -o - | FileCheck %s  --check-prefixes=CHECK,CHECK-NO-FPRIV
!RUN: %flang_fc1 -emit-hlfir -fopenmp -mmlir --enable-delayed-privatization-staging=true %s -o - | FileCheck %s  --check-prefixes=CHECK,CHECK-FPRIV

module mod
  implicit none
contains
  subroutine routine_box(a)
    implicit none
    real(4), allocatable, optional, intent(inout) :: a(:)
    integer(4) :: i

    !$omp target teams distribute parallel do shared(a)
    do i=1,10
       a(i) = i + a(i)
    end do

  end subroutine routine_box
  subroutine routine_boxchar(a)
    character(len=*), optional, intent(in) :: a
    character(len=4) :: b
    !$omp target map(from: b)
    b = a
    !$omp end target
  end subroutine routine_boxchar
end module mod

! CHECK-LABEL:   func.func @_QMmodProutine_box(
! CHECK-SAME:      %[[ARG0:.*]]: !fir.ref<!fir.box<!fir.heap<!fir.array<?xf32>>>> {fir.bindc_name = "a", fir.optional}) {
! CHECK:           %[[VAL_0:.*]] = fir.alloca !fir.box<!fir.heap<!fir.array<?xf32>>>
! CHECK:           %[[VAL_1:.*]] = fir.dummy_scope : !fir.dscope
! CHECK:           %[[VAL_2:.*]]:2 = hlfir.declare %[[ARG0]] dummy_scope %[[VAL_1]] {fortran_attrs = #fir.var_attrs<allocatable, intent_inout, optional>, uniq_name = "_QMmodFroutine_boxEa"} : (!fir.ref<!fir.box<!fir.heap<!fir.array<?xf32>>>>, !fir.dscope) -> (!fir.ref<!fir.box<!fir.heap<!fir.array<?xf32>>>>, !fir.ref<!fir.box<!fir.heap<!fir.array<?xf32>>>>)
! CHECK:           %[[VAL_8:.*]] = fir.is_present %[[VAL_2]]#1 : (!fir.ref<!fir.box<!fir.heap<!fir.array<?xf32>>>>) -> i1
! CHECK:           %[[VAL_9:.*]]:5 = fir.if %[[VAL_8]] -> (index, index, index, index, index) {
! CHECK:             %[[VAL_10:.*]] = fir.load %[[VAL_2]]#0 : !fir.ref<!fir.box<!fir.heap<!fir.array<?xf32>>>>
! CHECK:             %[[VAL_11:.*]] = arith.constant 1 : index
! CHECK:             %[[VAL_12:.*]] = arith.constant 0 : index
! CHECK:             %[[VAL_13:.*]] = fir.load %[[VAL_2]]#0 : !fir.ref<!fir.box<!fir.heap<!fir.array<?xf32>>>>
! CHECK:             %[[VAL_14:.*]] = arith.constant 0 : index
! CHECK:             %[[VAL_15:.*]]:3 = fir.box_dims %[[VAL_13]], %[[VAL_14]] : (!fir.box<!fir.heap<!fir.array<?xf32>>>, index) -> (index, index, index)
! CHECK:             %[[VAL_16:.*]]:3 = fir.box_dims %[[VAL_10]], %[[VAL_12]] : (!fir.box<!fir.heap<!fir.array<?xf32>>>, index) -> (index, index, index)
! CHECK:             %[[VAL_17:.*]] = arith.constant 0 : index
! CHECK:             %[[VAL_18:.*]] = arith.subi %[[VAL_16]]#1, %[[VAL_11]] : index
! CHECK:             fir.result %[[VAL_17]], %[[VAL_18]], %[[VAL_16]]#1, %[[VAL_16]]#2, %[[VAL_15]]#0 : index, index, index, index, index
! CHECK:           } else {
! CHECK:             %[[VAL_19:.*]] = arith.constant 0 : index
! CHECK:             %[[VAL_20:.*]] = arith.constant -1 : index
! CHECK:             fir.result %[[VAL_19]], %[[VAL_20]], %[[VAL_19]], %[[VAL_19]], %[[VAL_19]] : index, index, index, index, index
! CHECK:           }
! CHECK:           %[[VAL_21:.*]] = omp.map.bounds lower_bound(%[[VAL_9]]#0 : index) upper_bound(%[[VAL_9]]#1 : index) extent(%[[VAL_9]]#2 : index) stride(%[[VAL_9]]#3 : index) start_idx(%[[VAL_9]]#4 : index) {stride_in_bytes = true}
! CHECK:           %[[VAL_23:.*]] = fir.is_present %[[VAL_2]]#1 : (!fir.ref<!fir.box<!fir.heap<!fir.array<?xf32>>>>) -> i1
! CHECK:           fir.if %[[VAL_23]] {
! CHECK:             %[[VAL_24:.*]] = fir.load %[[VAL_2]]#1 : !fir.ref<!fir.box<!fir.heap<!fir.array<?xf32>>>>
! CHECK:             fir.store %[[VAL_24]] to %[[VAL_0]] : !fir.ref<!fir.box<!fir.heap<!fir.array<?xf32>>>>
! CHECK:           }

! CHECK-LABEL:   func.func @_QMmodProutine_boxchar(
! CHECK-SAME:      %[[ARG0:.*]]: !fir.boxchar<1> {fir.bindc_name = "a", fir.optional}) {
! CHECK:           %[[VAL_0:.*]] = fir.alloca !fir.boxchar<1>
! CHECK:           %[[VAL_1:.*]] = fir.dummy_scope : !fir.dscope
! CHECK:           %[[VAL_2:.*]]:2 = fir.unboxchar %[[ARG0]] : (!fir.boxchar<1>) -> (!fir.ref<!fir.char<1,?>>, index)
! CHECK:           %[[VAL_3:.*]]:2 = hlfir.declare %[[VAL_2]]#0 typeparams %[[VAL_2]]#1 dummy_scope %[[VAL_1]] {fortran_attrs = #fir.var_attrs<intent_in, optional>, uniq_name = "_QMmodFroutine_boxcharEa"} : (!fir.ref<!fir.char<1,?>>, index, !fir.dscope) -> (!fir.boxchar<1>, !fir.ref<!fir.char<1,?>>)
! CHECK:           %[[VAL_4:.*]] = arith.constant 4 : index
! CHECK:           %[[VAL_5:.*]] = fir.alloca !fir.char<1,4> {bindc_name = "b", uniq_name = "_QMmodFroutine_boxcharEb"}
! CHECK:           %[[VAL_6:.*]]:2 = hlfir.declare %[[VAL_5]] typeparams %[[VAL_4]] {uniq_name = "_QMmodFroutine_boxcharEb"} : (!fir.ref<!fir.char<1,4>>, index) -> (!fir.ref<!fir.char<1,4>>, !fir.ref<!fir.char<1,4>>)
! CHECK:           %[[VAL_7:.*]] = omp.map.info var_ptr(%[[VAL_6]]#1 : !fir.ref<!fir.char<1,4>>, !fir.char<1,4>) map_clauses(from) capture(ByRef) -> !fir.ref<!fir.char<1,4>> {name = "b"}
<<<<<<< HEAD
! CHECK:           fir.store %[[VAL_3]]#0 to %[[VAL_0]] : !fir.ref<!fir.boxchar<1>>
! CHECK:           %[[VAL_8:.*]] = fir.load %[[VAL_0]] : !fir.ref<!fir.boxchar<1>>
! CHECK:           %[[VAL_9:.*]]:2 = fir.unboxchar %[[VAL_8]] : (!fir.boxchar<1>) -> (!fir.ref<!fir.char<1,?>>, index)
! CHECK:           %[[VAL_10:.*]] = arith.constant 0 : index
! CHECK:           %[[VAL_11:.*]] = arith.constant 1 : index
! CHECK:           %[[VAL_12:.*]]:2 = fir.unboxchar %[[VAL_8]] : (!fir.boxchar<1>) -> (!fir.ref<!fir.char<1,?>>, index)
! CHECK:           %[[VAL_13:.*]] = arith.subi %[[VAL_12]]#1, %[[VAL_11]] : index
! CHECK:           %[[VAL_14:.*]] = omp.map.bounds lower_bound(%[[VAL_10]] : index) upper_bound(%[[VAL_13]] : index) extent(%[[VAL_12]]#1 : index) stride(%[[VAL_11]] : index) start_idx(%[[VAL_10]] : index) {stride_in_bytes = true}
! CHECK:           %[[VAL_15:.*]] = fir.load %[[VAL_0]] : !fir.ref<!fir.boxchar<1>>
! CHECK:           %[[VAL_16:.*]] = fir.box_offset %[[VAL_0]] base_addr : (!fir.ref<!fir.boxchar<1>>) -> !fir.llvm_ptr<!fir.ref<!fir.char<1,?>>>
! CHECK:           %[[VAL_17:.*]] = omp.map.info var_ptr(%[[VAL_0]] : !fir.ref<!fir.boxchar<1>>, !fir.char<1,?>) map_clauses(implicit, to) capture(ByRef) var_ptr_ptr(%[[VAL_16]] : !fir.llvm_ptr<!fir.ref<!fir.char<1,?>>>) bounds(%[[VAL_14]]) -> !fir.ref<!fir.boxchar<1>>
! CHECK:           %[[VAL_18:.*]] = omp.map.info var_ptr(%[[VAL_0]] : !fir.ref<!fir.boxchar<1>>, !fir.boxchar<1>) map_clauses(to) capture(ByRef) members(%[[VAL_17]] : [0] : !fir.ref<!fir.boxchar<1>>) -> !fir.ref<!fir.boxchar<1>>
! CHECK:           omp.target map_entries(%[[VAL_7]] -> %[[VAL_19:.*]], %[[VAL_18]] -> %[[VAL_20:.*]], %[[VAL_17]] -> %[[VAL_21:.*]] : !fir.ref<!fir.char<1,4>>, !fir.ref<!fir.boxchar<1>>, !fir.ref<!fir.boxchar<1>>) private(@_QMmodFroutine_boxcharEa_firstprivate_boxchar_c8xU %[[VAL_3]]#0 -> %[[VAL_22:.*]] [map_idx=1] : !fir.boxchar<1>) {
! CHECK:             %[[VAL_23:.*]] = arith.constant 4 : index
! CHECK:             %[[VAL_24:.*]]:2 = hlfir.declare %[[VAL_19]] typeparams %[[VAL_23]] {uniq_name = "_QMmodFroutine_boxcharEb"} : (!fir.ref<!fir.char<1,4>>, index) -> (!fir.ref<!fir.char<1,4>>, !fir.ref<!fir.char<1,4>>)
! CHECK:             %[[VAL_25:.*]]:2 = fir.unboxchar %[[VAL_22]] : (!fir.boxchar<1>) -> (!fir.ref<!fir.char<1,?>>, index)
! CHECK:             %[[VAL_26:.*]]:2 = hlfir.declare %[[VAL_25]]#0 typeparams %[[VAL_25]]#1 {fortran_attrs = #fir.var_attrs<intent_in, optional>, uniq_name = "_QMmodFroutine_boxcharEa"} : (!fir.ref<!fir.char<1,?>>, index) -> (!fir.boxchar<1>, !fir.ref<!fir.char<1,?>>)
! CHECK:             hlfir.assign %[[VAL_26]]#0 to %[[VAL_24]]#0 : !fir.boxchar<1>, !fir.ref<!fir.char<1,4>>
! CHECK:             omp.terminator
! CHECK:           }
! CHECK:           return
! CHECK:         }
=======
! CHECK-FPRIV:     fir.store %[[VAL_3]]#0 to %[[VAL_0]] : !fir.ref<!fir.boxchar<1>>
! CHECK-FPRIV:     %[[VAL_8:.*]] = fir.load %[[VAL_0]] : !fir.ref<!fir.boxchar<1>>
! CHECK-FPRIV:     %[[VAL_9:.*]]:2 = fir.unboxchar %[[VAL_8]] : (!fir.boxchar<1>) -> (!fir.ref<!fir.char<1,?>>, index)
! CHECK-FPRIV:     %[[VAL_10:.*]] = arith.constant 0 : index
! CHECK-FPRIV:     %[[VAL_11:.*]] = arith.constant 1 : index
! CHECK-FPRIV:     %[[VAL_12:.*]]:2 = fir.unboxchar %[[VAL_8]] : (!fir.boxchar<1>) -> (!fir.ref<!fir.char<1,?>>, index)
! CHECK-FPRIV:     %[[VAL_13:.*]] = arith.subi %[[VAL_12]]#1, %[[VAL_11]] : index
! CHECK-FPRIV:     %[[VAL_14:.*]] = omp.map.bounds lower_bound(%[[VAL_10]] : index) upper_bound(%[[VAL_13]] : index) extent(%[[VAL_12]]#1 : index) stride(%[[VAL_11]] : index) start_idx(%[[VAL_10]] : index) {stride_in_bytes = true}
! CHECK-FPRIV:     %[[VAL_15:.*]] = fir.load %[[VAL_0]] : !fir.ref<!fir.boxchar<1>>
! CHECK-FPRIV:     %[[VAL_16:.*]] = fir.box_offset %[[VAL_0]] base_addr : (!fir.ref<!fir.boxchar<1>>) -> !fir.llvm_ptr<!fir.ref<!fir.char<1,?>>>
! CHECK-FPRIV:     %[[VAL_17:.*]] = omp.map.info var_ptr(%[[VAL_0]] : !fir.ref<!fir.boxchar<1>>, !fir.char<1,?>) map_clauses(implicit, to) capture(ByRef) var_ptr_ptr(%[[VAL_16]] : !fir.llvm_ptr<!fir.ref<!fir.char<1,?>>>) bounds(%[[VAL_14]]) -> !fir.ref<!fir.boxchar<1>>
! CHECK-FPRIV:     %[[VAL_18:.*]] = omp.map.info var_ptr(%[[VAL_0]] : !fir.ref<!fir.boxchar<1>>, !fir.boxchar<1>) map_clauses(to) capture(ByRef) members(%[[VAL_17]] : [0] : !fir.ref<!fir.boxchar<1>>) -> !fir.ref<!fir.boxchar<1>>
! CHECK-FPRIV:     omp.target map_entries(%[[VAL_7]] -> %[[VAL_19:.*]], %[[VAL_18]] -> %[[VAL_20:.*]], %[[VAL_17]] -> %[[VAL_21:.*]] : !fir.ref<!fir.char<1,4>>, !fir.ref<!fir.boxchar<1>>, !fir.ref<!fir.boxchar<1>>) private(@_QMmodFroutine_boxcharEa_firstprivate_boxchar_c8xU %[[VAL_3]]#0 -> %[[VAL_22:.*]] [map_idx=1] : !fir.boxchar<1>) {
! CHECK-FPRIV:         %[[VAL_23:.*]] = arith.constant 4 : index
! CHECK-FPRIV:         %[[VAL_24:.*]]:2 = hlfir.declare %[[VAL_19]] typeparams %[[VAL_23]] {uniq_name = "_QMmodFroutine_boxcharEb"} : (!fir.ref<!fir.char<1,4>>, index) -> (!fir.ref<!fir.char<1,4>>, !fir.ref<!fir.char<1,4>>)
! CHECK-FPRIV:         %[[VAL_25:.*]]:2 = fir.unboxchar %[[VAL_22]] : (!fir.boxchar<1>) -> (!fir.ref<!fir.char<1,?>>, index)
! CHECK-FPRIV:         %[[VAL_26:.*]]:2 = hlfir.declare %[[VAL_25]]#0 typeparams %[[VAL_25]]#1 {fortran_attrs = #fir.var_attrs<intent_in, optional>, uniq_name = "_QMmodFroutine_boxcharEa"} : (!fir.ref<!fir.char<1,?>>, index) -> (!fir.boxchar<1>, !fir.ref<!fir.char<1,?>>)
! CHECK-FPRIV:         hlfir.assign %[[VAL_26]]#0 to %[[VAL_24]]#0 : !fir.boxchar<1>, !fir.ref<!fir.char<1,4>>
! CHECK-FPRIV:         omp.terminator
! CHECK-FPRIV:       }
! CHECK-FPRIV:       return
! CHECK-FPRIV:     }
! CHECK-NO-FPRIV:  %[[VAL_8:.*]] = fir.is_present %[[VAL_3]]#1 : (!fir.ref<!fir.char<1,?>>) -> i1
! CHECK-NO-FPRIV:  %[[VAL_9:.*]] = arith.constant 0 : index
! CHECK-NO-FPRIV:  %[[VAL_10:.*]] = arith.constant 1 : index
! CHECK-NO-FPRIV:  %[[VAL_11:.*]]:2 = fir.if %[[VAL_8]] -> (index, index) {
! CHECK-NO-FPRIV:    %[[VAL_12:.*]]:2 = fir.unboxchar %[[VAL_3]]#0 : (!fir.boxchar<1>) -> (!fir.ref<!fir.char<1,?>>, index)
! CHECK-NO-FPRIV:       fir.result %[[VAL_12]]#1, %[[VAL_10]] : index, index
! CHECK-NO-FPRIV:     } else {
! CHECK-NO-FPRIV:       fir.result %[[VAL_9]], %[[VAL_9]] : index, index
! CHECK-NO-FPRIV:     }
! CHECK-NO-FPRIV:  %[[VAL_13:.*]] = arith.subi %[[VAL_14:.*]]#0, %[[VAL_10]] : index
! CHECK-NO-FPRIV:  %[[VAL_15:.*]] = omp.map.bounds lower_bound(%[[VAL_9]] : index) upper_bound(%[[VAL_13]] : index) extent(%[[VAL_14]]#0 : index) stride(%[[VAL_14]]#1 : index) start_idx(%[[VAL_9]] : index) {stride_in_bytes = true}
! CHECK-NO-FPRIV:  %[[VAL_16:.*]] = omp.map.info var_ptr(%[[VAL_3]]#1 : !fir.ref<!fir.char<1,?>>, !fir.char<1,?>) map_clauses(implicit, exit_release_or_enter_alloc) capture(ByCopy) bounds(%[[VAL_15]]) -> !fir.ref<!fir.char<1,?>> {name = "a"}
! CHECK-NO-FPRIV:  fir.store %[[ARG0]] to %[[VAL_0]] : !fir.ref<!fir.boxchar<1>>
! CHECK-NO-FPRIV:  %[[VAL_17:.*]] = arith.constant 0 : index
! CHECK-NO-FPRIV:  %[[VAL_18:.*]] = arith.constant 1 : index
! CHECK-NO-FPRIV:           %[[VAL_19:.*]]:2 = fir.unboxchar %[[ARG0]] : (!fir.boxchar<1>) -> (!fir.ref<!fir.char<1,?>>, index)
! CHECK-NO-FPRIV:           %[[VAL_20:.*]] = arith.subi %[[VAL_19]]#1, %[[VAL_18]] : index
! CHECK-NO-FPRIV:           %[[VAL_21:.*]] = omp.map.bounds lower_bound(%[[VAL_17]] : index) upper_bound(%[[VAL_20]] : index) extent(%[[VAL_19]]#1 : index) stride(%[[VAL_18]] : index) start_idx(%[[VAL_17]] : index) {stride_in_bytes = true}
! CHECK-NO-FPRIV:           %[[VAL_22:.*]] = omp.map.info var_ptr(%[[VAL_0]] : !fir.ref<!fir.boxchar<1>>, !fir.boxchar<1>) map_clauses(implicit, to) capture(ByRef) bounds(%[[VAL_21]]) -> !fir.ref<!fir.boxchar<1>> {name = ""}
! CHECK-NO-FPRIV:           omp.target map_entries(%[[VAL_7]] -> %[[VAL_23:.*]], %[[VAL_16]] -> %[[VAL_24:.*]], %[[VAL_22]] -> %[[VAL_25:.*]] : !fir.ref<!fir.char<1,4>>, !fir.ref<!fir.char<1,?>>, !fir.ref<!fir.boxchar<1>>) {
! CHECK-NO-FPRIV:             %[[VAL_26:.*]] = fir.load %[[VAL_25]] : !fir.ref<!fir.boxchar<1>>
! CHECK-NO-FPRIV:             %[[VAL_27:.*]]:2 = fir.unboxchar %[[VAL_26]] : (!fir.boxchar<1>) -> (!fir.ref<!fir.char<1,?>>, index)
! CHECK-NO-FPRIV:             %[[VAL_28:.*]] = arith.constant 4 : index
! CHECK-NO-FPRIV:             %[[VAL_29:.*]]:2 = hlfir.declare %[[VAL_23]] typeparams %[[VAL_28]] {uniq_name = "_QMmodFroutine_boxcharEb"} : (!fir.ref<!fir.char<1,4>>, index) -> (!fir.ref<!fir.char<1,4>>, !fir.ref<!fir.char<1,4>>)
! CHECK-NO-FPRIV:             %[[VAL_30:.*]]:2 = hlfir.declare %[[VAL_24]] typeparams %[[VAL_27]]#1 {fortran_attrs = #fir.var_attrs<intent_in, optional>, uniq_name = "_QMmodFroutine_boxcharEa"} : (!fir.ref<!fir.char<1,?>>, index) -> (!fir.boxchar<1>, !fir.ref<!fir.char<1,?>>)
! CHECK-NO-FPRIV:             hlfir.assign %[[VAL_30]]#0 to %[[VAL_29]]#0 : !fir.boxchar<1>, !fir.ref<!fir.char<1,4>>
! CHECK-NO-FPRIV:             omp.terminator
! CHECK-NO-FPRIV:           }
! CHECK-NO-FPRIV:           return
! CHECK-NO-FPRIV:         }
>>>>>>> cc2a385e
<|MERGE_RESOLUTION|>--- conflicted
+++ resolved
@@ -63,30 +63,6 @@
 ! CHECK:           %[[VAL_5:.*]] = fir.alloca !fir.char<1,4> {bindc_name = "b", uniq_name = "_QMmodFroutine_boxcharEb"}
 ! CHECK:           %[[VAL_6:.*]]:2 = hlfir.declare %[[VAL_5]] typeparams %[[VAL_4]] {uniq_name = "_QMmodFroutine_boxcharEb"} : (!fir.ref<!fir.char<1,4>>, index) -> (!fir.ref<!fir.char<1,4>>, !fir.ref<!fir.char<1,4>>)
 ! CHECK:           %[[VAL_7:.*]] = omp.map.info var_ptr(%[[VAL_6]]#1 : !fir.ref<!fir.char<1,4>>, !fir.char<1,4>) map_clauses(from) capture(ByRef) -> !fir.ref<!fir.char<1,4>> {name = "b"}
-<<<<<<< HEAD
-! CHECK:           fir.store %[[VAL_3]]#0 to %[[VAL_0]] : !fir.ref<!fir.boxchar<1>>
-! CHECK:           %[[VAL_8:.*]] = fir.load %[[VAL_0]] : !fir.ref<!fir.boxchar<1>>
-! CHECK:           %[[VAL_9:.*]]:2 = fir.unboxchar %[[VAL_8]] : (!fir.boxchar<1>) -> (!fir.ref<!fir.char<1,?>>, index)
-! CHECK:           %[[VAL_10:.*]] = arith.constant 0 : index
-! CHECK:           %[[VAL_11:.*]] = arith.constant 1 : index
-! CHECK:           %[[VAL_12:.*]]:2 = fir.unboxchar %[[VAL_8]] : (!fir.boxchar<1>) -> (!fir.ref<!fir.char<1,?>>, index)
-! CHECK:           %[[VAL_13:.*]] = arith.subi %[[VAL_12]]#1, %[[VAL_11]] : index
-! CHECK:           %[[VAL_14:.*]] = omp.map.bounds lower_bound(%[[VAL_10]] : index) upper_bound(%[[VAL_13]] : index) extent(%[[VAL_12]]#1 : index) stride(%[[VAL_11]] : index) start_idx(%[[VAL_10]] : index) {stride_in_bytes = true}
-! CHECK:           %[[VAL_15:.*]] = fir.load %[[VAL_0]] : !fir.ref<!fir.boxchar<1>>
-! CHECK:           %[[VAL_16:.*]] = fir.box_offset %[[VAL_0]] base_addr : (!fir.ref<!fir.boxchar<1>>) -> !fir.llvm_ptr<!fir.ref<!fir.char<1,?>>>
-! CHECK:           %[[VAL_17:.*]] = omp.map.info var_ptr(%[[VAL_0]] : !fir.ref<!fir.boxchar<1>>, !fir.char<1,?>) map_clauses(implicit, to) capture(ByRef) var_ptr_ptr(%[[VAL_16]] : !fir.llvm_ptr<!fir.ref<!fir.char<1,?>>>) bounds(%[[VAL_14]]) -> !fir.ref<!fir.boxchar<1>>
-! CHECK:           %[[VAL_18:.*]] = omp.map.info var_ptr(%[[VAL_0]] : !fir.ref<!fir.boxchar<1>>, !fir.boxchar<1>) map_clauses(to) capture(ByRef) members(%[[VAL_17]] : [0] : !fir.ref<!fir.boxchar<1>>) -> !fir.ref<!fir.boxchar<1>>
-! CHECK:           omp.target map_entries(%[[VAL_7]] -> %[[VAL_19:.*]], %[[VAL_18]] -> %[[VAL_20:.*]], %[[VAL_17]] -> %[[VAL_21:.*]] : !fir.ref<!fir.char<1,4>>, !fir.ref<!fir.boxchar<1>>, !fir.ref<!fir.boxchar<1>>) private(@_QMmodFroutine_boxcharEa_firstprivate_boxchar_c8xU %[[VAL_3]]#0 -> %[[VAL_22:.*]] [map_idx=1] : !fir.boxchar<1>) {
-! CHECK:             %[[VAL_23:.*]] = arith.constant 4 : index
-! CHECK:             %[[VAL_24:.*]]:2 = hlfir.declare %[[VAL_19]] typeparams %[[VAL_23]] {uniq_name = "_QMmodFroutine_boxcharEb"} : (!fir.ref<!fir.char<1,4>>, index) -> (!fir.ref<!fir.char<1,4>>, !fir.ref<!fir.char<1,4>>)
-! CHECK:             %[[VAL_25:.*]]:2 = fir.unboxchar %[[VAL_22]] : (!fir.boxchar<1>) -> (!fir.ref<!fir.char<1,?>>, index)
-! CHECK:             %[[VAL_26:.*]]:2 = hlfir.declare %[[VAL_25]]#0 typeparams %[[VAL_25]]#1 {fortran_attrs = #fir.var_attrs<intent_in, optional>, uniq_name = "_QMmodFroutine_boxcharEa"} : (!fir.ref<!fir.char<1,?>>, index) -> (!fir.boxchar<1>, !fir.ref<!fir.char<1,?>>)
-! CHECK:             hlfir.assign %[[VAL_26]]#0 to %[[VAL_24]]#0 : !fir.boxchar<1>, !fir.ref<!fir.char<1,4>>
-! CHECK:             omp.terminator
-! CHECK:           }
-! CHECK:           return
-! CHECK:         }
-=======
 ! CHECK-FPRIV:     fir.store %[[VAL_3]]#0 to %[[VAL_0]] : !fir.ref<!fir.boxchar<1>>
 ! CHECK-FPRIV:     %[[VAL_8:.*]] = fir.load %[[VAL_0]] : !fir.ref<!fir.boxchar<1>>
 ! CHECK-FPRIV:     %[[VAL_9:.*]]:2 = fir.unboxchar %[[VAL_8]] : (!fir.boxchar<1>) -> (!fir.ref<!fir.char<1,?>>, index)
@@ -138,5 +114,4 @@
 ! CHECK-NO-FPRIV:             omp.terminator
 ! CHECK-NO-FPRIV:           }
 ! CHECK-NO-FPRIV:           return
-! CHECK-NO-FPRIV:         }
->>>>>>> cc2a385e
+! CHECK-NO-FPRIV:         }