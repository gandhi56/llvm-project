--- conflicted
+++ resolved
@@ -1,15 +1,6 @@
-<<<<<<< HEAD
 ! RUN: bbc -emit-hlfir -fopenmp -o - %s 2>&1 | FileCheck %s
 ! RUN: %flang_fc1 -emit-hlfir -fopenmp -o - %s 2>&1 | FileCheck %s
 ! XFAIL: *
-=======
-! RUN: bbc -emit-hlfir -fopenmp -o - %s 2>&1 | FileCheck %s --check-prefix=CPU
-! RUN: %flang_fc1 -emit-hlfir -fopenmp -o - %s 2>&1 | FileCheck %s --check-prefix=CPU
-
-! RUN: bbc -emit-hlfir -fopenmp -fopenmp-is-target-device -fopenmp-is-gpu -o - %s 2>&1 | FileCheck %s --check-prefix=GPU
-! RUN: %if amdgpu-registered-target %{ %flang_fc1 -triple amdgcn-amd-amdhsa -emit-hlfir -fopenmp -fopenmp-is-target-device -o - %s 2>&1 | \
-! RUN: FileCheck %s --check-prefix=GPU %}
->>>>>>> 25f05c02
 
 program reduce
 integer, dimension(3) :: i = 0
