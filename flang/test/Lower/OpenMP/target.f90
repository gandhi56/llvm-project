! The "thread_limit" clause was added to the "target" construct in OpenMP 5.1.
!RUN: %flang_fc1 -emit-hlfir -fopenmp -mmlir --enable-delayed-privatization-staging=false -fopenmp-version=51 %s -o - | FileCheck %s  --check-prefixes=CHECK,CHECK-NO-FPRIV
!RUN: %flang_fc1 -emit-hlfir -fopenmp -mmlir --enable-delayed-privatization-staging=true -fopenmp-version=51 %s -o - | FileCheck %s  --check-prefixes=CHECK,CHECK-FPRIV

!===============================================================================
! Target_Enter Simple
!===============================================================================

!CHECK-LABEL: func.func @_QPomp_target_enter_simple() {
subroutine omp_target_enter_simple
   integer :: a(1024)
   !CHECK: %[[BOUNDS:.*]] = omp.map.bounds   lower_bound({{.*}}) upper_bound({{.*}}) extent({{.*}}) stride({{.*}}) start_idx({{.*}})
   !CHECK: %[[MAP:.*]] = omp.map.info var_ptr({{.*}})   map_clauses(to) capture(ByRef) bounds(%[[BOUNDS]]) -> !fir.ref<!fir.array<1024xi32>> {name = "a"}
   !CHECK: omp.target_enter_data   map_entries(%[[MAP]] : !fir.ref<!fir.array<1024xi32>>)
   !$omp target enter data map(to: a)
    return
end subroutine omp_target_enter_simple

!===============================================================================
! Target_Enter `depend` clause
!===============================================================================

!CHECK-LABEL: func.func @_QPomp_target_enter_depend() {
subroutine omp_target_enter_depend
   !CHECK: %[[A:.*]]:2 = hlfir.declare %{{.*}}(%{{.*}}) {uniq_name = "_QFomp_target_enter_dependEa"} : (!fir.ref<!fir.array<1024xi32>>, !fir.shape<1>) -> (!fir.ref<!fir.array<1024xi32>>, !fir.ref<!fir.array<1024xi32>>)
   integer :: a(1024)

   !CHECK: omp.task depend(taskdependout -> %[[A]]#0 : !fir.ref<!fir.array<1024xi32>>) private({{.*}}) {
   !$omp task depend(out: a)
   call foo(a)
   !$omp end task
   !CHECK: %[[BOUNDS:.*]] = omp.map.bounds   lower_bound({{.*}}) upper_bound({{.*}}) extent({{.*}}) stride({{.*}}) start_idx({{.*}})
   !CHECK: %[[MAP:.*]] = omp.map.info var_ptr({{.*}})   map_clauses(to) capture(ByRef) bounds(%[[BOUNDS]]) -> !fir.ref<!fir.array<1024xi32>> {name = "a"}
   !CHECK: omp.target_enter_data depend(taskdependin -> %[[A]]#0 : !fir.ref<!fir.array<1024xi32>>) map_entries(%[[MAP]] : !fir.ref<!fir.array<1024xi32>>)
   !$omp target enter data map(to: a) depend(in: a)
    return
end subroutine omp_target_enter_depend

!CHECK-LABEL: func.func @_QPomp_target_enter_depend_section() {
subroutine omp_target_enter_depend_section
   !CHECK: %[[A:.*]]:2 = hlfir.declare %{{.*}}(%{{.*}}) {uniq_name = "_QFomp_target_enter_depend_sectionEa"} : (!fir.ref<!fir.array<1024xi32>>, !fir.shape<1>) -> (!fir.ref<!fir.array<1024xi32>>, !fir.ref<!fir.array<1024xi32>>)
   integer :: a(1024)

   !CHECK: %[[DESIGNATE:.*]] = hlfir.designate %[[A]]#0 ({{.*}}) shape %{{.*}} : (!fir.ref<!fir.array<1024xi32>>, index, index, index, !fir.shape<1>) -> !fir.ref<!fir.array<512xi32>>
   !CHECK: omp.task depend(taskdependout -> %[[DESIGNATE]] : !fir.ref<!fir.array<512xi32>>) private({{.*}}) {
   !$omp task depend(out: a(1:512))
   call foo(a)
   !$omp end task
   !CHECK: %[[DESIGNATE2:.*]] = hlfir.designate %[[A]]#0 ({{.*}}) shape %{{.*}} : (!fir.ref<!fir.array<1024xi32>>, index, index, index, !fir.shape<1>) -> !fir.ref<!fir.array<512xi32>>
   !CHECK: %[[BOUNDS:.*]] = omp.map.bounds   lower_bound({{.*}}) upper_bound({{.*}}) extent({{.*}}) stride({{.*}}) start_idx({{.*}})
   !CHECK: %[[MAP:.*]] = omp.map.info var_ptr({{.*}})   map_clauses(to) capture(ByRef) bounds(%[[BOUNDS]]) -> !fir.ref<!fir.array<1024xi32>> {name = "a"}
   !CHECK: omp.target_enter_data depend(taskdependin -> %[[DESIGNATE2]] : !fir.ref<!fir.array<512xi32>>) map_entries(%[[MAP]] : !fir.ref<!fir.array<1024xi32>>)
   !$omp target enter data map(to: a) depend(in: a(1:512))
    return
end subroutine omp_target_enter_depend_section

!===============================================================================
! Target_Enter Map types
!===============================================================================

!CHECK-LABEL: func.func @_QPomp_target_enter_mt() {
subroutine omp_target_enter_mt
   integer :: a(1024)
   integer :: b(1024)
   integer :: c(1024)
   integer :: d(1024)
   !CHECK: %[[BOUNDS_0:.*]] = omp.map.bounds   lower_bound({{.*}}) upper_bound({{.*}}) extent({{.*}}) stride({{.*}}) start_idx({{.*}})
   !CHECK: %[[MAP_0:.*]] = omp.map.info var_ptr({{.*}})   map_clauses(to) capture(ByRef) bounds(%[[BOUNDS_0]]) -> !fir.ref<!fir.array<1024xi32>> {name = "a"}
   !CHECK: %[[BOUNDS_1:.*]] = omp.map.bounds   lower_bound({{.*}}) upper_bound({{.*}}) extent({{.*}}) stride({{.*}}) start_idx({{.*}})
   !CHECK: %[[MAP_1:.*]] = omp.map.info var_ptr(%{{.*}})  map_clauses(to) capture(ByRef) bounds(%[[BOUNDS_1]]) -> !fir.ref<!fir.array<1024xi32>> {name = "b"}
   !CHECK: %[[BOUNDS_2:.*]] = omp.map.bounds   lower_bound({{.*}}) upper_bound({{.*}}) extent({{.*}}) stride({{.*}}) start_idx({{.*}})
   !CHECK: %[[MAP_2:.*]] = omp.map.info var_ptr({{.*}})   map_clauses(always, exit_release_or_enter_alloc) capture(ByRef) bounds(%[[BOUNDS_2]]) -> !fir.ref<!fir.array<1024xi32>> {name = "c"}
   !CHECK: %[[BOUNDS_3:.*]] = omp.map.bounds   lower_bound({{.*}}) upper_bound({{.*}}) extent({{.*}}) stride({{.*}}) start_idx({{.*}})
   !CHECK: %[[MAP_3:.*]] = omp.map.info var_ptr({{.*}})   map_clauses(to) capture(ByRef) bounds(%[[BOUNDS_3]]) -> !fir.ref<!fir.array<1024xi32>> {name = "d"}
   !CHECK: omp.target_enter_data   map_entries(%[[MAP_0]], %[[MAP_1]], %[[MAP_2]], %[[MAP_3]] : !fir.ref<!fir.array<1024xi32>>, !fir.ref<!fir.array<1024xi32>>, !fir.ref<!fir.array<1024xi32>>, !fir.ref<!fir.array<1024xi32>>)
   !$omp target enter data map(to: a, b) map(always, alloc: c) map(to: d)
end subroutine omp_target_enter_mt

!===============================================================================
! `Nowait` clause
!===============================================================================

!CHECK-LABEL: func.func @_QPomp_target_enter_nowait() {
subroutine omp_target_enter_nowait
   integer :: a(1024)
   !CHECK: %[[BOUNDS:.*]] = omp.map.bounds   lower_bound({{.*}}) upper_bound({{.*}}) extent({{.*}}) stride({{.*}}) start_idx({{.*}})
   !CHECK: %[[MAP:.*]] = omp.map.info var_ptr({{.*}})   map_clauses(to) capture(ByRef) bounds(%[[BOUNDS]]) -> !fir.ref<!fir.array<1024xi32>> {name = "a"}
   !CHECK: omp.target_enter_data map_entries(%[[MAP]] : !fir.ref<!fir.array<1024xi32>>) nowait
   !$omp target enter data map(to: a) nowait
end subroutine omp_target_enter_nowait

!===============================================================================
! `if` clause
!===============================================================================

!CHECK-LABEL: func.func @_QPomp_target_enter_if() {
subroutine omp_target_enter_if
   integer :: a(1024)
   integer :: i
   i = 5
   !CHECK: %[[VAL_3:.*]] = fir.load %[[VAL_1:.*]] : !fir.ref<i32>
   !CHECK: %[[VAL_4:.*]] = arith.constant 10 : i32
   !CHECK: %[[VAL_5:.*]] = arith.cmpi slt, %[[VAL_3]], %[[VAL_4]] : i32
   !CHECK: %[[BOUNDS:.*]] = omp.map.bounds   lower_bound({{.*}}) upper_bound({{.*}}) extent({{.*}}) stride({{.*}}) start_idx({{.*}})
   !CHECK: %[[MAP:.*]] = omp.map.info var_ptr({{.*}})   map_clauses(to) capture(ByRef) bounds(%[[BOUNDS]]) -> !fir.ref<!fir.array<1024xi32>> {name = "a"}
   !CHECK: omp.target_enter_data   if(%[[VAL_5]]) map_entries(%[[MAP]] : !fir.ref<!fir.array<1024xi32>>)
   !$omp target enter data if(i<10) map(to: a)
end subroutine omp_target_enter_if

!===============================================================================
! `device` clause
!===============================================================================

!CHECK-LABEL: func.func @_QPomp_target_enter_device() {
subroutine omp_target_enter_device
   integer :: a(1024)
   !CHECK: %[[VAL_1:.*]] = arith.constant 2 : i32
   !CHECK: %[[BOUNDS:.*]] = omp.map.bounds   lower_bound({{.*}}) upper_bound({{.*}}) extent({{.*}}) stride({{.*}}) start_idx({{.*}})
   !CHECK: %[[MAP:.*]] = omp.map.info var_ptr({{.*}})   map_clauses(to) capture(ByRef) bounds(%[[BOUNDS]]) -> !fir.ref<!fir.array<1024xi32>> {name = "a"}
   !CHECK: omp.target_enter_data   device(%[[VAL_1]] : i32) map_entries(%[[MAP]] : !fir.ref<!fir.array<1024xi32>>)
   !$omp target enter data map(to: a) device(2)
end subroutine omp_target_enter_device

!===============================================================================
! Target_Exit Simple
!===============================================================================

!CHECK-LABEL: func.func @_QPomp_target_exit_simple() {
subroutine omp_target_exit_simple
   integer :: a(1024)
   !CHECK: %[[BOUNDS:.*]] = omp.map.bounds   lower_bound({{.*}}) upper_bound({{.*}}) extent({{.*}}) stride({{.*}}) start_idx({{.*}})
   !CHECK: %[[MAP:.*]] = omp.map.info var_ptr({{.*}})   map_clauses(from) capture(ByRef) bounds(%[[BOUNDS]]) -> !fir.ref<!fir.array<1024xi32>> {name = "a"}
   !CHECK: omp.target_exit_data   map_entries(%[[MAP]] : !fir.ref<!fir.array<1024xi32>>)
   !$omp target exit data map(from: a)
end subroutine omp_target_exit_simple

!===============================================================================
! Target_Exit Map types
!===============================================================================

!CHECK-LABEL: func.func @_QPomp_target_exit_mt() {
subroutine omp_target_exit_mt
   integer :: a(1024)
   integer :: b(1024)
   integer :: c(1024)
   integer :: d(1024)
   integer :: e(1024)
   !CHECK: %[[BOUNDS_0:.*]] = omp.map.bounds   lower_bound({{.*}}) upper_bound({{.*}}) extent({{.*}}) stride({{.*}}) start_idx({{.*}})
   !CHECK: %[[MAP_0:.*]] = omp.map.info var_ptr({{.*}})   map_clauses(from) capture(ByRef) bounds(%[[BOUNDS_0]]) -> !fir.ref<!fir.array<1024xi32>> {name = "a"}
   !CHECK: %[[BOUNDS_1:.*]] = omp.map.bounds   lower_bound({{.*}}) upper_bound({{.*}}) extent({{.*}}) stride({{.*}}) start_idx({{.*}})
   !CHECK: %[[MAP_1:.*]] = omp.map.info var_ptr({{.*}})   map_clauses(from) capture(ByRef) bounds(%[[BOUNDS_1]]) -> !fir.ref<!fir.array<1024xi32>> {name = "b"}
   !CHECK: %[[BOUNDS_2:.*]] = omp.map.bounds   lower_bound({{.*}}) upper_bound({{.*}}) extent({{.*}}) stride({{.*}}) start_idx({{.*}})
   !CHECK: %[[MAP_2:.*]] = omp.map.info var_ptr({{.*}})   map_clauses(exit_release_or_enter_alloc) capture(ByRef) bounds(%[[BOUNDS_2]]) -> !fir.ref<!fir.array<1024xi32>> {name = "c"}
   !CHECK: %[[BOUNDS_3:.*]] = omp.map.bounds   lower_bound({{.*}}) upper_bound({{.*}}) extent({{.*}}) stride({{.*}}) start_idx({{.*}})
   !CHECK: %[[MAP_3:.*]] = omp.map.info var_ptr({{.*}})   map_clauses(always, delete) capture(ByRef) bounds(%[[BOUNDS_3]]) -> !fir.ref<!fir.array<1024xi32>> {name = "d"}
   !CHECK: %[[BOUNDS_4:.*]] = omp.map.bounds   lower_bound({{.*}}) upper_bound({{.*}}) extent({{.*}}) stride({{.*}}) start_idx({{.*}})
   !CHECK: %[[MAP_4:.*]] = omp.map.info var_ptr({{.*}})   map_clauses(from) capture(ByRef) bounds(%[[BOUNDS_4]]) -> !fir.ref<!fir.array<1024xi32>> {name = "e"}
   !CHECK: omp.target_exit_data map_entries(%[[MAP_0]], %[[MAP_1]], %[[MAP_2]], %[[MAP_3]], %[[MAP_4]] : !fir.ref<!fir.array<1024xi32>>, !fir.ref<!fir.array<1024xi32>>, !fir.ref<!fir.array<1024xi32>>, !fir.ref<!fir.array<1024xi32>>, !fir.ref<!fir.array<1024xi32>>)
   !$omp target exit data map(from: a,b) map(release: c) map(always, delete: d) map(from: e)
end subroutine omp_target_exit_mt

!===============================================================================
! `device` clause
!===============================================================================

!CHECK-LABEL: func.func @_QPomp_target_exit_device() {
subroutine omp_target_exit_device
   integer :: a(1024)
   integer :: d
   !CHECK: %[[VAL_2:.*]] = fir.load %[[VAL_1:.*]] : !fir.ref<i32>
   !CHECK: %[[BOUNDS:.*]] = omp.map.bounds   lower_bound({{.*}}) upper_bound({{.*}}) extent({{.*}}) stride({{.*}}) start_idx({{.*}})
   !CHECK: %[[MAP:.*]] = omp.map.info var_ptr({{.*}})   map_clauses(from) capture(ByRef) bounds(%[[BOUNDS]]) -> !fir.ref<!fir.array<1024xi32>> {name = "a"}
   !CHECK: omp.target_exit_data   device(%[[VAL_2]] : i32) map_entries(%[[MAP]] : !fir.ref<!fir.array<1024xi32>>)
   !$omp target exit data map(from: a) device(d)
end subroutine omp_target_exit_device

!===============================================================================
! Target_Exit `depend` clause
!===============================================================================

!CHECK-LABEL: func.func @_QPomp_target_exit_depend() {
subroutine omp_target_exit_depend
   !CHECK: %[[A:.*]]:2 = hlfir.declare %{{.*}}(%{{.*}}) {uniq_name = "_QFomp_target_exit_dependEa"} : (!fir.ref<!fir.array<1024xi32>>, !fir.shape<1>) -> (!fir.ref<!fir.array<1024xi32>>, !fir.ref<!fir.array<1024xi32>>)
   integer :: a(1024)
   !CHECK: omp.task depend(taskdependout -> %[[A]]#0 : !fir.ref<!fir.array<1024xi32>>) private({{.*}}) {
   !$omp task depend(out: a)
   call foo(a)
   !$omp end task
   !CHECK: %[[BOUNDS:.*]] = omp.map.bounds   lower_bound({{.*}}) upper_bound({{.*}}) extent({{.*}}) stride({{.*}}) start_idx({{.*}})
   !CHECK: %[[MAP:.*]] = omp.map.info var_ptr({{.*}})   map_clauses(from) capture(ByRef) bounds(%[[BOUNDS]]) -> !fir.ref<!fir.array<1024xi32>> {name = "a"}
   !CHECK: omp.target_exit_data depend(taskdependout -> %[[A]]#0 : !fir.ref<!fir.array<1024xi32>>) map_entries(%[[MAP]] : !fir.ref<!fir.array<1024xi32>>)
   !$omp target exit data map(from: a) depend(out: a)
end subroutine omp_target_exit_depend


!===============================================================================
! Target_Update `depend` clause
!===============================================================================

!CHECK-LABEL: func.func @_QPomp_target_update_depend() {
subroutine omp_target_update_depend
   !CHECK: %[[A:.*]]:2 = hlfir.declare %{{.*}}(%{{.*}}) {uniq_name = "_QFomp_target_update_dependEa"} : (!fir.ref<!fir.array<1024xi32>>, !fir.shape<1>) -> (!fir.ref<!fir.array<1024xi32>>, !fir.ref<!fir.array<1024xi32>>)
   integer :: a(1024)

   !CHECK: omp.task depend(taskdependout -> %[[A]]#0 : !fir.ref<!fir.array<1024xi32>>) private({{.*}}) {
   !$omp task depend(out: a)
   call foo(a)
   !$omp end task

   !CHECK: %[[BOUNDS:.*]] = omp.map.bounds
   !CHECK: %[[MAP:.*]] = omp.map.info var_ptr(%[[A]]#1 : !fir.ref<!fir.array<1024xi32>>, !fir.array<1024xi32>) map_clauses(to) capture(ByRef) bounds(%[[BOUNDS]]) -> !fir.ref<!fir.array<1024xi32>> {name = "a"}
   !CHECK: omp.target_update depend(taskdependin -> %[[A]]#0 : !fir.ref<!fir.array<1024xi32>>) map_entries(%[[MAP]] : !fir.ref<!fir.array<1024xi32>>)
   !$omp target update to(a) depend(in:a)
end subroutine omp_target_update_depend

!===============================================================================
! Target_Update `to` clause
!===============================================================================

!CHECK-LABEL: func.func @_QPomp_target_update_to() {
subroutine omp_target_update_to
   integer :: a(1024)

   !CHECK-DAG: %[[A_DECL:.*]]:2 = hlfir.declare %{{.*}}(%{{.*}})
   !CHECK-DAG: %[[BOUNDS:.*]] = omp.map.bounds

   !CHECK: %[[TO_MAP:.*]] = omp.map.info var_ptr(%[[A_DECL]]#1 : !fir.ref<!fir.array<1024xi32>>, !fir.array<1024xi32>)
   !CHECK-SAME: map_clauses(to) capture(ByRef)
   !CHECK-SAME: bounds(%[[BOUNDS]]) -> !fir.ref<!fir.array<1024xi32>> {name = "a"}

   !CHECK: omp.target_update map_entries(%[[TO_MAP]] : !fir.ref<!fir.array<1024xi32>>)
   !$omp target update to(a)
end subroutine omp_target_update_to

!===============================================================================
! Target_Update `from` clause
!===============================================================================

!CHECK-LABEL: func.func @_QPomp_target_update_from() {
subroutine omp_target_update_from
   integer :: a(1024)

   !CHECK-DAG: %[[A_DECL:.*]]:2 = hlfir.declare %{{.*}}(%{{.*}})
   !CHECK-DAG: %[[BOUNDS:.*]] = omp.map.bounds

   !CHECK: %[[FROM_MAP:.*]] = omp.map.info var_ptr(%[[A_DECL]]#1 : !fir.ref<!fir.array<1024xi32>>, !fir.array<1024xi32>)
   !CHECK-SAME: map_clauses(from) capture(ByRef)
   !CHECK-SAME: bounds(%[[BOUNDS]]) -> !fir.ref<!fir.array<1024xi32>> {name = "a"}

   !CHECK: omp.target_update map_entries(%[[FROM_MAP]] : !fir.ref<!fir.array<1024xi32>>)
   !$omp target update from(a)
end subroutine omp_target_update_from

!===============================================================================
! Target_Update `if` clause
!===============================================================================

!CHECK-LABEL: func.func @_QPomp_target_update_if() {
subroutine omp_target_update_if
   integer :: a(1024)
   logical :: i

   !CHECK-DAG: %[[A_DECL:.*]]:2 = hlfir.declare %{{.*}}(%{{.*}})
   !CHECK-DAG: %[[BOUNDS:.*]] = omp.map.bounds
   !CHECK-DAG: %[[COND:.*]] = fir.convert %{{.*}} : (!fir.logical<4>) -> i1

   !CHECK: omp.target_update if(%[[COND]]) map_entries
   !$omp target update from(a) if(i)
end subroutine omp_target_update_if

!===============================================================================
! Target_Update `device` clause
!===============================================================================

!CHECK-LABEL: func.func @_QPomp_target_update_device() {
subroutine omp_target_update_device
   integer :: a(1024)
   logical :: i

   !CHECK-DAG: %[[A_DECL:.*]]:2 = hlfir.declare %{{.*}}(%{{.*}})
   !CHECK-DAG: %[[BOUNDS:.*]] = omp.map.bounds
   !CHECK-DAG: %[[DEVICE:.*]] = arith.constant 1 : i32

   !CHECK: omp.target_update device(%[[DEVICE]] : i32) map_entries
   !$omp target update from(a) device(1)
end subroutine omp_target_update_device

!===============================================================================
! Target_Update `nowait` clause
!===============================================================================

!CHECK-LABEL: func.func @_QPomp_target_update_nowait() {
subroutine omp_target_update_nowait
   integer :: a(1024)
   logical :: i

   !CHECK-DAG: %[[A_DECL:.*]]:2 = hlfir.declare %{{.*}}(%{{.*}})
   !CHECK-DAG: %[[BOUNDS:.*]] = omp.map.bounds

   !CHECK: omp.target_update map_entries({{.*}}) nowait
   !$omp target update from(a) nowait
end subroutine omp_target_update_nowait

!===============================================================================
! Target_Data with region
!===============================================================================

!CHECK-LABEL: func.func @_QPomp_target_data() {
subroutine omp_target_data
   !CHECK: %[[VAL_0:.*]] = fir.alloca !fir.array<1024xi32> {bindc_name = "a", uniq_name = "_QFomp_target_dataEa"}
   !CHECK: %[[A_DECL:.*]]:2 = hlfir.declare %[[VAL_0]](%{{.*}}) {uniq_name = "_QFomp_target_dataEa"} : (!fir.ref<!fir.array<1024xi32>>, !fir.shape<1>) -> (!fir.ref<!fir.array<1024xi32>>, !fir.ref<!fir.array<1024xi32>>)
   integer :: a(1024)
   !CHECK: %[[BOUNDS:.*]] = omp.map.bounds   lower_bound({{.*}}) upper_bound({{.*}}) extent({{.*}}) stride({{.*}}) start_idx({{.*}})
   !CHECK: %[[MAP:.*]] = omp.map.info var_ptr(%[[A_DECL]]#1 : !fir.ref<!fir.array<1024xi32>>, !fir.array<1024xi32>)   map_clauses(tofrom) capture(ByRef) bounds(%[[BOUNDS]]) -> !fir.ref<!fir.array<1024xi32>> {name = "a"}
   !CHECK: omp.target_data   map_entries(%[[MAP]] : !fir.ref<!fir.array<1024xi32>>) {
   !$omp target data map(tofrom: a)
      !CHECK: %[[C10:.*]] = arith.constant 10 : i32
      !CHECK: %[[C1:.*]] = arith.constant 1 : index
      !CHECK: %[[A_1:.*]] = hlfir.designate %[[A_DECL]]#0 (%[[C1]])  : (!fir.ref<!fir.array<1024xi32>>, index) -> !fir.ref<i32>
      !CHECK: hlfir.assign %[[C10]] to %[[A_1]] : i32, !fir.ref<i32
      a(1) = 10
   !CHECK: omp.terminator
   !$omp end target data
   !CHECK: }
end subroutine omp_target_data

!CHECK-LABEL: func.func @_QPomp_target_data_mt
subroutine omp_target_data_mt
   integer :: a(1024)
   integer :: b(1024)
   !CHECK: %[[VAR_A:.*]] = fir.alloca !fir.array<1024xi32> {bindc_name = "a", uniq_name = "_QFomp_target_data_mtEa"}
   !CHECK: %[[VAR_A_DECL:.*]]:2 = hlfir.declare %[[VAR_A]](%{{.*}}) {uniq_name = "_QFomp_target_data_mtEa"} : (!fir.ref<!fir.array<1024xi32>>, !fir.shape<1>) -> (!fir.ref<!fir.array<1024xi32>>, !fir.ref<!fir.array<1024xi32>>)
   !CHECK: %[[VAR_B:.*]] = fir.alloca !fir.array<1024xi32> {bindc_name = "b", uniq_name = "_QFomp_target_data_mtEb"}
   !CHECK: %[[VAR_B_DECL:.*]]:2 = hlfir.declare %[[VAR_B]](%{{.*}}) {uniq_name = "_QFomp_target_data_mtEb"} : (!fir.ref<!fir.array<1024xi32>>, !fir.shape<1>) -> (!fir.ref<!fir.array<1024xi32>>, !fir.ref<!fir.array<1024xi32>>)
   !CHECK: %[[BOUNDS_A:.*]] = omp.map.bounds   lower_bound({{.*}}) upper_bound({{.*}}) extent({{.*}}) stride({{.*}}) start_idx({{.*}})
   !CHECK: %[[MAP_A:.*]] = omp.map.info var_ptr(%[[VAR_A_DECL]]#1 : !fir.ref<!fir.array<1024xi32>>, !fir.array<1024xi32>)   map_clauses(tofrom) capture(ByRef) bounds(%[[BOUNDS_A]]) -> !fir.ref<!fir.array<1024xi32>> {name = "a"}
   !CHECK: omp.target_data   map_entries(%[[MAP_A]] : !fir.ref<!fir.array<1024xi32>>) {
   !$omp target data map(a)
   !CHECK: omp.terminator
   !$omp end target data
   !CHECK: }
   !CHECK: %[[BOUNDS_B:.*]] = omp.map.bounds   lower_bound({{.*}}) upper_bound({{.*}}) extent({{.*}}) stride({{.*}}) start_idx({{.*}})
   !CHECK: %[[MAP_B:.*]] = omp.map.info var_ptr(%[[VAR_B_DECL]]#1 : !fir.ref<!fir.array<1024xi32>>, !fir.array<1024xi32>)   map_clauses(always, from) capture(ByRef) bounds(%[[BOUNDS_B]]) -> !fir.ref<!fir.array<1024xi32>> {name = "b"}
   !CHECK: omp.target_data   map_entries(%[[MAP_B]] : !fir.ref<!fir.array<1024xi32>>) {
   !$omp target data map(always, from : b)
   !CHECK: omp.terminator
   !$omp end target data
   !CHECK: }
end subroutine omp_target_data_mt

!===============================================================================
! Target with region
!===============================================================================

!CHECK-LABEL: func.func @_QPomp_target() {
subroutine omp_target
   !CHECK: %[[VAL_1:.*]]:2 = hlfir.declare %{{.*}}(%{{.*}}) {uniq_name = "_QFomp_targetEa"} : (!fir.ref<!fir.array<1024xi32>>, !fir.shape<1>) -> (!fir.ref<!fir.array<1024xi32>>, !fir.ref<!fir.array<1024xi32>>)
   integer :: a(1024)
   !CHECK: %[[BOUNDS:.*]] = omp.map.bounds   lower_bound({{.*}}) upper_bound({{.*}}) extent({{.*}}) stride({{.*}}) start_idx({{.*}})
   !CHECK: %[[MAP:.*]] = omp.map.info var_ptr(%[[VAL_1]]#1 : !fir.ref<!fir.array<1024xi32>>, !fir.array<1024xi32>) map_clauses(tofrom) capture(ByRef) bounds(%[[BOUNDS]]) -> !fir.ref<!fir.array<1024xi32>> {name = "a"}
   !CHECK: omp.target   map_entries(%[[MAP]] -> %[[ARG_0:.*]] : !fir.ref<!fir.array<1024xi32>>) {
   !$omp target map(tofrom: a)
      !CHECK: %[[VAL_7:.*]] = arith.constant 1024 : index
      !CHECK: %[[VAL_2:.*]] = fir.shape %[[VAL_7]] : (index) -> !fir.shape<1>
      !CHECK: %[[VAL_3:.*]]:2 = hlfir.declare %[[ARG_0]](%[[VAL_2]]) {uniq_name = "_QFomp_targetEa"} : (!fir.ref<!fir.array<1024xi32>>, !fir.shape<1>) -> (!fir.ref<!fir.array<1024xi32>>, !fir.ref<!fir.array<1024xi32>>)
      !CHECK: %[[VAL_4:.*]] = arith.constant 10 : i32
      !CHECK: %[[VAL_5:.*]] = arith.constant 1 : index
      !CHECK: %[[VAL_6:.*]] = hlfir.designate %[[VAL_3]]#0 (%[[VAL_5]])  : (!fir.ref<!fir.array<1024xi32>>, index) -> !fir.ref<i32>
      !CHECK: hlfir.assign %[[VAL_4]] to %[[VAL_6]] : i32, !fir.ref<i32>
      a(1) = 10
      !CHECK: omp.terminator
   !$omp end target
   !CHECK: }
end subroutine omp_target

!===============================================================================
! Target with region `depend` clause
!===============================================================================

!CHECK-LABEL: func.func @_QPomp_target_depend() {
subroutine omp_target_depend
   !CHECK: %[[EXTENT_A:.*]] = arith.constant 1024 : index
   !CHECK: %[[A:.*]]:2 = hlfir.declare %{{.*}}(%{{.*}}) {uniq_name = "_QFomp_target_dependEa"} : (!fir.ref<!fir.array<1024xi32>>, !fir.shape<1>) -> (!fir.ref<!fir.array<1024xi32>>, !fir.ref<!fir.array<1024xi32>>)
   integer :: a(1024)
   !CHECK: omp.task depend(taskdependout -> %[[A]]#0 : !fir.ref<!fir.array<1024xi32>>) private({{.*}}) {
   !$omp task depend(out: a)
   call foo(a)
   !$omp end task
   !CHECK: %[[STRIDE_A:.*]] = arith.constant 1 : index
   !CHECK: %[[LBOUND_A:.*]] = arith.constant 0 : index
   !CHECK: %[[UBOUND_A:.*]] = arith.subi %c1024, %c1 : index
   !CHECK: %[[BOUNDS_A:.*]] = omp.map.bounds lower_bound(%[[LBOUND_A]] : index) upper_bound(%[[UBOUND_A]] : index) extent(%[[EXTENT_A]] : index) stride(%[[STRIDE_A]] : index) start_idx(%[[STRIDE_A]] : index)
   !CHECK: %[[MAP_A:.*]] = omp.map.info var_ptr(%[[A]]#1 : !fir.ref<!fir.array<1024xi32>>, !fir.array<1024xi32>) map_clauses(tofrom) capture(ByRef) bounds(%[[BOUNDS_A]]) -> !fir.ref<!fir.array<1024xi32>> {name = "a"}
   !CHECK: omp.target depend(taskdependin -> %[[A]]#0 : !fir.ref<!fir.array<1024xi32>>) map_entries(%[[MAP_A]] -> %[[BB0_ARG:.*]] : !fir.ref<!fir.array<1024xi32>>) {
   !$omp target map(tofrom: a) depend(in: a)
      a(1) = 10
      !CHECK: omp.terminator
   !$omp end target
   !CHECK: }
 end subroutine omp_target_depend

!===============================================================================
! Target implicit capture
!===============================================================================

!CHECK-LABEL: func.func @_QPomp_target_implicit() {
subroutine omp_target_implicit
   !CHECK: %[[VAL_0:.*]] = arith.constant 1024 : index
   !CHECK: %[[VAL_1:.*]] = fir.alloca !fir.array<1024xi32> {bindc_name = "a", uniq_name = "_QFomp_target_implicitEa"}
   !CHECK: %[[VAL_2:.*]] = fir.shape %[[VAL_0]] : (index) -> !fir.shape<1>
   !CHECK: %[[VAL_3:.*]]:2 = hlfir.declare %[[VAL_1]](%[[VAL_2]]) {uniq_name = "_QFomp_target_implicitEa"} : (!fir.ref<!fir.array<1024xi32>>, !fir.shape<1>) -> (!fir.ref<!fir.array<1024xi32>>, !fir.ref<!fir.array<1024xi32>>)
   integer :: a(1024)
   !CHECK: %[[VAL_4:.*]] = omp.map.info var_ptr(%[[VAL_3]]#1 : !fir.ref<!fir.array<1024xi32>>, !fir.array<1024xi32>)   map_clauses(implicit, tofrom) capture(ByRef) bounds(%{{.*}}) -> !fir.ref<!fir.array<1024xi32>> {name = "a"}
   !CHECK: omp.target   map_entries(%[[VAL_4]] -> %[[VAL_6:.*]] : !fir.ref<!fir.array<1024xi32>>) {
   !$omp target
      !CHECK: %[[VAL_7:.*]] = arith.constant 1024 : index
      !CHECK: %[[VAL_8:.*]] = fir.shape %[[VAL_7]] : (index) -> !fir.shape<1>
      !CHECK: %[[VAL_9:.*]]:2 = hlfir.declare %[[VAL_6]](%[[VAL_8]]) {uniq_name = "_QFomp_target_implicitEa"} : (!fir.ref<!fir.array<1024xi32>>, !fir.shape<1>) -> (!fir.ref<!fir.array<1024xi32>>, !fir.ref<!fir.array<1024xi32>>)
      !CHECK: %[[VAL_10:.*]] = arith.constant 10 : i32
      !CHECK: %[[VAL_11:.*]] = arith.constant 1 : index
      !CHECK: %[[VAL_12:.*]] = hlfir.designate %[[VAL_9]]#0 (%[[VAL_11]])  : (!fir.ref<!fir.array<1024xi32>>, index) -> !fir.ref<i32>
      !CHECK: hlfir.assign %[[VAL_10]] to %[[VAL_12]] : i32, !fir.ref<i32>
      a(1) = 10
      !CHECK: omp.terminator
   !$omp end target
   !CHECK: }
end subroutine omp_target_implicit

!===============================================================================
! Target implicit capture nested
!===============================================================================

!CHECK-LABEL: func.func @_QPomp_target_implicit_nested() {
subroutine omp_target_implicit_nested
   integer::a, b
<<<<<<< HEAD
   !CHECK: omp.target   map_entries(%{{.*}} -> %[[ARG0:.*]], %{{.*}} -> %[[ARG1:.*]] : !fir.ref<i32>, !fir.ref<i32>) private(@{{.*}} %{{.*}} -> %[[ARG2:.*]] [map_idx=0], @{{.*}} %{{.*}} -> %[[ARG3:.*]] [map_idx=1] : !fir.ref<i32>, !fir.ref<i32>) {
   !$omp target
      !CHECK: %[[VAL_8:.*]]:2 = hlfir.declare %[[ARG2]] {uniq_name = "_QFomp_target_implicit_nestedEa"} : (!fir.ref<i32>) -> (!fir.ref<i32>, !fir.ref<i32>)
      !CHECK: %[[VAL_9:.*]]:2 = hlfir.declare %[[ARG3]] {uniq_name = "_QFomp_target_implicit_nestedEb"} : (!fir.ref<i32>) -> (!fir.ref<i32>, !fir.ref<i32>)
=======

   !CHECK-NO-FPRIV: omp.target   map_entries(%{{.*}} -> %[[ARG0:.*]], %{{.*}} -> %[[ARG1:.*]] : !fir.ref<i32>, !fir.ref<i32>) {
   !CHECK-FPRIV: omp.target   map_entries(%{{.*}} -> %[[ARG0:.*]], %{{.*}} -> %[[ARG1:.*]] : !fir.ref<i32>, !fir.ref<i32>) private(@{{.*}} %{{.*}} -> %[[ARG2:.*]] [map_idx=0], @{{.*}} %{{.*}} -> %[[ARG3:.*]] [map_idx=1] : !fir.ref<i32>, !fir.ref<i32>) {
   !$omp target
      !CHECK-NO-FPRIV: %[[VAL_8:.*]]:2 = hlfir.declare %[[ARG0]] {uniq_name = "_QFomp_target_implicit_nestedEa"} : (!fir.ref<i32>) -> (!fir.ref<i32>, !fir.ref<i32>)
      !CHECK-NO-FPRIV: %[[VAL_9:.*]]:2 = hlfir.declare %[[ARG1]] {uniq_name = "_QFomp_target_implicit_nestedEb"} : (!fir.ref<i32>) -> (!fir.ref<i32>, !fir.ref<i32>)
      !CHECK-FPRIV: %[[VAL_8:.*]]:2 = hlfir.declare %[[ARG2]] {uniq_name = "_QFomp_target_implicit_nestedEa"} : (!fir.ref<i32>) -> (!fir.ref<i32>, !fir.ref<i32>)
      !CHECK-FPRIV: %[[VAL_9:.*]]:2 = hlfir.declare %[[ARG3]] {uniq_name = "_QFomp_target_implicit_nestedEb"} : (!fir.ref<i32>) -> (!fir.ref<i32>, !fir.ref<i32>)
>>>>>>> cc2a385e

      !CHECK: %[[VAL_10:.*]] = arith.constant 10 : i32
      !CHECK: hlfir.assign %[[VAL_10]] to %[[VAL_8]]#0 : i32, !fir.ref<i32>
      a = 10
      !CHECK: omp.parallel
      !$omp parallel
         !CHECK: %[[VAL_11:.*]] = arith.constant 20 : i32
         !CHECK: hlfir.assign %[[VAL_11]] to %[[VAL_9]]#0 : i32, !fir.ref<i32>
         b = 20
         !CHECK: omp.terminator
      !$omp end parallel
      !CHECK: omp.terminator
   !$omp end target
   !CHECK: }
end subroutine omp_target_implicit_nested

!===============================================================================
! Target implicit capture with bounds
!===============================================================================

!CHECK-LABEL: func.func @_QPomp_target_implicit_bounds(
!CHECK: %[[VAL_0:.*]]: !fir.ref<i32> {fir.bindc_name = "n"}) {
subroutine omp_target_implicit_bounds(n)
   !CHECK: %[[VAL_COPY:.*]] = fir.alloca i32
   !CHECK: %[[VAL_1:.*]]:2 = hlfir.declare %[[VAL_0]] dummy_scope %{{[0-9]+}} {uniq_name = "_QFomp_target_implicit_boundsEn"} : (!fir.ref<i32>, !fir.dscope) -> (!fir.ref<i32>, !fir.ref<i32>)
   !CHECK: %[[VAL_2:.*]] = fir.load %[[VAL_1]]#0 : !fir.ref<i32>
   !CHECK: fir.store %[[VAL_2]] to %[[VAL_COPY]] : !fir.ref<i32>
   !CHECK: %[[VAL_3:.*]] = fir.convert %[[VAL_2]] : (i32) -> i64
   !CHECK: %[[VAL_4:.*]] = fir.convert %[[VAL_3]] : (i64) -> index
   !CHECK: %[[VAL_5:.*]] = arith.constant 0 : index
   !CHECK: %[[VAL_6:.*]] = arith.cmpi sgt, %[[VAL_4]], %[[VAL_5]] : index
   !CHECK: %[[VAL_7:.*]] = arith.select %[[VAL_6]], %[[VAL_4]], %[[VAL_5]] : index
   !CHECK: %[[VAL_8:.*]] = fir.alloca !fir.array<?xi32>, %[[VAL_7]] {bindc_name = "a", uniq_name = "_QFomp_target_implicit_boundsEa"}
   !CHECK: %[[VAL_9:.*]] = fir.shape %[[VAL_7]] : (index) -> !fir.shape<1>
   !CHECK: %[[VAL_10:.*]]:2 = hlfir.declare %[[VAL_8]](%[[VAL_9]]) {uniq_name = "_QFomp_target_implicit_boundsEa"} : (!fir.ref<!fir.array<?xi32>>, !fir.shape<1>) -> (!fir.box<!fir.array<?xi32>>, !fir.ref<!fir.array<?xi32>>)
   !CHECK: %[[UB:.*]] = arith.subi %[[VAL_7]], %c1{{.*}} : index

   integer :: n
   integer :: a(n)
   !CHECK: %[[VAL_14:.*]] = omp.map.bounds lower_bound(%c0{{.*}} : index) upper_bound(%[[UB]] : index) extent(%[[VAL_7]] : index) stride(%c1{{.*}} : index) start_idx(%c1{{.*}} : index)
   !CHECK: %[[VAL_15:.*]] = omp.map.info var_ptr(%[[VAL_10]]#1 : !fir.ref<!fir.array<?xi32>>, i32) map_clauses(implicit, tofrom) capture(ByRef) bounds(%[[VAL_14]]) -> !fir.ref<!fir.array<?xi32>> {name = "a"}
   !CHECK: %[[VAL_16:.*]] = omp.map.info var_ptr(%[[VAL_COPY]] : !fir.ref<i32>, i32) map_clauses(implicit, exit_release_or_enter_alloc) capture(ByCopy) -> !fir.ref<i32> {name = ""}
   !CHECK: omp.target map_entries(%[[VAL_15]] -> %[[VAL_17:.*]], %[[VAL_16]] -> %[[VAL_18:.*]] : !fir.ref<!fir.array<?xi32>>, !fir.ref<i32>) {
   !$omp target
      !CHECK: %[[VAL_19:.*]] = fir.load %[[VAL_18]] : !fir.ref<i32>
      !CHECK: %[[VAL_20:.*]] = fir.convert %[[VAL_19]] : (i32) -> i64
      !CHECK: %[[VAL_21:.*]] = arith.constant 0 : index
      !CHECK: %[[VAL_22:.*]] = fir.convert %[[VAL_20]] : (i64) -> index
      !CHECK: %[[VAL_23:.*]] = arith.cmpi sgt, %[[VAL_22]], %[[VAL_21]] : index
      !CHECK: %[[VAL_24:.*]] = arith.select %[[VAL_23]], %[[VAL_22]], %[[VAL_21]] : index
      !CHECK: %[[VAL_25:.*]] = fir.shape %[[VAL_24]] : (index) -> !fir.shape<1>
      !CHECK: %[[VAL_26:.*]]:2 = hlfir.declare %[[VAL_17]](%[[VAL_25]]) {uniq_name = "_QFomp_target_implicit_boundsEa"} : (!fir.ref<!fir.array<?xi32>>, !fir.shape<1>) -> (!fir.box<!fir.array<?xi32>>, !fir.ref<!fir.array<?xi32>>)
      !CHECK: %[[VAL_27:.*]] = arith.constant 22 : i32
      !CHECK: %[[VAL_28:.*]] = arith.constant 11 : index
      !CHECK: %[[VAL_29:.*]] = hlfir.designate %[[VAL_26]]#0 (%[[VAL_28]])  : (!fir.box<!fir.array<?xi32>>, index) -> !fir.ref<i32>
      !CHECK: hlfir.assign %[[VAL_27]] to %[[VAL_29]] : i32, !fir.ref<i32>
      a(11) = 22
      !CHECK: omp.terminator
   !$omp end target
!CHECK: }
end subroutine omp_target_implicit_bounds

!===============================================================================
! Target `thread_limit` clause
!===============================================================================

!CHECK-LABEL: func.func @_QPomp_target_thread_limit() {
subroutine omp_target_thread_limit
   integer :: a
   !CHECK: %[[MAP:.*]] = omp.map.info var_ptr({{.*}})   map_clauses(tofrom) capture(ByRef) -> !fir.ref<i32> {name = "a"}
   !CHECK: %[[VAL_1:.*]] = arith.constant 64 : i32
   !CHECK: omp.target thread_limit(%[[VAL_1]] : i32) map_entries(%[[MAP]] -> %{{.*}} : !fir.ref<i32>) {
   !$omp target map(tofrom: a) thread_limit(64)
      a = 10
   !CHECK: omp.terminator
   !$omp end target
   !CHECK: }
end subroutine omp_target_thread_limit

!===============================================================================
! Target `use_device_ptr` clause
!===============================================================================

!CHECK-LABEL: func.func @_QPomp_target_device_ptr() {
subroutine omp_target_device_ptr
   use iso_c_binding, only : c_ptr, c_loc
   type(c_ptr) :: a
   integer, target :: b
   !CHECK: %[[MAP:.*]] = omp.map.info var_ptr({{.*}})   map_clauses(tofrom) capture(ByRef) -> {{.*}} {name = "a"}
   !CHECK: omp.target_data map_entries(%[[MAP]]{{.*}}) use_device_ptr({{.*}} -> %[[VAL_1:.*]] : !fir.ref<!fir.type<_QM__fortran_builtinsT__builtin_c_ptr{__address:i64}>>)
   !$omp target data map(tofrom: a) use_device_ptr(a)
   !CHECK: {{.*}} = fir.coordinate_of %[[VAL_1:.*]], __address : (!fir.ref<!fir.type<_QM__fortran_builtinsT__builtin_c_ptr{__address:i64}>>) -> !fir.ref<i64>
      a = c_loc(b)
   !CHECK: omp.terminator
   !$omp end target data
   !CHECK: }
end subroutine omp_target_device_ptr

 !===============================================================================
 ! Target `use_device_addr` clause
 !===============================================================================

 !CHECK-LABEL: func.func @_QPomp_target_device_addr() {
subroutine omp_target_device_addr
   integer, pointer :: a
   !CHECK: %[[VAL_0:.*]] = fir.alloca !fir.box<!fir.ptr<i32>> {bindc_name = "a", uniq_name = "_QFomp_target_device_addrEa"}
   !CHECK: %[[VAL_0_DECL:.*]]:2 = hlfir.declare %[[VAL_0]] {fortran_attrs = #fir.var_attrs<pointer>, uniq_name = "_QFomp_target_device_addrEa"} : (!fir.ref<!fir.box<!fir.ptr<i32>>>) -> (!fir.ref<!fir.box<!fir.ptr<i32>>>, !fir.ref<!fir.box<!fir.ptr<i32>>>)
   !CHECK: %[[MAP_MEMBERS:.*]] = omp.map.info var_ptr({{.*}} : !fir.ref<!fir.box<!fir.ptr<i32>>>, i32) map_clauses(descriptor_base_addr, tofrom) capture(ByRef) var_ptr_ptr({{.*}} : !fir.llvm_ptr<!fir.ref<i32>>) -> !fir.llvm_ptr<!fir.ref<i32>> {name = ""}
   !CHECK: %[[MAP:.*]] = omp.map.info var_ptr({{.*}} : !fir.ref<!fir.box<!fir.ptr<i32>>>, !fir.box<!fir.ptr<i32>>) map_clauses(always, descriptor, to) capture(ByRef) members(%[[MAP_MEMBERS]] : [0] : !fir.llvm_ptr<!fir.ref<i32>>) -> !fir.ref<!fir.box<!fir.ptr<i32>>> {name = "a"}
   !CHECK: %[[DEV_ADDR_MEMBERS:.*]] = omp.map.info var_ptr({{.*}} : !fir.ref<!fir.box<!fir.ptr<i32>>>, i32) map_clauses(descriptor_base_addr, return_param) capture(ByRef) var_ptr_ptr({{.*}} : !fir.llvm_ptr<!fir.ref<i32>>) -> !fir.llvm_ptr<!fir.ref<i32>> {name = ""}
   !CHECK: %[[DEV_ADDR:.*]] = omp.map.info var_ptr({{.*}} : !fir.ref<!fir.box<!fir.ptr<i32>>>, !fir.box<!fir.ptr<i32>>) map_clauses(always, descriptor, to) capture(ByRef) members(%[[DEV_ADDR_MEMBERS]] : [0] : !fir.llvm_ptr<!fir.ref<i32>>) -> !fir.ref<!fir.box<!fir.ptr<i32>>> {name = "a"}
   !CHECK: omp.target_data map_entries(%[[MAP]], %[[MAP_MEMBERS]] : {{.*}}) use_device_addr(%[[DEV_ADDR]] -> %[[ARG_0:.*]], %[[DEV_ADDR_MEMBERS]] -> %[[ARG_1:.*]] : !fir.ref<!fir.box<!fir.ptr<i32>>>, !fir.llvm_ptr<!fir.ref<i32>>) {
   !$omp target data map(tofrom: a) use_device_addr(a)
   !CHECK: %[[VAL_1_DECL:.*]]:2 = hlfir.declare %[[ARG_0]] {fortran_attrs = #fir.var_attrs<pointer>, uniq_name = "_QFomp_target_device_addrEa"} : (!fir.ref<!fir.box<!fir.ptr<i32>>>) -> (!fir.ref<!fir.box<!fir.ptr<i32>>>, !fir.ref<!fir.box<!fir.ptr<i32>>>)
   !CHECK: %[[C10:.*]] = arith.constant 10 : i32
   !CHECK: %[[A_BOX:.*]] = fir.load %[[VAL_1_DECL]]#0 : !fir.ref<!fir.box<!fir.ptr<i32>>>
   !CHECK: %[[A_ADDR:.*]] = fir.box_addr %[[A_BOX]] : (!fir.box<!fir.ptr<i32>>) -> !fir.ptr<i32>
   !CHECK: hlfir.assign %[[C10]] to %[[A_ADDR]] : i32, !fir.ptr<i32>
   a = 10
   !CHECK: omp.terminator
   !$omp end target data
   !CHECK: }
end subroutine omp_target_device_addr


!===============================================================================
! Target Data with unstructured code
!===============================================================================
!CHECK-LABEL: func.func @_QPsb
subroutine sb
   integer :: i = 1
   integer :: j = 11
!CHECK: omp.target_data map_entries(%{{.*}}, %{{.*}} : !fir.ref<i32>, !fir.ref<i32>)
   !$omp target data map(tofrom: i, j)
     j = j - 1
!CHECK: %[[J_VAL:.*]] = arith.subi
!CHECK: hlfir.assign %[[J_VAL]]
!CHECK: cf.br ^[[BB:.*]]
!CHECK: ^[[BB]]:
     goto 20
20   i = i + 1
!CHECK: %[[I_VAL:.*]] = arith.addi
!CHECK: hlfir.assign %[[I_VAL]]
!CHECK: omp.terminator
   !$omp end target data
end subroutine

!===============================================================================
! Target with parallel loop
!===============================================================================

!CHECK-LABEL: func.func @_QPomp_target_parallel_do() {
subroutine omp_target_parallel_do
   !CHECK: %[[C1024:.*]] = arith.constant 1024 : index
   !CHECK: %[[VAL_0:.*]] = fir.alloca !fir.array<1024xi32> {bindc_name = "a", uniq_name = "_QFomp_target_parallel_doEa"}
   !CHECK: %[[VAL_0_DECL:.*]]:2 = hlfir.declare %[[VAL_0]](%{{.*}}) {uniq_name = "_QFomp_target_parallel_doEa"} : (!fir.ref<!fir.array<1024xi32>>, !fir.shape<1>) -> (!fir.ref<!fir.array<1024xi32>>, !fir.ref<!fir.array<1024xi32>>)
   integer :: a(1024)
   !CHECK: %[[VAL_1:.*]] = fir.alloca i32 {bindc_name = "i", uniq_name = "_QFomp_target_parallel_doEi"}
   !CHECK: %[[VAL_1_DECL:.*]]:2 = hlfir.declare %[[VAL_1]] {uniq_name = "_QFomp_target_parallel_doEi"} : (!fir.ref<i32>) -> (!fir.ref<i32>, !fir.ref<i32>)
   integer :: i
   !CHECK: %[[C1:.*]] = arith.constant 1 : index
   !CHECK: %[[C0:.*]] = arith.constant 0 : index
   !CHECK: %[[SUB:.*]] = arith.subi %[[C1024]], %[[C1]] : index
   !CHECK: %[[BOUNDS:.*]] = omp.map.bounds   lower_bound(%[[C0]] : index) upper_bound(%[[SUB]] : index) extent(%[[C1024]] : index) stride(%[[C1]] : index) start_idx(%[[C1]] : index)
   !CHECK: %[[MAP:.*]] = omp.map.info var_ptr(%[[VAL_0_DECL]]#1 : !fir.ref<!fir.array<1024xi32>>, !fir.array<1024xi32>)   map_clauses(tofrom) capture(ByRef) bounds(%[[BOUNDS]]) -> !fir.ref<!fir.array<1024xi32>> {name = "a"}
   !CHECK: omp.target   map_entries(%[[MAP]] -> %[[ARG_0:.*]], %{{.*}} -> %{{.*}} : !fir.ref<!fir.array<1024xi32>>, !fir.ref<i32>) {
      !CHECK: %[[VAL_0_DECL:.*]]:2 = hlfir.declare %[[ARG_0]](%{{.*}}) {uniq_name = "_QFomp_target_parallel_doEa"} : (!fir.ref<!fir.array<1024xi32>>, !fir.shape<1>) -> (!fir.ref<!fir.array<1024xi32>>, !fir.ref<!fir.array<1024xi32>>)
      !CHECK: omp.parallel
      !$omp target parallel do map(tofrom: a)
         !CHECK: omp.wsloop private(@{{.*}} %{{.*}}#0 -> %[[I_PVT_ALLOCA:.*]] : !fir.ref<i32>) {
         !CHECK-NEXT: omp.loop_nest (%[[I_VAL:.*]]) : i32
         do i = 1, 1024
         !CHECK:     %[[I_PVT_DECL:.*]]:2 = hlfir.declare %[[I_PVT_ALLOCA]] {uniq_name = "_QFomp_target_parallel_doEi"} : (!fir.ref<i32>) -> (!fir.ref<i32>, !fir.ref<i32>)
           !CHECK:   hlfir.assign %[[I_VAL]] to %[[I_PVT_DECL]]#0 : i32, !fir.ref<i32>
           !CHECK:   %[[C10:.*]] = arith.constant 10 : i32
           !CHECK:   %[[I_PVT_VAL:.*]] = fir.load %[[I_PVT_DECL]]#0 : !fir.ref<i32>
           !CHECK:   %[[I_VAL:.*]] = fir.convert %[[I_PVT_VAL]] : (i32) -> i64
           !CHECK:   %[[A_I:.*]] = hlfir.designate %[[VAL_0_DECL]]#0 (%[[I_VAL]])  : (!fir.ref<!fir.array<1024xi32>>, i64) -> !fir.ref<i32>
           !CHECK:   hlfir.assign %[[C10]] to %[[A_I]] : i32, !fir.ref<i32>
            a(i) = 10
         end do
         !CHECK: omp.yield
         !CHECK: }
         !CHECK: }
      !CHECK: omp.terminator
      !CHECK: }
   !CHECK: omp.terminator
   !CHECK: }
   !$omp end target parallel do
end subroutine omp_target_parallel_do

!===============================================================================
! Target with unstructured code
!===============================================================================

!CHECK-LABEL:   func.func @_QPtarget_unstructured() {
subroutine target_unstructured
   !CHECK: %[[VAL_1:.*]]:2 = hlfir.declare %{{.*}} {uniq_name = "_QFtarget_unstructuredEi"} : (!fir.ref<i32>) -> (!fir.ref<i32>, !fir.ref<i32>)
   integer :: i = 1
   !CHECK: %[[VAL_3:.*]]:2 = hlfir.declare %{{.*}} {uniq_name = "_QFtarget_unstructuredEj"} : (!fir.ref<i32>) -> (!fir.ref<i32>, !fir.ref<i32>)
   integer :: j = 11
<<<<<<< HEAD
   !CHECK: %[[VAL_4:.*]] = omp.map.info var_ptr(%[[VAL_1]]#0 : !fir.ref<i32>, i32) map_clauses(to) capture(ByCopy) -> !fir.ref<i32>
   !CHECK: %[[VAL_5:.*]] = omp.map.info var_ptr(%[[VAL_3]]#0 : !fir.ref<i32>, i32) map_clauses(to) capture(ByCopy) -> !fir.ref<i32>
   !CHECK: omp.target map_entries(%[[VAL_4]] -> %[[ARG_0:.*]], %[[VAL_5]] -> %[[ARG_1:.*]] : !fir.ref<i32>, !fir.ref<i32>) private(@{{.*}} %[[VAL_1]]#0 -> %[[ARG_2:.*]] [map_idx=0], @{{.*}} %[[VAL_3]]#0 -> %[[ARG_3:.*]] [map_idx=1] : !fir.ref<i32>, !fir.ref<i32>) {
   !$omp target
      !CHECK: %[[VAL_8:.*]]:2 = hlfir.declare %[[ARG_2]] {uniq_name = "_QFtarget_unstructuredEi"} : (!fir.ref<i32>) -> (!fir.ref<i32>, !fir.ref<i32>)
      !CHECK: %[[VAL_9:.*]]:2 = hlfir.declare %[[ARG_3]] {uniq_name = "_QFtarget_unstructuredEj"} : (!fir.ref<i32>) -> (!fir.ref<i32>, !fir.ref<i32>)
=======
   !CHECK-NO-FPRIV: %[[VAL_4:.*]] = omp.map.info var_ptr(%[[VAL_1]]#1 : !fir.ref<i32>, i32) map_clauses(implicit, exit_release_or_enter_alloc) capture(ByCopy) -> !fir.ref<i32> {name = "i"}
   !CHECK-NO-FPRIV: %[[VAL_5:.*]] = omp.map.info var_ptr(%[[VAL_3]]#1 : !fir.ref<i32>, i32) map_clauses(implicit, exit_release_or_enter_alloc) capture(ByCopy) -> !fir.ref<i32> {name = "j"}
   !CHECK-NO-FPRIV: omp.target map_entries(%[[VAL_4]] -> %[[VAL_6:.*]], %[[VAL_5]] -> %[[VAL_7:.*]] : !fir.ref<i32>, !fir.ref<i32>) {
   !CHECK-FPRIV: %[[VAL_4:.*]] = omp.map.info var_ptr(%[[VAL_1]]#0 : !fir.ref<i32>, i32) map_clauses(to) capture(ByCopy) -> !fir.ref<i32>
   !CHECK-FPRIV: %[[VAL_5:.*]] = omp.map.info var_ptr(%[[VAL_3]]#0 : !fir.ref<i32>, i32) map_clauses(to) capture(ByCopy) -> !fir.ref<i32>
   !CHECK-FPRIV: omp.target map_entries(%[[VAL_4]] -> %[[ARG_0:.*]], %[[VAL_5]] -> %[[ARG_1:.*]] : !fir.ref<i32>, !fir.ref<i32>) private(@{{.*}} %[[VAL_1]]#0 -> %[[ARG_2:.*]] [map_idx=0], @{{.*}} %[[VAL_3]]#0 -> %[[ARG_3:.*]] [map_idx=1] : !fir.ref<i32>, !fir.ref<i32>) {
   !$omp target
      !CHECK-FPRIV: %[[VAL_8:.*]]:2 = hlfir.declare %[[ARG_2]] {uniq_name = "_QFtarget_unstructuredEi"} : (!fir.ref<i32>) -> (!fir.ref<i32>, !fir.ref<i32>)
      !CHECK-FPRIV: %[[VAL_9:.*]]:2 = hlfir.declare %[[ARG_3]] {uniq_name = "_QFtarget_unstructuredEj"} : (!fir.ref<i32>) -> (!fir.ref<i32>, !fir.ref<i32>)
      !CHECK-NO-FPRIV: %[[VAL_8:.*]]:2 = hlfir.declare %[[VAL_6]] {uniq_name = "_QFtarget_unstructuredEi"} : (!fir.ref<i32>) -> (!fir.ref<i32>, !fir.ref<i32>)
      !CHECK-NO-FPRIV: %[[VAL_9:.*]]:2 = hlfir.declare %[[VAL_7]] {uniq_name = "_QFtarget_unstructuredEj"} : (!fir.ref<i32>) -> (!fir.ref<i32>, !fir.ref<i32>)

>>>>>>> cc2a385e
      !CHECK: ^bb1:
      do while (i <= j)
         !CHECK: ^bb2:
         i = i + 1
      end do
      !CHECK: ^bb3:
      !CHECK: omp.terminator
   !$omp end target
   !CHECK: }
end subroutine target_unstructured<|MERGE_RESOLUTION|>--- conflicted
+++ resolved
@@ -433,12 +433,6 @@
 !CHECK-LABEL: func.func @_QPomp_target_implicit_nested() {
 subroutine omp_target_implicit_nested
    integer::a, b
-<<<<<<< HEAD
-   !CHECK: omp.target   map_entries(%{{.*}} -> %[[ARG0:.*]], %{{.*}} -> %[[ARG1:.*]] : !fir.ref<i32>, !fir.ref<i32>) private(@{{.*}} %{{.*}} -> %[[ARG2:.*]] [map_idx=0], @{{.*}} %{{.*}} -> %[[ARG3:.*]] [map_idx=1] : !fir.ref<i32>, !fir.ref<i32>) {
-   !$omp target
-      !CHECK: %[[VAL_8:.*]]:2 = hlfir.declare %[[ARG2]] {uniq_name = "_QFomp_target_implicit_nestedEa"} : (!fir.ref<i32>) -> (!fir.ref<i32>, !fir.ref<i32>)
-      !CHECK: %[[VAL_9:.*]]:2 = hlfir.declare %[[ARG3]] {uniq_name = "_QFomp_target_implicit_nestedEb"} : (!fir.ref<i32>) -> (!fir.ref<i32>, !fir.ref<i32>)
-=======
 
    !CHECK-NO-FPRIV: omp.target   map_entries(%{{.*}} -> %[[ARG0:.*]], %{{.*}} -> %[[ARG1:.*]] : !fir.ref<i32>, !fir.ref<i32>) {
    !CHECK-FPRIV: omp.target   map_entries(%{{.*}} -> %[[ARG0:.*]], %{{.*}} -> %[[ARG1:.*]] : !fir.ref<i32>, !fir.ref<i32>) private(@{{.*}} %{{.*}} -> %[[ARG2:.*]] [map_idx=0], @{{.*}} %{{.*}} -> %[[ARG3:.*]] [map_idx=1] : !fir.ref<i32>, !fir.ref<i32>) {
@@ -447,7 +441,6 @@
       !CHECK-NO-FPRIV: %[[VAL_9:.*]]:2 = hlfir.declare %[[ARG1]] {uniq_name = "_QFomp_target_implicit_nestedEb"} : (!fir.ref<i32>) -> (!fir.ref<i32>, !fir.ref<i32>)
       !CHECK-FPRIV: %[[VAL_8:.*]]:2 = hlfir.declare %[[ARG2]] {uniq_name = "_QFomp_target_implicit_nestedEa"} : (!fir.ref<i32>) -> (!fir.ref<i32>, !fir.ref<i32>)
       !CHECK-FPRIV: %[[VAL_9:.*]]:2 = hlfir.declare %[[ARG3]] {uniq_name = "_QFomp_target_implicit_nestedEb"} : (!fir.ref<i32>) -> (!fir.ref<i32>, !fir.ref<i32>)
->>>>>>> cc2a385e
 
       !CHECK: %[[VAL_10:.*]] = arith.constant 10 : i32
       !CHECK: hlfir.assign %[[VAL_10]] to %[[VAL_8]]#0 : i32, !fir.ref<i32>
@@ -649,14 +642,6 @@
    integer :: i = 1
    !CHECK: %[[VAL_3:.*]]:2 = hlfir.declare %{{.*}} {uniq_name = "_QFtarget_unstructuredEj"} : (!fir.ref<i32>) -> (!fir.ref<i32>, !fir.ref<i32>)
    integer :: j = 11
-<<<<<<< HEAD
-   !CHECK: %[[VAL_4:.*]] = omp.map.info var_ptr(%[[VAL_1]]#0 : !fir.ref<i32>, i32) map_clauses(to) capture(ByCopy) -> !fir.ref<i32>
-   !CHECK: %[[VAL_5:.*]] = omp.map.info var_ptr(%[[VAL_3]]#0 : !fir.ref<i32>, i32) map_clauses(to) capture(ByCopy) -> !fir.ref<i32>
-   !CHECK: omp.target map_entries(%[[VAL_4]] -> %[[ARG_0:.*]], %[[VAL_5]] -> %[[ARG_1:.*]] : !fir.ref<i32>, !fir.ref<i32>) private(@{{.*}} %[[VAL_1]]#0 -> %[[ARG_2:.*]] [map_idx=0], @{{.*}} %[[VAL_3]]#0 -> %[[ARG_3:.*]] [map_idx=1] : !fir.ref<i32>, !fir.ref<i32>) {
-   !$omp target
-      !CHECK: %[[VAL_8:.*]]:2 = hlfir.declare %[[ARG_2]] {uniq_name = "_QFtarget_unstructuredEi"} : (!fir.ref<i32>) -> (!fir.ref<i32>, !fir.ref<i32>)
-      !CHECK: %[[VAL_9:.*]]:2 = hlfir.declare %[[ARG_3]] {uniq_name = "_QFtarget_unstructuredEj"} : (!fir.ref<i32>) -> (!fir.ref<i32>, !fir.ref<i32>)
-=======
    !CHECK-NO-FPRIV: %[[VAL_4:.*]] = omp.map.info var_ptr(%[[VAL_1]]#1 : !fir.ref<i32>, i32) map_clauses(implicit, exit_release_or_enter_alloc) capture(ByCopy) -> !fir.ref<i32> {name = "i"}
    !CHECK-NO-FPRIV: %[[VAL_5:.*]] = omp.map.info var_ptr(%[[VAL_3]]#1 : !fir.ref<i32>, i32) map_clauses(implicit, exit_release_or_enter_alloc) capture(ByCopy) -> !fir.ref<i32> {name = "j"}
    !CHECK-NO-FPRIV: omp.target map_entries(%[[VAL_4]] -> %[[VAL_6:.*]], %[[VAL_5]] -> %[[VAL_7:.*]] : !fir.ref<i32>, !fir.ref<i32>) {
@@ -669,7 +654,6 @@
       !CHECK-NO-FPRIV: %[[VAL_8:.*]]:2 = hlfir.declare %[[VAL_6]] {uniq_name = "_QFtarget_unstructuredEi"} : (!fir.ref<i32>) -> (!fir.ref<i32>, !fir.ref<i32>)
       !CHECK-NO-FPRIV: %[[VAL_9:.*]]:2 = hlfir.declare %[[VAL_7]] {uniq_name = "_QFtarget_unstructuredEj"} : (!fir.ref<i32>) -> (!fir.ref<i32>, !fir.ref<i32>)
 
->>>>>>> cc2a385e
       !CHECK: ^bb1:
       do while (i <= j)
          !CHECK: ^bb2:
