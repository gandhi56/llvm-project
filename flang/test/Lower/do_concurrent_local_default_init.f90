--- conflicted
+++ resolved
@@ -1,10 +1,6 @@
 ! Test default initialization of DO CONCURRENT LOCAL() entities.
-<<<<<<< HEAD
-! RUN: bbc -emit-hlfir --enable-delayed-privatization-staging=true -I nowhere -o - %s | FileCheck %s
 ! XFAIL: *
-=======
 ! RUN: bbc -emit-hlfir -I nowhere -o - %s | FileCheck %s
->>>>>>> 40cc7b45
 
 subroutine test_ptr(p)
   interface
