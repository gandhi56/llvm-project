--- conflicted
+++ resolved
@@ -1,11 +1,6 @@
 ! Test default initialization of DO CONCURRENT LOCAL() entities.
-<<<<<<< HEAD
+! RUN: bbc -emit-hlfir --enable-delayed-privatization-staging=true -I nowhere -o - %s | FileCheck %s
 ! XFAIL: *
-! RUN: bbc -emit-hlfir -I nowhere -o - %s | FileCheck %s
-=======
-! RUN: bbc -emit-hlfir --enable-delayed-privatization-staging=true -I nowhere -o - %s | FileCheck %s
->>>>>>> df7db441
-
 subroutine test_ptr(p)
   interface
     pure subroutine takes_ptr(p)
