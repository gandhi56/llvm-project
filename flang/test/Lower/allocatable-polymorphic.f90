! RUN: bbc --use-desc-for-alloc=false -emit-hlfir %s -o - | FileCheck %s
! RUN: bbc --use-desc-for-alloc=false -emit-hlfir %s -o - | tco | FileCheck %s --check-prefix=LLVM

module poly
  type p1
    integer :: a
    integer :: b
  contains
    procedure, nopass :: proc1 => proc1_p1
    procedure :: proc2 => proc2_p1
  end type

  type, extends(p1) :: p2
    integer :: c
  contains
    procedure, nopass :: proc1 => proc1_p2
    procedure :: proc2 => proc2_p2
  end type

  type with_alloc
    class(p1), pointer :: element
  end type

contains
  subroutine proc1_p1()
    print*, 'call proc1_p1'
  end subroutine

  subroutine proc1_p2()
    print*, 'call proc1_p2'
  end subroutine

  subroutine proc2_p1(this)
    class(p1) :: this
    print*, 'call proc2_p1'
  end subroutine

  subroutine proc2_p2(this)
    class(p2) :: this
    print*, 'call proc2_p2'
  end subroutine

! ------------------------------------------------------------------------------
! Test lowering of ALLOCATE statement for polymoprhic pointer
! ------------------------------------------------------------------------------

  subroutine test_pointer()
    class(p1), pointer :: p
    class(p1), pointer :: c1, c2
    class(p1), pointer, dimension(:) :: c3, c4
    integer :: i

    print*, '---------------------------------------'
    print*, 'test allocation of polymorphic pointers'
    print*, '---------------------------------------'

    allocate(p)
    call p%proc1()

    allocate(p1::c1)
    allocate(p2::c2)

    call c1%proc1()
    call c2%proc1()

    call c1%proc2()
    call c2%proc2()

    allocate(p1::c3(10))
    allocate(p2::c4(20))

    do i = 1, 10
      call c3(i)%proc2()
    end do

    do i = 1, 20
      call c4(i)%proc2()
    end do

    deallocate(p)
    deallocate(c1)
    deallocate(c2)
    deallocate(c3)
    deallocate(c4)

  end subroutine

! CHECK-LABEL: func.func @_QMpolyPtest_pointer()
! CHECK: %[[C1_DESC:.*]] = fir.alloca !fir.class<!fir.ptr<!fir.type<_QMpolyTp1{a:i32,b:i32}>>> {bindc_name = "c1", uniq_name = "_QMpolyFtest_pointerEc1"}
! CHECK: %[[C1_DECL:.*]]:2 = hlfir.declare %[[C1_DESC]] {fortran_attrs = #fir.var_attrs<pointer>, uniq_name = "_QMpolyFtest_pointerEc1"} : (!fir.ref<!fir.class<!fir.ptr<!fir.type<_QMpolyTp1{a:i32,b:i32}>>>>) -> (!fir.ref<!fir.class<!fir.ptr<!fir.type<_QMpolyTp1{a:i32,b:i32}>>>>, !fir.ref<!fir.class<!fir.ptr<!fir.type<_QMpolyTp1{a:i32,b:i32}>>>>)
! CHECK: %[[C2_DESC:.*]] = fir.alloca !fir.class<!fir.ptr<!fir.type<_QMpolyTp1{a:i32,b:i32}>>> {bindc_name = "c2", uniq_name = "_QMpolyFtest_pointerEc2"}
! CHECK: %[[C2_DECL:.*]]:2 = hlfir.declare %[[C2_DESC]] {fortran_attrs = #fir.var_attrs<pointer>, uniq_name = "_QMpolyFtest_pointerEc2"} : (!fir.ref<!fir.class<!fir.ptr<!fir.type<_QMpolyTp1{a:i32,b:i32}>>>>) -> (!fir.ref<!fir.class<!fir.ptr<!fir.type<_QMpolyTp1{a:i32,b:i32}>>>>, !fir.ref<!fir.class<!fir.ptr<!fir.type<_QMpolyTp1{a:i32,b:i32}>>>>)
! CHECK: %[[C3_DESC:.*]] = fir.alloca !fir.class<!fir.ptr<!fir.array<?x!fir.type<_QMpolyTp1{a:i32,b:i32}>>>> {bindc_name = "c3", uniq_name = "_QMpolyFtest_pointerEc3"}
! CHECK: %[[C3_DECL:.*]]:2 = hlfir.declare %[[C3_DESC]] {fortran_attrs = #fir.var_attrs<pointer>, uniq_name = "_QMpolyFtest_pointerEc3"} : (!fir.ref<!fir.class<!fir.ptr<!fir.array<?x!fir.type<_QMpolyTp1{a:i32,b:i32}>>>>>) -> (!fir.ref<!fir.class<!fir.ptr<!fir.array<?x!fir.type<_QMpolyTp1{a:i32,b:i32}>>>>>, !fir.ref<!fir.class<!fir.ptr<!fir.array<?x!fir.type<_QMpolyTp1{a:i32,b:i32}>>>>>)
! CHECK: %[[C4_DESC:.*]] = fir.alloca !fir.class<!fir.ptr<!fir.array<?x!fir.type<_QMpolyTp1{a:i32,b:i32}>>>> {bindc_name = "c4", uniq_name = "_QMpolyFtest_pointerEc4"}
! CHECK: %[[C4_DECL:.*]]:2 = hlfir.declare %[[C4_DESC]] {fortran_attrs = #fir.var_attrs<pointer>, uniq_name = "_QMpolyFtest_pointerEc4"} : (!fir.ref<!fir.class<!fir.ptr<!fir.array<?x!fir.type<_QMpolyTp1{a:i32,b:i32}>>>>>) -> (!fir.ref<!fir.class<!fir.ptr<!fir.array<?x!fir.type<_QMpolyTp1{a:i32,b:i32}>>>>>, !fir.ref<!fir.class<!fir.ptr<!fir.array<?x!fir.type<_QMpolyTp1{a:i32,b:i32}>>>>>)
! CHECK: %[[P_DESC:.*]] = fir.alloca !fir.class<!fir.ptr<!fir.type<_QMpolyTp1{a:i32,b:i32}>>> {bindc_name = "p", uniq_name = "_QMpolyFtest_pointerEp"}
! CHECK: %[[P_DECL:.*]]:2 = hlfir.declare %[[P_DESC]] {fortran_attrs = #fir.var_attrs<pointer>, uniq_name = "_QMpolyFtest_pointerEp"} : (!fir.ref<!fir.class<!fir.ptr<!fir.type<_QMpolyTp1{a:i32,b:i32}>>>>) -> (!fir.ref<!fir.class<!fir.ptr<!fir.type<_QMpolyTp1{a:i32,b:i32}>>>>, !fir.ref<!fir.class<!fir.ptr<!fir.type<_QMpolyTp1{a:i32,b:i32}>>>>)

! CHECK: %[[TYPE_DESC_P1:.*]] = fir.type_desc !fir.type<_QMpolyTp1{a:i32,b:i32}>
! CHECK: %[[P_DESC_CAST:.*]] = fir.convert %[[P_DECL]]#1 : (!fir.ref<!fir.class<!fir.ptr<!fir.type<_QMpolyTp1{a:i32,b:i32}>>>>) -> !fir.ref<!fir.box<none>>
! CHECK: %[[TYPE_DESC_P1_CAST:.*]] = fir.convert %[[TYPE_DESC_P1]] : (!fir.tdesc<!fir.type<_QMpolyTp1{a:i32,b:i32}>>) -> !fir.ref<none>
! CHECK: %[[RANK:.*]] = arith.constant 0 : i32
! CHECK: %[[CORANK:.*]] = arith.constant 0 : i32
! CHECK: fir.call @_FortranAPointerNullifyDerived(%[[P_DESC_CAST]], %[[TYPE_DESC_P1_CAST]], %[[RANK]], %[[CORANK]]) {{.*}}: (!fir.ref<!fir.box<none>>, !fir.ref<none>, i32, i32) -> ()
! CHECK: %[[P_DESC_CAST:.*]] = fir.convert %[[P_DECL]]#1 : (!fir.ref<!fir.class<!fir.ptr<!fir.type<_QMpolyTp1{a:i32,b:i32}>>>>) -> !fir.ref<!fir.box<none>>
! CHECK: %{{.*}} = fir.call @_FortranAPointerAllocate(%[[P_DESC_CAST]], %{{.*}}, %{{.*}}, %{{.*}}, %{{.*}}) {{.*}}: (!fir.ref<!fir.box<none>>, i1, !fir.box<none>, !fir.ref<i8>, i32) -> i32

! call p%proc1()
! CHECK: %[[P_LOAD:.*]] = fir.load %[[P_DESC:.*]] : !fir.ref<!fir.class<!fir.ptr<!fir.type<_QMpolyTp1{a:i32,b:i32}>>>>
! CHECK: fir.dispatch "proc1"(%[[P_LOAD]] : !fir.class<!fir.ptr<!fir.type<_QMpolyTp1{a:i32,b:i32}>>>)

! CHECK: %[[TYPE_DESC_P1:.*]] = fir.type_desc !fir.type<_QMpolyTp1{a:i32,b:i32}>
! CHECK: %[[C1_DESC_CAST:.*]] = fir.convert %[[C1_DECL:.*]]#1 : (!fir.ref<!fir.class<!fir.ptr<!fir.type<_QMpolyTp1{a:i32,b:i32}>>>>) -> !fir.ref<!fir.box<none>>
! CHECK: %[[TYPE_DESC_P1_CAST:.*]] = fir.convert %[[TYPE_DESC_P1]] : (!fir.tdesc<!fir.type<_QMpolyTp1{a:i32,b:i32}>>) -> !fir.ref<none>
! CHECK: %[[RANK:.*]] = arith.constant 0 : i32
! CHECK: %[[CORANK:.*]] = arith.constant 0 : i32
! CHECK: fir.call @_FortranAPointerNullifyDerived(%[[C1_DESC_CAST]], %[[TYPE_DESC_P1_CAST]], %[[RANK]], %[[CORANK]]) {{.*}}: (!fir.ref<!fir.box<none>>, !fir.ref<none>, i32, i32) -> ()
! CHECK: %[[C1_DESC_CAST:.*]] = fir.convert %[[C1_DECL]]#1 : (!fir.ref<!fir.class<!fir.ptr<!fir.type<_QMpolyTp1{a:i32,b:i32}>>>>) -> !fir.ref<!fir.box<none>>
! CHECK: %{{.*}} = fir.call @_FortranAPointerAllocate(%[[C1_DESC_CAST]], %{{.*}}, %{{.*}}, %{{.*}}, %{{.*}}) {{.*}}: (!fir.ref<!fir.box<none>>, i1, !fir.box<none>, !fir.ref<i8>, i32) -> i32

! CHECK: %[[TYPE_DESC_P2:.*]] = fir.type_desc !fir.type<_QMpolyTp2{p1:!fir.type<_QMpolyTp1{a:i32,b:i32}>,c:i32}>
! CHECK: %[[C2_DESC_CAST:.*]] = fir.convert %[[C2_DECL]]#1 : (!fir.ref<!fir.class<!fir.ptr<!fir.type<_QMpolyTp1{a:i32,b:i32}>>>>) -> !fir.ref<!fir.box<none>>
! CHECK: %[[TYPE_DESC_P2_CAST:.*]] = fir.convert %[[TYPE_DESC_P2]] : (!fir.tdesc<!fir.type<_QMpolyTp2{p1:!fir.type<_QMpolyTp1{a:i32,b:i32}>,c:i32}>>) -> !fir.ref<none>
! CHECK: %[[RANK:.*]] = arith.constant 0 : i32
! CHECK: %[[CORANK:.*]] = arith.constant 0 : i32
! CHECK: fir.call @_FortranAPointerNullifyDerived(%[[C2_DESC_CAST]], %[[TYPE_DESC_P2_CAST]], %[[RANK]], %[[CORANK]]) {{.*}}: (!fir.ref<!fir.box<none>>, !fir.ref<none>, i32, i32) -> ()
! CHECK: %[[C2_DESC_CAST:.*]] = fir.convert %[[C2_DECL]]#1 : (!fir.ref<!fir.class<!fir.ptr<!fir.type<_QMpolyTp1{a:i32,b:i32}>>>>) -> !fir.ref<!fir.box<none>>
! CHECK: %{{.*}} = fir.call @_FortranAPointerAllocate(%[[C2_DESC_CAST]], %{{.*}}, %{{.*}}, %{{.*}}, %{{.*}}) {{.*}}: (!fir.ref<!fir.box<none>>, i1, !fir.box<none>, !fir.ref<i8>, i32) -> i32

! call c1%proc1()
! CHECK: %[[C1_DESC_LOAD:.*]] = fir.load %[[C1_DECL]]#0 : !fir.ref<!fir.class<!fir.ptr<!fir.type<_QMpolyTp1{a:i32,b:i32}>>>>
! CHECK: fir.dispatch "proc1"(%[[C1_DESC_LOAD]] : !fir.class<!fir.ptr<!fir.type<_QMpolyTp1{a:i32,b:i32}>>>)

! call c2%proc1()
! CHECK: %[[C2_DESC_LOAD:.*]] = fir.load %[[C2_DECL]]#0 : !fir.ref<!fir.class<!fir.ptr<!fir.type<_QMpolyTp1{a:i32,b:i32}>>>>
! CHECK: fir.dispatch "proc1"(%[[C2_DESC_LOAD]] : !fir.class<!fir.ptr<!fir.type<_QMpolyTp1{a:i32,b:i32}>>>)

! call c1%proc2()
! CHECK: %[[C1_LOAD:.*]] = fir.load %[[C1_DECL]]#0 : !fir.ref<!fir.class<!fir.ptr<!fir.type<_QMpolyTp1{a:i32,b:i32}>>>>
! CHECK: %[[C1_REBOX:.*]] = fir.rebox %[[C1_LOAD]] : (!fir.class<!fir.ptr<!fir.type<_QMpolyTp1{a:i32,b:i32}>>>) -> !fir.class<!fir.type<_QMpolyTp1{a:i32,b:i32}>>
! CHECK: fir.dispatch "proc2"(%[[C1_REBOX]] : !fir.class<!fir.type<_QMpolyTp1{a:i32,b:i32}>>) (%[[C1_REBOX]] : !fir.class<!fir.type<_QMpolyTp1{a:i32,b:i32}>>) {pass_arg_pos = 0 : i32}

! call c2%proc2()
! CHECK: %[[C2_LOAD:.*]] = fir.load %[[C2_DECL]]#0 : !fir.ref<!fir.class<!fir.ptr<!fir.type<_QMpolyTp1{a:i32,b:i32}>>>>
! CHECK: %[[C2_REBOX:.*]] = fir.rebox %[[C2_LOAD]] : (!fir.class<!fir.ptr<!fir.type<_QMpolyTp1{a:i32,b:i32}>>>) -> !fir.class<!fir.type<_QMpolyTp1{a:i32,b:i32}>>
! CHECK: fir.dispatch "proc2"(%[[C2_REBOX]] : !fir.class<!fir.type<_QMpolyTp1{a:i32,b:i32}>>) (%[[C2_REBOX]] : !fir.class<!fir.type<_QMpolyTp1{a:i32,b:i32}>>) {pass_arg_pos = 0 : i32}

! CHECK: %[[TYPE_DESC_P1:.*]] = fir.type_desc !fir.type<_QMpolyTp1{a:i32,b:i32}>
! CHECK: %[[C3_CAST:.*]] = fir.convert %[[C3_DECL]]#1 : (!fir.ref<!fir.class<!fir.ptr<!fir.array<?x!fir.type<_QMpolyTp1{a:i32,b:i32}>>>>>) -> !fir.ref<!fir.box<none>>
! CHECK: %[[TYPE_DESC_P1_CAST:.*]] = fir.convert %[[TYPE_DESC_P1]] : (!fir.tdesc<!fir.type<_QMpolyTp1{a:i32,b:i32}>>) -> !fir.ref<none>
! CHECK: %[[RANK:.*]] = arith.constant 1 : i32
! CHECK: %[[CORANK:.*]] = arith.constant 0 : i32
! CHECK: fir.call @_FortranAPointerNullifyDerived(%[[C3_CAST]], %[[TYPE_DESC_P1_CAST]], %[[RANK]], %[[CORANK]]) {{.*}}: (!fir.ref<!fir.box<none>>, !fir.ref<none>, i32, i32) -> ()
! CHECK: %[[C3_CAST:.*]] = fir.convert %[[C3_DECL]]#1 : (!fir.ref<!fir.class<!fir.ptr<!fir.array<?x!fir.type<_QMpolyTp1{a:i32,b:i32}>>>>>) -> !fir.ref<!fir.box<none>>
! CHECK: fir.call @_FortranAPointerSetBounds(%[[C3_CAST]], %{{.*}}, %{{.*}}, %{{.*}}) {{.*}}: (!fir.ref<!fir.box<none>>, i32, i64, i64) -> ()
! CHECK: %[[C3_CAST:.*]] = fir.convert %[[C3_DECL]]#1 : (!fir.ref<!fir.class<!fir.ptr<!fir.array<?x!fir.type<_QMpolyTp1{a:i32,b:i32}>>>>>) -> !fir.ref<!fir.box<none>>
! CHECK: %{{.*}} = fir.call @_FortranAPointerAllocate(%[[C3_CAST]], %{{.*}}, %{{.*}}, %{{.*}}, %{{.*}}) {{.*}}: (!fir.ref<!fir.box<none>>, i1, !fir.box<none>, !fir.ref<i8>, i32) -> i32

! CHECK: %[[TYPE_DESC_P2:.*]] = fir.type_desc !fir.type<_QMpolyTp2{p1:!fir.type<_QMpolyTp1{a:i32,b:i32}>,c:i32}>
! CHECK: %[[C4_CAST:.*]] = fir.convert %[[C4_DECL]]#1 : (!fir.ref<!fir.class<!fir.ptr<!fir.array<?x!fir.type<_QMpolyTp1{a:i32,b:i32}>>>>>) -> !fir.ref<!fir.box<none>>
! CHECK: %[[TYPE_DESC_P2_CAST:.*]] = fir.convert %[[TYPE_DESC_P2]] : (!fir.tdesc<!fir.type<_QMpolyTp2{p1:!fir.type<_QMpolyTp1{a:i32,b:i32}>,c:i32}>>) -> !fir.ref<none>
! CHECK: %[[RANK:.*]] = arith.constant 1 : i32
! CHECK: %[[CORANK:.*]] = arith.constant 0 : i32
! CHECK: fir.call @_FortranAPointerNullifyDerived(%[[C4_CAST]], %[[TYPE_DESC_P2_CAST]], %[[RANK]], %[[CORANK]]) {{.*}}: (!fir.ref<!fir.box<none>>, !fir.ref<none>, i32, i32) -> ()
! CHECK: %[[C4_CAST:.*]] = fir.convert %[[C4_DECL]]#1 : (!fir.ref<!fir.class<!fir.ptr<!fir.array<?x!fir.type<_QMpolyTp1{a:i32,b:i32}>>>>>) -> !fir.ref<!fir.box<none>>
! CHECK: fir.call @_FortranAPointerSetBounds(%[[C4_CAST]], %{{.*}}, %{{.*}}, %{{.*}}) {{.*}}: (!fir.ref<!fir.box<none>>, i32, i64, i64) -> ()
! CHECK: %[[C4_CAST:.*]] = fir.convert %[[C4_DECL]]#1 : (!fir.ref<!fir.class<!fir.ptr<!fir.array<?x!fir.type<_QMpolyTp1{a:i32,b:i32}>>>>>) -> !fir.ref<!fir.box<none>>
! CHECK: %{{.*}} = fir.call @_FortranAPointerAllocate(%[[C4_CAST]], %{{.*}}, %{{.*}}, %{{.*}}, %{{.*}}) {{.*}}: (!fir.ref<!fir.box<none>>, i1, !fir.box<none>, !fir.ref<i8>, i32) -> i32

! CHECK-LABEL: fir.do_loop
! CHECK: %[[C3_LOAD:.*]] = fir.load %[[C3_DECL]]#0 : !fir.ref<!fir.class<!fir.ptr<!fir.array<?x!fir.type<_QMpolyTp1{a:i32,b:i32}>>>>>
! CHECK: %[[DESIGNATE_C3:.*]] = hlfir.designate %[[C3_LOAD]] (%{{.*}})  : (!fir.class<!fir.ptr<!fir.array<?x!fir.type<_QMpolyTp1{a:i32,b:i32}>>>>, i64) -> !fir.class<!fir.type<_QMpolyTp1{a:i32,b:i32}>>
! CHECK: fir.dispatch "proc2"(%[[DESIGNATE_C3]] : !fir.class<!fir.type<_QMpolyTp1{a:i32,b:i32}>>) (%[[DESIGNATE_C3]] : !fir.class<!fir.type<_QMpolyTp1{a:i32,b:i32}>>) {pass_arg_pos = 0 : i32}

! CHECK-LABEL: fir.do_loop
! CHECK: %[[C4_LOAD:.*]] = fir.load %[[C4_DECL]]#0 : !fir.ref<!fir.class<!fir.ptr<!fir.array<?x!fir.type<_QMpolyTp1{a:i32,b:i32}>>>>>
! CHECK: %[[DESIGNATE_C4:.*]] = hlfir.designate %[[C4_LOAD]] (%{{.*}})  : (!fir.class<!fir.ptr<!fir.array<?x!fir.type<_QMpolyTp1{a:i32,b:i32}>>>>, i64) -> !fir.class<!fir.type<_QMpolyTp1{a:i32,b:i32}>>
! CHECK: fir.dispatch "proc2"(%[[DESIGNATE_C4]] : !fir.class<!fir.type<_QMpolyTp1{a:i32,b:i32}>>) (%[[DESIGNATE_C4]] : !fir.class<!fir.type<_QMpolyTp1{a:i32,b:i32}>>) {pass_arg_pos = 0 : i32}


! CHECK: %[[TYPE_DESC_ADDR:.*]] = fir.type_desc !fir.type<_QMpolyTp1{a:i32,b:i32}>
! CHECK: %[[P_CAST:.*]] = fir.convert %[[P_DECL]]#1 : (!fir.ref<!fir.class<!fir.ptr<!fir.type<_QMpolyTp1{a:i32,b:i32}>>>>) -> !fir.ref<!fir.box<none>>
! CHECK: %[[TYPE_NONE:.*]] = fir.convert %[[TYPE_DESC_ADDR]] : (!fir.tdesc<!fir.type<_QMpolyTp1{a:i32,b:i32}>>) -> !fir.ref<none>
! CHECK: %{{.*}} = fir.call @_FortranAPointerDeallocatePolymorphic(%[[P_CAST]], %[[TYPE_NONE]], %{{.*}}, %{{.*}}, %{{.*}}, %{{.*}}) {{.*}}: (!fir.ref<!fir.box<none>>, !fir.ref<none>, i1, !fir.box<none>, !fir.ref<i8>, i32) -> i32

! CHECK: %[[TYPE_DESC_ADDR:.*]] = fir.type_desc !fir.type<_QMpolyTp1{a:i32,b:i32}>
! CHECK: %[[C1_DESC_CAST:.*]] = fir.convert %[[C1_DECL]]#1 : (!fir.ref<!fir.class<!fir.ptr<!fir.type<_QMpolyTp1{a:i32,b:i32}>>>>) -> !fir.ref<!fir.box<none>>
! CHECK: %[[TYPE_NONE:.*]] = fir.convert %[[TYPE_DESC_ADDR]] : (!fir.tdesc<!fir.type<_QMpolyTp1{a:i32,b:i32}>>) -> !fir.ref<none>
! CHECK: %{{.*}} = fir.call @_FortranAPointerDeallocatePolymorphic(%[[C1_DESC_CAST]], %[[TYPE_NONE]], %{{.*}}, %{{.*}}, %{{.*}}, %{{.*}}) {{.*}}: (!fir.ref<!fir.box<none>>, !fir.ref<none>, i1, !fir.box<none>, !fir.ref<i8>, i32) -> i32

! CHECK: %[[TYPE_DESC_ADDR:.*]] = fir.type_desc !fir.type<_QMpolyTp1{a:i32,b:i32}>
! CHECK: %[[C2_DESC_CAST:.*]] = fir.convert %[[C2_DECL]]#1 : (!fir.ref<!fir.class<!fir.ptr<!fir.type<_QMpolyTp1{a:i32,b:i32}>>>>) -> !fir.ref<!fir.box<none>>
! CHECK: %[[TYPE_NONE:.*]] = fir.convert %[[TYPE_DESC_ADDR]] : (!fir.tdesc<!fir.type<_QMpolyTp1{a:i32,b:i32}>>) -> !fir.ref<none>
! CHECK: %{{.*}} = fir.call @_FortranAPointerDeallocatePolymorphic(%[[C2_DESC_CAST]], %[[TYPE_NONE]], %{{.*}}, %{{.*}}, %{{.*}}, %{{.*}}) {{.*}}: (!fir.ref<!fir.box<none>>, !fir.ref<none>, i1, !fir.box<none>, !fir.ref<i8>, i32) -> i32

! CHECK: %[[TYPE_DESC_ADDR:.*]] = fir.type_desc !fir.type<_QMpolyTp1{a:i32,b:i32}>
! CHECK: %[[C3_DESC_CAST:.*]] = fir.convert %[[C3_DECL]]#1 : (!fir.ref<!fir.class<!fir.ptr<!fir.array<?x!fir.type<_QMpolyTp1{a:i32,b:i32}>>>>>) -> !fir.ref<!fir.box<none>>
! CHECK: %[[TYPE_NONE:.*]] = fir.convert %[[TYPE_DESC_ADDR]] : (!fir.tdesc<!fir.type<_QMpolyTp1{a:i32,b:i32}>>) -> !fir.ref<none>
! CHECK: %{{.*}} = fir.call @_FortranAPointerDeallocatePolymorphic(%[[C3_DESC_CAST]], %[[TYPE_NONE]], %{{.*}}, %{{.*}}, %{{.*}}, %{{.*}}) {{.*}}: (!fir.ref<!fir.box<none>>, !fir.ref<none>, i1, !fir.box<none>, !fir.ref<i8>, i32) -> i32

! CHECK: %[[TYPE_DESC_ADDR:.*]] = fir.type_desc !fir.type<_QMpolyTp1{a:i32,b:i32}>
! CHECK: %[[C4_DESC_CAST:.*]] = fir.convert %[[C4_DECL]]#1 : (!fir.ref<!fir.class<!fir.ptr<!fir.array<?x!fir.type<_QMpolyTp1{a:i32,b:i32}>>>>>) -> !fir.ref<!fir.box<none>>
! CHECK: %[[TYPE_NONE:.*]] = fir.convert %[[TYPE_DESC_ADDR]] : (!fir.tdesc<!fir.type<_QMpolyTp1{a:i32,b:i32}>>) -> !fir.ref<none>
! CHECK: %{{.*}} = fir.call @_FortranAPointerDeallocatePolymorphic(%[[C4_DESC_CAST]], %[[TYPE_NONE]], %{{.*}}, %{{.*}}, %{{.*}}, %{{.*}}) {{.*}}: (!fir.ref<!fir.box<none>>, !fir.ref<none>, i1, !fir.box<none>, !fir.ref<i8>, i32) -> i32

! ------------------------------------------------------------------------------
! Test lowering of ALLOCATE statement for polymoprhic allocatable
! ------------------------------------------------------------------------------

  subroutine test_allocatable()
    class(p1), allocatable :: p
    class(p1), allocatable :: c1, c2
    class(p1), allocatable, dimension(:) :: c3, c4
    integer :: i

    print*, '------------------------------------------'
    print*, 'test allocation of polymorphic allocatable'
    print*, '------------------------------------------'

    allocate(p) ! allocate as p1

    allocate(p1::c1)
    allocate(p2::c2)

    allocate(p1::c3(10))
    allocate(p2::c4(20))

    call c1%proc1()
    call c2%proc1()

    call c1%proc2()
    call c2%proc2()

    do i = 1, 10
      call c3(i)%proc2()
    end do

    do i = 1, 20
      call c4(i)%proc2()
    end do

    deallocate(p)
    deallocate(c1)
    deallocate(c2)
    deallocate(c3)
    deallocate(c4)
  end subroutine

! CHECK-LABEL: func.func @_QMpolyPtest_allocatable()

! CHECK-DAG: %[[C1:.*]] = fir.alloca !fir.class<!fir.heap<!fir.type<_QMpolyTp1{a:i32,b:i32}>>> {bindc_name = "c1", uniq_name = "_QMpolyFtest_allocatableEc1"}
! CHECK-DAG: %[[C1_DECL:.*]]:2 = hlfir.declare %[[C1]] {fortran_attrs = #fir.var_attrs<allocatable>, uniq_name = "_QMpolyFtest_allocatableEc1"} : (!fir.ref<!fir.class<!fir.heap<!fir.type<_QMpolyTp1{a:i32,b:i32}>>>>) -> (!fir.ref<!fir.class<!fir.heap<!fir.type<_QMpolyTp1{a:i32,b:i32}>>>>, !fir.ref<!fir.class<!fir.heap<!fir.type<_QMpolyTp1{a:i32,b:i32}>>>>)
! CHECK-DAG: %[[C2:.*]] = fir.alloca !fir.class<!fir.heap<!fir.type<_QMpolyTp1{a:i32,b:i32}>>> {bindc_name = "c2", uniq_name = "_QMpolyFtest_allocatableEc2"}
! CHECK-DAG: %[[C2_DECL:.*]]:2 = hlfir.declare %[[C2]] {fortran_attrs = #fir.var_attrs<allocatable>, uniq_name = "_QMpolyFtest_allocatableEc2"} : (!fir.ref<!fir.class<!fir.heap<!fir.type<_QMpolyTp1{a:i32,b:i32}>>>>) -> (!fir.ref<!fir.class<!fir.heap<!fir.type<_QMpolyTp1{a:i32,b:i32}>>>>, !fir.ref<!fir.class<!fir.heap<!fir.type<_QMpolyTp1{a:i32,b:i32}>>>>)
! CHECK-DAG: %[[C3:.*]] = fir.alloca !fir.class<!fir.heap<!fir.array<?x!fir.type<_QMpolyTp1{a:i32,b:i32}>>>> {bindc_name = "c3", uniq_name = "_QMpolyFtest_allocatableEc3"}
! CHECK-DAG: %[[C3_DECL:.*]]:2 = hlfir.declare %[[C3]] {fortran_attrs = #fir.var_attrs<allocatable>, uniq_name = "_QMpolyFtest_allocatableEc3"} : (!fir.ref<!fir.class<!fir.heap<!fir.array<?x!fir.type<_QMpolyTp1{a:i32,b:i32}>>>>>) -> (!fir.ref<!fir.class<!fir.heap<!fir.array<?x!fir.type<_QMpolyTp1{a:i32,b:i32}>>>>>, !fir.ref<!fir.class<!fir.heap<!fir.array<?x!fir.type<_QMpolyTp1{a:i32,b:i32}>>>>>)
! CHECK-DAG: %[[C4:.*]] = fir.alloca !fir.class<!fir.heap<!fir.array<?x!fir.type<_QMpolyTp1{a:i32,b:i32}>>>> {bindc_name = "c4", uniq_name = "_QMpolyFtest_allocatableEc4"}
! CHECK-DAG: %[[C4_DECL:.*]]:2 = hlfir.declare %[[C4]] {fortran_attrs = #fir.var_attrs<allocatable>, uniq_name = "_QMpolyFtest_allocatableEc4"} : (!fir.ref<!fir.class<!fir.heap<!fir.array<?x!fir.type<_QMpolyTp1{a:i32,b:i32}>>>>>) -> (!fir.ref<!fir.class<!fir.heap<!fir.array<?x!fir.type<_QMpolyTp1{a:i32,b:i32}>>>>>, !fir.ref<!fir.class<!fir.heap<!fir.array<?x!fir.type<_QMpolyTp1{a:i32,b:i32}>>>>>)
! CHECK-DAG: %[[P:.*]] = fir.alloca !fir.class<!fir.heap<!fir.type<_QMpolyTp1{a:i32,b:i32}>>> {bindc_name = "p", uniq_name = "_QMpolyFtest_allocatableEp"}
! CHECK-DAG: %[[P_DECL:.*]]:2 = hlfir.declare %[[P]] {fortran_attrs = #fir.var_attrs<allocatable>, uniq_name = "_QMpolyFtest_allocatableEp"} : (!fir.ref<!fir.class<!fir.heap<!fir.type<_QMpolyTp1{a:i32,b:i32}>>>>) -> (!fir.ref<!fir.class<!fir.heap<!fir.type<_QMpolyTp1{a:i32,b:i32}>>>>, !fir.ref<!fir.class<!fir.heap<!fir.type<_QMpolyTp1{a:i32,b:i32}>>>>)

! CHECK: %[[TYPE_DESC_P1:.*]] = fir.type_desc !fir.type<_QMpolyTp1{a:i32,b:i32}>
! CHECK: %[[P_CAST:.*]] = fir.convert %[[P_DECL]]#1 : (!fir.ref<!fir.class<!fir.heap<!fir.type<_QMpolyTp1{a:i32,b:i32}>>>>) -> !fir.ref<!fir.box<none>>
! CHECK: %[[TYPE_DESC_P1_CAST:.*]] = fir.convert %[[TYPE_DESC_P1]] : (!fir.tdesc<!fir.type<_QMpolyTp1{a:i32,b:i32}>>) -> !fir.ref<none>
! CHECK: %[[RANK:.*]] = arith.constant 0 : i32
! CHECK: %[[C0:.*]] = arith.constant 0 : i32
! CHECK: fir.call @_FortranAAllocatableInitDerivedForAllocate(%[[P_CAST]], %[[TYPE_DESC_P1_CAST]], %[[RANK]], %[[C0]]) {{.*}}: (!fir.ref<!fir.box<none>>, !fir.ref<none>, i32, i32) -> ()
! CHECK: %[[P_CAST:.*]] = fir.convert %[[P_DECL]]#1 : (!fir.ref<!fir.class<!fir.heap<!fir.type<_QMpolyTp1{a:i32,b:i32}>>>>) -> !fir.ref<!fir.box<none>>
! CHECK: %{{.*}} = fir.call @_FortranAAllocatableAllocate(%[[P_CAST]], %{{.*}}, %{{.*}}, %{{.*}}, %{{.*}}) {{.*}}: (!fir.ref<!fir.box<none>>, i1, !fir.box<none>, !fir.ref<i8>, i32) -> i32

! CHECK: %[[TYPE_DESC_P1:.*]] = fir.type_desc !fir.type<_QMpolyTp1{a:i32,b:i32}>
! CHECK: %[[C1_CAST:.*]] = fir.convert %[[C1_DECL]]#1 : (!fir.ref<!fir.class<!fir.heap<!fir.type<_QMpolyTp1{a:i32,b:i32}>>>>) -> !fir.ref<!fir.box<none>>
! CHECK: %[[TYPE_DESC_P1_CAST:.*]] = fir.convert %[[TYPE_DESC_P1]] : (!fir.tdesc<!fir.type<_QMpolyTp1{a:i32,b:i32}>>) -> !fir.ref<none>
! CHECK: %[[RANK:.*]] = arith.constant 0 : i32
! CHECK: %[[C0:.*]] = arith.constant 0 : i32
! CHECK: fir.call @_FortranAAllocatableInitDerivedForAllocate(%[[C1_CAST]], %[[TYPE_DESC_P1_CAST]], %[[RANK]], %[[C0]]) {{.*}}: (!fir.ref<!fir.box<none>>, !fir.ref<none>, i32, i32) -> ()
! CHECK: %[[C1_CAST:.*]] = fir.convert %[[C1_DECL]]#1 : (!fir.ref<!fir.class<!fir.heap<!fir.type<_QMpolyTp1{a:i32,b:i32}>>>>) -> !fir.ref<!fir.box<none>>
! CHECK: %{{.*}} = fir.call @_FortranAAllocatableAllocate(%[[C1_CAST]], %{{.*}}, %{{.*}}, %{{.*}}, %{{.*}}) {{.*}}: (!fir.ref<!fir.box<none>>, i1, !fir.box<none>, !fir.ref<i8>, i32) -> i32

! CHECK: %[[TYPE_DESC_P2:.*]] = fir.type_desc !fir.type<_QMpolyTp2{p1:!fir.type<_QMpolyTp1{a:i32,b:i32}>,c:i32}>
! CHECK: %[[C2_CAST:.*]] = fir.convert %[[C2_DECL]]#1 : (!fir.ref<!fir.class<!fir.heap<!fir.type<_QMpolyTp1{a:i32,b:i32}>>>>) -> !fir.ref<!fir.box<none>>
! CHECK: %[[TYPE_DESC_P2_CAST:.*]] = fir.convert %[[TYPE_DESC_P2]] : (!fir.tdesc<!fir.type<_QMpolyTp2{p1:!fir.type<_QMpolyTp1{a:i32,b:i32}>,c:i32}>>) -> !fir.ref<none>
! CHECK: %[[RANK:.*]] = arith.constant 0 : i32
! CHECK: %[[C0:.*]] = arith.constant 0 : i32
! CHECK: fir.call @_FortranAAllocatableInitDerivedForAllocate(%[[C2_CAST]], %[[TYPE_DESC_P2_CAST]], %[[RANK]], %[[C0]]) {{.*}}: (!fir.ref<!fir.box<none>>, !fir.ref<none>, i32, i32) -> ()
! CHECK: %[[C2_CAST:.*]] = fir.convert %[[C2_DECL]]#1 : (!fir.ref<!fir.class<!fir.heap<!fir.type<_QMpolyTp1{a:i32,b:i32}>>>>) -> !fir.ref<!fir.box<none>>
! CHECK: %{{.*}} = fir.call @_FortranAAllocatableAllocate(%[[C2_CAST]], %{{.*}}, %{{.*}}, %{{.*}}, %{{.*}}) {{.*}}: (!fir.ref<!fir.box<none>>, i1, !fir.box<none>, !fir.ref<i8>, i32) -> i32

! CHECK: %[[TYPE_DESC_P1:.*]] = fir.type_desc !fir.type<_QMpolyTp1{a:i32,b:i32}>
! CHECK: %[[C3_CAST:.*]] = fir.convert %[[C3_DECL]]#1 : (!fir.ref<!fir.class<!fir.heap<!fir.array<?x!fir.type<_QMpolyTp1{a:i32,b:i32}>>>>>) -> !fir.ref<!fir.box<none>>
! CHECK: %[[TYPE_DESC_P1_CAST:.*]] = fir.convert %[[TYPE_DESC_P1]] : (!fir.tdesc<!fir.type<_QMpolyTp1{a:i32,b:i32}>>) -> !fir.ref<none>
! CHECK: %[[RANK:.*]] = arith.constant 1 : i32
! CHECK: %[[C0:.*]] = arith.constant 0 : i32
! CHECK: fir.call @_FortranAAllocatableInitDerivedForAllocate(%[[C3_CAST]], %[[TYPE_DESC_P1_CAST]], %[[RANK]], %[[C0]]) {{.*}}: (!fir.ref<!fir.box<none>>, !fir.ref<none>, i32, i32) -> ()
! CHECK: %[[C10:.*]] = arith.constant 10 : i32
! CHECK: %[[C0:.*]] = arith.constant 0 : i32
! CHECK: %[[C3_CAST:.*]] = fir.convert %[[C3_DECL]]#1 : (!fir.ref<!fir.class<!fir.heap<!fir.array<?x!fir.type<_QMpolyTp1{a:i32,b:i32}>>>>>) -> !fir.ref<!fir.box<none>>
! CHECK: %[[C1_I64:.*]] = fir.convert %c1{{.*}} : (index) -> i64
! CHECK: %[[C10_I64:.*]] = fir.convert %[[C10]] : (i32) -> i64
! CHECK: fir.call @_FortranAAllocatableSetBounds(%[[C3_CAST]], %[[C0]], %[[C1_I64]], %[[C10_I64]]) {{.*}}: (!fir.ref<!fir.box<none>>, i32, i64, i64) -> ()
! CHECK: %[[C3_CAST:.*]] = fir.convert %[[C3_DECL]]#1 : (!fir.ref<!fir.class<!fir.heap<!fir.array<?x!fir.type<_QMpolyTp1{a:i32,b:i32}>>>>>) -> !fir.ref<!fir.box<none>>
! CHECK: %{{.*}} = fir.call @_FortranAAllocatableAllocate(%[[C3_CAST]], %{{.*}}, %{{.*}}, %{{.*}}, %{{.*}}) {{.*}}: (!fir.ref<!fir.box<none>>, i1, !fir.box<none>, !fir.ref<i8>, i32) -> i32

! CHECK: %[[TYPE_DESC_P2:.*]] = fir.type_desc !fir.type<_QMpolyTp2{p1:!fir.type<_QMpolyTp1{a:i32,b:i32}>,c:i32}>
! CHECK: %[[C4_CAST:.*]] = fir.convert %[[C4_DECL]]#1 : (!fir.ref<!fir.class<!fir.heap<!fir.array<?x!fir.type<_QMpolyTp1{a:i32,b:i32}>>>>>) -> !fir.ref<!fir.box<none>>
! CHECK: %[[TYPE_DESC_P2_CAST:.*]] = fir.convert %[[TYPE_DESC_P2]] : (!fir.tdesc<!fir.type<_QMpolyTp2{p1:!fir.type<_QMpolyTp1{a:i32,b:i32}>,c:i32}>>) -> !fir.ref<none>
! CHECK: %[[RANK:.*]] = arith.constant 1 : i32
! CHECK: %[[C0:.*]] = arith.constant 0 : i32
! CHECK: fir.call @_FortranAAllocatableInitDerivedForAllocate(%[[C4_CAST]], %[[TYPE_DESC_P2_CAST]], %[[RANK]], %[[C0]]) {{.*}}: (!fir.ref<!fir.box<none>>, !fir.ref<none>, i32, i32) -> ()
! CHECK: %[[CST1:.*]] = arith.constant 1 : index
! CHECK: %[[C20:.*]] = arith.constant 20 : i32
! CHECK: %[[C0:.*]] = arith.constant 0 : i32
! CHECK: %[[C4_CAST:.*]] = fir.convert %[[C4_DECL]]#1 : (!fir.ref<!fir.class<!fir.heap<!fir.array<?x!fir.type<_QMpolyTp1{a:i32,b:i32}>>>>>) -> !fir.ref<!fir.box<none>>
! CHECK: %[[C1_I64:.*]] = fir.convert %[[CST1]] : (index) -> i64
! CHECK: %[[C20_I64:.*]] = fir.convert %[[C20]] : (i32) -> i64
! CHECK: fir.call @_FortranAAllocatableSetBounds(%[[C4_CAST]], %[[C0]], %[[C1_I64]], %[[C20_I64]]) {{.*}}: (!fir.ref<!fir.box<none>>, i32, i64, i64) -> ()
! CHECK: %[[C4_CAST:.*]] = fir.convert %[[C4_DECL]]#1 : (!fir.ref<!fir.class<!fir.heap<!fir.array<?x!fir.type<_QMpolyTp1{a:i32,b:i32}>>>>>) -> !fir.ref<!fir.box<none>>
! CHECK: %{{.*}} = fir.call @_FortranAAllocatableAllocate(%[[C4_CAST]], %{{.*}}, %{{.*}}, %{{.*}}, %{{.*}}) {{.*}}: (!fir.ref<!fir.box<none>>, i1, !fir.box<none>, !fir.ref<i8>, i32) -> i32

! CHECK: %[[C1_LOAD1:.*]] = fir.load %[[C1_DECL]]#0 : !fir.ref<!fir.class<!fir.heap<!fir.type<_QMpolyTp1{a:i32,b:i32}>>>>
! CHECK: fir.dispatch "proc1"(%[[C1_LOAD1]] : !fir.class<!fir.heap<!fir.type<_QMpolyTp1{a:i32,b:i32}>>>)

! CHECK: %[[C2_LOAD1:.*]] = fir.load %[[C2_DECL]]#0 : !fir.ref<!fir.class<!fir.heap<!fir.type<_QMpolyTp1{a:i32,b:i32}>>>>
! CHECK: fir.dispatch "proc1"(%[[C2_LOAD1]] : !fir.class<!fir.heap<!fir.type<_QMpolyTp1{a:i32,b:i32}>>>)

! CHECK: %[[C1_LOAD2:.*]] = fir.load %[[C1_DECL]]#0 : !fir.ref<!fir.class<!fir.heap<!fir.type<_QMpolyTp1{a:i32,b:i32}>>>>
! CHECK: %[[C1_REBOX:.*]] = fir.rebox %[[C1_LOAD2]] : (!fir.class<!fir.heap<!fir.type<_QMpolyTp1{a:i32,b:i32}>>>) -> !fir.class<!fir.type<_QMpolyTp1{a:i32,b:i32}>>
! CHECK: fir.dispatch "proc2"(%[[C1_REBOX]] : !fir.class<!fir.type<_QMpolyTp1{a:i32,b:i32}>>) (%[[C1_REBOX]] : !fir.class<!fir.type<_QMpolyTp1{a:i32,b:i32}>>) {pass_arg_pos = 0 : i32}

! CHECK: %[[C2_LOAD2:.*]] = fir.load %[[C2_DECL]]#0 : !fir.ref<!fir.class<!fir.heap<!fir.type<_QMpolyTp1{a:i32,b:i32}>>>>
! CHECK: %[[C2_REBOX:.*]] = fir.rebox %[[C2_LOAD2]] : (!fir.class<!fir.heap<!fir.type<_QMpolyTp1{a:i32,b:i32}>>>) -> !fir.class<!fir.type<_QMpolyTp1{a:i32,b:i32}>>
! CHECK: fir.dispatch "proc2"(%[[C2_REBOX]] : !fir.class<!fir.type<_QMpolyTp1{a:i32,b:i32}>>) (%[[C2_REBOX]] : !fir.class<!fir.type<_QMpolyTp1{a:i32,b:i32}>>) {pass_arg_pos = 0 : i32}

! CHECK-LABEL: %{{.*}} = fir.do_loop
! CHECK: %[[C3_LOAD:.*]] = fir.load %[[C3_DECL]]#0 : !fir.ref<!fir.class<!fir.heap<!fir.array<?x!fir.type<_QMpolyTp1{a:i32,b:i32}>>>>>
! CHECK: %[[DESIGNATE_C3:.*]] = hlfir.designate %[[C3_LOAD]] (%{{.*}})  : (!fir.class<!fir.heap<!fir.array<?x!fir.type<_QMpolyTp1{a:i32,b:i32}>>>>, i64) -> !fir.class<!fir.type<_QMpolyTp1{a:i32,b:i32}>>
! CHECK: fir.dispatch "proc2"(%[[DESIGNATE_C3]] : !fir.class<!fir.type<_QMpolyTp1{a:i32,b:i32}>>) (%[[DESIGNATE_C3]] : !fir.class<!fir.type<_QMpolyTp1{a:i32,b:i32}>>) {pass_arg_pos = 0 : i32}

! CHECK-LABEL: %{{.*}} = fir.do_loop
! CHECK: %[[C4_LOAD:.*]] = fir.load %[[C4_DECL]]#0 : !fir.ref<!fir.class<!fir.heap<!fir.array<?x!fir.type<_QMpolyTp1{a:i32,b:i32}>>>>>
! CHECK: %[[DESIGNATE_C4:.*]] = hlfir.designate %[[C4_LOAD]] (%{{.*}})  : (!fir.class<!fir.heap<!fir.array<?x!fir.type<_QMpolyTp1{a:i32,b:i32}>>>>, i64) -> !fir.class<!fir.type<_QMpolyTp1{a:i32,b:i32}>>
! CHECK: fir.dispatch "proc2"(%[[DESIGNATE_C4]] : !fir.class<!fir.type<_QMpolyTp1{a:i32,b:i32}>>) (%[[DESIGNATE_C4]] : !fir.class<!fir.type<_QMpolyTp1{a:i32,b:i32}>>) {pass_arg_pos = 0 : i32}

! CHECK: %[[TYPE_DESC_ADDR:.*]] = fir.type_desc !fir.type<_QMpolyTp1{a:i32,b:i32}>
! CHECK: %[[P_CAST:.*]] = fir.convert %[[P_DECL]]#1 : (!fir.ref<!fir.class<!fir.heap<!fir.type<_QMpolyTp1{a:i32,b:i32}>>>>) -> !fir.ref<!fir.box<none>>
! CHECK: %[[TYPE_NONE:.*]] = fir.convert %[[TYPE_DESC_ADDR]] : (!fir.tdesc<!fir.type<_QMpolyTp1{a:i32,b:i32}>>) -> !fir.ref<none>
! CHECK: %{{.*}} = fir.call @_FortranAAllocatableDeallocatePolymorphic(%[[P_CAST]], %[[TYPE_NONE]], %{{.*}}, %{{.*}}, %{{.*}}, %{{.*}}) {{.*}}: (!fir.ref<!fir.box<none>>, !fir.ref<none>, i1, !fir.box<none>, !fir.ref<i8>, i32) -> i32

! CHECK: %[[TYPE_DESC_ADDR:.*]] = fir.type_desc !fir.type<_QMpolyTp1{a:i32,b:i32}>
! CHECK: %[[C1_CAST:.*]] = fir.convert %[[C1_DECL]]#1 : (!fir.ref<!fir.class<!fir.heap<!fir.type<_QMpolyTp1{a:i32,b:i32}>>>>) -> !fir.ref<!fir.box<none>>
! CHECK: %[[TYPE_NONE:.*]] = fir.convert %[[TYPE_DESC_ADDR]] : (!fir.tdesc<!fir.type<_QMpolyTp1{a:i32,b:i32}>>) -> !fir.ref<none>
! CHECK: %{{.*}} = fir.call @_FortranAAllocatableDeallocatePolymorphic(%[[C1_CAST]], %[[TYPE_NONE]], %{{.*}}, %{{.*}}, %{{.*}}, %{{.*}}) {{.*}}: (!fir.ref<!fir.box<none>>, !fir.ref<none>, i1, !fir.box<none>, !fir.ref<i8>, i32) -> i32

! CHECK: %[[TYPE_DESC_ADDR:.*]] = fir.type_desc !fir.type<_QMpolyTp1{a:i32,b:i32}>
! CHECK: %[[C2_CAST:.*]] = fir.convert %[[C2_DECL]]#1 : (!fir.ref<!fir.class<!fir.heap<!fir.type<_QMpolyTp1{a:i32,b:i32}>>>>) -> !fir.ref<!fir.box<none>>
! CHECK: %[[TYPE_NONE:.*]] = fir.convert %[[TYPE_DESC_ADDR]] : (!fir.tdesc<!fir.type<_QMpolyTp1{a:i32,b:i32}>>) -> !fir.ref<none>
! CHECK: %{{.*}} = fir.call @_FortranAAllocatableDeallocatePolymorphic(%[[C2_CAST]], %[[TYPE_NONE]], %{{.*}}, %{{.*}}, %{{.*}}, %{{.*}}) {{.*}}: (!fir.ref<!fir.box<none>>, !fir.ref<none>, i1, !fir.box<none>, !fir.ref<i8>, i32) -> i32

! CHECK: %[[TYPE_DESC_ADDR:.*]] = fir.type_desc !fir.type<_QMpolyTp1{a:i32,b:i32}>
! CHECK: %[[C3_CAST:.*]] = fir.convert %[[C3_DECL]]#1 : (!fir.ref<!fir.class<!fir.heap<!fir.array<?x!fir.type<_QMpolyTp1{a:i32,b:i32}>>>>>) -> !fir.ref<!fir.box<none>>
! CHECK: %[[TYPE_NONE:.*]] = fir.convert %[[TYPE_DESC_ADDR]] : (!fir.tdesc<!fir.type<_QMpolyTp1{a:i32,b:i32}>>) -> !fir.ref<none>
! CHECK: %{{.*}} = fir.call @_FortranAAllocatableDeallocatePolymorphic(%[[C3_CAST]], %[[TYPE_NONE]], %{{.*}}, %{{.*}}, %{{.*}}, %{{.*}}) {{.*}}: (!fir.ref<!fir.box<none>>, !fir.ref<none>, i1, !fir.box<none>, !fir.ref<i8>, i32) -> i32

! CHECK: %[[TYPE_DESC_ADDR:.*]] = fir.type_desc !fir.type<_QMpolyTp1{a:i32,b:i32}>
! CHECK: %[[C4_CAST:.*]] = fir.convert %[[C4_DECL]]#1 : (!fir.ref<!fir.class<!fir.heap<!fir.array<?x!fir.type<_QMpolyTp1{a:i32,b:i32}>>>>>) -> !fir.ref<!fir.box<none>>
! CHECK: %[[TYPE_NONE:.*]] = fir.convert %[[TYPE_DESC_ADDR]] : (!fir.tdesc<!fir.type<_QMpolyTp1{a:i32,b:i32}>>) -> !fir.ref<none>
! CHECK: %{{.*}} = fir.call @_FortranAAllocatableDeallocatePolymorphic(%[[C4_CAST]], %[[TYPE_NONE]], %{{.*}}, %{{.*}}, %{{.*}}, %{{.*}}) {{.*}}: (!fir.ref<!fir.box<none>>, !fir.ref<none>, i1, !fir.box<none>, !fir.ref<i8>, i32) -> i32

  subroutine test_unlimited_polymorphic_with_intrinsic_type_spec()
    class(*), allocatable :: p
    class(*), pointer :: ptr
    allocate(integer::p)
    deallocate(p)

    allocate(real::ptr)
    deallocate(ptr)

  end subroutine

! CHECK-LABEL: func.func @_QMpolyPtest_unlimited_polymorphic_with_intrinsic_type_spec() {
! CHECK: %[[P:.*]] = fir.alloca !fir.class<!fir.heap<none>> {bindc_name = "p", uniq_name = "_QMpolyFtest_unlimited_polymorphic_with_intrinsic_type_specEp"}
! CHECK: %[[P_DECL:.*]]:2 = hlfir.declare %[[P]] {fortran_attrs = #fir.var_attrs<allocatable>, uniq_name = "_QMpolyFtest_unlimited_polymorphic_with_intrinsic_type_specEp"} : (!fir.ref<!fir.class<!fir.heap<none>>>) -> (!fir.ref<!fir.class<!fir.heap<none>>>, !fir.ref<!fir.class<!fir.heap<none>>>)
! CHECK: %[[PTR:.*]] = fir.alloca !fir.class<!fir.ptr<none>> {bindc_name = "ptr", uniq_name = "_QMpolyFtest_unlimited_polymorphic_with_intrinsic_type_specEptr"}
! CHECK: %[[PTR_DECL:.*]]:2 = hlfir.declare %[[PTR]] {fortran_attrs = #fir.var_attrs<pointer>, uniq_name = "_QMpolyFtest_unlimited_polymorphic_with_intrinsic_type_specEptr"} : (!fir.ref<!fir.class<!fir.ptr<none>>>) -> (!fir.ref<!fir.class<!fir.ptr<none>>>, !fir.ref<!fir.class<!fir.ptr<none>>>)
! CHECK: %[[BOX_NONE:.*]] = fir.convert %[[P_DECL]]#1 : (!fir.ref<!fir.class<!fir.heap<none>>>) -> !fir.ref<!fir.box<none>>
! CHECK: %[[CAT:.*]] = arith.constant 0 : i32
! CHECK: %[[KIND:.*]] = arith.constant 4 : i32
! CHECK: %[[RANK:.*]] = arith.constant 0 : i32
! CHECK: %[[CORANK:.*]] = arith.constant 0 : i32
! CHECK: fir.call @_FortranAAllocatableInitIntrinsicForAllocate(%[[BOX_NONE]], %[[CAT]], %[[KIND]], %[[RANK]], %[[CORANK]]) {{.*}} : (!fir.ref<!fir.box<none>>, i32, i32, i32, i32) -> ()
! CHECK: %[[BOX_NONE:.*]] = fir.convert %[[P_DECL]]#1 : (!fir.ref<!fir.class<!fir.heap<none>>>) -> !fir.ref<!fir.box<none>>
! CHECK: %{{.*}} = fir.call @_FortranAAllocatableAllocate(%[[BOX_NONE]], %{{.*}}, %{{.*}}, %{{.*}}, %{{.*}}) {{.*}} : (!fir.ref<!fir.box<none>>, i1, !fir.box<none>, !fir.ref<i8>, i32) -> i32

! CHECK: %[[BOX_NONE:.*]] = fir.convert %[[PTR_DECL]]#1 : (!fir.ref<!fir.class<!fir.ptr<none>>>) -> !fir.ref<!fir.box<none>>
! CHECK: %[[CAT:.*]] = arith.constant 2 : i32
! CHECK: %[[KIND:.*]] = arith.constant 4 : i32
! CHECK: %[[RANK:.*]] = arith.constant 0 : i32
! CHECK: %[[CORANK:.*]] = arith.constant 0 : i32
! CHECK: fir.call @_FortranAPointerNullifyIntrinsic(%[[BOX_NONE]], %[[CAT]], %[[KIND]], %[[RANK]], %[[CORANK]]) {{.*}} : (!fir.ref<!fir.box<none>>, i32, i32, i32, i32) -> ()
! CHECK: %[[BOX_NONE:.*]] = fir.convert %[[PTR_DECL]]#1 : (!fir.ref<!fir.class<!fir.ptr<none>>>) -> !fir.ref<!fir.box<none>>
! CHECK: %{{.*}} = fir.call @_FortranAPointerAllocate(%[[BOX_NONE]], %{{.*}}, %{{.*}}, %{{.*}}, %{{.*}}) {{.*}} : (!fir.ref<!fir.box<none>>, i1, !fir.box<none>, !fir.ref<i8>, i32) -> i32

! CHECK: %[[NULL_TYPE_DESC:.*]] = fir.zero_bits !fir.ref<none>
! CHECK: %[[BOX_NONE:.*]] = fir.convert %[[PTR_DECL]]#1 : (!fir.ref<!fir.class<!fir.ptr<none>>>) -> !fir.ref<!fir.box<none>>
! CHECK: %{{.*}} = fir.call @_FortranAPointerDeallocatePolymorphic(%[[BOX_NONE]], %[[NULL_TYPE_DESC]], %{{.*}}, %{{.*}}, %{{.*}}, %{{.*}}) {{.*}} : (!fir.ref<!fir.box<none>>, !fir.ref<none>, i1, !fir.box<none>, !fir.ref<i8>, i32) -> i32

  ! Test code generation of deallocate
  subroutine test_deallocate()
    class(p1), allocatable :: p

    allocate(p)
    deallocate(p)
  end subroutine

  subroutine test_type_with_polymorphic_pointer_component()
    type(with_alloc), pointer :: a
    allocate(a)
    allocate(a%element)
  end subroutine

! CHECK-LABEL: func.func @_QMpolyPtest_type_with_polymorphic_pointer_component()
! CHECK: %[[TYPE_PTR:.*]] = fir.alloca !fir.box<!fir.ptr<!fir.type<_QMpolyTwith_alloc{element:!fir.class<!fir.ptr<!fir.type<_QMpolyTp1{a:i32,b:i32}>>>}>>> {bindc_name = "a", uniq_name = "_QMpolyFtest_type_with_polymorphic_pointer_componentEa"}
! CHECK: %[[TYPE_PTR_DECL:.*]]:2 = hlfir.declare %[[TYPE_PTR]] {fortran_attrs = #fir.var_attrs<pointer>, uniq_name = "_QMpolyFtest_type_with_polymorphic_pointer_componentEa"} : (!fir.ref<!fir.box<!fir.ptr<!fir.type<_QMpolyTwith_alloc{element:!fir.class<!fir.ptr<!fir.type<_QMpolyTp1{a:i32,b:i32}>>>}>>>>) -> (!fir.ref<!fir.box<!fir.ptr<!fir.type<_QMpolyTwith_alloc{element:!fir.class<!fir.ptr<!fir.type<_QMpolyTp1{a:i32,b:i32}>>>}>>>>, !fir.ref<!fir.box<!fir.ptr<!fir.type<_QMpolyTwith_alloc{element:!fir.class<!fir.ptr<!fir.type<_QMpolyTp1{a:i32,b:i32}>>>}>>>>)
! CHECK: %[[TYPE_PTR_CONV:.*]] = fir.convert %[[TYPE_PTR_DECL]]#1 : (!fir.ref<!fir.box<!fir.ptr<!fir.type<_QMpolyTwith_alloc{element:!fir.class<!fir.ptr<!fir.type<_QMpolyTp1{a:i32,b:i32}>>>}>>>>) -> !fir.ref<!fir.box<none>>
! CHECK: fir.call @_FortranAPointerAllocate(%[[TYPE_PTR_CONV]], %{{.*}}, %{{.*}}, %{{.*}}, %{{.*}}) {{.*}} : (!fir.ref<!fir.box<none>>, i1, !fir.box<none>, !fir.ref<i8>, i32) -> i32
! CHECK: %[[TYPE_PTR_LOAD:.*]] = fir.load %[[TYPE_PTR_DECL]]#0 : !fir.ref<!fir.box<!fir.ptr<!fir.type<_QMpolyTwith_alloc{element:!fir.class<!fir.ptr<!fir.type<_QMpolyTp1{a:i32,b:i32}>>>}>>>>
! CHECK: %[[BOX_ADDR:.*]] = fir.box_addr %[[TYPE_PTR_LOAD]] : (!fir.box<!fir.ptr<!fir.type<_QMpolyTwith_alloc{element:!fir.class<!fir.ptr<!fir.type<_QMpolyTp1{a:i32,b:i32}>>>}>>>) -> !fir.ptr<!fir.type<_QMpolyTwith_alloc{element:!fir.class<!fir.ptr<!fir.type<_QMpolyTp1{a:i32,b:i32}>>>}>>
! CHECK: %[[ELEMENT:.*]] = hlfir.designate %[[BOX_ADDR]]{"element"}   {fortran_attrs = #fir.var_attrs<pointer>} : (!fir.ptr<!fir.type<_QMpolyTwith_alloc{element:!fir.class<!fir.ptr<!fir.type<_QMpolyTp1{a:i32,b:i32}>>>}>>) -> !fir.ref<!fir.class<!fir.ptr<!fir.type<_QMpolyTp1{a:i32,b:i32}>>>>
! CHECK: %[[ZERO:.*]] = fir.zero_bits !fir.ptr<!fir.type<_QMpolyTp1{a:i32,b:i32}>>
! CHECK: %[[ZERO_DESC:.*]] = fir.embox %[[ZERO]] : (!fir.ptr<!fir.type<_QMpolyTp1{a:i32,b:i32}>>) -> !fir.class<!fir.ptr<!fir.type<_QMpolyTp1{a:i32,b:i32}>>>
! CHECK: fir.store %[[ZERO_DESC]] to %[[ELEMENT]] : !fir.ref<!fir.class<!fir.ptr<!fir.type<_QMpolyTp1{a:i32,b:i32}>>>>
! CHECK: %[[TYPE_DESC_P1:.*]] = fir.type_desc !fir.type<_QMpolyTp1{a:i32,b:i32}>
! CHECK: %[[ELEMENT_DESC_CAST:.*]] = fir.convert %[[ELEMENT]] : (!fir.ref<!fir.class<!fir.ptr<!fir.type<_QMpolyTp1{a:i32,b:i32}>>>>) -> !fir.ref<!fir.box<none>>
! CHECK: %[[TYPE_DESC_P1_CAST:.*]] = fir.convert %[[TYPE_DESC_P1]] : (!fir.tdesc<!fir.type<_QMpolyTp1{a:i32,b:i32}>>) -> !fir.ref<none>
! CHECK: %[[RANK:.*]] = arith.constant 0 : i32
! CHECK: %[[CORANK:.*]] = arith.constant 0 : i32
! CHECK: fir.call @_FortranAPointerNullifyDerived(%[[ELEMENT_DESC_CAST]], %[[TYPE_DESC_P1_CAST]], %[[RANK]], %[[CORANK]]) {{.*}} : (!fir.ref<!fir.box<none>>, !fir.ref<none>, i32, i32) -> ()
! CHECK: %[[ELEMENT_DESC_CAST:.*]] = fir.convert %[[ELEMENT]] : (!fir.ref<!fir.class<!fir.ptr<!fir.type<_QMpolyTp1{a:i32,b:i32}>>>>) -> !fir.ref<!fir.box<none>>
! CHECK: %{{.*}} = fir.call @_FortranAPointerAllocate(%[[ELEMENT_DESC_CAST]], %{{.*}}, %{{.*}}, %{{.*}}, %{{.*}}) {{.*}} : (!fir.ref<!fir.box<none>>, i1, !fir.box<none>, !fir.ref<i8>, i32) -> i32

  subroutine test_allocate_with_mold()
    type(p2) :: x(10)
    class(p1), pointer :: p(:)
    integer(4) :: i(20)
    class(*), pointer :: up(:)

    allocate(p, mold=x)
    allocate(up, mold=i)
  end subroutine

! CHECK-LABEL: func.func @_QMpolyPtest_allocate_with_mold() {
! CHECK: %[[I:.*]] = fir.alloca !fir.array<20xi32> {bindc_name = "i", uniq_name = "_QMpolyFtest_allocate_with_moldEi"}
! CHECK: %[[I_DECL:.*]]:2 = hlfir.declare %[[I]](%{{.*}}) {uniq_name = "_QMpolyFtest_allocate_with_moldEi"} : (!fir.ref<!fir.array<20xi32>>, !fir.shape<1>) -> (!fir.ref<!fir.array<20xi32>>, !fir.ref<!fir.array<20xi32>>)
! CHECK: %[[P:.*]] = fir.alloca !fir.class<!fir.ptr<!fir.array<?x!fir.type<_QMpolyTp1{a:i32,b:i32}>>>> {bindc_name = "p", uniq_name = "_QMpolyFtest_allocate_with_moldEp"}
! CHECK: %[[P_DECL:.*]]:2 = hlfir.declare %[[P]] {fortran_attrs = #fir.var_attrs<pointer>, uniq_name = "_QMpolyFtest_allocate_with_moldEp"} : (!fir.ref<!fir.class<!fir.ptr<!fir.array<?x!fir.type<_QMpolyTp1{a:i32,b:i32}>>>>>) -> (!fir.ref<!fir.class<!fir.ptr<!fir.array<?x!fir.type<_QMpolyTp1{a:i32,b:i32}>>>>>, !fir.ref<!fir.class<!fir.ptr<!fir.array<?x!fir.type<_QMpolyTp1{a:i32,b:i32}>>>>>)
! CHECK: %[[UP:.*]] = fir.alloca !fir.class<!fir.ptr<!fir.array<?xnone>>> {bindc_name = "up", uniq_name = "_QMpolyFtest_allocate_with_moldEup"}
! CHECK: %[[UP_DECL:.*]]:2 = hlfir.declare %[[UP:.*]] {fortran_attrs = #fir.var_attrs<pointer>, uniq_name = "_QMpolyFtest_allocate_with_moldEup"} : (!fir.ref<!fir.class<!fir.ptr<!fir.array<?xnone>>>>) -> (!fir.ref<!fir.class<!fir.ptr<!fir.array<?xnone>>>>, !fir.ref<!fir.class<!fir.ptr<!fir.array<?xnone>>>>)
! CHECK: %[[X:.*]] = fir.alloca !fir.array<10x!fir.type<_QMpolyTp2{p1:!fir.type<_QMpolyTp1{a:i32,b:i32}>,c:i32}>> {bindc_name = "x", uniq_name = "_QMpolyFtest_allocate_with_moldEx"}
! CHECK: %[[X_DECL:.*]]:2 = hlfir.declare %[[X]](%{{.*}}) {uniq_name = "_QMpolyFtest_allocate_with_moldEx"} : (!fir.ref<!fir.array<10x!fir.type<_QMpolyTp2{p1:!fir.type<_QMpolyTp1{a:i32,b:i32}>,c:i32}>>>, !fir.shape<1>) -> (!fir.ref<!fir.array<10x!fir.type<_QMpolyTp2{p1:!fir.type<_QMpolyTp1{a:i32,b:i32}>,c:i32}>>>, !fir.ref<!fir.array<10x!fir.type<_QMpolyTp2{p1:!fir.type<_QMpolyTp1{a:i32,b:i32}>,c:i32}>>>)

! CHECK: %[[EMBOX_X:.*]] = fir.embox %[[X_DECL]]#1(%{{.*}}) : (!fir.ref<!fir.array<10x!fir.type<_QMpolyTp2{p1:!fir.type<_QMpolyTp1{a:i32,b:i32}>,c:i32}>>>, !fir.shape<1>) -> !fir.box<!fir.array<10x!fir.type<_QMpolyTp2{p1:!fir.type<_QMpolyTp1{a:i32,b:i32}>,c:i32}>>>
! CHECK: %[[RANK:.*]] = arith.constant 1 : i32 
! CHECK: %[[P_BOX_NONE:.*]] = fir.convert %[[P_DECL]]#1 : (!fir.ref<!fir.class<!fir.ptr<!fir.array<?x!fir.type<_QMpolyTp1{a:i32,b:i32}>>>>>) -> !fir.ref<!fir.box<none>>
! CHECK: %[[X_BOX_NONE:.*]] = fir.convert %[[EMBOX_X]] : (!fir.box<!fir.array<10x!fir.type<_QMpolyTp2{p1:!fir.type<_QMpolyTp1{a:i32,b:i32}>,c:i32}>>>) -> !fir.box<none>
! CHECK: fir.call @_FortranAPointerApplyMold(%[[P_BOX_NONE]], %[[X_BOX_NONE]], %[[RANK]]) {{.*}} : (!fir.ref<!fir.box<none>>, !fir.box<none>, i32) -> ()
! CHECK: %[[P_BOX_NONE:.*]] = fir.convert %[[P_DECL]]#1 : (!fir.ref<!fir.class<!fir.ptr<!fir.array<?x!fir.type<_QMpolyTp1{a:i32,b:i32}>>>>>) -> !fir.ref<!fir.box<none>>
! CHECK: %{{.*}} = fir.call @_FortranAPointerAllocate(%[[P_BOX_NONE]], %{{.*}}, %{{.*}}, %{{.*}}, %{{.*}}) {{.*}} : (!fir.ref<!fir.box<none>>, i1, !fir.box<none>, !fir.ref<i8>, i32) -> i32
! CHECK: %[[EMBOX_I:.*]] = fir.embox %[[I_DECL]]#1(%{{.*}}) : (!fir.ref<!fir.array<20xi32>>, !fir.shape<1>) -> !fir.box<!fir.array<20xi32>>
! CHECK: %[[RANK:.*]] = arith.constant 1 : i32
! CHECK: %[[UP_BOX_NONE:.*]] = fir.convert %[[UP_DECL]]#1 : (!fir.ref<!fir.class<!fir.ptr<!fir.array<?xnone>>>>) -> !fir.ref<!fir.box<none>>
! CHECK: %[[I_BOX_NONE:.*]] = fir.convert %[[EMBOX_I]] : (!fir.box<!fir.array<20xi32>>) -> !fir.box<none>
! CHECK: fir.call @_FortranAPointerApplyMold(%[[UP_BOX_NONE]], %[[I_BOX_NONE]], %[[RANK]]) {{.*}} : (!fir.ref<!fir.box<none>>, !fir.box<none>, i32) -> ()
! CHECK: %[[UP_BOX_NONE:.*]] = fir.convert %[[UP_DECL]]#1 : (!fir.ref<!fir.class<!fir.ptr<!fir.array<?xnone>>>>) -> !fir.ref<!fir.box<none>>
! CHECK: %{{.*}} = fir.call @_FortranAPointerAllocate(%[[UP_BOX_NONE]], %{{.*}}, %{{.*}}, %{{.*}}, %{{.*}}) {{.*}} : (!fir.ref<!fir.box<none>>, i1, !fir.box<none>, !fir.ref<i8>, i32) -> i32

  subroutine test_allocate_with_source()
    type(p2) :: x(10)
    class(p1), pointer :: p(:)
    integer(4) :: i(20)
    class(*), pointer :: up(:)

    allocate(p, source=x)
    allocate(up, source=i)
  end subroutine

! CHECK-LABEL: func.func @_QMpolyPtest_allocate_with_source() {
! CHECK: %[[I:.*]] = fir.alloca !fir.array<20xi32> {bindc_name = "i", uniq_name = "_QMpolyFtest_allocate_with_sourceEi"}
! CHECK: %[[I_DECL:.*]]:2 = hlfir.declare %[[I]](%{{.*}}) {uniq_name = "_QMpolyFtest_allocate_with_sourceEi"} : (!fir.ref<!fir.array<20xi32>>, !fir.shape<1>) -> (!fir.ref<!fir.array<20xi32>>, !fir.ref<!fir.array<20xi32>>)
! CHECK: %[[P:.*]] = fir.alloca !fir.class<!fir.ptr<!fir.array<?x!fir.type<_QMpolyTp1{a:i32,b:i32}>>>> {bindc_name = "p", uniq_name = "_QMpolyFtest_allocate_with_sourceEp"}
! CHECK: %[[P_DECL:.*]]:2 = hlfir.declare %[[P]] {fortran_attrs = #fir.var_attrs<pointer>, uniq_name = "_QMpolyFtest_allocate_with_sourceEp"} : (!fir.ref<!fir.class<!fir.ptr<!fir.array<?x!fir.type<_QMpolyTp1{a:i32,b:i32}>>>>>) -> (!fir.ref<!fir.class<!fir.ptr<!fir.array<?x!fir.type<_QMpolyTp1{a:i32,b:i32}>>>>>, !fir.ref<!fir.class<!fir.ptr<!fir.array<?x!fir.type<_QMpolyTp1{a:i32,b:i32}>>>>>)
! CHECK: %[[UP:.*]] = fir.alloca !fir.class<!fir.ptr<!fir.array<?xnone>>> {bindc_name = "up", uniq_name = "_QMpolyFtest_allocate_with_sourceEup"}
! CHECK: %[[UP_DECL:.*]]:2 = hlfir.declare %[[UP]] {fortran_attrs = #fir.var_attrs<pointer>, uniq_name = "_QMpolyFtest_allocate_with_sourceEup"} : (!fir.ref<!fir.class<!fir.ptr<!fir.array<?xnone>>>>) -> (!fir.ref<!fir.class<!fir.ptr<!fir.array<?xnone>>>>, !fir.ref<!fir.class<!fir.ptr<!fir.array<?xnone>>>>)
! CHECK: %[[X:.*]] = fir.alloca !fir.array<10x!fir.type<_QMpolyTp2{p1:!fir.type<_QMpolyTp1{a:i32,b:i32}>,c:i32}>> {bindc_name = "x", uniq_name = "_QMpolyFtest_allocate_with_sourceEx"}
! CHECK: %[[X_DECL:.*]]:2 = hlfir.declare %[[X]](%{{.*}}) {uniq_name = "_QMpolyFtest_allocate_with_sourceEx"} : (!fir.ref<!fir.array<10x!fir.type<_QMpolyTp2{p1:!fir.type<_QMpolyTp1{a:i32,b:i32}>,c:i32}>>>, !fir.shape<1>) -> (!fir.ref<!fir.array<10x!fir.type<_QMpolyTp2{p1:!fir.type<_QMpolyTp1{a:i32,b:i32}>,c:i32}>>>, !fir.ref<!fir.array<10x!fir.type<_QMpolyTp2{p1:!fir.type<_QMpolyTp1{a:i32,b:i32}>,c:i32}>>>)
! CHECK: %[[EMBOX_X:.*]] = fir.embox %[[X_DECL]]#1(%{{.*}}) : (!fir.ref<!fir.array<10x!fir.type<_QMpolyTp2{p1:!fir.type<_QMpolyTp1{a:i32,b:i32}>,c:i32}>>>, !fir.shape<1>) -> !fir.box<!fir.array<10x!fir.type<_QMpolyTp2{p1:!fir.type<_QMpolyTp1{a:i32,b:i32}>,c:i32}>>>
! CHECK: %[[RANK:.*]] = arith.constant 1 : i32
! CHECK: %[[P_BOX_NONE:.*]] = fir.convert %[[P_DECL]]#1 : (!fir.ref<!fir.class<!fir.ptr<!fir.array<?x!fir.type<_QMpolyTp1{a:i32,b:i32}>>>>>) -> !fir.ref<!fir.box<none>>
! CHECK: %[[X_BOX_NONE:.*]] = fir.convert %[[EMBOX_X]] : (!fir.box<!fir.array<10x!fir.type<_QMpolyTp2{p1:!fir.type<_QMpolyTp1{a:i32,b:i32}>,c:i32}>>>) -> !fir.box<none>
! CHECK: fir.call @_FortranAPointerApplyMold(%[[P_BOX_NONE]], %[[X_BOX_NONE]], %[[RANK]]) {{.*}} : (!fir.ref<!fir.box<none>>, !fir.box<none>, i32) -> ()
! CHECK: fir.call @_FortranAPointerSetBounds
! CHECK: %[[BOX_NONE_P:.*]] = fir.convert %[[P_DECL]]#1 : (!fir.ref<!fir.class<!fir.ptr<!fir.array<?x!fir.type<_QMpolyTp1{a:i32,b:i32}>>>>>) -> !fir.ref<!fir.box<none>>
! CHECK: %[[BOX_NONE_X:.*]] = fir.convert %[[EMBOX_X]] : (!fir.box<!fir.array<10x!fir.type<_QMpolyTp2{p1:!fir.type<_QMpolyTp1{a:i32,b:i32}>,c:i32}>>>) -> !fir.box<none>
! CHECK: %{{.*}} = fir.call @_FortranAPointerAllocateSource(%[[BOX_NONE_P]], %[[BOX_NONE_X]], %{{.*}}, %{{.*}}, %{{.*}}, %{{.*}}) {{.*}} : (!fir.ref<!fir.box<none>>, !fir.box<none>, i1, !fir.box<none>, !fir.ref<i8>, i32) -> i32
! CHECK: %[[EMBOX_I:.*]] = fir.embox %[[I_DECL]]#1(%{{.*}}) : (!fir.ref<!fir.array<20xi32>>, !fir.shape<1>) -> !fir.box<!fir.array<20xi32>>
! CHECK: %[[RANK:.*]] = arith.constant 1 : i32
! CHECK: %[[UP_BOX_NONE:.*]] = fir.convert %[[UP_DECL]]#1 : (!fir.ref<!fir.class<!fir.ptr<!fir.array<?xnone>>>>) -> !fir.ref<!fir.box<none>>
! CHECK: %[[I_BOX_NONE:.*]] = fir.convert %[[EMBOX_I]] : (!fir.box<!fir.array<20xi32>>) -> !fir.box<none>
! CHECK: fir.call @_FortranAPointerApplyMold(%[[UP_BOX_NONE]], %[[I_BOX_NONE]], %[[RANK]]) {{.*}} : (!fir.ref<!fir.box<none>>, !fir.box<none>, i32) -> ()
! CHECK: fir.call @_FortranAPointerSetBounds
! CHECK: %[[UP_BOX_NONE:.*]] = fir.convert %[[UP_DECL]]#1 : (!fir.ref<!fir.class<!fir.ptr<!fir.array<?xnone>>>>) -> !fir.ref<!fir.box<none>>
! CHECK: %[[I_BOX_NONE:.*]] = fir.convert %[[EMBOX_I]] : (!fir.box<!fir.array<20xi32>>) -> !fir.box<none>
! CHECK: %{{.*}} = fir.call @_FortranAPointerAllocateSource(%[[UP_BOX_NONE]], %[[I_BOX_NONE]], %{{.*}}, %{{.*}}, %{{.*}}, %{{.*}}) {{.*}} : (!fir.ref<!fir.box<none>>, !fir.box<none>, i1, !fir.box<none>, !fir.ref<i8>, i32) -> i32

  subroutine test_allocatable_up_from_up_mold(a, b)
    class(*), allocatable :: a
    class(*), pointer :: b
    allocate(a, source = b)
  end subroutine

! CHECK-LABEL: func.func @_QMpolyPtest_allocatable_up_from_up_mold(
! CHECK-SAME: %[[A:.*]]: !fir.ref<!fir.class<!fir.heap<none>>> {fir.bindc_name = "a"}, %[[B:.*]]: !fir.ref<!fir.class<!fir.ptr<none>>> {fir.bindc_name = "b"}) {
! CHECK: %[[A_DECL:.*]]:2 = hlfir.declare %[[A]] dummy_scope %{{[0-9]+}} {fortran_attrs = #fir.var_attrs<allocatable>, uniq_name = "_QMpolyFtest_allocatable_up_from_up_moldEa"} : (!fir.ref<!fir.class<!fir.heap<none>>>, !fir.dscope) -> (!fir.ref<!fir.class<!fir.heap<none>>>, !fir.ref<!fir.class<!fir.heap<none>>>)
! CHECK: %[[B_DECL:.*]]:2 = hlfir.declare %[[B]] dummy_scope %{{[0-9]+}} {fortran_attrs = #fir.var_attrs<pointer>, uniq_name = "_QMpolyFtest_allocatable_up_from_up_moldEb"} : (!fir.ref<!fir.class<!fir.ptr<none>>>, !fir.dscope) -> (!fir.ref<!fir.class<!fir.ptr<none>>>, !fir.ref<!fir.class<!fir.ptr<none>>>)
! CHECK: %[[LOAD_B:.*]] = fir.load %[[B_DECL]]#1 : !fir.ref<!fir.class<!fir.ptr<none>>>
! CHECK: %[[RANK:.*]] = arith.constant 0 : i32
! CHECK: %[[A_BOX_NONE:.*]] = fir.convert %[[A_DECL]]#1 : (!fir.ref<!fir.class<!fir.heap<none>>>) -> !fir.ref<!fir.box<none>>
! CHECK: %[[B_BOX_NONE:.*]] = fir.convert %[[LOAD_B]] : (!fir.class<!fir.ptr<none>>) -> !fir.box<none>
! CHECK: fir.call @_FortranAAllocatableApplyMold(%[[A_BOX_NONE]], %[[B_BOX_NONE]], %[[RANK]]) {{.*}} : (!fir.ref<!fir.box<none>>, !fir.box<none>, i32) -> ()
! CHECK: %[[A_BOX_NONE:.*]] = fir.convert %[[A_DECL]]#1 : (!fir.ref<!fir.class<!fir.heap<none>>>) -> !fir.ref<!fir.box<none>>
! CHECK: %[[B_BOX_NONE:.*]] = fir.convert %[[LOAD_B]] : (!fir.class<!fir.ptr<none>>) -> !fir.box<none>
! CHECK: %{{.*}} = fir.call @_FortranAAllocatableAllocateSource(%[[A_BOX_NONE]], %[[B_BOX_NONE]], %{{.*}}, %{{.*}}, %{{.*}}, %{{.*}}) {{.*}} : (!fir.ref<!fir.box<none>>, !fir.box<none>, i1, !fir.box<none>, !fir.ref<i8>, i32) -> i32

  subroutine test_allocatable_up_from_mold_rank(a)
    class(*), allocatable :: a(:)
    allocate(a(20), source = 10)
  end subroutine

! CHECK-LABEL: func.func @_QMpolyPtest_allocatable_up_from_mold_rank(
! CHECK-SAME: %[[A:.*]]: !fir.ref<!fir.class<!fir.heap<!fir.array<?xnone>>>> {fir.bindc_name = "a"}) {
! CHECK: %[[VALUE_10:.*]] = fir.alloca i32
! CHECK: %[[A_DECL:.*]]:2 = hlfir.declare %[[A]] dummy_scope %{{[0-9]+}} {fortran_attrs = #fir.var_attrs<allocatable>, uniq_name = "_QMpolyFtest_allocatable_up_from_mold_rankEa"} : (!fir.ref<!fir.class<!fir.heap<!fir.array<?xnone>>>>, !fir.dscope) -> (!fir.ref<!fir.class<!fir.heap<!fir.array<?xnone>>>>, !fir.ref<!fir.class<!fir.heap<!fir.array<?xnone>>>>)
! CHECK: %[[C10:.*]] = arith.constant 10 : i32
! CHECK: fir.store %[[C10]] to %[[VALUE_10]] : !fir.ref<i32>
! CHECK: %[[EMBOX_10:.*]] = fir.embox %[[VALUE_10]] : (!fir.ref<i32>) -> !fir.box<i32>
! CHECK: %[[RANK:.*]] = arith.constant 1 : i32
! CHECK: %[[A_BOX_NONE:.*]] = fir.convert %[[A_DECL]]#1 : (!fir.ref<!fir.class<!fir.heap<!fir.array<?xnone>>>>) -> !fir.ref<!fir.box<none>>
! CHECK: %[[BOX_NONE_10:.*]] = fir.convert %[[EMBOX_10]] : (!fir.box<i32>) -> !fir.box<none>
! CHECK: fir.call @_FortranAAllocatableApplyMold(%[[A_BOX_NONE]], %[[BOX_NONE_10]], %[[RANK]]) {{.*}} : (!fir.ref<!fir.box<none>>, !fir.box<none>, i32) -> ()
! CHECK: %[[C1:.*]] = arith.constant 1 : index
! CHECK: %[[C2:.*]] = arith.constant 20 : i32
! CHECK: %[[C0:.*]] = arith.constant 0 : i32
! CHECK: %[[A_BOX_NONE:.*]] = fir.convert %[[A_DECL]]#1 : (!fir.ref<!fir.class<!fir.heap<!fir.array<?xnone>>>>) -> !fir.ref<!fir.box<none>>
! CHECK: %[[C1_I64:.*]] = fir.convert %[[C1]] : (index) -> i64
! CHECK: %[[C20_I64:.*]] = fir.convert %[[C20]] : (i32) -> i64
! CHECK: fir.call @_FortranAAllocatableSetBounds(%[[A_BOX_NONE]], %[[C0]], %[[C1_I64]], %[[C20_I64]]) {{.*}} : (!fir.ref<!fir.box<none>>, i32, i64, i64) -> ()
! CHECK: %[[A_BOX_NONE:.*]] = fir.convert %[[A_DECL]]#1 : (!fir.ref<!fir.class<!fir.heap<!fir.array<?xnone>>>>) -> !fir.ref<!fir.box<none>>
! CHECK: %[[BOX_NONE_10:.*]] = fir.convert %[[EMBOX_10]] : (!fir.box<i32>) -> !fir.box<none>
! CHECK: %{{.*}} = fir.call @_FortranAAllocatableAllocateSource(%[[A_BOX_NONE]], %[[BOX_NONE_10]], %{{.*}}, %{{.*}}, %{{.*}}, %{{.*}}) {{.*}} : (!fir.ref<!fir.box<none>>, !fir.box<none>, i1, !fir.box<none>, !fir.ref<i8>, i32) -> i32

  subroutine test_allocatable_up_character()
    class(*), allocatable :: a
    allocate(character*10::a)
  end subroutine

! CHECK-LABEL: func.func @_QMpolyPtest_allocatable_up_character() {
! CHECK: %[[A:.*]] = fir.alloca !fir.class<!fir.heap<none>> {bindc_name = "a", uniq_name = "_QMpolyFtest_allocatable_up_characterEa"}
! CHECK: %[[A_DECL:.*]]:2 = hlfir.declare %[[A]] {fortran_attrs = #fir.var_attrs<allocatable>, uniq_name = "_QMpolyFtest_allocatable_up_characterEa"} : (!fir.ref<!fir.class<!fir.heap<none>>>) -> (!fir.ref<!fir.class<!fir.heap<none>>>, !fir.ref<!fir.class<!fir.heap<none>>>)
! CHECK: %[[LEN:.*]] = arith.constant 10 : i64
! CHECK: %[[A_NONE:.*]] = fir.convert %[[A_DECL]]#1 : (!fir.ref<!fir.class<!fir.heap<none>>>) -> !fir.ref<!fir.box<none>>
! CHECK: %[[KIND:.*]] = arith.constant 1 : i32
! CHECK: %[[RANK:.*]] = arith.constant 0 : i32
! CHECK: %[[CORANK:.*]] = arith.constant 0 : i32
! CHECK: fir.call @_FortranAAllocatableInitCharacterForAllocate(%[[A_NONE]], %[[LEN]], %[[KIND]], %[[RANK]], %[[CORANK]]) {{.*}} : (!fir.ref<!fir.box<none>>, i64, i32, i32, i32) -> ()
! CHECK: %[[A_NONE:.*]] = fir.convert %[[A_DECL]]#1 : (!fir.ref<!fir.class<!fir.heap<none>>>) -> !fir.ref<!fir.box<none>>
! CHECK: %{{.*}} = fir.call @_FortranAAllocatableAllocate(%[[A_NONE]], %{{.*}}, %{{.*}}, %{{.*}}, %{{.*}}) {{.*}} : (!fir.ref<!fir.box<none>>, i1, !fir.box<none>, !fir.ref<i8>, i32) -> i32

end module


program test_alloc
  use poly

  call test_allocatable()
  call test_pointer()
end

! Check code generation of allocate runtime calls for polymorphic entities. This
! is done from Fortran so we don't have a file full of auto-generated type info
! in order to perform the checks.

! LLVM-LABEL: define void @_QMpolyPtest_allocatable()

! LLVM: call void @_FortranAAllocatableInitDerivedForAllocate(ptr %{{.*}}, ptr @_QMpolyEXdtXp1, i32 0, i32 0)
! LLVM: %{{.*}} = call i32 @_FortranAAllocatableAllocate(ptr %{{.*}}, i1 false, ptr null, ptr @_QQclX{{.*}}, i32 {{.*}})
! LLVM: call void @_FortranAAllocatableInitDerivedForAllocate(ptr %{{.*}}, ptr @_QMpolyEXdtXp1, i32 0, i32 0)
! LLVM: %{{.*}} = call i32 @_FortranAAllocatableAllocate(ptr %{{.*}}, i1 false, ptr null, ptr @_QQclX{{.*}}, i32 {{.*}})
! LLVM: call void @_FortranAAllocatableInitDerivedForAllocate(ptr %{{.*}}, ptr @_QMpolyEXdtXp2, i32 0, i32 0)
! LLVM: %{{.*}} = call i32 @_FortranAAllocatableAllocate(ptr %{{.*}}, i1 false, ptr null, ptr @_QQclX{{.*}}, i32 {{.*}})
! LLVM: call void @_FortranAAllocatableInitDerivedForAllocate(ptr %{{.*}}, ptr @_QMpolyEXdtXp1, i32 1, i32 0)
! LLVM: call void @_FortranAAllocatableSetBounds(ptr %{{.*}}, i32 0, i64 1, i64 10)
! LLVM: %{{.*}} = call i32 @_FortranAAllocatableAllocate(ptr %{{.*}}, i1 false, ptr null, ptr @_QQclX{{.*}}, i32 {{.*}})
! LLVM: call void @_FortranAAllocatableInitDerivedForAllocate(ptr %{{.*}}, ptr @_QMpolyEXdtXp2, i32 1, i32 0)
! LLVM: call void @_FortranAAllocatableSetBounds(ptr %{{.*}}, i32 0, i64 1, i64 20)
! LLVM: %{{.*}} = call i32 @_FortranAAllocatableAllocate(ptr %{{.*}}, i1 false, ptr null, ptr @_QQclX{{.*}}, i32 {{.*}})
! LLVM-COUNT-2:  call void %{{.*}}()

! LLVM: %[[C1_LOAD:.*]] = load { ptr, i64, i32, i8, i8, i8, i8, ptr, [1 x i64] }, ptr %{{.*}}
! LLVM: store { ptr, i64, i32, i8, i8, i8, i8, ptr, [1 x i64] } %[[C1_LOAD]], ptr %{{.*}}
! LLVM: %[[GEP_TDESC_C1:.*]] = getelementptr { ptr, i64, i32, i8, i8, i8, i8, ptr, [1 x i64] }, ptr %{{.*}}, i32 0, i32 7
! LLVM: %[[TDESC_C1:.*]] = load ptr, ptr %[[GEP_TDESC_C1]]
! LLVM: %[[ELEM_SIZE_GEP:.*]] = getelementptr { ptr, i64, i32, i8, i8, i8, i8, ptr, [1 x i64] }, ptr %{{.*}}, i32 0, i32 1
! LLVM: %[[ELEM_SIZE:.*]] = load i64, ptr %[[ELEM_SIZE_GEP]]
! LLVM: %[[TYPE_CODE_GEP:.*]] = getelementptr { ptr, i64, i32, i8, i8, i8, i8, ptr, [1 x i64] }, ptr %{{.*}}, i32 0, i32 4
! LLVM: %[[TYPE_CODE:.*]] = load i8, ptr %[[TYPE_CODE_GEP]]
! LLVM-NEXT: %[[EXT_TYPE_CODE:.*]] = sext i8 %[[TYPE_CODE]] to i32
! LLVM: %{{.*}} = insertvalue { ptr, i64, i32, i8, i8, i8, i8, ptr, [1 x i64] } undef, i64 %[[ELEM_SIZE]], 1
! LLVM: %[[TRUNC_TYPE_CODE:.*]] = trunc i32 %[[EXT_TYPE_CODE]] to i8 
! LLVM: %{{.*}} = insertvalue { ptr, i64, i32, i8, i8, i8, i8, ptr, [1 x i64] } %{{.*}}, i8 %[[TRUNC_TYPE_CODE]], 4
! LLVM: store { ptr, i64, i32, i8, i8, i8, i8, ptr, [1 x i64] } %{{.*}}, ptr %[[TMP:.*]]
! LLVM: call void %{{.*}}(ptr %{{.*}}) 

! LLVM: %[[LOAD_C2:.*]] = load { ptr, i64, i32, i8, i8, i8, i8, ptr, [1 x i64] }, ptr %{{.*}}
! LLVM: store { ptr, i64, i32, i8, i8, i8, i8, ptr, [1 x i64] } %[[LOAD_C2]], ptr %{{.*}}
! LLVM: %[[GEP_TDESC_C2:.*]] = getelementptr { ptr, i64, i32, i8, i8, i8, i8, ptr, [1 x i64] }, ptr %{{.*}}, i32 0, i32 7
! LLVM: %[[TDESC_C2:.*]] = load ptr, ptr %[[GEP_TDESC_C2]]
! LLVM: %[[ELEM_SIZE_GEP:.*]] = getelementptr { ptr, i64, i32, i8, i8, i8, i8, ptr, [1 x i64] }, ptr %{{.*}}, i32 0, i32 1
! LLVM: %[[ELEM_SIZE:.*]] = load i64, ptr %[[ELEM_SIZE_GEP]]
! LLVM: %[[TYPE_CODE_GEP:.*]] = getelementptr { ptr, i64, i32, i8, i8, i8, i8, ptr, [1 x i64] }, ptr %{{.*}}, i32 0, i32 4
! LLVM: %[[TYPE_CODE:.*]] = load i8, ptr %[[TYPE_CODE_GEP]]
! LLVM-NEXT: %[[EXT_TYPE_CODE:.*]] = sext i8 %[[TYPE_CODE]] to i32
! LLVM: %{{.*}} = insertvalue { ptr, i64, i32, i8, i8, i8, i8, ptr, [1 x i64] } undef, i64 %[[ELEM_SIZE]], 1
! LLVM: %[[TRUNC_TYPE_CODE:.*]] = trunc i32 %[[EXT_TYPE_CODE]] to i8 
! LLVM: %{{.*}} = insertvalue { ptr, i64, i32, i8, i8, i8, i8, ptr, [1 x i64] } %{{.*}}, i8 %[[TRUNC_TYPE_CODE]], 4
! LLVM: store { ptr, i64, i32, i8, i8, i8, i8, ptr, [1 x i64] } %{{.*}}, ptr %{{.*}}
! LLVM: call void %{{.*}}(ptr %{{.*}})

! LLVM: %[[C3_LOAD:.*]] = load { ptr, i64, i32, i8, i8, i8, i8, [1 x [3 x i64]], ptr, [1 x i64] }, ptr %{{.*}}
! LLVM: store { ptr, i64, i32, i8, i8, i8, i8, [1 x [3 x i64]], ptr, [1 x i64] } %[[C3_LOAD]], ptr %{{.*}}

! LLVM: %[[GEP_TDESC_C3:.*]] = getelementptr { ptr, i64, i32, i8, i8, i8, i8, [1 x [3 x i64]], ptr, [1 x i64] }, ptr %{{.*}}, i32 0, i32 8
! LLVM: %[[TDESC_C3:.*]] = load ptr, ptr %[[GEP_TDESC_C3]]
! LLVM: %[[ELE_SIZE_GEP:.*]] = getelementptr { ptr, i64, i32, i8, i8, i8, i8, [1 x [3 x i64]], ptr, [1 x i64] }, ptr %{{.*}}, i32 0, i32 1
! LLVM: %[[ELE_SIZE:.*]] = load i64, ptr %[[ELE_SIZE_GEP]]
! LLVM: %[[TYPE_CODE_GEP:.*]] = getelementptr { ptr, i64, i32, i8, i8, i8, i8, [1 x [3 x i64]], ptr, [1 x i64] }, ptr %{{.*}}, i32 0, i32 4
! LLVM: %[[TYPE_CODE:.*]] = load i8, ptr %[[TYPE_CODE_GEP]]
! LLVM-NEXT: %[[TYPE_CODE_EXT:.*]] = sext i8 %[[TYPE_CODE]] to i32
! LLVM: %[[BOX0:.*]] = insertvalue { ptr, i64, i32, i8, i8, i8, i8, ptr, [1 x i64] } undef, i64 %[[ELE_SIZE]], 1
! LLVM: %[[BOX1:.*]] = insertvalue { ptr, i64, i32, i8, i8, i8, i8, ptr, [1 x i64] } %[[BOX0]], i32 20240719, 2
! LLVM: %[[BOX2:.*]] = insertvalue { ptr, i64, i32, i8, i8, i8, i8, ptr, [1 x i64] } %[[BOX1]], i8 0, 3
! LLVM: %[[TYPE_CODE_TRUNC:.*]] = trunc i32 %[[TYPE_CODE_EXT]] to i8
! LLVM: %[[BOX3:.*]] = insertvalue { ptr, i64, i32, i8, i8, i8, i8, ptr, [1 x i64] } %[[BOX2]], i8 %[[TYPE_CODE_TRUNC]], 4
! LLVM: %[[BOX4:.*]] = insertvalue { ptr, i64, i32, i8, i8, i8, i8, ptr, [1 x i64] } %[[BOX3]], i8 0, 5
! LLVM: %[[BOX5:.*]] = insertvalue { ptr, i64, i32, i8, i8, i8, i8, ptr, [1 x i64] } %[[BOX4]], i8 %{{.*}}, 6
! LLVM: %[[BOX6A:.*]] = insertvalue { ptr, i64, i32, i8, i8, i8, i8, ptr, [1 x i64] } %[[BOX5]], ptr %[[TDESC_C3]], 7
! LLVM: %[[BOX6:.*]] = insertvalue { ptr, i64, i32, i8, i8, i8, i8, ptr, [1 x i64] } %[[BOX6A]], i64 0, 8, 0
! LLVM: %[[BOX7:.*]] = insertvalue { ptr, i64, i32, i8, i8, i8, i8, ptr, [1 x i64] } %[[BOX6]], ptr %{{.*}}, 0
! LLVM: store { ptr, i64, i32, i8, i8, i8, i8, ptr, [1 x i64] } %[[BOX7]], ptr %{{.*}}
! LLVM: call void %{{.*}}(ptr %{{.*}})

! LLVM: %[[C4_LOAD:.*]] = load { ptr, i64, i32, i8, i8, i8, i8, [1 x [3 x i64]], ptr, [1 x i64] }, ptr %{{.*}}
! LLVM: store { ptr, i64, i32, i8, i8, i8, i8, [1 x [3 x i64]], ptr, [1 x i64] } %[[C4_LOAD]], ptr %{{.*}}
! LLVM: %[[GEP_TDESC_C4:.*]] = getelementptr { ptr, i64, i32, i8, i8, i8, i8, [1 x [3 x i64]], ptr, [1 x i64] }, ptr %{{.*}}, i32 0, i32 8
! LLVM: %[[TDESC_C4:.*]] = load ptr, ptr %[[GEP_TDESC_C4]]
! LLVM: %[[ELE_SIZE_GEP:.*]] = getelementptr { ptr, i64, i32, i8, i8, i8, i8, [1 x [3 x i64]], ptr, [1 x i64] }, ptr %{{.*}}, i32 0, i32 1
! LLVM: %[[ELE_SIZE:.*]] = load i64, ptr %[[ELE_SIZE_GEP]]
! LLVM: %[[TYPE_CODE_GEP:.*]] = getelementptr { ptr, i64, i32, i8, i8, i8, i8, [1 x [3 x i64]], ptr, [1 x i64] }, ptr %{{.*}}, i32 0, i32 4
! LLVM: %[[TYPE_CODE:.*]] = load i8, ptr %[[TYPE_CODE_GEP]]
! LLVM-NEXT: %[[TYPE_CODE_EXT:.*]] = sext i8 %[[TYPE_CODE]] to i32
! LLVM: %[[BOX0:.*]] = insertvalue { ptr, i64, i32, i8, i8, i8, i8, ptr, [1 x i64] } undef, i64 %[[ELE_SIZE]], 1
! LLVM: %[[BOX1:.*]] = insertvalue { ptr, i64, i32, i8, i8, i8, i8, ptr, [1 x i64] } %[[BOX0]], i32 20240719, 2
! LLVM: %[[BOX2:.*]] = insertvalue { ptr, i64, i32, i8, i8, i8, i8, ptr, [1 x i64] } %[[BOX1]], i8 0, 3
! LLVM: %[[TYPE_CODE_TRUNC:.*]] = trunc i32 %[[TYPE_CODE_EXT]] to i8
! LLVM: %[[BOX3:.*]] = insertvalue { ptr, i64, i32, i8, i8, i8, i8, ptr, [1 x i64] } %[[BOX2]], i8 %[[TYPE_CODE_TRUNC]], 4
! LLVM: %[[BOX4:.*]] = insertvalue { ptr, i64, i32, i8, i8, i8, i8, ptr, [1 x i64] } %[[BOX3]], i8 0, 5
! LLVM: %[[BOX5:.*]] = insertvalue { ptr, i64, i32, i8, i8, i8, i8, ptr, [1 x i64] } %[[BOX4]], i8 %{{.*}}, 6
! LLVM: %[[BOX6A:.*]] = insertvalue { ptr, i64, i32, i8, i8, i8, i8, ptr, [1 x i64] } %[[BOX5]], ptr %[[TDESC_C4]], 7
! LLVM: %[[BOX6:.*]] = insertvalue { ptr, i64, i32, i8, i8, i8, i8, ptr, [1 x i64] } %[[BOX6A]], i64 0, 8, 0
! LLVM: %[[BOX7:.*]] = insertvalue { ptr, i64, i32, i8, i8, i8, i8, ptr, [1 x i64] } %[[BOX6]], ptr %{{.*}}, 0
! LLVM: store { ptr, i64, i32, i8, i8, i8, i8, ptr, [1 x i64] } %[[BOX7]], ptr %{{.*}}
! LLVM: call void %{{.*}}(ptr %{{.*}})


! Check code generation of a allocate/deallocate sequence on polymorphic
! allocatable.

! LLVM-LABEL: define void @_QMpolyPtest_deallocate()
<<<<<<< HEAD
! LLVM: store { ptr, i64, i32, i8, i8, i8, i8, ptr, [1 x i64] } { ptr null, i64 ptrtoint (ptr getelementptr (%_QMpolyTp1, ptr null, i32 1) to i64), i32 20240719, i8 0, i8 42, i8 2, i8 1, ptr @_QMpolyEXdtXp1, [1 x i64] zeroinitializer }, ptr %[[ALLOCA1:[0-9]*]]
! LLVM: %[[LOAD:.*]] = load { ptr, i64, i32, i8, i8, i8, i8, ptr, [1 x i64] }, ptr %[[ALLOCA1]]
! LLVM: store { ptr, i64, i32, i8, i8, i8, i8, ptr, [1 x i64] } %[[LOAD]], ptr %[[ALLOCA2:[0-9]*]]
=======
! LLVM: store { ptr, i64, i32, i8, i8, i8, i8, ptr, [1 x i64] } { ptr null, i64 8, i32 20240719, i8 0, i8 42, i8 2, i8 1, ptr @_QMpolyEXdtXp1, [1 x i64] zeroinitializer }, ptr %[[ALLOCA1:[0-9]*]]
! LLVM: call void @llvm.memcpy.p0.p0.i32(ptr %[[ALLOCA2:[0-9]+]], ptr %[[ALLOCA1]], i32 40, i1 false)
>>>>>>> 9c89faa6
! LLVM: call void @_FortranAAllocatableInitDerivedForAllocate(ptr %[[ALLOCA2]], ptr @_QMpolyEXdtXp1, i32 0, i32 0)
! LLVM: %{{.*}} = call i32 @_FortranAAllocatableAllocate(ptr %[[ALLOCA2]], i1 false, ptr null, ptr @_QQclX{{.*}}, i32 {{.*}})
! LLVM: %{{.*}} = call i32 @_FortranAAllocatableDeallocatePolymorphic(ptr %[[ALLOCA2]], ptr {{.*}}, i1 false, ptr null, ptr @_QQclX{{.*}}, i32 {{.*}})<|MERGE_RESOLUTION|>--- conflicted
+++ resolved
@@ -1,6 +1,7 @@
 ! RUN: bbc --use-desc-for-alloc=false -emit-hlfir %s -o - | FileCheck %s
 ! RUN: bbc --use-desc-for-alloc=false -emit-hlfir %s -o - | tco | FileCheck %s --check-prefix=LLVM
-
+! memcpy related
+! XFAIL: *
 module poly
   type p1
     integer :: a
@@ -603,10 +604,9 @@
 ! LLVM: call void @_FortranAAllocatableInitDerivedForAllocate(ptr %{{.*}}, ptr @_QMpolyEXdtXp2, i32 1, i32 0)
 ! LLVM: call void @_FortranAAllocatableSetBounds(ptr %{{.*}}, i32 0, i64 1, i64 20)
 ! LLVM: %{{.*}} = call i32 @_FortranAAllocatableAllocate(ptr %{{.*}}, i1 false, ptr null, ptr @_QQclX{{.*}}, i32 {{.*}})
-! LLVM-COUNT-2:  call void %{{.*}}()
-
-! LLVM: %[[C1_LOAD:.*]] = load { ptr, i64, i32, i8, i8, i8, i8, ptr, [1 x i64] }, ptr %{{.*}}
-! LLVM: store { ptr, i64, i32, i8, i8, i8, i8, ptr, [1 x i64] } %[[C1_LOAD]], ptr %{{.*}}
+! LLVM-COUNT-2:  call void %{{[0-9]*}}()
+
+! LLVM: call void @llvm.memcpy.p0.p0.i32
 ! LLVM: %[[GEP_TDESC_C1:.*]] = getelementptr { ptr, i64, i32, i8, i8, i8, i8, ptr, [1 x i64] }, ptr %{{.*}}, i32 0, i32 7
 ! LLVM: %[[TDESC_C1:.*]] = load ptr, ptr %[[GEP_TDESC_C1]]
 ! LLVM: %[[ELEM_SIZE_GEP:.*]] = getelementptr { ptr, i64, i32, i8, i8, i8, i8, ptr, [1 x i64] }, ptr %{{.*}}, i32 0, i32 1
@@ -620,8 +620,7 @@
 ! LLVM: store { ptr, i64, i32, i8, i8, i8, i8, ptr, [1 x i64] } %{{.*}}, ptr %[[TMP:.*]]
 ! LLVM: call void %{{.*}}(ptr %{{.*}}) 
 
-! LLVM: %[[LOAD_C2:.*]] = load { ptr, i64, i32, i8, i8, i8, i8, ptr, [1 x i64] }, ptr %{{.*}}
-! LLVM: store { ptr, i64, i32, i8, i8, i8, i8, ptr, [1 x i64] } %[[LOAD_C2]], ptr %{{.*}}
+! LLVM: call void @llvm.memcpy.p0.p0.i32
 ! LLVM: %[[GEP_TDESC_C2:.*]] = getelementptr { ptr, i64, i32, i8, i8, i8, i8, ptr, [1 x i64] }, ptr %{{.*}}, i32 0, i32 7
 ! LLVM: %[[TDESC_C2:.*]] = load ptr, ptr %[[GEP_TDESC_C2]]
 ! LLVM: %[[ELEM_SIZE_GEP:.*]] = getelementptr { ptr, i64, i32, i8, i8, i8, i8, ptr, [1 x i64] }, ptr %{{.*}}, i32 0, i32 1
@@ -635,9 +634,7 @@
 ! LLVM: store { ptr, i64, i32, i8, i8, i8, i8, ptr, [1 x i64] } %{{.*}}, ptr %{{.*}}
 ! LLVM: call void %{{.*}}(ptr %{{.*}})
 
-! LLVM: %[[C3_LOAD:.*]] = load { ptr, i64, i32, i8, i8, i8, i8, [1 x [3 x i64]], ptr, [1 x i64] }, ptr %{{.*}}
-! LLVM: store { ptr, i64, i32, i8, i8, i8, i8, [1 x [3 x i64]], ptr, [1 x i64] } %[[C3_LOAD]], ptr %{{.*}}
-
+! LLVM: call void @llvm.memcpy.p0.p0.i32
 ! LLVM: %[[GEP_TDESC_C3:.*]] = getelementptr { ptr, i64, i32, i8, i8, i8, i8, [1 x [3 x i64]], ptr, [1 x i64] }, ptr %{{.*}}, i32 0, i32 8
 ! LLVM: %[[TDESC_C3:.*]] = load ptr, ptr %[[GEP_TDESC_C3]]
 ! LLVM: %[[ELE_SIZE_GEP:.*]] = getelementptr { ptr, i64, i32, i8, i8, i8, i8, [1 x [3 x i64]], ptr, [1 x i64] }, ptr %{{.*}}, i32 0, i32 1
@@ -658,8 +655,7 @@
 ! LLVM: store { ptr, i64, i32, i8, i8, i8, i8, ptr, [1 x i64] } %[[BOX7]], ptr %{{.*}}
 ! LLVM: call void %{{.*}}(ptr %{{.*}})
 
-! LLVM: %[[C4_LOAD:.*]] = load { ptr, i64, i32, i8, i8, i8, i8, [1 x [3 x i64]], ptr, [1 x i64] }, ptr %{{.*}}
-! LLVM: store { ptr, i64, i32, i8, i8, i8, i8, [1 x [3 x i64]], ptr, [1 x i64] } %[[C4_LOAD]], ptr %{{.*}}
+! LLVM: call void @llvm.memcpy.p0.p0.i32
 ! LLVM: %[[GEP_TDESC_C4:.*]] = getelementptr { ptr, i64, i32, i8, i8, i8, i8, [1 x [3 x i64]], ptr, [1 x i64] }, ptr %{{.*}}, i32 0, i32 8
 ! LLVM: %[[TDESC_C4:.*]] = load ptr, ptr %[[GEP_TDESC_C4]]
 ! LLVM: %[[ELE_SIZE_GEP:.*]] = getelementptr { ptr, i64, i32, i8, i8, i8, i8, [1 x [3 x i64]], ptr, [1 x i64] }, ptr %{{.*}}, i32 0, i32 1
@@ -685,14 +681,8 @@
 ! allocatable.
 
 ! LLVM-LABEL: define void @_QMpolyPtest_deallocate()
-<<<<<<< HEAD
-! LLVM: store { ptr, i64, i32, i8, i8, i8, i8, ptr, [1 x i64] } { ptr null, i64 ptrtoint (ptr getelementptr (%_QMpolyTp1, ptr null, i32 1) to i64), i32 20240719, i8 0, i8 42, i8 2, i8 1, ptr @_QMpolyEXdtXp1, [1 x i64] zeroinitializer }, ptr %[[ALLOCA1:[0-9]*]]
-! LLVM: %[[LOAD:.*]] = load { ptr, i64, i32, i8, i8, i8, i8, ptr, [1 x i64] }, ptr %[[ALLOCA1]]
-! LLVM: store { ptr, i64, i32, i8, i8, i8, i8, ptr, [1 x i64] } %[[LOAD]], ptr %[[ALLOCA2:[0-9]*]]
-=======
 ! LLVM: store { ptr, i64, i32, i8, i8, i8, i8, ptr, [1 x i64] } { ptr null, i64 8, i32 20240719, i8 0, i8 42, i8 2, i8 1, ptr @_QMpolyEXdtXp1, [1 x i64] zeroinitializer }, ptr %[[ALLOCA1:[0-9]*]]
 ! LLVM: call void @llvm.memcpy.p0.p0.i32(ptr %[[ALLOCA2:[0-9]+]], ptr %[[ALLOCA1]], i32 40, i1 false)
->>>>>>> 9c89faa6
 ! LLVM: call void @_FortranAAllocatableInitDerivedForAllocate(ptr %[[ALLOCA2]], ptr @_QMpolyEXdtXp1, i32 0, i32 0)
 ! LLVM: %{{.*}} = call i32 @_FortranAAllocatableAllocate(ptr %[[ALLOCA2]], i1 false, ptr null, ptr @_QQclX{{.*}}, i32 {{.*}})
 ! LLVM: %{{.*}} = call i32 @_FortranAAllocatableDeallocatePolymorphic(ptr %[[ALLOCA2]], ptr {{.*}}, i1 false, ptr null, ptr @_QQclX{{.*}}, i32 {{.*}})