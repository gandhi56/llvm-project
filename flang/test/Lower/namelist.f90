--- conflicted
+++ resolved
@@ -130,26 +130,15 @@
 
 ! CHECK-LABEL: c.func @_QPrename_sub
 subroutine rename_sub
-<<<<<<< HEAD
-  use mmm, zzz => aaa
-=======
   use mmm, ggg => aaa
->>>>>>> 020ab696
   rrr = 3.
   ! CHECK:     %[[V_4:[0-9]+]] = fir.call @_FortranAioBeginExternalListOutput
   ! CHECK:     %[[V_5:[0-9]+]] = fir.address_of(@_QMmmmNaaa) : !fir.ref<tuple<!fir.ref<i8>, i64, !fir.ref<!fir.array<1xtuple<!fir.ref<i8>, !fir.ref<!fir.box<none>>>>>, !fir.ref<none>>>
   ! CHECK:     %[[V_6:[0-9]+]] = fir.convert %[[V_5]] : (!fir.ref<tuple<!fir.ref<i8>, i64, !fir.ref<!fir.array<1xtuple<!fir.ref<i8>, !fir.ref<!fir.box<none>>>>>, !fir.ref<none>>>) -> !fir.ref<tuple<>>
   ! CHECK:     %[[V_7:[0-9]+]] = fir.call @_FortranAioOutputNamelist(%[[V_4]], %[[V_6]]) fastmath<contract> : (!fir.ref<i8>, !fir.ref<tuple<>>) -> i1
   ! CHECK:     %[[V_8:[0-9]+]] = fir.call @_FortranAioEndIoStatement(%[[V_4]]) fastmath<contract> : (!fir.ref<i8>) -> i32
-<<<<<<< HEAD
-  write(*,zzz)
-end
-
-! CHECK-NOT:   zzz
-=======
   write(*,ggg)
 end
 
 ! CHECK-NOT:   ggg
->>>>>>> 020ab696
 ! CHECK:       fir.string_lit "aaa\00"(4) : !fir.char<1,4>