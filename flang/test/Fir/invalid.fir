// RUN: fir-opt -split-input-file -verify-diagnostics --strict-fir-volatile-verifier %s

// expected-error@+1{{custom op 'fir.string_lit' must have character type}}
%0 = fir.string_lit "Hello, World!"(13) : !fir.int<32>

// -----

// expected-error@+1{{custom op 'fir.string_lit' found an invalid constant}}
%0 = fir.string_lit 20(13) : !fir.int<32>

// -----

// expected-error@+1{{'fir.string_lit' op values in initializer must be integers}}
%2 = fir.string_lit [158, 2.0](2) : !fir.char<2>

// -----

func.func @bad_rebox_1(%arg0: !fir.ref<!fir.array<?x?xf32>>) {
  %c10 = arith.constant 10 : index
  %0 = fir.shape %c10 : (index) -> !fir.shape<1>
  // expected-error@+1{{op operand #0 must be box or class, but got '!fir.ref<!fir.array<?x?xf32>>'}}
  %1 = fir.rebox %arg0(%0) : (!fir.ref<!fir.array<?x?xf32>>, !fir.shape<1>) -> !fir.box<!fir.array<?xf32>>
  return
}

// -----

func.func @bad_rebox_2(%arg0: !fir.box<!fir.array<?x?xf32>>) {
  %c10 = arith.constant 10 : index
  %0 = fir.shape %c10 : (index) -> !fir.shape<1>
  // expected-error@+1{{op result #0 must be box or class, but got '!fir.ref<!fir.array<?xf32>>'}}
  %1 = fir.rebox %arg0(%0) : (!fir.box<!fir.array<?x?xf32>>, !fir.shape<1>) -> !fir.ref<!fir.array<?xf32>>
  return
}

// -----

func.func @bad_rebox_3(%arg0: !fir.box<!fir.array<*:f32>>) {
  %c10 = arith.constant 10 : index
  %0 = fir.shape %c10 : (index) -> !fir.shape<1>
  // expected-error@+1{{op box operand must not have unknown rank or type}}
  %1 = fir.rebox %arg0(%0) : (!fir.box<!fir.array<*:f32>>, !fir.shape<1>) -> !fir.box<!fir.array<?xf32>>
  return
}

// -----

func.func @bad_rebox_4(%arg0: !fir.box<!fir.array<?xf32>>) {
  // expected-error@+1{{op result type must not have unknown rank or type}}
  %0 = fir.rebox %arg0 : (!fir.box<!fir.array<?xf32>>) -> !fir.box<!fir.array<*:f32>>
  return
}

// -----

func.func @bad_rebox_5(%arg0: !fir.box<!fir.array<?x?xf32>>) {
  %c1 = arith.constant 1 : index
  %c10 = arith.constant 10 : index
  %0 = fir.slice %c1, %c10, %c1 : (index, index, index) -> !fir.slice<1>
  // expected-error@+1{{op slice operand rank must match box operand rank}}
  %1 = fir.rebox %arg0 [%0] : (!fir.box<!fir.array<?x?xf32>>, !fir.slice<1>) -> !fir.box<!fir.array<?xf32>>
  return
}

// -----

func.func @bad_rebox_6(%arg0: !fir.box<!fir.array<?xf32>>) {
  %c1 = arith.constant 1 : index
  %c10 = arith.constant 10 : index
  %0 = fir.slice %c1, %c10, %c1 : (index, index, index) -> !fir.slice<1>
  %1 = fir.shift %c1, %c1 : (index, index) -> !fir.shift<2>
  // expected-error@+1{{shape operand and input box ranks must match when there is a slice}}
  %2 = fir.rebox %arg0(%1) [%0] : (!fir.box<!fir.array<?xf32>>, !fir.shift<2>, !fir.slice<1>) -> !fir.box<!fir.array<?xf32>>
  return
}

// -----

func.func @bad_rebox_7(%arg0: !fir.box<!fir.array<?xf32>>) {
  %c1 = arith.constant 1 : index
  %c10 = arith.constant 10 : index
  %0 = fir.slice %c1, %c10, %c1 : (index, index, index) -> !fir.slice<1>
  %1 = fir.shape %c10 : (index) -> !fir.shape<1>
  // expected-error@+1{{shape operand must absent or be a fir.shift when there is a slice}}
  %2 = fir.rebox %arg0(%1) [%0] : (!fir.box<!fir.array<?xf32>>, !fir.shape<1>, !fir.slice<1>) -> !fir.box<!fir.array<?xf32>>
  return
}

// -----

func.func @bad_rebox_8(%arg0: !fir.box<!fir.array<?x?xf32>>) {
  %c1 = arith.constant 1 : index
  %c10 = arith.constant 10 : index
  %undef = fir.undefined index
  %0 = fir.slice %c1, %undef, %undef, %c1, %c10, %c1 : (index, index, index, index, index, index) -> !fir.slice<2>
  // expected-error@+1{{result type rank and rank after applying slice operand must match}}
  %1 = fir.rebox %arg0 [%0] : (!fir.box<!fir.array<?x?xf32>>, !fir.slice<2>) -> !fir.box<!fir.array<?x?xf32>>
  return
}

// -----

func.func @bad_rebox_9(%arg0: !fir.box<!fir.array<?xf32>>) {
  %c10 = arith.constant 10 : index
  %0 = fir.shift %c10, %c10 : (index, index) -> !fir.shift<2>
  // expected-error@+1{{shape operand and input box ranks must match when the shape is a fir.shift}}
  %1 = fir.rebox %arg0(%0) : (!fir.box<!fir.array<?xf32>>, !fir.shift<2>) -> !fir.box<!fir.array<?x?xf32>>
  return
}

// -----

func.func @bad_rebox_10(%arg0: !fir.box<!fir.array<?xf32>>) {
  %c10 = arith.constant 10 : index
  %0 = fir.shape %c10, %c10 : (index, index) -> !fir.shape<2>
  // expected-error@+1{{result type and shape operand ranks must match}}
  %1 = fir.rebox %arg0(%0) : (!fir.box<!fir.array<?xf32>>, !fir.shape<2>) -> !fir.box<!fir.array<?xf32>>
  return
}

// -----

func.func @bad_rebox_11(%arg0: !fir.box<!fir.array<?x?xf32>>) {
  %c42 = arith.constant 42 : index
  %0 = fir.shape %c42 : (index) -> !fir.shape<1>
  // expected-error@+1{{op input and output element types must match for intrinsic types}}
  %1 = fir.rebox %arg0(%0) : (!fir.box<!fir.array<?x?xf32>>, !fir.shape<1>) -> !fir.box<!fir.array<?xf64>>
  return
}

// -----

func.func @test_rebox_char(%arg0: !fir.box<!fir.array<?x!fir.char<1,20>>>) {
  %c10 = arith.constant 10 : index
  %1 = fir.shape %c10, %c10 : (index, index) -> !fir.shape<2>
  // expected-error@+1{{op input and output element types must match for intrinsic types}}
  %2 = fir.rebox %arg0(%1) : (!fir.box<!fir.array<?x!fir.char<1,20>>>, !fir.shape<2>) -> !fir.box<!fir.array<10x10x!fir.char<1,10>>>
  return
}

// -----

func.func @array_access(%arr : !fir.ref<!fir.array<?x?xf32>>) {
  %c1 = arith.constant 1 : index
  %c100 = arith.constant 100 : index
  %c50 = arith.constant 50 : index
  %shape = fir.shape %c100, %c50 : (index, index) -> !fir.shape<2>
  // expected-error@+1 {{'fir.array_coor' op operand #0 must be any reference or box, but got 'index'}}
  %p = fir.array_coor %c100(%shape) %c1, %c1 : (index, !fir.shape<2>, index, index) -> !fir.ref<f32>
  return
}

// -----

func.func @array_access(%arr : !fir.ref<f32>) {
  %c1 = arith.constant 1 : index
  %c100 = arith.constant 100 : index
  %c50 = arith.constant 50 : index
  %shape = fir.shape %c100, %c50 : (index, index) -> !fir.shape<2>
  // expected-error@+1 {{'fir.array_coor' op must be a reference to an array}}
  %p = fir.array_coor %arr(%shape) %c1, %c1 : (!fir.ref<f32>, !fir.shape<2>, index, index) -> !fir.ref<f32>
  return
}

// -----

func.func @array_access(%arr : !fir.ref<!fir.array<?x?xf32>>) {
  %c1 = arith.constant 1 : index
  %c100 = arith.constant 100 : index
  %c50 = arith.constant 50 : index
  %shape = fir.shape %c100, %c50 : (index, index) -> !fir.shape<2>
  %c47 = arith.constant 47 : index
  %c78 = arith.constant 78 : index
  %c3 = arith.constant 3 : index
  %slice = fir.slice %c47, %c78, %c3 : (index,index,index) -> !fir.slice<1>
  // expected-error@+1 {{'fir.array_coor' op rank of dimension in slice mismatched}}
  %p = fir.array_coor %arr(%shape)[%slice] %c1, %c1 : (!fir.ref<!fir.array<?x?xf32>>, !fir.shape<2>, !fir.slice<1>, index, index) -> !fir.ref<f32>
  return
}

// -----

func.func @array_access(%arr : !fir.ref<!fir.array<?x?xf32>>) {
  %c1 = arith.constant 1 : index
  %c100 = arith.constant 100 : index
  %shape = fir.shape %c100 : (index) -> !fir.shape<1>
  // expected-error@+1 {{'fir.array_coor' op rank of dimension mismatched}}
  %p = fir.array_coor %arr(%shape) %c1, %c1 : (!fir.ref<!fir.array<?x?xf32>>, !fir.shape<1>, index, index) -> !fir.ref<f32>
  return
}

// -----

func.func @array_access(%arr : !fir.ref<!fir.array<?x?xf32>>) {
  %c1 = arith.constant 1 : index
  %c100 = arith.constant 100 : index
  %shift = fir.shift %c1 : (index) -> !fir.shift<1>
  // expected-error@+1 {{'fir.array_coor' op shift can only be provided with fir.box memref}}
  %p = fir.array_coor %arr(%shift) %c1, %c1 : (!fir.ref<!fir.array<?x?xf32>>, !fir.shift<1>, index, index) -> !fir.ref<f32>
  return
}

// -----

func.func @array_access(%arr : !fir.ref<!fir.array<?x?xf32>>) {
  %c1 = arith.constant 1 : index
  %c100 = arith.constant 100 : index
  %c50 = arith.constant 50 : index
  %shape = fir.shape %c100, %c50 : (index, index) -> !fir.shape<2>
  // expected-error@+1 {{'fir.array_coor' op number of indices do not match dim rank}}
  %p = fir.array_coor %arr(%shape) %c1 : (!fir.ref<!fir.array<?x?xf32>>, !fir.shape<2>, index) -> !fir.ref<f32>
  return
}

// -----

func.func @test_misc_ops(%arr1 : !fir.ref<!fir.array<?x?xf32>>, %m : index, %n : index, %o : index, %p : index) {
  %c2 = arith.constant 2 : index
  %s = fir.shape_shift %m, %n, %o, %p : (index, index, index, index) -> !fir.shapeshift<2>
  // expected-error@+1 {{'fir.array_load' op operand #0 must be any reference or box, but got 'index'}}
  %av1 = fir.array_load %c2(%s) : (index, !fir.shapeshift<2>) -> !fir.array<?x?xf32>
  return
}

// -----

func.func @test_misc_ops(%arr1 : !fir.ref<f32>, %m : index, %n : index, %o : index, %p : index) {
  %s = fir.shape_shift %m, %n, %o, %p : (index, index, index, index) -> !fir.shapeshift<2>
  // expected-error@+1 {{'fir.array_load' op must be a reference to an array}}
  %av1 = fir.array_load %arr1(%s) : (!fir.ref<f32>, !fir.shapeshift<2>) -> !fir.array<?x?xf32>
  return
}

// -----

func.func @test_misc_ops(%arr1 : !fir.ref<!fir.array<?x?xf32>>, %m : index, %n : index, %o : index, %p : index) {
  %s = fir.shape_shift %m, %n: (index, index) -> !fir.shapeshift<1>
  // expected-error@+1 {{'fir.array_load' op rank of dimension mismatched}}
  %av1 = fir.array_load %arr1(%s) : (!fir.ref<!fir.array<?x?xf32>>, !fir.shapeshift<1>) -> !fir.array<?x?xf32>
  return
}

// -----

func.func @test_misc_ops(%arr1 : !fir.ref<!fir.array<?x?xf32>>, %m : index, %n : index, %o : index, %p : index) {
  %c2 = arith.constant 2 : index
  %shift = fir.shift %c2 : (index) -> !fir.shift<1>
  // expected-error@+1 {{'fir.array_load' op shift can only be provided with fir.box memref}}
  %av1 = fir.array_load %arr1(%shift) : (!fir.ref<!fir.array<?x?xf32>>, !fir.shift<1>) -> !fir.array<?x?xf32>
  return
}

// -----

func.func @test_misc_ops(%arr1 : !fir.ref<!fir.array<?x?xf32>>, %m : index, %n : index, %o : index, %p : index) {
  %c47 = arith.constant 47 : index
  %c78 = arith.constant 78 : index
  %c3 = arith.constant 3 : index
  %slice = fir.slice %c47, %c78, %c3 : (index,index,index) -> !fir.slice<1>
  %s = fir.shape_shift %m, %n, %o, %p: (index, index, index, index) -> !fir.shapeshift<2>
  // expected-error@+1 {{'fir.array_load' op rank of dimension in slice mismatched}}
  %av1 = fir.array_load %arr1(%s)[%slice] : (!fir.ref<!fir.array<?x?xf32>>, !fir.shapeshift<2>, !fir.slice<1>) -> !fir.array<?x?xf32>
  return
}

// -----

func.func @test_coordinate_of(%arr : !fir.ref<!fir.array<?x?xf32>>) {
  %1 = arith.constant 10 : i32
  // expected-error@+1 {{'fir.coordinate_of' op cannot find coordinate with unknown extents}}
  %2 = fir.coordinate_of %arr, %1 : (!fir.ref<!fir.array<?x?xf32>>, i32) -> !fir.ref<f32>
  return
}

// -----

func.func @test_coordinate_of(%arr : !fir.ref<!fir.array<*:f32>>) {
  %1 = arith.constant 10 : i32
  // expected-error@+1 {{'fir.coordinate_of' op cannot find coordinate in unknown shape}}
  %2 = fir.coordinate_of %arr, %1 : (!fir.ref<!fir.array<*:f32>>, i32) -> !fir.ref<f32>
  return
}

// -----

func.func @test_coordinate_of(%arr : !fir.ref<!fir.char<10>>) {
  %1 = arith.constant 10 : i32
  // expected-error@+1 {{'fir.coordinate_of' op cannot apply to this element type}}
  %2 = fir.coordinate_of %arr, %1 : (!fir.ref<!fir.char<10>>, i32) -> !fir.ref<!fir.char<10>>
  return
}

// -----

func.func @test_coordinate_of(%arr : !fir.ref<!fir.char<10, 2>>) {
  %1 = arith.constant 10 : i32
  // expected-error@+1 {{'fir.coordinate_of' op cannot apply to character singleton}}
  %2 = fir.coordinate_of %arr, %1, %1 : (!fir.ref<!fir.char<10, 2>>, i32, i32) -> !fir.ref<!fir.char<10>>
  return
}

// -----

%0 = arith.constant 22 : i32
// expected-error@+1 {{'fir.embox' op operand #0 must be any reference, but got 'i32'}}
%1 = fir.embox %0 : (i32) -> !fir.box<i32>

// -----

func.func @fun(%0 : !fir.ref<i32>) {
  %c_100 = arith.constant 100 : index
  %1 = fir.shape %c_100 : (index) -> !fir.shape<1>
  // expected-error@+1 {{'fir.embox' op shape must not be provided for a scalar}}
  %2 = fir.embox %0(%1) : (!fir.ref<i32>, !fir.shape<1>) -> !fir.box<i32>
}

// -----

func.func @fun(%0 : !fir.ref<i32>) {
  %c_100 = arith.constant 100 : index
  %1 = fir.slice %c_100, %c_100, %c_100 : (index, index, index) -> !fir.slice<1>
  // expected-error@+1 {{'fir.embox' op operand #1 must be any legal shape type, but got '!fir.slice<1>'}}
  %2 = fir.embox %0(%1) : (!fir.ref<i32>, !fir.slice<1>) -> !fir.box<i32>
}

// -----

func.func @fun(%0 : !fir.ref<i32>) {
  %c_100 = arith.constant 100 : index
  %1 = fir.shape %c_100 : (index) -> !fir.shape<1>
  // expected-error@+1 {{'fir.embox' op operand #1 must be FIR slice, but got '!fir.shape<1>'}}
  %2 = fir.embox %0[%1] : (!fir.ref<i32>, !fir.shape<1>) -> !fir.box<i32>
}

// -----

func.func @fun(%0 : !fir.ref<i32>) {
  %c_100 = arith.constant 100 : index
  %1 = fir.slice %c_100, %c_100, %c_100 : (index, index, index) -> !fir.slice<1>
  // expected-error@+1 {{'fir.embox' op slice must not be provided for a scalar}}
  %2 = fir.embox %0[%1] : (!fir.ref<i32>, !fir.slice<1>) -> !fir.box<i32>
}

// -----

func.func @embox_tdesc(%arg0: !fir.class<!fir.array<10x!fir.type<derived{a:i32,b:i32}>>>) {
  %0 = fir.alloca i32
  %c1_i32 = arith.constant 1 : i32
  %1 = fir.convert %c1_i32 : (i32) -> index
  %c10_i32 = arith.constant 10 : i32
  %2 = fir.convert %c10_i32 : (i32) -> index
  %c1 = arith.constant 1 : index
  %3 = fir.convert %1 : (index) -> i32
  %4:2 = fir.do_loop %arg2 = %1 to %2 step %c1 iter_args(%arg3 = %3) -> (index, i32) {
    fir.store %arg3 to %0 : !fir.ref<i32>
    %9 = fir.load %0 : !fir.ref<i32>
    %10 = fir.convert %9 : (i32) -> i64
    %c1_i64 = arith.constant 1 : i64
    %11 = arith.subi %10, %c1_i64 : i64
    %12 = fir.coordinate_of %arg0, %11 : (!fir.class<!fir.array<10x!fir.type<derived{a:i32,b:i32}>>>, i64) -> !fir.ref<!fir.type<derived{a:i32,b:i32}>>
    // expected-error@+1 {{'fir.embox' op source_box must be used with fir.class result type}}
    %13 = fir.embox %12 source_box %arg0 : (!fir.ref<!fir.type<derived{a:i32,b:i32}>>, !fir.class<!fir.array<10x!fir.type<derived{a:i32,b:i32}>>>) -> !fir.box<!fir.type<derived{a:i32,b:i32}>>
    %14 = arith.addi %arg2, %c1 : index
    %15 = fir.convert %c1 : (index) -> i32
    %16 = fir.load %0 : !fir.ref<i32>
    %17 = arith.addi %16, %15 : i32
    fir.result %14, %17 : index, i32
  }
  fir.store %4#1 to %0 : !fir.ref<i32>
  return
}

// -----

%lo = arith.constant 1 : index
%c1 = arith.constant 1 : index
%up = arith.constant 10 : index
%okIn = arith.constant 1 : i1
%shIn = arith.constant 1 : i16
// expected-error@+1 {{'fir.iterate_while' op expected body first argument to be an index argument for the induction variable}}
%v:3 = fir.iterate_while (%i = %lo to %up step %c1) and (%ok = %okIn) iter_args(%sh = %shIn) -> (i16, i1, i16) {
  %shNew = fir.call @bar(%sh) : (i16) -> i16
  %okNew = fir.call @foo(%sh) : (i16) -> i1
  fir.result %shNew, %okNew, %shNew : i16, i1, i16
}

// -----

%lo = arith.constant 1 : index
%c1 = arith.constant 1 : index
%up = arith.constant 10 : index
%okIn = arith.constant 1 : i1
%shIn = arith.constant 1 : i16
// expected-error@+1 {{'fir.iterate_while' op expected body second argument to be an index argument for the induction variable}}
%v:3 = fir.iterate_while (%i = %lo to %up step %c1) and (%ok = %okIn) iter_args(%sh = %shIn) -> (index, f32, i16) {
  %shNew = fir.call @bar(%sh) : (i16) -> i16
  %dummy = fir.call @foo(%sh) : (i16) -> f32
  fir.result %i, %dummy, %shNew : index, f32, i16
}

// -----

%c1 = arith.constant 1 : index
%c10 = arith.constant 10 : index
// expected-error@+1 {{'fir.do_loop' op unordered loop has no final value}}
fir.do_loop %i = %c1 to %c10 step %c1 unordered -> index {
}

// -----

%c1 = arith.constant 1 : index
%c10 = arith.constant 10 : index
fir.do_loop %i = %c1 to %c10 step %c1 -> index {
  %f1 = arith.constant 1.0 : f32
  // expected-error@+1 {{'fir.result' op types mismatch between result op and its parent}}
  fir.result %f1 : f32
}

// -----

%c1 = arith.constant 1 : index
%c10 = arith.constant 10 : index
// expected-error@+1 {{'fir.result' op parent of result must have same arity}}
fir.do_loop %i = %c1 to %c10 step %c1 -> index {
}

// -----

func.func @ugly_char_convert() {
  %1 = fir.undefined i32
  %2 = fir.undefined !fir.ref<!fir.char<1>>
  %3 = fir.undefined !fir.ref<!fir.array<?x!fir.char<1>>>
  // expected-error@+1 {{'fir.char_convert' op buffers must have different KIND values}}
  fir.char_convert %2 for %1 to %3 : !fir.ref<!fir.char<1>>, i32, !fir.ref<!fir.array<?x!fir.char<1>>>
  return
}

// -----

func.func @ugly_char_convert() {
  %1 = fir.undefined i32
  %2 = fir.undefined !fir.ref<!fir.char<1>>
  %3 = fir.undefined !fir.ref<!fir.array<?xf32>>
  // expected-error@+1 {{'fir.char_convert' op not a reference to a character}}
  fir.char_convert %2 for %1 to %3 : !fir.ref<!fir.char<1>>, i32, !fir.ref<!fir.array<?xf32>>
  return
}

// -----

func.func @ugly_char_convert() {
  %1 = fir.undefined i32
  %2 = fir.undefined !fir.ref<!fir.char<1>>
  %3 = fir.undefined !fir.ref<!fir.array<?x!fir.char<2,?>>>
  // expected-error@+1 {{'fir.char_convert' op operand #0 must be any reference, but got 'i32'}}
  fir.char_convert %1 for %1 to %3 : i32, i32, !fir.ref<!fir.array<?x!fir.char<2,?>>>
  return
}

// -----

func.func @ugly_char_convert() {
  %1 = fir.undefined i32
  %2 = fir.undefined !fir.ref<!fir.char<1>>
  %3 = fir.undefined !fir.ref<!fir.array<?x!fir.char<2,?>>>
  // expected-error@+1 {{'fir.char_convert' op operand #1 must be any integer, but got '!fir.ref<!fir.char<1>>'}}
  fir.char_convert %2 for %2 to %3 : !fir.ref<!fir.char<1>>, !fir.ref<!fir.char<1>>, !fir.ref<!fir.array<?x!fir.char<2,?>>>
  return
}

// -----

fir.global internal @_QEmultiarray : !fir.array<32x32xi32> {
  %c0_i32 = arith.constant 1 : i32
  %0 = fir.undefined !fir.array<32x32xi32>
  // expected-error@+1 {{'fir.insert_on_range' op has uneven number of values in ranges}}
  %2 = "fir.insert_on_range"(%0, %c0_i32) { coor = dense<[0, 31, 0]> : tensor<3xindex> } : (!fir.array<32x32xi32>, i32) -> !fir.array<32x32xi32>
  fir.has_value %2 : !fir.array<32x32xi32>
}

// -----

fir.global internal @_QEmultiarray : !fir.array<32x32xi32> {
  %c0_i32 = arith.constant 1 : i32
  %0 = fir.undefined !fir.array<32x32xi32>
  // expected-error@+1 {{'fir.insert_on_range' op has uneven number of values in ranges}}
  %2 = "fir.insert_on_range"(%0, %c0_i32) { coor = dense<[0]> : tensor<1xindex> }  : (!fir.array<32x32xi32>, i32) -> !fir.array<32x32xi32>
  fir.has_value %2 : !fir.array<32x32xi32>
}

// -----

fir.global internal @_QEmultiarray : !fir.array<32x32xi32> {
  %c0_i32 = arith.constant 1 : i32
  %0 = fir.undefined !fir.array<32x32xi32>
  // expected-error@+1 {{'fir.insert_on_range' op negative range bound}}
  %2 = fir.insert_on_range %0, %c0_i32 from (-1) to (0) : (!fir.array<32x32xi32>, i32) -> !fir.array<32x32xi32>
  fir.has_value %2 : !fir.array<32x32xi32>
}

// -----

fir.global internal @_QEmultiarray : !fir.array<32x32xi32> {
  %c0_i32 = arith.constant 1 : i32
  %0 = fir.undefined !fir.array<32x32xi32>
  // expected-error@+1 {{'fir.insert_on_range' op empty range}}
  %2 = fir.insert_on_range %0, %c0_i32 from (10) to (9) : (!fir.array<32x32xi32>, i32) -> !fir.array<32x32xi32>
  fir.has_value %2 : !fir.array<32x32xi32>
}

// -----

fir.global internal @_QEmultiarray : !fir.array<?xi32> {
  %c0_i32 = arith.constant 1 : i32
  %0 = fir.undefined !fir.array<?xi32>
  // expected-error@+1 {{'fir.insert_on_range' op must have constant shape and size}}
  %2 = fir.insert_on_range %0, %c0_i32 from (0) to (10) : (!fir.array<?xi32>, i32) -> !fir.array<?xi32>
  fir.has_value %2 : !fir.array<?xi32>
}

// -----

fir.global internal @_QEmultiarray : !fir.array<*:i32> {
  %c0_i32 = arith.constant 1 : i32
  %0 = fir.undefined !fir.array<*:i32>
  // expected-error@+1 {{'fir.insert_on_range' op must have constant shape and size}}
  %2 = fir.insert_on_range %0, %c0_i32 from (0) to (10) : (!fir.array<*:i32>, i32) -> !fir.array<*:i32>
  fir.has_value %2 : !fir.array<*:i32>
}

// -----

func.func @bad_save_result(%buffer : !fir.ref<!fir.array<?xf64>>, %n :index) {
  %res = fir.call @array_func() : () -> !fir.array<?xf32>
  %shape = fir.shape %n : (index) -> !fir.shape<1>
  // expected-error@+1 {{'fir.save_result' op value type must match memory reference type}}
  fir.save_result %res to %buffer(%shape) : !fir.array<?xf32>, !fir.ref<!fir.array<?xf64>>, !fir.shape<1>
  return
}

// -----

func.func @bad_save_result(%buffer : !fir.ref<!fir.box<!fir.array<*:f32>>>) {
  %res = fir.call @array_func() : () -> !fir.box<!fir.array<*:f32>>
  // expected-error@+1 {{'fir.save_result' op cannot save !fir.box of unknown rank or type}}
  fir.save_result %res to %buffer : !fir.box<!fir.array<*:f32>>, !fir.ref<!fir.box<!fir.array<*:f32>>>
  return
}

// -----

func.func @bad_save_result(%buffer : !fir.ref<f64>) {
  %res = fir.call @array_func() : () -> f64
  // expected-error@+1 {{'fir.save_result' op operand #0 must be fir.box, fir.array or fir.type, but got 'f64'}}
  fir.save_result %res to %buffer : f64, !fir.ref<f64>
  return
}

// -----

func.func @bad_save_result(%buffer : !fir.ref<!fir.box<!fir.array<?xf32>>>, %n : index) {
  %res = fir.call @array_func() : () -> !fir.box<!fir.array<?xf32>>
  %shape = fir.shape %n : (index) -> !fir.shape<1>
  // expected-error@+1 {{'fir.save_result' op must not have shape or length operands if the value is a fir.box}}
  fir.save_result %res to %buffer(%shape) : !fir.box<!fir.array<?xf32>>, !fir.ref<!fir.box<!fir.array<?xf32>>>, !fir.shape<1>
  return
}

// -----

func.func @bad_save_result(%buffer : !fir.ref<!fir.array<?xf32>>, %n :index) {
  %res = fir.call @array_func() : () -> !fir.array<?xf32>
  %shape = fir.shape %n, %n : (index, index) -> !fir.shape<2>
  // expected-error@+1 {{'fir.save_result' op shape operand must be provided and have the value rank when the value is a fir.array}}
  fir.save_result %res to %buffer(%shape) : !fir.array<?xf32>, !fir.ref<!fir.array<?xf32>>, !fir.shape<2>
  return
}

// -----

func.func @bad_save_result(%buffer : !fir.ref<!fir.type<t{x:f32}>>, %n :index) {
  %res = fir.call @array_func() : () -> !fir.type<t{x:f32}>
  %shape = fir.shape %n : (index) -> !fir.shape<1>
  // expected-error@+1 {{'fir.save_result' op shape operand should only be provided if the value is a fir.array}}
  fir.save_result %res to %buffer(%shape) : !fir.type<t{x:f32}>, !fir.ref<!fir.type<t{x:f32}>>, !fir.shape<1>
  return
}

// -----

func.func @bad_save_result(%buffer : !fir.ref<!fir.type<t{x:f32}>>, %n :index) {
  %res = fir.call @array_func() : () -> !fir.type<t{x:f32}>
  // expected-error@+1 {{'fir.save_result' op length parameters number must match with the value type length parameters}}
  fir.save_result %res to %buffer typeparams %n : !fir.type<t{x:f32}>, !fir.ref<!fir.type<t{x:f32}>>, index
  return
}

// -----

func.func @bad_save_result(%buffer : !fir.ref<!fir.array<?xf32>>, %n :index) {
  %res = fir.call @array_func() : () -> !fir.array<?xf32>
  %shape = fir.shape %n : (index) -> !fir.shape<1>
  // expected-error@+1 {{'fir.save_result' op length parameters must not be provided for this value type}}
  fir.save_result %res to %buffer(%shape) typeparams %n : !fir.array<?xf32>, !fir.ref<!fir.array<?xf32>>, !fir.shape<1>, index
  return
}

// -----

func.func @test_misc_ops(%arr1 : !fir.ref<!fir.array<?x?xf32>>, %m : index, %n : index, %o : index, %p : index) {
  %s = fir.shape_shift %m, %n, %o, %p : (index, index, index, index) -> !fir.shapeshift<2>
  %av1 = fir.array_load %arr1(%s) : (!fir.ref<!fir.array<?x?xf32>>, !fir.shapeshift<2>) -> !fir.array<?x?xf32>
  // expected-error@+1 {{'fir.array_fetch' op number of indices != dimension of array}}
  %f = fir.array_fetch %av1, %m : (!fir.array<?x?xf32>, index) -> f32
  return
}

// -----

func.func @test_misc_ops(%arr1 : !fir.ref<!fir.array<?x?xf32>>, %m : index, %n : index, %o : index, %p : index) {
  %s = fir.shape_shift %m, %n, %o, %p : (index, index, index, index) -> !fir.shapeshift<2>
  %av1 = fir.array_load %arr1(%s) : (!fir.ref<!fir.array<?x?xf32>>, !fir.shapeshift<2>) -> !fir.array<?x?xf32>
  // expected-error@+1 {{'fir.array_fetch' op return type does not match array}}
  %f = fir.array_fetch %av1, %m, %n : (!fir.array<?x?xf32>, index, index) -> i32
  return
}

// -----

func.func @test_misc_ops(%arr1 : !fir.ref<!fir.array<?x?xf32>>, %m : index, %n : index, %o : index, %p : index) {
  %s = fir.shape_shift %m, %n, %o, %p : (index, index, index, index) -> !fir.shapeshift<2>
  %av1 = fir.array_load %arr1(%s) : (!fir.ref<!fir.array<?x?xf32>>, !fir.shapeshift<2>) -> !fir.array<?x?xf32>
  %f = fir.array_fetch %av1, %m, %n : (!fir.array<?x?xf32>, index, index) -> f32
  // expected-error@+1 {{'fir.array_update' op number of indices != dimension of array}}
  %av2 = fir.array_update %av1, %f, %m : (!fir.array<?x?xf32>, f32, index) -> !fir.array<?x?xf32>
  return
}

// -----

func.func @test_misc_ops(%arr1 : !fir.ref<!fir.array<?x?xf32>>, %m : index, %n : index, %o : index, %p : index) {
  %s = fir.shape_shift %m, %n, %o, %p : (index, index, index, index) -> !fir.shapeshift<2>
  %av1 = fir.array_load %arr1(%s) : (!fir.ref<!fir.array<?x?xf32>>, !fir.shapeshift<2>) -> !fir.array<?x?xf32>
  %c0 = arith.constant 0 : i32
  // expected-error@+1 {{'fir.array_update' op merged value does not have element type}}
  %av2 = fir.array_update %av1, %c0, %m, %n : (!fir.array<?x?xf32>, i32, index, index) -> !fir.array<?x?xf32>
  return
}

// -----

func.func @test_misc_ops(%arr1 : !fir.ref<!fir.array<?x?xf32>>, %m : index, %n : index, %o : index, %p : index, %f: !fir.ref<i32>) {
  %s = fir.shape_shift %m, %n, %o, %p : (index, index, index, index) -> !fir.shapeshift<2>
  %av1 = fir.array_load %arr1(%s) : (!fir.ref<!fir.array<?x?xf32>>, !fir.shapeshift<2>) -> !fir.array<?x?xf32>
  // expected-error@+1 {{'fir.array_update' op does not support reference type for merge}}
  %av2 = fir.array_update %av1, %f, %m, %n : (!fir.array<?x?xf32>, !fir.ref<i32>, index, index) -> !fir.array<?x?xf32>
  return
}

// -----

func.func @test_misc_ops(%arr1 : !fir.ref<!fir.array<?x?xf32>>, %m : index, %n : index, %o : index, %p : index) {
  %s = fir.shape_shift %m, %n, %o, %p : (index, index, index, index) -> !fir.shapeshift<2>
  %av1 = fir.array_load %arr1(%s) : (!fir.ref<!fir.array<?x?xf32>>, !fir.shapeshift<2>) -> !fir.array<?x?xf32>
  %f = fir.array_fetch %av1, %m, %n : (!fir.array<?x?xf32>, index, index) -> f32
  %av2 = fir.array_update %av1, %f, %m, %n : (!fir.array<?x?xf32>, f32, index, index) -> !fir.array<?x?xf32>
  // expected-error@+1 {{'fir.array_merge_store' op operand #0 must be result of a fir.array_load op}}
  fir.array_merge_store %av2, %av2 to %arr1 : !fir.array<?x?xf32>, !fir.array<?x?xf32>, !fir.ref<!fir.array<?x?xf32>>
  return
}

// -----

func.func @bad_array_modify(%arr1 : !fir.ref<!fir.array<?x?xf32>>, %m : index, %n : index, %o : index, %p : index, %f : f32) {
  %i10 = arith.constant 10 : index
  %j20 = arith.constant 20 : index
  %s = fir.shape_shift %m, %n, %o, %p : (index, index, index, index) -> !fir.shapeshift<2>
  %av1 = fir.array_load %arr1(%s) : (!fir.ref<!fir.array<?x?xf32>>, !fir.shapeshift<2>) -> !fir.array<?x?xf32>
  // expected-error@+1 {{'fir.array_modify' op number of indices must match array dimension}}
  %addr, %av2 = fir.array_modify %av1, %i10 : (!fir.array<?x?xf32>, index) -> (!fir.ref<f32>, !fir.array<?x?xf32>)
  fir.store %f to %addr : !fir.ref<f32>
  fir.array_merge_store %av1, %av2 to %arr1 : !fir.array<?x?xf32>, !fir.array<?x?xf32>, !fir.ref<!fir.array<?x?xf32>>
  return
}

// -----

func.func @slice_must_be_integral() {
  %0 = arith.constant 42 : i32
  %1 = fir.field_index field, !fir.type<t(param:i32){field:i32}> (%0 : i32)
  // expected-error@+1 {{'fir.slice' op operand #0 must be variadic of any integer, but got '!fir.field'}}
  %2 = fir.slice %1, %1, %1 : (!fir.field, !fir.field, !fir.field) -> !fir.slice<1>
  return
}

// -----

func.func @array_coor_no_slice_substr(%a : !fir.ref<!fir.array<?x?xf32>>) {
  %c1 = arith.constant 1 : index
  %c10 = arith.constant 10 : index
  %slice = fir.slice %c1, %c10, %c1 substr %c1, %c10 : (index, index, index, index, index) -> !fir.slice<1>
  // expected-error@+1 {{'fir.array_coor' op array_coor cannot take a slice with substring}}
  %p = fir.array_coor %a[%slice] %c1, %c1 : (!fir.ref<!fir.array<?x?xf32>>, !fir.slice<1>, index, index) -> !fir.ref<f32>
  return
}

// -----

func.func @array_coor_no_slice_substr(%a : !fir.ref<!fir.array<?x?xf32>>) {
  %c1 = arith.constant 1 : index
  %c10 = arith.constant 10 : index
  %slice = fir.slice %c1, %c10, %c1 substr %c1, %c10 : (index, index, index, index, index) -> !fir.slice<1>
  // expected-error@+1 {{'fir.array_load' op array_load cannot take a slice with substring}}
  %v = fir.array_load %a[%slice] : (!fir.ref<!fir.array<?x?xf32>>, !fir.slice<1>) -> !fir.array<?x?xf32>
  return
}

// -----

func.func @array_merge_store_no_slice_substr(%arr1 : !fir.ref<!fir.array<?x?xf32>>, %m : index, %n : index, %o : index, %p : index, %f : f32) {
  %i10 = arith.constant 10 : index
  %j20 = arith.constant 20 : index
  %c1 = arith.constant 1 : index
  %c10 = arith.constant 10 : index
  %s = fir.shape_shift %m, %n, %o, %p : (index, index, index, index) -> !fir.shapeshift<2>
  %slice = fir.slice %c1, %c10, %c1 substr %c1, %c10 : (index, index, index, index, index) -> !fir.slice<1>
  %av1 = fir.array_load %arr1(%s) : (!fir.ref<!fir.array<?x?xf32>>, !fir.shapeshift<2>) -> !fir.array<?x?xf32>
  %addr, %av2 = fir.array_modify %av1, %i10, %i10 : (!fir.array<?x?xf32>, index, index) -> (!fir.ref<f32>, !fir.array<?x?xf32>)
  fir.store %f to %addr : !fir.ref<f32>
  // expected-error@+1 {{'fir.array_merge_store' op array_merge_store cannot take a slice with substring}}
  fir.array_merge_store %av1, %av2 to %arr1[%slice] : !fir.array<?x?xf32>, !fir.array<?x?xf32>, !fir.ref<!fir.array<?x?xf32>>, !fir.slice<1>
  return
}

// -----

func.func @array_access(%a : !fir.ref<!fir.array<?x?xf32>>) {
  %c1 = arith.constant 1 : index
  %n = arith.constant 0 : index
  %m = arith.constant 50 : index
  %s = fir.shape %n, %m : (index, index) -> !fir.shape<2>
  %v = fir.array_load %a(%s) : (!fir.ref<!fir.array<?x?xf32>>, !fir.shape<2>) -> !fir.array<?x?xf32>
  // expected-error@+1 {{'fir.array_access' op number of indices != dimension of array}}
  %p = fir.array_access %v, %c1 : (!fir.array<?x?xf32>, index) -> !fir.ref<f32>
  return
}

// -----

func.func @array_access(%a : !fir.ref<!fir.array<?x?xf32>>) {
  %c1 = arith.constant 1 : index
  %n = arith.constant 0 : index
  %m = arith.constant 50 : index
  %s = fir.shape %n, %m : (index, index) -> !fir.shape<2>
  %v = fir.array_load %a(%s) : (!fir.ref<!fir.array<?x?xf32>>, !fir.shape<2>) -> !fir.array<?x?xf32>
  // expected-error@+1 {{'fir.array_access' op return type does not match array}}
  %p = fir.array_access %v, %c1, %c1 : (!fir.array<?x?xf32>, index, index) -> !fir.ref<f64>
  return
}

// -----

func.func @foo(%arg0: !fir.ref<!fir.array<30x!fir.type<t{c:!fir.array<20xi32>}>>>) {
  %c1 = arith.constant 1 : index
  %c0 = arith.constant 0 : index
  %c9 = arith.constant 9 : index
  %c19 = arith.constant 19 : index
  %c30 = arith.constant 30 : index
  %0 = fir.shape %c30 : (index) -> !fir.shape<1>
  %1 = fir.array_load %arg0(%0) : (!fir.ref<!fir.array<30x!fir.type<t{c:!fir.array<20xi32>}>>>, !fir.shape<1>) -> !fir.array<30x!fir.type<t{c:!fir.array<20xi32>}>>
  %2 = fir.do_loop %arg1 = %c1 to %c9 step %c1 unordered iter_args(%arg2 = %1) -> (!fir.array<30x!fir.type<t{c:!fir.array<20xi32>}>>) {
    %3 = fir.field_index c, !fir.type<t{c:!fir.array<20xi32>}>
    %4 = fir.do_loop %arg3 = %c0 to %c19 step %c1 unordered iter_args(%arg4 = %arg2) -> (!fir.array<30x!fir.type<t{c:!fir.array<20xi32>}>>) {
      // expected-error@+1 {{'fir.array_access' op return type and/or indices do not type check}}
      %5 = fir.array_access %1, %arg1, %3, %arg3 : (!fir.array<30x!fir.type<t{c:!fir.array<20xi32>}>>, index, !fir.field, index) -> !fir.ref<f32>
      %6 = fir.call @ifoo(%5) : (!fir.ref<f32>) -> i32
      %7 = fir.array_update %arg4, %6, %arg1, %3, %arg3 : (!fir.array<30x!fir.type<t{c:!fir.array<20xi32>}>>, i32, index, !fir.field, index) -> !fir.array<30x!fir.type<t{c:!fir.array<20xi32>}>>
      fir.result %7 : !fir.array<30x!fir.type<t{c:!fir.array<20xi32>}>>
    }
    fir.result %4 : !fir.array<30x!fir.type<t{c:!fir.array<20xi32>}>>
  }
  fir.array_merge_store %1, %2 to %arg0 : !fir.array<30x!fir.type<t{c:!fir.array<20xi32>}>>, !fir.array<30x!fir.type<t{c:!fir.array<20xi32>}>>, !fir.ref<!fir.array<30x!fir.type<t{c:!fir.array<20xi32>}>>>
  return
}
func.func private @ifoo(!fir.ref<f32>) -> i32

// -----

func.func private @dispatch(%arg0: !fir.class<!fir.type<derived{a:i32,b:i32}>>) -> () {
  // expected-error@+1 {{'fir.dispatch' op pass_arg_pos must be smaller than the number of operands}}
  fir.dispatch "proc1"(%arg0 : !fir.class<!fir.type<derived{a:i32,b:i32}>>) (%arg0 : !fir.class<!fir.type<derived{a:i32,b:i32}>>) {pass_arg_pos = 1 : i32}
  return
}

// -----

func.func private @dispatch(%arg0: !fir.class<!fir.type<derived{a:i32,b:i32}>>, %arg1: i32) -> () {
  // expected-error@+1 {{'fir.dispatch' op pass_arg_pos must be a polymorphic operand}}
  fir.dispatch "proc1"(%arg0 : !fir.class<!fir.type<derived{a:i32,b:i32}>>) (%arg0, %arg1 : !fir.class<!fir.type<derived{a:i32,b:i32}>>, i32) {pass_arg_pos = 1 : i32}
  return
}

// -----
func.func @test_fortran_var_attrs() {
  // expected-error@+1 {{Unknown fortran variable attribute: volatypo}}
  %0 = fir.alloca f32 {fortran_attrs = #fir.var_attrs<volatypo>}
}

// -----
func.func @bad_numeric_declare(%arg0: !fir.ref<f32>) {
  %c1 = arith.constant 1 : index
  // expected-error@+1 {{'fir.declare' op requires attribute 'uniq_name'}}
  %0 = fir.declare %arg0 typeparams %c1 {uniq_typo = "x"} : (!fir.ref<f32>, index) -> !fir.ref<f32>
  return
}

// -----
func.func @bad_numeric_declare(%arg0: !fir.ref<f32>) {
  %c1 = arith.constant 1 : index
  // expected-error@+1 {{'fir.declare' op of numeric, logical, or assumed type entity must not have length parameters}}
  %0 = fir.declare %arg0 typeparams %c1 {uniq_name = "x"} : (!fir.ref<f32>, index) -> !fir.ref<f32>
  return
}

// -----
func.func @bad_char_declare(%arg0: !fir.boxchar<1> ) {
  %0:2 = fir.unboxchar %arg0 : (!fir.boxchar<1>) -> (!fir.ref<!fir.char<1,?>>, index)
  // expected-error@+1 {{'fir.declare' op must be provided exactly one type parameter when its base is a character that is not a box}}
  %1 = fir.declare %0#0 {uniq_name = "c"} : (!fir.ref<!fir.char<1,?>>) -> !fir.ref<!fir.char<1,?>>
  return
}

// -----
func.func @bad_char_declare(%arg0: !fir.boxchar<1> ) {
  %0:2 = fir.unboxchar %arg0 : (!fir.boxchar<1>) -> (!fir.ref<!fir.char<1,?>>, index)
  // expected-error@+1 {{'fir.declare' op of character entity must have at most one length parameter}}
  %1 = fir.declare %0#0 typeparams %0#1, %0#1 {uniq_name = "c"} : (!fir.ref<!fir.char<1,?>>, index, index) -> !fir.ref<!fir.char<1,?>>
  return
}

// -----
func.func @bad_derived_declare(%arg0: !fir.ref<!fir.type<t{field:i32}>>) {
  %c1 = arith.constant 1 : index
  // expected-error@+1 {{'fir.declare' op has too many length parameters}}
  %0 = fir.declare %arg0 typeparams %c1 {uniq_name = "x"} : (!fir.ref<!fir.type<t{field:i32}>>, index) -> !fir.ref<!fir.type<t{field:i32}>>
  return
}

// -----
func.func @bad_pdt_declare(%arg0: !fir.ref<!fir.type<pdt(param:i32){field:i32}>>) {
  // expected-error@+1 {{'fir.declare' op must be provided all the derived type length parameters when the base is not a box}}
  %0 = fir.declare %arg0 {uniq_name = "x"} : (!fir.ref<!fir.type<pdt(param:i32){field:i32}>>) -> !fir.ref<!fir.type<pdt(param:i32){field:i32}>>
  return
}

// -----
func.func @bad_pdt_declare_2(%arg0: !fir.ref<!fir.type<pdt(param:i32){field:i32}>>) {
  %c1 = arith.constant 1 : index
  // expected-error@+1 {{'fir.declare' op has too many length parameters}}
  %0 = fir.declare %arg0 typeparams %c1, %c1 {uniq_name = "x"} : (!fir.ref<!fir.type<pdt(param:i32){field:i32}>>, index, index) -> !fir.ref<!fir.type<pdt(param:i32){field:i32}>>
  return
}


// -----
func.func @bad_array_declare(%arg0: !fir.ref<!fir.array<?x?xf32>>) {
  // expected-error@+1 {{'fir.declare' op of array entity with a raw address base must have a shape operand that is a shape or shapeshift}}
  %0 = fir.declare %arg0 {uniq_name = "x"} : (!fir.ref<!fir.array<?x?xf32>>) -> !fir.ref<!fir.array<?x?xf32>>
  return
}

// -----
func.func @bad_array_declare_2(%arg0: !fir.ref<!fir.array<?x?xf32>>) {
  %c1 = arith.constant 1 : index
  %c2 = arith.constant 2 : index
  %shift = fir.shift %c1, %c2 : (index, index) -> !fir.shift<2>
  // expected-error@+1 {{'fir.declare' op of array entity with a raw address base must have a shape operand that is a shape or shapeshift}}
  %0 = fir.declare %arg0(%shift) {uniq_name = "x"} : (!fir.ref<!fir.array<?x?xf32>>, !fir.shift<2>) -> !fir.ref<!fir.array<?x?xf32>>
  return
}

// -----
func.func @bad_array_declare_3(%arg0: !fir.ref<!fir.array<?x?xf32>>) {
  %c1 = arith.constant 1 : index
  %shape = fir.shape %c1 : (index) -> !fir.shape<1>
  // expected-error@+1 {{'fir.declare' op has conflicting shape and base operand ranks}}
  %0 = fir.declare %arg0(%shape) {uniq_name = "x"} : (!fir.ref<!fir.array<?x?xf32>>, !fir.shape<1>) -> !fir.ref<!fir.array<?x?xf32>>
  return
}

// -----
func.func @bad_array_declare_4(%arg0: !fir.ref<!fir.array<?x?xf32>>) {
  %c1 = arith.constant 1 : index
  %shape = fir.shape_shift %c1, %c1 : (index, index) -> !fir.shapeshift<1>
  // expected-error@+1 {{'fir.declare' op has conflicting shape and base operand ranks}}
  %0 = fir.declare %arg0(%shape) {uniq_name = "x"} : (!fir.ref<!fir.array<?x?xf32>>, !fir.shapeshift<1>) -> !fir.ref<!fir.array<?x?xf32>>
  return
}

// -----
func.func @bad_array_declare_box(%arg0: !fir.box<!fir.array<?x?xf32>>) {
  %c1 = arith.constant 1 : index
  %shape = fir.shift %c1 : (index) -> !fir.shift<1>
  // expected-error@+1 {{'fir.declare' op has conflicting shape and base operand ranks}}
  %0 = fir.declare %arg0(%shape) {uniq_name = "x"} : (!fir.box<!fir.array<?x?xf32>>, !fir.shift<1>) -> !fir.box<!fir.array<?x?xf32>>
  return
}

// -----
func.func @bad_array_declare_char_boxaddr(%arg0: !fir.ref<!fir.box<!fir.ptr<!fir.array<?x?x!fir.char<1,?>>>>>) {
  %c1 = arith.constant 1 : index
  %c2 = arith.constant 2 : index
  %shape = fir.shift %c1, %c2 : (index, index) -> !fir.shift<2>
  // expected-error@+1 {{'fir.declare' op for box address must not have a shape operand}}
  %0 = fir.declare %arg0(%shape) {uniq_name = "x"} : (!fir.ref<!fir.box<!fir.ptr<!fir.array<?x?x!fir.char<1,?>>>>>, !fir.shift<2>) -> !fir.ref<!fir.box<!fir.ptr<!fir.array<?x?x!fir.char<1,?>>>>>
  return
}

// -----
func.func @bad_array_declare_unlimited_polymorphic_boxaddr(%arg0: !fir.ref<!fir.class<!fir.ptr<!fir.array<?x?xnone>>>>) {
  %c1 = arith.constant 1 : index
  %c2 = arith.constant 2 : index
  %shape = fir.shift %c1, %c2 : (index, index) -> !fir.shift<2>
  // expected-error@+1 {{'fir.declare' op for box address must not have a shape operand}}
  %0 = fir.declare %arg0(%shape) {uniq_name = "x"} : (!fir.ref<!fir.class<!fir.ptr<!fir.array<?x?xnone>>>>, !fir.shift<2>) -> !fir.ref<!fir.class<!fir.ptr<!fir.array<?x?xnone>>>>
  return
}

// -----

func.func @invalid_selector(%arg : !fir.box<!fir.ref<i32>>) -> i32 {
  %0 = arith.constant 1 : i32
  %2 = arith.constant 3 : i32
  // expected-error@+1{{'fir.select_type' op selector must be polymorphic}}
  fir.select_type %arg : !fir.box<!fir.ref<i32>> [
    #fir.type_is<!fir.int<4>>,^bb1(%0:i32),
    #fir.type_is<!fir.int<8>>,^bb2(%2:i32),
    unit,^bb5 ]
^bb1(%a : i32) :
  return %a : i32
^bb2(%b : i32) :
  return %b : i32
^bb5 :
  %zero = arith.constant 0 : i32
  return %zero : i32
}

// -----

func.func @logical_to_fp(%arg0: !fir.logical<4>) -> f32 {
  // expected-error@+1{{'fir.convert' op invalid type conversion}}
  %0 = fir.convert %arg0 : (!fir.logical<4>) -> f32
  return %0 : f32
}

// -----

func.func @fp_to_logical(%arg0: f32) -> !fir.logical<4> {
  // expected-error@+1{{'fir.convert' op invalid type conversion}}
  %0 = fir.convert %arg0 : (f32) -> !fir.logical<4>
  return %0 : !fir.logical<4>
}

// -----

func.func @rec_to_rec(%arg0: !fir.type<t1{i:i32, f:f32}>) -> !fir.type<t2{f:f32, i:i32}> {
  // expected-error@+1{{'fir.convert' op invalid type conversion}}
  %0 = fir.convert %arg0 : (!fir.type<t1{i:i32, f:f32}>) -> !fir.type<t2{f:f32, i:i32}>
  return %0 : !fir.type<t2{f:f32, i:i32}>
}

// -----

func.func @bad_box_offset(%not_a_box : !fir.ref<i32>) {
  // expected-error@+1{{'fir.box_offset' op box_ref operand must have !fir.ref<!fir.box<T>> or !fir.ref<!fir.boxchar<k>> type}}
  %addr1 = fir.box_offset %not_a_box base_addr : (!fir.ref<i32>) -> !fir.llvm_ptr<!fir.ref<i32>>
  return
}

// -----

func.func @bad_box_offset(%boxchar : !fir.ref<!fir.boxchar<1>>) {
  // expected-error@+1{{'fir.box_offset' op cannot address derived_type field of a fir.boxchar}}
  %addr1 = fir.box_offset %boxchar derived_type : (!fir.ref<!fir.boxchar<1>>) -> !fir.llvm_ptr<!fir.ref<!fir.char<1,?>>>
  return
}

// -----

func.func @bad_box_offset(%no_addendum : !fir.ref<!fir.box<i32>>) {
  // expected-error@+1{{'fir.box_offset' op can only address derived_type field of derived type or unlimited polymorphic fir.box}}
  %addr1 = fir.box_offset %no_addendum derived_type : (!fir.ref<!fir.box<i32>>) -> !fir.llvm_ptr<!fir.tdesc<!fir.type<none>>>
  return
}

// -----

func.func @bad_rebox_assumed_rank_1(%arg0: !fir.ref<!fir.array<*:f32>> ) {
  // expected-error@+1{{'fir.rebox_assumed_rank' op input must be a box or box address}}
  %1 = fir.rebox_assumed_rank %arg0 lbs ones : (!fir.ref<!fir.array<*:f32>>) -> !fir.box<!fir.array<*:f32>>
  return
}

// -----

func.func @bad_rebox_assumed_rank_2(%arg0: !fir.box<!fir.array<*:f32>> ) {
  // expected-error@+1{{'fir.rebox_assumed_rank' op result #0 must be box or class, but got '!fir.ref<!fir.box<!fir.array<*:f32>>>'}}
  %1 = fir.rebox_assumed_rank %arg0 lbs ones : (!fir.box<!fir.array<*:f32>>) -> !fir.ref<!fir.box<!fir.array<*:f32>>>
  return
}

// -----

func.func @bad_rebox_assumed_rank_3(%arg0: !fir.box<!fir.array<*:f32>> ) {
  // expected-error@+1{{'fir.rebox_assumed_rank' op input and output element types are incompatible}}
  %1 = fir.rebox_assumed_rank %arg0 lbs ones : (!fir.box<!fir.array<*:f32>>) -> !fir.box<!fir.array<*:i32>>
  return
}

// -----

func.func @bad_is_assumed_size(%arg0: !fir.ref<!fir.array<*:none>>) {
  // expected-error@+1{{op operand #0 must be box or class, but got '!fir.ref<!fir.array<*:none>>'}}
  %1 = fir.is_assumed_size %arg0 : (!fir.ref<!fir.array<*:none>>) -> i1
  return
}

// -----

!t=!fir.type<sometype{i:i32}>
!t2=!fir.type<sometype2{j:i32}>
func.func @bad_copy_1(%arg0: !fir.ref<!t>, %arg1: !fir.ref<!t2>) {
  // expected-error@+1{{'fir.copy' op source and destination must have the same value type}}
  fir.copy %arg0 to %arg1 no_overlap : !fir.ref<!t>, !fir.ref<!t2>
  return
}

// -----

!t=!fir.type<sometype{i:i32}>
func.func @bad_copy_2(%arg0: !fir.ref<!t>, %arg1: !t) {
  // expected-error@+1{{'fir.copy' op operand #0 must be a reference type to a constant size fir.array, fir.char, or fir.type, but got '!fir.type<sometype{i:i32}>'}}
  fir.copy %arg1 to %arg0 no_overlap : !t, !fir.ref<!t>
  return
}

// -----

!t=!fir.array<?xi32>
func.func @bad_copy_3(%arg0: !fir.ref<!t>, %arg1: !fir.ref<!t>) {
  // expected-error@+1{{'fir.copy' op operand #0 must be a reference type to a constant size fir.array, fir.char, or fir.type, but got '!fir.ref<!fir.array<?xi32>>'}}
  fir.copy %arg0 to %arg1 no_overlap : !fir.ref<!t>, !fir.ref<!t>
  return
}

// -----

!t=f32
func.func @bad_copy_4(%arg0: !fir.ref<!t>, %arg1: !fir.ref<!t>) {
  // expected-error@+1{{'fir.copy' op operand #0 must be a reference type to a constant size fir.array, fir.char, or fir.type, but got '!fir.ref<f32>'}}
  fir.copy %arg0 to %arg1 no_overlap : !fir.ref<!t>, !fir.ref<!t>
  return
}

// -----

func.func @bad_pack_array1(%arg0: !fir.ref<!fir.box<!fir.array<?xi32>>>) {
  // expected-error@+1{{op operand #0 must be any boxed array, but got '!fir.ref<!fir.box<!fir.array<?xi32>>>'}}
  %0 = fir.pack_array %arg0 stack whole : (!fir.ref<!fir.box<!fir.array<?xi32>>>) -> !fir.ref<!fir.box<!fir.array<?xi32>>>
  return
}

// -----

func.func @bad_pack_array2(%arg0: !fir.box<!fir.array<?xi32>>) {
  // expected-error@+1{{op failed to verify that all of {array, result} have same type}}
  %0 = fir.pack_array %arg0 stack whole : (!fir.box<!fir.array<?xi32>>) -> !fir.box<!fir.array<?xi64>>
  return
}

// -----

func.func @bad_pack_array3(%arg0: !fir.box<!fir.array<?x!fir.char<1,?>>>, %arg1: i32) {
  // expected-error@+1{{op invalid type parameters}}
  %0 = fir.pack_array %arg0 stack whole typeparams %arg1, %arg1 : (!fir.box<!fir.array<?x!fir.char<1,?>>>, i32, i32) -> !fir.box<!fir.array<?x!fir.char<1,?>>>
  return
}

// -----

func.func @bad_pack_array4(%arg0: !fir.box<!fir.array<?xf32>>) {
  // expected-error@+1{{op attribute 'max_size' failed to satisfy constraint: 64-bit unsigned integer attribute}}
  %0 = fir.pack_array %arg0 stack whole constraints {max_size = -1 : i64} : (!fir.box<!fir.array<?xf32>>) -> !fir.box<!fir.array<?xf32>>
  return
}

// -----

func.func @bad_pack_array5(%arg0: !fir.box<!fir.array<?xf32>>) {
  // expected-error@+1{{op attribute 'max_element_size' failed to satisfy constraint: 64-bit unsigned integer attribute}}
  %0 = fir.pack_array %arg0 stack whole constraints {max_element_size = -1 : i64} : (!fir.box<!fir.array<?xf32>>) -> !fir.box<!fir.array<?xf32>>
  return
}

// -----

func.func @bad_pack_array6(%arg0: !fir.box<!fir.array<?xf32>>) {
  // expected-error@+1{{op attribute 'min_stride' failed to satisfy constraint: 64-bit unsigned integer attribute}}
  %0 = fir.pack_array %arg0 stack whole constraints {min_stride = -1 : i64} : (!fir.box<!fir.array<?xf32>>) -> !fir.box<!fir.array<?xf32>>
  return
}

// -----

func.func @bad_pack_array7(%arg0: !fir.box<!fir.array<?xf32>>) {
  // expected-error@+1{{op 'innermost' is invalid for 1D arrays, use 'whole' instead}}
  %0 = fir.pack_array %arg0 stack innermost : (!fir.box<!fir.array<?xf32>>) -> !fir.box<!fir.array<?xf32>>
  return
}

// -----

func.func @bad_unpack_array1(%arg0: !fir.ref<!fir.box<!fir.array<?xi32>>>, %arg1: !fir.ref<!fir.box<!fir.array<?xi32>>>) {
  // expected-error@+1{{op operand #0 must be any boxed array, but got '!fir.ref<!fir.box<!fir.array<?xi32>>>'}}
  fir.unpack_array %arg0 to %arg1 stack : !fir.ref<!fir.box<!fir.array<?xi32>>>
  return
}

// -----

func.func @bad_unpack_array2(%arg0: !fir.box<!fir.array<?xf32>>) {
  %0 = fir.pack_array %arg0 stack whole : (!fir.box<!fir.array<?xf32>>) -> !fir.box<!fir.array<?xf32>>
  // expected-error@+1{{op the pack operation uses different memory for the temporary (stack vs heap)}}
  fir.unpack_array %0 to %arg0 heap no_copy : !fir.box<!fir.array<?xf32>>
  return
}

// -----

func.func @bad_unpack_array3(%arg0: !fir.box<!fir.array<?xf32>>) {
  %0 = fir.pack_array %arg0 heap whole no_copy: (!fir.box<!fir.array<?xf32>>) -> !fir.box<!fir.array<?xf32>>
  // expected-error@+1{{op the pack operation uses different memory for the temporary (stack vs heap)}}
  fir.unpack_array %0 to %arg0 stack : !fir.box<!fir.array<?xf32>>
  return
}

// -----

func.func @bad_unpack_array4(%arg0: !fir.box<!fir.array<?xf32>>, %arg1: !fir.box<!fir.array<?xi32>>) {
  // expected-note@-1 {{prior use here}}
  // expected-error@+1{{use of value '%arg0' expects different type than prior uses: '!fir.box<!fir.array<?xi32>>' vs '!fir.box<!fir.array<?xf32>>'}}
  fir.unpack_array %arg0 to %arg1 stack : !fir.box<!fir.array<?xi32>>
  return
}

// -----

func.func @bad_is_contiguous_box(%arg0: !fir.ref<!fir.box<!fir.array<?xi32>>>) -> i1 {
  // expected-error@+1{{op operand #0 must be any box, but got '!fir.ref<!fir.box<!fir.array<?xi32>>>'}}
  %0 = fir.is_contiguous_box %arg0 whole : (!fir.ref<!fir.box<!fir.array<?xi32>>>) -> i1
  return %0 : i1
}

// -----

func.func @bad_box_total_elements(%arg0: !fir.ref<!fir.box<!fir.array<?xi32>>>) -> i32 {
  // expected-error@+1{{op operand #0 must be any box, but got '!fir.ref<!fir.box<!fir.array<?xi32>>>'}}
  %0 = fir.box_total_elements %arg0 : (!fir.ref<!fir.box<!fir.array<?xi32>>>) -> i32
  return %0 : i32
}

// -----

func.func @empty_dc_wrapper_body() {
  // expected-error@+1 {{'fir.do_concurrent' op expects a non-empty block}}
  fir.do_concurrent {
  }
  return
}

// -----

func.func @dc_wrong_terminator() {
  // expected-error@+1 {{'fir.do_concurrent' op must be terminated by 'fir.do_concurrent.loop'}}
  fir.do_concurrent {
    llvm.return
  }
  return
}

// -----

func.func @dc_0d() {
   // expected-error@+2 {{'fir.do_concurrent.loop' op needs at least one tuple element for lowerBound, upperBound and step}}
  fir.do_concurrent {
    fir.do_concurrent.loop () = () to () step () {
      %tmp = fir.alloca i32
    }
  }
  return
}

// -----

func.func @dc_invalid_parent(%arg0: index, %arg1: index) {
  // expected-error@+1 {{'fir.do_concurrent.loop' op expects parent op 'fir.do_concurrent'}}
  "fir.do_concurrent.loop"(%arg0, %arg1) <{operandSegmentSizes = array<i32: 1, 1, 0, 0, 0>}> ({
  ^bb0(%arg2: index):
     %tmp = "fir.alloca"() <{in_type = i32, operandSegmentSizes = array<i32: 0, 0>}> : () -> !fir.ref<i32>
  }) : (index, index) -> ()
  return
}

// -----

func.func @dc_invalid_control(%arg0: index, %arg1: index) {
  // expected-error@+2 {{'fir.do_concurrent.loop' op different number of tuple elements for lowerBound, upperBound or step}}
  fir.do_concurrent {
    "fir.do_concurrent.loop"(%arg0, %arg1) <{operandSegmentSizes = array<i32: 1, 1, 0, 0, 0>}> ({
    ^bb0(%arg2: index):
      %tmp = "fir.alloca"() <{in_type = i32, operandSegmentSizes = array<i32: 0, 0>}> : () -> !fir.ref<i32>
    }) : (index, index) -> ()
  }
  return
}

// -----

func.func @dc_invalid_ind_var(%arg0: index, %arg1: index) {
  // expected-error@+2 {{'fir.do_concurrent.loop' op expects the same number of induction variables: 2 as bound and step values: 1}}
  fir.do_concurrent {
    "fir.do_concurrent.loop"(%arg0, %arg1, %arg0) <{operandSegmentSizes = array<i32: 1, 1, 1, 0, 0>}> ({
    ^bb0(%arg3: index, %arg4: index):
      %tmp = "fir.alloca"() <{in_type = i32, operandSegmentSizes = array<i32: 0, 0>}> : () -> !fir.ref<i32>
    }) : (index, index, index) -> ()
  }
  return
}

// -----

func.func @dc_invalid_ind_var_type(%arg0: index, %arg1: index) {
  // expected-error@+2 {{'fir.do_concurrent.loop' op expects arguments for the induction variable to be of index type}}
  fir.do_concurrent {
    "fir.do_concurrent.loop"(%arg0, %arg1, %arg0) <{operandSegmentSizes = array<i32: 1, 1, 1, 0, 0>}> ({
    ^bb0(%arg3: i32):
      %tmp = "fir.alloca"() <{in_type = i32, operandSegmentSizes = array<i32: 0, 0>}> : () -> !fir.ref<i32>
    }) : (index, index, index) -> ()
  }
  return
}

// -----

func.func @dc_invalid_reduction(%arg0: index, %arg1: index) {
  %sum = fir.alloca i32
  // expected-error@+2 {{'fir.do_concurrent.loop' op mismatch in number of reduction variables and reduction attributes}}
  fir.do_concurrent {
    "fir.do_concurrent.loop"(%arg0, %arg1, %arg0, %sum) <{operandSegmentSizes = array<i32: 1, 1, 1, 0, 1>}> ({
    ^bb0(%arg3: index, %sum_arg: i32):
      %tmp = "fir.alloca"() <{in_type = i32, operandSegmentSizes = array<i32: 0, 0>}> : () -> !fir.ref<i32>
    }) : (index, index, index, !fir.ref<i32>) -> ()
  }
  return
}

// -----

func.func @dc_reduce_no_attr() {
  %3 = fir.alloca i32 {bindc_name = "s", uniq_name = "dc_reduce"}
  %4:2 = hlfir.declare %3 {uniq_name = "dc_reduce"} : (!fir.ref<i32>) -> (!fir.ref<i32>, !fir.ref<i32>)
<<<<<<< HEAD
  %c1 = arith.constant 1 : index
=======
  %c1 = arith.constant 1 : index 
>>>>>>> fa921d16
  // expected-error@+2 {{expected attribute value}}
  fir.do_concurrent {
    fir.do_concurrent.loop (%arg0) = (%c1) to (%c1) step (%c1) reduce(@add_reduction_i32 %4#0 -> %arg1 : !fir.ref<i32>) {
    }
  }
  return
}

// -----

// Should fail when volatility changes from a fir.convert
func.func @bad_convert_volatile(%arg0: !fir.ref<i32>) -> !fir.ref<i32, volatile> {
  // expected-error@+1 {{op this conversion does not preserve volatility}}
  %0 = fir.convert %arg0 : (!fir.ref<i32>) -> !fir.ref<i32, volatile>
  return %0 : !fir.ref<i32, volatile>
}

// -----

// Should fail when volatility changes from a fir.convert
func.func @bad_convert_volatile2(%arg0: !fir.ref<i32, volatile>) -> !fir.ref<i32> {
  // expected-error@+1 {{op this conversion does not preserve volatility}}
  %0 = fir.convert %arg0 : (!fir.ref<i32, volatile>) -> !fir.ref<i32>
  return %0 : !fir.ref<i32>
}

// -----

// Should fail when the element type and the containing type change
func.func @bad_convert_volatile3(%arg0: !fir.ref<i32>) -> !fir.box<i64> {
  // expected-error@+1 {{'fir.volatile_cast' op types must be identical except for volatility}}
  %0 = fir.volatile_cast %arg0 : (!fir.ref<i32>) -> !fir.box<i64>
  return %0 : !fir.box<i64>
}

// -----

// Should fail when the containing type changes
func.func @bad_convert_volatile4(%arg0: !fir.ref<i32>) -> !fir.box<i32> {
  // expected-error@+1 {{'fir.volatile_cast' op types must be identical except for volatility}}
  %0 = fir.volatile_cast %arg0 : (!fir.ref<i32>) -> !fir.box<i32>
  return %0 : !fir.box<i32>
}

// -----

// Should fail when the containing type changes
func.func @bad_convert_volatile5(%arg0: !fir.ref<i32>) -> !fir.box<i32, volatile> {
  // expected-error@+1 {{'fir.volatile_cast' op types must be identical except for volatility}}
  %0 = fir.volatile_cast %arg0 : (!fir.ref<i32>) -> !fir.box<i32, volatile>
  return %0 : !fir.box<i32, volatile>
}

// -----

// Should fail when the element type changes
func.func @bad_convert_volatile6(%arg0: !fir.ref<i32>) -> !fir.ref<i64> {
  // expected-error@+1 {{'fir.volatile_cast' op types must be identical except for volatility}}
  %0 = fir.volatile_cast %arg0 : (!fir.ref<i32>) -> !fir.ref<i64>
  return %0 : !fir.ref<i64>
}

// -----

fir.local {type = local} @x.localizer : i32 init {
^bb0(%arg0: i32, %arg1: i32):
  %0 = arith.constant 0.0 : f32
  // expected-error @below {{Invalid yielded value. Expected type: 'i32', got: 'f32'}}
  fir.yield(%0 : f32)
}

// -----

// expected-error @below {{Region argument type mismatch: got 'f32' expected 'i32'.}}
fir.local {type = local} @x.localizer : i32 init {
^bb0(%arg0: i32, %arg1: f32):
  fir.yield
}

// -----

fir.local {type = local} @x.localizer : f32 init {
^bb0(%arg0: f32, %arg1: f32):
  fir.yield(%arg0: f32)
} dealloc {
^bb0(%arg0: f32):
  // expected-error @below {{Did not expect any values to be yielded.}}
  fir.yield(%arg0 : f32)
}

// -----

fir.local {type = local} @x.localizer : i32 init {
^bb0(%arg0: i32, %arg1: i32):
  // expected-error @below {{expected exit block terminator to be an `fir.yield` op.}}
  fir.unreachable
}

// -----

// expected-error @below {{`init`: expected 2 region arguments, got: 1}}
fir.local {type = local} @x.localizer : f32 init {
^bb0(%arg0: f32):
  fir.yield(%arg0 : f32)
}

// -----

// expected-error @below {{`copy`: expected 2 region arguments, got: 1}}
fir.local {type = local_init} @x.privatizer : f32 copy {
^bb0(%arg0: f32):
  fir.yield(%arg0 : f32)
}

// -----

// expected-error @below {{`dealloc`: expected 1 region arguments, got: 2}}
fir.local {type = local} @x.localizer : f32 dealloc {
^bb0(%arg0: f32, %arg1: f32):
  fir.yield
}

// -----

// expected-error @below {{`local` specifiers do not require a `copy` region.}}
fir.local {type = local} @x.localizer : f32 copy {
^bb0(%arg0: f32, %arg1 : f32):
  fir.yield(%arg0 : f32)
}

// -----

// expected-error @below {{`local_init` specifiers require at least a `copy` region.}}
fir.local {type = local_init} @x.localizer : f32 init {
^bb0(%arg0: f32, %arg1: f32):
  fir.yield(%arg0 : f32)
}

// -----

func.func @wrong_weights_number_in_if_then(%cond: i1) {
// expected-error @below {{expects number of region weights to match number of regions: 1 vs 2}}
  fir.if %cond weights([50]) {
  }
  return
}

// -----

func.func @wrong_weights_number_in_if_then_else(%cond: i1) {
// expected-error @below {{expects number of region weights to match number of regions: 3 vs 2}}
  fir.if %cond weights([50, 40, 10]) {
  } else {
  }
  return
}

// -----

func.func @negative_weight_in_if_then(%cond: i1) {
// expected-error @below {{weight #0 must be non-negative}}
  fir.if %cond weights([-1, 101]) {
  }
  return
}<|MERGE_RESOLUTION|>--- conflicted
+++ resolved
@@ -1269,11 +1269,7 @@
 func.func @dc_reduce_no_attr() {
   %3 = fir.alloca i32 {bindc_name = "s", uniq_name = "dc_reduce"}
   %4:2 = hlfir.declare %3 {uniq_name = "dc_reduce"} : (!fir.ref<i32>) -> (!fir.ref<i32>, !fir.ref<i32>)
-<<<<<<< HEAD
-  %c1 = arith.constant 1 : index
-=======
   %c1 = arith.constant 1 : index 
->>>>>>> fa921d16
   // expected-error@+2 {{expected attribute value}}
   fir.do_concurrent {
     fir.do_concurrent.loop (%arg0) = (%c1) to (%c1) step (%c1) reduce(@add_reduction_i32 %4#0 -> %arg1 : !fir.ref<i32>) {
