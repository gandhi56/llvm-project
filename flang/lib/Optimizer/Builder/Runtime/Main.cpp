--- conflicted
+++ resolved
@@ -25,11 +25,8 @@
 void fir::runtime::genMain(
     fir::FirOpBuilder &builder, mlir::Location loc,
     const std::vector<Fortran::lower::EnvironmentDefault> &defs, bool initCuda,
-<<<<<<< HEAD
-    bool enableAmdAllocator) {
-=======
+    bool enableAmdAllocator,
     bool initCoarrayEnv) {
->>>>>>> 3e5d8a14
   auto *context = builder.getContext();
   auto argcTy = builder.getDefaultIntegerType();
   auto ptrTy = mlir::LLVM::LLVMPointerType::get(context);
