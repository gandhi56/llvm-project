//===-- Main.cpp - generate main runtime API calls --------------*- C++ -*-===//
//
// Part of the LLVM Project, under the Apache License v2.0 with LLVM Exceptions.
// See https://llvm.org/LICENSE.txt for license information.
// SPDX-License-Identifier: Apache-2.0 WITH LLVM-exception
//
//===----------------------------------------------------------------------===//

#include "flang/Optimizer/Builder/Runtime/Main.h"
#include "flang/Lower/EnvironmentDefault.h"
#include "flang/Optimizer/Builder/BoxValue.h"
#include "flang/Optimizer/Builder/FIRBuilder.h"
#include "flang/Optimizer/Builder/Runtime/EnvironmentDefaults.h"
#include "flang/Optimizer/Builder/Runtime/RTBuilder.h"
#include "flang/Optimizer/Dialect/FIROps.h"
#include "flang/Optimizer/Dialect/FIRType.h"
#include "flang/Runtime/CUDA/init.h"
#include "flang/Runtime/main.h"
#include "flang/Runtime/stop.h"

using namespace Fortran::runtime;

/// Create a `int main(...)` that calls the Fortran entry point
void fir::runtime::genMain(
    fir::FirOpBuilder &builder, mlir::Location loc,
    const std::vector<Fortran::lower::EnvironmentDefault> &defs, bool initCuda,
    bool enableAmdAllocator) {
  auto *context = builder.getContext();
  auto argcTy = builder.getDefaultIntegerType();
  auto ptrTy = mlir::LLVM::LLVMPointerType::get(context);

  // void ProgramStart(int argc, char** argv, char** envp,
  //                   _QQEnvironmentDefaults* env)
  auto startFn = builder.createFunction(
      loc, RTNAME_STRING(ProgramStart),
      mlir::FunctionType::get(context, {argcTy, ptrTy, ptrTy, ptrTy}, {}));

  // void ProgramStop()
  auto stopFn =
      builder.createFunction(loc, RTNAME_STRING(ProgramEndStatement),
                             mlir::FunctionType::get(context, {}, {}));

  // int main(int argc, char** argv, char** envp)
  auto mainFn = builder.createFunction(
      loc, "main",
      mlir::FunctionType::get(context, {argcTy, ptrTy, ptrTy}, argcTy));
  // void _QQmain()
  auto qqMainFn = builder.createFunction(
      loc, "_QQmain", mlir::FunctionType::get(context, {}, {}));

  mainFn.setPublic();

  auto *block = mainFn.addEntryBlock();
  mlir::OpBuilder::InsertionGuard insertGuard(builder);
  builder.setInsertionPointToStart(block);

  // Create the list of any environment defaults for the runtime to set. The
  // runtime default list is only created if there is a main program to ensure
  // it only happens once and to provide consistent results if multiple files
  // are compiled separately.
  auto env = fir::runtime::genEnvironmentDefaults(builder, loc, defs);

  llvm::SmallVector<mlir::Value, 4> args(block->getArguments());
  args.push_back(env);

  fir::CallOp::create(builder, loc, startFn, args);

  if (initCuda) {
    auto initFn = builder.createFunction(
        loc, RTNAME_STRING(CUFInit), mlir::FunctionType::get(context, {}, {}));
    fir::CallOp::create(builder, loc, initFn);
  }

<<<<<<< HEAD
  if (enableAmdAllocator) {
    // void AMDRegisterAllocator()
    auto registerFn =
        builder.createFunction(loc, RTNAME_STRING(AMDRegisterAllocator),
                               mlir::FunctionType::get(context, {}, {}));
    builder.create<fir::CallOp>(loc, registerFn);
  }
  builder.create<fir::CallOp>(loc, qqMainFn);
  builder.create<fir::CallOp>(loc, stopFn);
=======
  fir::CallOp::create(builder, loc, qqMainFn);
  fir::CallOp::create(builder, loc, stopFn);
>>>>>>> 4b0625f0

  mlir::Value ret = builder.createIntegerConstant(loc, argcTy, 0);
  mlir::func::ReturnOp::create(builder, loc, ret);
}<|MERGE_RESOLUTION|>--- conflicted
+++ resolved
@@ -71,7 +71,6 @@
     fir::CallOp::create(builder, loc, initFn);
   }
 
-<<<<<<< HEAD
   if (enableAmdAllocator) {
     // void AMDRegisterAllocator()
     auto registerFn =
@@ -79,12 +78,8 @@
                                mlir::FunctionType::get(context, {}, {}));
     builder.create<fir::CallOp>(loc, registerFn);
   }
-  builder.create<fir::CallOp>(loc, qqMainFn);
-  builder.create<fir::CallOp>(loc, stopFn);
-=======
   fir::CallOp::create(builder, loc, qqMainFn);
   fir::CallOp::create(builder, loc, stopFn);
->>>>>>> 4b0625f0
 
   mlir::Value ret = builder.createIntegerConstant(loc, argcTy, 0);
   mlir::func::ReturnOp::create(builder, loc, ret);
