//===- AddAliasTags.cpp ---------------------------------------------------===//
//
// Part of the LLVM Project, under the Apache License v2.0 with LLVM Exceptions.
// See https://llvm.org/LICENSE.txt for license information.
// SPDX-License-Identifier: Apache-2.0 WITH LLVM-exception
//
//===----------------------------------------------------------------------===//

//===----------------------------------------------------------------------===//
/// \file
/// Adds TBAA alias tags to fir loads and stores, based on information from
/// fir::AliasAnalysis. More are added later in CodeGen - see fir::TBAABuilder
//===----------------------------------------------------------------------===//

#include "flang/Optimizer/Analysis/AliasAnalysis.h"
#include "flang/Optimizer/Analysis/TBAAForest.h"
#include "flang/Optimizer/Dialect/FIRDialect.h"
#include "flang/Optimizer/Dialect/FirAliasTagOpInterface.h"
#include "flang/Optimizer/Transforms/Passes.h"
#include "mlir/IR/Dominance.h"
#include "mlir/Pass/Pass.h"
#include "llvm/ADT/DenseMap.h"
#include "llvm/ADT/StringRef.h"
#include "llvm/ADT/Twine.h"
#include "llvm/Support/CommandLine.h"
#include "llvm/Support/Debug.h"
#include "llvm/Support/raw_ostream.h"
#include <optional>

namespace fir {
#define GEN_PASS_DEF_ADDALIASTAGS
#include "flang/Optimizer/Transforms/Passes.h.inc"
} // namespace fir

#define DEBUG_TYPE "fir-add-alias-tags"

static llvm::cl::opt<bool>
    enableDummyArgs("dummy-arg-tbaa", llvm::cl::init(true), llvm::cl::Hidden,
                    llvm::cl::desc("Add TBAA tags to dummy arguments"));
static llvm::cl::opt<bool>
    enableGlobals("globals-tbaa", llvm::cl::init(true), llvm::cl::Hidden,
                  llvm::cl::desc("Add TBAA tags to global variables"));
static llvm::cl::opt<bool>
    enableDirect("direct-tbaa", llvm::cl::init(true), llvm::cl::Hidden,
                 llvm::cl::desc("Add TBAA tags to direct variables"));
<<<<<<< HEAD
// This is **known unsafe** (misscompare in spec2017/wrf_r). It should
// not be enabled by default.
// The code is kept so that these may be tried with new benchmarks to see if
// this is worth fixing in the future.
static llvm::cl::opt<bool> enableLocalAllocs(
    "tbaa-local-alloc", llvm::cl::init(false), llvm::cl::Hidden,
    llvm::cl::desc("Add TBAA tags to local allocations. UNSAFE."));
=======
static llvm::cl::opt<bool>
    enableLocalAllocs("local-alloc-tbaa", llvm::cl::init(true),
                      llvm::cl::Hidden,
                      llvm::cl::desc("Add TBAA tags to local allocations."));
>>>>>>> 68bb005a

namespace {

/// Shared state per-module
class PassState {
public:
  PassState(mlir::DominanceInfo &domInfo) : domInfo(domInfo) {}
  /// memoised call to fir::AliasAnalysis::getSource
  inline const fir::AliasAnalysis::Source &getSource(mlir::Value value) {
    if (!analysisCache.contains(value))
      analysisCache.insert(
          {value, analysis.getSource(value, /*getInstantiationPoint=*/true)});
    return analysisCache[value];
  }

  /// get the per-function TBAATree for this function
  inline const fir::TBAATree &getFuncTree(mlir::func::FuncOp func) {
    return forrest[func];
  }
  inline const fir::TBAATree &getFuncTreeWithScope(mlir::func::FuncOp func,
                                                   fir::DummyScopeOp scope) {
    auto &scopeMap = scopeNames.at(func);
    return forrest.getFuncTreeWithScope(func, scopeMap.lookup(scope));
  }

  void processFunctionScopes(mlir::func::FuncOp func);
  fir::DummyScopeOp getDeclarationScope(fir::DeclareOp declareOp);

private:
  mlir::DominanceInfo &domInfo;
  fir::AliasAnalysis analysis;
  llvm::DenseMap<mlir::Value, fir::AliasAnalysis::Source> analysisCache;
  fir::TBAAForrest forrest;
  // Unique names for fir.dummy_scope operations within
  // the given function.
  llvm::DenseMap<mlir::func::FuncOp,
                 llvm::DenseMap<fir::DummyScopeOp, std::string>>
      scopeNames;
  // A map providing a vector of fir.dummy_scope operations
  // for the given function. The vectors are sorted according
  // to the dominance information.
  llvm::DenseMap<mlir::func::FuncOp, llvm::SmallVector<fir::DummyScopeOp, 16>>
      sortedScopeOperations;
};

// Process fir.dummy_scope operations in the given func:
// sort them according to the dominance information, and
// associate a unique (within the current function) scope name
// with each of them.
void PassState::processFunctionScopes(mlir::func::FuncOp func) {
  if (scopeNames.contains(func))
    return;

  auto &scopeMap = scopeNames[func];
  auto &scopeOps = sortedScopeOperations[func];
  func.walk([&](fir::DummyScopeOp op) { scopeOps.push_back(op); });
  llvm::stable_sort(scopeOps, [&](const fir::DummyScopeOp &op1,
                                  const fir::DummyScopeOp &op2) {
    return domInfo.properlyDominates(&*op1, &*op2);
  });
  unsigned scopeId = 0;
  for (auto scope : scopeOps) {
    if (scopeId != 0) {
      std::string name = (llvm::Twine("Scope ") + llvm::Twine(scopeId)).str();
      LLVM_DEBUG(llvm::dbgs() << "Creating scope '" << name << "':\n"
                              << scope << "\n");
      scopeMap.insert({scope, std::move(name)});
    }
    ++scopeId;
  }
}

// For the given fir.declare returns the dominating fir.dummy_scope
// operation.
fir::DummyScopeOp PassState::getDeclarationScope(fir::DeclareOp declareOp) {
  auto func = declareOp->getParentOfType<mlir::func::FuncOp>();
  assert(func && "fir.declare does not have parent func.func");
  auto &scopeOps = sortedScopeOperations.at(func);
  for (auto II = scopeOps.rbegin(), IE = scopeOps.rend(); II != IE; ++II) {
    if (domInfo.dominates(&**II, &*declareOp))
      return *II;
  }
  return nullptr;
}

class AddAliasTagsPass : public fir::impl::AddAliasTagsBase<AddAliasTagsPass> {
public:
  void runOnOperation() override;

private:
  /// The real workhorse of the pass. This is a runOnOperation() which
  /// operates on fir::FirAliasTagOpInterface, using some extra state
  void runOnAliasInterface(fir::FirAliasTagOpInterface op, PassState &state);
};

} // namespace

static fir::DeclareOp getDeclareOp(mlir::Value arg) {
  if (auto declare =
          mlir::dyn_cast_or_null<fir::DeclareOp>(arg.getDefiningOp()))
    return declare;
  for (mlir::Operation *use : arg.getUsers())
    if (fir::DeclareOp declare = mlir::dyn_cast<fir::DeclareOp>(use))
      return declare;
  return nullptr;
}

/// Get the name of a function argument using the "fir.bindc_name" attribute,
/// or ""
static std::string getFuncArgName(mlir::Value arg) {
  // first try getting the name from the fir.declare
  if (fir::DeclareOp declare = getDeclareOp(arg))
    return declare.getUniqName().str();

  // get from attribute on function argument
  // always succeeds because arg is a function argument
  mlir::BlockArgument blockArg = mlir::cast<mlir::BlockArgument>(arg);
  assert(blockArg.getOwner() && blockArg.getOwner()->isEntryBlock() &&
         "arg is a function argument");
  mlir::FunctionOpInterface func = mlir::dyn_cast<mlir::FunctionOpInterface>(
      blockArg.getOwner()->getParentOp());
  assert(func && "This is not a function argument");
  mlir::StringAttr attr = func.getArgAttrOfType<mlir::StringAttr>(
      blockArg.getArgNumber(), "fir.bindc_name");
  if (!attr)
    return "";
  return attr.str();
}

void AddAliasTagsPass::runOnAliasInterface(fir::FirAliasTagOpInterface op,
                                           PassState &state) {
  mlir::func::FuncOp func = op->getParentOfType<mlir::func::FuncOp>();
  if (!func)
    return;

  llvm::SmallVector<mlir::Value> accessedOperands = op.getAccessedOperands();
  assert(accessedOperands.size() == 1 &&
         "load and store only access one address");
  mlir::Value memref = accessedOperands.front();

  // skip boxes. These get an "any descriptor access" tag in TBAABuilder
  // (CodeGen). I didn't see any speedup from giving each box a separate TBAA
  // type.
  if (mlir::isa<fir::BaseBoxType>(fir::unwrapRefType(memref.getType())))
    return;
  LLVM_DEBUG(llvm::dbgs() << "Analysing " << op << "\n");

  const fir::AliasAnalysis::Source &source = state.getSource(memref);

  // Process the scopes, if not processed yet.
  state.processFunctionScopes(func);

  fir::DummyScopeOp scopeOp;
  if (auto declOp = source.origin.instantiationPoint) {
    // If the source is a dummy argument within some fir.dummy_scope,
    // then find the corresponding innermost scope to be used for finding
    // the right TBAA tree.
    auto declareOp = mlir::dyn_cast<fir::DeclareOp>(declOp);
    assert(declareOp && "Instantiation point must be fir.declare");
    if (auto dummyScope = declareOp.getDummyScope())
      scopeOp = mlir::cast<fir::DummyScopeOp>(dummyScope.getDefiningOp());
    if (!scopeOp)
      scopeOp = state.getDeclarationScope(declareOp);
  }

  mlir::LLVM::TBAATagAttr tag;
  // TBAA for dummy arguments
  if (enableDummyArgs &&
      source.kind == fir::AliasAnalysis::SourceKind::Argument) {
    LLVM_DEBUG(llvm::dbgs().indent(2)
               << "Found reference to dummy argument at " << *op << "\n");
    std::string name = getFuncArgName(llvm::cast<mlir::Value>(source.origin.u));
    // If it is a TARGET or POINTER, then we do not care about the name,
    // because the tag points to the root of the subtree currently.
    if (source.isTargetOrPointer()) {
      tag = state.getFuncTreeWithScope(func, scopeOp).targetDataTree.getTag();
    } else if (!name.empty()) {
      tag = state.getFuncTreeWithScope(func, scopeOp)
                .dummyArgDataTree.getTag(name);
    } else {
      LLVM_DEBUG(llvm::dbgs().indent(2)
                 << "WARN: couldn't find a name for dummy argument " << *op
                 << "\n");
      tag = state.getFuncTreeWithScope(func, scopeOp).dummyArgDataTree.getTag();
    }

    // TBAA for global variables without descriptors
  } else if (enableGlobals &&
             source.kind == fir::AliasAnalysis::SourceKind::Global &&
             !source.isBoxData()) {
    mlir::SymbolRefAttr glbl = llvm::cast<mlir::SymbolRefAttr>(source.origin.u);
    const char *name = glbl.getRootReference().data();
    LLVM_DEBUG(llvm::dbgs().indent(2) << "Found reference to global " << name
                                      << " at " << *op << "\n");
    if (source.isPointer())
      tag = state.getFuncTreeWithScope(func, scopeOp).targetDataTree.getTag();
    else
      tag =
          state.getFuncTreeWithScope(func, scopeOp).globalDataTree.getTag(name);

    // TBAA for global variables with descriptors
  } else if (enableDirect &&
             source.kind == fir::AliasAnalysis::SourceKind::Global &&
             source.isBoxData()) {
    if (auto glbl = llvm::dyn_cast<mlir::SymbolRefAttr>(source.origin.u)) {
      const char *name = glbl.getRootReference().data();
      LLVM_DEBUG(llvm::dbgs().indent(2) << "Found reference to direct " << name
                                        << " at " << *op << "\n");
      if (source.isPointer())
        tag = state.getFuncTreeWithScope(func, scopeOp).targetDataTree.getTag();
      else
        tag = state.getFuncTreeWithScope(func, scopeOp)
                  .directDataTree.getTag(name);
    } else {
      LLVM_DEBUG(llvm::dbgs().indent(2) << "Can't get name for direct "
                                        << source << " at " << *op << "\n");
    }

    // TBAA for local allocations
  } else if (enableLocalAllocs &&
             source.kind == fir::AliasAnalysis::SourceKind::Allocate) {
    std::optional<llvm::StringRef> name;
    mlir::Operation *sourceOp =
        llvm::cast<mlir::Value>(source.origin.u).getDefiningOp();
    bool unknownAllocOp = false;
    if (auto alloc = mlir::dyn_cast_or_null<fir::AllocaOp>(sourceOp))
      name = alloc.getUniqName();
    else if (auto alloc = mlir::dyn_cast_or_null<fir::AllocMemOp>(sourceOp))
      name = alloc.getUniqName();
    else
      unknownAllocOp = true;

    if (unknownAllocOp) {
      LLVM_DEBUG(llvm::dbgs().indent(2)
                 << "WARN: unknown defining op for SourceKind::Allocate " << *op
                 << "\n");
    } else if (source.isPointer()) {
      LLVM_DEBUG(llvm::dbgs().indent(2)
                 << "Found reference to allocation at " << *op << "\n");
      tag = state.getFuncTreeWithScope(func, scopeOp).targetDataTree.getTag();
    } else if (name) {
      LLVM_DEBUG(llvm::dbgs().indent(2) << "Found reference to allocation "
                                        << name << " at " << *op << "\n");
      tag = state.getFuncTreeWithScope(func, scopeOp)
                .allocatedDataTree.getTag(*name);
    } else {
      LLVM_DEBUG(llvm::dbgs().indent(2)
                 << "WARN: couldn't find a name for allocation " << *op
                 << "\n");
      tag =
          state.getFuncTreeWithScope(func, scopeOp).allocatedDataTree.getTag();
    }
  } else {
    if (source.kind != fir::AliasAnalysis::SourceKind::Argument &&
        source.kind != fir::AliasAnalysis::SourceKind::Allocate &&
        source.kind != fir::AliasAnalysis::SourceKind::Global)
      LLVM_DEBUG(llvm::dbgs().indent(2)
                 << "WARN: unsupported value: " << source << "\n");
  }

  if (tag)
    op.setTBAATags(mlir::ArrayAttr::get(&getContext(), tag));
}

void AddAliasTagsPass::runOnOperation() {
  LLVM_DEBUG(llvm::dbgs() << "=== Begin " DEBUG_TYPE " ===\n");

  // MLIR forbids storing state in a pass because different instances might be
  // used in different threads.
  // Instead this pass stores state per mlir::ModuleOp (which is what MLIR
  // thinks the pass operates on), then the real work of the pass is done in
  // runOnAliasInterface
  auto &domInfo = getAnalysis<mlir::DominanceInfo>();
  PassState state(domInfo);

  mlir::ModuleOp mod = getOperation();
  mod.walk(
      [&](fir::FirAliasTagOpInterface op) { runOnAliasInterface(op, state); });

  LLVM_DEBUG(llvm::dbgs() << "=== End " DEBUG_TYPE " ===\n");
}<|MERGE_RESOLUTION|>--- conflicted
+++ resolved
@@ -43,20 +43,10 @@
 static llvm::cl::opt<bool>
     enableDirect("direct-tbaa", llvm::cl::init(true), llvm::cl::Hidden,
                  llvm::cl::desc("Add TBAA tags to direct variables"));
-<<<<<<< HEAD
-// This is **known unsafe** (misscompare in spec2017/wrf_r). It should
-// not be enabled by default.
-// The code is kept so that these may be tried with new benchmarks to see if
-// this is worth fixing in the future.
-static llvm::cl::opt<bool> enableLocalAllocs(
-    "tbaa-local-alloc", llvm::cl::init(false), llvm::cl::Hidden,
-    llvm::cl::desc("Add TBAA tags to local allocations. UNSAFE."));
-=======
 static llvm::cl::opt<bool>
-    enableLocalAllocs("local-alloc-tbaa", llvm::cl::init(true),
+    enableLocalAllocs("tbaa-local-alloc", llvm::cl::init(true),
                       llvm::cl::Hidden,
                       llvm::cl::desc("Add TBAA tags to local allocations."));
->>>>>>> 68bb005a
 
 namespace {
 
