//===- MapInfoFinalization.cpp -----------------------------------------===//
//
// Part of the LLVM Project, under the Apache License v2.0 with LLVM Exceptions.
// See https://llvm.org/LICENSE.txt for license information.
// SPDX-License-Identifier: Apache-2.0 WITH LLVM-exception
//
//===----------------------------------------------------------------------===//

//===----------------------------------------------------------------------===//
/// \file
/// An OpenMP dialect related pass for FIR/HLFIR which performs some
/// pre-processing of MapInfoOp's after the module has been lowered to
/// finalize them.
///
/// For example, it expands MapInfoOp's containing descriptor related
/// types (fir::BoxType's) into multiple MapInfoOp's containing the parent
/// descriptor and pointer member components for individual mapping,
/// treating the descriptor type as a record type for later lowering in the
/// OpenMP dialect.
///
/// The pass also adds MapInfoOp's that are members of a parent object but are
/// not directly used in the body of a target region to its BlockArgument list
/// to maintain consistency across all MapInfoOp's tied to a region directly or
/// indirectly via a parent object.
//===----------------------------------------------------------------------===//

#include "flang/Optimizer/Builder/DirectivesCommon.h"
#include "flang/Optimizer/Builder/FIRBuilder.h"
#include "flang/Optimizer/Builder/HLFIRTools.h"
#include "flang/Optimizer/Dialect/FIRType.h"
#include "flang/Optimizer/Dialect/Support/KindMapping.h"
#include "flang/Optimizer/HLFIR/HLFIROps.h"
#include "flang/Optimizer/OpenMP/Passes.h"
#include "mlir/Analysis/SliceAnalysis.h"
#include "mlir/Dialect/Func/IR/FuncOps.h"
#include "mlir/Dialect/OpenMP/OpenMPDialect.h"
#include "mlir/IR/BuiltinDialect.h"
#include "mlir/IR/BuiltinOps.h"
#include "mlir/IR/Operation.h"
#include "mlir/IR/SymbolTable.h"
#include "mlir/Pass/Pass.h"
#include "mlir/Support/LLVM.h"
#include "llvm/ADT/SmallPtrSet.h"
#include "llvm/Frontend/OpenMP/OMPConstants.h"
#include <algorithm>
#include <cstddef>
#include <iterator>
#include <numeric>

namespace flangomp {
#define GEN_PASS_DEF_MAPINFOFINALIZATIONPASS
#include "flang/Optimizer/OpenMP/Passes.h.inc"
} // namespace flangomp

namespace {
class MapInfoFinalizationPass
    : public flangomp::impl::MapInfoFinalizationPassBase<
          MapInfoFinalizationPass> {
  /// Helper class tracking a members parent and its
  /// placement in the parents member list
  struct ParentAndPlacement {
    mlir::omp::MapInfoOp parent;
    size_t index;
  };

  /// Tracks any intermediate function/subroutine local allocations we
  /// generate for the descriptors of box type dummy arguments, so that
  /// we can retrieve it for subsequent reuses within the functions
  /// scope.
  ///
  ///      descriptor defining op
  ///      |                  corresponding local alloca
  ///      |                  |
  std::map<mlir::Operation *, mlir::Value> localBoxAllocas;

  /// getMemberUserList gathers all users of a particular MapInfoOp that are
  /// other MapInfoOp's and places them into the mapMemberUsers list, which
  /// records the map that the current argument MapInfoOp "op" is part of
  /// alongside the placement of "op" in the recorded users members list. The
  /// intent of the generated list is to find all MapInfoOp's that may be
  /// considered parents of the passed in "op" and in which it shows up in the
  /// member list, alongside collecting the placement information of "op" in its
  /// parents member list.
  void
  getMemberUserList(mlir::omp::MapInfoOp op,
                    llvm::SmallVectorImpl<ParentAndPlacement> &mapMemberUsers) {
    for (auto *user : op->getUsers())
      if (auto map = mlir::dyn_cast_if_present<mlir::omp::MapInfoOp>(user))
        for (auto [i, mapMember] : llvm::enumerate(map.getMembers()))
          if (mapMember.getDefiningOp() == op)
            mapMemberUsers.push_back({map, i});
  }

  void getAsIntegers(llvm::ArrayRef<mlir::Attribute> values,
                     llvm::SmallVectorImpl<int64_t> &ints) {
    ints.reserve(values.size());
    llvm::transform(values, std::back_inserter(ints),
                    [](mlir::Attribute value) {
                      return mlir::cast<mlir::IntegerAttr>(value).getInt();
                    });
  }

  /// This function will expand a MapInfoOp's member indices back into a vector
  /// so that they can be trivially modified as unfortunately the attribute type
  /// that's used does not have modifiable fields at the moment (generally
  /// awkward to work with)
  void getMemberIndicesAsVectors(
      mlir::omp::MapInfoOp mapInfo,
      llvm::SmallVectorImpl<llvm::SmallVector<int64_t>> &indices) {
    indices.reserve(mapInfo.getMembersIndexAttr().getValue().size());
    llvm::transform(mapInfo.getMembersIndexAttr().getValue(),
                    std::back_inserter(indices), [this](mlir::Attribute value) {
                      auto memberIndex = mlir::cast<mlir::ArrayAttr>(value);
                      llvm::SmallVector<int64_t> indexes;
                      getAsIntegers(memberIndex.getValue(), indexes);
                      return indexes;
                    });
  }

  /// When provided a MapInfoOp containing a descriptor type that
  /// we must expand into multiple maps this function will extract
  /// the value from it and return it, in certain cases we must
  /// generate a new allocation to store into so that the
  /// fir::BoxOffsetOp we utilise to access the descriptor datas
  /// base address can be utilised.
  mlir::Value getDescriptorFromBoxMap(mlir::omp::MapInfoOp boxMap,
                                      fir::FirOpBuilder &builder) {
    mlir::Value descriptor = boxMap.getVarPtr();
    if (!fir::isTypeWithDescriptor(boxMap.getVarType()))
      if (auto addrOp = mlir::dyn_cast_if_present<fir::BoxAddrOp>(
              boxMap.getVarPtr().getDefiningOp()))
        descriptor = addrOp.getVal();

    if (!mlir::isa<fir::BaseBoxType>(descriptor.getType()))
      return descriptor;

    mlir::Value &slot = localBoxAllocas[descriptor.getDefiningOp()];
    if (slot) {
      return slot;
    }

    // The fir::BoxOffsetOp only works with !fir.ref<!fir.box<...>> types, as
    // allowing it to access non-reference box operations can cause some
    // problematic SSA IR. However, in the case of assumed shape's the type
    // is not a !fir.ref, in these cases to retrieve the appropriate
    // !fir.ref<!fir.box<...>> to access the data we need to map we must
    // perform an alloca and then store to it and retrieve the data from the new
    // alloca.
    mlir::OpBuilder::InsertPoint insPt = builder.saveInsertionPoint();
    mlir::Block *allocaBlock = builder.getAllocaBlock();
    mlir::Location loc = boxMap->getLoc();
    assert(allocaBlock && "No alloca block found for this top level op");
    builder.setInsertionPointToStart(allocaBlock);
    auto alloca = builder.create<fir::AllocaOp>(loc, descriptor.getType());
    builder.restoreInsertionPoint(insPt);
    builder.create<fir::StoreOp>(loc, descriptor, alloca);
    return slot = alloca;
  }

  /// Function that generates a FIR operation accessing the descriptor's
  /// base address (BoxOffsetOp) and a MapInfoOp for it. The most
  /// important thing to note is that we normally move the bounds from
  /// the descriptor map onto the base address map.
  mlir::omp::MapInfoOp genBaseAddrMap(mlir::Value descriptor,
                                      mlir::OperandRange bounds,
                                      int64_t mapType,
                                      fir::FirOpBuilder &builder) {
    mlir::Location loc = descriptor.getLoc();
    mlir::Value baseAddrAddr = builder.create<fir::BoxOffsetOp>(
        loc, descriptor, fir::BoxFieldAttr::base_addr);

    mlir::Type underlyingVarType =
        llvm::cast<mlir::omp::PointerLikeType>(
            fir::unwrapRefType(baseAddrAddr.getType()))
            .getElementType();
    if (auto seqType = llvm::dyn_cast<fir::SequenceType>(underlyingVarType))
      if (seqType.hasDynamicExtents())
        underlyingVarType = seqType.getEleTy();

    // Member of the descriptor pointing at the allocated data
    return builder.create<mlir::omp::MapInfoOp>(
        loc, baseAddrAddr.getType(), descriptor,
        mlir::TypeAttr::get(underlyingVarType), baseAddrAddr,
        /*members=*/mlir::SmallVector<mlir::Value>{},
        /*membersIndex=*/mlir::ArrayAttr{}, bounds,
        builder.getIntegerAttr(builder.getIntegerType(64, false), mapType),
        builder.getAttr<mlir::omp::VariableCaptureKindAttr>(
            mlir::omp::VariableCaptureKind::ByRef),
        /*name=*/builder.getStringAttr(""),
        /*partial_map=*/builder.getBoolAttr(false));
  }

  /// This function adjusts the member indices vector to include a new
  /// base address member. We take the position of the descriptor in
  /// the member indices list, which is the index data that the base
  /// addresses index will be based off of, as the base address is
  /// a member of the descriptor. We must also alter other members
  /// that are members of this descriptor to account for the addition
  /// of the base address index.
  void adjustMemberIndices(
      llvm::SmallVectorImpl<llvm::SmallVector<int64_t>> &memberIndices,
      size_t memberIndex) {
    llvm::SmallVector<int64_t> baseAddrIndex = memberIndices[memberIndex];

    // If we find another member that is "derived/a member of" the descriptor
    // that is not the descriptor itself, we must insert a 0 for the new base
    // address we have just added for the descriptor into the list at the
    // appropriate position to maintain correctness of the positional/index data
    // for that member.
    for (llvm::SmallVector<int64_t> &member : memberIndices)
      if (member.size() > baseAddrIndex.size() &&
          std::equal(baseAddrIndex.begin(), baseAddrIndex.end(),
                     member.begin()))
        member.insert(std::next(member.begin(), baseAddrIndex.size()), 0);

    // Add the base address index to the main base address member data
    baseAddrIndex.push_back(0);

    // Insert our newly created baseAddrIndex into the larger list of indices at
    // the correct location.
    memberIndices.insert(std::next(memberIndices.begin(), memberIndex + 1),
                         baseAddrIndex);
  }

  /// Adjusts the descriptor's map type. The main alteration that is done
  /// currently is transforming the map type to `OMP_MAP_TO` where possible.
  /// This is because we will always need to map the descriptor to device
  /// (or at the very least it seems to be the case currently with the
  /// current lowered kernel IR), as without the appropriate descriptor
  /// information on the device there is a risk of the kernel IR
  /// requesting for various data that will not have been copied to
  /// perform things like indexing. This can cause segfaults and
  /// memory access errors. However, we do not need this data mapped
  /// back to the host from the device, as per the OpenMP spec we cannot alter
  /// the data via resizing or deletion on the device. Discarding any
  /// descriptor alterations via no map back is reasonable (and required
  /// for certain segments of descriptor data like the type descriptor that are
  /// global constants). This alteration is only inapplicable to `target exit`
  /// and `target update` currently, and that's due to `target exit` not
  /// allowing `to` mappings, and `target update` not allowing both `to` and
  /// `from` simultaneously. We currently try to maintain the `implicit` flag
  /// where necessary, although it does not seem strictly required.
  unsigned long getDescriptorMapType(unsigned long mapTypeFlag,
                                     mlir::Operation *target) {
    if (llvm::isa_and_nonnull<mlir::omp::TargetExitDataOp,
                              mlir::omp::TargetUpdateOp>(target))
      return mapTypeFlag;

    bool hasImplicitMap =
        (llvm::omp::OpenMPOffloadMappingFlags(mapTypeFlag) &
         llvm::omp::OpenMPOffloadMappingFlags::OMP_MAP_IMPLICIT) ==
        llvm::omp::OpenMPOffloadMappingFlags::OMP_MAP_IMPLICIT;

    return llvm::to_underlying(
        hasImplicitMap
            ? llvm::omp::OpenMPOffloadMappingFlags::OMP_MAP_TO |
                  llvm::omp::OpenMPOffloadMappingFlags::OMP_MAP_IMPLICIT |
                  llvm::omp::OpenMPOffloadMappingFlags::OMP_MAP_ALWAYS
            : llvm::omp::OpenMPOffloadMappingFlags::OMP_MAP_TO |
                  llvm::omp::OpenMPOffloadMappingFlags::OMP_MAP_ALWAYS);
  }

  mlir::omp::MapInfoOp genDescriptorMemberMaps(mlir::omp::MapInfoOp op,
                                               fir::FirOpBuilder &builder,
                                               mlir::Operation *target) {
    llvm::SmallVector<ParentAndPlacement> mapMemberUsers;
    getMemberUserList(op, mapMemberUsers);

    // TODO: map the addendum segment of the descriptor, similarly to the
    // base address/data pointer member.
    mlir::Value descriptor = getDescriptorFromBoxMap(op, builder);
    auto baseAddr = genBaseAddrMap(descriptor, op.getBounds(),
                                   op.getMapType().value_or(0), builder);
    mlir::ArrayAttr newMembersAttr;
    mlir::SmallVector<mlir::Value> newMembers;
    llvm::SmallVector<llvm::SmallVector<int64_t>> memberIndices;

    if (!mapMemberUsers.empty() || !op.getMembers().empty())
      getMemberIndicesAsVectors(
          !mapMemberUsers.empty() ? mapMemberUsers[0].parent : op,
          memberIndices);

    // If the operation that we are expanding with a descriptor has a user
    // (parent), then we have to expand the parent's member indices to reflect
    // the adjusted member indices for the base address insertion. However, if
    // it does not then we are expanding a MapInfoOp without any pre-existing
    // member information to now have one new member for the base address, or
    // we are expanding a parent that is a descriptor and we have to adjust
    // all of its members to reflect the insertion of the base address.
    if (!mapMemberUsers.empty()) {
      // Currently, there should only be one user per map when this pass
      // is executed. Either a parent map, holding the current map in its
      // member list, or a target operation that holds a map clause. This
      // may change in the future if we aim to refactor the MLIR for map
      // clauses to allow sharing of duplicate maps across target
      // operations.
      assert(mapMemberUsers.size() == 1 &&
             "OMPMapInfoFinalization currently only supports single users of a "
             "MapInfoOp");
      ParentAndPlacement mapUser = mapMemberUsers[0];
      adjustMemberIndices(memberIndices, mapUser.index);
      llvm::SmallVector<mlir::Value> newMemberOps;
      for (auto v : mapUser.parent.getMembers()) {
        newMemberOps.push_back(v);
        if (v == op)
          newMemberOps.push_back(baseAddr);
      }
      mapUser.parent.getMembersMutable().assign(newMemberOps);
      mapUser.parent.setMembersIndexAttr(
          builder.create2DI64ArrayAttr(memberIndices));
    } else {
      newMembers.push_back(baseAddr);
      if (!op.getMembers().empty()) {
        for (auto &indices : memberIndices)
          indices.insert(indices.begin(), 0);
        memberIndices.insert(memberIndices.begin(), {0});
        newMembersAttr = builder.create2DI64ArrayAttr(memberIndices);
        newMembers.append(op.getMembers().begin(), op.getMembers().end());
      } else {
        llvm::SmallVector<llvm::SmallVector<int64_t>> memberIdx = {{0}};
        newMembersAttr = builder.create2DI64ArrayAttr(memberIdx);
      }
    }

    mlir::omp::MapInfoOp newDescParentMapOp =
        builder.create<mlir::omp::MapInfoOp>(
            op->getLoc(), op.getResult().getType(), descriptor,
            mlir::TypeAttr::get(fir::unwrapRefType(descriptor.getType())),
            /*varPtrPtr=*/mlir::Value{}, newMembers, newMembersAttr,
            /*bounds=*/mlir::SmallVector<mlir::Value>{},
            builder.getIntegerAttr(
                builder.getIntegerType(64, false),
                getDescriptorMapType(op.getMapType().value_or(0), target)),
            op.getMapCaptureTypeAttr(), op.getNameAttr(),
            /*partial_map=*/builder.getBoolAttr(false));
    op.replaceAllUsesWith(newDescParentMapOp.getResult());
    op->erase();
    return newDescParentMapOp;
  }

  // We add all mapped record members not directly used in the target region
  // to the block arguments in front of their parent and we place them into
  // the map operands list for consistency.
  //
  // These indirect uses (via accesses to their parent) will still be
  // mapped individually in most cases, and a parent mapping doesn't
  // guarantee the parent will be mapped in its totality, partial
  // mapping is common.
  //
  // For example:
  //    map(tofrom: x%y)
  //
  // Will generate a mapping for "x" (the parent) and "y" (the member).
  // The parent "x" will not be mapped, but the member "y" will.
  // However, we must have the parent as a BlockArg and MapOperand
  // in these cases, to maintain the correct uses within the region and
  // to help tracking that the member is part of a larger object.
  //
  // In the case of:
  //    map(tofrom: x%y, x%z)
  //
  // The parent member becomes more critical, as we perform a partial
  // structure mapping where we link the mapping of the members y
  // and z together via the parent x. We do this at a kernel argument
  // level in LLVM IR and not just MLIR, which is important to maintain
  // similarity to Clang and for the runtime to do the correct thing.
  // However, we still do not map the structure in its totality but
  // rather we generate an un-sized "binding" map entry for it.
  //
  // In the case of:
  //    map(tofrom: x, x%y, x%z)
  //
  // We do actually map the entirety of "x", so the explicit mapping of
  // x%y, x%z becomes unnecessary. It is redundant to write this from a
  // Fortran OpenMP perspective (although it is legal), as even if the
  // members were allocatables or pointers, we are mandated by the
  // specification to map these (and any recursive components) in their
  // entirety, which is different to the C++ equivalent, which requires
  // explicit mapping of these segments.
  void addImplicitMembersToTarget(mlir::omp::MapInfoOp op,
                                  fir::FirOpBuilder &builder,
                                  mlir::Operation *target) {
    auto mapClauseOwner =
        llvm::dyn_cast_if_present<mlir::omp::MapClauseOwningOpInterface>(
            target);
    // TargetDataOp is technically a MapClauseOwningOpInterface, so we
    // do not need to explicitly check for the extra cases here for use_device
    // addr/ptr
    if (!mapClauseOwner)
      return;

    auto addOperands = [&](mlir::MutableOperandRange &mapVarsArr,
                           mlir::Operation *directiveOp,
                           unsigned blockArgInsertIndex = 0) {
      if (!llvm::is_contained(mapVarsArr.getAsOperandRange(), op.getResult()))
        return;

      // There doesn't appear to be a simple way to convert MutableOperandRange
      // to a vector currently, so we instead use a for_each to populate our
      // vector.
      llvm::SmallVector<mlir::Value> newMapOps;
      newMapOps.reserve(mapVarsArr.size());
      llvm::for_each(
          mapVarsArr.getAsOperandRange(),
          [&newMapOps](mlir::Value oper) { newMapOps.push_back(oper); });

      for (auto mapMember : op.getMembers()) {
        if (llvm::is_contained(mapVarsArr.getAsOperandRange(), mapMember))
          continue;
        newMapOps.push_back(mapMember);
        if (directiveOp) {
          directiveOp->getRegion(0).insertArgument(
              blockArgInsertIndex, mapMember.getType(), mapMember.getLoc());
          blockArgInsertIndex++;
        }
      }

      mapVarsArr.assign(newMapOps);
    };

    auto argIface =
        llvm::dyn_cast<mlir::omp::BlockArgOpenMPOpInterface>(target);

    if (auto mapClauseOwner =
            llvm::dyn_cast<mlir::omp::MapClauseOwningOpInterface>(target)) {
      mlir::MutableOperandRange mapVarsArr = mapClauseOwner.getMapVarsMutable();
      unsigned blockArgInsertIndex =
          argIface
              ? argIface.getMapBlockArgsStart() + argIface.numMapBlockArgs()
              : 0;
      addOperands(mapVarsArr,
                  llvm::dyn_cast_if_present<mlir::omp::TargetOp>(
                      argIface.getOperation()),
                  blockArgInsertIndex);
    }

    if (auto targetDataOp = llvm::dyn_cast<mlir::omp::TargetDataOp>(target)) {
      mlir::MutableOperandRange useDevAddrMutableOpRange =
          targetDataOp.getUseDeviceAddrVarsMutable();
      addOperands(useDevAddrMutableOpRange, target,
                  argIface.getUseDeviceAddrBlockArgsStart() +
                      argIface.numUseDeviceAddrBlockArgs());

      mlir::MutableOperandRange useDevPtrMutableOpRange =
          targetDataOp.getUseDevicePtrVarsMutable();
      addOperands(useDevPtrMutableOpRange, target,
                  argIface.getUseDevicePtrBlockArgsStart() +
                      argIface.numUseDevicePtrBlockArgs());
    }
  }

  // We retrieve the first user that is a Target operation, of which
  // there should only be one currently. Every MapInfoOp can be tied to
  // at most one Target operation and at the minimum no operations.
  // This may change in the future with IR cleanups/modifications,
  // in which case this pass will need updating to support cases
  // where a map can have more than one user and more than one of
  // those users can be a Target operation. For now, we simply
  // return the first target operation encountered, which may
  // be on the parent MapInfoOp in the case of a member mapping.
  // In that case, we traverse the MapInfoOp chain until we
  // find the first TargetOp user.
  mlir::Operation *getFirstTargetUser(mlir::omp::MapInfoOp mapOp) {
    for (auto *user : mapOp->getUsers()) {
      if (llvm::isa<mlir::omp::TargetOp, mlir::omp::TargetDataOp,
                    mlir::omp::TargetUpdateOp, mlir::omp::TargetExitDataOp,
                    mlir::omp::TargetEnterDataOp,
                    mlir::omp::DeclareMapperInfoOp>(user))
        return user;

      if (auto mapUser = llvm::dyn_cast<mlir::omp::MapInfoOp>(user))
        return getFirstTargetUser(mapUser);
    }

    return nullptr;
  }

  // This pass executes on omp::MapInfoOp's containing descriptor based types
  // (allocatables, pointers, assumed shape etc.) and expanding them into
  // multiple omp::MapInfoOp's for each pointer member contained within the
  // descriptor.
  //
  // From the perspective of the MLIR pass manager this runs on the top level
  // operation (usually function) containing the MapInfoOp because this pass
  // will mutate siblings of MapInfoOp.
  void runOnOperation() override {
    mlir::ModuleOp module = mlir::cast<mlir::ModuleOp>(getOperation());
    fir::KindMapping kindMap = fir::getKindMapping(module);
    fir::FirOpBuilder builder{module, std::move(kindMap)};

    // We wish to maintain some function level scope (currently
    // just local function scope variables used to load and store box
    // variables into so we can access their base address, an
    // quirk of box_offset requires us to have an in memory box, but Fortran
    // in certain cases does not provide this) whilst not subjecting
    // ourselves to the possibility of race conditions while this pass
    // undergoes frequent re-iteration for the near future. So we loop
    // over function in the module and then map.info inside of those.
<<<<<<< HEAD
    module->walk([&](mlir::func::FuncOp func) {
=======
    getOperation()->walk([&](mlir::Operation *func) {
      if (!mlir::isa<mlir::func::FuncOp, mlir::omp::DeclareMapperOp>(func))
        return;
>>>>>>> 64675ccc
      // clear all local allocations we made for any boxes in any prior
      // iterations from previous function scopes.
      localBoxAllocas.clear();

      // First, walk `omp.map.info` ops to see if any record members should be
      // implicitly mapped.
      // TODO/FIXME/UPDATE: I believe we need to add implicit capture of
      // allocatable members of arbitrary depths for this before we can
      // switch it on in ATD, as currently it will break some currently
      // downstream changes that existing working benchmarks depend on.
      // However, hopefully with the addition of:
      //        https://github.com/llvm/llvm-project/pull/119588
      // and the correct mapping of all allocatable members, we'd
      // get the desired behaviour in all cases, if not, need to have a
      // think about the current behaviour we have.
      // func->walk([&](mlir::omp::MapInfoOp op) {
      //   mlir::Type underlyingType =
      //       fir::unwrapRefType(op.getVarPtr().getType());

      //   // TODO Test with and support more complicated cases; like arrays for
      //   // records, for example.
      //   if (!fir::isRecordWithAllocatableMember(underlyingType))
      //     return mlir::WalkResult::advance();

      //   // TODO For now, only consider `omp.target` ops. Other ops that support
      //   // `map` clauses will follow later.
      //   mlir::omp::TargetOp target =
      //       mlir::dyn_cast_if_present<mlir::omp::TargetOp>(
      //           getFirstTargetUser(op));

      //   if (!target)
      //     return mlir::WalkResult::advance();

      //   auto mapClauseOwner =
      //       llvm::dyn_cast<mlir::omp::MapClauseOwningOpInterface>(*target);

      //   int64_t mapVarIdx = mapClauseOwner.getOperandIndexForMap(op);
      //   assert(mapVarIdx >= 0 &&
      //          mapVarIdx <
      //              static_cast<int64_t>(mapClauseOwner.getMapVars().size()));

      //   auto argIface =
      //       llvm::dyn_cast<mlir::omp::BlockArgOpenMPOpInterface>(*target);
      //   // TODO How should `map` block argument that correspond to: `private`,
      //   // `use_device_addr`, `use_device_ptr`, be handled?
      //   mlir::BlockArgument opBlockArg = argIface.getMapBlockArgs()[mapVarIdx];
      //   llvm::SetVector<mlir::Operation *> mapVarForwardSlice;
      //   mlir::getForwardSlice(opBlockArg, &mapVarForwardSlice);

      //   mapVarForwardSlice.remove_if([&](mlir::Operation *sliceOp) {
      //     // TODO Support coordinate_of ops.
      //     //
      //     // TODO Support call ops by recursively examining the forward slice of
      //     // the corresponding parameter to the field in the called function.
      //     return !mlir::isa<hlfir::DesignateOp>(sliceOp);
      //   });

      //   auto recordType = mlir::cast<fir::RecordType>(underlyingType);
      //   llvm::SmallVector<mlir::Value> newMapOpsForFields;
      //   llvm::SmallVector<int64_t> fieldIndicies;

      //   for (auto fieldMemTyPair : recordType.getTypeList()) {
      //     auto &field = fieldMemTyPair.first;
      //     auto memTy = fieldMemTyPair.second;

      //     bool shouldMapField =
      //         llvm::find_if(mapVarForwardSlice, [&](mlir::Operation *sliceOp) {
      //           if (!fir::isAllocatableType(memTy))
      //             return false;

      //           auto designateOp = mlir::dyn_cast<hlfir::DesignateOp>(sliceOp);
      //           if (!designateOp)
      //             return false;

      //           return designateOp.getComponent() &&
      //                  designateOp.getComponent()->strref() == field;
      //         }) != mapVarForwardSlice.end();

      //     // TODO Handle recursive record types. Adapting
      //     // `createParentSymAndGenIntermediateMaps` to work direclty on MLIR
      //     // entities might be helpful here.

      //     if (!shouldMapField)
      //       continue;

      //     int64_t fieldIdx = recordType.getFieldIndex(field);
      //     bool alreadyMapped = [&]() {
      //       if (op.getMembersIndexAttr())
      //         for (auto indexList : op.getMembersIndexAttr()) {
      //           auto indexListAttr = mlir::cast<mlir::ArrayAttr>(indexList);
      //           if (indexListAttr.size() == 1 &&
      //               mlir::cast<mlir::IntegerAttr>(indexListAttr[0]).getInt() ==
      //                   fieldIdx)
      //             return true;
      //         }

      //       return false;
      //     }();

      //     if (alreadyMapped)
      //       continue;

#if 1//<<<<<<< HEAD
      //     builder.setInsertionPoint(op);
      //     mlir::Value fieldIdxVal = builder.createIntegerConstant(
      //         op.getLoc(), mlir::IndexType::get(builder.getContext()),
      //         fieldIdx);
      //     auto fieldCoord = builder.create<fir::CoordinateOp>(
      //         op.getLoc(), builder.getRefType(memTy), op.getVarPtr(),
      //         fieldIdxVal);
      //     Fortran::lower::AddrAndBoundsInfo info =
      //         Fortran::lower::getDataOperandBaseAddr(
      //             builder, fieldCoord, /*isOptional=*/false, op.getLoc());
      //     llvm::SmallVector<mlir::Value> bounds =
      //         Fortran::lower::genImplicitBoundsOps<mlir::omp::MapBoundsOp,
      //                                              mlir::omp::MapBoundsType>(
      //             builder, info,
      //             hlfir::translateToExtendedValue(op.getLoc(), builder,
      //                                             hlfir::Entity{fieldCoord})
      //                 .first,
      //             /*dataExvIsAssumedSize=*/false, op.getLoc());
#else//=======
          builder.setInsertionPoint(op);
          mlir::Value fieldIdxVal = builder.createIntegerConstant(
              op.getLoc(), mlir::IndexType::get(builder.getContext()),
              fieldIdx);
          auto fieldCoord = builder.create<fir::CoordinateOp>(
              op.getLoc(), builder.getRefType(memTy), op.getVarPtr(),
              fieldIdxVal);
          fir::factory::AddrAndBoundsInfo info =
              fir::factory::getDataOperandBaseAddr(
                  builder, fieldCoord, /*isOptional=*/false, op.getLoc());
          llvm::SmallVector<mlir::Value> bounds =
              fir::factory::genImplicitBoundsOps<mlir::omp::MapBoundsOp,
                                                 mlir::omp::MapBoundsType>(
                  builder, info,
                  hlfir::translateToExtendedValue(op.getLoc(), builder,
                                                  hlfir::Entity{fieldCoord})
                      .first,
                  /*dataExvIsAssumedSize=*/false, op.getLoc());
#endif//>>>>>>> ffde2687be1fcb92c0c686aee441b83e71531457

      //     mlir::omp::MapInfoOp fieldMapOp =
      //         builder.create<mlir::omp::MapInfoOp>(
      //             op.getLoc(), fieldCoord.getResult().getType(),
      //             fieldCoord.getResult(),
      //             mlir::TypeAttr::get(
      //                 fir::unwrapRefType(fieldCoord.getResult().getType())),
      //             /*varPtrPtr=*/mlir::Value{},
      //             /*members=*/mlir::ValueRange{},
      //             /*members_index=*/mlir::ArrayAttr{},
      //             /*bounds=*/bounds, op.getMapTypeAttr(),
      //             builder.getAttr<mlir::omp::VariableCaptureKindAttr>(
      //                 mlir::omp::VariableCaptureKind::ByRef),
      //             builder.getStringAttr(op.getNameAttr().strref() + "." +
      //                                   field + ".implicit_map"),
      //             /*partial_map=*/builder.getBoolAttr(false));
      //     newMapOpsForFields.emplace_back(fieldMapOp);
      //     fieldIndicies.emplace_back(fieldIdx);
      //   }

      //   if (newMapOpsForFields.empty())
      //     return mlir::WalkResult::advance();

      //   op.getMembersMutable().append(newMapOpsForFields);
      //   llvm::SmallVector<llvm::SmallVector<int64_t>> newMemberIndices;
      //   mlir::ArrayAttr oldMembersIdxAttr = op.getMembersIndexAttr();

      //   if (oldMembersIdxAttr)
      //     for (mlir::Attribute indexList : oldMembersIdxAttr) {
      //       llvm::SmallVector<int64_t> listVec;

      //       for (mlir::Attribute index : mlir::cast<mlir::ArrayAttr>(indexList))
      //         listVec.push_back(mlir::cast<mlir::IntegerAttr>(index).getInt());

      //       newMemberIndices.emplace_back(std::move(listVec));
      //     }

      //   for (int64_t newFieldIdx : fieldIndicies)
      //     newMemberIndices.emplace_back(
      //         llvm::SmallVector<int64_t>(1, newFieldIdx));

      //   op.setMembersIndexAttr(builder.create2DI64ArrayAttr(newMemberIndices));
      //   op.setPartialMap(true);

      //   return mlir::WalkResult::advance();
      // });

      func->walk([&](mlir::omp::MapInfoOp op) {
        // TODO: Currently only supports a single user for the MapInfoOp. This
        // is fine for the moment, as the Fortran frontend will generate a
        // new MapInfoOp with at most one user currently. In the case of
        // members of other objects, like derived types, the user would be the
        // parent. In cases where it's a regular non-member map, the user would
        // be the target operation it is being mapped by.
        //
        // However, when/if we optimise/cleanup the IR we will have to extend
        // this pass to support multiple users, as we may wish to have a map
        // be re-used by multiple users (e.g. across multiple targets that map
        // the variable and have identical map properties).
        assert(llvm::hasSingleElement(op->getUsers()) &&
               "OMPMapInfoFinalization currently only supports single users "
               "of a MapInfoOp");

        if (fir::isTypeWithDescriptor(op.getVarType()) ||
            mlir::isa_and_present<fir::BoxAddrOp>(
                op.getVarPtr().getDefiningOp())) {
          builder.setInsertionPoint(op);
          mlir::Operation *targetUser = getFirstTargetUser(op);
          assert(targetUser && "expected user of map operation was not found");
          genDescriptorMemberMaps(op, builder, targetUser);
        }
      });

      // Wait until after we have generated all of our maps to add them onto
      // the target's block arguments, simplifying the process as there would be
      // no need to avoid accidental duplicate additions.
      func->walk([&](mlir::omp::MapInfoOp op) {
        mlir::Operation *targetUser = getFirstTargetUser(op);
        assert(targetUser && "expected user of map operation was not found");
        addImplicitMembersToTarget(op, builder, targetUser);
      });
    });
  }
};

} // namespace<|MERGE_RESOLUTION|>--- conflicted
+++ resolved
@@ -496,13 +496,9 @@
     // ourselves to the possibility of race conditions while this pass
     // undergoes frequent re-iteration for the near future. So we loop
     // over function in the module and then map.info inside of those.
-<<<<<<< HEAD
-    module->walk([&](mlir::func::FuncOp func) {
-=======
     getOperation()->walk([&](mlir::Operation *func) {
       if (!mlir::isa<mlir::func::FuncOp, mlir::omp::DeclareMapperOp>(func))
         return;
->>>>>>> 64675ccc
       // clear all local allocations we made for any boxes in any prior
       // iterations from previous function scopes.
       localBoxAllocas.clear();
@@ -605,7 +601,6 @@
       //     if (alreadyMapped)
       //       continue;
 
-#if 1//<<<<<<< HEAD
       //     builder.setInsertionPoint(op);
       //     mlir::Value fieldIdxVal = builder.createIntegerConstant(
       //         op.getLoc(), mlir::IndexType::get(builder.getContext()),
@@ -624,27 +619,6 @@
       //                                             hlfir::Entity{fieldCoord})
       //                 .first,
       //             /*dataExvIsAssumedSize=*/false, op.getLoc());
-#else//=======
-          builder.setInsertionPoint(op);
-          mlir::Value fieldIdxVal = builder.createIntegerConstant(
-              op.getLoc(), mlir::IndexType::get(builder.getContext()),
-              fieldIdx);
-          auto fieldCoord = builder.create<fir::CoordinateOp>(
-              op.getLoc(), builder.getRefType(memTy), op.getVarPtr(),
-              fieldIdxVal);
-          fir::factory::AddrAndBoundsInfo info =
-              fir::factory::getDataOperandBaseAddr(
-                  builder, fieldCoord, /*isOptional=*/false, op.getLoc());
-          llvm::SmallVector<mlir::Value> bounds =
-              fir::factory::genImplicitBoundsOps<mlir::omp::MapBoundsOp,
-                                                 mlir::omp::MapBoundsType>(
-                  builder, info,
-                  hlfir::translateToExtendedValue(op.getLoc(), builder,
-                                                  hlfir::Entity{fieldCoord})
-                      .first,
-                  /*dataExvIsAssumedSize=*/false, op.getLoc());
-#endif//>>>>>>> ffde2687be1fcb92c0c686aee441b83e71531457
-
       //     mlir::omp::MapInfoOp fieldMapOp =
       //         builder.create<mlir::omp::MapInfoOp>(
       //             op.getLoc(), fieldCoord.getResult().getType(),
