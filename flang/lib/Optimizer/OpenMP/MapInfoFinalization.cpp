--- conflicted
+++ resolved
@@ -320,7 +320,6 @@
     return false;
   }
 
-<<<<<<< HEAD
   bool isUseDeviceAddr(mlir::omp::MapInfoOp mapOp, mlir::Operation *userOp) {
     assert(userOp && "Expecting non-null argument");
     if (auto targetDataOp = llvm::dyn_cast<mlir::omp::TargetDataOp>(userOp)) {
@@ -341,7 +340,8 @@
       }
     }
     return false;
-=======
+  }
+
   mlir::omp::MapInfoOp genBoxcharMemberMap(mlir::omp::MapInfoOp op,
                                            fir::FirOpBuilder &builder) {
     if (!op.getMembers().empty())
@@ -396,7 +396,6 @@
     op.replaceAllUsesWith(newMapInfoOp.getResult());
     op->erase();
     return newMapInfoOp;
->>>>>>> 0c774682
   }
 
   mlir::omp::MapInfoOp genDescriptorMemberMaps(mlir::omp::MapInfoOp op,
