//===- MapInfoFinalization.cpp -----------------------------------------===//
//
// Part of the LLVM Project, under the Apache License v2.0 with LLVM Exceptions.
// See https://llvm.org/LICENSE.txt for license information.
// SPDX-License-Identifier: Apache-2.0 WITH LLVM-exception
//
//===----------------------------------------------------------------------===//

//===----------------------------------------------------------------------===//
/// \file
/// An OpenMP dialect related pass for FIR/HLFIR which performs some
/// pre-processing of MapInfoOp's after the module has been lowered to
/// finalize them.
///
/// For example, it expands MapInfoOp's containing descriptor related
/// types (fir::BoxType's) into multiple MapInfoOp's containing the parent
/// descriptor and pointer member components for individual mapping,
/// treating the descriptor type as a record type for later lowering in the
/// OpenMP dialect.
///
/// The pass also adds MapInfoOp's that are members of a parent object but are
/// not directly used in the body of a target region to its BlockArgument list
/// to maintain consistency across all MapInfoOp's tied to a region directly or
/// indirectly via a parent object.
//===----------------------------------------------------------------------===//

#include "flang/Optimizer/Builder/DirectivesCommon.h"
#include "flang/Optimizer/Builder/FIRBuilder.h"
#include "flang/Optimizer/Builder/HLFIRTools.h"
#include "flang/Optimizer/Dialect/FIRType.h"
#include "flang/Optimizer/Dialect/Support/KindMapping.h"
#include "flang/Optimizer/HLFIR/HLFIROps.h"
#include "flang/Optimizer/OpenMP/Passes.h"
#include "mlir/Analysis/SliceAnalysis.h"
#include "mlir/Dialect/Func/IR/FuncOps.h"
#include "mlir/Dialect/OpenMP/OpenMPDialect.h"
#include "mlir/IR/BuiltinDialect.h"
#include "mlir/IR/BuiltinOps.h"
#include "mlir/IR/Operation.h"
#include "mlir/IR/SymbolTable.h"
#include "mlir/Pass/Pass.h"
#include "mlir/Support/LLVM.h"
#include "llvm/ADT/BitmaskEnum.h"
#include "llvm/ADT/SmallPtrSet.h"
#include "llvm/ADT/StringSet.h"
#include "llvm/Support/raw_ostream.h"
#include <algorithm>
#include <cstddef>
#include <iterator>
#include <numeric>

#define DEBUG_TYPE "omp-map-info-finalization"

namespace flangomp {
#define GEN_PASS_DEF_MAPINFOFINALIZATIONPASS
#include "flang/Optimizer/OpenMP/Passes.h.inc"
} // namespace flangomp

namespace {
class MapInfoFinalizationPass
    : public flangomp::impl::MapInfoFinalizationPassBase<
          MapInfoFinalizationPass> {
public:
  MapInfoFinalizationPass() = default;

  MapInfoFinalizationPass(
      const flangomp::MapInfoFinalizationPassOptions &options)
      : MapInfoFinalizationPassBase(options) {}

  /// Helper class tracking a members parent and its
  /// placement in the parents member list
  struct ParentAndPlacement {
    mlir::omp::MapInfoOp parent;
    size_t index;
  };

  /// Tracks any intermediate function/subroutine local allocations we
  /// generate for the descriptors of box type dummy arguments, so that
  /// we can retrieve it for subsequent reuses within the functions
  /// scope.
  ///
  ///      descriptor defining op
  ///      |                  corresponding local alloca
  ///      |                  |
  std::map<mlir::Operation *, mlir::Value> localBoxAllocas;

  // List of deferrable descriptors to process at the end of
  // the pass.
  llvm::SmallVector<mlir::Operation *> deferrableDesc;

  /// Return true if the given path exists in a list of paths.
  static bool
  containsPath(const llvm::SmallVectorImpl<llvm::SmallVector<int64_t>> &paths,
               llvm::ArrayRef<int64_t> path) {
    return llvm::any_of(paths, [&](const llvm::SmallVector<int64_t> &p) {
      return p.size() == path.size() && std::equal(p.begin(), p.end(), path.begin());
    });
  }

  /// Return true if the given path is already present in
  /// op.getMembersIndexAttr().
  static bool mappedIndexPathExists(mlir::omp::MapInfoOp op,
                                    llvm::ArrayRef<int64_t> indexPath) {
    if (mlir::ArrayAttr attr = op.getMembersIndexAttr()) {
      for (mlir::Attribute list : attr) {
        auto listAttr = mlir::cast<mlir::ArrayAttr>(list);
        if (listAttr.size() != indexPath.size())
          continue;
        bool allEq = true;
        for (auto [i, val] : llvm::enumerate(listAttr)) {
          if (mlir::cast<mlir::IntegerAttr>(val).getInt() != indexPath[i]) {
            allEq = false;
            break;
          }
        }
        if (allEq)
          return true;
      }
    }
    return false;
  }

  /// Build a compact string key for an index path for set-based
  /// deduplication. Format: "N:v0,v1,..." where N is the length.
  static void buildPathKey(llvm::ArrayRef<int64_t> path,
                           llvm::SmallString<64> &outKey) {
    outKey.clear();
    llvm::raw_svector_ostream os(outKey);
    os << path.size() << ':';
    for (size_t i = 0; i < path.size(); ++i) {
      if (i)
        os << ',';
      os << path[i];
    }
  }

  /// Return true if the module has an OpenMP requires clause that includes
  /// unified_shared_memory.
  static bool moduleRequiresUSM(mlir::ModuleOp module) {
    assert(module && "invalid module");
    if (auto req = module->getAttrOfType<mlir::omp::ClauseRequiresAttr>(
            "omp.requires"))
      return mlir::omp::bitEnumContainsAll(
          req.getValue(), mlir::omp::ClauseRequires::unified_shared_memory);
    return false;
  }

  /// Create the member map for coordRef and append it (and its index
  /// path) to the provided new* vectors, if it is not already present.
  void appendMemberMapIfNew(
      mlir::omp::MapInfoOp op, fir::FirOpBuilder &builder, mlir::Location loc,
      mlir::Value coordRef, llvm::ArrayRef<int64_t> indexPath,
      llvm::StringRef memberName,
      llvm::SmallVectorImpl<mlir::Value> &newMapOpsForFields,
      llvm::SmallVectorImpl<llvm::SmallVector<int64_t>> &newMemberIndexPaths) {
    // Local de-dup within this op invocation.
    if (containsPath(newMemberIndexPaths, indexPath)) {
      return;
    }
    // Global de-dup against already present member indices.
    if (mappedIndexPathExists(op, indexPath)) {
      return;
    }

    if (op.getMapperId()) {
      mlir::omp::DeclareMapperOp symbol =
          mlir::SymbolTable::lookupNearestSymbolFrom<
              mlir::omp::DeclareMapperOp>(op, op.getMapperIdAttr());
      assert(symbol && "missing symbol for declare mapper identifier");
      mlir::omp::DeclareMapperInfoOp mapperInfo = symbol.getDeclareMapperInfo();
      // TODO: Probably a way to cache these keys in someway so we don't
      // constantly go through the process of rebuilding them on every check, to
      // save some cycles, but it can wait for a subsequent patch.
      for (auto v : mapperInfo.getMapVars()) {
        mlir::omp::MapInfoOp map =
            mlir::cast<mlir::omp::MapInfoOp>(v.getDefiningOp());
        if (!map.getMembers().empty() && mappedIndexPathExists(map, indexPath))
          return;
      }
    }

    builder.setInsertionPoint(op);
    fir::factory::AddrAndBoundsInfo info = fir::factory::getDataOperandBaseAddr(
        builder, coordRef, /*isOptional=*/false, loc);
    llvm::SmallVector<mlir::Value> bounds = fir::factory::genImplicitBoundsOps<
        mlir::omp::MapBoundsOp, mlir::omp::MapBoundsType>(
        builder, info,
        hlfir::translateToExtendedValue(loc, builder, hlfir::Entity{coordRef})
            .first,
        /*dataExvIsAssumedSize=*/false, loc);

    mlir::omp::MapInfoOp fieldMapOp = mlir::omp::MapInfoOp::create(
        builder, loc, coordRef.getType(), coordRef,
        mlir::TypeAttr::get(fir::unwrapRefType(coordRef.getType())),
        op.getMapTypeAttr(),
        builder.getAttr<mlir::omp::VariableCaptureKindAttr>(
            mlir::omp::VariableCaptureKind::ByRef),
        /*varPtrPtr=*/mlir::Value{}, /*members=*/mlir::ValueRange{},
        /*members_index=*/mlir::ArrayAttr{}, bounds,
        /*mapperId=*/mlir::FlatSymbolRefAttr(),
        builder.getStringAttr(op.getNameAttr().strref() + "." + memberName +
                              ".implicit_map"),
        /*partial_map=*/builder.getBoolAttr(false));

    newMapOpsForFields.emplace_back(fieldMapOp);
    newMemberIndexPaths.emplace_back(indexPath.begin(), indexPath.end());
  }

  // Check if the declaration operation we have refers to a dummy
  // function argument.
  bool isDummyArgument(mlir::Value mappedValue) {
    if (auto declareOp = mlir::dyn_cast_if_present<hlfir::DeclareOp>(
            mappedValue.getDefiningOp()))
      if (auto dummyScope = declareOp.getDummyScope())
        return true;
    return false;
  }

  // Relevant for OpenMP < 5.2, where attach semantics and rules don't exist.
  // As descriptors were an unspoken implementation detail in these versions
  // there's certain cases where the user (and the compiler implementation)
  // can create data mapping errors by having temporary descriptors stuck
  // in memory. The main example is calling an 'target enter data map'
  // without a corresponding exit on an assumed shape or size dummy
  // argument, a local stack descriptor is generated, gets mapped and
  // is then left on device. A user doesn't realize what they've done as
  // the OpenMP specification isn't explicit on descriptor handling in
  // earlier versions and as far as Fortran is concerned this si something
  // hidden from a user. To avoid this we can defer the descriptor mapping
  // in these cases until target or target data regions, when we can be
  // sure they have a clear limited scope on device.
  bool canDeferDescriptorMapping(mlir::Value descriptor) {
    if (fir::isAllocatableType(descriptor.getType()) ||
        fir::isPointerType(descriptor.getType()))
      return false;
    if (isDummyArgument(descriptor) &&
        (fir::isAssumedType(descriptor.getType()) ||
         fir::isAssumedShape(descriptor.getType())))
      return true;
    return false;
  }

  /// getMemberUserList gathers all users of a particular MapInfoOp that are
  /// other MapInfoOp's and places them into the mapMemberUsers list, which
  /// records the map that the current argument MapInfoOp "op" is part of
  /// alongside the placement of "op" in the recorded users members list. The
  /// intent of the generated list is to find all MapInfoOp's that may be
  /// considered parents of the passed in "op" and in which it shows up in the
  /// member list, alongside collecting the placement information of "op" in its
  /// parents member list.
  void
  getMemberUserList(mlir::omp::MapInfoOp op,
                    llvm::SmallVectorImpl<ParentAndPlacement> &mapMemberUsers) {
    for (auto *user : op->getUsers())
      if (auto map = mlir::dyn_cast_if_present<mlir::omp::MapInfoOp>(user))
        for (auto [i, mapMember] : llvm::enumerate(map.getMembers()))
          if (mapMember.getDefiningOp() == op)
            mapMemberUsers.push_back({map, i});
  }

  void getAsIntegers(llvm::ArrayRef<mlir::Attribute> values,
                     llvm::SmallVectorImpl<int64_t> &ints) {
    ints.reserve(values.size());
    llvm::transform(values, std::back_inserter(ints),
                    [](mlir::Attribute value) {
                      return mlir::cast<mlir::IntegerAttr>(value).getInt();
                    });
  }

  /// This function will expand a MapInfoOp's member indices back into a vector
  /// so that they can be trivially modified as unfortunately the attribute type
  /// that's used does not have modifiable fields at the moment (generally
  /// awkward to work with)
  void getMemberIndicesAsVectors(
      mlir::omp::MapInfoOp mapInfo,
      llvm::SmallVectorImpl<llvm::SmallVector<int64_t>> &indices) {
    indices.reserve(mapInfo.getMembersIndexAttr().getValue().size());
    llvm::transform(mapInfo.getMembersIndexAttr().getValue(),
                    std::back_inserter(indices), [this](mlir::Attribute value) {
                      auto memberIndex = mlir::cast<mlir::ArrayAttr>(value);
                      llvm::SmallVector<int64_t> indexes;
                      getAsIntegers(memberIndex.getValue(), indexes);
                      return indexes;
                    });
  }

  // Check if the declaration operation we have refers to a dummy
  // function argument.
  bool isDummyArgument(mlir::Operation *op) {
    if (auto declareOp = mlir::dyn_cast<hlfir::DeclareOp>(op))
      if (auto dummyScope = declareOp.getDummyScope())
        return true;
    return false;
  }

  /// When provided a MapInfoOp containing a descriptor type that
  /// we must expand into multiple maps this function will extract
  /// the value from it and return it, in certain cases we must
  /// generate a new allocation to store into so that the
  /// fir::BoxOffsetOp we utilise to access the descriptor datas
  /// base address can be utilised.
  mlir::Value getDescriptorFromBoxMap(mlir::omp::MapInfoOp boxMap,
                                      fir::FirOpBuilder &builder,
                                      bool &canDescBeDeferred) {
    mlir::Value descriptor = boxMap.getVarPtr();
    if (!fir::isTypeWithDescriptor(boxMap.getVarType()))
      if (auto addrOp = mlir::dyn_cast_if_present<fir::BoxAddrOp>(
              boxMap.getVarPtr().getDefiningOp()))
        descriptor = addrOp.getVal();

    canDescBeDeferred = canDeferDescriptorMapping(descriptor);

    if (!mlir::isa<fir::BaseBoxType>(descriptor.getType()) &&
        !fir::factory::isOptionalArgument(descriptor.getDefiningOp()))
      return descriptor;

    mlir::Value &alloca = localBoxAllocas[descriptor.getDefiningOp()];
    mlir::Location loc = boxMap->getLoc();

    if (!alloca) {
      // The fir::BoxOffsetOp only works with !fir.ref<!fir.box<...>> types, as
      // allowing it to access non-reference box operations can cause some
      // problematic SSA IR. However, in the case of assumed shape's the type
      // is not a !fir.ref, in these cases to retrieve the appropriate
      // !fir.ref<!fir.box<...>> to access the data we need to map we must
      // perform an alloca and then store to it and retrieve the data from the
      // new alloca.
      mlir::OpBuilder::InsertPoint insPt = builder.saveInsertionPoint();
      mlir::Block *allocaBlock = builder.getAllocaBlock();
      assert(allocaBlock && "No alloca block found for this top level op");
      builder.setInsertionPointToStart(allocaBlock);

      mlir::Type allocaType = descriptor.getType();
      if (fir::isBoxAddress(allocaType))
        allocaType = fir::unwrapRefType(allocaType);
      alloca = fir::AllocaOp::create(builder, loc, allocaType);
      builder.restoreInsertionPoint(insPt);
    }

    // We should only emit a store if the passed in data is present, it is
    // possible a user passes in no argument to an optional parameter, in which
    // case we cannot store or we'll segfault on the emitted memcpy.
    // TODO: We currently emit a present -> load/store every time we use a
    // mapped value that requires a local allocation, this isn't the most
    // efficient, although, it is more correct in a lot of situations. One
    // such situation is emitting a this series of instructions in separate
    // segments of a branch (e.g. two target regions in separate else/if branch
    // mapping the same function argument), however, it would be nice to be able
    // to optimize these situations e.g. raising the load/store out of the
    // branch if possible. But perhaps this is best left to lower level
    // optimisation passes.
    auto isPresent =
        fir::IsPresentOp::create(builder, loc, builder.getI1Type(), descriptor);
    builder.genIfOp(loc, {}, isPresent, false)
        .genThen([&]() {
          descriptor = builder.loadIfRef(loc, descriptor);
          fir::StoreOp::create(builder, loc, descriptor, alloca);
        })
        .end();
    return alloca;
  }

  /// Function that generates a FIR operation accessing the descriptor's
  /// base address (BoxOffsetOp) and a MapInfoOp for it. The most
  /// important thing to note is that we normally move the bounds from
  /// the descriptor map onto the base address map.
  mlir::omp::MapInfoOp genBaseAddrMap(mlir::Value descriptor,
                                      mlir::OperandRange bounds,
                                      mlir::omp::ClauseMapFlags mapType,
                                      fir::FirOpBuilder &builder) {
    mlir::Location loc = descriptor.getLoc();
    mlir::Value baseAddrAddr = fir::BoxOffsetOp::create(
        builder, loc, descriptor, fir::BoxFieldAttr::base_addr);

    mlir::Type underlyingVarType =
        llvm::cast<mlir::omp::PointerLikeType>(
            fir::unwrapRefType(baseAddrAddr.getType()))
            .getElementType();
    if (auto seqType = llvm::dyn_cast<fir::SequenceType>(underlyingVarType))
      if (seqType.hasDynamicExtents())
        underlyingVarType = seqType.getEleTy();

    // Member of the descriptor pointing at the allocated data
    return mlir::omp::MapInfoOp::create(
        builder, loc, baseAddrAddr.getType(), descriptor,
        mlir::TypeAttr::get(underlyingVarType),
        builder.getAttr<mlir::omp::ClauseMapFlagsAttr>(mapType),
        builder.getAttr<mlir::omp::VariableCaptureKindAttr>(
            mlir::omp::VariableCaptureKind::ByRef),
        baseAddrAddr, /*members=*/mlir::SmallVector<mlir::Value>{},
        /*membersIndex=*/mlir::ArrayAttr{}, bounds,
        /*mapperId*/ mlir::FlatSymbolRefAttr(),
        /*name=*/builder.getStringAttr(""),
        /*partial_map=*/builder.getBoolAttr(false));
  }

  /// This function adjusts the member indices vector to include a new
  /// base address member. We take the position of the descriptor in
  /// the member indices list, which is the index data that the base
  /// addresses index will be based off of, as the base address is
  /// a member of the descriptor. We must also alter other members
  /// that are members of this descriptor to account for the addition
  /// of the base address index.
  void adjustMemberIndices(
      llvm::SmallVectorImpl<llvm::SmallVector<int64_t>> &memberIndices,
      size_t memberIndex) {
    llvm::SmallVector<int64_t> baseAddrIndex = memberIndices[memberIndex];

    // If we find another member that is "derived/a member of" the descriptor
    // that is not the descriptor itself, we must insert a 0 for the new base
    // address we have just added for the descriptor into the list at the
    // appropriate position to maintain correctness of the positional/index data
    // for that member.
    for (llvm::SmallVector<int64_t> &member : memberIndices)
      if (member.size() > baseAddrIndex.size() &&
          std::equal(baseAddrIndex.begin(), baseAddrIndex.end(),
                     member.begin()))
        member.insert(std::next(member.begin(), baseAddrIndex.size()), 0);

    // Add the base address index to the main base address member data
    baseAddrIndex.push_back(0);

    // Insert our newly created baseAddrIndex into the larger list of indices at
    // the correct location.
    memberIndices.insert(std::next(memberIndices.begin(), memberIndex + 1),
                         baseAddrIndex);
  }

  /// Adjusts the descriptor's map type. The main alteration that is done
  /// currently is transforming the map type to `OMP_MAP_TO` where possible.
  /// This is because we will always need to map the descriptor to device
  /// (or at the very least it seems to be the case currently with the
  /// current lowered kernel IR), as without the appropriate descriptor
  /// information on the device there is a risk of the kernel IR
  /// requesting for various data that will not have been copied to
  /// perform things like indexing. This can cause segfaults and
  /// memory access errors. However, we do not need this data mapped
  /// back to the host from the device, as per the OpenMP spec we cannot alter
  /// the data via resizing or deletion on the device. Discarding any
  /// descriptor alterations via no map back is reasonable (and required
  /// for certain segments of descriptor data like the type descriptor that are
  /// global constants). This alteration is only inapplicable to `target exit`
  /// and `target update` currently, and that's due to `target exit` not
  /// allowing `to` mappings, and `target update` not allowing both `to` and
  /// `from` simultaneously. We currently try to maintain the `implicit` flag
  /// where necessary, although it does not seem strictly required.
  ///
  /// Currently, if it is a has_device_addr clause, we opt to not apply the
  /// descriptor tag to it as it's used differently to a regular mapping
  /// and some of the runtime descriptor behaviour at the moment can cause
  /// issues.
  mlir::omp::ClauseMapFlags getDescriptorMapType(mlir::omp::ClauseMapFlags mapTypeFlag,
                                     mlir::Operation *target) {
    using mapFlags = mlir::omp::ClauseMapFlags;
    if (llvm::isa_and_nonnull<mlir::omp::TargetExitDataOp,
                              mlir::omp::TargetUpdateOp>(target))
      return mapTypeFlag;

    mapFlags flags = mapFlags::to | mapFlags::descriptor |
                     (mapTypeFlag & mapFlags::implicit);
    // Descriptors for objects will always be copied. This is because the
    // descriptor can be rematerialized by the compiler, and so the addres
    // of the descriptor for a given object at one place in the code may
    // differ from that address in another place. The contents of the
    // descriptor (the base address in particular) will remain unchanged
    // though.
    // TODO/FIXME: We currently cannot have MAP_CLOSE and MAP_ALWAYS on
    // the descriptor at once, these are mutually exclusive and when
    // both are applied the runtime will fail to map.
    flags |= ((mapTypeFlag & mapFlags::close) == mapFlags::close)
                 ? mapFlags::close
                 : mapFlags::always;
    // For unified_shared_memory, we additionally add `CLOSE` on the descriptor
    // to ensure device-local placement where required by tests relying on USM +
    // close semantics.
    if (moduleRequiresUSM(target->getParentOfType<mlir::ModuleOp>()))
      flags |= mapFlags::close;
    return flags;
  }

  /// Check if the mapOp is present in the HasDeviceAddr clause on
  /// the userOp. Only applies to TargetOp.
  bool isHasDeviceAddr(mlir::omp::MapInfoOp mapOp, mlir::Operation &userOp) {
    if (auto targetOp = llvm::dyn_cast<mlir::omp::TargetOp>(userOp)) {
      for (mlir::Value hda : targetOp.getHasDeviceAddrVars()) {
        if (hda.getDefiningOp() == mapOp)
          return true;
      }
    }
    return false;
  }

  bool isUseDeviceAddr(mlir::omp::MapInfoOp mapOp, mlir::Operation &userOp) {
    if (auto targetDataOp = llvm::dyn_cast<mlir::omp::TargetDataOp>(userOp)) {
      for (mlir::Value uda : targetDataOp.getUseDeviceAddrVars()) {
        if (uda.getDefiningOp() == mapOp)
          return true;
      }
    }
    return false;
  }

  bool isUseDevicePtr(mlir::omp::MapInfoOp mapOp, mlir::Operation &userOp) {
    if (auto targetDataOp = llvm::dyn_cast<mlir::omp::TargetDataOp>(userOp)) {
      for (mlir::Value udp : targetDataOp.getUseDevicePtrVars()) {
        if (udp.getDefiningOp() == mapOp)
          return true;
      }
    }
    return false;
  }

  mlir::omp::MapInfoOp genBoxcharMemberMap(mlir::omp::MapInfoOp op,
                                           fir::FirOpBuilder &builder) {
    if (!op.getMembers().empty())
      return op;
    mlir::Location loc = op.getVarPtr().getLoc();
    mlir::Value boxChar = op.getVarPtr();

    if (mlir::isa<fir::ReferenceType>(op.getVarPtr().getType()))
      boxChar = fir::LoadOp::create(builder, loc, op.getVarPtr());

    fir::BoxCharType boxCharType =
        mlir::dyn_cast<fir::BoxCharType>(boxChar.getType());
    mlir::Value boxAddr = fir::BoxOffsetOp::create(
        builder, loc, op.getVarPtr(), fir::BoxFieldAttr::base_addr);

    mlir::ArrayAttr newMembersAttr;
    llvm::SmallVector<llvm::SmallVector<int64_t>> memberIdx = {{0}};
    newMembersAttr = builder.create2DI64ArrayAttr(memberIdx);

    mlir::Value varPtr = op.getVarPtr();
    mlir::omp::MapInfoOp memberMapInfoOp = mlir::omp::MapInfoOp::create(
        builder, op.getLoc(), varPtr.getType(), varPtr,
        mlir::TypeAttr::get(boxCharType.getEleTy()),
        builder.getAttr<mlir::omp::ClauseMapFlagsAttr>(
            mlir::omp::ClauseMapFlags::to |
            mlir::omp::ClauseMapFlags::implicit),
        builder.getAttr<mlir::omp::VariableCaptureKindAttr>(
            mlir::omp::VariableCaptureKind::ByRef),
        /*varPtrPtr=*/boxAddr,
        /*members=*/llvm::SmallVector<mlir::Value>{},
        /*member_index=*/mlir::ArrayAttr{},
        /*bounds=*/op.getBounds(),
        /*mapperId=*/mlir::FlatSymbolRefAttr(), /*name=*/op.getNameAttr(),
        builder.getBoolAttr(false));

    mlir::omp::MapInfoOp newMapInfoOp = mlir::omp::MapInfoOp::create(
        builder, op.getLoc(), op.getResult().getType(), varPtr,
        mlir::TypeAttr::get(
            llvm::cast<mlir::omp::PointerLikeType>(varPtr.getType())
                .getElementType()),
        op.getMapTypeAttr(), op.getMapCaptureTypeAttr(),
        /*varPtrPtr=*/mlir::Value{},
        /*members=*/llvm::SmallVector<mlir::Value>{memberMapInfoOp},
        /*member_index=*/newMembersAttr,
        /*bounds=*/llvm::SmallVector<mlir::Value>{},
        /*mapperId=*/mlir::FlatSymbolRefAttr(), op.getNameAttr(),
        /*partial_map=*/builder.getBoolAttr(false));
    op.replaceAllUsesWith(newMapInfoOp.getResult());
    op->erase();
    return newMapInfoOp;
  }

  // Expand mappings of type(C_PTR) to map their `__address` field explicitly
  // as a single pointer-sized member (USM-gated at callsite). This helps in
  // USM scenarios to ensure the pointer-sized mapping is used.
  mlir::omp::MapInfoOp genCptrMemberMap(mlir::omp::MapInfoOp op,
                                        fir::FirOpBuilder &builder) {
    if (!op.getMembers().empty())
      return op;

    mlir::Type varTy = fir::unwrapRefType(op.getVarPtr().getType());
    if (!mlir::isa<fir::RecordType>(varTy))
      return op;
    auto recTy = mlir::cast<fir::RecordType>(varTy);
    // If not a builtin C_PTR record, skip.
    if (!recTy.getName().ends_with("__builtin_c_ptr"))
      return op;

    // Find the index of the c_ptr address component named "__address".
    int32_t fieldIdx = recTy.getFieldIndex("__address");
    if (fieldIdx < 0)
      return op;

    mlir::Location loc = op.getVarPtr().getLoc();
    mlir::Type memTy = recTy.getType(fieldIdx);
    fir::IntOrValue idxConst =
        mlir::IntegerAttr::get(builder.getI32Type(), fieldIdx);
    mlir::Value coord = fir::CoordinateOp::create(
        builder, loc, builder.getRefType(memTy), op.getVarPtr(),
        llvm::SmallVector<fir::IntOrValue, 1>{idxConst});

    // Child for the `__address` member.
    llvm::SmallVector<llvm::SmallVector<int64_t>> memberIdx = {{0}};
    mlir::ArrayAttr newMembersAttr = builder.create2DI64ArrayAttr(memberIdx);
    // Force CLOSE in USM paths so the pointer gets device-local placement
    // when required by tests relying on USM + close semantics.
    mlir::omp::ClauseMapFlagsAttr mapTypeAttr =
        builder.getAttr<mlir::omp::ClauseMapFlagsAttr>(
            op.getMapType() | mlir::omp::ClauseMapFlags::close);

    mlir::omp::MapInfoOp memberMap = mlir::omp::MapInfoOp::create(
        builder, loc, coord.getType(), coord,
        mlir::TypeAttr::get(fir::unwrapRefType(coord.getType())), mapTypeAttr,
        builder.getAttr<mlir::omp::VariableCaptureKindAttr>(
            mlir::omp::VariableCaptureKind::ByRef),
        /*varPtrPtr=*/mlir::Value{},
        /*members=*/llvm::SmallVector<mlir::Value>{},
        /*member_index=*/mlir::ArrayAttr{},
        /*bounds=*/op.getBounds(),
        /*mapperId=*/mlir::FlatSymbolRefAttr(),
        /*name=*/op.getNameAttr(),
        /*partial_map=*/builder.getBoolAttr(false));

    // Rebuild the parent as a container with the `__address` member.
    mlir::omp::MapInfoOp newParent = mlir::omp::MapInfoOp::create(
        builder, op.getLoc(), op.getResult().getType(), op.getVarPtr(),
        op.getVarTypeAttr(), mapTypeAttr, op.getMapCaptureTypeAttr(),
        /*varPtrPtr=*/mlir::Value{},
        /*members=*/llvm::SmallVector<mlir::Value>{memberMap},
        /*member_index=*/newMembersAttr,
        /*bounds=*/llvm::SmallVector<mlir::Value>{},
        /*mapperId=*/mlir::FlatSymbolRefAttr(), op.getNameAttr(),
        /*partial_map=*/builder.getBoolAttr(false));
    op.replaceAllUsesWith(newParent.getResult());
    op->erase();
    return newParent;
  }

  mlir::omp::MapInfoOp genDescriptorMemberMaps(mlir::omp::MapInfoOp op,
                                               fir::FirOpBuilder &builder,
                                               mlir::Operation *target) {
    llvm::SmallVector<ParentAndPlacement> mapMemberUsers;
    getMemberUserList(op, mapMemberUsers);

    // TODO: map the addendum segment of the descriptor, similarly to the
    // base address/data pointer member.
    bool descCanBeDeferred = false;
    mlir::Value descriptor =
        getDescriptorFromBoxMap(op, builder, descCanBeDeferred);

    mlir::ArrayAttr newMembersAttr;
    mlir::SmallVector<mlir::Value> newMembers;
    llvm::SmallVector<llvm::SmallVector<int64_t>> memberIndices;
    bool isHasDeviceAddrFlag = isHasDeviceAddr(op, *target);

    if (!mapMemberUsers.empty() || !op.getMembers().empty())
      getMemberIndicesAsVectors(
          !mapMemberUsers.empty() ? mapMemberUsers[0].parent : op,
          memberIndices);

    // If the operation that we are expanding with a descriptor has a user
    // (parent), then we have to expand the parent's member indices to reflect
    // the adjusted member indices for the base address insertion. However, if
    // it does not then we are expanding a MapInfoOp without any pre-existing
    // member information to now have one new member for the base address, or
    // we are expanding a parent that is a descriptor and we have to adjust
    // all of its members to reflect the insertion of the base address.
    //
    // If we're expanding a top-level descriptor for a map operation that
    // resulted from "has_device_addr" clause, then we want the base pointer
    // from the descriptor to be used verbatim, i.e. without additional
    // remapping. To avoid this remapping, simply don't generate any map
    // information for the descriptor members.
    if (!mapMemberUsers.empty()) {
      // Currently, there should only be one user per map when this pass
      // is executed. Either a parent map, holding the current map in its
      // member list, or a target operation that holds a map clause. This
      // may change in the future if we aim to refactor the MLIR for map
      // clauses to allow sharing of duplicate maps across target
      // operations.
      assert(mapMemberUsers.size() == 1 &&
             "OMPMapInfoFinalization currently only supports single users of a "
             "MapInfoOp");
      auto baseAddr =
          genBaseAddrMap(descriptor, op.getBounds(), op.getMapType(), builder);
      ParentAndPlacement mapUser = mapMemberUsers[0];
      adjustMemberIndices(memberIndices, mapUser.index);
      llvm::SmallVector<mlir::Value> newMemberOps;
      for (auto v : mapUser.parent.getMembers()) {
        newMemberOps.push_back(v);
        if (v == op)
          newMemberOps.push_back(baseAddr);
      }
      mapUser.parent.getMembersMutable().assign(newMemberOps);
      mapUser.parent.setMembersIndexAttr(
          builder.create2DI64ArrayAttr(memberIndices));
    } else if (!isHasDeviceAddrFlag) {
      auto baseAddr =
          genBaseAddrMap(descriptor, op.getBounds(), op.getMapType(), builder);
      newMembers.push_back(baseAddr);
      if (!op.getMembers().empty()) {
        for (auto &indices : memberIndices)
          indices.insert(indices.begin(), 0);
        memberIndices.insert(memberIndices.begin(), {0});
        newMembersAttr = builder.create2DI64ArrayAttr(memberIndices);
        newMembers.append(op.getMembers().begin(), op.getMembers().end());
      } else {
        llvm::SmallVector<llvm::SmallVector<int64_t>> memberIdx = {{0}};
        newMembersAttr = builder.create2DI64ArrayAttr(memberIdx);
      }
    }

    mlir::omp::MapInfoOp newDescParentMapOp = mlir::omp::MapInfoOp::create(
        builder, op->getLoc(), op.getResult().getType(), descriptor,
        mlir::TypeAttr::get(fir::unwrapRefType(descriptor.getType())),
        builder.getAttr<mlir::omp::ClauseMapFlagsAttr>(
            getDescriptorMapType(op.getMapType(), target)),
        op.getMapCaptureTypeAttr(), /*varPtrPtr=*/mlir::Value{}, newMembers,
        newMembersAttr, /*bounds=*/mlir::SmallVector<mlir::Value>{},
        /*mapperId*/ mlir::FlatSymbolRefAttr(), op.getNameAttr(),
        /*partial_map=*/builder.getBoolAttr(false));
    op.replaceAllUsesWith(newDescParentMapOp.getResult());
    op->erase();

    if (descCanBeDeferred)
      deferrableDesc.push_back(newDescParentMapOp);

    return newDescParentMapOp;
  }

  // We add all mapped record members not directly used in the target region
  // to the block arguments in front of their parent and we place them into
  // the map operands list for consistency.
  //
  // These indirect uses (via accesses to their parent) will still be
  // mapped individually in most cases, and a parent mapping doesn't
  // guarantee the parent will be mapped in its totality, partial
  // mapping is common.
  //
  // For example:
  //    map(tofrom: x%y)
  //
  // Will generate a mapping for "x" (the parent) and "y" (the member).
  // The parent "x" will not be mapped, but the member "y" will.
  // However, we must have the parent as a BlockArg and MapOperand
  // in these cases, to maintain the correct uses within the region and
  // to help tracking that the member is part of a larger object.
  //
  // In the case of:
  //    map(tofrom: x%y, x%z)
  //
  // The parent member becomes more critical, as we perform a partial
  // structure mapping where we link the mapping of the members y
  // and z together via the parent x. We do this at a kernel argument
  // level in LLVM IR and not just MLIR, which is important to maintain
  // similarity to Clang and for the runtime to do the correct thing.
  // However, we still do not map the structure in its totality but
  // rather we generate an un-sized "binding" map entry for it.
  //
  // In the case of:
  //    map(tofrom: x, x%y, x%z)
  //
  // We do actually map the entirety of "x", so the explicit mapping of
  // x%y, x%z becomes unnecessary. It is redundant to write this from a
  // Fortran OpenMP perspective (although it is legal), as even if the
  // members were allocatables or pointers, we are mandated by the
  // specification to map these (and any recursive components) in their
  // entirety, which is different to the C++ equivalent, which requires
  // explicit mapping of these segments.
  void addImplicitMembersToTarget(mlir::omp::MapInfoOp op,
                                  fir::FirOpBuilder &builder,
                                  mlir::Operation *target) {
    auto mapClauseOwner =
        llvm::dyn_cast_if_present<mlir::omp::MapClauseOwningOpInterface>(
            target);
    // TargetDataOp is technically a MapClauseOwningOpInterface, so we
    // do not need to explicitly check for the extra cases here for use_device
    // addr/ptr
    if (!mapClauseOwner)
      return;

    auto addOperands = [&](mlir::MutableOperandRange &mapVarsArr,
                           mlir::Operation *directiveOp,
                           unsigned blockArgInsertIndex = 0) {
      if (!llvm::is_contained(mapVarsArr.getAsOperandRange(), op.getResult()))
        return;

      // There doesn't appear to be a simple way to convert MutableOperandRange
      // to a vector currently, so we instead use a for_each to populate our
      // vector.
      llvm::SmallVector<mlir::Value> newMapOps;
      newMapOps.reserve(mapVarsArr.size());
      llvm::for_each(
          mapVarsArr.getAsOperandRange(),
          [&newMapOps](mlir::Value oper) { newMapOps.push_back(oper); });

      for (auto mapMember : op.getMembers()) {
        if (llvm::is_contained(mapVarsArr.getAsOperandRange(), mapMember))
          continue;
        newMapOps.push_back(mapMember);
        if (directiveOp) {
          directiveOp->getRegion(0).insertArgument(
              blockArgInsertIndex, mapMember.getType(), mapMember.getLoc());
          blockArgInsertIndex++;
        }
      }

      mapVarsArr.assign(newMapOps);
    };

    auto argIface =
        llvm::dyn_cast<mlir::omp::BlockArgOpenMPOpInterface>(target);

    if (auto mapClauseOwner =
            llvm::dyn_cast<mlir::omp::MapClauseOwningOpInterface>(target)) {
      mlir::MutableOperandRange mapVarsArr = mapClauseOwner.getMapVarsMutable();
      unsigned blockArgInsertIndex =
          argIface
              ? argIface.getMapBlockArgsStart() + argIface.numMapBlockArgs()
              : 0;
      addOperands(mapVarsArr,
                  llvm::dyn_cast_if_present<mlir::omp::TargetOp>(
                      argIface.getOperation()),
                  blockArgInsertIndex);
    }

    if (auto targetDataOp = llvm::dyn_cast<mlir::omp::TargetDataOp>(target)) {
      mlir::MutableOperandRange useDevAddrMutableOpRange =
          targetDataOp.getUseDeviceAddrVarsMutable();
      addOperands(useDevAddrMutableOpRange, target,
                  argIface.getUseDeviceAddrBlockArgsStart() +
                      argIface.numUseDeviceAddrBlockArgs());

      mlir::MutableOperandRange useDevPtrMutableOpRange =
          targetDataOp.getUseDevicePtrVarsMutable();
      addOperands(useDevPtrMutableOpRange, target,
                  argIface.getUseDevicePtrBlockArgsStart() +
                      argIface.numUseDevicePtrBlockArgs());
    } else if (auto targetOp = llvm::dyn_cast<mlir::omp::TargetOp>(target)) {
      mlir::MutableOperandRange hasDevAddrMutableOpRange =
          targetOp.getHasDeviceAddrVarsMutable();
      addOperands(hasDevAddrMutableOpRange, target,
                  argIface.getHasDeviceAddrBlockArgsStart() +
                      argIface.numHasDeviceAddrBlockArgs());
    }
  }

  // We retrieve the first user that is a Target operation, of which
  // there should only be one currently. Every MapInfoOp can be tied to
  // at most one Target operation and at the minimum no operations.
  // This may change in the future with IR cleanups/modifications,
  // in which case this pass will need updating to support cases
  // where a map can have more than one user and more than one of
  // those users can be a Target operation. For now, we simply
  // return the first target operation encountered, which may
  // be on the parent MapInfoOp in the case of a member mapping.
  // In that case, we traverse the MapInfoOp chain until we
  // find the first TargetOp user.
  mlir::Operation *getFirstTargetUser(mlir::omp::MapInfoOp mapOp) {
    for (auto *user : mapOp->getUsers()) {
      if (llvm::isa<mlir::omp::TargetOp, mlir::omp::TargetDataOp,
                    mlir::omp::TargetUpdateOp, mlir::omp::TargetExitDataOp,
                    mlir::omp::TargetEnterDataOp,
                    mlir::omp::DeclareMapperInfoOp>(user))
        return user;

      if (auto mapUser = llvm::dyn_cast<mlir::omp::MapInfoOp>(user))
        return getFirstTargetUser(mapUser);
    }

    return nullptr;
  }

  void addImplicitDescriptorMapToTargetDataOp(mlir::omp::MapInfoOp op,
                                              fir::FirOpBuilder &builder,
                                              mlir::Operation &target) {
    // Checks if the map is present as an explicit map already on the target
    // data directive, and not just present on a use_device_addr/ptr, as if
    // that's the case, we should not need to add an implicit map for the
    // descriptor.
    auto explicitMappingPresent = [](mlir::omp::MapInfoOp op,
                                     mlir::omp::TargetDataOp tarData) {
      // Verify top-level descriptor mapping is at least equal with same
      // varPtr, the map type should always be To for a descriptor, which is
      // all we really care about for this mapping as we aim to make sure the
      // descriptor is always present on device if we're expecting to access
      // the underlying data.
      if (tarData.getMapVars().empty())
        return false;

      for (mlir::Value mapVar : tarData.getMapVars()) {
        auto mapOp = llvm::cast<mlir::omp::MapInfoOp>(mapVar.getDefiningOp());
        if (mapOp.getVarPtr() == op.getVarPtr() &&
            mapOp.getVarPtrPtr() == op.getVarPtrPtr()) {
          return true;
        }
      }

      return false;
    };

    // if we're not a top level descriptor with members (e.g. member of a
    // derived type), we do not want to perform this step.
    if (!llvm::isa<mlir::omp::TargetDataOp>(target) || op.getMembers().empty())
      return;

    if (!isUseDeviceAddr(op, target) && !isUseDevicePtr(op, target))
      return;

    auto targetDataOp = llvm::cast<mlir::omp::TargetDataOp>(target);
    if (explicitMappingPresent(op, targetDataOp))
      return;

<<<<<<< HEAD
    mlir::omp::MapInfoOp newDescParentMapOp =
        builder.create<mlir::omp::MapInfoOp>(
            op->getLoc(), op.getResult().getType(), op.getVarPtr(),
            op.getVarTypeAttr(),
            builder.getAttr<mlir::omp::ClauseMapFlagsAttr>(
                mlir::omp::ClauseMapFlags::to | mlir::omp::ClauseMapFlags::always |
                mlir::omp::ClauseMapFlags::descriptor),
            op.getMapCaptureTypeAttr(), /*varPtrPtr=*/mlir::Value{},
            mlir::SmallVector<mlir::Value>{}, mlir::ArrayAttr{},
            /*bounds=*/mlir::SmallVector<mlir::Value>{},
            /*mapperId*/ mlir::FlatSymbolRefAttr(), op.getNameAttr(),
            /*partial_map=*/builder.getBoolAttr(false));
=======
    mlir::omp::MapInfoOp newDescParentMapOp = mlir::omp::MapInfoOp::create(
        builder, op->getLoc(), op.getResult().getType(), op.getVarPtr(),
        op.getVarTypeAttr(),
        builder.getAttr<mlir::omp::ClauseMapFlagsAttr>(
            mlir::omp::ClauseMapFlags::to | mlir::omp::ClauseMapFlags::always),
        op.getMapCaptureTypeAttr(), /*varPtrPtr=*/mlir::Value{},
        mlir::SmallVector<mlir::Value>{}, mlir::ArrayAttr{},
        /*bounds=*/mlir::SmallVector<mlir::Value>{},
        /*mapperId*/ mlir::FlatSymbolRefAttr(), op.getNameAttr(),
        /*partial_map=*/builder.getBoolAttr(false));
>>>>>>> 57544186

    targetDataOp.getMapVarsMutable().append({newDescParentMapOp});
  }

  void removeTopLevelDescriptor(mlir::omp::MapInfoOp op,
                                fir::FirOpBuilder &builder,
                                mlir::Operation *target) {
    if (llvm::isa<mlir::omp::TargetOp, mlir::omp::TargetDataOp,
                  mlir::omp::DeclareMapperInfoOp>(target))
      return;

    // if we're not a top level descriptor with members (e.g. member of a
    // derived type), we do not want to perform this step.
    if (op.getMembers().empty())
      return;

    mlir::SmallVector<mlir::Value> members = op.getMembers();
    mlir::omp::MapInfoOp baseAddr =
        mlir::dyn_cast_or_null<mlir::omp::MapInfoOp>(
            members.front().getDefiningOp());
    assert(baseAddr && "Expected member to be MapInfoOp");
    members.erase(members.begin());

    llvm::SmallVector<llvm::SmallVector<int64_t>> memberIndices;
    getMemberIndicesAsVectors(op, memberIndices);

    // Can skip the extra processing if there's only 1 member as it'd
    // be the base addresses, which we're promoting to the parent.
    mlir::ArrayAttr membersAttr;
    if (memberIndices.size() > 1) {
      memberIndices.erase(memberIndices.begin());
      membersAttr = builder.create2DI64ArrayAttr(memberIndices);
    }

    // VarPtrPtr is tied to detecting if something is a pointer in the later
    // lowering currently, this at the moment comes tied with
    // OMP_MAP_PTR_AND_OBJ being applied which breaks the problem this tries to
    // solve by emitting a 8-byte mapping tied to the descriptor address (even
    // if we only emit a single map). So we circumvent this by removing the
    // varPtrPtr mapping, however, a side affect of this is we lose the
    // additional load from the backend tied to this which is required for
    // correctness and getting the correct address of the data to perform our
    // mapping. So we do our load at this stage.
    // TODO/FIXME: Tidy up the OMP_MAP_PTR_AND_OBJ and varPtrPtr being tied to
    // if something is a pointer to try and tidy up the implementation a bit.
    // This is an unfortunate complexity from push-back from upstream. We
    // could also emit a load at this level for all base addresses as well,
    // which in turn will simplify the later lowering a bit as well. But first
    // need to see how well this alteration works.
    auto loadBaseAddr =
        builder.loadIfRef(op->getLoc(), baseAddr.getVarPtrPtr());
    mlir::omp::MapInfoOp newBaseAddrMapOp = mlir::omp::MapInfoOp::create(
        builder, op->getLoc(), loadBaseAddr.getType(), loadBaseAddr,
        baseAddr.getVarTypeAttr(), baseAddr.getMapTypeAttr(),
        baseAddr.getMapCaptureTypeAttr(), mlir::Value{}, members, membersAttr,
        baseAddr.getBounds(),
        /*mapperId*/ mlir::FlatSymbolRefAttr(), op.getNameAttr(),
        /*partial_map=*/builder.getBoolAttr(false));
    op.replaceAllUsesWith(newBaseAddrMapOp.getResult());
    op->erase();
    baseAddr.erase();
  }

  // This pass executes on omp::MapInfoOp's containing descriptor based types
  // (allocatables, pointers, assumed shape etc.) and expanding them into
  // multiple omp::MapInfoOp's for each pointer member contained within the
  // descriptor.
  //
  // From the perspective of the MLIR pass manager this runs on the top level
  // operation (usually function) containing the MapInfoOp because this pass
  // will mutate siblings of MapInfoOp.
  void runOnOperation() override {
    mlir::ModuleOp module = mlir::cast<mlir::ModuleOp>(getOperation());
    fir::KindMapping kindMap = fir::getKindMapping(module);
    fir::FirOpBuilder builder{module, std::move(kindMap)};

    // We wish to maintain some function level scope (currently
    // just local function scope variables used to load and store box
    // variables into so we can access their base address, an
    // quirk of box_offset requires us to have an in memory box, but Fortran
    // in certain cases does not provide this) whilst not subjecting
    // ourselves to the possibility of race conditions while this pass
    // undergoes frequent re-iteration for the near future. So we loop
    // over function in the module and then map.info inside of those.
    getOperation()->walk([&](mlir::Operation *func) {
      if (!mlir::isa<mlir::func::FuncOp, mlir::omp::DeclareMapperOp>(func))
        return;
      // clear all local allocations we made for any boxes in any prior
      // iterations from previous function scopes.
      localBoxAllocas.clear();
      deferrableDesc.clear();

      // First, walk `omp.map.info` ops to see if any of them have varPtrs
      // with an underlying type of fir.char<k, ?>, i.e a character
      // with dynamic length. If so, check if they need bounds added.
      func->walk([&](mlir::omp::MapInfoOp op) {
        if (!op.getBounds().empty())
          return;

        mlir::Value varPtr = op.getVarPtr();
        mlir::Type underlyingVarType = fir::unwrapRefType(varPtr.getType());

        if (!fir::characterWithDynamicLen(underlyingVarType))
          return;

        fir::factory::AddrAndBoundsInfo info =
            fir::factory::getDataOperandBaseAddr(
                builder, varPtr, /*isOptional=*/false, varPtr.getLoc());

        fir::ExtendedValue extendedValue =
            hlfir::translateToExtendedValue(varPtr.getLoc(), builder,
                                            hlfir::Entity{info.addr},
                                            /*continguousHint=*/true)
                .first;
        builder.setInsertionPoint(op);
        llvm::SmallVector<mlir::Value> boundsOps =
            fir::factory::genImplicitBoundsOps<mlir::omp::MapBoundsOp,
                                               mlir::omp::MapBoundsType>(
                builder, info, extendedValue,
                /*dataExvIsAssumedSize=*/false, varPtr.getLoc());

        op.getBoundsMutable().append(boundsOps);
      });

      // Next, walk `omp.map.info` ops to see if any record members should be
      // implicitly mapped.
      // TODO/FIXME/UPDATE: I believe we need to add implicit capture of
      // allocatable members of arbitrary depths for this before we can
      // switch it on in ATD, as currently it will break some currently
      // downstream changes that existing working benchmarks depend on.
      // However, hopefully with the addition of:
      //        https://github.com/llvm/llvm-project/pull/119588
      // and the correct mapping of all allocatable members, we'd
      // get the desired behaviour in all cases, if not, need to have a
      // think about the current behaviour we have.
      func->walk([&](mlir::omp::MapInfoOp op) {
        mlir::Type underlyingType =
            fir::unwrapRefType(op.getVarPtr().getType());

        // Test with and support records (derived types) that have allocatable
        // members directly or nested via other records.
        if (!fir::isRecordWithAllocatableMember(underlyingType))
          return;

        // For now, only consider `omp.target` ops. Other ops that support
        // `map` clauses will follow later.
        mlir::omp::TargetOp target =
            mlir::dyn_cast_if_present<mlir::omp::TargetOp>(
                getFirstTargetUser(op));

        if (!target)
          return;

        auto mapClauseOwner =
            llvm::dyn_cast<mlir::omp::MapClauseOwningOpInterface>(*target);

        int64_t mapVarIdx = mapClauseOwner.getOperandIndexForMap(op);
        assert(mapVarIdx >= 0 &&
               mapVarIdx < static_cast<int64_t>(mapClauseOwner.getMapVars().size()));

        auto argIface =
            llvm::dyn_cast<mlir::omp::BlockArgOpenMPOpInterface>(*target);
        // TODO How should `map` block argument that correspond to: `private`,
        // `use_device_addr`, `use_device_ptr`, be handled?
        mlir::BlockArgument opBlockArg = argIface.getMapBlockArgs()[mapVarIdx];
        llvm::SetVector<mlir::Operation *> mapVarForwardSlice;
        mlir::getForwardSlice(opBlockArg, &mapVarForwardSlice);

        mapVarForwardSlice.remove_if([&](mlir::Operation *sliceOp) {
          // TODO Support coordinate_of ops and calls (by tracking parameters).
          return !mlir::isa<hlfir::DesignateOp>(sliceOp);
        });

        auto recordType = mlir::cast<fir::RecordType>(underlyingType);
        llvm::SmallVector<mlir::Value> newMapOpsForFields;
        llvm::SmallVector<llvm::SmallVector<int64_t>> newMemberIndexPaths;

        // 1) Handle direct top-level allocatable fields.
        for (auto fieldMemTyPair : recordType.getTypeList()) {
          auto &field = fieldMemTyPair.first;
          auto memTy = fieldMemTyPair.second;

          if (!fir::isAllocatableType(memTy))
            continue;

          bool referenced = llvm::any_of(mapVarForwardSlice, [&](auto *opv) {
            auto designateOp = mlir::dyn_cast<hlfir::DesignateOp>(opv);
            return designateOp && designateOp.getComponent() &&
                   designateOp.getComponent()->strref() == field;
          });
          if (!referenced)
            continue;

          int32_t fieldIdx = recordType.getFieldIndex(field);
          builder.setInsertionPoint(op);
          fir::IntOrValue idxConst =
              mlir::IntegerAttr::get(builder.getI32Type(), fieldIdx);
          auto fieldCoord = fir::CoordinateOp::create(
              builder, op.getLoc(), builder.getRefType(memTy), op.getVarPtr(),
              llvm::SmallVector<fir::IntOrValue, 1>{idxConst});
          int64_t fieldIdx64 = static_cast<int64_t>(fieldIdx);
          llvm::SmallVector<int64_t, 1> idxPath{fieldIdx64};
          appendMemberMapIfNew(op, builder, op.getLoc(), fieldCoord, idxPath,
                               field, newMapOpsForFields, newMemberIndexPaths);
        }

        // 2) Handle nested allocatable fields along any component chain
        // referenced in the region via HLFIR designates.
        llvm::SmallVector<llvm::SmallVector<int64_t>> seenIndexPaths;
        for (mlir::Operation *sliceOp : mapVarForwardSlice) {
          auto designateOp = mlir::dyn_cast<hlfir::DesignateOp>(sliceOp);
          if (!designateOp || !designateOp.getComponent())
            continue;
          llvm::SmallVector<llvm::StringRef> compPathReversed;
          compPathReversed.push_back(designateOp.getComponent()->strref());
          mlir::Value curBase = designateOp.getMemref();
          bool rootedAtMapArg = false;
          while (true) {
            if (auto parentDes = curBase.getDefiningOp<hlfir::DesignateOp>()) {
              if (!parentDes.getComponent())
                break;
              compPathReversed.push_back(parentDes.getComponent()->strref());
              curBase = parentDes.getMemref();
              continue;
            }
            if (auto decl = curBase.getDefiningOp<hlfir::DeclareOp>()) {
              if (auto barg =
                      mlir::dyn_cast<mlir::BlockArgument>(decl.getMemref()))
                rootedAtMapArg = (barg == opBlockArg);
            } else if (auto blockArg =
                           mlir::dyn_cast_or_null<mlir::BlockArgument>(
                               curBase)) {
              rootedAtMapArg = (blockArg == opBlockArg);
            }
            break;
          }
          // Only process nested paths (2+ components). Single-component paths
          // for direct fields are handled above.
          if (!rootedAtMapArg || compPathReversed.size() < 2)
            continue;
          builder.setInsertionPoint(op);
          llvm::SmallVector<int64_t> indexPath;
          mlir::Type curTy = underlyingType;
          mlir::Value coordRef = op.getVarPtr();
          bool validPath = true;
          for (llvm::StringRef compName : llvm::reverse(compPathReversed)) {
            auto recTy = mlir::dyn_cast<fir::RecordType>(curTy);
            if (!recTy) {
              validPath = false;
              break;
            }
            int32_t idx = recTy.getFieldIndex(compName);
            if (idx < 0) {
              validPath = false;
              break;
            }
            indexPath.push_back(idx);
            mlir::Type memTy = recTy.getType(idx);
            fir::IntOrValue idxConst =
                mlir::IntegerAttr::get(builder.getI32Type(), idx);
            coordRef = fir::CoordinateOp::create(
                builder, op.getLoc(), builder.getRefType(memTy), coordRef,
                llvm::SmallVector<fir::IntOrValue, 1>{idxConst});
            curTy = memTy;
          }
          if (!validPath)
            continue;
          if (auto finalRefTy =
                  mlir::dyn_cast<fir::ReferenceType>(coordRef.getType())) {
            mlir::Type eleTy = finalRefTy.getElementType();
            if (fir::isAllocatableType(eleTy)) {
              if (!containsPath(seenIndexPaths, indexPath)) {
                seenIndexPaths.emplace_back(indexPath.begin(), indexPath.end());
                appendMemberMapIfNew(op, builder, op.getLoc(), coordRef,
                                     indexPath, compPathReversed.front(),
                                     newMapOpsForFields, newMemberIndexPaths);
              }
            }
          }
        }

        if (newMapOpsForFields.empty())
          return;

        // Deduplicate by index path to avoid emitting duplicate members for
        // the same component. Use a set-based key to keep this near O(n).
        llvm::SmallVector<mlir::Value> dedupMapOps;
        llvm::SmallVector<llvm::SmallVector<int64_t>> dedupIndexPaths;
        llvm::StringSet<> seenKeys;
        for (auto [i, mapOpV] : llvm::enumerate(newMapOpsForFields)) {
          const auto &path = newMemberIndexPaths[i];
          llvm::SmallString<64> key;
          buildPathKey(path, key);
          if (seenKeys.contains(key))
            continue;
          seenKeys.insert(key);
          dedupMapOps.push_back(mapOpV);
          dedupIndexPaths.emplace_back(path.begin(), path.end());
        }
        op.getMembersMutable().append(dedupMapOps);
        llvm::SmallVector<llvm::SmallVector<int64_t>> newMemberIndices;
        if (mlir::ArrayAttr oldAttr = op.getMembersIndexAttr())
          for (mlir::Attribute indexList : oldAttr) {
            llvm::SmallVector<int64_t> listVec;
            for (mlir::Attribute index : mlir::cast<mlir::ArrayAttr>(indexList))
              listVec.push_back(mlir::cast<mlir::IntegerAttr>(index).getInt());
            newMemberIndices.emplace_back(std::move(listVec));
          }
        for (auto &path : dedupIndexPaths)
          newMemberIndices.emplace_back(path);

        op.setMembersIndexAttr(builder.create2DI64ArrayAttr(newMemberIndices));
        op.setPartialMap(true);
      });

      func->walk([&](mlir::omp::MapInfoOp op) {
        if (!op.getMembers().empty())
          return;

        if (!mlir::isa<fir::BoxCharType>(fir::unwrapRefType(op.getVarType())))
          return;

        // POSSIBLE_HACK_ALERT: If the boxchar has been implicitly mapped then
        // it is likely that the underlying pointer to the data
        // (!fir.ref<fir.char<k,?>>) has already been mapped. So, skip such
        // boxchars. We are primarily interested in boxchars that were mapped
        // by passes such as MapsForPrivatizedSymbols that map boxchars that
        // are privatized. At present, such boxchar maps are not marked
        // implicit. Should they be? I don't know. If they should be then
        // we need to change this check for early return OR live with
        // over-mapping.
        bool hasImplicitMap =
            (op.getMapType() & mlir::omp::ClauseMapFlags::implicit) ==
            mlir::omp::ClauseMapFlags::implicit;
        if (hasImplicitMap)
          return;

        assert(llvm::hasSingleElement(op->getUsers()) &&
               "OMPMapInfoFinalization currently only supports single users "
               "of a MapInfoOp");

        builder.setInsertionPoint(op);
        genBoxcharMemberMap(op, builder);
      });

      // Expand type(C_PTR) only when unified_shared_memory is required,
      // to ensure device-visible pointer size/behavior in USM scenarios
      // without changing default expectations elsewhere.
      func->walk([&](mlir::omp::MapInfoOp op) {
        // Only expand C_PTR members when unified_shared_memory is required.
        if (!moduleRequiresUSM(func->getParentOfType<mlir::ModuleOp>()))
          return;
        builder.setInsertionPoint(op);
        genCptrMemberMap(op, builder);
      });

      func->walk([&](mlir::omp::MapInfoOp op) {
        // TODO: Currently only supports a single user for the MapInfoOp. This
        // is fine for the moment, as the Fortran frontend will generate a
        // new MapInfoOp with at most one user currently. In the case of
        // members of other objects, like derived types, the user would be the
        // parent. In cases where it's a regular non-member map, the user would
        // be the target operation it is being mapped by.
        //
        // However, when/if we optimise/cleanup the IR we will have to extend
        // this pass to support multiple users, as we may wish to have a map
        // be re-used by multiple users (e.g. across multiple targets that map
        // the variable and have identical map properties).
        assert(llvm::hasSingleElement(op->getUsers()) &&
               "OMPMapInfoFinalization currently only supports single users "
               "of a MapInfoOp");

        if (fir::isTypeWithDescriptor(op.getVarType()) ||
            mlir::isa_and_present<fir::BoxAddrOp>(
                op.getVarPtr().getDefiningOp())) {
          builder.setInsertionPoint(op);
          mlir::Operation *targetUser = getFirstTargetUser(op);
          assert(targetUser && "expected user of map operation was not found");
          genDescriptorMemberMaps(op, builder, targetUser);
        }
      });

      // Now that we've expanded all of our boxes into a descriptor and base
      // address map where necessary, we check if the map owner is an
      // enter/exit/target data directive, and if they are we drop the initial
      // descriptor (top-level parent) and replace it with the
      // base_address/data.
      //
      // This circumvents issues with stack allocated descriptors bound to
      // device colliding which in Flang is rather trivial for a user to do by
      // accident due to the rather pervasive local intermediate descriptor
      // generation that occurs whenever you pass boxes around different scopes.
      // In OpenMP 6+ mapping these would be a user error as the tools required
      // to circumvent these issues are provided by the spec (ref_ptr/ptee map
      // types), but in prior specifications these tools are not available and
      // it becomes an implementation issue for us to solve.
      //
      // We do this by dropping the top-level descriptor which will be the stack
      // descriptor when we perform enter/exit maps, as we don't want these to
      // be bound until necessary which is when we utilise the descriptor type
      // within a target region. At which point we map the relevant descriptor
      // data and the runtime should correctly associate the data with the
      // descriptor and bind together and allow clean mapping and execution.
      if (deferDescMapping) {
        for (auto *op : deferrableDesc) {
          auto mapOp = llvm::dyn_cast<mlir::omp::MapInfoOp>(op);
          mlir::Operation *targetUser = getFirstTargetUser(mapOp);
          assert(targetUser && "expected user of map operation was not found");
          builder.setInsertionPoint(mapOp);
          removeTopLevelDescriptor(mapOp, builder, targetUser);
          addImplicitDescriptorMapToTargetDataOp(mapOp, builder, *targetUser);
        }
      }

      // Wait until after we have generated all of our maps to add them onto
      // the target's block arguments, simplifying the process as there would be
      // no need to avoid accidental duplicate additions.
      func->walk([&](mlir::omp::MapInfoOp op) {
        mlir::Operation *targetUser = getFirstTargetUser(op);
        assert(targetUser && "expected user of map operation was not found");
        addImplicitMembersToTarget(op, builder, targetUser);
      });
    });
  }
};
} // namespace

std::unique_ptr<mlir::Pass>
flangomp::createMapInfoFinalizationPass(bool deferDescMap) {
  MapInfoFinalizationPassOptions options;
  options.deferDescMapping = deferDescMap;
  return std::make_unique<MapInfoFinalizationPass>(options);
}<|MERGE_RESOLUTION|>--- conflicted
+++ resolved
@@ -903,31 +903,17 @@
     if (explicitMappingPresent(op, targetDataOp))
       return;
 
-<<<<<<< HEAD
-    mlir::omp::MapInfoOp newDescParentMapOp =
-        builder.create<mlir::omp::MapInfoOp>(
-            op->getLoc(), op.getResult().getType(), op.getVarPtr(),
-            op.getVarTypeAttr(),
-            builder.getAttr<mlir::omp::ClauseMapFlagsAttr>(
-                mlir::omp::ClauseMapFlags::to | mlir::omp::ClauseMapFlags::always |
-                mlir::omp::ClauseMapFlags::descriptor),
-            op.getMapCaptureTypeAttr(), /*varPtrPtr=*/mlir::Value{},
-            mlir::SmallVector<mlir::Value>{}, mlir::ArrayAttr{},
-            /*bounds=*/mlir::SmallVector<mlir::Value>{},
-            /*mapperId*/ mlir::FlatSymbolRefAttr(), op.getNameAttr(),
-            /*partial_map=*/builder.getBoolAttr(false));
-=======
     mlir::omp::MapInfoOp newDescParentMapOp = mlir::omp::MapInfoOp::create(
         builder, op->getLoc(), op.getResult().getType(), op.getVarPtr(),
         op.getVarTypeAttr(),
         builder.getAttr<mlir::omp::ClauseMapFlagsAttr>(
-            mlir::omp::ClauseMapFlags::to | mlir::omp::ClauseMapFlags::always),
+            mlir::omp::ClauseMapFlags::to | mlir::omp::ClauseMapFlags::always |
+            mlir::omp::ClauseMapFlags::descriptor),
         op.getMapCaptureTypeAttr(), /*varPtrPtr=*/mlir::Value{},
         mlir::SmallVector<mlir::Value>{}, mlir::ArrayAttr{},
         /*bounds=*/mlir::SmallVector<mlir::Value>{},
         /*mapperId*/ mlir::FlatSymbolRefAttr(), op.getNameAttr(),
         /*partial_map=*/builder.getBoolAttr(false));
->>>>>>> 57544186
 
     targetDataOp.getMapVarsMutable().append({newDescParentMapOp});
   }
