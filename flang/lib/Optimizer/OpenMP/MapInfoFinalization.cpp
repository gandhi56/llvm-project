//===- MapInfoFinalization.cpp -----------------------------------------===//
//
// Part of the LLVM Project, under the Apache License v2.0 with LLVM Exceptions.
// See https://llvm.org/LICENSE.txt for license information.
// SPDX-License-Identifier: Apache-2.0 WITH LLVM-exception
//
//===----------------------------------------------------------------------===//

//===----------------------------------------------------------------------===//
/// \file
/// An OpenMP dialect related pass for FIR/HLFIR which performs some
/// pre-processing of MapInfoOp's after the module has been lowered to
/// finalize them.
///
/// For example, it expands MapInfoOp's containing descriptor related
/// types (fir::BoxType's) into multiple MapInfoOp's containing the parent
/// descriptor and pointer member components for individual mapping,
/// treating the descriptor type as a record type for later lowering in the
/// OpenMP dialect.
///
/// The pass also adds MapInfoOp's that are members of a parent object but are
/// not directly used in the body of a target region to its BlockArgument list
/// to maintain consistency across all MapInfoOp's tied to a region directly or
/// indirectly via a parent object.
//===----------------------------------------------------------------------===//

#include "flang/Optimizer/Builder/DirectivesCommon.h"
#include "flang/Optimizer/Builder/FIRBuilder.h"
#include "flang/Optimizer/Builder/HLFIRTools.h"
#include "flang/Optimizer/Dialect/FIRType.h"
#include "flang/Optimizer/Dialect/Support/KindMapping.h"
#include "flang/Optimizer/HLFIR/HLFIROps.h"
#include "flang/Optimizer/OpenMP/Passes.h"
#include "mlir/Analysis/SliceAnalysis.h"
#include "mlir/Dialect/Func/IR/FuncOps.h"
#include "mlir/Dialect/OpenMP/OpenMPDialect.h"
#include "mlir/IR/BuiltinDialect.h"
#include "mlir/IR/BuiltinOps.h"
#include "mlir/IR/Operation.h"
#include "mlir/IR/SymbolTable.h"
#include "mlir/Pass/Pass.h"
#include "mlir/Support/LLVM.h"
#include "llvm/ADT/BitmaskEnum.h"
#include "llvm/ADT/SmallPtrSet.h"
#include "llvm/ADT/StringSet.h"
#include "llvm/Support/raw_ostream.h"
#include <algorithm>
#include <cstddef>
#include <iterator>
#include <numeric>

#define DEBUG_TYPE "omp-map-info-finalization"

namespace flangomp {
#define GEN_PASS_DEF_MAPINFOFINALIZATIONPASS
#include "flang/Optimizer/OpenMP/Passes.h.inc"
} // namespace flangomp

namespace {
class MapInfoFinalizationPass
    : public flangomp::impl::MapInfoFinalizationPassBase<
          MapInfoFinalizationPass> {
public:
  MapInfoFinalizationPass() = default;

  MapInfoFinalizationPass(
      const flangomp::MapInfoFinalizationPassOptions &options)
      : MapInfoFinalizationPassBase(options) {}

  /// Helper class tracking a members parent and its
  /// placement in the parents member list
  struct ParentAndPlacement {
    mlir::omp::MapInfoOp parent;
    size_t index;
  };

  /// Tracks any intermediate function/subroutine local allocations we
  /// generate for the descriptors of box type dummy arguments, so that
  /// we can retrieve it for subsequent reuses within the functions
  /// scope.
  ///
  ///      descriptor defining op
  ///      |                  corresponding local alloca
  ///      |                  |
  std::map<mlir::Operation *, mlir::Value> localBoxAllocas;

  /// List of deferrable descriptors to process at the end of
  /// the pass.
  llvm::SmallVector<mlir::Operation *> deferrableDesc;

  /// List of base addresses already expanded from their
  /// descriptors within a parent, currently used to
  /// prevent incorrect member index generation.
  std::map<mlir::Operation *, llvm::SmallVector<uint64_t>> expandedBaseAddr;

  /// Return true if the given path exists in a list of paths.
  static bool
  containsPath(const llvm::SmallVectorImpl<llvm::SmallVector<int64_t>> &paths,
               llvm::ArrayRef<int64_t> path) {
    return llvm::any_of(paths, [&](const llvm::SmallVector<int64_t> &p) {
      return p.size() == path.size() && std::equal(p.begin(), p.end(), path.begin());
    });
  }

  /// Return true if the given path is already present in
  /// op.getMembersIndexAttr().
  static bool mappedIndexPathExists(mlir::omp::MapInfoOp op,
                                    llvm::ArrayRef<int64_t> indexPath) {
    if (mlir::ArrayAttr attr = op.getMembersIndexAttr()) {
      for (mlir::Attribute list : attr) {
        auto listAttr = mlir::cast<mlir::ArrayAttr>(list);
        if (listAttr.size() != indexPath.size())
          continue;
        bool allEq = true;
        for (auto [i, val] : llvm::enumerate(listAttr)) {
          if (mlir::cast<mlir::IntegerAttr>(val).getInt() != indexPath[i]) {
            allEq = false;
            break;
          }
        }
        if (allEq)
          return true;
      }
    }
    return false;
  }

  /// Build a compact string key for an index path for set-based
  /// deduplication. Format: "N:v0,v1,..." where N is the length.
  static void buildPathKey(llvm::ArrayRef<int64_t> path,
                           llvm::SmallString<64> &outKey) {
    outKey.clear();
    llvm::raw_svector_ostream os(outKey);
    os << path.size() << ':';
    for (size_t i = 0; i < path.size(); ++i) {
      if (i)
        os << ',';
      os << path[i];
    }
  }

  /// Return true if the module has an OpenMP requires clause that includes
  /// unified_shared_memory.
  static bool moduleRequiresUSM(mlir::ModuleOp module) {
    assert(module && "invalid module");
    if (auto req = module->getAttrOfType<mlir::omp::ClauseRequiresAttr>(
            "omp.requires"))
      return mlir::omp::bitEnumContainsAll(
          req.getValue(), mlir::omp::ClauseRequires::unified_shared_memory);
    return false;
  }

  /// Create the member map for coordRef and append it (and its index
  /// path) to the provided new* vectors, if it is not already present.
  void appendMemberMapIfNew(
      mlir::omp::MapInfoOp op, fir::FirOpBuilder &builder, mlir::Location loc,
      mlir::Value coordRef, llvm::ArrayRef<int64_t> indexPath,
      llvm::StringRef memberName,
      llvm::SmallVectorImpl<mlir::Value> &newMapOpsForFields,
      llvm::SmallVectorImpl<llvm::SmallVector<int64_t>> &newMemberIndexPaths) {
    // Local de-dup within this op invocation.
    if (containsPath(newMemberIndexPaths, indexPath)) {
      return;
    }
    // Global de-dup against already present member indices.
    if (mappedIndexPathExists(op, indexPath)) {
      return;
    }

    if (op.getMapperId()) {
      mlir::omp::DeclareMapperOp symbol =
          mlir::SymbolTable::lookupNearestSymbolFrom<
              mlir::omp::DeclareMapperOp>(op, op.getMapperIdAttr());
      assert(symbol && "missing symbol for declare mapper identifier");
      mlir::omp::DeclareMapperInfoOp mapperInfo = symbol.getDeclareMapperInfo();
      // TODO: Probably a way to cache these keys in someway so we don't
      // constantly go through the process of rebuilding them on every check, to
      // save some cycles, but it can wait for a subsequent patch.
      for (auto v : mapperInfo.getMapVars()) {
        mlir::omp::MapInfoOp map =
            mlir::cast<mlir::omp::MapInfoOp>(v.getDefiningOp());
        if (!map.getMembers().empty() && mappedIndexPathExists(map, indexPath))
          return;
      }
    }

    builder.setInsertionPoint(op);
    fir::factory::AddrAndBoundsInfo info = fir::factory::getDataOperandBaseAddr(
        builder, coordRef, /*isOptional=*/false, loc);
    llvm::SmallVector<mlir::Value> bounds = fir::factory::genImplicitBoundsOps<
        mlir::omp::MapBoundsOp, mlir::omp::MapBoundsType>(
        builder, info,
        hlfir::translateToExtendedValue(loc, builder, hlfir::Entity{coordRef})
            .first,
        /*dataExvIsAssumedSize=*/false, loc);

    mlir::omp::MapInfoOp fieldMapOp = mlir::omp::MapInfoOp::create(
        builder, loc, coordRef.getType(), coordRef,
        mlir::TypeAttr::get(fir::unwrapRefType(coordRef.getType())),
        op.getMapTypeAttr(),
        builder.getAttr<mlir::omp::VariableCaptureKindAttr>(
            mlir::omp::VariableCaptureKind::ByRef),
        /*varPtrPtr=*/mlir::Value{}, /*members=*/mlir::ValueRange{},
        /*members_index=*/mlir::ArrayAttr{}, bounds,
        /*mapperId=*/mlir::FlatSymbolRefAttr(),
        builder.getStringAttr(op.getNameAttr().strref() + "." + memberName +
                              ".implicit_map"),
        /*partial_map=*/builder.getBoolAttr(false));

    newMapOpsForFields.emplace_back(fieldMapOp);
    newMemberIndexPaths.emplace_back(indexPath.begin(), indexPath.end());
  }

  // Check if the declaration operation we have refers to a dummy
  // function argument.
  bool isDummyArgument(mlir::Value mappedValue) {
    if (auto declareOp = mlir::dyn_cast_if_present<hlfir::DeclareOp>(
            mappedValue.getDefiningOp()))
      if (auto dummyScope = declareOp.getDummyScope())
        return true;
    return false;
  }

  // Relevant for OpenMP < 5.2, where attach semantics and rules don't exist.
  // As descriptors were an unspoken implementation detail in these versions
  // there's certain cases where the user (and the compiler implementation)
  // can create data mapping errors by having temporary descriptors stuck
  // in memory. The main example is calling an 'target enter data map'
  // without a corresponding exit on an assumed shape or size dummy
  // argument, a local stack descriptor is generated, gets mapped and
  // is then left on device. A user doesn't realize what they've done as
  // the OpenMP specification isn't explicit on descriptor handling in
  // earlier versions and as far as Fortran is concerned this si something
  // hidden from a user. To avoid this we can defer the descriptor mapping
  // in these cases until target or target data regions, when we can be
  // sure they have a clear limited scope on device.
  bool canDeferDescriptorMapping(mlir::Value descriptor) {
    if (fir::isAllocatableType(descriptor.getType()) ||
        fir::isPointerType(descriptor.getType()))
      return false;
    if (isDummyArgument(descriptor) &&
        (fir::isAssumedType(descriptor.getType()) ||
         fir::isAssumedShape(descriptor.getType())))
      return true;
    return false;
  }

  /// getMemberUserList gathers all users of a particular MapInfoOp that are
  /// other MapInfoOp's and places them into the mapMemberUsers list, which
  /// records the map that the current argument MapInfoOp "op" is part of
  /// alongside the placement of "op" in the recorded users members list. The
  /// intent of the generated list is to find all MapInfoOp's that may be
  /// considered parents of the passed in "op" and in which it shows up in the
  /// member list, alongside collecting the placement information of "op" in its
  /// parents member list.
  void
  getMemberUserList(mlir::omp::MapInfoOp op,
                    llvm::SmallVectorImpl<ParentAndPlacement> &mapMemberUsers) {
    for (auto *user : op->getUsers())
      if (auto map = mlir::dyn_cast_if_present<mlir::omp::MapInfoOp>(user))
        for (auto [i, mapMember] : llvm::enumerate(map.getMembers()))
          if (mapMember.getDefiningOp() == op)
            mapMemberUsers.push_back({map, i});
  }

  void getAsIntegers(llvm::ArrayRef<mlir::Attribute> values,
                     llvm::SmallVectorImpl<int64_t> &ints) {
    ints.reserve(values.size());
    llvm::transform(values, std::back_inserter(ints),
                    [](mlir::Attribute value) {
                      return mlir::cast<mlir::IntegerAttr>(value).getInt();
                    });
  }

  /// This function will expand a MapInfoOp's member indices back into a vector
  /// so that they can be trivially modified as unfortunately the attribute type
  /// that's used does not have modifiable fields at the moment (generally
  /// awkward to work with)
  void getMemberIndicesAsVectors(
      mlir::omp::MapInfoOp mapInfo,
      llvm::SmallVectorImpl<llvm::SmallVector<int64_t>> &indices) {
    indices.reserve(mapInfo.getMembersIndexAttr().getValue().size());
    llvm::transform(mapInfo.getMembersIndexAttr().getValue(),
                    std::back_inserter(indices), [this](mlir::Attribute value) {
                      auto memberIndex = mlir::cast<mlir::ArrayAttr>(value);
                      llvm::SmallVector<int64_t> indexes;
                      getAsIntegers(memberIndex.getValue(), indexes);
                      return indexes;
                    });
  }

  // Check if the declaration operation we have refers to a dummy
  // function argument.
  bool isDummyArgument(mlir::Operation *op) {
    if (auto declareOp = mlir::dyn_cast<hlfir::DeclareOp>(op))
      if (auto dummyScope = declareOp.getDummyScope())
        return true;
    return false;
  }

  /// When provided a MapInfoOp containing a descriptor type that
  /// we must expand into multiple maps this function will extract
  /// the value from it and return it, in certain cases we must
  /// generate a new allocation to store into so that the
  /// fir::BoxOffsetOp we utilise to access the descriptor datas
  /// base address can be utilised.
  mlir::Value getDescriptorFromBoxMap(mlir::omp::MapInfoOp boxMap,
                                      fir::FirOpBuilder &builder,
                                      bool &canDescBeDeferred) {
    mlir::Value descriptor = boxMap.getVarPtr();
    if (!fir::isTypeWithDescriptor(boxMap.getVarType()))
      if (auto addrOp = mlir::dyn_cast_if_present<fir::BoxAddrOp>(
              boxMap.getVarPtr().getDefiningOp()))
        descriptor = addrOp.getVal();

    canDescBeDeferred = canDeferDescriptorMapping(descriptor);

    if (!mlir::isa<fir::BaseBoxType>(descriptor.getType()) &&
        !fir::factory::isOptionalArgument(descriptor.getDefiningOp()))
      return descriptor;

    mlir::Value &alloca = localBoxAllocas[descriptor.getDefiningOp()];
    mlir::Location loc = boxMap->getLoc();

    if (!alloca) {
      // The fir::BoxOffsetOp only works with !fir.ref<!fir.box<...>> types, as
      // allowing it to access non-reference box operations can cause some
      // problematic SSA IR. However, in the case of assumed shape's the type
      // is not a !fir.ref, in these cases to retrieve the appropriate
      // !fir.ref<!fir.box<...>> to access the data we need to map we must
      // perform an alloca and then store to it and retrieve the data from the
      // new alloca.
      mlir::OpBuilder::InsertPoint insPt = builder.saveInsertionPoint();
      mlir::Block *allocaBlock = builder.getAllocaBlock();
      assert(allocaBlock && "No alloca block found for this top level op");
      builder.setInsertionPointToStart(allocaBlock);

      mlir::Type allocaType = descriptor.getType();
      if (fir::isBoxAddress(allocaType))
        allocaType = fir::unwrapRefType(allocaType);
      alloca = fir::AllocaOp::create(builder, loc, allocaType);
      builder.restoreInsertionPoint(insPt);
    }

    // We should only emit a store if the passed in data is present, it is
    // possible a user passes in no argument to an optional parameter, in which
    // case we cannot store or we'll segfault on the emitted memcpy.
    // TODO: We currently emit a present -> load/store every time we use a
    // mapped value that requires a local allocation, this isn't the most
    // efficient, although, it is more correct in a lot of situations. One
    // such situation is emitting a this series of instructions in separate
    // segments of a branch (e.g. two target regions in separate else/if branch
    // mapping the same function argument), however, it would be nice to be able
    // to optimize these situations e.g. raising the load/store out of the
    // branch if possible. But perhaps this is best left to lower level
    // optimisation passes.
    auto isPresent =
        fir::IsPresentOp::create(builder, loc, builder.getI1Type(), descriptor);
    builder.genIfOp(loc, {}, isPresent, false)
        .genThen([&]() {
          descriptor = builder.loadIfRef(loc, descriptor);
          fir::StoreOp::create(builder, loc, descriptor, alloca);
        })
        .end();
    return alloca;
  }

  /// Function that generates a FIR operation accessing the descriptor's
  /// base address (BoxOffsetOp) and a MapInfoOp for it. The most
  /// important thing to note is that we normally move the bounds from
  /// the descriptor map onto the base address map.
  mlir::omp::MapInfoOp genBaseAddrMap(mlir::Value descriptor,
                                      mlir::OperandRange bounds,
                                      mlir::omp::ClauseMapFlags mapType,
                                      fir::FirOpBuilder &builder) {
    mlir::Location loc = descriptor.getLoc();
    mlir::Value baseAddrAddr = fir::BoxOffsetOp::create(
        builder, loc, descriptor, fir::BoxFieldAttr::base_addr);

    mlir::Type underlyingVarType =
        llvm::cast<mlir::omp::PointerLikeType>(
            fir::unwrapRefType(baseAddrAddr.getType()))
            .getElementType();
    if (auto seqType = llvm::dyn_cast<fir::SequenceType>(underlyingVarType))
      if (seqType.hasDynamicExtents())
        underlyingVarType = seqType.getEleTy();

    // Member of the descriptor pointing at the allocated data
    return mlir::omp::MapInfoOp::create(
        builder, loc, baseAddrAddr.getType(), descriptor,
        mlir::TypeAttr::get(underlyingVarType),
        builder.getAttr<mlir::omp::ClauseMapFlagsAttr>(mapType),
        builder.getAttr<mlir::omp::VariableCaptureKindAttr>(
            mlir::omp::VariableCaptureKind::ByRef),
        baseAddrAddr, /*members=*/mlir::SmallVector<mlir::Value>{},
        /*membersIndex=*/mlir::ArrayAttr{}, bounds,
        /*mapperId*/ mlir::FlatSymbolRefAttr(),
        /*name=*/builder.getStringAttr(""),
        /*partial_map=*/builder.getBoolAttr(false));
  }

  /// This function adjusts the member indices vector to include a new
  /// base address member. We take the position of the descriptor in
  /// the member indices list, which is the index data that the base
  /// addresses index will be based off of, as the base address is
  /// a member of the descriptor. We must also alter other members
  /// that are members of this descriptor to account for the addition
  /// of the base address index.
  void adjustMemberIndices(
      llvm::SmallVectorImpl<llvm::SmallVector<int64_t>> &memberIndices,
      ParentAndPlacement parentAndPlacement) {
    llvm::SmallVector<int64_t> baseAddrIndex =
        memberIndices[parentAndPlacement.index];
    auto &expansionIndexes = expandedBaseAddr[parentAndPlacement.parent];

    // If we find another member that is "derived/a member of" the descriptor
    // that is not the descriptor itself, we must insert a 0 for the new base
    // address we have just added for the descriptor into the list at the
    // appropriate position to maintain correctness of the positional/index data
    // for that member.
    for (auto [i, member] : llvm::enumerate(memberIndices)) {
      if (std::find(expansionIndexes.begin(), expansionIndexes.end(), i) !=
          expansionIndexes.end())
        if (member.size() == baseAddrIndex.size() + 1 &&
            member[baseAddrIndex.size()] == 0)
          continue;

      if (member.size() > baseAddrIndex.size() &&
          std::equal(baseAddrIndex.begin(), baseAddrIndex.end(),
                     member.begin()))
        member.insert(std::next(member.begin(), baseAddrIndex.size()), 0);
    }

    // Add the base address index to the main base address member data
    baseAddrIndex.push_back(0);

    uint64_t newIdxInsert = parentAndPlacement.index + 1;
    expansionIndexes.push_back(newIdxInsert);

    // Insert our newly created baseAddrIndex into the larger list of
    // indices at the correct location.
    memberIndices.insert(std::next(memberIndices.begin(), newIdxInsert),
                         baseAddrIndex);
  }

  /// Adjusts the descriptor's map type. The main alteration that is done
  /// currently is transforming the map type to `OMP_MAP_TO` where possible.
  /// This is because we will always need to map the descriptor to device
  /// (or at the very least it seems to be the case currently with the
  /// current lowered kernel IR), as without the appropriate descriptor
  /// information on the device there is a risk of the kernel IR
  /// requesting for various data that will not have been copied to
  /// perform things like indexing. This can cause segfaults and
  /// memory access errors. However, we do not need this data mapped
  /// back to the host from the device, as per the OpenMP spec we cannot alter
  /// the data via resizing or deletion on the device. Discarding any
  /// descriptor alterations via no map back is reasonable (and required
  /// for certain segments of descriptor data like the type descriptor that are
  /// global constants). This alteration is only inapplicable to `target exit`
  /// and `target update` currently, and that's due to `target exit` not
  /// allowing `to` mappings, and `target update` not allowing both `to` and
  /// `from` simultaneously. We currently try to maintain the `implicit` flag
  /// where necessary, although it does not seem strictly required.
  ///
  /// Currently, if it is a has_device_addr clause, we opt to not apply the
  /// descriptor tag to it as it's used differently to a regular mapping
  /// and some of the runtime descriptor behaviour at the moment can cause
  /// issues.
  mlir::omp::ClauseMapFlags
  getDescriptorMapType(mlir::omp::ClauseMapFlags mapTypeFlag,
                       mlir::Operation *target, bool isHasDeviceAddr) {
    using mapFlags = mlir::omp::ClauseMapFlags;
    mapFlags flags = mapFlags::none;
    if (!isHasDeviceAddr)
      flags |= mapFlags::attach;

    if (llvm::isa_and_nonnull<mlir::omp::TargetExitDataOp,
                              mlir::omp::TargetUpdateOp>(target)) {
      flags |= mapTypeFlag | mapFlags::descriptor;
      return flags;
    }

    flags |= mapFlags::to | mapFlags::descriptor | mapFlags::always |
             (mapTypeFlag & mapFlags::implicit);

    if (moduleRequiresUSM(target->getParentOfType<mlir::ModuleOp>()))
      flags |= mapFlags::close;
    return flags;
  }

  /// Check if the mapOp is present in the HasDeviceAddr clause on
  /// the userOp. Only applies to TargetOp.
  bool isHasDeviceAddr(mlir::omp::MapInfoOp mapOp, mlir::Operation &userOp) {
    if (auto targetOp = llvm::dyn_cast<mlir::omp::TargetOp>(userOp)) {
      for (mlir::Value hda : targetOp.getHasDeviceAddrVars()) {
        if (hda.getDefiningOp() == mapOp)
          return true;
      }
    }
    return false;
  }

  bool isUseDeviceAddr(mlir::omp::MapInfoOp mapOp, mlir::Operation &userOp) {
    if (auto targetDataOp = llvm::dyn_cast<mlir::omp::TargetDataOp>(userOp)) {
      for (mlir::Value uda : targetDataOp.getUseDeviceAddrVars()) {
        if (uda.getDefiningOp() == mapOp)
          return true;
      }
    }
    return false;
  }

  bool isUseDevicePtr(mlir::omp::MapInfoOp mapOp, mlir::Operation &userOp) {
    if (auto targetDataOp = llvm::dyn_cast<mlir::omp::TargetDataOp>(userOp)) {
      for (mlir::Value udp : targetDataOp.getUseDevicePtrVars()) {
        if (udp.getDefiningOp() == mapOp)
          return true;
      }
    }
    return false;
  }

  // Expand mappings of type(C_PTR) to map their `__address` field explicitly
  // as a single pointer-sized member (USM-gated at callsite). This helps in
  // USM scenarios to ensure the pointer-sized mapping is used.
  mlir::omp::MapInfoOp genCptrMemberMap(mlir::omp::MapInfoOp op,
                                        fir::FirOpBuilder &builder) {
    if (!op.getMembers().empty())
      return op;

    mlir::Type varTy = fir::unwrapRefType(op.getVarPtr().getType());
    if (!mlir::isa<fir::RecordType>(varTy))
      return op;
    auto recTy = mlir::cast<fir::RecordType>(varTy);
    // If not a builtin C_PTR record, skip.
    if (!recTy.getName().ends_with("__builtin_c_ptr"))
      return op;

    // Find the index of the c_ptr address component named "__address".
    int32_t fieldIdx = recTy.getFieldIndex("__address");
    if (fieldIdx < 0)
      return op;

    mlir::Location loc = op.getVarPtr().getLoc();
    mlir::Type memTy = recTy.getType(fieldIdx);
    fir::IntOrValue idxConst =
        mlir::IntegerAttr::get(builder.getI32Type(), fieldIdx);
    mlir::Value coord = fir::CoordinateOp::create(
        builder, loc, builder.getRefType(memTy), op.getVarPtr(),
        llvm::SmallVector<fir::IntOrValue, 1>{idxConst});

    // Child for the `__address` member.
    llvm::SmallVector<llvm::SmallVector<int64_t>> memberIdx = {{0}};
    mlir::ArrayAttr newMembersAttr = builder.create2DI64ArrayAttr(memberIdx);
    // Force CLOSE in USM paths so the pointer gets device-local placement
    // when required by tests relying on USM + close semantics.
    mlir::omp::ClauseMapFlagsAttr mapTypeAttr =
        builder.getAttr<mlir::omp::ClauseMapFlagsAttr>(
            op.getMapType() | mlir::omp::ClauseMapFlags::close);

    mlir::omp::MapInfoOp memberMap = mlir::omp::MapInfoOp::create(
        builder, loc, coord.getType(), coord,
        mlir::TypeAttr::get(fir::unwrapRefType(coord.getType())), mapTypeAttr,
        builder.getAttr<mlir::omp::VariableCaptureKindAttr>(
            mlir::omp::VariableCaptureKind::ByRef),
        /*varPtrPtr=*/mlir::Value{},
        /*members=*/llvm::SmallVector<mlir::Value>{},
        /*member_index=*/mlir::ArrayAttr{},
        /*bounds=*/op.getBounds(),
        /*mapperId=*/mlir::FlatSymbolRefAttr(),
        /*name=*/op.getNameAttr(),
        /*partial_map=*/builder.getBoolAttr(false));

    // Rebuild the parent as a container with the `__address` member.
    mlir::omp::MapInfoOp newParent = mlir::omp::MapInfoOp::create(
        builder, op.getLoc(), op.getResult().getType(), op.getVarPtr(),
        op.getVarTypeAttr(), mapTypeAttr, op.getMapCaptureTypeAttr(),
        /*varPtrPtr=*/mlir::Value{},
        /*members=*/llvm::SmallVector<mlir::Value>{memberMap},
        /*member_index=*/newMembersAttr,
        /*bounds=*/llvm::SmallVector<mlir::Value>{},
        /*mapperId=*/mlir::FlatSymbolRefAttr(), op.getNameAttr(),
        /*partial_map=*/builder.getBoolAttr(false));
    op.replaceAllUsesWith(newParent.getResult());
    op->erase();
    return newParent;
  }

  mlir::omp::MapInfoOp genDescriptorMemberMaps(mlir::omp::MapInfoOp op,
                                               fir::FirOpBuilder &builder,
                                               mlir::Operation *target) {
    llvm::SmallVector<ParentAndPlacement> mapMemberUsers;
    getMemberUserList(op, mapMemberUsers);

    // TODO: map the addendum segment of the descriptor, similarly to the
    // base address/data pointer member.
    bool descCanBeDeferred = false;
    mlir::Value descriptor =
        getDescriptorFromBoxMap(op, builder, descCanBeDeferred);

    mlir::ArrayAttr newMembersAttr;
    mlir::SmallVector<mlir::Value> newMembers;
    llvm::SmallVector<llvm::SmallVector<int64_t>> memberIndices;
    bool isHasDeviceAddrFlag = isHasDeviceAddr(op, *target);

    if (!mapMemberUsers.empty() || !op.getMembers().empty())
      getMemberIndicesAsVectors(
          !mapMemberUsers.empty() ? mapMemberUsers[0].parent : op,
          memberIndices);

    // If the operation that we are expanding with a descriptor has a user
    // (parent), then we have to expand the parent's member indices to reflect
    // the adjusted member indices for the base address insertion. However, if
    // it does not then we are expanding a MapInfoOp without any pre-existing
    // member information to now have one new member for the base address, or
    // we are expanding a parent that is a descriptor and we have to adjust
    // all of its members to reflect the insertion of the base address.
    //
    // If we're expanding a top-level descriptor for a map operation that
    // resulted from "has_device_addr" clause, then we want the base pointer
    // from the descriptor to be used verbatim, i.e. without additional
    // remapping. To avoid this remapping, simply don't generate any map
    // information for the descriptor members.
    if (!mapMemberUsers.empty()) {
      // Currently, there should only be one user per map when this pass
      // is executed. Either a parent map, holding the current map in its
      // member list, or a target operation that holds a map clause. This
      // may change in the future if we aim to refactor the MLIR for map
      // clauses to allow sharing of duplicate maps across target
      // operations.
      assert(mapMemberUsers.size() == 1 &&
             "OMPMapInfoFinalization currently only supports single users of a "
             "MapInfoOp");
      auto baseAddr =
          genBaseAddrMap(descriptor, op.getBounds(), op.getMapType(), builder);
      ParentAndPlacement mapUser = mapMemberUsers[0];
      adjustMemberIndices(memberIndices, mapUser);
      llvm::SmallVector<mlir::Value> newMemberOps;
      for (auto v : mapUser.parent.getMembers()) {
        newMemberOps.push_back(v);
        if (v == op)
          newMemberOps.push_back(baseAddr);
      }
      mapUser.parent.getMembersMutable().assign(newMemberOps);
      mapUser.parent.setMembersIndexAttr(
          builder.create2DI64ArrayAttr(memberIndices));
    } else if (!isHasDeviceAddrFlag) {
      auto baseAddr =
          genBaseAddrMap(descriptor, op.getBounds(), op.getMapType(), builder);
      newMembers.push_back(baseAddr);
      if (!op.getMembers().empty()) {
        for (auto &indices : memberIndices)
          indices.insert(indices.begin(), 0);
        memberIndices.insert(memberIndices.begin(), {0});
        newMembersAttr = builder.create2DI64ArrayAttr(memberIndices);
        newMembers.append(op.getMembers().begin(), op.getMembers().end());
      } else {
        llvm::SmallVector<llvm::SmallVector<int64_t>> memberIdx = {{0}};
        newMembersAttr = builder.create2DI64ArrayAttr(memberIdx);
      }
    }

    mlir::omp::MapInfoOp newDescParentMapOp = mlir::omp::MapInfoOp::create(
        builder, op->getLoc(), op.getResult().getType(), descriptor,
        mlir::TypeAttr::get(fir::unwrapRefType(descriptor.getType())),
        builder.getAttr<mlir::omp::ClauseMapFlagsAttr>(
            getDescriptorMapType(op.getMapType(), target, isHasDeviceAddrFlag)),
        op.getMapCaptureTypeAttr(), /*varPtrPtr=*/mlir::Value{}, newMembers,
        newMembersAttr, /*bounds=*/mlir::SmallVector<mlir::Value>{},
        /*mapperId*/ mlir::FlatSymbolRefAttr(), op.getNameAttr(),
        /*partial_map=*/builder.getBoolAttr(false));
    op.replaceAllUsesWith(newDescParentMapOp.getResult());
    op->erase();

    if (descCanBeDeferred)
      deferrableDesc.push_back(newDescParentMapOp);

    return newDescParentMapOp;
  }

  // We add all mapped record members not directly used in the target region
  // to the block arguments in front of their parent and we place them into
  // the map operands list for consistency.
  //
  // These indirect uses (via accesses to their parent) will still be
  // mapped individually in most cases, and a parent mapping doesn't
  // guarantee the parent will be mapped in its totality, partial
  // mapping is common.
  //
  // For example:
  //    map(tofrom: x%y)
  //
  // Will generate a mapping for "x" (the parent) and "y" (the member).
  // The parent "x" will not be mapped, but the member "y" will.
  // However, we must have the parent as a BlockArg and MapOperand
  // in these cases, to maintain the correct uses within the region and
  // to help tracking that the member is part of a larger object.
  //
  // In the case of:
  //    map(tofrom: x%y, x%z)
  //
  // The parent member becomes more critical, as we perform a partial
  // structure mapping where we link the mapping of the members y
  // and z together via the parent x. We do this at a kernel argument
  // level in LLVM IR and not just MLIR, which is important to maintain
  // similarity to Clang and for the runtime to do the correct thing.
  // However, we still do not map the structure in its totality but
  // rather we generate an un-sized "binding" map entry for it.
  //
  // In the case of:
  //    map(tofrom: x, x%y, x%z)
  //
  // We do actually map the entirety of "x", so the explicit mapping of
  // x%y, x%z becomes unnecessary. It is redundant to write this from a
  // Fortran OpenMP perspective (although it is legal), as even if the
  // members were allocatables or pointers, we are mandated by the
  // specification to map these (and any recursive components) in their
  // entirety, which is different to the C++ equivalent, which requires
  // explicit mapping of these segments.
  void addImplicitMembersToTarget(mlir::omp::MapInfoOp op,
                                  fir::FirOpBuilder &builder,
                                  mlir::Operation *target) {
    auto mapClauseOwner =
        llvm::dyn_cast_if_present<mlir::omp::MapClauseOwningOpInterface>(
            target);
    // TargetDataOp is technically a MapClauseOwningOpInterface, so we
    // do not need to explicitly check for the extra cases here for use_device
    // addr/ptr
    if (!mapClauseOwner)
      return;

    auto addOperands = [&](mlir::MutableOperandRange &mapVarsArr,
                           mlir::Operation *directiveOp,
                           unsigned blockArgInsertIndex = 0) {
      if (!llvm::is_contained(mapVarsArr.getAsOperandRange(), op.getResult()))
        return;

      // There doesn't appear to be a simple way to convert MutableOperandRange
      // to a vector currently, so we instead use a for_each to populate our
      // vector.
      llvm::SmallVector<mlir::Value> newMapOps;
      newMapOps.reserve(mapVarsArr.size());
      llvm::for_each(
          mapVarsArr.getAsOperandRange(),
          [&newMapOps](mlir::Value oper) { newMapOps.push_back(oper); });

      for (auto mapMember : op.getMembers()) {
        if (llvm::is_contained(mapVarsArr.getAsOperandRange(), mapMember))
          continue;
        newMapOps.push_back(mapMember);
        if (directiveOp) {
          directiveOp->getRegion(0).insertArgument(
              blockArgInsertIndex, mapMember.getType(), mapMember.getLoc());
          blockArgInsertIndex++;
        }
      }

      mapVarsArr.assign(newMapOps);
    };

    auto argIface =
        llvm::dyn_cast<mlir::omp::BlockArgOpenMPOpInterface>(target);

    if (auto mapClauseOwner =
            llvm::dyn_cast<mlir::omp::MapClauseOwningOpInterface>(target)) {
      mlir::MutableOperandRange mapVarsArr = mapClauseOwner.getMapVarsMutable();
      unsigned blockArgInsertIndex =
          argIface
              ? argIface.getMapBlockArgsStart() + argIface.numMapBlockArgs()
              : 0;
      addOperands(mapVarsArr,
                  llvm::dyn_cast_if_present<mlir::omp::TargetOp>(
                      argIface.getOperation()),
                  blockArgInsertIndex);
    }

    if (auto targetDataOp = llvm::dyn_cast<mlir::omp::TargetDataOp>(target)) {
      mlir::MutableOperandRange useDevAddrMutableOpRange =
          targetDataOp.getUseDeviceAddrVarsMutable();
      addOperands(useDevAddrMutableOpRange, target,
                  argIface.getUseDeviceAddrBlockArgsStart() +
                      argIface.numUseDeviceAddrBlockArgs());

      mlir::MutableOperandRange useDevPtrMutableOpRange =
          targetDataOp.getUseDevicePtrVarsMutable();
      addOperands(useDevPtrMutableOpRange, target,
                  argIface.getUseDevicePtrBlockArgsStart() +
                      argIface.numUseDevicePtrBlockArgs());
    } else if (auto targetOp = llvm::dyn_cast<mlir::omp::TargetOp>(target)) {
      mlir::MutableOperandRange hasDevAddrMutableOpRange =
          targetOp.getHasDeviceAddrVarsMutable();
      addOperands(hasDevAddrMutableOpRange, target,
                  argIface.getHasDeviceAddrBlockArgsStart() +
                      argIface.numHasDeviceAddrBlockArgs());
    }
  }

  // We retrieve the first user that is a Target operation, of which
  // there should only be one currently. Every MapInfoOp can be tied to
  // at most one Target operation and at the minimum no operations.
  // This may change in the future with IR cleanups/modifications,
  // in which case this pass will need updating to support cases
  // where a map can have more than one user and more than one of
  // those users can be a Target operation. For now, we simply
  // return the first target operation encountered, which may
  // be on the parent MapInfoOp in the case of a member mapping.
  // In that case, we traverse the MapInfoOp chain until we
  // find the first TargetOp user.
  mlir::Operation *getFirstTargetUser(mlir::omp::MapInfoOp mapOp) {
    for (auto *user : mapOp->getUsers()) {
      if (llvm::isa<mlir::omp::TargetOp, mlir::omp::TargetDataOp,
                    mlir::omp::TargetUpdateOp, mlir::omp::TargetExitDataOp,
                    mlir::omp::TargetEnterDataOp,
                    mlir::omp::DeclareMapperInfoOp>(user))
        return user;

      if (auto mapUser = llvm::dyn_cast<mlir::omp::MapInfoOp>(user))
        return getFirstTargetUser(mapUser);
    }

    return nullptr;
  }

  void addImplicitDescriptorMapToTargetDataOp(mlir::omp::MapInfoOp op,
                                              fir::FirOpBuilder &builder,
                                              mlir::Operation &target) {
    // Checks if the map is present as an explicit map already on the target
    // data directive, and not just present on a use_device_addr/ptr, as if
    // that's the case, we should not need to add an implicit map for the
    // descriptor.
    auto explicitMappingPresent = [](mlir::omp::MapInfoOp op,
                                     mlir::omp::TargetDataOp tarData) {
      // Verify top-level descriptor mapping is at least equal with same
      // varPtr, the map type should always be To for a descriptor, which is
      // all we really care about for this mapping as we aim to make sure the
      // descriptor is always present on device if we're expecting to access
      // the underlying data.
      if (tarData.getMapVars().empty())
        return false;

      for (mlir::Value mapVar : tarData.getMapVars()) {
        auto mapOp = llvm::cast<mlir::omp::MapInfoOp>(mapVar.getDefiningOp());
        if (mapOp.getVarPtr() == op.getVarPtr() &&
            mapOp.getVarPtrPtr() == op.getVarPtrPtr()) {
          return true;
        }
      }

      return false;
    };

    // if we're not a top level descriptor with members (e.g. member of a
    // derived type), we do not want to perform this step.
    if (!llvm::isa<mlir::omp::TargetDataOp>(target) || op.getMembers().empty())
      return;

    if (!isUseDeviceAddr(op, target) && !isUseDevicePtr(op, target))
      return;

    auto targetDataOp = llvm::cast<mlir::omp::TargetDataOp>(target);
    if (explicitMappingPresent(op, targetDataOp))
      return;

    mlir::omp::MapInfoOp newDescParentMapOp = mlir::omp::MapInfoOp::create(
        builder, op->getLoc(), op.getResult().getType(), op.getVarPtr(),
        op.getVarTypeAttr(),
        builder.getAttr<mlir::omp::ClauseMapFlagsAttr>(
            mlir::omp::ClauseMapFlags::to | mlir::omp::ClauseMapFlags::always |
            mlir::omp::ClauseMapFlags::descriptor),
        op.getMapCaptureTypeAttr(), /*varPtrPtr=*/mlir::Value{},
        mlir::SmallVector<mlir::Value>{}, mlir::ArrayAttr{},
        /*bounds=*/mlir::SmallVector<mlir::Value>{},
        /*mapperId*/ mlir::FlatSymbolRefAttr(), op.getNameAttr(),
        /*partial_map=*/builder.getBoolAttr(false));

    targetDataOp.getMapVarsMutable().append({newDescParentMapOp});
  }

  void removeTopLevelDescriptor(mlir::omp::MapInfoOp op,
                                fir::FirOpBuilder &builder,
                                mlir::Operation *target) {
    if (llvm::isa<mlir::omp::TargetOp, mlir::omp::TargetDataOp,
                  mlir::omp::DeclareMapperInfoOp>(target))
      return;

    // if we're not a top level descriptor with members (e.g. member of a
    // derived type), we do not want to perform this step.
    if (op.getMembers().empty())
      return;

    mlir::SmallVector<mlir::Value> members = op.getMembers();
    mlir::omp::MapInfoOp baseAddr =
        mlir::dyn_cast_or_null<mlir::omp::MapInfoOp>(
            members.front().getDefiningOp());
    assert(baseAddr && "Expected member to be MapInfoOp");
    members.erase(members.begin());

    llvm::SmallVector<llvm::SmallVector<int64_t>> memberIndices;
    getMemberIndicesAsVectors(op, memberIndices);

    // Can skip the extra processing if there's only 1 member as it'd
    // be the base addresses, which we're promoting to the parent.
    mlir::ArrayAttr membersAttr;
    if (memberIndices.size() > 1) {
      memberIndices.erase(memberIndices.begin());
      membersAttr = builder.create2DI64ArrayAttr(memberIndices);
    }

    // VarPtrPtr is tied to detecting if something is a pointer in the later
    // lowering currently, this at the moment comes tied with
    // OMP_MAP_PTR_AND_OBJ being applied which breaks the problem this tries to
    // solve by emitting a 8-byte mapping tied to the descriptor address (even
    // if we only emit a single map). So we circumvent this by removing the
    // varPtrPtr mapping, however, a side affect of this is we lose the
    // additional load from the backend tied to this which is required for
    // correctness and getting the correct address of the data to perform our
    // mapping. So we do our load at this stage.
    // TODO/FIXME: Tidy up the OMP_MAP_PTR_AND_OBJ and varPtrPtr being tied to
    // if something is a pointer to try and tidy up the implementation a bit.
    // This is an unfortunate complexity from push-back from upstream. We
    // could also emit a load at this level for all base addresses as well,
    // which in turn will simplify the later lowering a bit as well. But first
    // need to see how well this alteration works.
    auto loadBaseAddr =
        builder.loadIfRef(op->getLoc(), baseAddr.getVarPtrPtr());
    mlir::omp::MapInfoOp newBaseAddrMapOp = mlir::omp::MapInfoOp::create(
        builder, op->getLoc(), loadBaseAddr.getType(), loadBaseAddr,
        baseAddr.getVarTypeAttr(), baseAddr.getMapTypeAttr(),
        baseAddr.getMapCaptureTypeAttr(), mlir::Value{}, members, membersAttr,
        baseAddr.getBounds(),
        /*mapperId*/ mlir::FlatSymbolRefAttr(), op.getNameAttr(),
        /*partial_map=*/builder.getBoolAttr(false));
    op.replaceAllUsesWith(newBaseAddrMapOp.getResult());
    op->erase();
    baseAddr.erase();
  }

  static bool hasADescriptor(mlir::Operation *varOp, mlir::Type varType) {
    if (fir::isTypeWithDescriptor(varType) ||
        mlir::isa<fir::BoxCharType>(varType) ||
        mlir::isa_and_present<fir::BoxAddrOp>(varOp))
      return true;
    return false;
  }

  // This pass executes on omp::MapInfoOp's containing descriptor based types
  // (allocatables, pointers, assumed shape etc.) and expanding them into
  // multiple omp::MapInfoOp's for each pointer member contained within the
  // descriptor.
  //
  // From the perspective of the MLIR pass manager this runs on the top level
  // operation (usually function) containing the MapInfoOp because this pass
  // will mutate siblings of MapInfoOp.
  void runOnOperation() override {
    mlir::ModuleOp module = mlir::cast<mlir::ModuleOp>(getOperation());
    fir::KindMapping kindMap = fir::getKindMapping(module);
    fir::FirOpBuilder builder{module, std::move(kindMap)};

    // We wish to maintain some function level scope (currently
    // just local function scope variables used to load and store box
    // variables into so we can access their base address, an
    // quirk of box_offset requires us to have an in memory box, but Fortran
    // in certain cases does not provide this) whilst not subjecting
    // ourselves to the possibility of race conditions while this pass
    // undergoes frequent re-iteration for the near future. So we loop
    // over function in the module and then map.info inside of those.
    getOperation()->walk([&](mlir::Operation *func) {
      if (!mlir::isa<mlir::func::FuncOp, mlir::omp::DeclareMapperOp>(func))
        return;
      // clear all local allocations we made for any boxes in any prior
      // iterations from previous function scopes.
      localBoxAllocas.clear();
      deferrableDesc.clear();
      expandedBaseAddr.clear();

      // First, walk `omp.map.info` ops to see if any of them have varPtrs
      // with an underlying type of fir.char<k, ?>, i.e a character
      // with dynamic length. If so, check if they need bounds added.
      func->walk([&](mlir::omp::MapInfoOp op) {
        if (!op.getBounds().empty())
          return;

        mlir::Value varPtr = op.getVarPtr();
        mlir::Type underlyingVarType = fir::unwrapRefType(varPtr.getType());

        if (!fir::characterWithDynamicLen(underlyingVarType))
          return;

        fir::factory::AddrAndBoundsInfo info =
            fir::factory::getDataOperandBaseAddr(
                builder, varPtr, /*isOptional=*/false, varPtr.getLoc());

        fir::ExtendedValue extendedValue =
            hlfir::translateToExtendedValue(varPtr.getLoc(), builder,
                                            hlfir::Entity{info.addr},
                                            /*continguousHint=*/true)
                .first;
        builder.setInsertionPoint(op);
        llvm::SmallVector<mlir::Value> boundsOps =
            fir::factory::genImplicitBoundsOps<mlir::omp::MapBoundsOp,
                                               mlir::omp::MapBoundsType>(
                builder, info, extendedValue,
                /*dataExvIsAssumedSize=*/false, varPtr.getLoc());

        op.getBoundsMutable().append(boundsOps);
      });

      // Next, walk `omp.map.info` ops to see if any record members should be
      // implicitly mapped.
      // TODO/FIXME/UPDATE: I believe we need to add implicit capture of
      // allocatable members of arbitrary depths for this before we can
      // switch it on in ATD, as currently it will break some currently
      // downstream changes that existing working benchmarks depend on.
      // However, hopefully with the addition of:
      //        https://github.com/llvm/llvm-project/pull/119588
      // and the correct mapping of all allocatable members, we'd
      // get the desired behaviour in all cases, if not, need to have a
      // think about the current behaviour we have.
      func->walk([&](mlir::omp::MapInfoOp op) {
        mlir::Type underlyingType =
            fir::unwrapRefType(op.getVarPtr().getType());

        // Test with and support records (derived types) that have allocatable
        // members directly or nested via other records.
        if (!fir::isRecordWithAllocatableMember(underlyingType))
          return;

        // For now, only consider `omp.target` ops. Other ops that support
        // `map` clauses will follow later.
        mlir::omp::TargetOp target =
            mlir::dyn_cast_if_present<mlir::omp::TargetOp>(
                getFirstTargetUser(op));

        if (!target)
          return;

        auto mapClauseOwner =
            llvm::dyn_cast<mlir::omp::MapClauseOwningOpInterface>(*target);

        int64_t mapVarIdx = mapClauseOwner.getOperandIndexForMap(op);
        assert(mapVarIdx >= 0 &&
               mapVarIdx < static_cast<int64_t>(mapClauseOwner.getMapVars().size()));

        auto argIface =
            llvm::dyn_cast<mlir::omp::BlockArgOpenMPOpInterface>(*target);
        // TODO How should `map` block argument that correspond to: `private`,
        // `use_device_addr`, `use_device_ptr`, be handled?
        mlir::BlockArgument opBlockArg = argIface.getMapBlockArgs()[mapVarIdx];
        llvm::SetVector<mlir::Operation *> mapVarForwardSlice;
        mlir::getForwardSlice(opBlockArg, &mapVarForwardSlice);

        mapVarForwardSlice.remove_if([&](mlir::Operation *sliceOp) {
          // TODO Support coordinate_of ops and calls (by tracking parameters).
          return !mlir::isa<hlfir::DesignateOp>(sliceOp);
        });

        auto recordType = mlir::cast<fir::RecordType>(underlyingType);
        llvm::SmallVector<mlir::Value> newMapOpsForFields;
        llvm::SmallVector<llvm::SmallVector<int64_t>> newMemberIndexPaths;

        // 1) Handle direct top-level allocatable fields.
        for (auto fieldMemTyPair : recordType.getTypeList()) {
          auto &field = fieldMemTyPair.first;
          auto memTy = fieldMemTyPair.second;

          if (!fir::isAllocatableType(memTy))
            continue;

          bool referenced = llvm::any_of(mapVarForwardSlice, [&](auto *opv) {
            auto designateOp = mlir::dyn_cast<hlfir::DesignateOp>(opv);
            return designateOp && designateOp.getComponent() &&
                   designateOp.getComponent()->strref() == field;
          });
          if (!referenced)
            continue;

          int32_t fieldIdx = recordType.getFieldIndex(field);
          builder.setInsertionPoint(op);
          fir::IntOrValue idxConst =
              mlir::IntegerAttr::get(builder.getI32Type(), fieldIdx);
          auto fieldCoord = fir::CoordinateOp::create(
              builder, op.getLoc(), builder.getRefType(memTy), op.getVarPtr(),
              llvm::SmallVector<fir::IntOrValue, 1>{idxConst});
          int64_t fieldIdx64 = static_cast<int64_t>(fieldIdx);
          llvm::SmallVector<int64_t, 1> idxPath{fieldIdx64};
          appendMemberMapIfNew(op, builder, op.getLoc(), fieldCoord, idxPath,
                               field, newMapOpsForFields, newMemberIndexPaths);
        }

        // 2) Handle nested allocatable fields along any component chain
        // referenced in the region via HLFIR designates.
        llvm::SmallVector<llvm::SmallVector<int64_t>> seenIndexPaths;
        for (mlir::Operation *sliceOp : mapVarForwardSlice) {
          auto designateOp = mlir::dyn_cast<hlfir::DesignateOp>(sliceOp);
          if (!designateOp || !designateOp.getComponent())
            continue;
          llvm::SmallVector<llvm::StringRef> compPathReversed;
          compPathReversed.push_back(designateOp.getComponent()->strref());
          mlir::Value curBase = designateOp.getMemref();
          bool rootedAtMapArg = false;
          while (true) {
            if (auto parentDes = curBase.getDefiningOp<hlfir::DesignateOp>()) {
              if (!parentDes.getComponent())
                break;
              compPathReversed.push_back(parentDes.getComponent()->strref());
              curBase = parentDes.getMemref();
              continue;
            }
            if (auto decl = curBase.getDefiningOp<hlfir::DeclareOp>()) {
              if (auto barg =
                      mlir::dyn_cast<mlir::BlockArgument>(decl.getMemref()))
                rootedAtMapArg = (barg == opBlockArg);
            } else if (auto blockArg =
                           mlir::dyn_cast_or_null<mlir::BlockArgument>(
                               curBase)) {
              rootedAtMapArg = (blockArg == opBlockArg);
            }
            break;
          }
          // Only process nested paths (2+ components). Single-component paths
          // for direct fields are handled above.
          if (!rootedAtMapArg || compPathReversed.size() < 2)
            continue;
          builder.setInsertionPoint(op);
          llvm::SmallVector<int64_t> indexPath;
          mlir::Type curTy = underlyingType;
          mlir::Value coordRef = op.getVarPtr();
          bool validPath = true;
          for (llvm::StringRef compName : llvm::reverse(compPathReversed)) {
            auto recTy = mlir::dyn_cast<fir::RecordType>(curTy);
            if (!recTy) {
              validPath = false;
              break;
            }
            int32_t idx = recTy.getFieldIndex(compName);
            if (idx < 0) {
              validPath = false;
              break;
            }
            indexPath.push_back(idx);
            mlir::Type memTy = recTy.getType(idx);
            fir::IntOrValue idxConst =
                mlir::IntegerAttr::get(builder.getI32Type(), idx);
            coordRef = fir::CoordinateOp::create(
                builder, op.getLoc(), builder.getRefType(memTy), coordRef,
                llvm::SmallVector<fir::IntOrValue, 1>{idxConst});
            curTy = memTy;
          }
          if (!validPath)
            continue;
          if (auto finalRefTy =
                  mlir::dyn_cast<fir::ReferenceType>(coordRef.getType())) {
            mlir::Type eleTy = finalRefTy.getElementType();
            if (fir::isAllocatableType(eleTy)) {
              if (!containsPath(seenIndexPaths, indexPath)) {
                seenIndexPaths.emplace_back(indexPath.begin(), indexPath.end());
                appendMemberMapIfNew(op, builder, op.getLoc(), coordRef,
                                     indexPath, compPathReversed.front(),
                                     newMapOpsForFields, newMemberIndexPaths);
              }
            }
          }
        }

        if (newMapOpsForFields.empty())
          return;

        // Deduplicate by index path to avoid emitting duplicate members for
        // the same component. Use a set-based key to keep this near O(n).
        llvm::SmallVector<mlir::Value> dedupMapOps;
        llvm::SmallVector<llvm::SmallVector<int64_t>> dedupIndexPaths;
        llvm::StringSet<> seenKeys;
        for (auto [i, mapOpV] : llvm::enumerate(newMapOpsForFields)) {
          const auto &path = newMemberIndexPaths[i];
          llvm::SmallString<64> key;
          buildPathKey(path, key);
          if (seenKeys.contains(key))
            continue;
          seenKeys.insert(key);
          dedupMapOps.push_back(mapOpV);
          dedupIndexPaths.emplace_back(path.begin(), path.end());
        }
        op.getMembersMutable().append(dedupMapOps);
        llvm::SmallVector<llvm::SmallVector<int64_t>> newMemberIndices;
        if (mlir::ArrayAttr oldAttr = op.getMembersIndexAttr())
          for (mlir::Attribute indexList : oldAttr) {
            llvm::SmallVector<int64_t> listVec;
            for (mlir::Attribute index : mlir::cast<mlir::ArrayAttr>(indexList))
              listVec.push_back(mlir::cast<mlir::IntegerAttr>(index).getInt());
            newMemberIndices.emplace_back(std::move(listVec));
          }
        for (auto &path : dedupIndexPaths)
          newMemberIndices.emplace_back(path);

        op.setMembersIndexAttr(builder.create2DI64ArrayAttr(newMemberIndices));
        op.setPartialMap(true);
<<<<<<< HEAD
=======

        return mlir::WalkResult::advance();
>>>>>>> a9301d87
      });

      // Expand type(C_PTR) only when unified_shared_memory is required,
      // to ensure device-visible pointer size/behavior in USM scenarios
      // without changing default expectations elsewhere.
      func->walk([&](mlir::omp::MapInfoOp op) {
        // Only expand C_PTR members when unified_shared_memory is required.
        if (!moduleRequiresUSM(func->getParentOfType<mlir::ModuleOp>()))
          return;
        builder.setInsertionPoint(op);
        genCptrMemberMap(op, builder);
      });

      func->walk([&](mlir::omp::MapInfoOp op) {
        // TODO: Currently only supports a single user for the MapInfoOp. This
        // is fine for the moment, as the Fortran frontend will generate a
        // new MapInfoOp with at most one user currently. In the case of
        // members of other objects, like derived types, the user would be the
        // parent. In cases where it's a regular non-member map, the user would
        // be the target operation it is being mapped by.
        //
        // However, when/if we optimise/cleanup the IR we will have to extend
        // this pass to support multiple users, as we may wish to have a map
        // be re-used by multiple users (e.g. across multiple targets that map
        // the variable and have identical map properties).
        assert(llvm::hasSingleElement(op->getUsers()) &&
               "OMPMapInfoFinalization currently only supports single users "
               "of a MapInfoOp");

        if (hasADescriptor(op.getVarPtr().getDefiningOp(),
                           fir::unwrapRefType(op.getVarType()))) {
          builder.setInsertionPoint(op);
          mlir::Operation *targetUser = getFirstTargetUser(op);
          assert(targetUser && "expected user of map operation was not found");
          genDescriptorMemberMaps(op, builder, targetUser);
        }
      });

      // Now that we've expanded all of our boxes into a descriptor and base
      // address map where necessary, we check if the map owner is an
      // enter/exit/target data directive, and if they are we drop the initial
      // descriptor (top-level parent) and replace it with the
      // base_address/data.
      //
      // This circumvents issues with stack allocated descriptors bound to
      // device colliding which in Flang is rather trivial for a user to do by
      // accident due to the rather pervasive local intermediate descriptor
      // generation that occurs whenever you pass boxes around different scopes.
      // In OpenMP 6+ mapping these would be a user error as the tools required
      // to circumvent these issues are provided by the spec (ref_ptr/ptee map
      // types), but in prior specifications these tools are not available and
      // it becomes an implementation issue for us to solve.
      //
      // We do this by dropping the top-level descriptor which will be the stack
      // descriptor when we perform enter/exit maps, as we don't want these to
      // be bound until necessary which is when we utilise the descriptor type
      // within a target region. At which point we map the relevant descriptor
      // data and the runtime should correctly associate the data with the
      // descriptor and bind together and allow clean mapping and execution.
      if (deferDescMapping) {
        for (auto *op : deferrableDesc) {
          auto mapOp = llvm::dyn_cast<mlir::omp::MapInfoOp>(op);
          mlir::Operation *targetUser = getFirstTargetUser(mapOp);
          assert(targetUser && "expected user of map operation was not found");
          builder.setInsertionPoint(mapOp);
          removeTopLevelDescriptor(mapOp, builder, targetUser);
          addImplicitDescriptorMapToTargetDataOp(mapOp, builder, *targetUser);
        }
      }

      // Wait until after we have generated all of our maps to add them onto
      // the target's block arguments, simplifying the process as there would be
      // no need to avoid accidental duplicate additions.
      func->walk([&](mlir::omp::MapInfoOp op) {
        mlir::Operation *targetUser = getFirstTargetUser(op);
        assert(targetUser && "expected user of map operation was not found");
        addImplicitMembersToTarget(op, builder, targetUser);
      });
    });
  }
};
} // namespace

std::unique_ptr<mlir::Pass>
flangomp::createMapInfoFinalizationPass(bool deferDescMap) {
  MapInfoFinalizationPassOptions options;
  options.deferDescMapping = deferDescMap;
  return std::make_unique<MapInfoFinalizationPass>(options);
}<|MERGE_RESOLUTION|>--- conflicted
+++ resolved
@@ -1194,11 +1194,7 @@
 
         op.setMembersIndexAttr(builder.create2DI64ArrayAttr(newMemberIndices));
         op.setPartialMap(true);
-<<<<<<< HEAD
-=======
-
-        return mlir::WalkResult::advance();
->>>>>>> a9301d87
+
       });
 
       // Expand type(C_PTR) only when unified_shared_memory is required,
