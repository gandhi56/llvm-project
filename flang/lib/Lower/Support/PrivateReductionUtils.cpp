//===-- PrivateReductionUtils.cpp -------------------------------*- C++ -*-===//
//
// Part of the LLVM Project, under the Apache License v2.0 with LLVM Exceptions.
// See https://llvm.org/LICENSE.txt for license information.
// SPDX-License-Identifier: Apache-2.0 WITH LLVM-exception
//
//===----------------------------------------------------------------------===//
//
// Coding style: https://mlir.llvm.org/getting_started/DeveloperGuide/
//
//===----------------------------------------------------------------------===//

#include "flang/Lower/Support/PrivateReductionUtils.h"

#include "flang/Lower/AbstractConverter.h"
#include "flang/Lower/Allocatable.h"
#include "flang/Lower/ConvertVariable.h"
#include "flang/Optimizer/Builder/BoxValue.h"
#include "flang/Optimizer/Builder/Character.h"
#include "flang/Optimizer/Builder/FIRBuilder.h"
#include "flang/Optimizer/Builder/HLFIRTools.h"
#include "flang/Optimizer/Builder/Runtime/Derived.h"
#include "flang/Optimizer/Builder/Todo.h"
#include "flang/Optimizer/Dialect/FIROps.h"
#include "flang/Optimizer/Dialect/FIRType.h"
#include "flang/Optimizer/HLFIR/HLFIRDialect.h"
#include "flang/Optimizer/HLFIR/HLFIROps.h"
#include "flang/Optimizer/Support/FatalError.h"
#include "flang/Semantics/symbol.h"
#include "mlir/Dialect/OpenMP/OpenMPDialect.h"
#include "mlir/IR/Location.h"

static bool hasFinalization(const Fortran::semantics::Symbol &sym) {
  if (sym.has<Fortran::semantics::ObjectEntityDetails>())
    if (const Fortran::semantics::DeclTypeSpec *declTypeSpec = sym.GetType())
      if (const Fortran::semantics::DerivedTypeSpec *derivedTypeSpec =
              declTypeSpec->AsDerived())
        return Fortran::semantics::IsFinalizable(*derivedTypeSpec);
  return false;
}

static void createCleanupRegion(Fortran::lower::AbstractConverter &converter,
                                mlir::Location loc, mlir::Type argType,
                                mlir::Region &cleanupRegion,
                                const Fortran::semantics::Symbol *sym,
                                bool isDoConcurrent) {
  fir::FirOpBuilder &builder = converter.getFirOpBuilder();
  assert(cleanupRegion.empty());
  mlir::Block *block = builder.createBlock(&cleanupRegion, cleanupRegion.end(),
                                           {argType}, {loc});
  builder.setInsertionPointToEnd(block);

  auto typeError = [loc]() {
    fir::emitFatalError(loc,
                        "Attempt to create an omp cleanup region "
                        "for a type that wasn't allocated",
                        /*genCrashDiag=*/true);
  };

  mlir::Type valTy = fir::unwrapRefType(argType);
  const bool argIsVolatile = fir::isa_volatile_type(argType);
  if (auto boxTy = mlir::dyn_cast_or_null<fir::BaseBoxType>(valTy)) {
    // TODO: what about undoing init of unboxed derived types?
    if (auto recTy = mlir::dyn_cast<fir::RecordType>(
            fir::unwrapSequenceType(fir::dyn_cast_ptrOrBoxEleTy(boxTy)))) {
      mlir::Type eleTy = boxTy.getEleTy();
      if (mlir::isa<fir::PointerType, fir::HeapType>(eleTy)) {
        mlir::Type mutableBoxTy =
            fir::ReferenceType::get(fir::BoxType::get(eleTy), argIsVolatile);
        mlir::Value converted =
            builder.createConvert(loc, mutableBoxTy, block->getArgument(0));
        if (recTy.getNumLenParams() > 0)
          TODO(loc, "Deallocate box with length parameters");
        fir::MutableBoxValue mutableBox{converted, /*lenParameters=*/{},
                                        /*mutableProperties=*/{}};
        Fortran::lower::genDeallocateIfAllocated(converter, mutableBox, loc);
        if (isDoConcurrent)
          fir::YieldOp::create(builder, loc);
        else
          mlir::omp::YieldOp::create(builder, loc);
        return;
      }
    }

    // TODO: just replace this whole body with
    // Fortran::lower::genDeallocateIfAllocated (not done now to avoid test
    // churn)

    mlir::Value arg = builder.loadIfRef(loc, block->getArgument(0));
    assert(mlir::isa<fir::BaseBoxType>(arg.getType()));

    // Deallocate box
    // The FIR type system doesn't nesecarrily know that this is a mutable box
    // if we allocated the thread local array on the heap to avoid looped stack
    // allocations.
    mlir::Value addr =
        hlfir::genVariableRawAddress(loc, builder, hlfir::Entity{arg});
    mlir::Value isAllocated = builder.genIsNotNullAddr(loc, addr);
    fir::IfOp ifOp =
        fir::IfOp::create(builder, loc, isAllocated, /*withElseRegion=*/false);
    builder.setInsertionPointToStart(&ifOp.getThenRegion().front());

    mlir::Value cast = builder.createConvert(
        loc, fir::HeapType::get(fir::dyn_cast_ptrEleTy(addr.getType())), addr);
    fir::FreeMemOp::create(builder, loc, cast);

    builder.setInsertionPointAfter(ifOp);
    if (isDoConcurrent)
      fir::YieldOp::create(builder, loc);
    else
      mlir::omp::YieldOp::create(builder, loc);
    return;
  }

  if (auto boxCharTy = mlir::dyn_cast<fir::BoxCharType>(argType)) {
    auto [addr, len] =
        fir::factory::CharacterExprHelper{builder, loc}.createUnboxChar(
            block->getArgument(0));

    // convert addr to a heap type so it can be used with fir::FreeMemOp
    auto refTy = mlir::cast<fir::ReferenceType>(addr.getType());
    auto heapTy = fir::HeapType::get(refTy.getEleTy());
    addr = builder.createConvert(loc, heapTy, addr);

    fir::FreeMemOp::create(builder, loc, addr);
    if (isDoConcurrent)
      fir::YieldOp::create(builder, loc);
    else
      mlir::omp::YieldOp::create(builder, loc);

    return;
  }

  typeError();
}

fir::ShapeShiftOp Fortran::lower::getShapeShift(
    fir::FirOpBuilder &builder, mlir::Location loc, mlir::Value box,
    bool cannotHaveNonDefaultLowerBounds, bool useDefaultLowerBounds) {
  fir::SequenceType sequenceType = mlir::cast<fir::SequenceType>(
      hlfir::getFortranElementOrSequenceType(box.getType()));
  const unsigned rank = sequenceType.getDimension();

  llvm::SmallVector<mlir::Value> lbAndExtents;
  lbAndExtents.reserve(rank * 2);
  mlir::Type idxTy = builder.getIndexType();

  mlir::Value oneVal;
  auto one = [&] {
    if (!oneVal)
      oneVal = builder.createIntegerConstant(loc, idxTy, 1);
    return oneVal;
  };

  if ((cannotHaveNonDefaultLowerBounds || useDefaultLowerBounds) &&
      !sequenceType.hasDynamicExtents()) {
    // We don't need fir::BoxDimsOp if all of the extents are statically known
    // and we can assume default lower bounds. This helps avoids reads from the
    // mold arg.
    // We may also want to use default lower bounds to iterate through array
    // elements without having to adjust each index.
    for (int64_t extent : sequenceType.getShape()) {
      assert(extent != sequenceType.getUnknownExtent());
      lbAndExtents.push_back(one());
      mlir::Value extentVal = builder.createIntegerConstant(loc, idxTy, extent);
      lbAndExtents.push_back(extentVal);
    }
  } else {
    for (unsigned i = 0; i < rank; ++i) {
      // TODO: ideally we want to hoist box reads out of the critical section.
      // We could do this by having box dimensions in block arguments like
      // OpenACC does
      mlir::Value dim = builder.createIntegerConstant(loc, idxTy, i);
      auto dimInfo =
          fir::BoxDimsOp::create(builder, loc, idxTy, idxTy, idxTy, box, dim);
      lbAndExtents.push_back(useDefaultLowerBounds ? one()
                                                   : dimInfo.getLowerBound());
      lbAndExtents.push_back(dimInfo.getExtent());
    }
  }

  auto shapeShiftTy = fir::ShapeShiftType::get(builder.getContext(), rank);
  auto shapeShift =
      fir::ShapeShiftOp::create(builder, loc, shapeShiftTy, lbAndExtents);
  return shapeShift;
}

// Initialize box newBox using moldBox. These should both have the same type and
// be boxes containing derived types e.g.
// fir.box<!fir.type<>>
// fir.box<!fir.heap<!fir.type<>>
// fir.box<!fir.heap<!fir.array<fir.type<>>>
// fir.class<...<!fir.type<>>>
// If the type doesn't match , this does nothing
static void initializeIfDerivedTypeBox(fir::FirOpBuilder &builder,
                                       mlir::Location loc, mlir::Value newBox,
                                       mlir::Value moldBox, bool hasInitializer,
                                       bool isFirstPrivate) {
  assert(moldBox.getType() == newBox.getType());
  fir::BoxType boxTy = mlir::dyn_cast<fir::BoxType>(newBox.getType());
  fir::ClassType classTy = mlir::dyn_cast<fir::ClassType>(newBox.getType());
  if (!boxTy && !classTy)
    return;

  // remove pointer and array types in the middle
  mlir::Type eleTy = boxTy ? boxTy.getElementType() : classTy.getEleTy();
  mlir::Type derivedTy = fir::unwrapRefType(eleTy);
  if (auto array = mlir::dyn_cast<fir::SequenceType>(derivedTy))
    derivedTy = array.getElementType();

  if (!fir::isa_derived(derivedTy))
    return;

  if (hasInitializer)
    fir::runtime::genDerivedTypeInitialize(builder, loc, newBox);

  if (hlfir::mayHaveAllocatableComponent(derivedTy) && !isFirstPrivate)
    fir::runtime::genDerivedTypeInitializeClone(builder, loc, newBox, moldBox);
}

static void getLengthParameters(fir::FirOpBuilder &builder, mlir::Location loc,
                                mlir::Value moldArg,
                                llvm::SmallVectorImpl<mlir::Value> &lenParams) {
  // We pass derived types unboxed and so are not self-contained entities.
  // Assume that unboxed derived types won't need length paramters.
  if (!hlfir::isFortranEntity(moldArg))
    return;

  hlfir::genLengthParameters(loc, builder, hlfir::Entity{moldArg}, lenParams);
  if (lenParams.empty())
    return;

  // The verifier for EmboxOp doesn't allow length parameters when the the
  // character already has static LEN. genLengthParameters may still return them
  // in this case.
  auto strTy = mlir::dyn_cast<fir::CharacterType>(
      fir::getFortranElementType(moldArg.getType()));

  if (strTy && strTy.hasConstantLen())
    lenParams.resize(0);
}

static bool
isDerivedTypeNeedingInitialization(const Fortran::semantics::Symbol &sym) {
  // Fortran::lower::hasDefaultInitialization returns false for ALLOCATABLE, so
  // re-implement here.
  // ignorePointer=true because either the pointer points to the same target as
  // the original variable, or it is uninitialized.
  if (const Fortran::semantics::DeclTypeSpec *declTypeSpec = sym.GetType())
    if (const Fortran::semantics::DerivedTypeSpec *derivedTypeSpec =
            declTypeSpec->AsDerived())
      return derivedTypeSpec->HasDefaultInitialization(
          /*ignoreAllocatable=*/false, /*ignorePointer=*/true);
  return false;
}

static mlir::Value generateZeroShapeForRank(fir::FirOpBuilder &builder,
                                            mlir::Location loc,
                                            mlir::Value moldArg) {
  mlir::Type moldType = fir::unwrapRefType(moldArg.getType());
  mlir::Type eleType = fir::dyn_cast_ptrOrBoxEleTy(moldType);
  fir::SequenceType seqTy =
      mlir::dyn_cast_if_present<fir::SequenceType>(eleType);
  if (!seqTy)
    return mlir::Value{};

  unsigned rank = seqTy.getShape().size();
  mlir::Value zero =
      builder.createIntegerConstant(loc, builder.getIndexType(), 0);
  mlir::SmallVector<mlir::Value> dims;
  dims.resize(rank, zero);
  mlir::Type shapeTy = fir::ShapeType::get(builder.getContext(), rank);
  return fir::ShapeOp::create(builder, loc, shapeTy, dims);
}

namespace {
using namespace Fortran::lower;
/// Class to store shared data so we don't have to maintain so many function
/// arguments
class PopulateInitAndCleanupRegionsHelper {
public:
  PopulateInitAndCleanupRegionsHelper(
      Fortran::lower::AbstractConverter &converter, mlir::Location loc,
      mlir::Type argType, mlir::Value scalarInitValue,
      mlir::Value allocatedPrivVarArg, mlir::Value moldArg,
      mlir::Block *initBlock, mlir::Region &cleanupRegion,
      DeclOperationKind kind, const Fortran::semantics::Symbol *sym,
      bool cannotHaveLowerBounds, bool isDoConcurrent)
      : converter{converter}, builder{converter.getFirOpBuilder()}, loc{loc},
        argType{argType}, scalarInitValue{scalarInitValue},
        allocatedPrivVarArg{allocatedPrivVarArg}, moldArg{moldArg},
        initBlock{initBlock}, cleanupRegion{cleanupRegion}, kind{kind},
        sym{sym}, cannotHaveNonDefaultLowerBounds{cannotHaveLowerBounds},
        isDoConcurrent{isDoConcurrent} {
    valType = fir::unwrapRefType(argType);
  }

  void populateByRefInitAndCleanupRegions();

private:
  Fortran::lower::AbstractConverter &converter;
  fir::FirOpBuilder &builder;

  mlir::Location loc;

  /// The type of the block arguments passed into the init and cleanup regions
  mlir::Type argType;

  /// argType stripped of any references
  mlir::Type valType;

  /// sclarInitValue:      The value scalars should be initialized to (only
  ///                      valid for reductions).
  /// allocatedPrivVarArg: The allocation for the private
  ///                      variable.
  /// moldArg:             The original variable.
  /// loadedMoldArg:       The original variable, loaded. Access via
  ///                      getLoadedMoldArg().
  mlir::Value scalarInitValue, allocatedPrivVarArg, moldArg, loadedMoldArg;

  /// The first block in the init region.
  mlir::Block *initBlock;

  /// The region to insert clanup code into.
  mlir::Region &cleanupRegion;

  /// The kind of operation we are generating init/cleanup regions for.
  DeclOperationKind kind;

  /// (optional) The symbol being privatized.
  const Fortran::semantics::Symbol *sym;

  /// Any length parameters which have been fetched for the type
  mlir::SmallVector<mlir::Value> lenParams;

  /// If the source variable being privatized definitely can't have non-default
  /// lower bounds then we don't need to generate code to read them.
  bool cannotHaveNonDefaultLowerBounds;

  bool isDoConcurrent;

  void createYield(mlir::Value ret) {
    if (isDoConcurrent)
      fir::YieldOp::create(builder, loc, ret);
    else
      mlir::omp::YieldOp::create(builder, loc, ret);
  }

  void initTrivialType() {
    builder.setInsertionPointToEnd(initBlock);
    if (scalarInitValue)
      builder.createStoreWithConvert(loc, scalarInitValue, allocatedPrivVarArg);
    createYield(allocatedPrivVarArg);
  }

  void initBoxedPrivatePointer(fir::BaseBoxType boxTy);

  /// e.g. !fir.box<!fir.heap<i32>>, !fir.box<!fir.type<....>>,
  /// !fir.box<!fir.char<...>>
  void initAndCleanupBoxedScalar(fir::BaseBoxType boxTy,
                                 bool needsInitialization);

  void initAndCleanupBoxedArray(fir::BaseBoxType boxTy,
                                bool needsInitialization);

  void initAndCleanupBoxchar(fir::BoxCharType boxCharTy);

  void initAndCleanupUnboxedDerivedType(bool needsInitialization);

  fir::IfOp handleNullAllocatable();

  // Do this lazily so that we don't load it when it is not used.
  inline mlir::Value getLoadedMoldArg() {
    if (loadedMoldArg)
      return loadedMoldArg;
    loadedMoldArg = builder.loadIfRef(loc, moldArg);
    return loadedMoldArg;
  }
};

} // namespace

/// The initial state of a private pointer is undefined so we don't need to
/// match the mold argument (OpenMP 5.2 end of page 106).
void PopulateInitAndCleanupRegionsHelper::initBoxedPrivatePointer(
    fir::BaseBoxType boxTy) {
  assert(isPrivatization(kind));
  // we need a shape with the right rank so that the embox op is lowered
  // to an llvm struct of the right type. This returns nullptr if the types
  // aren't right.
  mlir::Value shape = generateZeroShapeForRank(builder, loc, moldArg);
  // Just incase, do initialize the box with a null value
  mlir::Value null = builder.createNullConstant(loc, boxTy.getEleTy());
  mlir::Value nullBox;
  nullBox = fir::EmboxOp::create(builder, loc, boxTy, null, shape,
                                 /*slice=*/mlir::Value{}, lenParams);
  fir::StoreOp::create(builder, loc, nullBox, allocatedPrivVarArg);
  createYield(allocatedPrivVarArg);
}
/// Check if an allocatable box is unallocated. If so, initialize the boxAlloca
/// to be unallocated e.g.
/// %box_alloca = fir.alloca !fir.box<!fir.heap<...>>
/// %addr = fir.box_addr %box
/// if (%addr == 0) {
///   %nullbox = fir.embox %addr
///   fir.store %nullbox to %box_alloca
/// } else {
///   // ...
///   fir.store %something to %box_alloca
/// }
/// omp.yield %box_alloca
fir::IfOp PopulateInitAndCleanupRegionsHelper::handleNullAllocatable() {
  mlir::Value addr = fir::BoxAddrOp::create(builder, loc, getLoadedMoldArg());
  mlir::Value isNotAllocated = builder.genIsNullAddr(loc, addr);
  fir::IfOp ifOp = fir::IfOp::create(builder, loc, isNotAllocated,
                                     /*withElseRegion=*/true);
  builder.setInsertionPointToStart(&ifOp.getThenRegion().front());
  // Just embox the null address and return.
  // We have to give the embox a shape so that the LLVM box structure has the
  // right rank. This returns an empty value if the types don't match.
  mlir::Value shape = generateZeroShapeForRank(builder, loc, moldArg);

  mlir::Value nullBox =
      fir::EmboxOp::create(builder, loc, valType, addr, shape,
                           /*slice=*/mlir::Value{}, lenParams);
  fir::StoreOp::create(builder, loc, nullBox, allocatedPrivVarArg);
  return ifOp;
}

void PopulateInitAndCleanupRegionsHelper::initAndCleanupBoxedScalar(
    fir::BaseBoxType boxTy, bool needsInitialization) {
  bool isAllocatableOrPointer =
      mlir::isa<fir::HeapType, fir::PointerType>(boxTy.getEleTy());
  mlir::Type innerTy = fir::unwrapRefType(boxTy.getEleTy());
  fir::IfOp ifUnallocated{nullptr};
  if (isAllocatableOrPointer) {
    ifUnallocated = handleNullAllocatable();
    builder.setInsertionPointToStart(&ifUnallocated.getElseRegion().front());
  }

  mlir::Value valAlloc = builder.createHeapTemporary(loc, innerTy, /*name=*/{},
                                                     /*shape=*/{}, lenParams);
  if (scalarInitValue)
    builder.createStoreWithConvert(loc, scalarInitValue, valAlloc);
  mlir::Value box = fir::EmboxOp::create(builder, loc, valType, valAlloc,
                                         /*shape=*/mlir::Value{},
                                         /*slice=*/mlir::Value{}, lenParams);
  initializeIfDerivedTypeBox(
      builder, loc, box, getLoadedMoldArg(), needsInitialization,
      /*isFirstPrivate=*/kind == DeclOperationKind::FirstPrivateOrLocalInit);
  fir::StoreOp lastOp =
      fir::StoreOp::create(builder, loc, box, allocatedPrivVarArg);

  createCleanupRegion(converter, loc, argType, cleanupRegion, sym,
                      isDoConcurrent);

  if (ifUnallocated)
    builder.setInsertionPointAfter(ifUnallocated);
  else
    builder.setInsertionPointAfter(lastOp);

  createYield(allocatedPrivVarArg);
}

void PopulateInitAndCleanupRegionsHelper::initAndCleanupBoxedArray(
    fir::BaseBoxType boxTy, bool needsInitialization) {
  bool isAllocatableOrPointer =
      mlir::isa<fir::HeapType, fir::PointerType>(boxTy.getEleTy());
  getLengthParameters(builder, loc, getLoadedMoldArg(), lenParams);

  fir::IfOp ifUnallocated{nullptr};
  if (isAllocatableOrPointer) {
    ifUnallocated = handleNullAllocatable();
    builder.setInsertionPointToStart(&ifUnallocated.getElseRegion().front());
  }

  // Create the private copy from the initial fir.box:
  hlfir::Entity source = hlfir::Entity{getLoadedMoldArg()};

  // Special case for (possibly allocatable) arrays of polymorphic types
  // e.g. !fir.class<!fir.heap<!fir.array<?x!fir.type<>>>>
  if (source.isPolymorphic()) {
    fir::ShapeShiftOp shape =
        getShapeShift(builder, loc, source, cannotHaveNonDefaultLowerBounds);
    mlir::Type arrayType = source.getElementOrSequenceType();
    mlir::Value allocatedArray = fir::AllocMemOp::create(
        builder, loc, arrayType, /*typeparams=*/mlir::ValueRange{},
        shape.getExtents());
    mlir::Value firClass = fir::EmboxOp::create(builder, loc, source.getType(),
                                                allocatedArray, shape);
    initializeIfDerivedTypeBox(
        builder, loc, firClass, source, needsInitialization,
        /*isFirstprivate=*/kind == DeclOperationKind::FirstPrivateOrLocalInit);
    fir::StoreOp::create(builder, loc, firClass, allocatedPrivVarArg);
    if (ifUnallocated)
      builder.setInsertionPointAfter(ifUnallocated);
    createYield(allocatedPrivVarArg);
    mlir::OpBuilder::InsertionGuard guard(builder);
    createCleanupRegion(converter, loc, argType, cleanupRegion, sym,
                        isDoConcurrent);
    return;
  }

  // TODO: Allocate on the heap if the whole reduction/privatization is nested
  // inside of a loop
  auto temp = [&]() {
    bool shouldAllocateOnStack = false;

    // On the GPU, always allocate on the stack since heap allocatins are very
    // expensive.
    if (auto offloadMod = llvm::dyn_cast<mlir::omp::OffloadModuleInterface>(
            *builder.getModule()))
      shouldAllocateOnStack = offloadMod.getIsGPU();

    if (shouldAllocateOnStack)
      return createStackTempFromMold(loc, builder, source);

    auto [temp, needsDealloc] = createTempFromMold(loc, builder, source);
<<<<<<< HEAD

    // if needsDealloc isn't statically false, add cleanup region. Always
    // do this for allocatable boxes because they might have been re-allocated
    // in the body of the loop/parallel region
    std::optional<int64_t> cstNeedsDealloc =
        fir::getIntIfConstant(needsDealloc);
    assert(cstNeedsDealloc.has_value() &&
           "createTempFromMold decides this statically");
    if (cstNeedsDealloc.has_value() && *cstNeedsDealloc != false) {
=======
    // if needsDealloc, add cleanup region. Always
    // do this for allocatable boxes because they might have been re-allocated
    // in the body of the loop/parallel region
    if (needsDealloc) {
>>>>>>> e26058ce
      mlir::OpBuilder::InsertionGuard guard(builder);
      createCleanupRegion(converter, loc, argType, cleanupRegion, sym,
                          isDoConcurrent);
    } else {
      assert(!isAllocatableOrPointer &&
             "Pointer-like arrays must be heap allocated");
    }
    return temp;
  }();

  // Put the temporary inside of a box:
  // hlfir::genVariableBox doesn't handle non-default lower bounds
  mlir::Value box;
  fir::ShapeShiftOp shapeShift = getShapeShift(builder, loc, getLoadedMoldArg(),
                                               cannotHaveNonDefaultLowerBounds);
  mlir::Type boxType = getLoadedMoldArg().getType();
  if (mlir::isa<fir::BaseBoxType>(temp.getType()))
    // the box created by the declare form createTempFromMold is missing
    // lower bounds info
    box = fir::ReboxOp::create(builder, loc, boxType, temp, shapeShift,
                               /*shift=*/mlir::Value{});
  else
    box = fir::EmboxOp::create(builder, loc, boxType, temp, shapeShift,
                               /*slice=*/mlir::Value{},
                               /*typeParams=*/llvm::ArrayRef<mlir::Value>{});

  if (scalarInitValue)
    hlfir::AssignOp::create(builder, loc, scalarInitValue, box);

  initializeIfDerivedTypeBox(
      builder, loc, box, getLoadedMoldArg(), needsInitialization,
      /*isFirstPrivate=*/kind == DeclOperationKind::FirstPrivateOrLocalInit);

  fir::StoreOp::create(builder, loc, box, allocatedPrivVarArg);
  if (ifUnallocated)
    builder.setInsertionPointAfter(ifUnallocated);
  createYield(allocatedPrivVarArg);
}

void PopulateInitAndCleanupRegionsHelper::initAndCleanupBoxchar(
    fir::BoxCharType boxCharTy) {
  mlir::Type eleTy = boxCharTy.getEleTy();
  builder.setInsertionPointToStart(initBlock);
  fir::factory::CharacterExprHelper charExprHelper{builder, loc};
  auto [addr, len] = charExprHelper.createUnboxChar(moldArg);

  // Using heap temporary so that
  // 1) It is safe to use privatization inside of big loops.
  // 2) The lifetime can outlive the current stack frame for delayed task
  // execution.
  // We can't always allocate a boxchar implicitly as the type of the
  // omp.private because the allocation potentially needs the length
  // parameters fetched above.
  // TODO: this deviates from the intended design for delayed task
  // execution.
  mlir::Value privateAddr = builder.createHeapTemporary(
      loc, eleTy, /*name=*/{}, /*shape=*/{}, /*lenParams=*/len);
  mlir::Value boxChar = charExprHelper.createEmboxChar(privateAddr, len);

  createCleanupRegion(converter, loc, argType, cleanupRegion, sym,
                      isDoConcurrent);

  builder.setInsertionPointToEnd(initBlock);
  createYield(boxChar);
}

void PopulateInitAndCleanupRegionsHelper::initAndCleanupUnboxedDerivedType(
    bool needsInitialization) {
  builder.setInsertionPointToStart(initBlock);
  mlir::Type boxedTy = fir::BoxType::get(valType);
  mlir::Value newBox =
      fir::EmboxOp::create(builder, loc, boxedTy, allocatedPrivVarArg);
  mlir::Value moldBox = fir::EmboxOp::create(builder, loc, boxedTy, moldArg);
  initializeIfDerivedTypeBox(builder, loc, newBox, moldBox, needsInitialization,
                             /*isFirstPrivate=*/kind ==
                                 DeclOperationKind::FirstPrivateOrLocalInit);

  if (sym && hasFinalization(*sym))
    createCleanupRegion(converter, loc, argType, cleanupRegion, sym,
                        isDoConcurrent);

  builder.setInsertionPointToEnd(initBlock);
  createYield(allocatedPrivVarArg);
}

/// This is the main driver deciding how to initialize the private variable.
void PopulateInitAndCleanupRegionsHelper::populateByRefInitAndCleanupRegions() {
  if (isPrivatization(kind)) {
    assert(sym && "Symbol information is required to privatize derived types");
    assert(!scalarInitValue && "ScalarInitvalue is unused for privatization");
  }
  if (hlfir::Entity{moldArg}.isAssumedRank())
    TODO(loc, "Privatization of assumed rank variable");
  mlir::Type valTy = fir::unwrapRefType(argType);

  if (fir::isa_trivial(valTy)) {
    initTrivialType();
    return;
  }

  bool needsInitialization =
      sym ? isDerivedTypeNeedingInitialization(sym->GetUltimate()) : false;

  if (auto boxTy = mlir::dyn_cast_or_null<fir::BaseBoxType>(valTy)) {
    builder.setInsertionPointToEnd(initBlock);

    // TODO: don't do this unless it is needed
    getLengthParameters(builder, loc, getLoadedMoldArg(), lenParams);

    if (isPrivatization(kind) &&
        mlir::isa<fir::PointerType>(boxTy.getEleTy())) {
      initBoxedPrivatePointer(boxTy);
      return;
    }

    mlir::Type innerTy = fir::unwrapRefType(boxTy.getEleTy());
    bool isDerived = fir::isa_derived(innerTy);
    bool isChar = fir::isa_char(innerTy);
    if (fir::isa_trivial(innerTy) || isDerived || isChar) {
      // boxed non-sequence value e.g. !fir.box<!fir.heap<i32>>
      if ((isDerived || isChar) && (isReduction(kind) || scalarInitValue))
        TODO(loc, "Reduction of an unsupported boxed type");
      initAndCleanupBoxedScalar(boxTy, needsInitialization);
      return;
    }

    innerTy = fir::extractSequenceType(boxTy);
    if (!innerTy || !mlir::isa<fir::SequenceType>(innerTy))
      TODO(loc, "Unsupported boxed type for reduction/privatization");
    initAndCleanupBoxedArray(boxTy, needsInitialization);
    return;
  }

  // Unboxed types:
  if (auto boxCharTy = mlir::dyn_cast<fir::BoxCharType>(argType)) {
    initAndCleanupBoxchar(boxCharTy);
    return;
  }
  if (fir::isa_derived(valType)) {
    initAndCleanupUnboxedDerivedType(needsInitialization);
    return;
  }

  TODO(loc,
       "creating reduction/privatization init region for unsupported type");
}

void Fortran::lower::populateByRefInitAndCleanupRegions(
    Fortran::lower::AbstractConverter &converter, mlir::Location loc,
    mlir::Type argType, mlir::Value scalarInitValue, mlir::Block *initBlock,
    mlir::Value allocatedPrivVarArg, mlir::Value moldArg,
    mlir::Region &cleanupRegion, DeclOperationKind kind,
    const Fortran::semantics::Symbol *sym, bool cannotHaveLowerBounds,
    bool isDoConcurrent) {
  PopulateInitAndCleanupRegionsHelper helper(
      converter, loc, argType, scalarInitValue, allocatedPrivVarArg, moldArg,
      initBlock, cleanupRegion, kind, sym, cannotHaveLowerBounds,
      isDoConcurrent);
  helper.populateByRefInitAndCleanupRegions();

  // Often we load moldArg to check something (e.g. length parameters, shape)
  // but then those answers can be gotten statically without accessing the
  // runtime value and so the only remaining use is a dead load. These loads can
  // force us to insert additional barriers and so should be avoided where
  // possible.
  if (moldArg.hasOneUse()) {
    mlir::Operation *user = *moldArg.getUsers().begin();
    if (auto load = mlir::dyn_cast<fir::LoadOp>(user))
      if (load.use_empty())
        load.erase();
  }
}<|MERGE_RESOLUTION|>--- conflicted
+++ resolved
@@ -516,22 +516,10 @@
       return createStackTempFromMold(loc, builder, source);
 
     auto [temp, needsDealloc] = createTempFromMold(loc, builder, source);
-<<<<<<< HEAD
-
-    // if needsDealloc isn't statically false, add cleanup region. Always
-    // do this for allocatable boxes because they might have been re-allocated
-    // in the body of the loop/parallel region
-    std::optional<int64_t> cstNeedsDealloc =
-        fir::getIntIfConstant(needsDealloc);
-    assert(cstNeedsDealloc.has_value() &&
-           "createTempFromMold decides this statically");
-    if (cstNeedsDealloc.has_value() && *cstNeedsDealloc != false) {
-=======
     // if needsDealloc, add cleanup region. Always
     // do this for allocatable boxes because they might have been re-allocated
     // in the body of the loop/parallel region
     if (needsDealloc) {
->>>>>>> e26058ce
       mlir::OpBuilder::InsertionGuard guard(builder);
       createCleanupRegion(converter, loc, argType, cleanupRegion, sym,
                           isDoConcurrent);
