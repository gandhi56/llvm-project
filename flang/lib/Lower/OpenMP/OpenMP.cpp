--- conflicted
+++ resolved
@@ -1413,108 +1413,7 @@
   // If so, then either clone them as well if they are MemoryEffectFree, or else
   // copy them to a new temporary and add them to the map and block_argument
   // lists and replace their uses with the new temporary.
-<<<<<<< HEAD
   Fortran::common::openmp::cloneOrMapRegionOutsiders(firOpBuilder, targetOp);
-=======
-  llvm::SetVector<mlir::Value> valuesDefinedAbove;
-  mlir::getUsedValuesDefinedAbove(region, valuesDefinedAbove);
-  while (!valuesDefinedAbove.empty()) {
-    for (mlir::Value val : valuesDefinedAbove) {
-      mlir::Operation *valOp = val.getDefiningOp();
-
-      // NOTE: We skip BoxDimsOp's as the lesser of two evils is to map the
-      // indices separately, as the alternative is to eventually map the Box,
-      // which comes with a fairly large overhead comparatively. We could be
-      // more robust about this and check using a BackwardsSlice to see if we
-      // run the risk of mapping a box.
-      if (valOp && mlir::isMemoryEffectFree(valOp) &&
-          !mlir::isa<fir::BoxDimsOp>(valOp)) {
-        mlir::Operation *clonedOp = valOp->clone();
-        entryBlock->push_front(clonedOp);
-
-        auto replace = [entryBlock](mlir::OpOperand &use) {
-          return use.getOwner()->getBlock() == entryBlock;
-        };
-
-        valOp->getResults().replaceUsesWithIf(clonedOp->getResults(), replace);
-        valOp->replaceUsesWithIf(clonedOp, replace);
-      } else {
-        auto savedIP = firOpBuilder.getInsertionPoint();
-
-        if (valOp)
-          firOpBuilder.setInsertionPointAfter(valOp);
-        else
-          // This means val is a block argument
-          firOpBuilder.setInsertionPoint(targetOp);
-
-        auto copyVal =
-            firOpBuilder.createTemporary(val.getLoc(), val.getType());
-        firOpBuilder.createStoreWithConvert(copyVal.getLoc(), val, copyVal);
-
-        fir::factory::AddrAndBoundsInfo info =
-            fir::factory::getDataOperandBaseAddr(
-                firOpBuilder, val, /*isOptional=*/false, val.getLoc());
-        llvm::SmallVector<mlir::Value> bounds =
-            fir::factory::genImplicitBoundsOps<mlir::omp::MapBoundsOp,
-                                               mlir::omp::MapBoundsType>(
-                firOpBuilder, info,
-                hlfir::translateToExtendedValue(val.getLoc(), firOpBuilder,
-                                                hlfir::Entity{val})
-                    .first,
-                /*dataExvIsAssumedSize=*/false, val.getLoc());
-
-        std::stringstream name;
-        firOpBuilder.setInsertionPoint(targetOp);
-
-        llvm::omp::OpenMPOffloadMappingFlags mapFlag =
-            llvm::omp::OpenMPOffloadMappingFlags::OMP_MAP_IMPLICIT;
-        mlir::omp::VariableCaptureKind captureKind =
-            mlir::omp::VariableCaptureKind::ByRef;
-
-        mlir::Type eleType = copyVal.getType();
-        if (auto refType =
-                mlir::dyn_cast<fir::ReferenceType>(copyVal.getType()))
-          eleType = refType.getElementType();
-
-        if (fir::isa_trivial(eleType) || fir::isa_char(eleType)) {
-          captureKind = mlir::omp::VariableCaptureKind::ByCopy;
-        } else if (!fir::isa_builtin_cptr_type(eleType)) {
-          mapFlag |= llvm::omp::OpenMPOffloadMappingFlags::OMP_MAP_TO;
-        }
-
-        mlir::Value mapOp = createMapInfoOp(
-            firOpBuilder, copyVal.getLoc(), copyVal,
-            /*varPtrPtr=*/mlir::Value{}, name.str(), bounds,
-            /*members=*/llvm::SmallVector<mlir::Value>{},
-            /*membersIndex=*/mlir::ArrayAttr{},
-            static_cast<
-                std::underlying_type_t<llvm::omp::OpenMPOffloadMappingFlags>>(
-                mapFlag),
-            captureKind, copyVal.getType());
-
-        // Get the index of the first non-map argument before modifying mapVars,
-        // then append an element to mapVars and an associated entry block
-        // argument at that index.
-        unsigned insertIndex =
-            argIface.getMapBlockArgsStart() + argIface.numMapBlockArgs();
-        targetOp.getMapVarsMutable().append(mapOp);
-        mlir::Value clonedValArg = region.insertArgument(
-            insertIndex, copyVal.getType(), copyVal.getLoc());
-
-        firOpBuilder.setInsertionPointToStart(entryBlock);
-        auto loadOp = fir::LoadOp::create(firOpBuilder, clonedValArg.getLoc(),
-                                          clonedValArg);
-        val.replaceUsesWithIf(loadOp->getResult(0),
-                              [entryBlock](mlir::OpOperand &use) {
-                                return use.getOwner()->getBlock() == entryBlock;
-                              });
-        firOpBuilder.setInsertionPoint(entryBlock, savedIP);
-      }
-    }
-    valuesDefinedAbove.clear();
-    mlir::getUsedValuesDefinedAbove(region, valuesDefinedAbove);
-  }
->>>>>>> 4b0625f0
 
   // Insert dummy instruction to remember the insertion position. The
   // marker will be deleted since there are not uses.
