--- conflicted
+++ resolved
@@ -573,14 +573,8 @@
       [[fallthrough]];
     case OMPD_target_teams:
       cp.processNumTeams(stmtCtx, hostInfo.ops);
-<<<<<<< HEAD
-      processSingleNestedIf([](Directive nestedDir) {
-        return topDistributeSet.test(nestedDir) || topLoopSet.test(nestedDir);
-      });
-=======
       processSingleNestedIf(
           [](Directive nestedDir) { return topDistributeSet.test(nestedDir); });
->>>>>>> dff2ca42
       break;
 
     case OMPD_teams_distribute:
