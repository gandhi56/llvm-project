--- conflicted
+++ resolved
@@ -1426,11 +1426,6 @@
   if (!enableDelayedPrivatizationStaging)
     dsp.processStep2();
 
-<<<<<<< HEAD
-=======
-  mlir::Region &region = targetOp.getRegion();
-  genEntryBlock(firOpBuilder, args, region);
->>>>>>> c85e6ac7
   bindEntryBlockArgs(converter, targetOp, args);
   if (HostEvalInfo *hostEvalInfo = getHostEvalInfoStackTop(converter))
     hostEvalInfo->bindOperands(argIface.getHostEvalBlockArgs());
@@ -1852,13 +1847,13 @@
     llvm::SmallVectorImpl<const semantics::Symbol *> &reductionSyms) {
   ClauseProcessor cp(converter, semaCtx, clauses);
   cp.processNowait(clauseOps);
-  cp.processLinear(clauseOps);
   cp.processOrder(clauseOps);
   cp.processOrdered(clauseOps);
   cp.processReduction(loc, clauseOps, reductionSyms);
   cp.processSchedule(stmtCtx, clauseOps);
 
-  cp.processTODO<clause::Allocate>(loc, llvm::omp::Directive::OMPD_do);
+  cp.processTODO<clause::Allocate, clause::Linear>(
+      loc, llvm::omp::Directive::OMPD_do);
 }
 
 //===----------------------------------------------------------------------===//
