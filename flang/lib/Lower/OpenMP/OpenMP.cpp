--- conflicted
+++ resolved
@@ -2390,12 +2390,6 @@
   concatSyms.append(mappedSyms.begin(), mappedSyms.end());
 
   auto checkSymbol = [&](const semantics::Symbol &checkSym) {
-<<<<<<< HEAD
-    if (llvm::is_contained(concatSyms, &checkSym))
-      return true;
-
-=======
->>>>>>> cc2a385e
     return std::any_of(concatSyms.begin(), concatSyms.end(),
                        [&](auto v) { return v->GetUltimate() == checkSym; });
   };
@@ -2438,12 +2432,7 @@
                            lower::omp::isLastItemInQueue(item, queue),
                            /*useDelayedPrivatization=*/true, symTable,
                            /*isTargetPrivitization=*/true);
-<<<<<<< HEAD
-  dsp.processStep1();
-  dsp.processStep2(&clauseOps);
-=======
   dsp.processStep1(&clauseOps);
->>>>>>> cc2a385e
 
   // 5.8.1 Implicit Data-Mapping Attribute Rules
   // The following code follows the implicit data-mapping rules to map all the
