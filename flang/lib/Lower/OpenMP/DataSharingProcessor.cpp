//===-- DataSharingProcessor.cpp --------------------------------*- C++ -*-===//
//
// Part of the LLVM Project, under the Apache License v2.0 with LLVM Exceptions.
// See https://llvm.org/LICENSE.txt for license information.
// SPDX-License-Identifier: Apache-2.0 WITH LLVM-exception
//
//===----------------------------------------------------------------------===//
//
// Coding style: https://mlir.llvm.org/getting_started/DeveloperGuide/
//
//===----------------------------------------------------------------------===//

#include "DataSharingProcessor.h"

#include "flang/Lower/ConvertVariable.h"
#include "flang/Lower/OpenMP/Utils.h"
#include "flang/Lower/PFTBuilder.h"
#include "flang/Lower/Support/PrivateReductionUtils.h"
#include "flang/Lower/Support/Utils.h"
#include "flang/Lower/SymbolMap.h"
#include "flang/Optimizer/Builder/BoxValue.h"
#include "flang/Optimizer/Builder/HLFIRTools.h"
#include "flang/Optimizer/Builder/Todo.h"
#include "flang/Optimizer/Dialect/FIROps.h"
#include "flang/Optimizer/HLFIR/HLFIRDialect.h"
#include "flang/Optimizer/HLFIR/HLFIROps.h"
#include "flang/Parser/openmp-utils.h"
#include "flang/Semantics/attr.h"
#include "flang/Semantics/tools.h"
#include "llvm/ADT/Sequence.h"
#include "llvm/ADT/SmallSet.h"

namespace Fortran {
namespace lower {
namespace omp {
bool DataSharingProcessor::OMPConstructSymbolVisitor::isSymbolDefineBy(
    const semantics::Symbol *symbol, lower::pft::Evaluation &eval) const {
  return eval.visit(
      common::visitors{[&](const parser::OpenMPConstruct &functionParserNode) {
                         return symDefMap.count(symbol) &&
                                symDefMap.at(symbol) == &functionParserNode;
                       },
                       [](const auto &functionParserNode) { return false; }});
}

static bool isConstructWithTopLevelTarget(lower::pft::Evaluation &eval) {
  const auto *ompEval = eval.getIf<parser::OpenMPConstruct>();
  if (ompEval) {
<<<<<<< HEAD
    auto dir = parser::omp::GetOmpDirectiveName(*ompEval).v;
    switch (dir) {
    case llvm::omp::Directive::OMPD_target:
    case llvm::omp::Directive::OMPD_target_loop:
    case llvm::omp::Directive::OMPD_target_parallel_do:
    case llvm::omp::Directive::OMPD_target_parallel_do_simd:
    case llvm::omp::Directive::OMPD_target_parallel_loop:
    case llvm::omp::Directive::OMPD_target_teams_distribute:
    case llvm::omp::Directive::OMPD_target_teams_distribute_parallel_do:
    case llvm::omp::Directive::OMPD_target_teams_distribute_parallel_do_simd:
    case llvm::omp::Directive::OMPD_target_teams_distribute_simd:
    case llvm::omp::Directive::OMPD_target_teams_loop:
    case llvm::omp::Directive::OMPD_target_simd:
      return true;
      break;
    default:
      return false;
      break;
    }
=======
    auto dir = parser::omp::GetOmpDirectiveName(ompEval).v;
    if (llvm::omp::topTargetSet.test(dir))
      return true;
>>>>>>> cc2a385e
  }
  return false;
}

DataSharingProcessor::DataSharingProcessor(
    lower::AbstractConverter &converter, semantics::SemanticsContext &semaCtx,
    const List<Clause> &clauses, lower::pft::Evaluation &eval,
    bool shouldCollectPreDeterminedSymbols, bool useDelayedPrivatization,
<<<<<<< HEAD
    lower::SymMap &symTable, bool isTargetPrivitization)
=======
    lower::SymMap &symTable, bool isTargetPrivatization)
>>>>>>> cc2a385e
    : converter(converter), semaCtx(semaCtx),
      firOpBuilder(converter.getFirOpBuilder()), clauses(clauses), eval(eval),
      shouldCollectPreDeterminedSymbols(shouldCollectPreDeterminedSymbols),
      useDelayedPrivatization(useDelayedPrivatization), symTable(symTable),
<<<<<<< HEAD
      isTargetPrivitization(isTargetPrivitization), visitor(semaCtx) {
=======
      isTargetPrivatization(isTargetPrivatization), visitor(semaCtx) {
>>>>>>> cc2a385e
  eval.visit([&](const auto &functionParserNode) {
    parser::Walk(functionParserNode, visitor);
  });
}

DataSharingProcessor::DataSharingProcessor(lower::AbstractConverter &converter,
                                           semantics::SemanticsContext &semaCtx,
                                           lower::pft::Evaluation &eval,
                                           bool useDelayedPrivatization,
                                           lower::SymMap &symTable,
<<<<<<< HEAD
                                           bool isTargetPrivitization)
    : DataSharingProcessor(converter, semaCtx, {}, eval,
                           /*shouldCollectPreDeterminedSymols=*/false,
                           useDelayedPrivatization, symTable,
                           isTargetPrivitization) {}
=======
                                           bool isTargetPrivatization)
    : DataSharingProcessor(converter, semaCtx, {}, eval,
                           /*shouldCollectPreDeterminedSymols=*/false,
                           useDelayedPrivatization, symTable,
                           isTargetPrivatization) {}
>>>>>>> cc2a385e

void DataSharingProcessor::processStep1() {
  collectSymbolsForPrivatization();
  collectDefaultSymbols();
  collectImplicitSymbols();
  collectPreDeterminedSymbols();
}

void DataSharingProcessor::processStep2(
    mlir::omp::PrivateClauseOps *clauseOps) {
  if (privatizationDone)
    return;

  privatize(clauseOps);
  insertBarrier(clauseOps);
  privatizationDone = true;
}

void DataSharingProcessor::processStep3(mlir::Operation *op, bool isLoop) {
  // 'sections' lastprivate is handled by genOMP()
  if (mlir::isa<mlir::omp::SectionOp>(op))
    return;
  if (!mlir::isa<mlir::omp::SectionsOp>(op)) {
    mlir::OpBuilder::InsertionGuard guard(firOpBuilder);
    copyLastPrivatize(op);
  }

  if (isLoop) {
    // push deallocs out of the loop
    firOpBuilder.setInsertionPointAfter(op);
    insertDeallocs();
  } else {
    mlir::OpBuilder::InsertionGuard guard(firOpBuilder);
    insertDeallocs();
  }
}

void DataSharingProcessor::insertDeallocs() {
  for (const semantics::Symbol *sym : allPrivatizedSymbols)
    if (semantics::IsAllocatable(sym->GetUltimate())) {
      if (!useDelayedPrivatization) {
        converter.createHostAssociateVarCloneDealloc(*sym);
        continue;
      }
      // For delayed privatization deallocs are created by
      // populateByRefInitAndCleanupRegions
    }
}

void DataSharingProcessor::cloneSymbol(const semantics::Symbol *sym) {
  bool isFirstPrivate = sym->test(semantics::Symbol::Flag::OmpFirstPrivate);

  // If we are doing eager-privatization on a symbol created using delayed
  // privatization there could be incompatible types here e.g.
  // fir.ref<fir.box<fir.array<>>>
  bool success = [&]() -> bool {
    const auto *details =
        sym->detailsIf<Fortran::semantics::HostAssocDetails>();
    assert(details && "No host-association found");
    const Fortran::semantics::Symbol &hsym = details->symbol();
    mlir::Value addr = converter.getSymbolAddress(hsym);

    if (auto refTy = mlir::dyn_cast<fir::ReferenceType>(addr.getType())) {
      if (auto boxTy = mlir::dyn_cast<fir::BoxType>(refTy.getElementType())) {
        if (auto arrayTy =
                mlir::dyn_cast<fir::SequenceType>(boxTy.getElementType())) {
          // FirConverter/fir::ExtendedValue considers all references to boxes
          // as mutable boxes. Outside of OpenMP it doesn't make sense to have a
          // mutable box of an array. Work around this here by loading the
          // reference so it is a normal boxed array.
          fir::FirOpBuilder &builder = converter.getFirOpBuilder();
          mlir::Location loc = converter.genLocation(hsym.name());
          fir::ExtendedValue hexv = converter.getSymbolExtendedValue(hsym);

          llvm::SmallVector<mlir::Value> extents =
              fir::factory::getExtents(loc, builder, hexv);

          // TODO: uniqName, name
          mlir::Value allocVal =
              builder.allocateLocal(loc, arrayTy, /*uniqName=*/"",
                                    /*name=*/"", extents, /*typeParams=*/{},
                                    sym->GetUltimate().attrs().test(
                                        Fortran::semantics::Attr::TARGET));
          mlir::Value shape = builder.genShape(loc, extents);
          mlir::Value box = builder.createBox(loc, boxTy, allocVal, shape,
                                              nullptr, {}, nullptr);

          // This can't be a CharArrayBoxValue because otherwise
          // boxTy.getElementType() would be a character type.
          // Assume the array element type isn't polymorphic because we are
          // privatizing.
          fir::ExtendedValue newExv = fir::ArrayBoxValue{box, extents};

          converter.bindSymbol(*sym, newExv);
          return true;
        }
      }
    }

    // Normal case:
    return converter.createHostAssociateVarClone(
        *sym, /*skipDefaultInit=*/isFirstPrivate);
  }();
  (void)success;
  assert(success && "Privatization failed due to existing binding");

  // Initialize clone from original object if it has any allocatable member.
  auto needInitClone = [&] {
    if (isFirstPrivate)
      return false;

    SymbolBox sb = symTable.lookupSymbol(sym);
    assert(sb);
    mlir::Value addr = sb.getAddr();
    assert(addr);
    return !fir::isPointerType(addr.getType()) &&
           hlfir::mayHaveAllocatableComponent(addr.getType());
  };

  if (needInitClone()) {
    Fortran::lower::initializeCloneAtRuntime(converter, *sym, symTable);
    mightHaveReadHostSym.insert(sym);
  }
}

void DataSharingProcessor::copyFirstPrivateSymbol(
    const semantics::Symbol *sym, mlir::OpBuilder::InsertPoint *copyAssignIP) {
  if (sym->test(semantics::Symbol::Flag::OmpFirstPrivate) ||
      sym->test(semantics::Symbol::Flag::LocalityLocalInit))
    converter.copyHostAssociateVar(*sym, copyAssignIP);
}

void DataSharingProcessor::copyLastPrivateSymbol(
    const semantics::Symbol *sym, mlir::OpBuilder::InsertPoint *lastPrivIP) {
  if (sym->test(semantics::Symbol::Flag::OmpLastPrivate))
    converter.copyHostAssociateVar(*sym, lastPrivIP, /*hostIsSource=*/false);
}

void DataSharingProcessor::collectOmpObjectListSymbol(
    const omp::ObjectList &objects,
    llvm::SetVector<const semantics::Symbol *> &symbolSet) {
  for (const omp::Object &object : objects)
    symbolSet.insert(object.sym());
}

void DataSharingProcessor::collectSymbolsForPrivatization() {
  // Add checks here for exceptional cases where privatization is not
  // needed and be deferred to a later phase (like OpenMP IRBuilder).
  // Such cases are suggested to be clearly documented and explained
  // instead of being silently skipped
  auto isException = [&](const Fortran::semantics::Symbol *sym) -> bool {
    // `OmpPreDetermined` symbols cannot be exceptions since
    // their privatized symbols are heavily used in FIR.
    if (sym->test(Fortran::semantics::Symbol::Flag::OmpPreDetermined))
      return false;

    // The handling of linear clause is deferred to the OpenMP
    // IRBuilder which is responsible for all its aspects,
    // including privatization. Privatizing linear variables at this point would
    // cause the following structure:
    //
    // omp.op linear(%linear = %step : !fir.ref<type>) {
    //	Use %linear in this BB
    // }
    //
    // to be changed to the following:
    //
    // omp. op linear(%linear = %step : !fir.ref<type>)
    // 	private(%linear -> %arg0 : !fir.ref<i32>) {
    //	Declare and use %arg0 in this BB
    // }
    //
    // The OpenMP IRBuilder needs to map the linear MLIR value
    // (i.e. %linear) to its `uses` in the BB to correctly
    // implement the functionalities of linear clause. However,
    // privatizing here disallows the IRBuilder to
    // draw a relation between %linear and %arg0. Hence skip.
    if (sym->test(Fortran::semantics::Symbol::Flag::OmpLinear))
      return true;
    return false;
  };

  for (const omp::Clause &clause : clauses) {
    if (const auto &privateClause =
            std::get_if<omp::clause::Private>(&clause.u)) {
      collectOmpObjectListSymbol(privateClause->v, explicitlyPrivatizedSymbols);
    } else if (const auto &firstPrivateClause =
                   std::get_if<omp::clause::Firstprivate>(&clause.u)) {
      collectOmpObjectListSymbol(firstPrivateClause->v,
                                 explicitlyPrivatizedSymbols);
    } else if (const auto &lastPrivateClause =
                   std::get_if<omp::clause::Lastprivate>(&clause.u)) {
      lastprivateModifierNotSupported(*lastPrivateClause,
                                      converter.getCurrentLocation());
      const ObjectList &objects = std::get<ObjectList>(lastPrivateClause->t);
      collectOmpObjectListSymbol(objects, explicitlyPrivatizedSymbols);
    }
  }

  // TODO For common blocks, add the underlying objects within the block. Doing
  // so, we won't need to explicitly handle block objects (or forget to do
  // so).
  for (auto *sym : explicitlyPrivatizedSymbols)
    if (!isException(sym))
      allPrivatizedSymbols.insert(sym);
}

bool DataSharingProcessor::needBarrier() {
  // Emit implicit barrier to synchronize threads and avoid data races on
  // initialization of firstprivate variables and post-update of lastprivate
  // variables.
  // Emit implicit barrier for linear clause. Maybe on somewhere else.
  for (const semantics::Symbol *sym : allPrivatizedSymbols) {
    if (sym->test(semantics::Symbol::Flag::OmpLastPrivate) &&
        (sym->test(semantics::Symbol::Flag::OmpFirstPrivate) ||
         mightHaveReadHostSym.contains(sym)))
      return true;
  }
  return false;
}

void DataSharingProcessor::insertBarrier(
    mlir::omp::PrivateClauseOps *clauseOps) {
  if (!needBarrier())
    return;

  if (useDelayedPrivatization) {
    if (clauseOps)
      clauseOps->privateNeedsBarrier =
          mlir::UnitAttr::get(&converter.getMLIRContext());
  } else {
    mlir::omp::BarrierOp::create(firOpBuilder, converter.getCurrentLocation());
  }
}

void DataSharingProcessor::insertLastPrivateCompare(mlir::Operation *op) {
  mlir::omp::LoopNestOp loopOp;
  if (auto wrapper = mlir::dyn_cast<mlir::omp::LoopWrapperInterface>(op))
    loopOp = mlir::cast<mlir::omp::LoopNestOp>(wrapper.getWrappedLoop());

  mlir::OpBuilder::InsertionGuard guard(firOpBuilder);
  bool hasLastPrivate = [&]() {
    for (const semantics::Symbol *sym : allPrivatizedSymbols) {
      if (const auto *commonDet =
              sym->detailsIf<semantics::CommonBlockDetails>()) {
        for (const auto &mem : commonDet->objects())
          if (mem->test(semantics::Symbol::Flag::OmpLastPrivate))
            return true;
      } else if (sym->test(semantics::Symbol::Flag::OmpLastPrivate))
        return true;
    }

    return false;
  }();

  if (!hasLastPrivate)
    return;

  if (mlir::isa<mlir::omp::WsloopOp>(op) || mlir::isa<mlir::omp::SimdOp>(op)) {
    mlir::omp::LoopRelatedClauseOps result;
    llvm::SmallVector<const semantics::Symbol *> iv;
    collectLoopRelatedInfo(converter, converter.getCurrentLocation(), eval,
                           clauses, result, iv);

    // Update the original variable just before exiting the worksharing
    // loop. Conversion as follows:
    //
    // omp.wsloop / omp.simd {    omp.wsloop / omp.simd {
    //   omp.loop_nest {            omp.loop_nest {
    //     ...                        ...
    //     store          ===>        store
    //     omp.yield                  %v = arith.addi %iv, %step
    //   }                            %cmp = %step < 0 ? %v < %ub : %v > %ub
    // }                              fir.if %cmp {
    //                                  fir.store %v to %loopIV
    //                                  ^%lpv_update_blk:
    //                                }
    //                                omp.yield
    //                              }
    //                            }
    mlir::Location loc = loopOp.getLoc();
    mlir::Operation *lastOper = loopOp.getRegion().back().getTerminator();
    firOpBuilder.setInsertionPoint(lastOper);

    mlir::Value cmpOp;
    llvm::SmallVector<mlir::Value> vs;
    vs.reserve(loopOp.getIVs().size());
    for (auto [iv, ub, step] : llvm::zip_equal(
             loopOp.getIVs(), result.loopUpperBounds, result.loopSteps)) {
      // v = iv + step
      // cmp = step < 0 ? v < ub : v > ub
      mlir::Value v = mlir::arith::AddIOp::create(firOpBuilder, loc, iv, step);
      vs.push_back(v);
      mlir::Value zero =
          firOpBuilder.createIntegerConstant(loc, step.getType(), 0);
      mlir::Value negativeStep = mlir::arith::CmpIOp::create(
          firOpBuilder, loc, mlir::arith::CmpIPredicate::slt, step, zero);
      mlir::Value vLT = mlir::arith::CmpIOp::create(
          firOpBuilder, loc, mlir::arith::CmpIPredicate::slt, v, ub);
      mlir::Value vGT = mlir::arith::CmpIOp::create(
          firOpBuilder, loc, mlir::arith::CmpIPredicate::sgt, v, ub);
      mlir::Value icmpOp = mlir::arith::SelectOp::create(
          firOpBuilder, loc, negativeStep, vLT, vGT);

      if (cmpOp)
        cmpOp = mlir::arith::AndIOp::create(firOpBuilder, loc, cmpOp, icmpOp);
      else
        cmpOp = icmpOp;
    }

    auto ifOp = fir::IfOp::create(firOpBuilder, loc, cmpOp, /*else*/ false);
    firOpBuilder.setInsertionPointToStart(&ifOp.getThenRegion().front());
    for (auto [v, loopIV] : llvm::zip_equal(vs, loopIVs)) {
      hlfir::Entity loopIVEntity{loopIV};
      loopIVEntity =
          hlfir::derefPointersAndAllocatables(loc, firOpBuilder, loopIVEntity);
      hlfir::AssignOp::create(firOpBuilder, loc, v, loopIVEntity);
    }
    lastPrivIP = firOpBuilder.saveInsertionPoint();
  } else if (mlir::isa<mlir::omp::SectionsOp>(op)) {
    // Already handled by genOMP()
  } else {
    TODO(converter.getCurrentLocation(),
         "lastprivate clause in constructs other than "
         "simd/worksharing-loop");
  }
}

static parser::CharBlock getSource(const semantics::SemanticsContext &semaCtx,
                                   const lower::pft::Evaluation &eval) {
  return eval.visit(common::visitors{
      [&](const parser::OpenMPConstruct &x) {
        return parser::omp::GetOmpDirectiveName(x).source;
      },
      [&](const parser::OpenMPDeclarativeConstruct &x) { return x.source; },
      [&](const parser::OmpEndLoopDirective &x) { return x.source; },
      [&](const auto &x) { return parser::CharBlock{}; },
  });
}

static void collectPrivatizingConstructs(
    llvm::SmallSet<llvm::omp::Directive, 16> &constructs, unsigned version) {
  using Clause = llvm::omp::Clause;
  using Directive = llvm::omp::Directive;

  static const Clause privatizingClauses[] = {
      Clause::OMPC_private,
      Clause::OMPC_lastprivate,
      Clause::OMPC_firstprivate,
      Clause::OMPC_in_reduction,
      Clause::OMPC_reduction,
      Clause::OMPC_linear,
      // TODO: Clause::OMPC_induction,
      Clause::OMPC_task_reduction,
      Clause::OMPC_detach,
      Clause::OMPC_use_device_ptr,
      Clause::OMPC_is_device_ptr,
  };

  for (auto dir : llvm::enum_seq_inclusive<Directive>(Directive::First_,
                                                      Directive::Last_)) {
    bool allowsPrivatizing = llvm::any_of(privatizingClauses, [&](Clause cls) {
      return llvm::omp::isAllowedClauseForDirective(dir, cls, version);
    });
    if (allowsPrivatizing)
      constructs.insert(dir);
  }
}

bool DataSharingProcessor::isOpenMPPrivatizingConstruct(
    const parser::OpenMPConstruct &omp, unsigned version) {
  static llvm::SmallSet<llvm::omp::Directive, 16> privatizing;
  [[maybe_unused]] static bool init =
      (collectPrivatizingConstructs(privatizing, version), true);

  // As of OpenMP 6.0, privatizing constructs (with the test being if they
  // allow a privatizing clause) are: dispatch, distribute, do, for, loop,
  // parallel, scope, sections, simd, single, target, target_data, task,
  // taskgroup, taskloop, and teams.
  return llvm::is_contained(privatizing,
                            parser::omp::GetOmpDirectiveName(omp).v);
}

bool DataSharingProcessor::isOpenMPPrivatizingEvaluation(
    const pft::Evaluation &eval) const {
  unsigned version = semaCtx.langOptions().OpenMPVersion;
  return eval.visit([=](auto &&s) {
    using BareS = llvm::remove_cvref_t<decltype(s)>;
    if constexpr (std::is_same_v<BareS, parser::OpenMPConstruct>) {
      return isOpenMPPrivatizingConstruct(s, version);
    } else {
      return false;
    }
  });
}

void DataSharingProcessor::collectSymbolsInNestedRegions(
    lower::pft::Evaluation &eval, semantics::Symbol::Flag flag,
    llvm::SetVector<const semantics::Symbol *> &symbolsInNestedRegions) {
  if (!eval.hasNestedEvaluations())
    return;
  for (pft::Evaluation &nestedEval : eval.getNestedEvaluations()) {
    if (isOpenMPPrivatizingEvaluation(nestedEval)) {
      converter.collectSymbolSet(nestedEval, symbolsInNestedRegions, flag,
                                 /*collectSymbols=*/true,
                                 /*collectHostAssociatedSymbols=*/false);
    } else {
      // Recursively look for OpenMP constructs within `nestedEval`'s region
      collectSymbolsInNestedRegions(nestedEval, flag, symbolsInNestedRegions);
    }
  }
}

// Collect symbols to be default privatized in two steps.
// In step 1, collect all symbols in `eval` that match `flag` into
// `defaultSymbols`. In step 2, for nested constructs (if any), if and only if
// the nested construct is an OpenMP construct, collect those nested
// symbols skipping host associated symbols into `symbolsInNestedRegions`.
// Later, in current context, all symbols in the set
// `defaultSymbols` - `symbolsInNestedRegions` will be privatized.
void DataSharingProcessor::collectSymbols(
    semantics::Symbol::Flag flag,
    llvm::SetVector<const semantics::Symbol *> &symbols) {
  // Collect all scopes associated with 'eval'.
  llvm::SetVector<const semantics::Scope *> clauseScopes;
  std::function<void(const semantics::Scope *)> collectScopes =
      [&](const semantics::Scope *scope) {
        clauseScopes.insert(scope);
        for (const semantics::Scope &child : scope->children())
          collectScopes(&child);
      };
  parser::CharBlock source =
      clauses.empty() ? getSource(semaCtx, eval) : clauses.front().source;
  const semantics::Scope *curScope = nullptr;
  if (!source.empty()) {
    curScope = &semaCtx.FindScope(source);
    collectScopes(curScope);
  }
  // Collect all symbols referenced in the evaluation being processed,
  // that matches 'flag'.
  llvm::SetVector<const semantics::Symbol *> allSymbols;
  converter.collectSymbolSet(eval, allSymbols, flag,
                             /*collectSymbols=*/true,
                             /*collectHostAssociatedSymbols=*/true);

  llvm::SetVector<const semantics::Symbol *> symbolsInNestedRegions;
  collectSymbolsInNestedRegions(eval, flag, symbolsInNestedRegions);

  for (auto *symbol : allSymbols)
    if (visitor.isSymbolDefineBy(symbol, eval))
      symbolsInNestedRegions.remove(symbol);

  // Filter-out symbols that must not be privatized.
  bool collectImplicit = flag == semantics::Symbol::Flag::OmpImplicit;
  bool collectPreDetermined = flag == semantics::Symbol::Flag::OmpPreDetermined;

  auto isPrivatizable = [](const semantics::Symbol &sym) -> bool {
    return !semantics::IsProcedure(sym) &&
           !sym.GetUltimate().has<semantics::DerivedTypeDetails>() &&
           !sym.GetUltimate().has<semantics::NamelistDetails>() &&
           !semantics::IsImpliedDoIndex(sym.GetUltimate()) &&
           !semantics::IsStmtFunction(sym);
  };

  auto shouldCollectSymbol = [&](const semantics::Symbol *sym) {
    if (collectImplicit) {
      // If we're a combined construct with a target region, implicit
      // firstprivate captures, should only belong to the target region
      // and not be added/captured by later directives. Parallel regions
      // will likely want the same captures to be shared and for SIMD it's
      // illegal to have firstprivate clauses.
<<<<<<< HEAD
      if (isConstructWithTopLevelTarget(eval) && !isTargetPrivitization &&
=======
      if (isConstructWithTopLevelTarget(eval) && !isTargetPrivatization &&
>>>>>>> cc2a385e
          sym->test(semantics::Symbol::Flag::OmpFirstPrivate)) {
        return false;
      }

      return sym->test(semantics::Symbol::Flag::OmpImplicit);
    }

    if (collectPreDetermined)
      return sym->test(semantics::Symbol::Flag::OmpPreDetermined);

    return !sym->test(semantics::Symbol::Flag::OmpImplicit) &&
           !sym->test(semantics::Symbol::Flag::OmpPreDetermined);
  };

  for (const auto *sym : allSymbols) {
    assert(curScope && "couldn't find current scope");
    if (isPrivatizable(*sym) && !symbolsInNestedRegions.contains(sym) &&
        !explicitlyPrivatizedSymbols.contains(sym) &&
        shouldCollectSymbol(sym) && clauseScopes.contains(&sym->owner())) {
      allPrivatizedSymbols.insert(sym);
      symbols.insert(sym);
    }
  }
}

void DataSharingProcessor::collectDefaultSymbols() {
  using DataSharingAttribute = omp::clause::Default::DataSharingAttribute;
  for (const omp::Clause &clause : clauses) {
    if (const auto *defaultClause =
            std::get_if<omp::clause::Default>(&clause.u)) {
      if (defaultClause->v == DataSharingAttribute::Private)
        collectSymbols(semantics::Symbol::Flag::OmpPrivate, defaultSymbols);
      else if (defaultClause->v == DataSharingAttribute::Firstprivate)
        collectSymbols(semantics::Symbol::Flag::OmpFirstPrivate,
                       defaultSymbols);
    }
  }
}

void DataSharingProcessor::collectImplicitSymbols() {
  // There will be no implicit symbols when a default clause is present.
  if (defaultSymbols.empty())
    collectSymbols(semantics::Symbol::Flag::OmpImplicit, implicitSymbols);
}

void DataSharingProcessor::collectPreDeterminedSymbols() {
  if (shouldCollectPreDeterminedSymbols)
    collectSymbols(semantics::Symbol::Flag::OmpPreDetermined,
                   preDeterminedSymbols);
}

void DataSharingProcessor::privatize(mlir::omp::PrivateClauseOps *clauseOps) {
  for (const semantics::Symbol *sym : allPrivatizedSymbols) {
    if (const auto *commonDet =
            sym->detailsIf<semantics::CommonBlockDetails>()) {
      for (const auto &mem : commonDet->objects())
        privatizeSymbol(&*mem, clauseOps);
    } else {
      privatizeSymbol(sym, clauseOps);
    }
  }
}

void DataSharingProcessor::copyLastPrivatize(mlir::Operation *op) {
  insertLastPrivateCompare(op);
  for (const semantics::Symbol *sym : allPrivatizedSymbols)
    if (const auto *commonDet =
            sym->detailsIf<semantics::CommonBlockDetails>()) {
      for (const auto &mem : commonDet->objects()) {
        copyLastPrivateSymbol(&*mem, &lastPrivIP);
      }
    } else {
      copyLastPrivateSymbol(sym, &lastPrivIP);
    }
}

void DataSharingProcessor::privatizeSymbol(
    const semantics::Symbol *symToPrivatize,
    mlir::omp::PrivateClauseOps *clauseOps) {
  if (!useDelayedPrivatization) {
    cloneSymbol(symToPrivatize);
    copyFirstPrivateSymbol(symToPrivatize);
    return;
  }

  Fortran::lower::privatizeSymbol<mlir::omp::PrivateClauseOp,
                                  mlir::omp::PrivateClauseOps>(
      converter, firOpBuilder, symTable, allPrivatizedSymbols,
      mightHaveReadHostSym, symToPrivatize, clauseOps);
}
} // namespace omp
} // namespace lower
} // namespace Fortran<|MERGE_RESOLUTION|>--- conflicted
+++ resolved
@@ -46,31 +46,9 @@
 static bool isConstructWithTopLevelTarget(lower::pft::Evaluation &eval) {
   const auto *ompEval = eval.getIf<parser::OpenMPConstruct>();
   if (ompEval) {
-<<<<<<< HEAD
-    auto dir = parser::omp::GetOmpDirectiveName(*ompEval).v;
-    switch (dir) {
-    case llvm::omp::Directive::OMPD_target:
-    case llvm::omp::Directive::OMPD_target_loop:
-    case llvm::omp::Directive::OMPD_target_parallel_do:
-    case llvm::omp::Directive::OMPD_target_parallel_do_simd:
-    case llvm::omp::Directive::OMPD_target_parallel_loop:
-    case llvm::omp::Directive::OMPD_target_teams_distribute:
-    case llvm::omp::Directive::OMPD_target_teams_distribute_parallel_do:
-    case llvm::omp::Directive::OMPD_target_teams_distribute_parallel_do_simd:
-    case llvm::omp::Directive::OMPD_target_teams_distribute_simd:
-    case llvm::omp::Directive::OMPD_target_teams_loop:
-    case llvm::omp::Directive::OMPD_target_simd:
-      return true;
-      break;
-    default:
-      return false;
-      break;
-    }
-=======
     auto dir = parser::omp::GetOmpDirectiveName(ompEval).v;
     if (llvm::omp::topTargetSet.test(dir))
       return true;
->>>>>>> cc2a385e
   }
   return false;
 }
@@ -79,20 +57,12 @@
     lower::AbstractConverter &converter, semantics::SemanticsContext &semaCtx,
     const List<Clause> &clauses, lower::pft::Evaluation &eval,
     bool shouldCollectPreDeterminedSymbols, bool useDelayedPrivatization,
-<<<<<<< HEAD
-    lower::SymMap &symTable, bool isTargetPrivitization)
-=======
     lower::SymMap &symTable, bool isTargetPrivatization)
->>>>>>> cc2a385e
     : converter(converter), semaCtx(semaCtx),
       firOpBuilder(converter.getFirOpBuilder()), clauses(clauses), eval(eval),
       shouldCollectPreDeterminedSymbols(shouldCollectPreDeterminedSymbols),
       useDelayedPrivatization(useDelayedPrivatization), symTable(symTable),
-<<<<<<< HEAD
-      isTargetPrivitization(isTargetPrivitization), visitor(semaCtx) {
-=======
       isTargetPrivatization(isTargetPrivatization), visitor(semaCtx) {
->>>>>>> cc2a385e
   eval.visit([&](const auto &functionParserNode) {
     parser::Walk(functionParserNode, visitor);
   });
@@ -103,19 +73,11 @@
                                            lower::pft::Evaluation &eval,
                                            bool useDelayedPrivatization,
                                            lower::SymMap &symTable,
-<<<<<<< HEAD
-                                           bool isTargetPrivitization)
-    : DataSharingProcessor(converter, semaCtx, {}, eval,
-                           /*shouldCollectPreDeterminedSymols=*/false,
-                           useDelayedPrivatization, symTable,
-                           isTargetPrivitization) {}
-=======
                                            bool isTargetPrivatization)
     : DataSharingProcessor(converter, semaCtx, {}, eval,
                            /*shouldCollectPreDeterminedSymols=*/false,
                            useDelayedPrivatization, symTable,
                            isTargetPrivatization) {}
->>>>>>> cc2a385e
 
 void DataSharingProcessor::processStep1() {
   collectSymbolsForPrivatization();
@@ -587,11 +549,7 @@
       // and not be added/captured by later directives. Parallel regions
       // will likely want the same captures to be shared and for SIMD it's
       // illegal to have firstprivate clauses.
-<<<<<<< HEAD
-      if (isConstructWithTopLevelTarget(eval) && !isTargetPrivitization &&
-=======
       if (isConstructWithTopLevelTarget(eval) && !isTargetPrivatization &&
->>>>>>> cc2a385e
           sym->test(semantics::Symbol::Flag::OmpFirstPrivate)) {
         return false;
       }
