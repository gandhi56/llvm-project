//===-- DataSharingProcessor.cpp --------------------------------*- C++ -*-===//
//
// Part of the LLVM Project, under the Apache License v2.0 with LLVM Exceptions.
// See https://llvm.org/LICENSE.txt for license information.
// SPDX-License-Identifier: Apache-2.0 WITH LLVM-exception
//
//===----------------------------------------------------------------------===//
//
// Coding style: https://mlir.llvm.org/getting_started/DeveloperGuide/
//
//===----------------------------------------------------------------------===//

#include "DataSharingProcessor.h"

<<<<<<< HEAD
#include "PrivateReductionUtils.h"
=======
#include "Utils.h"
>>>>>>> 6955a7d1
#include "flang/Lower/ConvertVariable.h"
#include "flang/Lower/OpenMP/Utils.h"
#include "flang/Lower/PFTBuilder.h"
#include "flang/Lower/Support/PrivateReductionUtils.h"
#include "flang/Lower/Support/Utils.h"
#include "flang/Lower/SymbolMap.h"
#include "flang/Optimizer/Builder/BoxValue.h"
#include "flang/Optimizer/Builder/HLFIRTools.h"
#include "flang/Optimizer/Builder/Todo.h"
#include "flang/Optimizer/Dialect/FIROps.h"
#include "flang/Optimizer/HLFIR/HLFIRDialect.h"
#include "flang/Optimizer/HLFIR/HLFIROps.h"
#include "flang/Semantics/attr.h"
#include "flang/Semantics/tools.h"

namespace Fortran {
namespace lower {
namespace omp {
bool DataSharingProcessor::OMPConstructSymbolVisitor::isSymbolDefineBy(
    const semantics::Symbol *symbol, lower::pft::Evaluation &eval) const {
  return eval.visit(
      common::visitors{[&](const parser::OpenMPConstruct &functionParserNode) {
                         return symDefMap.count(symbol) &&
                                symDefMap.at(symbol) == &functionParserNode;
                       },
                       [](const auto &functionParserNode) { return false; }});
}

DataSharingProcessor::DataSharingProcessor(
    lower::AbstractConverter &converter, semantics::SemanticsContext &semaCtx,
    const List<Clause> &clauses, lower::pft::Evaluation &eval,
    bool shouldCollectPreDeterminedSymbols, bool useDelayedPrivatization,
    lower::SymMap &symTable)
    : converter(converter), semaCtx(semaCtx),
      firOpBuilder(converter.getFirOpBuilder()), clauses(clauses), eval(eval),
      shouldCollectPreDeterminedSymbols(shouldCollectPreDeterminedSymbols),
      useDelayedPrivatization(useDelayedPrivatization), symTable(symTable),
      visitor() {
  eval.visit([&](const auto &functionParserNode) {
    parser::Walk(functionParserNode, visitor);
  });
}

DataSharingProcessor::DataSharingProcessor(lower::AbstractConverter &converter,
                                           semantics::SemanticsContext &semaCtx,
                                           lower::pft::Evaluation &eval,
                                           bool useDelayedPrivatization,
                                           lower::SymMap &symTable)
    : DataSharingProcessor(converter, semaCtx, {}, eval,
                           /*shouldCollectPreDeterminedSymols=*/false,
                           useDelayedPrivatization, symTable) {}

void DataSharingProcessor::processStep1() {
  collectSymbolsForPrivatization();
  collectDefaultSymbols();
  collectImplicitSymbols();
  collectPreDeterminedSymbols();

}

void DataSharingProcessor::processStep2(
    mlir::omp::PrivateClauseOps *clauseOps) {
  if (privatizationDone)
    return;

  privatize(clauseOps);
  insertBarrier(clauseOps);
  privatizationDone = true;
}

void DataSharingProcessor::processStep3(mlir::Operation *op, bool isLoop) {
  // 'sections' lastprivate is handled by genOMP()
  if (mlir::isa<mlir::omp::SectionOp>(op))
    return;
  if (!mlir::isa<mlir::omp::SectionsOp>(op)) {
    mlir::OpBuilder::InsertionGuard guard(firOpBuilder);
    copyLastPrivatize(op);
  }

  if (isLoop) {
    // push deallocs out of the loop
    firOpBuilder.setInsertionPointAfter(op);
    insertDeallocs();
  } else {
    mlir::OpBuilder::InsertionGuard guard(firOpBuilder);
    insertDeallocs();
  }
}

void DataSharingProcessor::insertDeallocs() {
  for (const semantics::Symbol *sym : allPrivatizedSymbols)
    if (semantics::IsAllocatable(sym->GetUltimate())) {
      if (!useDelayedPrivatization) {
        converter.createHostAssociateVarCloneDealloc(*sym);
        continue;
      }
      // For delayed privatization deallocs are created by
      // populateByRefInitAndCleanupRegions
    }
}

void DataSharingProcessor::cloneSymbol(const semantics::Symbol *sym) {
  bool isFirstPrivate = sym->test(semantics::Symbol::Flag::OmpFirstPrivate);

  // If we are doing eager-privatization on a symbol created using delayed
  // privatization there could be incompatible types here e.g.
  // fir.ref<fir.box<fir.array<>>>
  bool success = [&]() -> bool {
    const auto *details =
        sym->detailsIf<Fortran::semantics::HostAssocDetails>();
    assert(details && "No host-association found");
    const Fortran::semantics::Symbol &hsym = details->symbol();
    mlir::Value addr = converter.getSymbolAddress(hsym);

    if (auto refTy = mlir::dyn_cast<fir::ReferenceType>(addr.getType())) {
      if (auto boxTy = mlir::dyn_cast<fir::BoxType>(refTy.getElementType())) {
        if (auto arrayTy =
                mlir::dyn_cast<fir::SequenceType>(boxTy.getElementType())) {
          // FirConverter/fir::ExtendedValue considers all references to boxes
          // as mutable boxes. Outside of OpenMP it doesn't make sense to have a
          // mutable box of an array. Work around this here by loading the
          // reference so it is a normal boxed array.
          fir::FirOpBuilder &builder = converter.getFirOpBuilder();
          mlir::Location loc = converter.genLocation(hsym.name());
          fir::ExtendedValue hexv = converter.getSymbolExtendedValue(hsym);

          llvm::SmallVector<mlir::Value> extents =
              fir::factory::getExtents(loc, builder, hexv);

          // TODO: uniqName, name
          mlir::Value allocVal =
              builder.allocateLocal(loc, arrayTy, /*uniqName=*/"",
                                    /*name=*/"", extents, /*typeParams=*/{},
                                    sym->GetUltimate().attrs().test(
                                        Fortran::semantics::Attr::TARGET));
          mlir::Value shape = builder.genShape(loc, extents);
          mlir::Value box = builder.createBox(loc, boxTy, allocVal, shape,
                                              nullptr, {}, nullptr);

          // This can't be a CharArrayBoxValue because otherwise
          // boxTy.getElementType() would be a character type.
          // Assume the array element type isn't polymorphic because we are
          // privatizing.
          fir::ExtendedValue newExv = fir::ArrayBoxValue{box, extents};

          converter.bindSymbol(*sym, newExv);
          return true;
        }
      }
    }

    // Normal case:
    return converter.createHostAssociateVarClone(
        *sym, /*skipDefaultInit=*/isFirstPrivate);
  }();
  (void)success;
  assert(success && "Privatization failed due to existing binding");

  // Initialize clone from original object if it has any allocatable member.
  auto needInitClone = [&] {
    if (isFirstPrivate)
      return false;

    SymbolBox sb = symTable.lookupSymbol(sym);
    assert(sb);
    mlir::Value addr = sb.getAddr();
    assert(addr);
    return !fir::isPointerType(addr.getType()) &&
           hlfir::mayHaveAllocatableComponent(addr.getType());
  };

  if (needInitClone()) {
    Fortran::lower::initializeCloneAtRuntime(converter, *sym, symTable);
    mightHaveReadHostSym.insert(sym);
  }
}

void DataSharingProcessor::copyFirstPrivateSymbol(
    const semantics::Symbol *sym, mlir::OpBuilder::InsertPoint *copyAssignIP) {
  if (sym->test(semantics::Symbol::Flag::OmpFirstPrivate) ||
      sym->test(semantics::Symbol::Flag::LocalityLocalInit))
    converter.copyHostAssociateVar(*sym, copyAssignIP);
}

void DataSharingProcessor::copyLastPrivateSymbol(
    const semantics::Symbol *sym, mlir::OpBuilder::InsertPoint *lastPrivIP) {
  if (sym->test(semantics::Symbol::Flag::OmpLastPrivate))
    converter.copyHostAssociateVar(*sym, lastPrivIP, /*hostIsSource=*/false);
}

void DataSharingProcessor::collectOmpObjectListSymbol(
    const omp::ObjectList &objects,
    llvm::SetVector<const semantics::Symbol *> &symbolSet) {
  for (const omp::Object &object : objects)
    symbolSet.insert(object.sym());
}

void DataSharingProcessor::collectSymbolsForPrivatization() {
  for (const omp::Clause &clause : clauses) {
    if (const auto &privateClause =
            std::get_if<omp::clause::Private>(&clause.u)) {
      collectOmpObjectListSymbol(privateClause->v, explicitlyPrivatizedSymbols);
    } else if (const auto &firstPrivateClause =
                   std::get_if<omp::clause::Firstprivate>(&clause.u)) {
      collectOmpObjectListSymbol(firstPrivateClause->v,
                                 explicitlyPrivatizedSymbols);
    } else if (const auto &lastPrivateClause =
                   std::get_if<omp::clause::Lastprivate>(&clause.u)) {
      lastprivateModifierNotSupported(*lastPrivateClause,
                                      converter.getCurrentLocation());
      const ObjectList &objects = std::get<ObjectList>(lastPrivateClause->t);
      collectOmpObjectListSymbol(objects, explicitlyPrivatizedSymbols);
    }
  }

  // TODO For common blocks, add the underlying objects within the block. Doing
  // so, we won't need to explicitely handle block objects (or forget to do
  // so).
  for (auto *sym : explicitlyPrivatizedSymbols)
    allPrivatizedSymbols.insert(sym);
}

bool DataSharingProcessor::needBarrier() {
  // Emit implicit barrier to synchronize threads and avoid data races on
  // initialization of firstprivate variables and post-update of lastprivate
  // variables.
  // Emit implicit barrier for linear clause. Maybe on somewhere else.
  for (const semantics::Symbol *sym : allPrivatizedSymbols) {
    if (sym->test(semantics::Symbol::Flag::OmpLastPrivate) &&
        (sym->test(semantics::Symbol::Flag::OmpFirstPrivate) ||
         mightHaveReadHostSym.contains(sym)))
      return true;
  }
  return false;
}

void DataSharingProcessor::insertBarrier(
    mlir::omp::PrivateClauseOps *clauseOps) {
  if (!needBarrier())
    return;

  if (useDelayedPrivatization) {
    if (clauseOps)
      clauseOps->privateNeedsBarrier =
          mlir::UnitAttr::get(&converter.getMLIRContext());
  } else {
    firOpBuilder.create<mlir::omp::BarrierOp>(converter.getCurrentLocation());
  }
}

void DataSharingProcessor::insertLastPrivateCompare(mlir::Operation *op) {
  mlir::omp::LoopNestOp loopOp;
  if (auto wrapper = mlir::dyn_cast<mlir::omp::LoopWrapperInterface>(op))
    loopOp = mlir::cast<mlir::omp::LoopNestOp>(wrapper.getWrappedLoop());

  mlir::OpBuilder::InsertionGuard guard(firOpBuilder);
  bool hasLastPrivate = [&]() {
    for (const semantics::Symbol *sym : allPrivatizedSymbols) {
      if (const auto *commonDet =
              sym->detailsIf<semantics::CommonBlockDetails>()) {
        for (const auto &mem : commonDet->objects())
          if (mem->test(semantics::Symbol::Flag::OmpLastPrivate))
            return true;
      } else if (sym->test(semantics::Symbol::Flag::OmpLastPrivate))
        return true;
    }

    return false;
  }();

  if (!hasLastPrivate)
    return;

  if (mlir::isa<mlir::omp::WsloopOp>(op) || mlir::isa<mlir::omp::SimdOp>(op)) {
    mlir::omp::LoopRelatedClauseOps result;
    llvm::SmallVector<const semantics::Symbol *> iv;
    collectLoopRelatedInfo(converter, converter.getCurrentLocation(), eval,
                           clauses, result, iv);

    // Update the original variable just before exiting the worksharing
    // loop. Conversion as follows:
    //
    // omp.wsloop / omp.simd {    omp.wsloop / omp.simd {
    //   omp.loop_nest {            omp.loop_nest {
    //     ...                        ...
    //     store          ===>        store
    //     omp.yield                  %v = arith.addi %iv, %step
    //   }                            %cmp = %step < 0 ? %v < %ub : %v > %ub
    // }                              fir.if %cmp {
    //                                  fir.store %v to %loopIV
    //                                  ^%lpv_update_blk:
    //                                }
    //                                omp.yield
    //                              }
    //                            }
    mlir::Location loc = loopOp.getLoc();
    mlir::Operation *lastOper = loopOp.getRegion().back().getTerminator();
    firOpBuilder.setInsertionPoint(lastOper);

    mlir::Value cmpOp;
    llvm::SmallVector<mlir::Value> vs;
    vs.reserve(loopOp.getIVs().size());
    for (auto [iv, ub, step] : llvm::zip_equal(
             loopOp.getIVs(), result.loopUpperBounds, result.loopSteps)) {
      // v = iv + step
      // cmp = step < 0 ? v < ub : v > ub
      mlir::Value v = firOpBuilder.create<mlir::arith::AddIOp>(loc, iv, step);
      vs.push_back(v);
      mlir::Value zero =
          firOpBuilder.createIntegerConstant(loc, step.getType(), 0);
      mlir::Value negativeStep = firOpBuilder.create<mlir::arith::CmpIOp>(
          loc, mlir::arith::CmpIPredicate::slt, step, zero);
      mlir::Value vLT = firOpBuilder.create<mlir::arith::CmpIOp>(
          loc, mlir::arith::CmpIPredicate::slt, v, ub);
      mlir::Value vGT = firOpBuilder.create<mlir::arith::CmpIOp>(
          loc, mlir::arith::CmpIPredicate::sgt, v, ub);
      mlir::Value icmpOp = firOpBuilder.create<mlir::arith::SelectOp>(
          loc, negativeStep, vLT, vGT);

      if (cmpOp)
        cmpOp = firOpBuilder.create<mlir::arith::AndIOp>(loc, cmpOp, icmpOp);
      else
        cmpOp = icmpOp;
    }

    auto ifOp = firOpBuilder.create<fir::IfOp>(loc, cmpOp, /*else*/ false);
    firOpBuilder.setInsertionPointToStart(&ifOp.getThenRegion().front());
    for (auto [v, loopIV] : llvm::zip_equal(vs, loopIVs)) {
      hlfir::Entity loopIVEntity{loopIV};
      loopIVEntity =
          hlfir::derefPointersAndAllocatables(loc, firOpBuilder, loopIVEntity);
      firOpBuilder.create<hlfir::AssignOp>(loc, v, loopIVEntity);
    }
    lastPrivIP = firOpBuilder.saveInsertionPoint();
  } else if (mlir::isa<mlir::omp::SectionsOp>(op)) {
    // Already handled by genOMP()
  } else {
    TODO(converter.getCurrentLocation(),
         "lastprivate clause in constructs other than "
         "simd/worksharing-loop");
  }
}

static const parser::CharBlock *
getSource(const semantics::SemanticsContext &semaCtx,
          const lower::pft::Evaluation &eval) {
  const parser::CharBlock *source = nullptr;

  auto ompConsVisit = [&](const parser::OpenMPConstruct &x) {
    std::visit(common::visitors{
                   [&](const parser::OpenMPSectionsConstruct &x) {
                     source = &std::get<0>(x.t).source;
                   },
                   [&](const parser::OpenMPLoopConstruct &x) {
                     source = &std::get<0>(x.t).source;
                   },
                   [&](const parser::OpenMPBlockConstruct &x) {
                     source = &std::get<0>(x.t).source;
                   },
                   [&](const parser::OpenMPCriticalConstruct &x) {
                     source = &std::get<0>(x.t).source;
                   },
                   [&](const parser::OpenMPAtomicConstruct &x) {
                     std::visit([&](const auto &x) { source = &x.source; },
                                x.u);
                   },
                   [&](const auto &x) { source = &x.source; },
               },
               x.u);
  };

  eval.visit(common::visitors{
      [&](const parser::OpenMPConstruct &x) { ompConsVisit(x); },
      [&](const parser::OpenMPDeclarativeConstruct &x) { source = &x.source; },
      [&](const parser::OmpEndLoopDirective &x) { source = &x.source; },
      [&](const auto &x) {},
  });

  return source;
}

void DataSharingProcessor::collectSymbolsInNestedRegions(
    lower::pft::Evaluation &eval, semantics::Symbol::Flag flag,
    llvm::SetVector<const semantics::Symbol *> &symbolsInNestedRegions) {
  for (lower::pft::Evaluation &nestedEval : eval.getNestedEvaluations()) {
    if (nestedEval.hasNestedEvaluations()) {
      if (nestedEval.isConstruct())
        // Recursively look for OpenMP constructs within `nestedEval`'s region
        collectSymbolsInNestedRegions(nestedEval, flag, symbolsInNestedRegions);
      else {
        converter.collectSymbolSet(nestedEval, symbolsInNestedRegions, flag,
                                   /*collectSymbols=*/true,
                                   /*collectHostAssociatedSymbols=*/false);
      }
    }
  }
}

// Collect symbols to be default privatized in two steps.
// In step 1, collect all symbols in `eval` that match `flag` into
// `defaultSymbols`. In step 2, for nested constructs (if any), if and only if
// the nested construct is an OpenMP construct, collect those nested
// symbols skipping host associated symbols into `symbolsInNestedRegions`.
// Later, in current context, all symbols in the set
// `defaultSymbols` - `symbolsInNestedRegions` will be privatized.
void DataSharingProcessor::collectSymbols(
    semantics::Symbol::Flag flag,
    llvm::SetVector<const semantics::Symbol *> &symbols) {
  // Collect all scopes associated with 'eval'.
  llvm::SetVector<const semantics::Scope *> clauseScopes;
  std::function<void(const semantics::Scope *)> collectScopes =
      [&](const semantics::Scope *scope) {
        clauseScopes.insert(scope);
        for (const semantics::Scope &child : scope->children())
          collectScopes(&child);
      };
  const parser::CharBlock *source =
      clauses.empty() ? getSource(semaCtx, eval) : &clauses.front().source;
  const semantics::Scope *curScope = nullptr;
  if (source && !source->empty()) {
    curScope = &semaCtx.FindScope(*source);
    collectScopes(curScope);
  }
  // Collect all symbols referenced in the evaluation being processed,
  // that matches 'flag'.
  llvm::SetVector<const semantics::Symbol *> allSymbols;
  converter.collectSymbolSet(eval, allSymbols, flag,
                             /*collectSymbols=*/true,
                             /*collectHostAssociatedSymbols=*/true);

  llvm::SetVector<const semantics::Symbol *> symbolsInNestedRegions;
  collectSymbolsInNestedRegions(eval, flag, symbolsInNestedRegions);

  for (auto *symbol : allSymbols)
    if (visitor.isSymbolDefineBy(symbol, eval))
      symbolsInNestedRegions.remove(symbol);

  // Filter-out symbols that must not be privatized.
  bool collectImplicit = flag == semantics::Symbol::Flag::OmpImplicit;
  bool collectPreDetermined = flag == semantics::Symbol::Flag::OmpPreDetermined;

  auto isPrivatizable = [](const semantics::Symbol &sym) -> bool {
    return !semantics::IsProcedure(sym) &&
           !sym.GetUltimate().has<semantics::DerivedTypeDetails>() &&
           !sym.GetUltimate().has<semantics::NamelistDetails>() &&
           !semantics::IsImpliedDoIndex(sym.GetUltimate()) &&
           !semantics::IsStmtFunction(sym);
  };

  auto shouldCollectSymbol = [&](const semantics::Symbol *sym) {
    if (collectImplicit)
      return sym->test(semantics::Symbol::Flag::OmpImplicit);

    if (collectPreDetermined)
      return sym->test(semantics::Symbol::Flag::OmpPreDetermined);

    return !sym->test(semantics::Symbol::Flag::OmpImplicit) &&
           !sym->test(semantics::Symbol::Flag::OmpPreDetermined);
  };

  for (const auto *sym : allSymbols) {
    assert(curScope && "couldn't find current scope");
    if (isPrivatizable(*sym) && !symbolsInNestedRegions.contains(sym) &&
        !explicitlyPrivatizedSymbols.contains(sym) &&
        shouldCollectSymbol(sym) && clauseScopes.contains(&sym->owner())) {
      allPrivatizedSymbols.insert(sym);
      symbols.insert(sym);
    }
  }
}

void DataSharingProcessor::collectDefaultSymbols() {
  using DataSharingAttribute = omp::clause::Default::DataSharingAttribute;
  for (const omp::Clause &clause : clauses) {
    if (const auto *defaultClause =
            std::get_if<omp::clause::Default>(&clause.u)) {
      if (defaultClause->v == DataSharingAttribute::Private)
        collectSymbols(semantics::Symbol::Flag::OmpPrivate, defaultSymbols);
      else if (defaultClause->v == DataSharingAttribute::Firstprivate)
        collectSymbols(semantics::Symbol::Flag::OmpFirstPrivate,
                       defaultSymbols);
    }
  }
}

void DataSharingProcessor::collectImplicitSymbols() {
  // There will be no implicit symbols when a default clause is present.
  if (defaultSymbols.empty())
    collectSymbols(semantics::Symbol::Flag::OmpImplicit, implicitSymbols);
}

void DataSharingProcessor::collectPreDeterminedSymbols() {
  if (shouldCollectPreDeterminedSymbols)
    collectSymbols(semantics::Symbol::Flag::OmpPreDetermined,
                   preDeterminedSymbols);
}

void DataSharingProcessor::privatize(mlir::omp::PrivateClauseOps *clauseOps) {
  for (const semantics::Symbol *sym : allPrivatizedSymbols) {
    if (const auto *commonDet =
            sym->detailsIf<semantics::CommonBlockDetails>()) {
      for (const auto &mem : commonDet->objects())
        privatizeSymbol(&*mem, clauseOps);
    } else {
      privatizeSymbol(sym, clauseOps);
    }
  }
}

void DataSharingProcessor::copyLastPrivatize(mlir::Operation *op) {
  insertLastPrivateCompare(op);
  for (const semantics::Symbol *sym : allPrivatizedSymbols)
    if (const auto *commonDet =
            sym->detailsIf<semantics::CommonBlockDetails>()) {
      for (const auto &mem : commonDet->objects()) {
        copyLastPrivateSymbol(&*mem, &lastPrivIP);
      }
    } else {
      copyLastPrivateSymbol(sym, &lastPrivIP);
    }
}

void DataSharingProcessor::privatizeSymbol(
    const semantics::Symbol *symToPrivatize,
    mlir::omp::PrivateClauseOps *clauseOps) {
  if (!useDelayedPrivatization) {
    cloneSymbol(symToPrivatize);
    copyFirstPrivateSymbol(symToPrivatize);
    return;
  }

<<<<<<< HEAD
  auto initGen = [&](mlir::omp::PrivateClauseOp result, mlir::Type argType) {
    lower::SymbolBox hsb = converter.lookupOneLevelUpSymbol(*symToPrivatize);
    assert(hsb && "Host symbol box not found");
    hlfir::Entity entity{hsb.getAddr()};
    bool cannotHaveNonDefaultLowerBounds =
        !entity.mayHaveNonDefaultLowerBounds();

    mlir::Region &initRegion = result.getInitRegion();
    mlir::Location symLoc = hsb.getAddr().getLoc();
    mlir::Block *initBlock = firOpBuilder.createBlock(
        &initRegion, /*insertPt=*/{}, {argType, argType}, {symLoc, symLoc});

    bool emitCopyRegion =
        symToPrivatize->test(semantics::Symbol::Flag::OmpFirstPrivate);

    populateByRefInitAndCleanupRegions(
        converter, symLoc, argType, /*scalarInitValue=*/nullptr, initBlock,
        result.getInitPrivateArg(), result.getInitMoldArg(),
        result.getDeallocRegion(),
        emitCopyRegion ? omp::DeclOperationKind::FirstPrivate
                       : omp::DeclOperationKind::Private,
        symToPrivatize);
    // TODO: currently there are false positives from dead uses of the mold
    // arg
    if (result.initReadsFromMold())
      mightHaveReadHostSym.insert(symToPrivatize);
  };

=======
>>>>>>> 6955a7d1
  Fortran::lower::privatizeSymbol<mlir::omp::PrivateClauseOp,
                                  mlir::omp::PrivateClauseOps>(
      converter, firOpBuilder, symTable, allPrivatizedSymbols,
      mightHaveReadHostSym, symToPrivatize, clauseOps);
}
} // namespace omp
} // namespace lower
} // namespace Fortran<|MERGE_RESOLUTION|>--- conflicted
+++ resolved
@@ -12,11 +12,6 @@
 
 #include "DataSharingProcessor.h"
 
-<<<<<<< HEAD
-#include "PrivateReductionUtils.h"
-=======
-#include "Utils.h"
->>>>>>> 6955a7d1
 #include "flang/Lower/ConvertVariable.h"
 #include "flang/Lower/OpenMP/Utils.h"
 #include "flang/Lower/PFTBuilder.h"
@@ -548,37 +543,6 @@
     return;
   }
 
-<<<<<<< HEAD
-  auto initGen = [&](mlir::omp::PrivateClauseOp result, mlir::Type argType) {
-    lower::SymbolBox hsb = converter.lookupOneLevelUpSymbol(*symToPrivatize);
-    assert(hsb && "Host symbol box not found");
-    hlfir::Entity entity{hsb.getAddr()};
-    bool cannotHaveNonDefaultLowerBounds =
-        !entity.mayHaveNonDefaultLowerBounds();
-
-    mlir::Region &initRegion = result.getInitRegion();
-    mlir::Location symLoc = hsb.getAddr().getLoc();
-    mlir::Block *initBlock = firOpBuilder.createBlock(
-        &initRegion, /*insertPt=*/{}, {argType, argType}, {symLoc, symLoc});
-
-    bool emitCopyRegion =
-        symToPrivatize->test(semantics::Symbol::Flag::OmpFirstPrivate);
-
-    populateByRefInitAndCleanupRegions(
-        converter, symLoc, argType, /*scalarInitValue=*/nullptr, initBlock,
-        result.getInitPrivateArg(), result.getInitMoldArg(),
-        result.getDeallocRegion(),
-        emitCopyRegion ? omp::DeclOperationKind::FirstPrivate
-                       : omp::DeclOperationKind::Private,
-        symToPrivatize);
-    // TODO: currently there are false positives from dead uses of the mold
-    // arg
-    if (result.initReadsFromMold())
-      mightHaveReadHostSym.insert(symToPrivatize);
-  };
-
-=======
->>>>>>> 6955a7d1
   Fortran::lower::privatizeSymbol<mlir::omp::PrivateClauseOp,
                                   mlir::omp::PrivateClauseOps>(
       converter, firOpBuilder, symTable, allPrivatizedSymbols,
