--- conflicted
+++ resolved
@@ -48,7 +48,6 @@
   const auto *ompEval = eval.getIf<parser::OpenMPConstruct>();
   if (ompEval) {
     auto dir = parser::omp::GetOmpDirectiveName(*ompEval).v;
-<<<<<<< HEAD
     switch (dir) {
     case llvm::omp::Directive::OMPD_target:
     case llvm::omp::Directive::OMPD_target_loop:
@@ -61,9 +60,7 @@
     case llvm::omp::Directive::OMPD_target_teams_distribute_simd:
     case llvm::omp::Directive::OMPD_target_teams_loop:
     case llvm::omp::Directive::OMPD_target_simd:
-=======
     if (llvm::omp::topTargetSet.test(dir))
->>>>>>> f9386d3b
       return true;
       break;
     default:
