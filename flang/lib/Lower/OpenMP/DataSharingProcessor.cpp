//===-- DataSharingProcessor.cpp --------------------------------*- C++ -*-===//
//
// Part of the LLVM Project, under the Apache License v2.0 with LLVM Exceptions.
// See https://llvm.org/LICENSE.txt for license information.
// SPDX-License-Identifier: Apache-2.0 WITH LLVM-exception
//
//===----------------------------------------------------------------------===//
//
// Coding style: https://mlir.llvm.org/getting_started/DeveloperGuide/
//
//===----------------------------------------------------------------------===//

#include "DataSharingProcessor.h"

#include "PrivateReductionUtils.h"
#include "flang/Lower/ConvertVariable.h"
#include "flang/Lower/OpenMP/Utils.h"
#include "flang/Lower/PFTBuilder.h"
#include "flang/Lower/Support/Utils.h"
#include "flang/Lower/SymbolMap.h"
#include "flang/Optimizer/Builder/BoxValue.h"
#include "flang/Optimizer/Builder/HLFIRTools.h"
#include "flang/Optimizer/Builder/Todo.h"
#include "flang/Optimizer/Dialect/FIROps.h"
#include "flang/Optimizer/HLFIR/HLFIRDialect.h"
#include "flang/Optimizer/HLFIR/HLFIROps.h"
#include "flang/Semantics/attr.h"
#include "flang/Semantics/tools.h"

namespace Fortran {
namespace lower {
namespace omp {
bool DataSharingProcessor::OMPConstructSymbolVisitor::isSymbolDefineBy(
    const semantics::Symbol *symbol, lower::pft::Evaluation &eval) const {
  return eval.visit(
      common::visitors{[&](const parser::OpenMPConstruct &functionParserNode) {
                         return symDefMap.count(symbol) &&
                                symDefMap.at(symbol) == &functionParserNode;
                       },
                       [](const auto &functionParserNode) { return false; }});
}

DataSharingProcessor::DataSharingProcessor(
    lower::AbstractConverter &converter, semantics::SemanticsContext &semaCtx,
    const List<Clause> &clauses, lower::pft::Evaluation &eval,
    bool shouldCollectPreDeterminedSymbols, bool useDelayedPrivatization,
    lower::SymMap &symTable)
    : converter(converter), semaCtx(semaCtx),
      firOpBuilder(converter.getFirOpBuilder()), clauses(clauses), eval(eval),
      shouldCollectPreDeterminedSymbols(shouldCollectPreDeterminedSymbols),
      useDelayedPrivatization(useDelayedPrivatization), symTable(symTable),
      visitor() {
  eval.visit([&](const auto &functionParserNode) {
    parser::Walk(functionParserNode, visitor);
  });
}

DataSharingProcessor::DataSharingProcessor(lower::AbstractConverter &converter,
                                           semantics::SemanticsContext &semaCtx,
                                           lower::pft::Evaluation &eval,
                                           bool useDelayedPrivatization,
                                           lower::SymMap &symTable)
    : DataSharingProcessor(converter, semaCtx, {}, eval,
                           /*shouldCollectPreDeterminedSymols=*/false,
                           useDelayedPrivatization, symTable) {}

void DataSharingProcessor::processStep1() {
  collectSymbolsForPrivatization();
  collectDefaultSymbols();
  collectImplicitSymbols();
  collectPreDeterminedSymbols();

}

void DataSharingProcessor::processStep2(
    mlir::omp::PrivateClauseOps *clauseOps) {
  if (privatizationDone)
    return;

  privatize(clauseOps);
  insertBarrier(clauseOps);
  privatizationDone = true;
}

void DataSharingProcessor::processStep3(mlir::Operation *op, bool isLoop) {
  // 'sections' lastprivate is handled by genOMP()
  if (mlir::isa<mlir::omp::SectionOp>(op))
    return;
  if (!mlir::isa<mlir::omp::SectionsOp>(op)) {
    mlir::OpBuilder::InsertionGuard guard(firOpBuilder);
    copyLastPrivatize(op);
  }

  if (isLoop) {
    // push deallocs out of the loop
    firOpBuilder.setInsertionPointAfter(op);
    insertDeallocs();
  } else {
    mlir::OpBuilder::InsertionGuard guard(firOpBuilder);
    insertDeallocs();
  }
}

void DataSharingProcessor::insertDeallocs() {
  for (const semantics::Symbol *sym : allPrivatizedSymbols)
    if (semantics::IsAllocatable(sym->GetUltimate())) {
      if (!useDelayedPrivatization) {
        converter.createHostAssociateVarCloneDealloc(*sym);
        continue;
      }
      // For delayed privatization deallocs are created by
      // populateByRefInitAndCleanupRegions
    }
}

void DataSharingProcessor::cloneSymbol(const semantics::Symbol *sym) {
  bool isFirstPrivate = sym->test(semantics::Symbol::Flag::OmpFirstPrivate);

  // If we are doing eager-privatization on a symbol created using delayed
  // privatization there could be incompatible types here e.g.
  // fir.ref<fir.box<fir.array<>>>
  bool success = [&]() -> bool {
    const auto *details =
        sym->detailsIf<Fortran::semantics::HostAssocDetails>();
    assert(details && "No host-association found");
    const Fortran::semantics::Symbol &hsym = details->symbol();
    mlir::Value addr = converter.getSymbolAddress(hsym);

    if (auto refTy = mlir::dyn_cast<fir::ReferenceType>(addr.getType())) {
      if (auto boxTy = mlir::dyn_cast<fir::BoxType>(refTy.getElementType())) {
        if (auto arrayTy =
                mlir::dyn_cast<fir::SequenceType>(boxTy.getElementType())) {
          // FirConverter/fir::ExtendedValue considers all references to boxes
          // as mutable boxes. Outside of OpenMP it doesn't make sense to have a
          // mutable box of an array. Work around this here by loading the
          // reference so it is a normal boxed array.
          fir::FirOpBuilder &builder = converter.getFirOpBuilder();
          mlir::Location loc = converter.genLocation(hsym.name());
          fir::ExtendedValue hexv = converter.getSymbolExtendedValue(hsym);

          llvm::SmallVector<mlir::Value> extents =
              fir::factory::getExtents(loc, builder, hexv);

          // TODO: uniqName, name
          mlir::Value allocVal =
              builder.allocateLocal(loc, arrayTy, /*uniqName=*/"",
                                    /*name=*/"", extents, /*typeParams=*/{},
                                    sym->GetUltimate().attrs().test(
                                        Fortran::semantics::Attr::TARGET));
          mlir::Value shape = builder.genShape(loc, extents);
          mlir::Value box = builder.createBox(loc, boxTy, allocVal, shape,
                                              nullptr, {}, nullptr);

          // This can't be a CharArrayBoxValue because otherwise
          // boxTy.getElementType() would be a character type.
          // Assume the array element type isn't polymorphic because we are
          // privatizing.
          fir::ExtendedValue newExv = fir::ArrayBoxValue{box, extents};

          converter.bindSymbol(*sym, newExv);
          return true;
        }
      }
    }

    // Normal case:
    return converter.createHostAssociateVarClone(
        *sym, /*skipDefaultInit=*/isFirstPrivate);
  }();
  (void)success;
  assert(success && "Privatization failed due to existing binding");

  // Initialize clone from original object if it has any allocatable member.
  auto needInitClone = [&] {
    if (isFirstPrivate)
      return false;

    SymbolBox sb = symTable.lookupSymbol(sym);
    assert(sb);
    mlir::Value addr = sb.getAddr();
    assert(addr);
    return !fir::isPointerType(addr.getType()) &&
           hlfir::mayHaveAllocatableComponent(addr.getType());
  };

  if (needInitClone()) {
    Fortran::lower::initializeCloneAtRuntime(converter, *sym, symTable);
    mightHaveReadHostSym.insert(sym);
  }
}

void DataSharingProcessor::copyFirstPrivateSymbol(
    const semantics::Symbol *sym, mlir::OpBuilder::InsertPoint *copyAssignIP) {
  if (sym->test(semantics::Symbol::Flag::OmpFirstPrivate) ||
      sym->test(semantics::Symbol::Flag::LocalityLocalInit))
    converter.copyHostAssociateVar(*sym, copyAssignIP);
}

void DataSharingProcessor::copyLastPrivateSymbol(
    const semantics::Symbol *sym, mlir::OpBuilder::InsertPoint *lastPrivIP) {
  if (sym->test(semantics::Symbol::Flag::OmpLastPrivate))
    converter.copyHostAssociateVar(*sym, lastPrivIP, /*hostIsSource=*/false);
}

void DataSharingProcessor::collectOmpObjectListSymbol(
    const omp::ObjectList &objects,
    llvm::SetVector<const semantics::Symbol *> &symbolSet) {
  for (const omp::Object &object : objects)
    symbolSet.insert(object.sym());
}

void DataSharingProcessor::collectSymbolsForPrivatization() {
  // Add checks here for exceptional cases where privatization is not
  // needed and be deferred to a later phase (like OpenMP IRBuilder).
  // Such cases are suggested to be clearly documented and explained
  // instead of being silently skipped
  auto isException = [&](const Fortran::semantics::Symbol *sym) -> bool {
    // `OmpPreDetermined` symbols cannot be exceptions since
    // their privatized symbols are heavily used in FIR.
    if (sym->test(Fortran::semantics::Symbol::Flag::OmpPreDetermined))
      return false;

    // The handling of linear clause is deferred to the OpenMP
    // IRBuilder which is responsible for all its aspects,
    // including privatization. Privatizing linear variables at this point would
    // cause the following structure:
    //
    // omp.op linear(%linear = %step : !fir.ref<type>) {
    //	Use %linear in this BB
    // }
    //
    // to be changed to the following:
    //
    // omp. op linear(%linear = %step : !fir.ref<type>)
    // 	private(%linear -> %arg0 : !fir.ref<i32>) {
    //	Declare and use %arg0 in this BB
    // }
    //
    // The OpenMP IRBuilder needs to map the linear MLIR value
    // (i.e. %linear) to its `uses` in the BB to correctly
    // implement the functionalities of linear clause. However,
    // privatizing here disallows the IRBuilder to
    // draw a relation between %linear and %arg0. Hence skip.
    if (sym->test(Fortran::semantics::Symbol::Flag::OmpLinear))
      return true;
    return false;
  };

  for (const omp::Clause &clause : clauses) {
    if (const auto &privateClause =
            std::get_if<omp::clause::Private>(&clause.u)) {
      collectOmpObjectListSymbol(privateClause->v, explicitlyPrivatizedSymbols);
    } else if (const auto &firstPrivateClause =
                   std::get_if<omp::clause::Firstprivate>(&clause.u)) {
      collectOmpObjectListSymbol(firstPrivateClause->v,
                                 explicitlyPrivatizedSymbols);
    } else if (const auto &lastPrivateClause =
                   std::get_if<omp::clause::Lastprivate>(&clause.u)) {
      lastprivateModifierNotSupported(*lastPrivateClause,
                                      converter.getCurrentLocation());
      const ObjectList &objects = std::get<ObjectList>(lastPrivateClause->t);
      collectOmpObjectListSymbol(objects, explicitlyPrivatizedSymbols);
    }
  }

  // TODO For common blocks, add the underlying objects within the block. Doing
  // so, we won't need to explicitly handle block objects (or forget to do
  // so).
  for (auto *sym : explicitlyPrivatizedSymbols)
<<<<<<< HEAD
    allPrivatizedSymbols.insert(sym);
=======
    if (!isException(sym))
      allPrivatizedSymbols.insert(sym);
>>>>>>> b5d57081
}

bool DataSharingProcessor::needBarrier() {
  // Emit implicit barrier to synchronize threads and avoid data races on
  // initialization of firstprivate variables and post-update of lastprivate
  // variables.
  // Emit implicit barrier for linear clause. Maybe on somewhere else.
  for (const semantics::Symbol *sym : allPrivatizedSymbols) {
    if (sym->test(semantics::Symbol::Flag::OmpLastPrivate) &&
        (sym->test(semantics::Symbol::Flag::OmpFirstPrivate) ||
         mightHaveReadHostSym.contains(sym)))
      return true;
  }
  return false;
}

void DataSharingProcessor::insertBarrier(
    mlir::omp::PrivateClauseOps *clauseOps) {
  if (!needBarrier())
    return;

  if (useDelayedPrivatization) {
    if (clauseOps)
      clauseOps->privateNeedsBarrier =
          mlir::UnitAttr::get(&converter.getMLIRContext());
  } else {
    firOpBuilder.create<mlir::omp::BarrierOp>(converter.getCurrentLocation());
  }
}

void DataSharingProcessor::insertLastPrivateCompare(mlir::Operation *op) {
  mlir::omp::LoopNestOp loopOp;
  if (auto wrapper = mlir::dyn_cast<mlir::omp::LoopWrapperInterface>(op))
    loopOp = mlir::cast<mlir::omp::LoopNestOp>(wrapper.getWrappedLoop());

  mlir::OpBuilder::InsertionGuard guard(firOpBuilder);
  bool hasLastPrivate = [&]() {
    for (const semantics::Symbol *sym : allPrivatizedSymbols) {
      if (const auto *commonDet =
              sym->detailsIf<semantics::CommonBlockDetails>()) {
        for (const auto &mem : commonDet->objects())
          if (mem->test(semantics::Symbol::Flag::OmpLastPrivate))
            return true;
      } else if (sym->test(semantics::Symbol::Flag::OmpLastPrivate))
        return true;
    }

    return false;
  }();

  if (!hasLastPrivate)
    return;

  if (mlir::isa<mlir::omp::WsloopOp>(op) || mlir::isa<mlir::omp::SimdOp>(op)) {
    mlir::omp::LoopRelatedClauseOps result;
    llvm::SmallVector<const semantics::Symbol *> iv;
    collectLoopRelatedInfo(converter, converter.getCurrentLocation(), eval,
                           clauses, result, iv);

    // Update the original variable just before exiting the worksharing
    // loop. Conversion as follows:
    //
    // omp.wsloop / omp.simd {    omp.wsloop / omp.simd {
    //   omp.loop_nest {            omp.loop_nest {
    //     ...                        ...
    //     store          ===>        store
    //     omp.yield                  %v = arith.addi %iv, %step
    //   }                            %cmp = %step < 0 ? %v < %ub : %v > %ub
    // }                              fir.if %cmp {
    //                                  fir.store %v to %loopIV
    //                                  ^%lpv_update_blk:
    //                                }
    //                                omp.yield
    //                              }
    //                            }
    mlir::Location loc = loopOp.getLoc();
    mlir::Operation *lastOper = loopOp.getRegion().back().getTerminator();
    firOpBuilder.setInsertionPoint(lastOper);

    mlir::Value cmpOp;
    llvm::SmallVector<mlir::Value> vs;
    vs.reserve(loopOp.getIVs().size());
    for (auto [iv, ub, step] : llvm::zip_equal(
             loopOp.getIVs(), result.loopUpperBounds, result.loopSteps)) {
      // v = iv + step
      // cmp = step < 0 ? v < ub : v > ub
      mlir::Value v = firOpBuilder.create<mlir::arith::AddIOp>(loc, iv, step);
      vs.push_back(v);
      mlir::Value zero =
          firOpBuilder.createIntegerConstant(loc, step.getType(), 0);
      mlir::Value negativeStep = firOpBuilder.create<mlir::arith::CmpIOp>(
          loc, mlir::arith::CmpIPredicate::slt, step, zero);
      mlir::Value vLT = firOpBuilder.create<mlir::arith::CmpIOp>(
          loc, mlir::arith::CmpIPredicate::slt, v, ub);
      mlir::Value vGT = firOpBuilder.create<mlir::arith::CmpIOp>(
          loc, mlir::arith::CmpIPredicate::sgt, v, ub);
      mlir::Value icmpOp = firOpBuilder.create<mlir::arith::SelectOp>(
          loc, negativeStep, vLT, vGT);

      if (cmpOp)
        cmpOp = firOpBuilder.create<mlir::arith::AndIOp>(loc, cmpOp, icmpOp);
      else
        cmpOp = icmpOp;
    }

    auto ifOp = firOpBuilder.create<fir::IfOp>(loc, cmpOp, /*else*/ false);
    firOpBuilder.setInsertionPointToStart(&ifOp.getThenRegion().front());
    for (auto [v, loopIV] : llvm::zip_equal(vs, loopIVs)) {
      hlfir::Entity loopIVEntity{loopIV};
      loopIVEntity =
          hlfir::derefPointersAndAllocatables(loc, firOpBuilder, loopIVEntity);
      firOpBuilder.create<hlfir::AssignOp>(loc, v, loopIVEntity);
    }
    lastPrivIP = firOpBuilder.saveInsertionPoint();
  } else if (mlir::isa<mlir::omp::SectionsOp>(op)) {
    // Already handled by genOMP()
  } else {
    TODO(converter.getCurrentLocation(),
         "lastprivate clause in constructs other than "
         "simd/worksharing-loop");
  }
}

static const parser::CharBlock *
getSource(const semantics::SemanticsContext &semaCtx,
          const lower::pft::Evaluation &eval) {
  const parser::CharBlock *source = nullptr;

  auto ompConsVisit = [&](const parser::OpenMPConstruct &x) {
    std::visit(
        common::visitors{
            [&](const parser::OpenMPSectionsConstruct &x) {
              source = &std::get<0>(x.t).source;
            },
            [&](const parser::OpenMPLoopConstruct &x) {
              source = &std::get<0>(x.t).source;
            },
            [&](const parser::OpenMPBlockConstruct &x) {
              source = &std::get<0>(x.t).source;
            },
            [&](const parser::OpenMPCriticalConstruct &x) {
              source = &std::get<0>(x.t).source;
            },
            [&](const parser::OpenMPAtomicConstruct &x) {
              source = &std::get<parser::OmpDirectiveSpecification>(x.t).source;
            },
            [&](const auto &x) { source = &x.source; },
        },
        x.u);
  };

  eval.visit(common::visitors{
      [&](const parser::OpenMPConstruct &x) { ompConsVisit(x); },
      [&](const parser::OpenMPDeclarativeConstruct &x) { source = &x.source; },
      [&](const parser::OmpEndLoopDirective &x) { source = &x.source; },
      [&](const auto &x) {},
  });

  return source;
}

bool DataSharingProcessor::isOpenMPPrivatizingConstruct(
    const parser::OpenMPConstruct &omp) {
  return common::visit(
      [](auto &&s) {
        using BareS = llvm::remove_cvref_t<decltype(s)>;
        return std::is_same_v<BareS, parser::OpenMPBlockConstruct> ||
               std::is_same_v<BareS, parser::OpenMPLoopConstruct> ||
               std::is_same_v<BareS, parser::OpenMPSectionsConstruct>;
      },
      omp.u);
}

bool DataSharingProcessor::isOpenMPPrivatizingEvaluation(
    const pft::Evaluation &eval) const {
  return eval.visit([](auto &&s) {
    using BareS = llvm::remove_cvref_t<decltype(s)>;
    if constexpr (std::is_same_v<BareS, parser::OpenMPConstruct>) {
      return isOpenMPPrivatizingConstruct(s);
    } else {
      return false;
    }
  });
}

void DataSharingProcessor::collectSymbolsInNestedRegions(
    lower::pft::Evaluation &eval, semantics::Symbol::Flag flag,
    llvm::SetVector<const semantics::Symbol *> &symbolsInNestedRegions) {
  if (!eval.hasNestedEvaluations())
    return;
  for (pft::Evaluation &nestedEval : eval.getNestedEvaluations()) {
    if (isOpenMPPrivatizingEvaluation(nestedEval)) {
      converter.collectSymbolSet(nestedEval, symbolsInNestedRegions, flag,
                                 /*collectSymbols=*/true,
                                 /*collectHostAssociatedSymbols=*/false);
    } else {
      // Recursively look for OpenMP constructs within `nestedEval`'s region
      collectSymbolsInNestedRegions(nestedEval, flag, symbolsInNestedRegions);
    }
  }
}

// Collect symbols to be default privatized in two steps.
// In step 1, collect all symbols in `eval` that match `flag` into
// `defaultSymbols`. In step 2, for nested constructs (if any), if and only if
// the nested construct is an OpenMP construct, collect those nested
// symbols skipping host associated symbols into `symbolsInNestedRegions`.
// Later, in current context, all symbols in the set
// `defaultSymbols` - `symbolsInNestedRegions` will be privatized.
void DataSharingProcessor::collectSymbols(
    semantics::Symbol::Flag flag,
    llvm::SetVector<const semantics::Symbol *> &symbols) {
  // Collect all scopes associated with 'eval'.
  llvm::SetVector<const semantics::Scope *> clauseScopes;
  std::function<void(const semantics::Scope *)> collectScopes =
      [&](const semantics::Scope *scope) {
        clauseScopes.insert(scope);
        for (const semantics::Scope &child : scope->children())
          collectScopes(&child);
      };
  const parser::CharBlock *source =
      clauses.empty() ? getSource(semaCtx, eval) : &clauses.front().source;
  const semantics::Scope *curScope = nullptr;
  if (source && !source->empty()) {
    curScope = &semaCtx.FindScope(*source);
    collectScopes(curScope);
  }
  // Collect all symbols referenced in the evaluation being processed,
  // that matches 'flag'.
  llvm::SetVector<const semantics::Symbol *> allSymbols;
  converter.collectSymbolSet(eval, allSymbols, flag,
                             /*collectSymbols=*/true,
                             /*collectHostAssociatedSymbols=*/true);

  llvm::SetVector<const semantics::Symbol *> symbolsInNestedRegions;
  collectSymbolsInNestedRegions(eval, flag, symbolsInNestedRegions);

  for (auto *symbol : allSymbols)
    if (visitor.isSymbolDefineBy(symbol, eval))
      symbolsInNestedRegions.remove(symbol);

  // Filter-out symbols that must not be privatized.
  bool collectImplicit = flag == semantics::Symbol::Flag::OmpImplicit;
  bool collectPreDetermined = flag == semantics::Symbol::Flag::OmpPreDetermined;

  auto isPrivatizable = [](const semantics::Symbol &sym) -> bool {
    return !semantics::IsProcedure(sym) &&
           !sym.GetUltimate().has<semantics::DerivedTypeDetails>() &&
           !sym.GetUltimate().has<semantics::NamelistDetails>() &&
           !semantics::IsImpliedDoIndex(sym.GetUltimate()) &&
           !semantics::IsStmtFunction(sym);
  };

  auto shouldCollectSymbol = [&](const semantics::Symbol *sym) {
    if (collectImplicit)
      return sym->test(semantics::Symbol::Flag::OmpImplicit);

    if (collectPreDetermined)
      return sym->test(semantics::Symbol::Flag::OmpPreDetermined);

    return !sym->test(semantics::Symbol::Flag::OmpImplicit) &&
           !sym->test(semantics::Symbol::Flag::OmpPreDetermined);
  };

  for (const auto *sym : allSymbols) {
    assert(curScope && "couldn't find current scope");
    if (isPrivatizable(*sym) && !symbolsInNestedRegions.contains(sym) &&
        !explicitlyPrivatizedSymbols.contains(sym) &&
        shouldCollectSymbol(sym) && clauseScopes.contains(&sym->owner())) {
      allPrivatizedSymbols.insert(sym);
      symbols.insert(sym);
    }
  }
}

void DataSharingProcessor::collectDefaultSymbols() {
  using DataSharingAttribute = omp::clause::Default::DataSharingAttribute;
  for (const omp::Clause &clause : clauses) {
    if (const auto *defaultClause =
            std::get_if<omp::clause::Default>(&clause.u)) {
      if (defaultClause->v == DataSharingAttribute::Private)
        collectSymbols(semantics::Symbol::Flag::OmpPrivate, defaultSymbols);
      else if (defaultClause->v == DataSharingAttribute::Firstprivate)
        collectSymbols(semantics::Symbol::Flag::OmpFirstPrivate,
                       defaultSymbols);
    }
  }
}

void DataSharingProcessor::collectImplicitSymbols() {
  // There will be no implicit symbols when a default clause is present.
  if (defaultSymbols.empty())
    collectSymbols(semantics::Symbol::Flag::OmpImplicit, implicitSymbols);
}

void DataSharingProcessor::collectPreDeterminedSymbols() {
  if (shouldCollectPreDeterminedSymbols)
    collectSymbols(semantics::Symbol::Flag::OmpPreDetermined,
                   preDeterminedSymbols);
}

void DataSharingProcessor::privatize(mlir::omp::PrivateClauseOps *clauseOps) {
  for (const semantics::Symbol *sym : allPrivatizedSymbols) {
    if (const auto *commonDet =
            sym->detailsIf<semantics::CommonBlockDetails>()) {
      for (const auto &mem : commonDet->objects())
        privatizeSymbol(&*mem, clauseOps);
    } else {
      privatizeSymbol(sym, clauseOps);
    }
  }
}

void DataSharingProcessor::copyLastPrivatize(mlir::Operation *op) {
  insertLastPrivateCompare(op);
  for (const semantics::Symbol *sym : allPrivatizedSymbols)
    if (const auto *commonDet =
            sym->detailsIf<semantics::CommonBlockDetails>()) {
      for (const auto &mem : commonDet->objects()) {
        copyLastPrivateSymbol(&*mem, &lastPrivIP);
      }
    } else {
      copyLastPrivateSymbol(sym, &lastPrivIP);
    }
}

void DataSharingProcessor::privatizeSymbol(
    const semantics::Symbol *symToPrivatize,
    mlir::omp::PrivateClauseOps *clauseOps) {
  if (!useDelayedPrivatization) {
    cloneSymbol(symToPrivatize);
    copyFirstPrivateSymbol(symToPrivatize);
    return;
  }

  auto initGen = [&](mlir::omp::PrivateClauseOp result, mlir::Type argType) {
    lower::SymbolBox hsb = converter.lookupOneLevelUpSymbol(*symToPrivatize);
    assert(hsb && "Host symbol box not found");
    hlfir::Entity entity{hsb.getAddr()};
    bool cannotHaveNonDefaultLowerBounds =
        !entity.mayHaveNonDefaultLowerBounds();

    mlir::Region &initRegion = result.getInitRegion();
    mlir::Location symLoc = hsb.getAddr().getLoc();
    mlir::Block *initBlock = firOpBuilder.createBlock(
        &initRegion, /*insertPt=*/{}, {argType, argType}, {symLoc, symLoc});

    bool emitCopyRegion =
        symToPrivatize->test(semantics::Symbol::Flag::OmpFirstPrivate);

    populateByRefInitAndCleanupRegions(
        converter, symLoc, argType, /*scalarInitValue=*/nullptr, initBlock,
        result.getInitPrivateArg(), result.getInitMoldArg(),
        result.getDeallocRegion(),
        emitCopyRegion ? omp::DeclOperationKind::FirstPrivate
                       : omp::DeclOperationKind::Private,
        symToPrivatize);
    // TODO: currently there are false positives from dead uses of the mold
    // arg
    if (result.initReadsFromMold())
      mightHaveReadHostSym.insert(symToPrivatize);
  };

  Fortran::lower::privatizeSymbol<mlir::omp::PrivateClauseOp,
                                  mlir::omp::PrivateClauseOps>(
      converter, firOpBuilder, symTable, initGen, allPrivatizedSymbols,
      symToPrivatize, clauseOps);
}
} // namespace omp
} // namespace lower
} // namespace Fortran<|MERGE_RESOLUTION|>--- conflicted
+++ resolved
@@ -267,12 +267,8 @@
   // so, we won't need to explicitly handle block objects (or forget to do
   // so).
   for (auto *sym : explicitlyPrivatizedSymbols)
-<<<<<<< HEAD
-    allPrivatizedSymbols.insert(sym);
-=======
     if (!isException(sym))
       allPrivatizedSymbols.insert(sym);
->>>>>>> b5d57081
 }
 
 bool DataSharingProcessor::needBarrier() {
