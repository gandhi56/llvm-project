--- conflicted
+++ resolved
@@ -122,33 +122,15 @@
   typeError();
 }
 
-<<<<<<< HEAD
-fir::ShapeShiftOp Fortran::lower::omp::getShapeShift(fir::FirOpBuilder &builder,
-                                                     mlir::Location loc,
-                                                     mlir::Value box) {
-=======
 fir::ShapeShiftOp Fortran::lower::omp::getShapeShift(
     fir::FirOpBuilder &builder, mlir::Location loc, mlir::Value box,
     bool cannotHaveNonDefaultLowerBounds, bool useDefaultLowerBounds) {
->>>>>>> 9a82f742
   fir::SequenceType sequenceType = mlir::cast<fir::SequenceType>(
       hlfir::getFortranElementOrSequenceType(box.getType()));
   const unsigned rank = sequenceType.getDimension();
   llvm::SmallVector<mlir::Value> lbAndExtents;
   lbAndExtents.reserve(rank * 2);
 
-<<<<<<< HEAD
-  mlir::Type idxTy = builder.getIndexType();
-  for (unsigned i = 0; i < rank; ++i) {
-    // TODO: ideally we want to hoist box reads out of the critical section.
-    // We could do this by having box dimensions in block arguments like
-    // OpenACC does
-    mlir::Value dim = builder.createIntegerConstant(loc, idxTy, i);
-    auto dimInfo =
-        builder.create<fir::BoxDimsOp>(loc, idxTy, idxTy, idxTy, box, dim);
-    lbAndExtents.push_back(dimInfo.getLowerBound());
-    lbAndExtents.push_back(dimInfo.getExtent());
-=======
   mlir::Value oneVal;
   auto one = [&] {
     if (!oneVal)
@@ -181,7 +163,6 @@
                                                    : dimInfo.getLowerBound());
       lbAndExtents.push_back(dimInfo.getExtent());
     }
->>>>>>> 9a82f742
   }
 
   auto shapeShiftTy = fir::ShapeShiftType::get(builder.getContext(), rank);
