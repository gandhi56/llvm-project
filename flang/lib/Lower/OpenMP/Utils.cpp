//===-- Utils..cpp ----------------------------------------------*- C++ -*-===//
//
// Part of the LLVM Project, under the Apache License v2.0 with LLVM Exceptions.
// See https://llvm.org/LICENSE.txt for license information.
// SPDX-License-Identifier: Apache-2.0 WITH LLVM-exception
//
//===----------------------------------------------------------------------===//
//
// Coding style: https://mlir.llvm.org/getting_started/DeveloperGuide/
//
//===----------------------------------------------------------------------===//

#include <flang/Lower/OpenMP/Utils.h>

#include "ClauseFinder.h"
#include "flang/Lower/OpenMP/Clauses.h"
#include <flang/Lower/AbstractConverter.h>
#include <flang/Lower/ConvertExprToHLFIR.h>
#include <flang/Lower/ConvertType.h>
#include <flang/Lower/DirectivesCommon.h>
#include <flang/Lower/OpenMP/Clauses.h>
#include <flang/Lower/PFTBuilder.h>
#include <flang/Lower/StatementContext.h>
#include <flang/Lower/SymbolMap.h>
#include <flang/Optimizer/Builder/FIRBuilder.h>
#include <flang/Optimizer/Builder/Todo.h>
#include <flang/Parser/parse-tree.h>
#include <flang/Parser/tools.h>
#include <flang/Semantics/tools.h>
#include <flang/Support/OpenMP-utils.h>
#include <llvm/Support/CommandLine.h>
#include <mlir/Analysis/TopologicalSortUtils.h>
#include <mlir/Dialect/Arith/IR/Arith.h>

#include <iterator>

llvm::cl::opt<bool> treatIndexAsSection(
    "openmp-treat-index-as-section",
    llvm::cl::desc("In the OpenMP data clauses treat `a(N)` as `a(N:N)`."),
    llvm::cl::init(true));

namespace Fortran {
namespace lower {
namespace omp {

int64_t getCollapseValue(const List<Clause> &clauses) {
  auto iter = llvm::find_if(clauses, [](const Clause &clause) {
    return clause.id == llvm::omp::Clause::OMPC_collapse;
  });
  if (iter != clauses.end()) {
    const auto &collapse = std::get<clause::Collapse>(iter->u);
    return evaluate::ToInt64(collapse.v).value();
  }
  return 1;
}

void genObjectList(const ObjectList &objects,
                   lower::AbstractConverter &converter,
                   llvm::SmallVectorImpl<mlir::Value> &operands) {
  for (const Object &object : objects) {
    const semantics::Symbol *sym = object.sym();
    assert(sym && "Expected Symbol");
    if (mlir::Value variable = converter.getSymbolAddress(*sym)) {
      operands.push_back(variable);
    } else if (const auto *details =
                   sym->detailsIf<semantics::HostAssocDetails>()) {
      operands.push_back(converter.getSymbolAddress(details->symbol()));
      converter.copySymbolBinding(details->symbol(), *sym);
    }
  }
}

mlir::Type getLoopVarType(lower::AbstractConverter &converter,
                          std::size_t loopVarTypeSize) {
  // OpenMP runtime requires 32-bit or 64-bit loop variables.
  loopVarTypeSize = loopVarTypeSize * 8;
  if (loopVarTypeSize < 32) {
    loopVarTypeSize = 32;
  } else if (loopVarTypeSize > 64) {
    loopVarTypeSize = 64;
    mlir::emitWarning(converter.getCurrentLocation(),
                      "OpenMP loop iteration variable cannot have more than 64 "
                      "bits size and will be narrowed into 64 bits.");
  }
  assert((loopVarTypeSize == 32 || loopVarTypeSize == 64) &&
         "OpenMP loop iteration variable size must be transformed into 32-bit "
         "or 64-bit");
  return converter.getFirOpBuilder().getIntegerType(loopVarTypeSize);
}

semantics::Symbol *
getIterationVariableSymbol(const lower::pft::Evaluation &eval) {
  return eval.visit(common::visitors{
      [&](const parser::DoConstruct &doLoop) {
        if (const auto &maybeCtrl = doLoop.GetLoopControl()) {
          using LoopControl = parser::LoopControl;
          if (auto *bounds = std::get_if<LoopControl::Bounds>(&maybeCtrl->u)) {
            static_assert(std::is_same_v<decltype(bounds->name),
                                         parser::Scalar<parser::Name>>);
            return bounds->name.thing.symbol;
          }
        }
        return static_cast<semantics::Symbol *>(nullptr);
      },
      [](auto &&) { return static_cast<semantics::Symbol *>(nullptr); },
  });
}

void gatherFuncAndVarSyms(
    const ObjectList &objects, mlir::omp::DeclareTargetCaptureClause clause,
    llvm::SmallVectorImpl<DeclareTargetCapturePair> &symbolAndClause) {
  for (const Object &object : objects)
    symbolAndClause.emplace_back(clause, *object.sym());
}

<<<<<<< HEAD
=======
mlir::omp::MapInfoOp
createMapInfoOp(fir::FirOpBuilder &builder, mlir::Location loc,
                mlir::Value baseAddr, mlir::Value varPtrPtr,
                llvm::StringRef name, llvm::ArrayRef<mlir::Value> bounds,
                llvm::ArrayRef<mlir::Value> members,
                mlir::ArrayAttr membersIndex, uint64_t mapType,
                mlir::omp::VariableCaptureKind mapCaptureType, mlir::Type retTy,
                bool partialMap, mlir::FlatSymbolRefAttr mapperId) {
  if (auto boxTy = llvm::dyn_cast<fir::BaseBoxType>(baseAddr.getType())) {
    baseAddr = fir::BoxAddrOp::create(builder, loc, baseAddr);
    retTy = baseAddr.getType();
  }

  mlir::TypeAttr varType = mlir::TypeAttr::get(
      llvm::cast<mlir::omp::PointerLikeType>(retTy).getElementType());

  // For types with unknown extents such as <2x?xi32> we discard the incomplete
  // type info and only retain the base type. The correct dimensions are later
  // recovered through the bounds info.
  if (auto seqType = llvm::dyn_cast<fir::SequenceType>(varType.getValue()))
    if (seqType.hasDynamicExtents())
      varType = mlir::TypeAttr::get(seqType.getEleTy());

  mlir::omp::MapInfoOp op = mlir::omp::MapInfoOp::create(
      builder, loc, retTy, baseAddr, varType,
      builder.getIntegerAttr(builder.getIntegerType(64, false), mapType),
      builder.getAttr<mlir::omp::VariableCaptureKindAttr>(mapCaptureType),
      varPtrPtr, members, membersIndex, bounds, mapperId,
      builder.getStringAttr(name), builder.getBoolAttr(partialMap));
  return op;
}

>>>>>>> 4b0625f0
// This function gathers the individual omp::Object's that make up a
// larger omp::Object symbol.
//
// For example, provided the larger symbol: "parent%child%member", this
// function breaks it up into its constituent components ("parent",
// "child", "member"), so we can access each individual component and
// introspect details. Important to note is this function breaks it up from
// RHS to LHS ("member" to "parent") and then we reverse it so that the
// returned omp::ObjectList is LHS to RHS, with the "parent" at the
// beginning.
omp::ObjectList gatherObjectsOf(omp::Object derivedTypeMember,
                                semantics::SemanticsContext &semaCtx) {
  omp::ObjectList objList;
  std::optional<omp::Object> baseObj = derivedTypeMember;
  while (baseObj.has_value()) {
    objList.push_back(baseObj.value());
    baseObj = getBaseObject(baseObj.value(), semaCtx);
  }
  return omp::ObjectList{llvm::reverse(objList)};
}

// This function generates a series of indices from a provided omp::Object,
// that devolves to an ArrayRef symbol, e.g. "array(2,3,4)", this function
// would generate a series of indices of "[1][2][3]" for the above example,
// offsetting by -1 to account for the non-zero fortran indexes.
//
// These indices can then be provided to a coordinate operation or other
// GEP-like operation to access the relevant positional member of the
// array.
//
// It is of note that the function only supports subscript integers currently
// and not Triplets i.e. Array(1:2:3).
static void generateArrayIndices(lower::AbstractConverter &converter,
                                 fir::FirOpBuilder &firOpBuilder,
                                 lower::StatementContext &stmtCtx,
                                 mlir::Location clauseLocation,
                                 llvm::SmallVectorImpl<mlir::Value> &indices,
                                 omp::Object object) {
  auto maybeRef = evaluate::ExtractDataRef(*object.ref());
  if (!maybeRef)
    return;

  auto *arr = std::get_if<evaluate::ArrayRef>(&maybeRef->u);
  if (!arr)
    return;

  for (auto v : arr->subscript()) {
    if (std::holds_alternative<Triplet>(v.u))
      TODO(clauseLocation, "Triplet indexing in map clause is unsupported");

    auto expr = std::get<Fortran::evaluate::IndirectSubscriptIntegerExpr>(v.u);
    mlir::Value subscript =
        fir::getBase(converter.genExprValue(toEvExpr(expr.value()), stmtCtx));
    mlir::Value one = firOpBuilder.createIntegerConstant(
        clauseLocation, firOpBuilder.getIndexType(), 1);
    subscript = firOpBuilder.createConvert(
        clauseLocation, firOpBuilder.getIndexType(), subscript);
    indices.push_back(mlir::arith::SubIOp::create(firOpBuilder, clauseLocation,
                                                  subscript, one));
  }
}

/// When mapping members of derived types, there is a chance that one of the
/// members along the way to a mapped member is an descriptor. In which case
/// we have to make sure we generate a map for those along the way otherwise
/// we will be missing a chunk of data required to actually map the member
/// type to device. This function effectively generates these maps and the
/// appropriate data accesses required to generate these maps. It will avoid
/// creating duplicate maps, as duplicates are just as bad as unmapped
/// descriptor data in a lot of cases for the runtime (and unnecessary
/// data movement should be avoided where possible).
///
/// As an example for the following mapping:
///
/// type :: vertexes
///     integer(4), allocatable :: vertexx(:)
///     integer(4), allocatable :: vertexy(:)
/// end type vertexes
///
/// type :: dtype
///     real(4) :: i
///     type(vertexes), allocatable :: vertexes(:)
/// end type dtype
///
/// type(dtype), allocatable :: alloca_dtype
///
/// !$omp target map(tofrom: alloca_dtype%vertexes(N1)%vertexx)
///
/// The below HLFIR/FIR is generated (trimmed for conciseness):
///
/// On the first iteration we index into the record type alloca_dtype
/// to access "vertexes", we then generate a map for this descriptor
/// alongside bounds to indicate we only need the 1 member, rather than
/// the whole array block in this case (In theory we could map its
/// entirety at the cost of data transfer bandwidth).
///
/// %13:2 = hlfir.declare ... "alloca_dtype" ...
/// %39 = fir.load %13#0 : ...
/// %40 = fir.coordinate_of %39, %c1 : ...
/// %51 = omp.map.info var_ptr(%40 : ...) map_clauses(to) capture(ByRef) ...
/// %52 = fir.load %40 : ...
///
/// Second iteration generating access to "vertexes(N1) utilising the N1 index
/// %53 = load N1 ...
/// %54 = fir.convert %53 : (i32) -> i64
/// %55 = fir.convert %54 : (i64) -> index
/// %56 = arith.subi %55, %c1 : index
/// %57 = fir.coordinate_of %52, %56 : ...
///
/// Still in the second iteration we access the allocatable member "vertexx",
/// we return %58 from the function and provide it to the final and "main"
/// map of processMap (generated by the record type segment of the below
/// function), if this were not the final symbol in the list, i.e. we accessed
/// a member below vertexx, we would have generated the map below as we did in
/// the first iteration and then continue to generate further coordinates to
/// access further components as required.
///
/// %58 = fir.coordinate_of %57, %c0 : ...
/// %61 = omp.map.info var_ptr(%58 : ...) map_clauses(to) capture(ByRef) ...
///
/// Parent mapping containing prior generated mapped members, generated at
/// a later step but here to showcase the "end" result
///
/// omp.map.info var_ptr(%13#1 : ...) map_clauses(to) capture(ByRef)
///   members(%50, %61 : [0, 1, 0], [0, 1, 0] : ...
///
/// \param objectList - The list of omp::Object symbol data for each parent
///  to the mapped member (also includes the mapped member), generated via
///  gatherObjectsOf.
/// \param indices - List of index data associated with the mapped member
///   symbol, which identifies the placement of the member in its parent,
///   this helps generate the appropriate member accesses. These indices
///   can be generated via generateMemberPlacementIndices.
/// \param asFortran - A string generated from the mapped variable to be
///   associated with the main map, generally (but not restricted to)
///   generated via gatherDataOperandAddrAndBounds or other
///   DirectiveCommons.hpp utilities.
/// \param mapTypeBits - The map flags that will be associated with the
///   generated maps, minus alterations of the TO and FROM bits for the
///   intermediate components to prevent accidental overwriting on device
///   write back.
mlir::Value createParentSymAndGenIntermediateMaps(
    mlir::Location clauseLocation, lower::AbstractConverter &converter,
    semantics::SemanticsContext &semaCtx, lower::StatementContext &stmtCtx,
    omp::ObjectList &objectList, llvm::SmallVectorImpl<int64_t> &indices,
    OmpMapParentAndMemberData &parentMemberIndices, llvm::StringRef asFortran,
    llvm::omp::OpenMPOffloadMappingFlags mapTypeBits) {
  fir::FirOpBuilder &firOpBuilder = converter.getFirOpBuilder();

  /// Checks if an omp::Object is an array expression with a subscript, e.g.
  /// array(1,2).
  auto isArrayExprWithSubscript = [](omp::Object obj) {
    if (auto maybeRef = evaluate::ExtractDataRef(obj.ref())) {
      evaluate::DataRef ref = *maybeRef;
      if (auto *arr = std::get_if<evaluate::ArrayRef>(&ref.u))
        return !arr->subscript().empty();
    }
    return false;
  };

  // Generate the access to the original parent base address.
  fir::factory::AddrAndBoundsInfo parentBaseAddr =
      lower::getDataOperandBaseAddr(converter, firOpBuilder,
                                    *objectList[0].sym(), clauseLocation);
  mlir::Value curValue = parentBaseAddr.addr;

  // Iterate over all objects in the objectList, this should consist of all
  // record types between the parent and the member being mapped (including
  // the parent). The object list may also contain array objects as well,
  // this can occur when specifying bounds or a specific element access
  // within a member map, we skip these.
  size_t currentIndicesIdx = 0;
  for (size_t i = 0; i < objectList.size(); ++i) {
    // If we encounter a sequence type, i.e. an array, we must generate the
    // correct coordinate operation to index into the array to proceed further,
    // this is only relevant in cases where we encounter subscripts currently.
    //
    // For example in the following case:
    //
    //   map(tofrom: array_dtype(4)%internal_dtypes(3)%float_elements(4))
    //
    // We must generate coordinate operation accesses for each subscript
    // we encounter.
    if (fir::SequenceType arrType = mlir::dyn_cast<fir::SequenceType>(
            fir::unwrapPassByRefType(curValue.getType()))) {
      if (isArrayExprWithSubscript(objectList[i])) {
        llvm::SmallVector<mlir::Value> subscriptIndices;
        generateArrayIndices(converter, firOpBuilder, stmtCtx, clauseLocation,
                             subscriptIndices, objectList[i]);
        assert(!subscriptIndices.empty() &&
               "missing expected indices for map clause");
        curValue = fir::CoordinateOp::create(
            firOpBuilder, clauseLocation,
            firOpBuilder.getRefType(arrType.getEleTy()), curValue,
            subscriptIndices);
      }
    }

    // If we encounter a record type, we must access the subsequent member
    // by indexing into it and creating a coordinate operation to do so, we
    // utilise the index information generated previously and passed in to
    // work out the correct member to access and the corresponding member
    // type.
    if (fir::RecordType recordType = mlir::dyn_cast<fir::RecordType>(
            fir::unwrapPassByRefType(curValue.getType()))) {
      fir::IntOrValue idxConst = mlir::IntegerAttr::get(
          firOpBuilder.getI32Type(), indices[currentIndicesIdx]);
      mlir::Type memberTy = recordType.getType(indices[currentIndicesIdx]);
      curValue = fir::CoordinateOp::create(
          firOpBuilder, clauseLocation, firOpBuilder.getRefType(memberTy),
          curValue, llvm::SmallVector<fir::IntOrValue, 1>{idxConst});

      // If we're a final member, the map will be generated by the processMap
      // call that invoked this function.
      if (currentIndicesIdx == indices.size() - 1)
        break;

      // Skip mapping and the subsequent load if we're not
      // a type with a descriptor such as a pointer/allocatable. If we're not a
      // type with a descriptor then we have no need of generating an
      // intermediate map for it, as we only need to generate a map if a member
      // is a descriptor type (and thus obscures the members it contains via a
      // pointer in which it's data needs mapped).
      if (!fir::isTypeWithDescriptor(memberTy)) {
        currentIndicesIdx++;
        continue;
      }

      llvm::SmallVector<int64_t> interimIndices(
          indices.begin(), std::next(indices.begin(), currentIndicesIdx + 1));
      // Verify we haven't already created a map for this particular member, by
      // checking the list of members already mapped for the current parent,
      // stored in the parentMemberIndices structure
      if (!parentMemberIndices.isDuplicateMemberMapInfo(interimIndices)) {
        // Generate bounds operations using the standard lowering utility,
        // unfortunately this currently does a bit more than just generate
        // bounds and we discard the other bits. May be useful to extend the
        // utility to just provide bounds in the future.
        llvm::SmallVector<mlir::Value> interimBounds;
        if (i + 1 < objectList.size() &&
            objectList[i + 1].sym()->IsObjectArray()) {
          std::stringstream interimFortran;
          Fortran::lower::gatherDataOperandAddrAndBounds<
              mlir::omp::MapBoundsOp, mlir::omp::MapBoundsType>(
              converter, converter.getFirOpBuilder(), semaCtx,
              converter.getFctCtx(), *objectList[i + 1].sym(),
              objectList[i + 1].ref(), clauseLocation, interimFortran,
              interimBounds, treatIndexAsSection);
        }

        // Remove all map-type bits (e.g. TO, FROM, etc.) from the intermediate
        // allocatable maps, as we simply wish to alloc or release them. It may
        // be safer to just pass OMP_MAP_NONE as the map type, but we may still
        // need some of the other map types the mapped member utilises, so for
        // now it's good to keep an eye on this.
        llvm::omp::OpenMPOffloadMappingFlags interimMapType = mapTypeBits;
        interimMapType &= ~llvm::omp::OpenMPOffloadMappingFlags::OMP_MAP_TO;
        interimMapType &= ~llvm::omp::OpenMPOffloadMappingFlags::OMP_MAP_FROM;
        interimMapType &=
            ~llvm::omp::OpenMPOffloadMappingFlags::OMP_MAP_RETURN_PARAM;

        // Create a map for the intermediate member and insert it and it's
        // indices into the parentMemberIndices list to track it.
        mlir::omp::MapInfoOp mapOp = Fortran::common::openmp::createMapInfoOp(
            firOpBuilder, clauseLocation, curValue,
            /*varPtrPtr=*/mlir::Value{}, asFortran,
            /*bounds=*/interimBounds,
            /*members=*/{},
            /*membersIndex=*/mlir::ArrayAttr{},
            static_cast<
                std::underlying_type_t<llvm::omp::OpenMPOffloadMappingFlags>>(
                interimMapType),
            mlir::omp::VariableCaptureKind::ByRef, curValue.getType());

        parentMemberIndices.memberPlacementIndices.push_back(interimIndices);
        parentMemberIndices.memberMap.push_back(mapOp);
      }

      // Load the currently accessed member, so we can continue to access
      // further segments.
      curValue = fir::LoadOp::create(firOpBuilder, clauseLocation, curValue);
      currentIndicesIdx++;
    }
  }

  return curValue;
}

static int64_t
getComponentPlacementInParent(const semantics::Symbol *componentSym) {
  const auto *derived = componentSym->owner()
                            .derivedTypeSpec()
                            ->typeSymbol()
                            .detailsIf<semantics::DerivedTypeDetails>();
  assert(derived &&
         "expected derived type details when processing component symbol");
  for (auto [placement, name] : llvm::enumerate(derived->componentNames()))
    if (name == componentSym->name())
      return placement;
  return -1;
}

static std::optional<Object>
getComponentObject(std::optional<Object> object,
                   semantics::SemanticsContext &semaCtx) {
  if (!object)
    return std::nullopt;

  auto ref = evaluate::ExtractDataRef(object.value().ref());
  if (!ref)
    return std::nullopt;

  if (std::holds_alternative<evaluate::Component>(ref->u))
    return object;

  auto baseObj = getBaseObject(object.value(), semaCtx);
  if (!baseObj)
    return std::nullopt;

  return getComponentObject(baseObj.value(), semaCtx);
}

void generateMemberPlacementIndices(const Object &object,
                                    llvm::SmallVectorImpl<int64_t> &indices,
                                    semantics::SemanticsContext &semaCtx) {
  assert(indices.empty() && "indices vector passed to "
                            "generateMemberPlacementIndices should be empty");
  auto compObj = getComponentObject(object, semaCtx);

  while (compObj) {
    int64_t index = getComponentPlacementInParent(compObj->sym());
    assert(
        index >= 0 &&
        "unexpected index value returned from getComponentPlacementInParent");
    indices.push_back(index);
    compObj =
        getComponentObject(getBaseObject(compObj.value(), semaCtx), semaCtx);
  }

  indices = llvm::SmallVector<int64_t>{llvm::reverse(indices)};
}

void OmpMapParentAndMemberData::addChildIndexAndMapToParent(
    const omp::Object &object, mlir::omp::MapInfoOp &mapOp,
    semantics::SemanticsContext &semaCtx) {
  llvm::SmallVector<int64_t> indices;
  generateMemberPlacementIndices(object, indices, semaCtx);
  memberPlacementIndices.push_back(indices);
  memberMap.push_back(mapOp);
}

bool isMemberOrParentAllocatableOrPointer(
    const Object &object, semantics::SemanticsContext &semaCtx) {
  if (semantics::IsAllocatableOrObjectPointer(object.sym()))
    return true;

  auto compObj = getBaseObject(object, semaCtx);
  while (compObj) {
    if (semantics::IsAllocatableOrObjectPointer(compObj.value().sym()))
      return true;
    compObj = getBaseObject(compObj.value(), semaCtx);
  }

  return false;
}

void insertChildMapInfoIntoParent(
    lower::AbstractConverter &converter, semantics::SemanticsContext &semaCtx,
    lower::StatementContext &stmtCtx,
    std::map<Object, OmpMapParentAndMemberData> &parentMemberIndices,
    llvm::SmallVectorImpl<mlir::Value> &mapOperands,
    llvm::SmallVectorImpl<const semantics::Symbol *> &mapSyms) {
  fir::FirOpBuilder &firOpBuilder = converter.getFirOpBuilder();
  for (auto indices : parentMemberIndices) {
    auto *parentIter =
        llvm::find_if(mapSyms, [&indices](const semantics::Symbol *v) {
          return v == indices.first.sym();
        });
    if (parentIter != mapSyms.end()) {
      auto mapOp = llvm::cast<mlir::omp::MapInfoOp>(
          mapOperands[std::distance(mapSyms.begin(), parentIter)]
              .getDefiningOp());

      // NOTE: To maintain appropriate SSA ordering, we move the parent map
      // which will now have references to its children after the last
      // of its members to be generated. This is necessary when a user
      // has defined a series of parent and children maps where the parent
      // precedes the children. An alternative, may be to do
      // delayed generation of map info operations from the clauses and
      // organize them first before generation. Or to use the
      // topologicalSort utility which will enforce a stronger SSA
      // dominance ordering at the cost of efficiency/time.
      mapOp->moveAfter(indices.second.memberMap.back());

      for (mlir::omp::MapInfoOp memberMap : indices.second.memberMap)
        mapOp.getMembersMutable().append(memberMap.getResult());

      mapOp.setMembersIndexAttr(firOpBuilder.create2DI64ArrayAttr(
          indices.second.memberPlacementIndices));
    } else {
      // NOTE: We do not assign default mapped parents a map type, as
      // selecting a childs can result in the incorrect map type being
      // applied to the parent and data being incorrectly moved to or
      // from device.
      uint64_t mapType = llvm::to_underlying(
          llvm::omp::OpenMPOffloadMappingFlags::OMP_MAP_NONE);

      llvm::SmallVector<mlir::Value> members;
      members.reserve(indices.second.memberMap.size());
      for (mlir::omp::MapInfoOp memberMap : indices.second.memberMap)
        members.push_back(memberMap.getResult());

      // Create parent to emplace and bind members
      llvm::SmallVector<mlir::Value> bounds;
      std::stringstream asFortran;
      fir::factory::AddrAndBoundsInfo info =
          lower::gatherDataOperandAddrAndBounds<mlir::omp::MapBoundsOp,
                                                mlir::omp::MapBoundsType>(
              converter, firOpBuilder, semaCtx, converter.getFctCtx(),
              *indices.first.sym(), indices.first.ref(),
              converter.getCurrentLocation(), asFortran, bounds,
              treatIndexAsSection);

      mlir::omp::MapInfoOp mapOp = Fortran::common::openmp::createMapInfoOp(
          firOpBuilder, info.rawInput.getLoc(), info.rawInput,
          /*varPtrPtr=*/mlir::Value(), asFortran.str(), bounds, members,
          firOpBuilder.create2DI64ArrayAttr(
              indices.second.memberPlacementIndices),
          mapType, mlir::omp::VariableCaptureKind::ByRef,
          info.rawInput.getType(),
          /*partialMap=*/true);

      mapOperands.push_back(mapOp);
      mapSyms.push_back(indices.first.sym());
    }
  }
}

void lastprivateModifierNotSupported(const omp::clause::Lastprivate &lastp,
                                     mlir::Location loc) {
  using Lastprivate = omp::clause::Lastprivate;
  auto &maybeMod =
      std::get<std::optional<Lastprivate::LastprivateModifier>>(lastp.t);
  if (maybeMod) {
    assert(*maybeMod == Lastprivate::LastprivateModifier::Conditional &&
           "Unexpected lastprivate modifier");
    TODO(loc, "lastprivate clause with CONDITIONAL modifier");
  }
}

static void convertLoopBounds(lower::AbstractConverter &converter,
                              mlir::Location loc,
                              mlir::omp::LoopRelatedClauseOps &result,
                              std::size_t loopVarTypeSize) {
  fir::FirOpBuilder &firOpBuilder = converter.getFirOpBuilder();
  // The types of lower bound, upper bound, and step are converted into the
  // type of the loop variable if necessary.
  mlir::Type loopVarType = getLoopVarType(converter, loopVarTypeSize);
  for (unsigned it = 0; it < (unsigned)result.loopLowerBounds.size(); it++) {
    result.loopLowerBounds[it] = firOpBuilder.createConvert(
        loc, loopVarType, result.loopLowerBounds[it]);
    result.loopUpperBounds[it] = firOpBuilder.createConvert(
        loc, loopVarType, result.loopUpperBounds[it]);
    result.loopSteps[it] =
        firOpBuilder.createConvert(loc, loopVarType, result.loopSteps[it]);
  }
}

bool collectLoopRelatedInfo(
    lower::AbstractConverter &converter, mlir::Location currentLocation,
    lower::pft::Evaluation &eval, const omp::List<omp::Clause> &clauses,
    mlir::omp::LoopRelatedClauseOps &result,
    llvm::SmallVectorImpl<const semantics::Symbol *> &iv) {
  bool found = false;
  fir::FirOpBuilder &firOpBuilder = converter.getFirOpBuilder();

  // Collect the loops to collapse.
  lower::pft::Evaluation *doConstructEval = &eval.getFirstNestedEvaluation();
  if (doConstructEval->getIf<parser::DoConstruct>()->IsDoConcurrent()) {
    TODO(currentLocation, "Do Concurrent in Worksharing loop construct");
  }

  std::int64_t collapseValue = 1l;
  if (auto *clause =
          ClauseFinder::findUniqueClause<omp::clause::Collapse>(clauses)) {
    collapseValue = evaluate::ToInt64(clause->v).value();
    found = true;
  }

  std::size_t loopVarTypeSize = 0;
  do {
    lower::pft::Evaluation *doLoop =
        &doConstructEval->getFirstNestedEvaluation();
    auto *doStmt = doLoop->getIf<parser::NonLabelDoStmt>();
    assert(doStmt && "Expected do loop to be in the nested evaluation");
    const auto &loopControl =
        std::get<std::optional<parser::LoopControl>>(doStmt->t);
    const parser::LoopControl::Bounds *bounds =
        std::get_if<parser::LoopControl::Bounds>(&loopControl->u);
    assert(bounds && "Expected bounds for worksharing do loop");
    lower::StatementContext stmtCtx;
    result.loopLowerBounds.push_back(fir::getBase(
        converter.genExprValue(*semantics::GetExpr(bounds->lower), stmtCtx)));
    result.loopUpperBounds.push_back(fir::getBase(
        converter.genExprValue(*semantics::GetExpr(bounds->upper), stmtCtx)));
    if (bounds->step) {
      result.loopSteps.push_back(fir::getBase(
          converter.genExprValue(*semantics::GetExpr(bounds->step), stmtCtx)));
    } else { // If `step` is not present, assume it as `1`.
      result.loopSteps.push_back(firOpBuilder.createIntegerConstant(
          currentLocation, firOpBuilder.getIntegerType(32), 1));
    }
    iv.push_back(bounds->name.thing.symbol);
    loopVarTypeSize = std::max(loopVarTypeSize,
                               bounds->name.thing.symbol->GetUltimate().size());
    collapseValue--;
    doConstructEval =
        &*std::next(doConstructEval->getNestedEvaluations().begin());
  } while (collapseValue > 0);

  convertLoopBounds(converter, currentLocation, result, loopVarTypeSize);

  return found;
}

/// Get the directive enumeration value corresponding to the given OpenMP
/// construct PFT node.
llvm::omp::Directive
extractOmpDirective(const parser::OpenMPConstruct &ompConstruct) {
  return common::visit(
      common::visitors{
          [](const parser::OpenMPAllocatorsConstruct &c) {
            return llvm::omp::OMPD_allocators;
          },
          [](const parser::OpenMPAssumeConstruct &c) {
            return llvm::omp::OMPD_assume;
          },
          [](const parser::OpenMPAtomicConstruct &c) {
            return llvm::omp::OMPD_atomic;
          },
          [](const parser::OpenMPBlockConstruct &c) {
            return std::get<parser::OmpBlockDirective>(
                       std::get<parser::OmpBeginBlockDirective>(c.t).t)
                .v;
          },
          [](const parser::OpenMPCriticalConstruct &c) {
            return llvm::omp::OMPD_critical;
          },
          [](const parser::OpenMPDeclarativeAllocate &c) {
            return llvm::omp::OMPD_allocate;
          },
          [](const parser::OpenMPDispatchConstruct &c) {
            return llvm::omp::OMPD_dispatch;
          },
          [](const parser::OpenMPExecutableAllocate &c) {
            return llvm::omp::OMPD_allocate;
          },
          [](const parser::OpenMPLoopConstruct &c) {
            return std::get<parser::OmpLoopDirective>(
                       std::get<parser::OmpBeginLoopDirective>(c.t).t)
                .v;
          },
          [](const parser::OpenMPSectionConstruct &c) {
            return llvm::omp::OMPD_section;
          },
          [](const parser::OpenMPSectionsConstruct &c) {
            return std::get<parser::OmpSectionsDirective>(
                       std::get<parser::OmpBeginSectionsDirective>(c.t).t)
                .v;
          },
          [](const parser::OpenMPStandaloneConstruct &c) {
            return common::visit(
                common::visitors{
                    [](const parser::OpenMPSimpleStandaloneConstruct &c) {
                      return c.v.DirId();
                    },
                    [](const parser::OpenMPFlushConstruct &c) {
                      return llvm::omp::OMPD_flush;
                    },
                    [](const parser::OpenMPCancelConstruct &c) {
                      return llvm::omp::OMPD_cancel;
                    },
                    [](const parser::OpenMPCancellationPointConstruct &c) {
                      return llvm::omp::OMPD_cancellation_point;
                    },
                    [](const parser::OmpMetadirectiveDirective &c) {
                      return llvm::omp::OMPD_metadirective;
                    },
                    [](const parser::OpenMPDepobjConstruct &c) {
                      return llvm::omp::OMPD_depobj;
                    },
                    [](const parser::OpenMPInteropConstruct &c) {
                      return llvm::omp::OMPD_interop;
                    }},
                c.u);
          },
          [](const parser::OpenMPUtilityConstruct &c) {
            return common::visit(
                common::visitors{[](const parser::OmpErrorDirective &c) {
                                   return llvm::omp::OMPD_error;
                                 },
                                 [](const parser::OmpNothingDirective &c) {
                                   return llvm::omp::OMPD_nothing;
                                 }},
                c.u);
          }},
      ompConstruct.u);
}
} // namespace omp
} // namespace lower
} // namespace Fortran<|MERGE_RESOLUTION|>--- conflicted
+++ resolved
@@ -113,8 +113,6 @@
     symbolAndClause.emplace_back(clause, *object.sym());
 }
 
-<<<<<<< HEAD
-=======
 mlir::omp::MapInfoOp
 createMapInfoOp(fir::FirOpBuilder &builder, mlir::Location loc,
                 mlir::Value baseAddr, mlir::Value varPtrPtr,
@@ -147,7 +145,6 @@
   return op;
 }
 
->>>>>>> 4b0625f0
 // This function gathers the individual omp::Object's that make up a
 // larger omp::Object symbol.
 //
