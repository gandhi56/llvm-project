--- conflicted
+++ resolved
@@ -122,23 +122,17 @@
                        bool shouldCollectPreDeterminedSymbols,
                        bool useDelayedPrivatization, lower::SymMap &symTable);
 
-<<<<<<< HEAD
+  DataSharingProcessor(lower::AbstractConverter &converter,
+                       semantics::SemanticsContext &semaCtx,
+                       lower::pft::Evaluation &eval,
+                       bool useDelayedPrivatization, lower::SymMap &symTable);
+
   // Privatisation is split into 3 steps:
   //
   // * Step1: collects all symbols that should be privatized.
   //
   // * Step2: performs cloning of all privatisation clauses and copying for
   // firstprivates. Step2 is performed at the place where process/processStep2
-=======
-  DataSharingProcessor(lower::AbstractConverter &converter,
-                       semantics::SemanticsContext &semaCtx,
-                       lower::pft::Evaluation &eval,
-                       bool useDelayedPrivatization, lower::SymMap &symTable);
-
-  // Privatisation is split into two steps.
-  // Step1 performs cloning of all privatisation clauses and copying for
-  // firstprivates. Step1 is performed at the place where process/processStep1
->>>>>>> 945e7d33
   // is called. This is usually inside the Operation corresponding to the OpenMP
   // construct, for looping constructs this is just before the Operation.
   //
