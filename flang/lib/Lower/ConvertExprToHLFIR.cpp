--- conflicted
+++ resolved
@@ -279,12 +279,8 @@
   gen(const Fortran::evaluate::SymbolRef &symbolRef) {
     if (std::optional<fir::FortranVariableOpInterface> varDef =
             getSymMap().lookupVariableDefinition(symbolRef)) {
-<<<<<<< HEAD
-      if (symbolRef.get().GetUltimate().test(Fortran::semantics::Symbol::Flag::CrayPointee)) {
-=======
       if (symbolRef.get().GetUltimate().test(
               Fortran::semantics::Symbol::Flag::CrayPointee)) {
->>>>>>> 374a5bea
         // The pointee is represented with a descriptor inheriting
         // the shape and type parameters of the pointee.
         // We have to update the base_addr to point to the current
