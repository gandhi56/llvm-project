--- conflicted
+++ resolved
@@ -1154,14 +1154,9 @@
   unsigned numErrorsBefore = diags.getNumErrors();
   llvm::Triple t(res.getTargetOpts().triple);
 
-<<<<<<< HEAD
+  constexpr unsigned newestFullySupported = 52;
   // By default OpenMP is set to 5.2 version
-  res.getLangOpts().OpenMPVersion = 52;
-=======
-  constexpr unsigned newestFullySupported = 31;
-  // By default OpenMP is set to the most recent fully supported version
   res.getLangOpts().OpenMPVersion = newestFullySupported;
->>>>>>> d05634d5
   res.getFrontendOpts().features.Enable(
       Fortran::common::LanguageFeature::OpenMP);
   if (auto *arg =
@@ -1187,8 +1182,6 @@
       if (llvm::is_contained(ompVersions, version)) {
         res.getLangOpts().OpenMPVersion = version;
 
-        if (version > newestFullySupported)
-          diags.Report(clang::diag::warn_openmp_incomplete) << version;
       } else if (llvm::is_contained(oldVersions, version)) {
         const unsigned diagID =
             diags.getCustomDiagID(clang::DiagnosticsEngine::Warning,
