//===- CompilerInvocation.cpp ---------------------------------------------===//
//
// Part of the LLVM Project, under the Apache License v2.0 with LLVM Exceptions.
// See https://llvm.org/LICENSE.txt for license information.
// SPDX-License-Identifier: Apache-2.0 WITH LLVM-exception
//
//===----------------------------------------------------------------------===//
//
// Coding style: https://mlir.llvm.org/getting_started/DeveloperGuide/
//
//===----------------------------------------------------------------------===//

#include "flang/Frontend/CompilerInvocation.h"
#include "flang/Frontend/CodeGenOptions.h"
#include "flang/Frontend/PreprocessorOptions.h"
#include "flang/Frontend/TargetOptions.h"
#include "flang/Optimizer/Passes/CommandLineOpts.h"
#include "flang/Semantics/semantics.h"
#include "flang/Support/Fortran-features.h"
#include "flang/Support/OpenMP-features.h"
#include "flang/Support/Version.h"
#include "flang/Tools/TargetSetup.h"
#include "flang/Version.inc"
#include "clang/Basic/DiagnosticDriver.h"
#include "clang/Basic/DiagnosticOptions.h"
#include "clang/Driver/CommonArgs.h"
#include "clang/Driver/Driver.h"
#include "clang/Driver/OptionUtils.h"
#include "clang/Driver/Options.h"
#include "llvm/ADT/ArrayRef.h"
#include "llvm/ADT/StringRef.h"
#include "llvm/ADT/StringSwitch.h"
#include "llvm/Frontend/Debug/Options.h"
#include "llvm/Frontend/Driver/CodeGenOptions.h"
#include "llvm/Option/Arg.h"
#include "llvm/Option/ArgList.h"
#include "llvm/Option/OptTable.h"
#include "llvm/Support/CodeGen.h"
#include "llvm/Support/FileSystem.h"
#include "llvm/Support/Path.h"
#include "llvm/Support/Process.h"
#include "llvm/Support/raw_ostream.h"
#include "llvm/TargetParser/Host.h"
#include "llvm/TargetParser/Triple.h"
#include <algorithm>
#include <cstdlib>
#include <memory>
#include <optional>
#include <sstream>

using namespace Fortran::frontend;

//===----------------------------------------------------------------------===//
// Initialization.
//===----------------------------------------------------------------------===//
CompilerInvocationBase::CompilerInvocationBase()
    : diagnosticOpts(new clang::DiagnosticOptions()),
      preprocessorOpts(new PreprocessorOptions()) {}

CompilerInvocationBase::CompilerInvocationBase(const CompilerInvocationBase &x)
    : diagnosticOpts(new clang::DiagnosticOptions(x.getDiagnosticOpts())),
      preprocessorOpts(new PreprocessorOptions(x.getPreprocessorOpts())) {}

CompilerInvocationBase::~CompilerInvocationBase() = default;

//===----------------------------------------------------------------------===//
// Deserialization (from args)
//===----------------------------------------------------------------------===//
static bool parseShowColorsArgs(const llvm::opt::ArgList &args,
                                bool defaultColor = true) {
  // Color diagnostics default to auto ("on" if terminal supports) in the
  // compiler driver `flang` but default to off in the frontend driver
  // `flang -fc1`, needing an explicit OPT_fdiagnostics_color.
  // Support both clang's -f[no-]color-diagnostics and gcc's
  // -f[no-]diagnostics-colors[=never|always|auto].
  enum {
    Colors_On,
    Colors_Off,
    Colors_Auto
  } showColors = defaultColor ? Colors_Auto : Colors_Off;

  for (auto *a : args) {
    const llvm::opt::Option &opt = a->getOption();
    if (opt.matches(clang::driver::options::OPT_fcolor_diagnostics)) {
      showColors = Colors_On;
    } else if (opt.matches(clang::driver::options::OPT_fno_color_diagnostics)) {
      showColors = Colors_Off;
    } else if (opt.matches(clang::driver::options::OPT_fdiagnostics_color_EQ)) {
      llvm::StringRef value(a->getValue());
      if (value == "always")
        showColors = Colors_On;
      else if (value == "never")
        showColors = Colors_Off;
      else if (value == "auto")
        showColors = Colors_Auto;
    }
  }

  return showColors == Colors_On ||
         (showColors == Colors_Auto &&
          llvm::sys::Process::StandardErrHasColors());
}

/// Extracts the optimisation level from \a args.
static unsigned getOptimizationLevel(llvm::opt::ArgList &args,
                                     clang::DiagnosticsEngine &diags) {
  unsigned defaultOpt = 0;

  if (llvm::opt::Arg *a =
          args.getLastArg(clang::driver::options::OPT_O_Group)) {
    if (a->getOption().matches(clang::driver::options::OPT_O0))
      return 0;

    assert(a->getOption().matches(clang::driver::options::OPT_O));

    return getLastArgIntValue(args, clang::driver::options::OPT_O, defaultOpt,
                              diags);
  }

  return defaultOpt;
}

bool Fortran::frontend::parseDiagnosticArgs(clang::DiagnosticOptions &opts,
                                            llvm::opt::ArgList &args) {
  opts.ShowColors = parseShowColorsArgs(args);

  return true;
}

static bool parseDebugArgs(Fortran::frontend::CodeGenOptions &opts,
                           llvm::opt::ArgList &args,
                           clang::DiagnosticsEngine &diags) {
  using DebugInfoKind = llvm::codegenoptions::DebugInfoKind;
  if (llvm::opt::Arg *arg =
          args.getLastArg(clang::driver::options::OPT_debug_info_kind_EQ)) {
    std::optional<DebugInfoKind> val =
        llvm::StringSwitch<std::optional<DebugInfoKind>>(arg->getValue())
            .Case("line-tables-only", llvm::codegenoptions::DebugLineTablesOnly)
            .Case("line-directives-only",
                  llvm::codegenoptions::DebugDirectivesOnly)
            .Case("constructor", llvm::codegenoptions::DebugInfoConstructor)
            .Case("limited", llvm::codegenoptions::LimitedDebugInfo)
            .Case("standalone", llvm::codegenoptions::FullDebugInfo)
            .Case("unused-types", llvm::codegenoptions::UnusedTypeInfo)
            .Default(std::nullopt);
    if (!val.has_value()) {
      diags.Report(clang::diag::err_drv_invalid_value)
          << arg->getAsString(args) << arg->getValue();
      return false;
    }
    opts.setDebugInfo(val.value());
    if (val != llvm::codegenoptions::DebugLineTablesOnly &&
        val != llvm::codegenoptions::FullDebugInfo &&
        val != llvm::codegenoptions::NoDebugInfo) {
      const auto debugWarning = diags.getCustomDiagID(
          clang::DiagnosticsEngine::Warning, "Unsupported debug option: %0");
      diags.Report(debugWarning) << arg->getValue();
    }
  }
  return true;
}

static void parseDoConcurrentMapping(Fortran::frontend::CodeGenOptions &opts,
                                     llvm::opt::ArgList &args,
                                     clang::DiagnosticsEngine &diags) {
  llvm::opt::Arg *arg =
      args.getLastArg(clang::driver::options::OPT_fdo_concurrent_to_openmp_EQ);
  if (!arg)
    return;

  using DoConcurrentMappingKind =
      Fortran::frontend::CodeGenOptions::DoConcurrentMappingKind;
  std::optional<DoConcurrentMappingKind> val =
      llvm::StringSwitch<std::optional<DoConcurrentMappingKind>>(
          arg->getValue())
          .Case("none", DoConcurrentMappingKind::DCMK_None)
          .Case("host", DoConcurrentMappingKind::DCMK_Host)
          .Case("device", DoConcurrentMappingKind::DCMK_Device)
          .Default(std::nullopt);

  if (!val.has_value()) {
    diags.Report(clang::diag::err_drv_invalid_value)
        << arg->getAsString(args) << arg->getValue();
  }

  opts.setDoConcurrentMapping(val.value());
}

static bool parseVectorLibArg(Fortran::frontend::CodeGenOptions &opts,
                              llvm::opt::ArgList &args,
                              clang::DiagnosticsEngine &diags) {
  llvm::opt::Arg *arg = args.getLastArg(clang::driver::options::OPT_fveclib);
  if (!arg)
    return true;

  using VectorLibrary = llvm::driver::VectorLibrary;
  std::optional<VectorLibrary> val =
      llvm::StringSwitch<std::optional<VectorLibrary>>(arg->getValue())
          .Case("Accelerate", VectorLibrary::Accelerate)
          .Case("libmvec", VectorLibrary::LIBMVEC)
          .Case("MASSV", VectorLibrary::MASSV)
          .Case("SVML", VectorLibrary::SVML)
          .Case("SLEEF", VectorLibrary::SLEEF)
          .Case("Darwin_libsystem_m", VectorLibrary::Darwin_libsystem_m)
          .Case("ArmPL", VectorLibrary::ArmPL)
          .Case("AMDLIBM", VectorLibrary::AMDLIBM)
          .Case("NoLibrary", VectorLibrary::NoLibrary)
          .Default(std::nullopt);
  if (!val.has_value()) {
    diags.Report(clang::diag::err_drv_invalid_value)
        << arg->getAsString(args) << arg->getValue();
    return false;
  }
  opts.setVecLib(val.value());
  return true;
}

// Generate an OptRemark object containing info on if the -Rgroup
// specified is enabled or not.
static CodeGenOptions::OptRemark
parseOptimizationRemark(clang::DiagnosticsEngine &diags,
                        llvm::opt::ArgList &args, llvm::opt::OptSpecifier optEq,
                        llvm::StringRef remarkOptName) {
  assert((remarkOptName == "pass" || remarkOptName == "pass-missed" ||
          remarkOptName == "pass-analysis") &&
         "Unsupported remark option name provided.");
  CodeGenOptions::OptRemark result;

  for (llvm::opt::Arg *a : args) {
    if (a->getOption().matches(clang::driver::options::OPT_R_Joined)) {
      llvm::StringRef value = a->getValue();

      if (value == remarkOptName) {
        result.Kind = CodeGenOptions::RemarkKind::RK_Enabled;
        // Enable everything
        result.Pattern = ".*";
        result.Regex = std::make_shared<llvm::Regex>(result.Pattern);

      } else if (value.split('-') ==
                 std::make_pair(llvm::StringRef("no"), remarkOptName)) {
        result.Kind = CodeGenOptions::RemarkKind::RK_Disabled;
        // Disable everything
        result.Pattern = "";
        result.Regex = nullptr;
      }
    } else if (a->getOption().matches(optEq)) {
      result.Kind = CodeGenOptions::RemarkKind::RK_WithPattern;
      result.Pattern = a->getValue();
      result.Regex = std::make_shared<llvm::Regex>(result.Pattern);
      std::string regexError;

      if (!result.Regex->isValid(regexError)) {
        diags.Report(clang::diag::err_drv_optimization_remark_pattern)
            << regexError << a->getAsString(args);
        return CodeGenOptions::OptRemark();
      }
    }
  }
  return result;
}

static void parseCodeGenArgs(Fortran::frontend::CodeGenOptions &opts,
                             llvm::opt::ArgList &args,
                             clang::DiagnosticsEngine &diags) {
  opts.OptimizationLevel = getOptimizationLevel(args, diags);

  if (args.hasFlag(clang::driver::options::OPT_fdebug_pass_manager,
                   clang::driver::options::OPT_fno_debug_pass_manager, false))
    opts.DebugPassManager = 1;

  if (args.hasFlag(clang::driver::options::OPT_fstack_arrays,
                   clang::driver::options::OPT_fno_stack_arrays, false))
    opts.StackArrays = 1;

  if (args.getLastArg(clang::driver::options::OPT_floop_interchange))
    opts.InterchangeLoops = 1;

  if (args.getLastArg(clang::driver::options::OPT_vectorize_loops))
    opts.VectorizeLoop = 1;

  if (args.getLastArg(clang::driver::options::OPT_vectorize_slp))
    opts.VectorizeSLP = 1;

  if (args.hasFlag(clang::driver::options::OPT_floop_versioning,
                   clang::driver::options::OPT_fno_loop_versioning, false))
    opts.LoopVersioning = 1;

  opts.UnrollLoops = args.hasFlag(clang::driver::options::OPT_funroll_loops,
                                  clang::driver::options::OPT_fno_unroll_loops,
                                  (opts.OptimizationLevel > 1));

  opts.AliasAnalysis = opts.OptimizationLevel > 0;

  // -mframe-pointer=none/non-leaf/reserved/all option.
  if (const llvm::opt::Arg *a =
          args.getLastArg(clang::driver::options::OPT_mframe_pointer_EQ)) {
    std::optional<llvm::FramePointerKind> val =
        llvm::StringSwitch<std::optional<llvm::FramePointerKind>>(a->getValue())
            .Case("none", llvm::FramePointerKind::None)
            .Case("non-leaf", llvm::FramePointerKind::NonLeaf)
            .Case("reserved", llvm::FramePointerKind::Reserved)
            .Case("all", llvm::FramePointerKind::All)
            .Default(std::nullopt);

    if (!val.has_value()) {
      diags.Report(clang::diag::err_drv_invalid_value)
          << a->getAsString(args) << a->getValue();
    } else
      opts.setFramePointer(val.value());
  }

  for (auto *a : args.filtered(clang::driver::options::OPT_fpass_plugin_EQ))
    opts.LLVMPassPlugins.push_back(a->getValue());

  opts.Reciprocals = clang::driver::tools::parseMRecipOption(diags, args);

  opts.PreferVectorWidth =
      clang::driver::tools::parseMPreferVectorWidthOption(diags, args);

  // -fembed-offload-object option
  for (auto *a :
       args.filtered(clang::driver::options::OPT_fembed_offload_object_EQ))
    opts.OffloadObjects.push_back(a->getValue());

  if (args.hasArg(clang::driver::options::OPT_finstrument_functions))
    opts.InstrumentFunctions = 1;

  // -flto=full/thin option.
  if (const llvm::opt::Arg *a =
          args.getLastArg(clang::driver::options::OPT_flto_EQ)) {
    llvm::StringRef s = a->getValue();
    assert((s == "full" || s == "thin") && "Unknown LTO mode.");
    if (s == "full")
      opts.PrepareForFullLTO = true;
    else
      opts.PrepareForThinLTO = true;
  }

  if (const llvm::opt::Arg *a = args.getLastArg(
          clang::driver::options::OPT_mcode_object_version_EQ)) {
    llvm::StringRef s = a->getValue();
    if (s == "6")
      opts.CodeObjectVersion = llvm::CodeObjectVersionKind::COV_6;
    if (s == "5")
      opts.CodeObjectVersion = llvm::CodeObjectVersionKind::COV_5;
    if (s == "4")
      opts.CodeObjectVersion = llvm::CodeObjectVersionKind::COV_4;
    if (s == "none")
      opts.CodeObjectVersion = llvm::CodeObjectVersionKind::COV_None;
  }

  // -f[no-]save-optimization-record[=<format>]
  if (const llvm::opt::Arg *a =
          args.getLastArg(clang::driver::options::OPT_opt_record_file))
    opts.OptRecordFile = a->getValue();

  // Optimization file format. Defaults to yaml
  if (const llvm::opt::Arg *a =
          args.getLastArg(clang::driver::options::OPT_opt_record_format))
    opts.OptRecordFormat = a->getValue();

  // Specifies, using a regex, which successful optimization passes(middle and
  // backend), to include in the final optimization record file generated. If
  // not provided -fsave-optimization-record will include all passes.
  if (const llvm::opt::Arg *a =
          args.getLastArg(clang::driver::options::OPT_opt_record_passes))
    opts.OptRecordPasses = a->getValue();

  // Create OptRemark that allows printing of all successful optimization
  // passes applied.
  opts.OptimizationRemark =
      parseOptimizationRemark(diags, args, clang::driver::options::OPT_Rpass_EQ,
                              /*remarkOptName=*/"pass");

  // Create OptRemark that allows all missed optimization passes to be printed.
  opts.OptimizationRemarkMissed = parseOptimizationRemark(
      diags, args, clang::driver::options::OPT_Rpass_missed_EQ,
      /*remarkOptName=*/"pass-missed");

  // Create OptRemark that allows all optimization decisions made by LLVM
  // to be printed.
  opts.OptimizationRemarkAnalysis = parseOptimizationRemark(
      diags, args, clang::driver::options::OPT_Rpass_analysis_EQ,
      /*remarkOptName=*/"pass-analysis");

  if (opts.getDebugInfo() == llvm::codegenoptions::NoDebugInfo) {
    // If the user requested a flag that requires source locations available in
    // the backend, make sure that the backend tracks source location
    // information.
    bool needLocTracking = !opts.OptRecordFile.empty() ||
                           !opts.OptRecordPasses.empty() ||
                           !opts.OptRecordFormat.empty() ||
                           opts.OptimizationRemark.hasValidPattern() ||
                           opts.OptimizationRemarkMissed.hasValidPattern() ||
                           opts.OptimizationRemarkAnalysis.hasValidPattern();

    if (needLocTracking)
      opts.setDebugInfo(llvm::codegenoptions::LocTrackingOnly);
  }

  if (auto *a = args.getLastArg(clang::driver::options::OPT_save_temps_EQ))
    opts.SaveTempsDir = a->getValue();

  // -record-command-line option.
  if (const llvm::opt::Arg *a =
          args.getLastArg(clang::driver::options::OPT_record_command_line)) {
    opts.RecordCommandLine = a->getValue();
  }

  // -mlink-builtin-bitcode
  for (auto *a :
       args.filtered(clang::driver::options::OPT_mlink_builtin_bitcode))
    opts.BuiltinBCLibs.push_back(a->getValue());

  // -mrelocation-model option.
  if (const llvm::opt::Arg *a =
          args.getLastArg(clang::driver::options::OPT_mrelocation_model)) {
    llvm::StringRef modelName = a->getValue();
    auto relocModel =
        llvm::StringSwitch<std::optional<llvm::Reloc::Model>>(modelName)
            .Case("static", llvm::Reloc::Static)
            .Case("pic", llvm::Reloc::PIC_)
            .Case("dynamic-no-pic", llvm::Reloc::DynamicNoPIC)
            .Case("ropi", llvm::Reloc::ROPI)
            .Case("rwpi", llvm::Reloc::RWPI)
            .Case("ropi-rwpi", llvm::Reloc::ROPI_RWPI)
            .Default(std::nullopt);
    if (relocModel.has_value())
      opts.setRelocationModel(*relocModel);
    else
      diags.Report(clang::diag::err_drv_invalid_value)
          << a->getAsString(args) << modelName;
  }

  // -pic-level and -pic-is-pie option.
  if (int picLevel = getLastArgIntValue(
          args, clang::driver::options::OPT_pic_level, 0, diags)) {
    if (picLevel > 2)
      diags.Report(clang::diag::err_drv_invalid_value)
          << args.getLastArg(clang::driver::options::OPT_pic_level)
                 ->getAsString(args)
          << picLevel;

    opts.PICLevel = picLevel;
    if (args.hasArg(clang::driver::options::OPT_pic_is_pie))
      opts.IsPIE = 1;
  }

  if (args.hasArg(clang::driver::options::OPT_fprofile_generate)) {
    opts.setProfileInstr(llvm::driver::ProfileInstrKind::ProfileIRInstr);
  }

  if (auto A = args.getLastArg(clang::driver::options::OPT_fprofile_use_EQ)) {
    opts.setProfileUse(llvm::driver::ProfileInstrKind::ProfileIRInstr);
    opts.ProfileInstrumentUsePath = A->getValue();
  }

  // -mcmodel option.
  if (const llvm::opt::Arg *a =
          args.getLastArg(clang::driver::options::OPT_mcmodel_EQ)) {
    llvm::StringRef modelName = a->getValue();
    std::optional<llvm::CodeModel::Model> codeModel = getCodeModel(modelName);

    if (codeModel.has_value())
      opts.CodeModel = modelName;
    else
      diags.Report(clang::diag::err_drv_invalid_value)
          << a->getAsString(args) << modelName;
  }

  if (const llvm::opt::Arg *arg = args.getLastArg(
          clang::driver::options::OPT_mlarge_data_threshold_EQ)) {
    uint64_t LDT;
    if (llvm::StringRef(arg->getValue()).getAsInteger(/*Radix=*/10, LDT)) {
      diags.Report(clang::diag::err_drv_invalid_value)
          << arg->getSpelling() << arg->getValue();
    }
    opts.LargeDataThreshold = LDT;
  }

  // This option is compatible with -f[no-]underscoring in gfortran.
  if (args.hasFlag(clang::driver::options::OPT_fno_underscoring,
                   clang::driver::options::OPT_funderscoring, false)) {
    opts.Underscoring = 0;
  }

  if (args.hasFlag(clang::driver::options::OPT_foffload_global_filtering,
                   clang::driver::options::OPT_fno_offload_global_filtering,
                   false)) {
    opts.OffloadGlobalFiltering = 1;
  }

  parseDoConcurrentMapping(opts, args, diags);

  opts.DeferDescriptorMapping =
      args.hasFlag(clang::driver::options::OPT_fdefer_desc_map,
                   clang::driver::options::OPT_fno_defer_desc_map, true);

  if (const llvm::opt::Arg *arg =
          args.getLastArg(clang::driver::options::OPT_complex_range_EQ)) {
    llvm::StringRef argValue = llvm::StringRef(arg->getValue());
    if (argValue == "full") {
      opts.setComplexRange(CodeGenOptions::ComplexRangeKind::CX_Full);
    } else if (argValue == "improved") {
      opts.setComplexRange(CodeGenOptions::ComplexRangeKind::CX_Improved);
    } else if (argValue == "basic") {
      opts.setComplexRange(CodeGenOptions::ComplexRangeKind::CX_Basic);
    } else {
      diags.Report(clang::diag::err_drv_invalid_value)
          << arg->getAsString(args) << arg->getValue();
    }
  }
}

/// Parses all target input arguments and populates the target
/// options accordingly.
///
/// \param [in] opts The target options instance to update
/// \param [in] args The list of input arguments (from the compiler invocation)
static void parseTargetArgs(TargetOptions &opts, llvm::opt::ArgList &args) {
  if (const llvm::opt::Arg *a =
          args.getLastArg(clang::driver::options::OPT_triple))
    opts.triple = a->getValue();

  opts.atomicIgnoreDenormalMode = args.hasFlag(
      clang::driver::options::OPT_fatomic_ignore_denormal_mode,
      clang::driver::options::OPT_fno_atomic_ignore_denormal_mode, false);
  opts.atomicFineGrainedMemory = args.hasFlag(
      clang::driver::options::OPT_fatomic_fine_grained_memory,
      clang::driver::options::OPT_fno_atomic_fine_grained_memory, false);
  opts.atomicRemoteMemory =
      args.hasFlag(clang::driver::options::OPT_fatomic_remote_memory,
                   clang::driver::options::OPT_fno_atomic_remote_memory, false);

  if (const llvm::opt::Arg *a =
          args.getLastArg(clang::driver::options::OPT_target_cpu))
    opts.cpu = a->getValue();

  if (const llvm::opt::Arg *a =
          args.getLastArg(clang::driver::options::OPT_tune_cpu))
    opts.cpuToTuneFor = a->getValue();

  for (const llvm::opt::Arg *currentArg :
       args.filtered(clang::driver::options::OPT_target_feature))
    opts.featuresAsWritten.emplace_back(currentArg->getValue());

  if (args.hasArg(clang::driver::options::OPT_fdisable_real_10))
    opts.disabledRealKinds.push_back(10);

  if (args.hasArg(clang::driver::options::OPT_fdisable_real_3))
    opts.disabledRealKinds.push_back(3);

  if (args.hasArg(clang::driver::options::OPT_fdisable_integer_2))
    opts.disabledIntegerKinds.push_back(2);

  if (args.hasArg(clang::driver::options::OPT_fdisable_integer_16))
    opts.disabledIntegerKinds.push_back(16);

  if (const llvm::opt::Arg *a =
          args.getLastArg(clang::driver::options::OPT_mabi_EQ)) {
    opts.abi = a->getValue();
    llvm::StringRef V = a->getValue();
    if (V == "vec-extabi") {
      opts.EnableAIXExtendedAltivecABI = true;
    } else if (V == "vec-default") {
      opts.EnableAIXExtendedAltivecABI = false;
    }
  }

  opts.asmVerbose =
      args.hasFlag(clang::driver::options::OPT_fverbose_asm,
                   clang::driver::options::OPT_fno_verbose_asm, false);
}
// Tweak the frontend configuration based on the frontend action
static void setUpFrontendBasedOnAction(FrontendOptions &opts) {
  if (opts.programAction == DebugDumpParsingLog)
    opts.instrumentedParse = true;

  if (opts.programAction == DebugDumpProvenance ||
      opts.programAction == Fortran::frontend::GetDefinition)
    opts.needProvenanceRangeToCharBlockMappings = true;
}

/// Parse the argument specified for the -fconvert=<value> option
static std::optional<const char *> parseConvertArg(const char *s) {
  return llvm::StringSwitch<std::optional<const char *>>(s)
      .Case("unknown", "UNKNOWN")
      .Case("native", "NATIVE")
      .Case("little-endian", "LITTLE_ENDIAN")
      .Case("big-endian", "BIG_ENDIAN")
      .Case("swap", "SWAP")
      .Default(std::nullopt);
}

static bool parseFrontendArgs(FrontendOptions &opts, llvm::opt::ArgList &args,
                              clang::DiagnosticsEngine &diags) {
  unsigned numErrorsBefore = diags.getNumErrors();

  // By default the frontend driver creates a ParseSyntaxOnly action.
  opts.programAction = ParseSyntaxOnly;

  // Treat multiple action options as an invocation error. Note that `clang
  // -cc1` does accept multiple action options, but will only consider the
  // rightmost one.
  if (args.hasMultipleArgs(clang::driver::options::OPT_Action_Group)) {
    const unsigned diagID = diags.getCustomDiagID(
        clang::DiagnosticsEngine::Error, "Only one action option is allowed");
    diags.Report(diagID);
    return false;
  }

  // Identify the action (i.e. opts.ProgramAction)
  if (const llvm::opt::Arg *a =
          args.getLastArg(clang::driver::options::OPT_Action_Group)) {
    switch (a->getOption().getID()) {
    default: {
      llvm_unreachable("Invalid option in group!");
    }
    case clang::driver::options::OPT_test_io:
      opts.programAction = InputOutputTest;
      break;
    case clang::driver::options::OPT_E:
      opts.programAction = PrintPreprocessedInput;
      break;
    case clang::driver::options::OPT_fsyntax_only:
      opts.programAction = ParseSyntaxOnly;
      break;
    case clang::driver::options::OPT_emit_fir:
      opts.programAction = EmitFIR;
      break;
    case clang::driver::options::OPT_emit_hlfir:
      opts.programAction = EmitHLFIR;
      break;
    case clang::driver::options::OPT_emit_llvm:
      opts.programAction = EmitLLVM;
      break;
    case clang::driver::options::OPT_emit_llvm_bc:
      opts.programAction = EmitLLVMBitcode;
      break;
    case clang::driver::options::OPT_emit_obj:
      opts.programAction = EmitObj;
      break;
    case clang::driver::options::OPT_S:
      opts.programAction = EmitAssembly;
      break;
    case clang::driver::options::OPT_fdebug_unparse:
      opts.programAction = DebugUnparse;
      break;
    case clang::driver::options::OPT_fdebug_unparse_no_sema:
      opts.programAction = DebugUnparseNoSema;
      break;
    case clang::driver::options::OPT_fdebug_unparse_with_symbols:
      opts.programAction = DebugUnparseWithSymbols;
      break;
    case clang::driver::options::OPT_fdebug_unparse_with_modules:
      opts.programAction = DebugUnparseWithModules;
      break;
    case clang::driver::options::OPT_fdebug_dump_symbols:
      opts.programAction = DebugDumpSymbols;
      break;
    case clang::driver::options::OPT_fdebug_dump_parse_tree:
      opts.programAction = DebugDumpParseTree;
      break;
    case clang::driver::options::OPT_fdebug_dump_pft:
      opts.programAction = DebugDumpPFT;
      break;
    case clang::driver::options::OPT_fdebug_dump_all:
      opts.programAction = DebugDumpAll;
      break;
    case clang::driver::options::OPT_fdebug_dump_parse_tree_no_sema:
      opts.programAction = DebugDumpParseTreeNoSema;
      break;
    case clang::driver::options::OPT_fdebug_dump_provenance:
      opts.programAction = DebugDumpProvenance;
      break;
    case clang::driver::options::OPT_fdebug_dump_parsing_log:
      opts.programAction = DebugDumpParsingLog;
      break;
    case clang::driver::options::OPT_fdebug_measure_parse_tree:
      opts.programAction = DebugMeasureParseTree;
      break;
    case clang::driver::options::OPT_fdebug_pre_fir_tree:
      opts.programAction = DebugPreFIRTree;
      break;
    case clang::driver::options::OPT_fget_symbols_sources:
      opts.programAction = GetSymbolsSources;
      break;
    case clang::driver::options::OPT_fget_definition:
      opts.programAction = GetDefinition;
      break;
    case clang::driver::options::OPT_init_only:
      opts.programAction = InitOnly;
      break;

      // TODO:
      // case clang::driver::options::OPT_emit_llvm:
      // case clang::driver::options::OPT_emit_llvm_only:
      // case clang::driver::options::OPT_emit_codegen_only:
      // case clang::driver::options::OPT_emit_module:
      // (...)
    }

    // Parse the values provided with `-fget-definition` (there should be 3
    // integers)
    if (llvm::opt::OptSpecifier(a->getOption().getID()) ==
        clang::driver::options::OPT_fget_definition) {
      unsigned optVals[3] = {0, 0, 0};

      for (unsigned i = 0; i < 3; i++) {
        llvm::StringRef val = a->getValue(i);

        if (val.getAsInteger(10, optVals[i])) {
          // A non-integer was encountered - that's an error.
          diags.Report(clang::diag::err_drv_invalid_value)
              << a->getOption().getName() << val;
          break;
        }
      }
      opts.getDefVals.line = optVals[0];
      opts.getDefVals.startColumn = optVals[1];
      opts.getDefVals.endColumn = optVals[2];
    }
  }

  // Parsing -load <dsopath> option and storing shared object path
  if (llvm::opt::Arg *a = args.getLastArg(clang::driver::options::OPT_load)) {
    opts.plugins.push_back(a->getValue());
  }

  // Parsing -plugin <name> option and storing plugin name and setting action
  if (const llvm::opt::Arg *a =
          args.getLastArg(clang::driver::options::OPT_plugin)) {
    opts.programAction = PluginAction;
    opts.actionName = a->getValue();
  }

  opts.outputFile = args.getLastArgValue(clang::driver::options::OPT_o);
  opts.showHelp = args.hasArg(clang::driver::options::OPT_help);
  opts.showVersion = args.hasArg(clang::driver::options::OPT_version);
  opts.printSupportedCPUs =
      args.hasArg(clang::driver::options::OPT_print_supported_cpus);

  // Get the input kind (from the value passed via `-x`)
  InputKind dashX(Language::Unknown);
  if (const llvm::opt::Arg *a =
          args.getLastArg(clang::driver::options::OPT_x)) {
    llvm::StringRef xValue = a->getValue();
    // Principal languages.
    dashX = llvm::StringSwitch<InputKind>(xValue)
                // Flang does not differentiate between pre-processed and not
                // pre-processed inputs.
                .Case("f95", Language::Fortran)
                .Case("f95-cpp-input", Language::Fortran)
                // CUDA Fortran
                .Case("cuda", Language::Fortran)
                .Default(Language::Unknown);

    // Flang's intermediate representations.
    if (dashX.isUnknown())
      dashX = llvm::StringSwitch<InputKind>(xValue)
                  .Case("ir", Language::LLVM_IR)
                  .Case("fir", Language::MLIR)
                  .Case("mlir", Language::MLIR)
                  .Default(Language::Unknown);

    if (dashX.isUnknown())
      diags.Report(clang::diag::err_drv_invalid_value)
          << a->getAsString(args) << a->getValue();
  }

  // Collect the input files and save them in our instance of FrontendOptions.
  std::vector<std::string> inputs =
      args.getAllArgValues(clang::driver::options::OPT_INPUT);
  opts.inputs.clear();
  if (inputs.empty())
    // '-' is the default input if none is given.
    inputs.push_back("-");
  for (unsigned i = 0, e = inputs.size(); i != e; ++i) {
    InputKind ik = dashX;
    if (ik.isUnknown()) {
      ik = FrontendOptions::getInputKindForExtension(
          llvm::StringRef(inputs[i]).rsplit('.').second);
      if (ik.isUnknown())
        ik = Language::Unknown;
      if (i == 0)
        dashX = ik;
    }

    opts.inputs.emplace_back(std::move(inputs[i]), ik);
  }

  // Set fortranForm based on options -ffree-form and -ffixed-form.
  if (const auto *arg =
          args.getLastArg(clang::driver::options::OPT_ffixed_form,
                          clang::driver::options::OPT_ffree_form)) {
    opts.fortranForm =
        arg->getOption().matches(clang::driver::options::OPT_ffixed_form)
            ? FortranForm::FixedForm
            : FortranForm::FreeForm;
  }

  // Set fixedFormColumns based on -ffixed-line-length=<value>
  if (const auto *arg =
          args.getLastArg(clang::driver::options::OPT_ffixed_line_length_EQ)) {
    llvm::StringRef argValue = llvm::StringRef(arg->getValue());
    std::int64_t columns = -1;
    if (argValue == "none") {
      columns = 0;
    } else if (argValue.getAsInteger(/*Radix=*/10, columns)) {
      columns = -1;
    }
    if (columns < 0) {
      diags.Report(clang::diag::err_drv_negative_columns)
          << arg->getOption().getName() << arg->getValue();
    } else if (columns == 0) {
      opts.fixedFormColumns = 1000000;
    } else if (columns < 7) {
      diags.Report(clang::diag::err_drv_small_columns)
          << arg->getOption().getName() << arg->getValue() << "7";
    } else {
      opts.fixedFormColumns = columns;
    }
  }

  // Set conversion based on -fconvert=<value>
  if (const auto *arg =
          args.getLastArg(clang::driver::options::OPT_fconvert_EQ)) {
    const char *argValue = arg->getValue();
    if (auto convert = parseConvertArg(argValue))
      opts.envDefaults.push_back({"FORT_CONVERT", *convert});
    else
      diags.Report(clang::diag::err_drv_invalid_value)
          << arg->getAsString(args) << argValue;
  }

  // -f{no-}implicit-none
  opts.features.Enable(
      Fortran::common::LanguageFeature::ImplicitNoneTypeAlways,
      args.hasFlag(clang::driver::options::OPT_fimplicit_none,
                   clang::driver::options::OPT_fno_implicit_none, false));

  // -f{no-}implicit-none-ext
  opts.features.Enable(
      Fortran::common::LanguageFeature::ImplicitNoneExternal,
      args.hasFlag(clang::driver::options::OPT_fimplicit_none_ext,
                   clang::driver::options::OPT_fno_implicit_none_ext, false));

  // -f{no-}backslash
  opts.features.Enable(Fortran::common::LanguageFeature::BackslashEscapes,
                       args.hasFlag(clang::driver::options::OPT_fbackslash,
                                    clang::driver::options::OPT_fno_backslash,
                                    false));

  // -f{no-}logical-abbreviations
  opts.features.Enable(
      Fortran::common::LanguageFeature::LogicalAbbreviations,
      args.hasFlag(clang::driver::options::OPT_flogical_abbreviations,
                   clang::driver::options::OPT_fno_logical_abbreviations,
                   false));

  // -f{no-}unsigned
  opts.features.Enable(Fortran::common::LanguageFeature::Unsigned,
                       args.hasFlag(clang::driver::options::OPT_funsigned,
                                    clang::driver::options::OPT_fno_unsigned,
                                    false));

  // -f{no-}xor-operator
  opts.features.Enable(
      Fortran::common::LanguageFeature::XOROperator,
      args.hasFlag(clang::driver::options::OPT_fxor_operator,
                   clang::driver::options::OPT_fno_xor_operator, false));

  // -fno-automatic
  if (args.hasArg(clang::driver::options::OPT_fno_automatic)) {
    opts.features.Enable(Fortran::common::LanguageFeature::DefaultSave);
  }

  // -f{no}-save-main-program
  opts.features.Enable(
      Fortran::common::LanguageFeature::SaveMainProgram,
      args.hasFlag(clang::driver::options::OPT_fsave_main_program,
                   clang::driver::options::OPT_fno_save_main_program, false));

  // -ffast-amd-memory-allocator
  if (args.hasArg(clang::driver::options::OPT_ffast_amd_memory_allocator)) {
    opts.features.Enable(
        (Fortran::common::LanguageFeature::AmdMemoryAllocator));
  }

  if (args.hasArg(
          clang::driver::options::OPT_falternative_parameter_statement)) {
    opts.features.Enable(Fortran::common::LanguageFeature::OldStyleParameter);
  }
  if (const llvm::opt::Arg *arg =
          args.getLastArg(clang::driver::options::OPT_finput_charset_EQ)) {
    llvm::StringRef argValue = arg->getValue();
    if (argValue == "utf-8") {
      opts.encoding = Fortran::parser::Encoding::UTF_8;
    } else if (argValue == "latin-1") {
      opts.encoding = Fortran::parser::Encoding::LATIN_1;
    } else {
      diags.Report(clang::diag::err_drv_invalid_value)
          << arg->getAsString(args) << argValue;
    }
  }

  setUpFrontendBasedOnAction(opts);
  opts.dashX = dashX;

  return diags.getNumErrors() == numErrorsBefore;
}

// Generate the path to look for intrinsic modules
static std::string getIntrinsicDir(const char *argv) {
  // TODO: Find a system independent API
  llvm::SmallString<128> driverPath;
  driverPath.assign(llvm::sys::fs::getMainExecutable(argv, nullptr));
  llvm::sys::path::remove_filename(driverPath);
  driverPath.append("/../include/flang/");
  return std::string(driverPath);
}

// Generate the path to look for OpenMP headers
static std::string getOpenMPHeadersDir(const char *argv) {
  llvm::SmallString<128> includePath;
  includePath.assign(llvm::sys::fs::getMainExecutable(argv, nullptr));
  llvm::sys::path::remove_filename(includePath);
  includePath.append("/../include/flang/OpenMP/");
  return std::string(includePath);
}

/// Parses all preprocessor input arguments and populates the preprocessor
/// options accordingly.
///
/// \param [in] opts The preprocessor options instance
/// \param [out] args The list of input arguments
static void parsePreprocessorArgs(Fortran::frontend::PreprocessorOptions &opts,
                                  llvm::opt::ArgList &args) {
  // Add macros from the command line.
  for (const auto *currentArg : args.filtered(clang::driver::options::OPT_D,
                                              clang::driver::options::OPT_U)) {
    if (currentArg->getOption().matches(clang::driver::options::OPT_D)) {
      opts.addMacroDef(currentArg->getValue());
    } else {
      opts.addMacroUndef(currentArg->getValue());
    }
  }

  // Add the ordered list of -I's.
  for (const auto *currentArg : args.filtered(clang::driver::options::OPT_I))
    opts.searchDirectoriesFromDashI.emplace_back(currentArg->getValue());

  // Prepend the ordered list of -intrinsic-modules-path
  // to the default location to search.
  for (const auto *currentArg :
       args.filtered(clang::driver::options::OPT_fintrinsic_modules_path))
    opts.searchDirectoriesFromIntrModPath.emplace_back(currentArg->getValue());

  // -cpp/-nocpp
  if (const auto *currentArg = args.getLastArg(
          clang::driver::options::OPT_cpp, clang::driver::options::OPT_nocpp))
    opts.macrosFlag =
        (currentArg->getOption().matches(clang::driver::options::OPT_cpp))
            ? PPMacrosFlag::Include
            : PPMacrosFlag::Exclude;
  // Enable -cpp based on -x unless explicitly disabled with -nocpp
  if (opts.macrosFlag != PPMacrosFlag::Exclude)
    if (const auto *dashX = args.getLastArg(clang::driver::options::OPT_x))
      opts.macrosFlag = llvm::StringSwitch<PPMacrosFlag>(dashX->getValue())
                            .Case("f95-cpp-input", PPMacrosFlag::Include)
                            .Default(opts.macrosFlag);

  opts.noReformat = args.hasArg(clang::driver::options::OPT_fno_reformat);
  opts.preprocessIncludeLines =
      args.hasArg(clang::driver::options::OPT_fpreprocess_include_lines);
  opts.noLineDirectives = args.hasArg(clang::driver::options::OPT_P);
  opts.showMacros = args.hasArg(clang::driver::options::OPT_dM);
}

/// Parses all semantic related arguments and populates the variables
/// options accordingly. Returns false if new errors are generated.
static bool parseSemaArgs(CompilerInvocation &res, llvm::opt::ArgList &args,
                          clang::DiagnosticsEngine &diags) {
  unsigned numErrorsBefore = diags.getNumErrors();

  // -J/module-dir option
  std::vector<std::string> moduleDirList =
      args.getAllArgValues(clang::driver::options::OPT_module_dir);
  // User can only specify one -J/-module-dir directory, but may repeat
  // -J/-module-dir as long as the directory is the same each time.
  // https://gcc.gnu.org/onlinedocs/gfortran/Directory-Options.html
  std::sort(moduleDirList.begin(), moduleDirList.end());
  moduleDirList.erase(std::unique(moduleDirList.begin(), moduleDirList.end()),
                      moduleDirList.end());
  if (moduleDirList.size() > 1) {
    const unsigned diagID =
        diags.getCustomDiagID(clang::DiagnosticsEngine::Error,
                              "Only one '-module-dir/-J' directory allowed. "
                              "'-module-dir/-J' may be given multiple times "
                              "but the directory must be the same each time.");
    diags.Report(diagID);
  }
  if (moduleDirList.size() == 1)
    res.setModuleDir(moduleDirList[0]);

  // -fdebug-module-writer option
  if (args.hasArg(clang::driver::options::OPT_fdebug_module_writer)) {
    res.setDebugModuleDir(true);
  }

  // -fhermetic-module-files option
  if (args.hasArg(clang::driver::options::OPT_fhermetic_module_files)) {
    res.setHermeticModuleFileOutput(true);
  }

  // -module-suffix
  if (const auto *moduleSuffix =
          args.getLastArg(clang::driver::options::OPT_module_suffix)) {
    res.setModuleFileSuffix(moduleSuffix->getValue());
  }

  // -f{no-}analyzed-objects-for-unparse
  res.setUseAnalyzedObjectsForUnparse(args.hasFlag(
      clang::driver::options::OPT_fanalyzed_objects_for_unparse,
      clang::driver::options::OPT_fno_analyzed_objects_for_unparse, true));

  return diags.getNumErrors() == numErrorsBefore;
}

/// Parses all diagnostics related arguments and populates the variables
/// options accordingly. Returns false if new errors are generated.
/// FC1 driver entry point for parsing diagnostic arguments.
static bool parseDiagArgs(CompilerInvocation &res, llvm::opt::ArgList &args,
                          clang::DiagnosticsEngine &diags) {
  unsigned numErrorsBefore = diags.getNumErrors();

  auto &features{res.getFrontendOpts().features};
  // The order of these flags (-pedantic -W<feature> -w) is important and is
  // chosen to match clang's behavior.

  // -pedantic
  if (args.hasArg(clang::driver::options::OPT_pedantic)) {
    features.WarnOnAllNonstandard();
    features.WarnOnAllUsage();
    res.setEnableConformanceChecks();
    res.setEnableUsageChecks();
  }

  // -Werror option
  // TODO: Currently throws a Diagnostic for anything other than -W<error>,
  // this has to change when other -W<opt>'s are supported.
  if (args.hasArg(clang::driver::options::OPT_W_Joined)) {
    const auto &wArgs =
        args.getAllArgValues(clang::driver::options::OPT_W_Joined);
    for (const auto &wArg : wArgs) {
      if (wArg == "error") {
        res.setWarnAsErr(true);
        // -Wfatal-errors
      } else if (wArg == "fatal-errors") {
        res.setMaxErrors(1);
        // -W[no-]<feature>
      } else if (!features.EnableWarning(wArg)) {
        const unsigned diagID = diags.getCustomDiagID(
            clang::DiagnosticsEngine::Error, "Unknown diagnostic option: -W%0");
        diags.Report(diagID) << wArg;
      }
    }
  }

  // -w
  if (args.hasArg(clang::driver::options::OPT_w)) {
    features.DisableAllWarnings();
    res.setDisableWarnings();
  }

  // Default to off for `flang -fc1`.
  bool showColors{parseShowColorsArgs(args, false)};
  diags.getDiagnosticOptions().ShowColors = showColors;
  res.getDiagnosticOpts().ShowColors = showColors;
  res.getFrontendOpts().showColors = showColors;
  return diags.getNumErrors() == numErrorsBefore;
}

/// Parses all Dialect related arguments and populates the variables
/// options accordingly. Returns false if new errors are generated.
static bool parseDialectArgs(CompilerInvocation &res, llvm::opt::ArgList &args,
                             clang::DiagnosticsEngine &diags) {
  unsigned numErrorsBefore = diags.getNumErrors();

  // -fd-lines-as-code
  if (args.hasArg(clang::driver::options::OPT_fd_lines_as_code)) {
    if (res.getFrontendOpts().fortranForm == FortranForm::FreeForm) {
      const unsigned fdLinesAsWarning = diags.getCustomDiagID(
          clang::DiagnosticsEngine::Warning,
          "‘-fd-lines-as-code’ has no effect in free form.");
      diags.Report(fdLinesAsWarning);
    } else {
      res.getFrontendOpts().features.Enable(
          Fortran::common::LanguageFeature::OldDebugLines, true);
    }
  }

  // -fd-lines-as-comments
  if (args.hasArg(clang::driver::options::OPT_fd_lines_as_comments)) {
    if (res.getFrontendOpts().fortranForm == FortranForm::FreeForm) {
      const unsigned fdLinesAsWarning = diags.getCustomDiagID(
          clang::DiagnosticsEngine::Warning,
          "‘-fd-lines-as-comments’ has no effect in free form.");
      diags.Report(fdLinesAsWarning);
    } else {
      res.getFrontendOpts().features.Enable(
          Fortran::common::LanguageFeature::OldDebugLines, false);
    }
  }

  // -fdefault* family
  if (args.hasArg(clang::driver::options::OPT_fdefault_real_8)) {
    res.getDefaultKinds().set_defaultRealKind(8);
    res.getDefaultKinds().set_doublePrecisionKind(16);
  }
  if (args.hasArg(clang::driver::options::OPT_fdefault_integer_8)) {
    res.getDefaultKinds().set_defaultIntegerKind(8);
    res.getDefaultKinds().set_subscriptIntegerKind(8);
    res.getDefaultKinds().set_sizeIntegerKind(8);
    res.getDefaultKinds().set_defaultLogicalKind(8);
  }
  if (args.hasArg(clang::driver::options::OPT_fdefault_double_8)) {
    if (!args.hasArg(clang::driver::options::OPT_fdefault_real_8)) {
      // -fdefault-double-8 has to be used with -fdefault-real-8
      // to be compatible with gfortran
      const unsigned diagID = diags.getCustomDiagID(
          clang::DiagnosticsEngine::Error,
          "Use of `-fdefault-double-8` requires `-fdefault-real-8`");
      diags.Report(diagID);
    }
    // https://gcc.gnu.org/onlinedocs/gfortran/Fortran-Dialect-Options.html
    res.getDefaultKinds().set_doublePrecisionKind(8);
  }
  if (args.hasArg(clang::driver::options::OPT_flarge_sizes))
    res.getDefaultKinds().set_sizeIntegerKind(8);

  // -x cuda
  auto language = args.getLastArgValue(clang::driver::options::OPT_x);
  if (language == "cuda") {
    res.getFrontendOpts().features.Enable(
        Fortran::common::LanguageFeature::CUDA);
  }

  // -fopenacc
  if (args.hasArg(clang::driver::options::OPT_fopenacc)) {
    res.getFrontendOpts().features.Enable(
        Fortran::common::LanguageFeature::OpenACC);
  }

  // -std=f2018
  // TODO: Set proper options when more fortran standards
  // are supported.
  if (args.hasArg(clang::driver::options::OPT_std_EQ)) {
    auto standard = args.getLastArgValue(clang::driver::options::OPT_std_EQ);
    // We only allow f2018 as the given standard
    if (standard == "f2018") {
      res.setEnableConformanceChecks();
      res.getFrontendOpts().features.WarnOnAllNonstandard();
    } else {
      const unsigned diagID =
          diags.getCustomDiagID(clang::DiagnosticsEngine::Error,
                                "Only -std=f2018 is allowed currently.");
      diags.Report(diagID);
    }
  }
  // -fcoarray
  if (args.hasArg(clang::driver::options::OPT_fcoarray)) {
    res.getFrontendOpts().features.Enable(
        Fortran::common::LanguageFeature::Coarray);
    const unsigned diagID =
        diags.getCustomDiagID(clang::DiagnosticsEngine::Warning,
                              "Support for multi image Fortran features is "
                              "still experimental and in development.");
    diags.Report(diagID);
  }

  return diags.getNumErrors() == numErrorsBefore;
}

/// Parses all OpenMP related arguments if the -fopenmp option is present,
/// populating the \c res object accordingly. Returns false if new errors are
/// generated.
static bool parseOpenMPArgs(CompilerInvocation &res, llvm::opt::ArgList &args,
                            clang::DiagnosticsEngine &diags) {
  llvm::opt::Arg *arg = args.getLastArg(clang::driver::options::OPT_fopenmp,
                                        clang::driver::options::OPT_fno_openmp);
  if (!arg ||
      arg->getOption().matches(clang::driver::options::OPT_fno_openmp)) {
    bool isSimdSpecified = args.hasFlag(
        clang::driver::options::OPT_fopenmp_simd,
        clang::driver::options::OPT_fno_openmp_simd, /*Default=*/false);
    if (!isSimdSpecified)
      return true;
    res.getLangOpts().OpenMPSimd = 1;
  }

  unsigned numErrorsBefore = diags.getNumErrors();
  llvm::Triple t(res.getTargetOpts().triple);

<<<<<<< HEAD
  constexpr unsigned newestFullySupported = 52;
  // By default OpenMP is set to 5.2 version
=======
  constexpr unsigned newestFullySupported = 31;
  constexpr unsigned latestFinalized = 60;
  // By default OpenMP is set to the most recent fully supported version
>>>>>>> 03912a1d
  res.getLangOpts().OpenMPVersion = newestFullySupported;
  res.getFrontendOpts().features.Enable(
      Fortran::common::LanguageFeature::OpenMP);
  if (auto *arg =
          args.getLastArg(clang::driver::options::OPT_fopenmp_version_EQ)) {
    llvm::ArrayRef<unsigned> ompVersions = llvm::omp::getOpenMPVersions();
    unsigned oldVersions[] = {11, 20, 25, 30};
    unsigned version = 0;

    auto reportBadVersion = [&](llvm::StringRef value) {
      const unsigned diagID =
          diags.getCustomDiagID(clang::DiagnosticsEngine::Error,
                                "'%0' is not a valid OpenMP version in '%1', "
                                "valid versions are %2");
      std::string buffer;
      llvm::raw_string_ostream versions(buffer);
      llvm::interleaveComma(ompVersions, versions);

      diags.Report(diagID) << value << arg->getAsString(args) << versions.str();
    };

    auto reportFutureVersion = [&](llvm::StringRef value) {
      const unsigned diagID = diags.getCustomDiagID(
          clang::DiagnosticsEngine::Warning,
          "The specification for OpenMP version %0 is still under development; "
          "the syntax and semantics of new features may be subject to change");
      std::string buffer;
      llvm::raw_string_ostream versions(buffer);
      llvm::interleaveComma(ompVersions, versions);

      diags.Report(diagID) << value;
    };

    llvm::StringRef value = arg->getValue();
    if (!value.getAsInteger(/*radix=*/10, version)) {
      if (llvm::is_contained(ompVersions, version)) {
        res.getLangOpts().OpenMPVersion = version;

<<<<<<< HEAD
=======
        if (version > latestFinalized)
          reportFutureVersion(value);
        else if (version > newestFullySupported)
          diags.Report(clang::diag::warn_openmp_incomplete) << version;
>>>>>>> 03912a1d
      } else if (llvm::is_contained(oldVersions, version)) {
        const unsigned diagID =
            diags.getCustomDiagID(clang::DiagnosticsEngine::Warning,
                                  "OpenMP version %0 is no longer supported, "
                                  "assuming version %1");
        std::string assumed = std::to_string(res.getLangOpts().OpenMPVersion);
        diags.Report(diagID) << value << assumed;
      } else {
        reportBadVersion(value);
      }
    } else {
      reportBadVersion(value);
    }
  }

  if (args.hasArg(clang::driver::options::OPT_fopenmp_force_usm)) {
    res.getLangOpts().OpenMPForceUSM = 1;
  }
  if (args.hasArg(clang::driver::options::OPT_fopenmp_is_target_device)) {
    res.getLangOpts().OpenMPIsTargetDevice = 1;

    // Get OpenMP host file path if any and report if a non existent file is
    // found
    if (auto *arg = args.getLastArg(
            clang::driver::options::OPT_fopenmp_host_ir_file_path)) {
      res.getLangOpts().OMPHostIRFile = arg->getValue();
      if (!llvm::sys::fs::exists(res.getLangOpts().OMPHostIRFile))
        diags.Report(clang::diag::err_drv_omp_host_ir_file_not_found)
            << res.getLangOpts().OMPHostIRFile;
    }

    if (args.hasFlag(
            clang::driver::options::OPT_fopenmp_assume_teams_oversubscription,
            clang::driver::options::
                OPT_fno_openmp_assume_teams_oversubscription,
            /*Default=*/false))
      res.getLangOpts().OpenMPTeamSubscription = true;

    if (args.hasArg(clang::driver::options::OPT_fopenmp_assume_no_thread_state))
      res.getLangOpts().OpenMPNoThreadState = 1;

    if (args.hasArg(
            clang::driver::options::OPT_fopenmp_assume_no_nested_parallelism))
      res.getLangOpts().OpenMPNoNestedParallelism = 1;

    if (args.hasFlag(
            clang::driver::options::OPT_fopenmp_assume_threads_oversubscription,
            clang::driver::options::
                OPT_fno_openmp_assume_threads_oversubscription,
            /*Default=*/false))
      res.getLangOpts().OpenMPThreadSubscription = true;

    if ((args.hasArg(clang::driver::options::OPT_fopenmp_target_debug) ||
         args.hasArg(clang::driver::options::OPT_fopenmp_target_debug_EQ))) {
      res.getLangOpts().OpenMPTargetDebug = getLastArgIntValue(
          args, clang::driver::options::OPT_fopenmp_target_debug_EQ,
          res.getLangOpts().OpenMPTargetDebug, diags);

      if (!res.getLangOpts().OpenMPTargetDebug &&
          args.hasArg(clang::driver::options::OPT_fopenmp_target_debug))
        res.getLangOpts().OpenMPTargetDebug = 1;
    }
    if (args.hasArg(clang::driver::options::OPT_no_offloadlib))
      res.getLangOpts().NoGPULib = 1;
  }
  if (llvm::Triple(res.getTargetOpts().triple).isGPU()) {
    if (!res.getLangOpts().OpenMPIsTargetDevice) {
      const unsigned diagID = diags.getCustomDiagID(
          clang::DiagnosticsEngine::Error,
          "OpenMP GPU is only prepared to deal with device code.");
      diags.Report(diagID);
    }
    res.getLangOpts().OpenMPIsGPU = 1;
  } else {
    res.getLangOpts().OpenMPIsGPU = 0;
  }

  // Get the OpenMP target triples if any.
  if (auto *arg =
          args.getLastArg(clang::driver::options::OPT_offload_targets_EQ)) {
    enum ArchPtrSize { Arch16Bit, Arch32Bit, Arch64Bit };
    auto getArchPtrSize = [](const llvm::Triple &triple) {
      if (triple.isArch16Bit())
        return Arch16Bit;
      if (triple.isArch32Bit())
        return Arch32Bit;
      assert(triple.isArch64Bit() && "Expected 64-bit architecture");
      return Arch64Bit;
    };

    for (unsigned i = 0; i < arg->getNumValues(); ++i) {
      llvm::Triple tt(arg->getValue(i));

      if (tt.getArch() == llvm::Triple::UnknownArch ||
          !(tt.getArch() == llvm::Triple::aarch64 || tt.isPPC() ||
            tt.getArch() == llvm::Triple::systemz ||
            tt.getArch() == llvm::Triple::x86 ||
            tt.getArch() == llvm::Triple::x86_64 || tt.isGPU()))
        diags.Report(clang::diag::err_drv_invalid_omp_target)
            << arg->getValue(i);
      else if (getArchPtrSize(t) != getArchPtrSize(tt))
        diags.Report(clang::diag::err_drv_incompatible_omp_arch)
            << arg->getValue(i) << t.str();
      else
        res.getLangOpts().OMPTargetTriples.push_back(tt);
    }
  }
  return diags.getNumErrors() == numErrorsBefore;
}

/// Parses signed integer overflow options and populates the
/// CompilerInvocation accordingly.
/// Returns false if new errors are generated.
///
/// \param [out] invoc Stores the processed arguments
/// \param [in] args The compiler invocation arguments to parse
/// \param [out] diags DiagnosticsEngine to report erros with
static bool parseIntegerOverflowArgs(CompilerInvocation &invoc,
                                     llvm::opt::ArgList &args,
                                     clang::DiagnosticsEngine &diags) {
  Fortran::common::LangOptions &opts = invoc.getLangOpts();

  if (args.getLastArg(clang::driver::options::OPT_fwrapv))
    opts.setSignedOverflowBehavior(Fortran::common::LangOptions::SOB_Defined);

  return true;
}

/// Parses all floating point related arguments and populates the
/// CompilerInvocation accordingly.
/// Returns false if new errors are generated.
///
/// \param [out] invoc Stores the processed arguments
/// \param [in] args The compiler invocation arguments to parse
/// \param [out] diags DiagnosticsEngine to report erros with
static bool parseFloatingPointArgs(CompilerInvocation &invoc,
                                   llvm::opt::ArgList &args,
                                   clang::DiagnosticsEngine &diags) {
  Fortran::common::LangOptions &opts = invoc.getLangOpts();

  if (const llvm::opt::Arg *a =
          args.getLastArg(clang::driver::options::OPT_ffp_contract)) {
    const llvm::StringRef val = a->getValue();
    enum Fortran::common::LangOptions::FPModeKind fpContractMode;

    if (val == "off")
      fpContractMode = Fortran::common::LangOptions::FPM_Off;
    else if (val == "fast")
      fpContractMode = Fortran::common::LangOptions::FPM_Fast;
    else {
      diags.Report(clang::diag::err_drv_unsupported_option_argument)
          << a->getSpelling() << val;
      return false;
    }

    opts.setFPContractMode(fpContractMode);
  }

  if (args.getLastArg(clang::driver::options::OPT_menable_no_infs)) {
    opts.NoHonorInfs = true;
  }

  if (args.getLastArg(clang::driver::options::OPT_menable_no_nans)) {
    opts.NoHonorNaNs = true;
  }

  if (args.getLastArg(clang::driver::options::OPT_fapprox_func)) {
    opts.ApproxFunc = true;
  }

  if (args.getLastArg(clang::driver::options::OPT_fno_signed_zeros)) {
    opts.NoSignedZeros = true;
  }

  if (args.getLastArg(clang::driver::options::OPT_mreassociate)) {
    opts.AssociativeMath = true;
  }

  if (args.getLastArg(clang::driver::options::OPT_freciprocal_math)) {
    opts.ReciprocalMath = true;
  }

  if (args.getLastArg(clang::driver::options::OPT_ffast_math)) {
    opts.NoHonorInfs = true;
    opts.NoHonorNaNs = true;
    opts.AssociativeMath = true;
    opts.ReciprocalMath = true;
    opts.ApproxFunc = true;
    opts.NoSignedZeros = true;
    opts.setFPContractMode(Fortran::common::LangOptions::FPM_Fast);
  }

  return true;
}

/// Parses vscale range options and populates the CompilerInvocation
/// accordingly.
/// Returns false if new errors are generated.
///
/// \param [out] invoc Stores the processed arguments
/// \param [in] args The compiler invocation arguments to parse
/// \param [out] diags DiagnosticsEngine to report erros with
static bool parseVScaleArgs(CompilerInvocation &invoc, llvm::opt::ArgList &args,
                            clang::DiagnosticsEngine &diags) {
  const auto *vscaleMin =
      args.getLastArg(clang::driver::options::OPT_mvscale_min_EQ);
  const auto *vscaleMax =
      args.getLastArg(clang::driver::options::OPT_mvscale_max_EQ);

  if (!vscaleMin && !vscaleMax)
    return true;

  llvm::Triple triple = llvm::Triple(invoc.getTargetOpts().triple);
  if (!triple.isAArch64() && !triple.isRISCV()) {
    const unsigned diagID =
        diags.getCustomDiagID(clang::DiagnosticsEngine::Error,
                              "`-mvscale-max` and `-mvscale-min` are not "
                              "supported for this architecture: %0");
    diags.Report(diagID) << triple.getArchName();
    return false;
  }

  Fortran::common::LangOptions &opts = invoc.getLangOpts();
  if (vscaleMin) {
    llvm::StringRef argValue = llvm::StringRef(vscaleMin->getValue());
    unsigned vscaleMinVal;
    if (argValue.getAsInteger(/*Radix=*/10, vscaleMinVal)) {
      diags.Report(clang::diag::err_drv_unsupported_option_argument)
          << vscaleMax->getSpelling() << argValue;
      return false;
    }
    opts.VScaleMin = vscaleMinVal;
  }

  if (vscaleMax) {
    llvm::StringRef argValue = llvm::StringRef(vscaleMax->getValue());
    unsigned vscaleMaxVal;
    if (argValue.getAsInteger(/*Radix=w*/ 10, vscaleMaxVal)) {
      diags.Report(clang::diag::err_drv_unsupported_option_argument)
          << vscaleMax->getSpelling() << argValue;
      return false;
    }
    opts.VScaleMax = vscaleMaxVal;
  }
  return true;
}

static bool parseLinkerOptionsArgs(CompilerInvocation &invoc,
                                   llvm::opt::ArgList &args,
                                   clang::DiagnosticsEngine &diags) {
  llvm::Triple triple = llvm::Triple(invoc.getTargetOpts().triple);

  // TODO: support --dependent-lib on other platforms when MLIR supports
  //       !llvm.dependent.lib
  if (args.hasArg(clang::driver::options::OPT_dependent_lib) &&
      !triple.isOSWindows()) {
    const unsigned diagID =
        diags.getCustomDiagID(clang::DiagnosticsEngine::Error,
                              "--dependent-lib is only supported on Windows");
    diags.Report(diagID);
    return false;
  }

  invoc.getCodeGenOpts().DependentLibs =
      args.getAllArgValues(clang::driver::options::OPT_dependent_lib);
  return true;
}

static bool parseLangOptionsArgs(CompilerInvocation &invoc,
                                 llvm::opt::ArgList &args,
                                 clang::DiagnosticsEngine &diags) {
  bool success = true;

  success &= parseIntegerOverflowArgs(invoc, args, diags);
  success &= parseFloatingPointArgs(invoc, args, diags);
  success &= parseVScaleArgs(invoc, args, diags);

  return success;
}

bool CompilerInvocation::createFromArgs(
    CompilerInvocation &invoc, llvm::ArrayRef<const char *> commandLineArgs,
    clang::DiagnosticsEngine &diags, const char *argv0) {

  bool success = true;

  // Set the default triple for this CompilerInvocation. This might be
  // overridden by users with `-triple` (see the call to `ParseTargetArgs`
  // below).
  // NOTE: Like in Clang, it would be nice to use option marshalling
  // for this so that the entire logic for setting-up the triple is in one
  // place.
  invoc.getTargetOpts().triple =
      llvm::Triple::normalize(llvm::sys::getDefaultTargetTriple());

  // Parse the arguments
  const llvm::opt::OptTable &opts = clang::driver::getDriverOptTable();
  llvm::opt::Visibility visibilityMask(clang::driver::options::FC1Option);
  unsigned missingArgIndex, missingArgCount;
  llvm::opt::InputArgList args = opts.ParseArgs(
      commandLineArgs, missingArgIndex, missingArgCount, visibilityMask);

  // Check for missing argument error.
  if (missingArgCount) {
    diags.Report(clang::diag::err_drv_missing_argument)
        << args.getArgString(missingArgIndex) << missingArgCount;
    success = false;
  }

  // Issue errors on unknown arguments
  for (const auto *a : args.filtered(clang::driver::options::OPT_UNKNOWN)) {
    auto argString = a->getAsString(args);
    std::string nearest;
    if (opts.findNearest(argString, nearest, visibilityMask) > 1)
      diags.Report(clang::diag::err_drv_unknown_argument) << argString;
    else
      diags.Report(clang::diag::err_drv_unknown_argument_with_suggestion)
          << argString << nearest;
    success = false;
  }

  // -flang-experimental-hlfir
  if (args.hasArg(clang::driver::options::OPT_flang_experimental_hlfir) ||
      args.hasArg(clang::driver::options::OPT_emit_hlfir)) {
    invoc.loweringOpts.setLowerToHighLevelFIR(true);
  }

  // -flang-deprecated-no-hlfir
  if (args.hasArg(clang::driver::options::OPT_flang_deprecated_no_hlfir) &&
      !args.hasArg(clang::driver::options::OPT_emit_hlfir)) {
    if (args.hasArg(clang::driver::options::OPT_flang_experimental_hlfir)) {
      const unsigned diagID = diags.getCustomDiagID(
          clang::DiagnosticsEngine::Error,
          "Options '-flang-experimental-hlfir' and "
          "'-flang-deprecated-no-hlfir' cannot be both specified");
      diags.Report(diagID);
    }
    invoc.loweringOpts.setLowerToHighLevelFIR(false);
  }

  // -fno-ppc-native-vector-element-order
  if (args.hasArg(clang::driver::options::OPT_fno_ppc_native_vec_elem_order)) {
    invoc.loweringOpts.setNoPPCNativeVecElemOrder(true);
  }

  // -f[no-]init-global-zero
  if (args.hasFlag(clang::driver::options::OPT_finit_global_zero,
                   clang::driver::options::OPT_fno_init_global_zero,
                   /*default=*/true))
    invoc.loweringOpts.setInitGlobalZero(true);
  else
    invoc.loweringOpts.setInitGlobalZero(false);

  // Preserve all the remark options requested, i.e. -Rpass, -Rpass-missed or
  // -Rpass-analysis. This will be used later when processing and outputting the
  // remarks generated by LLVM in ExecuteCompilerInvocation.cpp.
  for (auto *a : args.filtered(clang::driver::options::OPT_R_Group)) {
    if (a->getOption().matches(clang::driver::options::OPT_R_value_Group))
      // This is -Rfoo=, where foo is the name of the diagnostic
      // group. Add only the remark option name to the diagnostics. e.g. for
      // -Rpass= we will add the string "pass".
      invoc.getDiagnosticOpts().Remarks.push_back(
          std::string(a->getOption().getName().drop_front(1).rtrim("=-")));
    else
      // If no regex was provided, add the provided value, e.g. for -Rpass add
      // the string "pass".
      invoc.getDiagnosticOpts().Remarks.push_back(a->getValue());
  }

  // -frealloc-lhs is the default.
  if (!args.hasFlag(clang::driver::options::OPT_frealloc_lhs,
                    clang::driver::options::OPT_fno_realloc_lhs, true))
    invoc.loweringOpts.setReallocateLHS(false);

  invoc.loweringOpts.setRepackArrays(
      args.hasFlag(clang::driver::options::OPT_frepack_arrays,
                   clang::driver::options::OPT_fno_repack_arrays,
                   /*default=*/false));
  invoc.loweringOpts.setStackRepackArrays(
      args.hasFlag(clang::driver::options::OPT_fstack_repack_arrays,
                   clang::driver::options::OPT_fno_stack_repack_arrays,
                   /*default=*/false));
  if (auto *arg = args.getLastArg(
          clang::driver::options::OPT_frepack_arrays_contiguity_EQ))
    invoc.loweringOpts.setRepackArraysWhole(arg->getValue() ==
                                            llvm::StringRef{"whole"});

  success &= parseFrontendArgs(invoc.getFrontendOpts(), args, diags);
  parseTargetArgs(invoc.getTargetOpts(), args);
  parsePreprocessorArgs(invoc.getPreprocessorOpts(), args);
  parseCodeGenArgs(invoc.getCodeGenOpts(), args, diags);
  success &= parseDebugArgs(invoc.getCodeGenOpts(), args, diags);
  success &= parseVectorLibArg(invoc.getCodeGenOpts(), args, diags);
  success &= parseSemaArgs(invoc, args, diags);
  success &= parseDialectArgs(invoc, args, diags);
  success &= parseOpenMPArgs(invoc, args, diags);
  success &= parseDiagArgs(invoc, args, diags);

  // Collect LLVM (-mllvm) and MLIR (-mmlir) options.
  // NOTE: Try to avoid adding any options directly to `llvmArgs` or
  // `mlirArgs`. Instead, you can use
  //    * `-mllvm <your-llvm-option>`, or
  //    * `-mmlir <your-mlir-option>`.
  invoc.frontendOpts.llvmArgs =
      args.getAllArgValues(clang::driver::options::OPT_mllvm);
  invoc.frontendOpts.mlirArgs =
      args.getAllArgValues(clang::driver::options::OPT_mmlir);

  success &= parseLangOptionsArgs(invoc, args, diags);

  success &= parseLinkerOptionsArgs(invoc, args, diags);

  // Set the string to be used as the return value of the COMPILER_OPTIONS
  // intrinsic of iso_fortran_env. This is either passed in from the parent
  // compiler driver invocation with an environment variable, or failing that
  // set to the command line arguments of the frontend driver invocation.
  invoc.allCompilerInvocOpts = std::string();
  llvm::raw_string_ostream os(invoc.allCompilerInvocOpts);
  char *compilerOptsEnv = std::getenv("FLANG_COMPILER_OPTIONS_STRING");
  if (compilerOptsEnv != nullptr) {
    os << compilerOptsEnv;
  } else {
    os << argv0 << ' ';
    for (auto it = commandLineArgs.begin(), e = commandLineArgs.end(); it != e;
         ++it) {
      os << ' ' << *it;
    }
  }

  // Process the timing-related options.
  if (args.hasArg(clang::driver::options::OPT_ftime_report))
    invoc.enableTimers = true;

  invoc.setArgv0(argv0);

  return success;
}

void CompilerInvocation::collectMacroDefinitions() {
  auto &ppOpts = this->getPreprocessorOpts();

  for (unsigned i = 0, n = ppOpts.macros.size(); i != n; ++i) {
    llvm::StringRef macro = ppOpts.macros[i].first;
    bool isUndef = ppOpts.macros[i].second;

    std::pair<llvm::StringRef, llvm::StringRef> macroPair = macro.split('=');
    llvm::StringRef macroName = macroPair.first;
    llvm::StringRef macroBody = macroPair.second;

    // For an #undef'd macro, we only care about the name.
    if (isUndef) {
      parserOpts.predefinitions.emplace_back(macroName.str(),
                                             std::optional<std::string>{});
      continue;
    }

    // For a #define'd macro, figure out the actual definition.
    if (macroName.size() == macro.size())
      macroBody = "1";
    else {
      // Note: GCC drops anything following an end-of-line character.
      llvm::StringRef::size_type end = macroBody.find_first_of("\n\r");
      macroBody = macroBody.substr(0, end);
    }
    parserOpts.predefinitions.emplace_back(
        macroName, std::optional<std::string>(macroBody.str()));
  }
}

void CompilerInvocation::setDefaultFortranOpts() {
  auto &fortranOptions = getFortranOpts();

  std::vector<std::string> searchDirectories{"."s};
  fortranOptions.searchDirectories = searchDirectories;

  // Add the location of omp_lib.h to the search directories. Currently this is
  // identical to the modules' directory.
  fortranOptions.searchDirectories.emplace_back(
      getOpenMPHeadersDir(getArgv0()));

  fortranOptions.isFixedForm = false;
}

// TODO: When expanding this method, consider creating a dedicated API for
// this. Also at some point we will need to differentiate between different
// targets and add dedicated predefines for each.
void CompilerInvocation::setDefaultPredefinitions() {
  auto &fortranOptions = getFortranOpts();
  const auto &frontendOptions = getFrontendOpts();
  // Populate the macro list with version numbers and other predefinitions.
  fortranOptions.predefinitions.emplace_back("__amdflang__", "1");
  fortranOptions.predefinitions.emplace_back("__flang__", "1");
  fortranOptions.predefinitions.emplace_back("__flang_major__",
                                             FLANG_VERSION_MAJOR_STRING);
  fortranOptions.predefinitions.emplace_back("__flang_minor__",
                                             FLANG_VERSION_MINOR_STRING);
  fortranOptions.predefinitions.emplace_back("__flang_patchlevel__",
                                             FLANG_VERSION_PATCHLEVEL_STRING);

  // Add predefinitions based on the relocation model
  if (unsigned PICLevel = getCodeGenOpts().PICLevel) {
    fortranOptions.predefinitions.emplace_back("__PIC__",
                                               std::to_string(PICLevel));
    fortranOptions.predefinitions.emplace_back("__pic__",
                                               std::to_string(PICLevel));
    if (getCodeGenOpts().IsPIE) {
      fortranOptions.predefinitions.emplace_back("__PIE__",
                                                 std::to_string(PICLevel));
      fortranOptions.predefinitions.emplace_back("__pie__",
                                                 std::to_string(PICLevel));
    }
  }

  // Add predefinitions based on extensions enabled
  if (frontendOptions.features.IsEnabled(
          Fortran::common::LanguageFeature::OpenACC)) {
    fortranOptions.predefinitions.emplace_back("_OPENACC", "202211");
  }
  if (frontendOptions.features.IsEnabled(
          Fortran::common::LanguageFeature::OpenMP)) {
    Fortran::common::setOpenMPMacro(getLangOpts().OpenMPVersion,
                                    fortranOptions.predefinitions);
  }

  llvm::Triple targetTriple{llvm::Triple(this->targetOpts.triple)};
  if (targetTriple.isOSLinux()) {
    fortranOptions.predefinitions.emplace_back("__linux__", "1");
  } else if (targetTriple.isOSAIX()) {
    fortranOptions.predefinitions.emplace_back("_AIX", "1");
  }

  switch (targetTriple.getArch()) {
  default:
    break;
  case llvm::Triple::ArchType::x86_64:
    fortranOptions.predefinitions.emplace_back("__x86_64__", "1");
    fortranOptions.predefinitions.emplace_back("__x86_64", "1");
    break;
  case llvm::Triple::ArchType::ppc:
  case llvm::Triple::ArchType::ppc64:
  case llvm::Triple::ArchType::ppcle:
  case llvm::Triple::ArchType::ppc64le:
    // '__powerpc__' is a generic macro for any PowerPC.
    fortranOptions.predefinitions.emplace_back("__powerpc__", "1");
    if (targetTriple.isOSAIX() && targetTriple.isArch64Bit()) {
      fortranOptions.predefinitions.emplace_back("__64BIT__", "1");
    }
    break;
  case llvm::Triple::ArchType::aarch64:
    fortranOptions.predefinitions.emplace_back("__aarch64__", "1");
    fortranOptions.predefinitions.emplace_back("__aarch64", "1");
    break;
  }
}

void CompilerInvocation::setFortranOpts() {
  auto &fortranOptions = getFortranOpts();
  const auto &frontendOptions = getFrontendOpts();
  const auto &preprocessorOptions = getPreprocessorOpts();
  auto &moduleDirJ = getModuleDir();

  if (frontendOptions.fortranForm != FortranForm::Unknown) {
    fortranOptions.isFixedForm =
        frontendOptions.fortranForm == FortranForm::FixedForm;
  }
  fortranOptions.fixedFormColumns = frontendOptions.fixedFormColumns;

  // -E
  fortranOptions.prescanAndReformat =
      frontendOptions.programAction == PrintPreprocessedInput;

  fortranOptions.features = frontendOptions.features;
  fortranOptions.encoding = frontendOptions.encoding;

  // Adding search directories specified by -I
  fortranOptions.searchDirectories.insert(
      fortranOptions.searchDirectories.end(),
      preprocessorOptions.searchDirectoriesFromDashI.begin(),
      preprocessorOptions.searchDirectoriesFromDashI.end());

  // Add the ordered list of -intrinsic-modules-path
  fortranOptions.searchDirectories.insert(
      fortranOptions.searchDirectories.end(),
      preprocessorOptions.searchDirectoriesFromIntrModPath.begin(),
      preprocessorOptions.searchDirectoriesFromIntrModPath.end());

  //  Add the default intrinsic module directory
  fortranOptions.intrinsicModuleDirectories.emplace_back(
      getIntrinsicDir(getArgv0()));

  // Add the directory supplied through -J/-module-dir to the list of search
  // directories
  if (moduleDirJ != ".")
    fortranOptions.searchDirectories.emplace_back(moduleDirJ);

  if (frontendOptions.instrumentedParse)
    fortranOptions.instrumentedParse = true;

  if (frontendOptions.showColors)
    fortranOptions.showColors = true;

  if (frontendOptions.needProvenanceRangeToCharBlockMappings)
    fortranOptions.needProvenanceRangeToCharBlockMappings = true;

  fortranOptions.features = frontendOptions.features;
}

std::unique_ptr<Fortran::semantics::SemanticsContext>
CompilerInvocation::getSemanticsCtx(
    Fortran::parser::AllCookedSources &allCookedSources,
    const llvm::TargetMachine &targetMachine) {
  auto &fortranOptions = getFortranOpts();

  auto semanticsContext = std::make_unique<semantics::SemanticsContext>(
      getDefaultKinds(), fortranOptions.features, getLangOpts(),
      allCookedSources);

  semanticsContext->set_moduleDirectory(getModuleDir())
      .set_searchDirectories(fortranOptions.searchDirectories)
      .set_intrinsicModuleDirectories(fortranOptions.intrinsicModuleDirectories)
      .set_maxErrors(getMaxErrors())
      .set_warningsAreErrors(getWarnAsErr())
      .set_moduleFileSuffix(getModuleFileSuffix())
      .set_underscoring(getCodeGenOpts().Underscoring);

  std::string compilerVersion = Fortran::common::getFlangFullVersion();
  Fortran::tools::setUpTargetCharacteristics(
      semanticsContext->targetCharacteristics(), targetMachine, getTargetOpts(),
      compilerVersion, allCompilerInvocOpts);
  return semanticsContext;
}

/// Set \p loweringOptions controlling lowering behavior based
/// on the \p optimizationLevel.
void CompilerInvocation::setLoweringOptions() {
  const CodeGenOptions &codegenOpts = getCodeGenOpts();

  // Lower TRANSPOSE as a runtime call under -O0.
  loweringOpts.setOptimizeTranspose(codegenOpts.OptimizationLevel > 0);
  loweringOpts.setUnderscoring(codegenOpts.Underscoring);
  loweringOpts.setSkipExternalRttiDefinition(skipExternalRttiDefinition);

  const Fortran::common::LangOptions &langOptions = getLangOpts();
  loweringOpts.setIntegerWrapAround(langOptions.getSignedOverflowBehavior() ==
                                    Fortran::common::LangOptions::SOB_Defined);
  Fortran::common::MathOptionsBase &mathOpts = loweringOpts.getMathOptions();
  // TODO: when LangOptions are finalized, we can represent
  //       the math related options using Fortran::commmon::MathOptionsBase,
  //       so that we can just copy it into LoweringOptions.
  mathOpts
      .setFPContractEnabled(langOptions.getFPContractMode() ==
                            Fortran::common::LangOptions::FPM_Fast)
      .setNoHonorInfs(langOptions.NoHonorInfs)
      .setNoHonorNaNs(langOptions.NoHonorNaNs)
      .setApproxFunc(langOptions.ApproxFunc)
      .setNoSignedZeros(langOptions.NoSignedZeros)
      .setAssociativeMath(langOptions.AssociativeMath)
      .setReciprocalMath(langOptions.ReciprocalMath);

  if (codegenOpts.getComplexRange() ==
          CodeGenOptions::ComplexRangeKind::CX_Improved ||
      codegenOpts.getComplexRange() ==
          CodeGenOptions::ComplexRangeKind::CX_Basic)
    loweringOpts.setComplexDivisionToRuntime(false);
}<|MERGE_RESOLUTION|>--- conflicted
+++ resolved
@@ -1202,14 +1202,10 @@
   unsigned numErrorsBefore = diags.getNumErrors();
   llvm::Triple t(res.getTargetOpts().triple);
 
-<<<<<<< HEAD
   constexpr unsigned newestFullySupported = 52;
   // By default OpenMP is set to 5.2 version
-=======
-  constexpr unsigned newestFullySupported = 31;
   constexpr unsigned latestFinalized = 60;
   // By default OpenMP is set to the most recent fully supported version
->>>>>>> 03912a1d
   res.getLangOpts().OpenMPVersion = newestFullySupported;
   res.getFrontendOpts().features.Enable(
       Fortran::common::LanguageFeature::OpenMP);
@@ -1248,13 +1244,12 @@
       if (llvm::is_contained(ompVersions, version)) {
         res.getLangOpts().OpenMPVersion = version;
 
-<<<<<<< HEAD
-=======
+#if ENABLED_FOR_STAGING
         if (version > latestFinalized)
           reportFutureVersion(value);
         else if (version > newestFullySupported)
           diags.Report(clang::diag::warn_openmp_incomplete) << version;
->>>>>>> 03912a1d
+#endif
       } else if (llvm::is_contained(oldVersions, version)) {
         const unsigned diagID =
             diags.getCustomDiagID(clang::DiagnosticsEngine::Warning,
