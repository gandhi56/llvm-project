//===- CompilerInvocation.cpp ---------------------------------------------===//
//
// Part of the LLVM Project, under the Apache License v2.0 with LLVM Exceptions.
// See https://llvm.org/LICENSE.txt for license information.
// SPDX-License-Identifier: Apache-2.0 WITH LLVM-exception
//
//===----------------------------------------------------------------------===//
//
// Coding style: https://mlir.llvm.org/getting_started/DeveloperGuide/
//
//===----------------------------------------------------------------------===//

#include "flang/Frontend/CompilerInvocation.h"
#include "flang/Frontend/CodeGenOptions.h"
#include "flang/Frontend/PreprocessorOptions.h"
#include "flang/Frontend/TargetOptions.h"
#include "flang/Optimizer/Passes/CommandLineOpts.h"
#include "flang/Semantics/semantics.h"
#include "flang/Support/Fortran-features.h"
#include "flang/Support/OpenMP-features.h"
#include "flang/Support/Version.h"
#include "flang/Tools/TargetSetup.h"
#include "flang/Version.inc"
#include "clang/Basic/DiagnosticDriver.h"
#include "clang/Basic/DiagnosticFrontend.h"
#include "clang/Basic/DiagnosticOptions.h"
#include "clang/Driver/CommonArgs.h"
#include "clang/Driver/Driver.h"
#include "clang/Options/OptionUtils.h"
#include "clang/Options/Options.h"
#include "llvm/ADT/ArrayRef.h"
#include "llvm/ADT/StringRef.h"
#include "llvm/ADT/StringSwitch.h"
#include "llvm/Frontend/Debug/Options.h"
#include "llvm/Frontend/Driver/CodeGenOptions.h"
#include "llvm/Option/Arg.h"
#include "llvm/Option/ArgList.h"
#include "llvm/Option/OptTable.h"
#include "llvm/Support/CodeGen.h"
#include "llvm/Support/FileSystem.h"
#include "llvm/Support/Path.h"
#include "llvm/Support/Process.h"
#include "llvm/Support/raw_ostream.h"
#include "llvm/TargetParser/Host.h"
#include "llvm/TargetParser/Triple.h"
#include <algorithm>
#include <cstdlib>
#include <memory>
#include <optional>
#include <sstream>

using namespace Fortran::frontend;

//===----------------------------------------------------------------------===//
// Initialization.
//===----------------------------------------------------------------------===//
CompilerInvocationBase::CompilerInvocationBase()
    : diagnosticOpts(new clang::DiagnosticOptions()),
      preprocessorOpts(new PreprocessorOptions()) {}

CompilerInvocationBase::CompilerInvocationBase(const CompilerInvocationBase &x)
    : diagnosticOpts(new clang::DiagnosticOptions(x.getDiagnosticOpts())),
      preprocessorOpts(new PreprocessorOptions(x.getPreprocessorOpts())) {}

CompilerInvocationBase::~CompilerInvocationBase() = default;

//===----------------------------------------------------------------------===//
// Deserialization (from args)
//===----------------------------------------------------------------------===//
static bool parseShowColorsArgs(const llvm::opt::ArgList &args,
                                bool defaultColor = true) {
  // Color diagnostics default to auto ("on" if terminal supports) in the
  // compiler driver `flang` but default to off in the frontend driver
  // `flang -fc1`, needing an explicit OPT_fdiagnostics_color.
  // Support both clang's -f[no-]color-diagnostics and gcc's
  // -f[no-]diagnostics-colors[=never|always|auto].
  enum {
    Colors_On,
    Colors_Off,
    Colors_Auto
  } showColors = defaultColor ? Colors_Auto : Colors_Off;

  for (auto *a : args) {
    const llvm::opt::Option &opt = a->getOption();
    if (opt.matches(clang::options::OPT_fcolor_diagnostics)) {
      showColors = Colors_On;
    } else if (opt.matches(clang::options::OPT_fno_color_diagnostics)) {
      showColors = Colors_Off;
    } else if (opt.matches(clang::options::OPT_fdiagnostics_color_EQ)) {
      llvm::StringRef value(a->getValue());
      if (value == "always")
        showColors = Colors_On;
      else if (value == "never")
        showColors = Colors_Off;
      else if (value == "auto")
        showColors = Colors_Auto;
    }
  }

  return showColors == Colors_On ||
         (showColors == Colors_Auto &&
          llvm::sys::Process::StandardErrHasColors());
}

/// Extracts the optimisation level from \a args.
static unsigned getOptimizationLevel(llvm::opt::ArgList &args,
                                     clang::DiagnosticsEngine &diags) {
  unsigned defaultOpt = 0;

  if (llvm::opt::Arg *a = args.getLastArg(clang::options::OPT_O_Group)) {
    if (a->getOption().matches(clang::options::OPT_O0))
      return 0;

    assert(a->getOption().matches(clang::options::OPT_O));

    return getLastArgIntValue(args, clang::options::OPT_O, defaultOpt, diags);
  }

  return defaultOpt;
}

bool Fortran::frontend::parseDiagnosticArgs(clang::DiagnosticOptions &opts,
                                            llvm::opt::ArgList &args) {
  opts.ShowColors = parseShowColorsArgs(args);

  return true;
}

static bool parseDebugArgs(Fortran::frontend::CodeGenOptions &opts,
                           llvm::opt::ArgList &args,
                           clang::DiagnosticsEngine &diags) {
  using DebugInfoKind = llvm::codegenoptions::DebugInfoKind;
  if (llvm::opt::Arg *arg =
          args.getLastArg(clang::options::OPT_debug_info_kind_EQ)) {
    std::optional<DebugInfoKind> val =
        llvm::StringSwitch<std::optional<DebugInfoKind>>(arg->getValue())
            .Case("line-tables-only", llvm::codegenoptions::DebugLineTablesOnly)
            .Case("line-directives-only",
                  llvm::codegenoptions::DebugDirectivesOnly)
            .Case("constructor", llvm::codegenoptions::DebugInfoConstructor)
            .Case("limited", llvm::codegenoptions::LimitedDebugInfo)
            .Case("standalone", llvm::codegenoptions::FullDebugInfo)
            .Case("unused-types", llvm::codegenoptions::UnusedTypeInfo)
            .Default(std::nullopt);
    if (!val.has_value()) {
      diags.Report(clang::diag::err_drv_invalid_value)
          << arg->getAsString(args) << arg->getValue();
      return false;
    }
    opts.setDebugInfo(val.value());
    if (val != llvm::codegenoptions::DebugLineTablesOnly &&
        val != llvm::codegenoptions::FullDebugInfo &&
        val != llvm::codegenoptions::NoDebugInfo) {
      const auto debugWarning = diags.getCustomDiagID(
          clang::DiagnosticsEngine::Warning, "Unsupported debug option: %0");
      diags.Report(debugWarning) << arg->getValue();
    }
    opts.DwarfVersion =
        getLastArgIntValue(args, clang::options::OPT_dwarf_version_EQ,
                           /*Default=*/0, diags);
    if (const llvm::opt::Arg *a =
            args.getLastArg(clang::options::OPT_split_dwarf_file))
      opts.SplitDwarfFile = a->getValue();
    if (const llvm::opt::Arg *a =
            args.getLastArg(clang::options::OPT_split_dwarf_output))
      opts.SplitDwarfOutput = a->getValue();
  }
  return true;
}

static void parseDoConcurrentMapping(Fortran::frontend::CodeGenOptions &opts,
                                     llvm::opt::ArgList &args,
                                     clang::DiagnosticsEngine &diags) {
  llvm::opt::Arg *arg =
      args.getLastArg(clang::options::OPT_fdo_concurrent_to_openmp_EQ);
  if (!arg)
    return;

  using DoConcurrentMappingKind =
      Fortran::frontend::CodeGenOptions::DoConcurrentMappingKind;
  std::optional<DoConcurrentMappingKind> val =
      llvm::StringSwitch<std::optional<DoConcurrentMappingKind>>(
          arg->getValue())
          .Case("none", DoConcurrentMappingKind::DCMK_None)
          .Case("host", DoConcurrentMappingKind::DCMK_Host)
          .Case("device", DoConcurrentMappingKind::DCMK_Device)
          .Default(std::nullopt);

  if (!val.has_value()) {
    diags.Report(clang::diag::err_drv_invalid_value)
        << arg->getAsString(args) << arg->getValue();
  }

  opts.setDoConcurrentMapping(val.value());
}

static bool parseVectorLibArg(Fortran::frontend::CodeGenOptions &opts,
                              llvm::opt::ArgList &args,
                              clang::DiagnosticsEngine &diags) {
  llvm::opt::Arg *arg = args.getLastArg(clang::options::OPT_fveclib);
  if (!arg)
    return true;

  using VectorLibrary = llvm::driver::VectorLibrary;
  std::optional<VectorLibrary> val =
      llvm::StringSwitch<std::optional<VectorLibrary>>(arg->getValue())
          .Case("Accelerate", VectorLibrary::Accelerate)
          .Case("libmvec", VectorLibrary::LIBMVEC)
          .Case("MASSV", VectorLibrary::MASSV)
          .Case("SVML", VectorLibrary::SVML)
          .Case("SLEEF", VectorLibrary::SLEEF)
          .Case("Darwin_libsystem_m", VectorLibrary::Darwin_libsystem_m)
          .Case("ArmPL", VectorLibrary::ArmPL)
          .Case("AMDLIBM", VectorLibrary::AMDLIBM)
          .Case("NoLibrary", VectorLibrary::NoLibrary)
          .Default(std::nullopt);
  if (!val.has_value()) {
    diags.Report(clang::diag::err_drv_invalid_value)
        << arg->getAsString(args) << arg->getValue();
    return false;
  }
  opts.setVecLib(val.value());
  return true;
}

// Generate an OptRemark object containing info on if the -Rgroup
// specified is enabled or not.
static CodeGenOptions::OptRemark
parseOptimizationRemark(clang::DiagnosticsEngine &diags,
                        llvm::opt::ArgList &args, llvm::opt::OptSpecifier optEq,
                        llvm::StringRef remarkOptName) {
  assert((remarkOptName == "pass" || remarkOptName == "pass-missed" ||
          remarkOptName == "pass-analysis") &&
         "Unsupported remark option name provided.");
  CodeGenOptions::OptRemark result;

  for (llvm::opt::Arg *a : args) {
    if (a->getOption().matches(clang::options::OPT_R_Joined)) {
      llvm::StringRef value = a->getValue();

      if (value == remarkOptName) {
        result.Kind = CodeGenOptions::RemarkKind::RK_Enabled;
        // Enable everything
        result.Pattern = ".*";
        result.Regex = std::make_shared<llvm::Regex>(result.Pattern);

      } else if (value.split('-') ==
                 std::make_pair(llvm::StringRef("no"), remarkOptName)) {
        result.Kind = CodeGenOptions::RemarkKind::RK_Disabled;
        // Disable everything
        result.Pattern = "";
        result.Regex = nullptr;
      }
    } else if (a->getOption().matches(optEq)) {
      result.Kind = CodeGenOptions::RemarkKind::RK_WithPattern;
      result.Pattern = a->getValue();
      result.Regex = std::make_shared<llvm::Regex>(result.Pattern);
      std::string regexError;

      if (!result.Regex->isValid(regexError)) {
        diags.Report(clang::diag::err_drv_optimization_remark_pattern)
            << regexError << a->getAsString(args);
        return CodeGenOptions::OptRemark();
      }
    }
  }
  return result;
}

static void parseCodeGenArgs(Fortran::frontend::CodeGenOptions &opts,
                             llvm::opt::ArgList &args,
                             clang::DiagnosticsEngine &diags) {
  opts.OptimizationLevel = getOptimizationLevel(args, diags);

  if (args.hasFlag(clang::options::OPT_fdebug_pass_manager,
                   clang::options::OPT_fno_debug_pass_manager, false))
    opts.DebugPassManager = 1;

  if (args.hasFlag(clang::options::OPT_fstack_arrays,
                   clang::options::OPT_fno_stack_arrays, false))
    opts.StackArrays = 1;

  if (args.getLastArg(clang::options::OPT_floop_interchange))
    opts.InterchangeLoops = 1;

  if (args.getLastArg(clang::options::OPT_fexperimental_loop_fusion))
    opts.FuseLoops = 1;

  if (args.getLastArg(clang::options::OPT_vectorize_loops))
    opts.VectorizeLoop = 1;

  if (args.getLastArg(clang::options::OPT_vectorize_slp))
    opts.VectorizeSLP = 1;

  if (args.hasFlag(clang::options::OPT_floop_versioning,
                   clang::options::OPT_fno_loop_versioning, false))
    opts.LoopVersioning = 1;

  opts.UnrollLoops = args.hasFlag(clang::options::OPT_funroll_loops,
                                  clang::options::OPT_fno_unroll_loops,
                                  (opts.OptimizationLevel > 1));

  opts.AliasAnalysis = opts.OptimizationLevel > 0;

  // -mframe-pointer=none/non-leaf/reserved/all option.
  if (const llvm::opt::Arg *a =
          args.getLastArg(clang::options::OPT_mframe_pointer_EQ)) {
    std::optional<llvm::FramePointerKind> val =
        llvm::StringSwitch<std::optional<llvm::FramePointerKind>>(a->getValue())
            .Case("none", llvm::FramePointerKind::None)
            .Case("non-leaf", llvm::FramePointerKind::NonLeaf)
            .Case("non-leaf-no-reserve",
                  llvm::FramePointerKind::NonLeafNoReserve)
            .Case("reserved", llvm::FramePointerKind::Reserved)
            .Case("all", llvm::FramePointerKind::All)
            .Default(std::nullopt);

    if (!val.has_value()) {
      diags.Report(clang::diag::err_drv_invalid_value)
          << a->getAsString(args) << a->getValue();
    } else
      opts.setFramePointer(val.value());
  }

  for (auto *a : args.filtered(clang::options::OPT_fpass_plugin_EQ))
    opts.LLVMPassPlugins.push_back(a->getValue());

  opts.Reciprocals = clang::driver::tools::parseMRecipOption(diags, args);

  opts.PreferVectorWidth =
      clang::driver::tools::parseMPreferVectorWidthOption(diags, args);

  // -fembed-offload-object option
  for (auto *a : args.filtered(clang::options::OPT_fembed_offload_object_EQ))
    opts.OffloadObjects.push_back(a->getValue());

  if (args.hasArg(clang::options::OPT_finstrument_functions))
    opts.InstrumentFunctions = 1;

  if (const llvm::opt::Arg *a =
          args.getLastArg(clang::options::OPT_mcode_object_version_EQ)) {
    llvm::StringRef s = a->getValue();
    if (s == "6")
      opts.CodeObjectVersion = llvm::CodeObjectVersionKind::COV_6;
    if (s == "5")
      opts.CodeObjectVersion = llvm::CodeObjectVersionKind::COV_5;
    if (s == "4")
      opts.CodeObjectVersion = llvm::CodeObjectVersionKind::COV_4;
    if (s == "none")
      opts.CodeObjectVersion = llvm::CodeObjectVersionKind::COV_None;
  }

  // -f[no-]save-optimization-record[=<format>]
  if (const llvm::opt::Arg *a =
          args.getLastArg(clang::options::OPT_opt_record_file))
    opts.OptRecordFile = a->getValue();

  // Optimization file format. Defaults to yaml
  if (const llvm::opt::Arg *a =
          args.getLastArg(clang::options::OPT_opt_record_format))
    opts.OptRecordFormat = a->getValue();

  // Specifies, using a regex, which successful optimization passes(middle and
  // backend), to include in the final optimization record file generated. If
  // not provided -fsave-optimization-record will include all passes.
  if (const llvm::opt::Arg *a =
          args.getLastArg(clang::options::OPT_opt_record_passes))
    opts.OptRecordPasses = a->getValue();

  // Create OptRemark that allows printing of all successful optimization
  // passes applied.
  opts.OptimizationRemark =
      parseOptimizationRemark(diags, args, clang::options::OPT_Rpass_EQ,
                              /*remarkOptName=*/"pass");

  // Create OptRemark that allows all missed optimization passes to be printed.
  opts.OptimizationRemarkMissed =
      parseOptimizationRemark(diags, args, clang::options::OPT_Rpass_missed_EQ,
                              /*remarkOptName=*/"pass-missed");

  // Create OptRemark that allows all optimization decisions made by LLVM
  // to be printed.
  opts.OptimizationRemarkAnalysis = parseOptimizationRemark(
      diags, args, clang::options::OPT_Rpass_analysis_EQ,
      /*remarkOptName=*/"pass-analysis");

  if (opts.getDebugInfo() == llvm::codegenoptions::NoDebugInfo) {
    // If the user requested a flag that requires source locations available in
    // the backend, make sure that the backend tracks source location
    // information.
    bool needLocTracking = !opts.OptRecordFile.empty() ||
                           !opts.OptRecordPasses.empty() ||
                           !opts.OptRecordFormat.empty() ||
                           opts.OptimizationRemark.hasValidPattern() ||
                           opts.OptimizationRemarkMissed.hasValidPattern() ||
                           opts.OptimizationRemarkAnalysis.hasValidPattern();

    if (needLocTracking)
      opts.setDebugInfo(llvm::codegenoptions::LocTrackingOnly);
  }

  if (auto *a = args.getLastArg(clang::options::OPT_save_temps_EQ))
    opts.SaveTempsDir = a->getValue();

  // -record-command-line option.
  if (const llvm::opt::Arg *a =
          args.getLastArg(clang::options::OPT_record_command_line)) {
    opts.RecordCommandLine = a->getValue();
  }

  // -mlink-builtin-bitcode
  for (auto *a : args.filtered(clang::options::OPT_mlink_builtin_bitcode))
    opts.BuiltinBCLibs.push_back(a->getValue());

  // -mrelocation-model option.
  if (const llvm::opt::Arg *a =
          args.getLastArg(clang::options::OPT_mrelocation_model)) {
    llvm::StringRef modelName = a->getValue();
    auto relocModel =
        llvm::StringSwitch<std::optional<llvm::Reloc::Model>>(modelName)
            .Case("static", llvm::Reloc::Static)
            .Case("pic", llvm::Reloc::PIC_)
            .Case("dynamic-no-pic", llvm::Reloc::DynamicNoPIC)
            .Case("ropi", llvm::Reloc::ROPI)
            .Case("rwpi", llvm::Reloc::RWPI)
            .Case("ropi-rwpi", llvm::Reloc::ROPI_RWPI)
            .Default(std::nullopt);
    if (relocModel.has_value())
      opts.setRelocationModel(*relocModel);
    else
      diags.Report(clang::diag::err_drv_invalid_value)
          << a->getAsString(args) << modelName;
  }

  // -pic-level and -pic-is-pie option.
  if (int picLevel =
          getLastArgIntValue(args, clang::options::OPT_pic_level, 0, diags)) {
    if (picLevel > 2)
      diags.Report(clang::diag::err_drv_invalid_value)
          << args.getLastArg(clang::options::OPT_pic_level)->getAsString(args)
          << picLevel;

    opts.PICLevel = picLevel;
    if (args.hasArg(clang::options::OPT_pic_is_pie))
      opts.IsPIE = 1;
  }

  if (args.hasArg(clang::options::OPT_fprofile_generate)) {
    opts.setProfileInstr(llvm::driver::ProfileInstrKind::ProfileIRInstr);
  }

  if (auto A = args.getLastArg(clang::options::OPT_fprofile_use_EQ)) {
    opts.setProfileUse(llvm::driver::ProfileInstrKind::ProfileIRInstr);
    opts.ProfileInstrumentUsePath = A->getValue();
  }

  // -mcmodel option.
  if (const llvm::opt::Arg *a =
          args.getLastArg(clang::options::OPT_mcmodel_EQ)) {
    llvm::StringRef modelName = a->getValue();
    std::optional<llvm::CodeModel::Model> codeModel = getCodeModel(modelName);

    if (codeModel.has_value())
      opts.CodeModel = modelName;
    else
      diags.Report(clang::diag::err_drv_invalid_value)
          << a->getAsString(args) << modelName;
  }

  if (const llvm::opt::Arg *arg =
          args.getLastArg(clang::options::OPT_mlarge_data_threshold_EQ)) {
    uint64_t LDT;
    if (llvm::StringRef(arg->getValue()).getAsInteger(/*Radix=*/10, LDT)) {
      diags.Report(clang::diag::err_drv_invalid_value)
          << arg->getSpelling() << arg->getValue();
    }
    opts.LargeDataThreshold = LDT;
  }

  // This option is compatible with -f[no-]underscoring in gfortran.
  if (args.hasFlag(clang::options::OPT_fno_underscoring,
                   clang::options::OPT_funderscoring, false)) {
    opts.Underscoring = 0;
  }

  if (args.hasFlag(clang::options::OPT_foffload_global_filtering,
                   clang::options::OPT_fno_offload_global_filtering, false)) {
    opts.OffloadGlobalFiltering = 1;
  }

  parseDoConcurrentMapping(opts, args, diags);

  opts.DeferDescriptorMapping =
      args.hasFlag(clang::options::OPT_fdefer_desc_map,
                   clang::options::OPT_fno_defer_desc_map, true);

  if (const llvm::opt::Arg *arg =
          args.getLastArg(clang::options::OPT_complex_range_EQ)) {
    llvm::StringRef argValue = llvm::StringRef(arg->getValue());
    if (argValue == "full") {
      opts.setComplexRange(CodeGenOptions::ComplexRangeKind::CX_Full);
    } else if (argValue == "improved") {
      opts.setComplexRange(CodeGenOptions::ComplexRangeKind::CX_Improved);
    } else if (argValue == "basic") {
      opts.setComplexRange(CodeGenOptions::ComplexRangeKind::CX_Basic);
    } else {
      diags.Report(clang::diag::err_drv_invalid_value)
          << arg->getAsString(args) << arg->getValue();
    }
  }
}

/// Parses all target input arguments and populates the target
/// options accordingly.
///
/// \param [in] opts The target options instance to update
/// \param [in] args The list of input arguments (from the compiler invocation)
static void parseTargetArgs(TargetOptions &opts, llvm::opt::ArgList &args) {
  if (const llvm::opt::Arg *a = args.getLastArg(clang::options::OPT_triple))
    opts.triple = a->getValue();

  opts.atomicIgnoreDenormalMode =
      args.hasFlag(clang::options::OPT_fatomic_ignore_denormal_mode,
                   clang::options::OPT_fno_atomic_ignore_denormal_mode, false);
  opts.atomicFineGrainedMemory =
      args.hasFlag(clang::options::OPT_fatomic_fine_grained_memory,
                   clang::options::OPT_fno_atomic_fine_grained_memory, false);
  opts.atomicRemoteMemory =
      args.hasFlag(clang::options::OPT_fatomic_remote_memory,
                   clang::options::OPT_fno_atomic_remote_memory, false);

  if (const llvm::opt::Arg *a = args.getLastArg(clang::options::OPT_target_cpu))
    opts.cpu = a->getValue();

  if (const llvm::opt::Arg *a = args.getLastArg(clang::options::OPT_tune_cpu))
    opts.cpuToTuneFor = a->getValue();

  for (const llvm::opt::Arg *currentArg :
       args.filtered(clang::options::OPT_target_feature))
    opts.featuresAsWritten.emplace_back(currentArg->getValue());

  if (args.hasArg(clang::options::OPT_fdisable_real_10))
    opts.disabledRealKinds.push_back(10);

  if (args.hasArg(clang::options::OPT_fdisable_real_3))
    opts.disabledRealKinds.push_back(3);

  if (args.hasArg(clang::options::OPT_fdisable_integer_2))
    opts.disabledIntegerKinds.push_back(2);

  if (args.hasArg(clang::options::OPT_fdisable_integer_16))
    opts.disabledIntegerKinds.push_back(16);

  if (const llvm::opt::Arg *a = args.getLastArg(clang::options::OPT_mabi_EQ)) {
    opts.abi = a->getValue();
    llvm::StringRef V = a->getValue();
    if (V == "vec-extabi") {
      opts.EnableAIXExtendedAltivecABI = true;
    } else if (V == "vec-default") {
      opts.EnableAIXExtendedAltivecABI = false;
    }
  }

  opts.asmVerbose = args.hasFlag(clang::options::OPT_fverbose_asm,
                                 clang::options::OPT_fno_verbose_asm, false);
}
// Tweak the frontend configuration based on the frontend action
static void setUpFrontendBasedOnAction(FrontendOptions &opts) {
  if (opts.programAction == DebugDumpParsingLog)
    opts.instrumentedParse = true;

  if (opts.programAction == DebugDumpProvenance ||
      opts.programAction == Fortran::frontend::GetDefinition)
    opts.needProvenanceRangeToCharBlockMappings = true;
}

/// Parse the argument specified for the -fconvert=<value> option
static std::optional<const char *> parseConvertArg(const char *s) {
  return llvm::StringSwitch<std::optional<const char *>>(s)
      .Case("unknown", "UNKNOWN")
      .Case("native", "NATIVE")
      .Case("little-endian", "LITTLE_ENDIAN")
      .Case("big-endian", "BIG_ENDIAN")
      .Case("swap", "SWAP")
      .Default(std::nullopt);
}

static bool parseFrontendArgs(FrontendOptions &opts, llvm::opt::ArgList &args,
                              clang::DiagnosticsEngine &diags) {
  unsigned numErrorsBefore = diags.getNumErrors();

  // By default the frontend driver creates a ParseSyntaxOnly action.
  opts.programAction = ParseSyntaxOnly;

  // Treat multiple action options as an invocation error. Note that `clang
  // -cc1` does accept multiple action options, but will only consider the
  // rightmost one.
  if (args.hasMultipleArgs(clang::options::OPT_Action_Group)) {
    llvm::SmallString<32> buf;
    llvm::raw_svector_ostream os(buf);
    for (const llvm::opt::Arg *arg :
         args.filtered(clang::options::OPT_Action_Group)) {
      if (buf.size())
        os << ", ";
      os << "'" << arg->getSpelling() << "'";
    }
    diags.Report(clang::diag::err_drv_too_many_actions) << buf;
    return false;
  }

  // Identify the action (i.e. opts.ProgramAction)
  if (const llvm::opt::Arg *a =
          args.getLastArg(clang::options::OPT_Action_Group)) {
    switch (a->getOption().getID()) {
    default: {
      llvm_unreachable("Invalid option in group!");
    }
    case clang::options::OPT_test_io:
      opts.programAction = InputOutputTest;
      break;
    case clang::options::OPT_E:
      opts.programAction = PrintPreprocessedInput;
      break;
    case clang::options::OPT_fsyntax_only:
      opts.programAction = ParseSyntaxOnly;
      break;
    case clang::options::OPT_emit_fir:
      opts.programAction = EmitFIR;
      break;
    case clang::options::OPT_emit_hlfir:
      opts.programAction = EmitHLFIR;
      break;
    case clang::options::OPT_emit_llvm:
      opts.programAction = EmitLLVM;
      break;
    case clang::options::OPT_emit_llvm_bc:
      opts.programAction = EmitLLVMBitcode;
      break;
    case clang::options::OPT_emit_obj:
      opts.programAction = EmitObj;
      break;
    case clang::options::OPT_S:
      opts.programAction = EmitAssembly;
      break;
    case clang::options::OPT_fdebug_unparse:
      opts.programAction = DebugUnparse;
      break;
    case clang::options::OPT_fdebug_unparse_no_sema:
      opts.programAction = DebugUnparseNoSema;
      break;
    case clang::options::OPT_fdebug_unparse_with_symbols:
      opts.programAction = DebugUnparseWithSymbols;
      break;
    case clang::options::OPT_fdebug_unparse_with_modules:
      opts.programAction = DebugUnparseWithModules;
      break;
    case clang::options::OPT_fdebug_dump_symbols:
      opts.programAction = DebugDumpSymbols;
      break;
    case clang::options::OPT_fdebug_dump_parse_tree:
      opts.programAction = DebugDumpParseTree;
      break;
    case clang::options::OPT_fdebug_dump_pft:
      opts.programAction = DebugDumpPFT;
      break;
    case clang::options::OPT_fdebug_dump_all:
      opts.programAction = DebugDumpAll;
      break;
    case clang::options::OPT_fdebug_dump_parse_tree_no_sema:
      opts.programAction = DebugDumpParseTreeNoSema;
      break;
    case clang::options::OPT_fdebug_dump_provenance:
      opts.programAction = DebugDumpProvenance;
      break;
    case clang::options::OPT_fdebug_dump_parsing_log:
      opts.programAction = DebugDumpParsingLog;
      break;
    case clang::options::OPT_fdebug_measure_parse_tree:
      opts.programAction = DebugMeasureParseTree;
      break;
    case clang::options::OPT_fdebug_pre_fir_tree:
      opts.programAction = DebugPreFIRTree;
      break;
    case clang::options::OPT_fget_symbols_sources:
      opts.programAction = GetSymbolsSources;
      break;
    case clang::options::OPT_fget_definition:
      opts.programAction = GetDefinition;
      break;
    case clang::options::OPT_init_only:
      opts.programAction = InitOnly;
      break;

      // TODO:
      // case clang::options::OPT_emit_llvm:
      // case clang::options::OPT_emit_llvm_only:
      // case clang::options::OPT_emit_codegen_only:
      // case clang::options::OPT_emit_module:
      // (...)
    }

    // Parse the values provided with `-fget-definition` (there should be 3
    // integers)
    if (llvm::opt::OptSpecifier(a->getOption().getID()) ==
        clang::options::OPT_fget_definition) {
      unsigned optVals[3] = {0, 0, 0};

      for (unsigned i = 0; i < 3; i++) {
        llvm::StringRef val = a->getValue(i);

        if (val.getAsInteger(10, optVals[i])) {
          // A non-integer was encountered - that's an error.
          diags.Report(clang::diag::err_drv_invalid_value)
              << a->getOption().getName() << val;
          break;
        }
      }
      opts.getDefVals.line = optVals[0];
      opts.getDefVals.startColumn = optVals[1];
      opts.getDefVals.endColumn = optVals[2];
    }
  }

  // Parsing -load <dsopath> option and storing shared object path
  if (llvm::opt::Arg *a = args.getLastArg(clang::options::OPT_load)) {
    opts.plugins.push_back(a->getValue());
  }

  // Parsing -plugin <name> option and storing plugin name and setting action
  if (const llvm::opt::Arg *a = args.getLastArg(clang::options::OPT_plugin)) {
    opts.programAction = PluginAction;
    opts.actionName = a->getValue();
  }

  opts.outputFile = args.getLastArgValue(clang::options::OPT_o);
  opts.showHelp = args.hasArg(clang::options::OPT_help);
  opts.showVersion = args.hasArg(clang::options::OPT_version);
  opts.printSupportedCPUs =
      args.hasArg(clang::options::OPT_print_supported_cpus);

  // Get the input kind (from the value passed via `-x`)
  InputKind dashX(Language::Unknown);
  if (const llvm::opt::Arg *a = args.getLastArg(clang::options::OPT_x)) {
    llvm::StringRef xValue = a->getValue();
    // Principal languages.
    dashX = llvm::StringSwitch<InputKind>(xValue)
                // Flang does not differentiate between pre-processed and not
                // pre-processed inputs.
                .Case("f95", Language::Fortran)
                .Case("f95-cpp-input", Language::Fortran)
                // CUDA Fortran
                .Case("cuda", Language::Fortran)
                .Default(Language::Unknown);

    // Flang's intermediate representations.
    if (dashX.isUnknown())
      dashX = llvm::StringSwitch<InputKind>(xValue)
                  .Case("ir", Language::LLVM_IR)
                  .Case("fir", Language::MLIR)
                  .Case("mlir", Language::MLIR)
                  .Default(Language::Unknown);

    if (dashX.isUnknown())
      diags.Report(clang::diag::err_drv_invalid_value)
          << a->getAsString(args) << a->getValue();
  }

  // Collect the input files and save them in our instance of FrontendOptions.
  std::vector<std::string> inputs =
      args.getAllArgValues(clang::options::OPT_INPUT);
  opts.inputs.clear();
  if (inputs.empty())
    // '-' is the default input if none is given.
    inputs.push_back("-");
  for (unsigned i = 0, e = inputs.size(); i != e; ++i) {
    InputKind ik = dashX;
    if (ik.isUnknown()) {
      ik = FrontendOptions::getInputKindForExtension(
          llvm::StringRef(inputs[i]).rsplit('.').second);
      if (ik.isUnknown())
        ik = Language::Unknown;
      if (i == 0)
        dashX = ik;
    }

    opts.inputs.emplace_back(std::move(inputs[i]), ik);
  }

  // Set fortranForm based on options -ffree-form and -ffixed-form.
  if (const auto *arg = args.getLastArg(clang::options::OPT_ffixed_form,
                                        clang::options::OPT_ffree_form)) {
    opts.fortranForm = arg->getOption().matches(clang::options::OPT_ffixed_form)
                           ? FortranForm::FixedForm
                           : FortranForm::FreeForm;
  }

  // Set fixedFormColumns based on -ffixed-line-length=<value>
  if (const auto *arg =
          args.getLastArg(clang::options::OPT_ffixed_line_length_EQ)) {
    llvm::StringRef argValue = llvm::StringRef(arg->getValue());
    std::int64_t columns = -1;
    if (argValue == "none") {
      columns = 0;
    } else if (argValue.getAsInteger(/*Radix=*/10, columns)) {
      columns = -1;
    }
    if (columns < 0) {
      diags.Report(clang::diag::err_drv_negative_columns)
          << arg->getOption().getName() << arg->getValue();
    } else if (columns == 0) {
      opts.fixedFormColumns = 1000000;
    } else if (columns < 7) {
      diags.Report(clang::diag::err_drv_small_columns)
          << arg->getOption().getName() << arg->getValue() << "7";
    } else {
      opts.fixedFormColumns = columns;
    }
  }

  // Set conversion based on -fconvert=<value>
  if (const auto *arg = args.getLastArg(clang::options::OPT_fconvert_EQ)) {
    const char *argValue = arg->getValue();
    if (auto convert = parseConvertArg(argValue))
      opts.envDefaults.push_back({"FORT_CONVERT", *convert});
    else
      diags.Report(clang::diag::err_drv_invalid_value)
          << arg->getAsString(args) << argValue;
  }

  // -f{no-}implicit-none
  opts.features.Enable(Fortran::common::LanguageFeature::ImplicitNoneTypeAlways,
                       args.hasFlag(clang::options::OPT_fimplicit_none,
                                    clang::options::OPT_fno_implicit_none,
                                    false));

  // -f{no-}implicit-none-ext
  opts.features.Enable(Fortran::common::LanguageFeature::ImplicitNoneExternal,
                       args.hasFlag(clang::options::OPT_fimplicit_none_ext,
                                    clang::options::OPT_fno_implicit_none_ext,
                                    false));

  // -f{no-}backslash
  opts.features.Enable(Fortran::common::LanguageFeature::BackslashEscapes,
                       args.hasFlag(clang::options::OPT_fbackslash,
                                    clang::options::OPT_fno_backslash, false));

  // -f{no-}logical-abbreviations
  opts.features.Enable(
      Fortran::common::LanguageFeature::LogicalAbbreviations,
      args.hasFlag(clang::options::OPT_flogical_abbreviations,
                   clang::options::OPT_fno_logical_abbreviations, false));

  // -f{no-}unsigned
  opts.features.Enable(Fortran::common::LanguageFeature::Unsigned,
                       args.hasFlag(clang::options::OPT_funsigned,
                                    clang::options::OPT_fno_unsigned, false));

  // -f{no-}xor-operator
  opts.features.Enable(Fortran::common::LanguageFeature::XOROperator,
                       args.hasFlag(clang::options::OPT_fxor_operator,
                                    clang::options::OPT_fno_xor_operator,
                                    false));

  // -fno-automatic
  if (args.hasArg(clang::options::OPT_fno_automatic)) {
    opts.features.Enable(Fortran::common::LanguageFeature::DefaultSave);
  }

  // -f{no}-save-main-program
  opts.features.Enable(Fortran::common::LanguageFeature::SaveMainProgram,
                       args.hasFlag(clang::options::OPT_fsave_main_program,
                                    clang::options::OPT_fno_save_main_program,
                                    false));

  // -ffast-amd-memory-allocator
  if (args.hasArg(clang::options::OPT_ffast_amd_memory_allocator)) {
    opts.features.Enable(
        (Fortran::common::LanguageFeature::AmdMemoryAllocator));
  }

  if (args.hasArg(clang::options::OPT_falternative_parameter_statement)) {
    opts.features.Enable(Fortran::common::LanguageFeature::OldStyleParameter);
  }
  if (const llvm::opt::Arg *arg =
          args.getLastArg(clang::options::OPT_finput_charset_EQ)) {
    llvm::StringRef argValue = arg->getValue();
    if (argValue == "utf-8") {
      opts.encoding = Fortran::parser::Encoding::UTF_8;
    } else if (argValue == "latin-1") {
      opts.encoding = Fortran::parser::Encoding::LATIN_1;
    } else {
      diags.Report(clang::diag::err_drv_invalid_value)
          << arg->getAsString(args) << argValue;
    }
  }

  setUpFrontendBasedOnAction(opts);
  opts.dashX = dashX;

  return diags.getNumErrors() == numErrorsBefore;
}

// Generate the path to look for intrinsic modules
static std::string getIntrinsicDir(const char *argv) {
  // TODO: Find a system independent API
  llvm::SmallString<128> driverPath;
  driverPath.assign(llvm::sys::fs::getMainExecutable(argv, nullptr));
  llvm::sys::path::remove_filename(driverPath);
  driverPath.append("/../include/flang/");
  return std::string(driverPath);
}

// Generate the path to look for OpenMP headers
static std::string getOpenMPHeadersDir(const char *argv) {
  llvm::SmallString<128> includePath;
  includePath.assign(llvm::sys::fs::getMainExecutable(argv, nullptr));
  llvm::sys::path::remove_filename(includePath);
  includePath.append("/../include/flang/OpenMP/");
  return std::string(includePath);
}

/// Parses all preprocessor input arguments and populates the preprocessor
/// options accordingly.
///
/// \param [in] opts The preprocessor options instance
/// \param [out] args The list of input arguments
static void parsePreprocessorArgs(Fortran::frontend::PreprocessorOptions &opts,
                                  llvm::opt::ArgList &args) {
  // Add macros from the command line.
  for (const auto *currentArg :
       args.filtered(clang::options::OPT_D, clang::options::OPT_U)) {
    if (currentArg->getOption().matches(clang::options::OPT_D)) {
      opts.addMacroDef(currentArg->getValue());
    } else {
      opts.addMacroUndef(currentArg->getValue());
    }
  }

  // Add the ordered list of -I's.
  for (const auto *currentArg : args.filtered(clang::options::OPT_I))
    opts.searchDirectoriesFromDashI.emplace_back(currentArg->getValue());

  // Prepend the ordered list of -intrinsic-modules-path
  // to the default location to search.
  for (const auto *currentArg :
       args.filtered(clang::options::OPT_fintrinsic_modules_path))
    opts.searchDirectoriesFromIntrModPath.emplace_back(currentArg->getValue());

  // -cpp/-nocpp
  if (const auto *currentArg =
          args.getLastArg(clang::options::OPT_cpp, clang::options::OPT_nocpp))
    opts.macrosFlag = (currentArg->getOption().matches(clang::options::OPT_cpp))
                          ? PPMacrosFlag::Include
                          : PPMacrosFlag::Exclude;
  // Enable -cpp based on -x unless explicitly disabled with -nocpp
  if (opts.macrosFlag != PPMacrosFlag::Exclude)
    if (const auto *dashX = args.getLastArg(clang::options::OPT_x))
      opts.macrosFlag = llvm::StringSwitch<PPMacrosFlag>(dashX->getValue())
                            .Case("f95-cpp-input", PPMacrosFlag::Include)
                            .Default(opts.macrosFlag);

  opts.noReformat = args.hasArg(clang::options::OPT_fno_reformat);
  opts.preprocessIncludeLines =
      args.hasArg(clang::options::OPT_fpreprocess_include_lines);
  opts.noLineDirectives = args.hasArg(clang::options::OPT_P);
  opts.showMacros = args.hasArg(clang::options::OPT_dM);
}

/// Parses all semantic related arguments and populates the variables
/// options accordingly. Returns false if new errors are generated.
static bool parseSemaArgs(CompilerInvocation &res, llvm::opt::ArgList &args,
                          clang::DiagnosticsEngine &diags) {
  unsigned numErrorsBefore = diags.getNumErrors();

  // -J/module-dir option
  std::vector<std::string> moduleDirList =
      args.getAllArgValues(clang::options::OPT_module_dir);
  // User can only specify one -J/-module-dir directory, but may repeat
  // -J/-module-dir as long as the directory is the same each time.
  // https://gcc.gnu.org/onlinedocs/gfortran/Directory-Options.html
  std::sort(moduleDirList.begin(), moduleDirList.end());
  moduleDirList.erase(std::unique(moduleDirList.begin(), moduleDirList.end()),
                      moduleDirList.end());
  if (moduleDirList.size() > 1) {
    const unsigned diagID =
        diags.getCustomDiagID(clang::DiagnosticsEngine::Error,
                              "Only one '-module-dir/-J' directory allowed. "
                              "'-module-dir/-J' may be given multiple times "
                              "but the directory must be the same each time.");
    diags.Report(diagID);
  }
  if (moduleDirList.size() == 1)
    res.setModuleDir(moduleDirList[0]);

  // -fdebug-module-writer option
  if (args.hasArg(clang::options::OPT_fdebug_module_writer)) {
    res.setDebugModuleDir(true);
  }

  // -fhermetic-module-files option
  if (args.hasArg(clang::options::OPT_fhermetic_module_files)) {
    res.setHermeticModuleFileOutput(true);
  }

  // -module-suffix
  if (const auto *moduleSuffix =
          args.getLastArg(clang::options::OPT_module_suffix)) {
    res.setModuleFileSuffix(moduleSuffix->getValue());
  }

  // -f{no-}analyzed-objects-for-unparse
  res.setUseAnalyzedObjectsForUnparse(
      args.hasFlag(clang::options::OPT_fanalyzed_objects_for_unparse,
                   clang::options::OPT_fno_analyzed_objects_for_unparse, true));

  return diags.getNumErrors() == numErrorsBefore;
}

/// Parses all diagnostics related arguments and populates the variables
/// options accordingly. Returns false if new errors are generated.
/// FC1 driver entry point for parsing diagnostic arguments.
static bool parseDiagArgs(CompilerInvocation &res, llvm::opt::ArgList &args,
                          clang::DiagnosticsEngine &diags) {
  unsigned numErrorsBefore = diags.getNumErrors();

  auto &features{res.getFrontendOpts().features};
  // The order of these flags (-pedantic -W<feature> -w) is important and is
  // chosen to match clang's behavior.

  // -pedantic
  if (args.hasArg(clang::options::OPT_pedantic)) {
    features.WarnOnAllNonstandard();
    features.WarnOnAllUsage();
    res.setEnableConformanceChecks();
    res.setEnableUsageChecks();
  }

  // -Werror option
  // TODO: Currently throws a Diagnostic for anything other than -W<error>,
  // this has to change when other -W<opt>'s are supported.
  if (args.hasArg(clang::options::OPT_W_Joined)) {
    const auto &wArgs = args.getAllArgValues(clang::options::OPT_W_Joined);
    for (const auto &wArg : wArgs) {
      if (wArg == "error") {
        res.setWarnAsErr(true);
        // -Wfatal-errors
      } else if (wArg == "fatal-errors") {
        res.setMaxErrors(1);
        // -W[no-]<feature>
      } else if (!features.EnableWarning(wArg)) {
        const unsigned diagID = diags.getCustomDiagID(
            clang::DiagnosticsEngine::Error, "Unknown diagnostic option: -W%0");
        diags.Report(diagID) << wArg;
      }
    }
  }

  // -w
  if (args.hasArg(clang::options::OPT_w)) {
    features.DisableAllWarnings();
    res.setDisableWarnings();
  }

  // Default to off for `flang -fc1`.
  bool showColors{parseShowColorsArgs(args, false)};
  diags.getDiagnosticOptions().ShowColors = showColors;
  res.getDiagnosticOpts().ShowColors = showColors;
  res.getFrontendOpts().showColors = showColors;
  return diags.getNumErrors() == numErrorsBefore;
}

/// Parses all Dialect related arguments and populates the variables
/// options accordingly. Returns false if new errors are generated.
static bool parseDialectArgs(CompilerInvocation &res, llvm::opt::ArgList &args,
                             clang::DiagnosticsEngine &diags) {
  unsigned numErrorsBefore = diags.getNumErrors();

  // -fd-lines-as-code
  if (args.hasArg(clang::options::OPT_fd_lines_as_code)) {
    if (res.getFrontendOpts().fortranForm == FortranForm::FreeForm) {
      const unsigned fdLinesAsWarning = diags.getCustomDiagID(
          clang::DiagnosticsEngine::Warning,
          "‘-fd-lines-as-code’ has no effect in free form.");
      diags.Report(fdLinesAsWarning);
    } else {
      res.getFrontendOpts().features.Enable(
          Fortran::common::LanguageFeature::OldDebugLines, true);
    }
  }

  // -fd-lines-as-comments
  if (args.hasArg(clang::options::OPT_fd_lines_as_comments)) {
    if (res.getFrontendOpts().fortranForm == FortranForm::FreeForm) {
      const unsigned fdLinesAsWarning = diags.getCustomDiagID(
          clang::DiagnosticsEngine::Warning,
          "‘-fd-lines-as-comments’ has no effect in free form.");
      diags.Report(fdLinesAsWarning);
    } else {
      res.getFrontendOpts().features.Enable(
          Fortran::common::LanguageFeature::OldDebugLines, false);
    }
  }

  // -fdefault* family
  if (args.hasArg(clang::options::OPT_fdefault_real_8)) {
    res.getDefaultKinds().set_defaultRealKind(8);
    res.getDefaultKinds().set_doublePrecisionKind(16);
  }
  if (args.hasArg(clang::options::OPT_fdefault_integer_8)) {
    res.getDefaultKinds().set_defaultIntegerKind(8);
    res.getDefaultKinds().set_subscriptIntegerKind(8);
    res.getDefaultKinds().set_sizeIntegerKind(8);
    res.getDefaultKinds().set_defaultLogicalKind(8);
  }
  if (args.hasArg(clang::options::OPT_fdefault_double_8)) {
    if (!args.hasArg(clang::options::OPT_fdefault_real_8)) {
      // -fdefault-double-8 has to be used with -fdefault-real-8
      // to be compatible with gfortran
      const unsigned diagID = diags.getCustomDiagID(
          clang::DiagnosticsEngine::Error,
          "Use of `-fdefault-double-8` requires `-fdefault-real-8`");
      diags.Report(diagID);
    }
    // https://gcc.gnu.org/onlinedocs/gfortran/Fortran-Dialect-Options.html
    res.getDefaultKinds().set_doublePrecisionKind(8);
  }
  if (args.hasArg(clang::options::OPT_flarge_sizes))
    res.getDefaultKinds().set_sizeIntegerKind(8);

  // -x cuda
  auto language = args.getLastArgValue(clang::options::OPT_x);
  if (language == "cuda") {
    res.getFrontendOpts().features.Enable(
        Fortran::common::LanguageFeature::CUDA);
  }

  // -fopenacc
  if (args.hasArg(clang::options::OPT_fopenacc)) {
    res.getFrontendOpts().features.Enable(
        Fortran::common::LanguageFeature::OpenACC);
  }

  // -std=f2018
  // TODO: Set proper options when more fortran standards
  // are supported.
  if (args.hasArg(clang::options::OPT_std_EQ)) {
    auto standard = args.getLastArgValue(clang::options::OPT_std_EQ);
    // We only allow f2018 as the given standard
    if (standard == "f2018") {
      res.setEnableConformanceChecks();
      res.getFrontendOpts().features.WarnOnAllNonstandard();
    } else {
      const unsigned diagID =
          diags.getCustomDiagID(clang::DiagnosticsEngine::Error,
                                "Only -std=f2018 is allowed currently.");
      diags.Report(diagID);
    }
  }
  // -fcoarray
  if (args.hasArg(clang::options::OPT_fcoarray)) {
    res.getFrontendOpts().features.Enable(
        Fortran::common::LanguageFeature::Coarray);
    const unsigned diagID =
        diags.getCustomDiagID(clang::DiagnosticsEngine::Warning,
                              "Support for multi image Fortran features is "
                              "still experimental and in development.");
    diags.Report(diagID);
  }

  return diags.getNumErrors() == numErrorsBefore;
}

/// Parses all OpenMP related arguments if the -fopenmp option is present,
/// populating the \c res object accordingly. Returns false if new errors are
/// generated.
static bool parseOpenMPArgs(CompilerInvocation &res, llvm::opt::ArgList &args,
                            clang::DiagnosticsEngine &diags) {
  llvm::opt::Arg *arg = args.getLastArg(clang::options::OPT_fopenmp,
                                        clang::options::OPT_fno_openmp);
  if (!arg || arg->getOption().matches(clang::options::OPT_fno_openmp)) {
    bool isSimdSpecified =
        args.hasFlag(clang::options::OPT_fopenmp_simd,
                     clang::options::OPT_fno_openmp_simd, /*Default=*/false);
    if (!isSimdSpecified)
      return true;
    res.getLangOpts().OpenMPSimd = 1;
  }

  unsigned numErrorsBefore = diags.getNumErrors();
  llvm::Triple t(res.getTargetOpts().triple);

  constexpr unsigned newestFullySupported = 52;
  // By default OpenMP is set to 5.2 version
  constexpr unsigned latestFinalized = 60;
  // By default OpenMP is set to the most recent fully supported version
  res.getLangOpts().OpenMPVersion = newestFullySupported;
  res.getFrontendOpts().features.Enable(
      Fortran::common::LanguageFeature::OpenMP);
  if (auto *arg = args.getLastArg(clang::options::OPT_fopenmp_version_EQ)) {
    llvm::ArrayRef<unsigned> ompVersions = llvm::omp::getOpenMPVersions();
    unsigned oldVersions[] = {11, 20, 25, 30};
    unsigned version = 0;

    auto reportBadVersion = [&](llvm::StringRef value) {
      const unsigned diagID =
          diags.getCustomDiagID(clang::DiagnosticsEngine::Error,
                                "'%0' is not a valid OpenMP version in '%1', "
                                "valid versions are %2");
      std::string buffer;
      llvm::raw_string_ostream versions(buffer);
      llvm::interleaveComma(ompVersions, versions);

      diags.Report(diagID) << value << arg->getAsString(args) << versions.str();
    };

    auto reportFutureVersion = [&](llvm::StringRef value) {
      const unsigned diagID = diags.getCustomDiagID(
          clang::DiagnosticsEngine::Warning,
          "The specification for OpenMP version %0 is still under development; "
          "the syntax and semantics of new features may be subject to change");
      std::string buffer;
      llvm::raw_string_ostream versions(buffer);
      llvm::interleaveComma(ompVersions, versions);

      diags.Report(diagID) << value;
    };

    llvm::StringRef value = arg->getValue();
    if (!value.getAsInteger(/*radix=*/10, version)) {
      if (llvm::is_contained(ompVersions, version)) {
        res.getLangOpts().OpenMPVersion = version;

#if ENABLED_FOR_STAGING
        if (version > latestFinalized)
          reportFutureVersion(value);
        else if (version > newestFullySupported)
          diags.Report(clang::diag::warn_openmp_incomplete) << version;
#endif
      } else if (llvm::is_contained(oldVersions, version)) {
        const unsigned diagID =
            diags.getCustomDiagID(clang::DiagnosticsEngine::Warning,
                                  "OpenMP version %0 is no longer supported, "
                                  "assuming version %1");
        std::string assumed = std::to_string(res.getLangOpts().OpenMPVersion);
        diags.Report(diagID) << value << assumed;
      } else {
        reportBadVersion(value);
      }
    } else {
      reportBadVersion(value);
    }
  }

  if (args.hasArg(clang::options::OPT_fopenmp_force_usm)) {
    res.getLangOpts().OpenMPForceUSM = 1;
  }
  if (args.hasArg(clang::options::OPT_fopenmp_is_target_device)) {
    res.getLangOpts().OpenMPIsTargetDevice = 1;

    // Get OpenMP host file path if any and report if a non existent file is
    // found
    if (auto *arg =
            args.getLastArg(clang::options::OPT_fopenmp_host_ir_file_path)) {
      res.getLangOpts().OMPHostIRFile = arg->getValue();
      if (!llvm::sys::fs::exists(res.getLangOpts().OMPHostIRFile))
        diags.Report(clang::diag::err_omp_host_ir_file_not_found)
            << res.getLangOpts().OMPHostIRFile;
    }

    if (args.hasFlag(
            clang::options::OPT_fopenmp_assume_teams_oversubscription,
            clang::options::OPT_fno_openmp_assume_teams_oversubscription,
            /*Default=*/false))
      res.getLangOpts().OpenMPTeamSubscription = true;

    if (args.hasArg(clang::options::OPT_fopenmp_assume_no_thread_state))
      res.getLangOpts().OpenMPNoThreadState = 1;

    if (args.hasArg(clang::options::OPT_fopenmp_assume_no_nested_parallelism))
      res.getLangOpts().OpenMPNoNestedParallelism = 1;

    if (args.hasFlag(
            clang::options::OPT_fopenmp_assume_threads_oversubscription,
            clang::options::OPT_fno_openmp_assume_threads_oversubscription,
            /*Default=*/false))
      res.getLangOpts().OpenMPThreadSubscription = true;

    if ((args.hasArg(clang::options::OPT_fopenmp_target_debug) ||
         args.hasArg(clang::options::OPT_fopenmp_target_debug_EQ))) {
      res.getLangOpts().OpenMPTargetDebug =
          getLastArgIntValue(args, clang::options::OPT_fopenmp_target_debug_EQ,
                             res.getLangOpts().OpenMPTargetDebug, diags);

      if (!res.getLangOpts().OpenMPTargetDebug &&
          args.hasArg(clang::options::OPT_fopenmp_target_debug))
        res.getLangOpts().OpenMPTargetDebug = 1;
    }
    if (args.hasArg(clang::options::OPT_no_offloadlib))
      res.getLangOpts().NoGPULib = 1;
  }
  if (llvm::Triple(res.getTargetOpts().triple).isGPU()) {
    if (!res.getLangOpts().OpenMPIsTargetDevice) {
      const unsigned diagID = diags.getCustomDiagID(
          clang::DiagnosticsEngine::Error,
          "OpenMP GPU is only prepared to deal with device code.");
      diags.Report(diagID);
    }
    res.getLangOpts().OpenMPIsGPU = 1;
  } else {
    res.getLangOpts().OpenMPIsGPU = 0;
  }

  // Get the OpenMP target triples if any.
  if (auto *arg = args.getLastArg(clang::options::OPT_offload_targets_EQ)) {
    enum ArchPtrSize { Arch16Bit, Arch32Bit, Arch64Bit };
    auto getArchPtrSize = [](const llvm::Triple &triple) {
      if (triple.isArch16Bit())
        return Arch16Bit;
      if (triple.isArch32Bit())
        return Arch32Bit;
      assert(triple.isArch64Bit() && "Expected 64-bit architecture");
      return Arch64Bit;
    };

    for (unsigned i = 0; i < arg->getNumValues(); ++i) {
      llvm::Triple tt(arg->getValue(i));

      if (tt.getArch() == llvm::Triple::UnknownArch ||
          !(tt.getArch() == llvm::Triple::aarch64 || tt.isPPC() ||
            tt.getArch() == llvm::Triple::systemz ||
            tt.getArch() == llvm::Triple::x86 ||
            tt.getArch() == llvm::Triple::x86_64 || tt.isGPU()))
        diags.Report(clang::diag::err_drv_invalid_omp_target)
            << arg->getValue(i);
      else if (getArchPtrSize(t) != getArchPtrSize(tt))
        diags.Report(clang::diag::err_drv_incompatible_omp_arch)
            << arg->getValue(i) << t.str();
      else
        res.getLangOpts().OMPTargetTriples.push_back(tt);
    }
  }

  if (args.hasArg(clang::options::OPT_famd_allow_threadprivate_equivalence))
    res.getLangOpts().AllowThreadprivateEquivalence = true;

  return diags.getNumErrors() == numErrorsBefore;
}

/// Parses signed integer overflow options and populates the
/// CompilerInvocation accordingly.
/// Returns false if new errors are generated.
///
/// \param [out] invoc Stores the processed arguments
/// \param [in] args The compiler invocation arguments to parse
/// \param [out] diags DiagnosticsEngine to report erros with
static bool parseIntegerOverflowArgs(CompilerInvocation &invoc,
                                     llvm::opt::ArgList &args,
                                     clang::DiagnosticsEngine &diags) {
  Fortran::common::LangOptions &opts = invoc.getLangOpts();

  if (args.getLastArg(clang::options::OPT_fwrapv))
    opts.setSignedOverflowBehavior(Fortran::common::LangOptions::SOB_Defined);

  return true;
}

/// Parses all floating point related arguments and populates the
/// CompilerInvocation accordingly.
/// Returns false if new errors are generated.
///
/// \param [out] invoc Stores the processed arguments
/// \param [in] args The compiler invocation arguments to parse
/// \param [out] diags DiagnosticsEngine to report erros with
static bool parseFloatingPointArgs(CompilerInvocation &invoc,
                                   llvm::opt::ArgList &args,
                                   clang::DiagnosticsEngine &diags) {
  Fortran::common::LangOptions &opts = invoc.getLangOpts();

  if (const llvm::opt::Arg *a =
          args.getLastArg(clang::options::OPT_ffp_contract)) {
    const llvm::StringRef val = a->getValue();
    enum Fortran::common::LangOptions::FPModeKind fpContractMode;

    if (val == "off")
      fpContractMode = Fortran::common::LangOptions::FPM_Off;
    else if (val == "fast")
      fpContractMode = Fortran::common::LangOptions::FPM_Fast;
    else {
      diags.Report(clang::diag::err_drv_unsupported_option_argument)
          << a->getSpelling() << val;
      return false;
    }

    opts.setFPContractMode(fpContractMode);
  }

  if (args.getLastArg(clang::options::OPT_menable_no_infs)) {
    opts.NoHonorInfs = true;
  }

  if (args.getLastArg(clang::options::OPT_menable_no_nans)) {
    opts.NoHonorNaNs = true;
  }

  if (args.getLastArg(clang::options::OPT_fapprox_func)) {
    opts.ApproxFunc = true;
  }

  if (args.getLastArg(clang::options::OPT_fno_signed_zeros)) {
    opts.NoSignedZeros = true;
  }

  if (args.getLastArg(clang::options::OPT_mreassociate)) {
    opts.AssociativeMath = true;
  }

  if (args.getLastArg(clang::options::OPT_freciprocal_math)) {
    opts.ReciprocalMath = true;
  }

  if (args.getLastArg(clang::options::OPT_ffast_math)) {
    opts.NoHonorInfs = true;
    opts.NoHonorNaNs = true;
    opts.AssociativeMath = true;
    opts.ReciprocalMath = true;
    opts.ApproxFunc = true;
    opts.NoSignedZeros = true;
    opts.FastRealMod = true;
    opts.setFPContractMode(Fortran::common::LangOptions::FPM_Fast);
  }

<<<<<<< HEAD
  if (args.hasArg(clang::options::OPT_ffast_real_mod))
    opts.FastRealMod = true;
  if (args.hasArg(clang::options::OPT_fno_fast_real_mod))
    opts.FastRealMod = false;
=======
  if (llvm::opt::Arg *arg =
          args.getLastArg(clang::options::OPT_ffast_real_mod,
                          clang::options::OPT_fno_fast_real_mod)) {
    if (arg->getOption().matches(clang::options::OPT_ffast_real_mod))
      opts.FastRealMod = true;
    if (arg->getOption().matches(clang::options::OPT_fno_fast_real_mod))
      opts.FastRealMod = false;
  }
>>>>>>> 8baa5bf4

  return true;
}

/// Parses vscale range options and populates the CompilerInvocation
/// accordingly.
/// Returns false if new errors are generated.
///
/// \param [out] invoc Stores the processed arguments
/// \param [in] args The compiler invocation arguments to parse
/// \param [out] diags DiagnosticsEngine to report erros with
static bool parseVScaleArgs(CompilerInvocation &invoc, llvm::opt::ArgList &args,
                            clang::DiagnosticsEngine &diags) {
  const auto *vscaleMin = args.getLastArg(clang::options::OPT_mvscale_min_EQ);
  const auto *vscaleMax = args.getLastArg(clang::options::OPT_mvscale_max_EQ);

  if (!vscaleMin && !vscaleMax)
    return true;

  llvm::Triple triple = llvm::Triple(invoc.getTargetOpts().triple);
  if (!triple.isAArch64() && !triple.isRISCV()) {
    const unsigned diagID =
        diags.getCustomDiagID(clang::DiagnosticsEngine::Error,
                              "`-mvscale-max` and `-mvscale-min` are not "
                              "supported for this architecture: %0");
    diags.Report(diagID) << triple.getArchName();
    return false;
  }

  Fortran::common::LangOptions &opts = invoc.getLangOpts();
  if (vscaleMin) {
    llvm::StringRef argValue = llvm::StringRef(vscaleMin->getValue());
    unsigned vscaleMinVal;
    if (argValue.getAsInteger(/*Radix=*/10, vscaleMinVal)) {
      diags.Report(clang::diag::err_drv_unsupported_option_argument)
          << vscaleMax->getSpelling() << argValue;
      return false;
    }
    opts.VScaleMin = vscaleMinVal;
  }

  if (vscaleMax) {
    llvm::StringRef argValue = llvm::StringRef(vscaleMax->getValue());
    unsigned vscaleMaxVal;
    if (argValue.getAsInteger(/*Radix=w*/ 10, vscaleMaxVal)) {
      diags.Report(clang::diag::err_drv_unsupported_option_argument)
          << vscaleMax->getSpelling() << argValue;
      return false;
    }
    opts.VScaleMax = vscaleMaxVal;
  }
  return true;
}

static bool parseLinkerOptionsArgs(CompilerInvocation &invoc,
                                   llvm::opt::ArgList &args,
                                   clang::DiagnosticsEngine &diags) {
  llvm::Triple triple = llvm::Triple(invoc.getTargetOpts().triple);
  CodeGenOptions &opts = invoc.getCodeGenOpts();

  // TODO: support --dependent-lib on other platforms when MLIR supports
  //       !llvm.dependent.lib
  if (args.hasArg(clang::options::OPT_dependent_lib) && !triple.isOSWindows()) {
    const unsigned diagID =
        diags.getCustomDiagID(clang::DiagnosticsEngine::Error,
                              "--dependent-lib is only supported on Windows");
    diags.Report(diagID);
    return false;
  }

  opts.DependentLibs = args.getAllArgValues(clang::options::OPT_dependent_lib);

  // -flto=full/thin option.
  if (const llvm::opt::Arg *a = args.getLastArg(clang::options::OPT_flto_EQ)) {
    llvm::StringRef s = a->getValue();
    assert((s == "full" || s == "thin") && "Unknown LTO mode.");
    if (s == "full")
      opts.PrepareForFullLTO = true;
    else
      opts.PrepareForThinLTO = true;
  }

  // -ffat-lto-objects
  if (const llvm::opt::Arg *arg =
          args.getLastArg(clang::options::OPT_ffat_lto_objects,
                          clang::options::OPT_fno_fat_lto_objects)) {
    opts.PrepareForFatLTO =
        arg->getOption().matches(clang::options::OPT_ffat_lto_objects);
    if (opts.PrepareForFatLTO) {
      assert((opts.PrepareForFullLTO || opts.PrepareForThinLTO) &&
             "Unknown LTO mode");

      if (!triple.isOSBinFormatELF())
        diags.Report(clang::diag::err_drv_unsupported_opt_for_target)
            << arg->getAsString(args) << triple.getTriple();
    }
  }
  return true;
}

static bool parseLangOptionsArgs(CompilerInvocation &invoc,
                                 llvm::opt::ArgList &args,
                                 clang::DiagnosticsEngine &diags) {
  bool success = true;

  success &= parseIntegerOverflowArgs(invoc, args, diags);
  success &= parseFloatingPointArgs(invoc, args, diags);
  success &= parseVScaleArgs(invoc, args, diags);

  return success;
}

bool CompilerInvocation::createFromArgs(
    CompilerInvocation &invoc, llvm::ArrayRef<const char *> commandLineArgs,
    clang::DiagnosticsEngine &diags, const char *argv0) {

  bool success = true;

  // Set the default triple for this CompilerInvocation. This might be
  // overridden by users with `-triple` (see the call to `ParseTargetArgs`
  // below).
  // NOTE: Like in Clang, it would be nice to use option marshalling
  // for this so that the entire logic for setting-up the triple is in one
  // place.
  invoc.getTargetOpts().triple =
      llvm::Triple::normalize(llvm::sys::getDefaultTargetTriple());

  // Parse the arguments
  const llvm::opt::OptTable &opts = clang::getDriverOptTable();
  llvm::opt::Visibility visibilityMask(clang::options::FC1Option);
  unsigned missingArgIndex, missingArgCount;
  llvm::opt::InputArgList args = opts.ParseArgs(
      commandLineArgs, missingArgIndex, missingArgCount, visibilityMask);

  // Check for missing argument error.
  if (missingArgCount) {
    diags.Report(clang::diag::err_drv_missing_argument)
        << args.getArgString(missingArgIndex) << missingArgCount;
    success = false;
  }

  // Issue errors on unknown arguments
  for (const auto *a : args.filtered(clang::options::OPT_UNKNOWN)) {
    auto argString = a->getAsString(args);
    std::string nearest;
    if (opts.findNearest(argString, nearest, visibilityMask) > 1)
      diags.Report(clang::diag::err_drv_unknown_argument) << argString;
    else
      diags.Report(clang::diag::err_drv_unknown_argument_with_suggestion)
          << argString << nearest;
    success = false;
  }

  // -flang-experimental-hlfir
  if (args.hasArg(clang::options::OPT_flang_experimental_hlfir) ||
      args.hasArg(clang::options::OPT_emit_hlfir)) {
    invoc.loweringOpts.setLowerToHighLevelFIR(true);
  }

  // -flang-deprecated-no-hlfir
  if (args.hasArg(clang::options::OPT_flang_deprecated_no_hlfir) &&
      !args.hasArg(clang::options::OPT_emit_hlfir)) {
    if (args.hasArg(clang::options::OPT_flang_experimental_hlfir)) {
      const unsigned diagID = diags.getCustomDiagID(
          clang::DiagnosticsEngine::Error,
          "Options '-flang-experimental-hlfir' and "
          "'-flang-deprecated-no-hlfir' cannot be both specified");
      diags.Report(diagID);
    }
    invoc.loweringOpts.setLowerToHighLevelFIR(false);
  }

  // -fno-ppc-native-vector-element-order
  if (args.hasArg(clang::options::OPT_fno_ppc_native_vec_elem_order)) {
    invoc.loweringOpts.setNoPPCNativeVecElemOrder(true);
  }

  // -f[no-]init-global-zero
  if (args.hasFlag(clang::options::OPT_finit_global_zero,
                   clang::options::OPT_fno_init_global_zero,
                   /*default=*/true))
    invoc.loweringOpts.setInitGlobalZero(true);
  else
    invoc.loweringOpts.setInitGlobalZero(false);

  // Preserve all the remark options requested, i.e. -Rpass, -Rpass-missed or
  // -Rpass-analysis. This will be used later when processing and outputting the
  // remarks generated by LLVM in ExecuteCompilerInvocation.cpp.
  for (auto *a : args.filtered(clang::options::OPT_R_Group)) {
    if (a->getOption().matches(clang::options::OPT_R_value_Group))
      // This is -Rfoo=, where foo is the name of the diagnostic
      // group. Add only the remark option name to the diagnostics. e.g. for
      // -Rpass= we will add the string "pass".
      invoc.getDiagnosticOpts().Remarks.push_back(
          std::string(a->getOption().getName().drop_front(1).rtrim("=-")));
    else
      // If no regex was provided, add the provided value, e.g. for -Rpass add
      // the string "pass".
      invoc.getDiagnosticOpts().Remarks.push_back(a->getValue());
  }

  // -frealloc-lhs is the default.
  if (!args.hasFlag(clang::options::OPT_frealloc_lhs,
                    clang::options::OPT_fno_realloc_lhs, true))
    invoc.loweringOpts.setReallocateLHS(false);

  invoc.loweringOpts.setRepackArrays(args.hasFlag(
      clang::options::OPT_frepack_arrays, clang::options::OPT_fno_repack_arrays,
      /*default=*/false));
  invoc.loweringOpts.setStackRepackArrays(
      args.hasFlag(clang::options::OPT_fstack_repack_arrays,
                   clang::options::OPT_fno_stack_repack_arrays,
                   /*default=*/false));
  if (auto *arg =
          args.getLastArg(clang::options::OPT_frepack_arrays_contiguity_EQ))
    invoc.loweringOpts.setRepackArraysWhole(arg->getValue() ==
                                            llvm::StringRef{"whole"});

  success &= parseFrontendArgs(invoc.getFrontendOpts(), args, diags);
  parseTargetArgs(invoc.getTargetOpts(), args);
  parsePreprocessorArgs(invoc.getPreprocessorOpts(), args);
  parseCodeGenArgs(invoc.getCodeGenOpts(), args, diags);
  success &= parseDebugArgs(invoc.getCodeGenOpts(), args, diags);
  success &= parseVectorLibArg(invoc.getCodeGenOpts(), args, diags);
  success &= parseSemaArgs(invoc, args, diags);
  success &= parseDialectArgs(invoc, args, diags);
  success &= parseOpenMPArgs(invoc, args, diags);
  success &= parseDiagArgs(invoc, args, diags);

  // Collect LLVM (-mllvm) and MLIR (-mmlir) options.
  // NOTE: Try to avoid adding any options directly to `llvmArgs` or
  // `mlirArgs`. Instead, you can use
  //    * `-mllvm <your-llvm-option>`, or
  //    * `-mmlir <your-mlir-option>`.
  invoc.frontendOpts.llvmArgs = args.getAllArgValues(clang::options::OPT_mllvm);
  invoc.frontendOpts.mlirArgs = args.getAllArgValues(clang::options::OPT_mmlir);

  success &= parseLangOptionsArgs(invoc, args, diags);

  success &= parseLinkerOptionsArgs(invoc, args, diags);

  // Set the string to be used as the return value of the COMPILER_OPTIONS
  // intrinsic of iso_fortran_env. This is either passed in from the parent
  // compiler driver invocation with an environment variable, or failing that
  // set to the command line arguments of the frontend driver invocation.
  invoc.allCompilerInvocOpts = std::string();
  llvm::raw_string_ostream os(invoc.allCompilerInvocOpts);
  char *compilerOptsEnv = std::getenv("FLANG_COMPILER_OPTIONS_STRING");
  if (compilerOptsEnv != nullptr) {
    os << compilerOptsEnv;
  } else {
    os << argv0 << ' ';
    for (auto it = commandLineArgs.begin(), e = commandLineArgs.end(); it != e;
         ++it) {
      os << ' ' << *it;
    }
  }

  // Process the timing-related options.
  if (args.hasArg(clang::options::OPT_ftime_report))
    invoc.enableTimers = true;

  invoc.setArgv0(argv0);

  return success;
}

void CompilerInvocation::collectMacroDefinitions() {
  auto &ppOpts = this->getPreprocessorOpts();

  for (unsigned i = 0, n = ppOpts.macros.size(); i != n; ++i) {
    llvm::StringRef macro = ppOpts.macros[i].first;
    bool isUndef = ppOpts.macros[i].second;

    std::pair<llvm::StringRef, llvm::StringRef> macroPair = macro.split('=');
    llvm::StringRef macroName = macroPair.first;
    llvm::StringRef macroBody = macroPair.second;

    // For an #undef'd macro, we only care about the name.
    if (isUndef) {
      parserOpts.predefinitions.emplace_back(macroName.str(),
                                             std::optional<std::string>{});
      continue;
    }

    // For a #define'd macro, figure out the actual definition.
    if (macroName.size() == macro.size())
      macroBody = "1";
    else {
      // Note: GCC drops anything following an end-of-line character.
      llvm::StringRef::size_type end = macroBody.find_first_of("\n\r");
      macroBody = macroBody.substr(0, end);
    }
    parserOpts.predefinitions.emplace_back(
        macroName, std::optional<std::string>(macroBody.str()));
  }
}

void CompilerInvocation::setDefaultFortranOpts() {
  auto &fortranOptions = getFortranOpts();

  std::vector<std::string> searchDirectories{"."s};
  fortranOptions.searchDirectories = searchDirectories;

  // Add the location of omp_lib.h to the search directories. Currently this is
  // identical to the modules' directory.
  fortranOptions.searchDirectories.emplace_back(
      getOpenMPHeadersDir(getArgv0()));

  fortranOptions.isFixedForm = false;
}

// TODO: When expanding this method, consider creating a dedicated API for
// this. Also at some point we will need to differentiate between different
// targets and add dedicated predefines for each.
void CompilerInvocation::setDefaultPredefinitions() {
  auto &fortranOptions = getFortranOpts();
  const auto &frontendOptions = getFrontendOpts();
  // Populate the macro list with version numbers and other predefinitions.
  fortranOptions.predefinitions.emplace_back("__amdflang__", "1");
  fortranOptions.predefinitions.emplace_back("__flang__", "1");
  fortranOptions.predefinitions.emplace_back("__flang_major__",
                                             FLANG_VERSION_MAJOR_STRING);
  fortranOptions.predefinitions.emplace_back("__flang_minor__",
                                             FLANG_VERSION_MINOR_STRING);
  fortranOptions.predefinitions.emplace_back("__flang_patchlevel__",
                                             FLANG_VERSION_PATCHLEVEL_STRING);

  // Add predefinitions based on the relocation model
  if (unsigned PICLevel = getCodeGenOpts().PICLevel) {
    fortranOptions.predefinitions.emplace_back("__PIC__",
                                               std::to_string(PICLevel));
    fortranOptions.predefinitions.emplace_back("__pic__",
                                               std::to_string(PICLevel));
    if (getCodeGenOpts().IsPIE) {
      fortranOptions.predefinitions.emplace_back("__PIE__",
                                                 std::to_string(PICLevel));
      fortranOptions.predefinitions.emplace_back("__pie__",
                                                 std::to_string(PICLevel));
    }
  }

  // Add predefinitions based on extensions enabled
  if (frontendOptions.features.IsEnabled(
          Fortran::common::LanguageFeature::OpenACC)) {
    fortranOptions.predefinitions.emplace_back("_OPENACC", "202211");
  }
  if (frontendOptions.features.IsEnabled(
          Fortran::common::LanguageFeature::OpenMP)) {
    Fortran::common::setOpenMPMacro(getLangOpts().OpenMPVersion,
                                    fortranOptions.predefinitions);
  }

  if (frontendOptions.features.IsEnabled(
          Fortran::common::LanguageFeature::CUDA)) {
    fortranOptions.predefinitions.emplace_back("_CUDA", "1");
  }

  llvm::Triple targetTriple{llvm::Triple(this->targetOpts.triple)};
  if (targetTriple.isOSLinux()) {
    fortranOptions.predefinitions.emplace_back("__linux__", "1");
  } else if (targetTriple.isOSAIX()) {
    fortranOptions.predefinitions.emplace_back("_AIX", "1");
  }

  switch (targetTriple.getArch()) {
  default:
    break;
  case llvm::Triple::ArchType::x86_64:
    fortranOptions.predefinitions.emplace_back("__x86_64__", "1");
    fortranOptions.predefinitions.emplace_back("__x86_64", "1");
    break;
  case llvm::Triple::ArchType::ppc:
  case llvm::Triple::ArchType::ppc64:
  case llvm::Triple::ArchType::ppcle:
  case llvm::Triple::ArchType::ppc64le:
    // '__powerpc__' is a generic macro for any PowerPC.
    fortranOptions.predefinitions.emplace_back("__powerpc__", "1");
    if (targetTriple.isOSAIX() && targetTriple.isArch64Bit()) {
      fortranOptions.predefinitions.emplace_back("__64BIT__", "1");
    }
    break;
  case llvm::Triple::ArchType::aarch64:
    fortranOptions.predefinitions.emplace_back("__aarch64__", "1");
    fortranOptions.predefinitions.emplace_back("__aarch64", "1");
    break;
  }
}

void CompilerInvocation::setFortranOpts() {
  auto &fortranOptions = getFortranOpts();
  const auto &frontendOptions = getFrontendOpts();
  const auto &preprocessorOptions = getPreprocessorOpts();
  auto &moduleDirJ = getModuleDir();

  if (frontendOptions.fortranForm != FortranForm::Unknown) {
    fortranOptions.isFixedForm =
        frontendOptions.fortranForm == FortranForm::FixedForm;
  }
  fortranOptions.fixedFormColumns = frontendOptions.fixedFormColumns;

  // -E
  fortranOptions.prescanAndReformat =
      frontendOptions.programAction == PrintPreprocessedInput;

  fortranOptions.features = frontendOptions.features;
  fortranOptions.encoding = frontendOptions.encoding;

  // Adding search directories specified by -I
  fortranOptions.searchDirectories.insert(
      fortranOptions.searchDirectories.end(),
      preprocessorOptions.searchDirectoriesFromDashI.begin(),
      preprocessorOptions.searchDirectoriesFromDashI.end());

  // Add the ordered list of -intrinsic-modules-path
  fortranOptions.searchDirectories.insert(
      fortranOptions.searchDirectories.end(),
      preprocessorOptions.searchDirectoriesFromIntrModPath.begin(),
      preprocessorOptions.searchDirectoriesFromIntrModPath.end());

  //  Add the default intrinsic module directory
  fortranOptions.intrinsicModuleDirectories.emplace_back(
      getIntrinsicDir(getArgv0()));

  // Add the directory supplied through -J/-module-dir to the list of search
  // directories
  if (moduleDirJ != ".")
    fortranOptions.searchDirectories.emplace_back(moduleDirJ);

  if (frontendOptions.instrumentedParse)
    fortranOptions.instrumentedParse = true;

  if (frontendOptions.showColors)
    fortranOptions.showColors = true;

  if (frontendOptions.needProvenanceRangeToCharBlockMappings)
    fortranOptions.needProvenanceRangeToCharBlockMappings = true;

  fortranOptions.features = frontendOptions.features;
}

std::unique_ptr<Fortran::semantics::SemanticsContext>
CompilerInvocation::getSemanticsCtx(
    Fortran::parser::AllCookedSources &allCookedSources,
    const llvm::TargetMachine &targetMachine) {
  auto &fortranOptions = getFortranOpts();

  auto semanticsContext = std::make_unique<semantics::SemanticsContext>(
      getDefaultKinds(), fortranOptions.features, getLangOpts(),
      allCookedSources);

  semanticsContext->set_moduleDirectory(getModuleDir())
      .set_searchDirectories(fortranOptions.searchDirectories)
      .set_intrinsicModuleDirectories(fortranOptions.intrinsicModuleDirectories)
      .set_maxErrors(getMaxErrors())
      .set_warningsAreErrors(getWarnAsErr())
      .set_moduleFileSuffix(getModuleFileSuffix())
      .set_underscoring(getCodeGenOpts().Underscoring);

  std::string compilerVersion = Fortran::common::getFlangFullVersion();
  Fortran::tools::setUpTargetCharacteristics(
      semanticsContext->targetCharacteristics(), targetMachine, getTargetOpts(),
      compilerVersion, allCompilerInvocOpts);
  return semanticsContext;
}

/// Set \p loweringOptions controlling lowering behavior based
/// on the \p optimizationLevel.
void CompilerInvocation::setLoweringOptions() {
  const CodeGenOptions &codegenOpts = getCodeGenOpts();

  // Lower TRANSPOSE as a runtime call under -O0.
  loweringOpts.setOptimizeTranspose(codegenOpts.OptimizationLevel > 0);
  loweringOpts.setUnderscoring(codegenOpts.Underscoring);
  loweringOpts.setSkipExternalRttiDefinition(skipExternalRttiDefinition);

  const Fortran::common::LangOptions &langOptions = getLangOpts();
  loweringOpts.setIntegerWrapAround(langOptions.getSignedOverflowBehavior() ==
                                    Fortran::common::LangOptions::SOB_Defined);
  Fortran::common::MathOptionsBase &mathOpts = loweringOpts.getMathOptions();
  // TODO: when LangOptions are finalized, we can represent
  //       the math related options using Fortran::commmon::MathOptionsBase,
  //       so that we can just copy it into LoweringOptions.
  mathOpts
      .setFPContractEnabled(langOptions.getFPContractMode() ==
                            Fortran::common::LangOptions::FPM_Fast)
      .setNoHonorInfs(langOptions.NoHonorInfs)
      .setNoHonorNaNs(langOptions.NoHonorNaNs)
      .setApproxFunc(langOptions.ApproxFunc)
      .setNoSignedZeros(langOptions.NoSignedZeros)
      .setAssociativeMath(langOptions.AssociativeMath)
      .setReciprocalMath(langOptions.ReciprocalMath);

  if (codegenOpts.getComplexRange() ==
          CodeGenOptions::ComplexRangeKind::CX_Improved ||
      codegenOpts.getComplexRange() ==
          CodeGenOptions::ComplexRangeKind::CX_Basic)
    loweringOpts.setComplexDivisionToRuntime(false);
}<|MERGE_RESOLUTION|>--- conflicted
+++ resolved
@@ -1429,12 +1429,6 @@
     opts.setFPContractMode(Fortran::common::LangOptions::FPM_Fast);
   }
 
-<<<<<<< HEAD
-  if (args.hasArg(clang::options::OPT_ffast_real_mod))
-    opts.FastRealMod = true;
-  if (args.hasArg(clang::options::OPT_fno_fast_real_mod))
-    opts.FastRealMod = false;
-=======
   if (llvm::opt::Arg *arg =
           args.getLastArg(clang::options::OPT_ffast_real_mod,
                           clang::options::OPT_fno_fast_real_mod)) {
@@ -1443,7 +1437,6 @@
     if (arg->getOption().matches(clang::options::OPT_fno_fast_real_mod))
       opts.FastRealMod = false;
   }
->>>>>>> 8baa5bf4
 
   return true;
 }
