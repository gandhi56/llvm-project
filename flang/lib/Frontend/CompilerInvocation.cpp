--- conflicted
+++ resolved
@@ -492,11 +492,10 @@
 
   parseDoConcurrentMapping(opts, args, diags);
 
-<<<<<<< HEAD
   opts.DeferDescriptorMapping =
       args.hasFlag(clang::driver::options::OPT_fdefer_desc_map,
                    clang::driver::options::OPT_fno_defer_desc_map, false);
-=======
+
   if (const llvm::opt::Arg *arg =
           args.getLastArg(clang::driver::options::OPT_complex_range_EQ)) {
     llvm::StringRef argValue = llvm::StringRef(arg->getValue());
@@ -511,7 +510,6 @@
           << arg->getAsString(args) << arg->getValue();
     }
   }
->>>>>>> 7a6568dc
 }
 
 /// Parses all target input arguments and populates the target
