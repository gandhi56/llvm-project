--- conflicted
+++ resolved
@@ -18,11 +18,7 @@
   FIRDialect
   FIRBuilder
   HLFIRDialect
-<<<<<<< HEAD
-
-=======
  
->>>>>>> c85e6ac7
   MLIR_LIBS
   MLIRSupport
   MLIROpenMPDialect
