--- conflicted
+++ resolved
@@ -823,18 +823,10 @@
       Symbol::Flag::OmpLastPrivate, Symbol::Flag::OmpReduction,
       Symbol::Flag::OmpLinear};
 
-<<<<<<< HEAD
-  Symbol::Flags dataMappingAttributeFlags {
-      Symbol::Flag::OmpMapTo, Symbol::Flag::OmpMapFrom,
-      Symbol::Flag::OmpMapToFrom, Symbol::Flag::OmpMapStorage,
-      Symbol::Flag::OmpMapDelete, Symbol::Flag::OmpIsDevicePtr,
-      Symbol::Flag::OmpHasDeviceAddr};
-=======
   Symbol::Flags dataMappingAttributeFlags{Symbol::Flag::OmpMapTo,
       Symbol::Flag::OmpMapFrom, Symbol::Flag::OmpMapToFrom,
       Symbol::Flag::OmpMapStorage, Symbol::Flag::OmpMapDelete,
       Symbol::Flag::OmpIsDevicePtr, Symbol::Flag::OmpHasDeviceAddr};
->>>>>>> cc2a385e
 
   Symbol::Flags privateDataSharingAttributeFlags{Symbol::Flag::OmpPrivate,
       Symbol::Flag::OmpFirstPrivate, Symbol::Flag::OmpLastPrivate};
@@ -2425,12 +2417,6 @@
     std::map<parser::OmpVariableCategory::Value,
         parser::OmpDefaultmapClause::ImplicitBehavior>
         defaultMap) {
-<<<<<<< HEAD
-  if (!defaultMap.empty()) {
-    if (llvm::is_contained(
-            defaultMap, parser::OmpVariableCategory::Value::Scalar) &&
-        defaultMap[parser::OmpVariableCategory::Value::Scalar] !=
-=======
   // If a Defaultmap clause is present for the current target scope, and it has
   // specified behaviour other than Firstprivate for scalars then we exit early,
   // as it overrides the implicit Firstprivatization of scalars OpenMP rule.
@@ -2438,19 +2424,13 @@
     if (llvm::is_contained(
             defaultMap, parser::OmpVariableCategory::Value::All) &&
         defaultMap[parser::OmpVariableCategory::Value::All] !=
->>>>>>> cc2a385e
             parser::OmpDefaultmapClause::ImplicitBehavior::Firstprivate) {
       return false;
     }
 
     if (llvm::is_contained(
-<<<<<<< HEAD
-            defaultMap, parser::OmpVariableCategory::Value::All) &&
-        defaultMap[parser::OmpVariableCategory::Value::All] !=
-=======
             defaultMap, parser::OmpVariableCategory::Value::Scalar) &&
         defaultMap[parser::OmpVariableCategory::Value::Scalar] !=
->>>>>>> cc2a385e
             parser::OmpDefaultmapClause::ImplicitBehavior::Firstprivate) {
       return false;
     }
@@ -2463,11 +2443,7 @@
     // TODO: Relax restriction as we progress privitization and further
     // investigate the flags we can intermix with.
     if (!(dsa & (dataSharingAttributeFlags | dataMappingAttributeFlags))
-<<<<<<< HEAD
-             .none() ||
-=======
             .none() ||
->>>>>>> cc2a385e
         !checkSym.flags().none() || semantics::IsAssumedShape(checkSym) ||
         semantics::IsAllocatableOrPointer(checkSym)) {
       return false;
@@ -2650,11 +2626,7 @@
       // 4) not mapped target variable  -> firstprivate
       //    - i.e. implicit, but meets OpenMP specification rules for
       //    firstprivate "promotion"
-<<<<<<< HEAD
-      if (/*enableDelayedPrivatizationStaging && */
-=======
       if (enableDelayedPrivatizationStaging &&
->>>>>>> cc2a385e
           IsTargetCaptureImplicitlyFirstprivatizeable(*symbol, prevDSA,
               dataSharingAttributeFlags, dataMappingAttributeFlags,
               dirContext.defaultMap)) {
