--- conflicted
+++ resolved
@@ -1174,98 +1174,7 @@
 void OmpStructureChecker::CheckThreadprivateOrDeclareTargetVar(
     const parser::OmpObjectList &objList) {
   for (const auto &ompObject : objList.v) {
-<<<<<<< HEAD
-    common::visit(
-        common::visitors{
-            [&](const parser::Designator &) {
-              if (const auto *name{parser::Unwrap<parser::Name>(ompObject)}) {
-                // The symbol is null, return early, CheckSymbolNames
-                // should have already reported the missing symbol as a
-                // diagnostic error
-                if (!name->symbol) {
-                  return;
-                }
-
-                if (name->symbol->GetUltimate().IsSubprogram()) {
-                  if (GetContext().directive ==
-                      llvm::omp::Directive::OMPD_threadprivate)
-                    context_.Say(name->source,
-                        "The procedure name cannot be in a %s "
-                        "directive"_err_en_US,
-                        ContextDirectiveAsFortran());
-                  // TODO: Check for procedure name in declare target directive.
-                } else if (name->symbol->attrs().test(Attr::PARAMETER)) {
-                  if (GetContext().directive ==
-                      llvm::omp::Directive::OMPD_threadprivate)
-                    context_.Say(name->source,
-                        "The entity with PARAMETER attribute cannot be in a %s "
-                        "directive"_err_en_US,
-                        ContextDirectiveAsFortran());
-                  else if (GetContext().directive ==
-                      llvm::omp::Directive::OMPD_declare_target)
-                    context_.Warn(common::UsageWarning::OpenMPUsage,
-                        name->source,
-                        "The entity with PARAMETER attribute is used in a %s directive"_warn_en_US,
-                        ContextDirectiveAsFortran());
-                } else if (FindCommonBlockContaining(*name->symbol)) {
-                  context_.Say(name->source,
-                      "A variable in a %s directive cannot be an element of a "
-                      "common block"_err_en_US,
-                      ContextDirectiveAsFortran());
-                } else if (FindEquivalenceSet(*name->symbol)) {
-                  context_.Say(name->source,
-                      "A variable in a %s directive cannot appear in an "
-                      "EQUIVALENCE statement"_err_en_US,
-                      ContextDirectiveAsFortran());
-                } else if (name->symbol->test(Symbol::Flag::OmpThreadprivate) &&
-                    GetContext().directive ==
-                        llvm::omp::Directive::OMPD_declare_target) {
-                  context_.Say(name->source,
-                      "A THREADPRIVATE variable cannot appear in a %s "
-                      "directive"_err_en_US,
-                      ContextDirectiveAsFortran());
-                } else {
-                  const semantics::Scope &useScope{
-                      context_.FindScope(GetContext().directiveSource)};
-                  const semantics::Scope &curScope =
-                      name->symbol->GetUltimate().owner();
-                  if (!curScope.IsTopLevel()) {
-                    const semantics::Scope &declScope =
-                        GetProgramUnitOrBlockConstructContaining(curScope);
-                    const semantics::Symbol *sym{
-                        declScope.parent().FindSymbol(name->symbol->name())};
-                    if (sym &&
-                        (sym->has<MainProgramDetails>() ||
-                            sym->has<ModuleDetails>())) {
-                      context_.Say(name->source,
-                          "The module name cannot be in a %s "
-                          "directive"_err_en_US,
-                          ContextDirectiveAsFortran());
-                    } else if (!IsSaved(*name->symbol) &&
-                        declScope.kind() != Scope::Kind::MainProgram &&
-                        declScope.kind() != Scope::Kind::Module) {
-                      context_.Say(name->source,
-                          "A variable that appears in a %s directive must be "
-                          "declared in the scope of a module or have the SAVE "
-                          "attribute, either explicitly or "
-                          "implicitly"_err_en_US,
-                          ContextDirectiveAsFortran());
-                    } else if (useScope != declScope) {
-                      context_.Say(name->source,
-                          "The %s directive and the common block or variable "
-                          "in it must appear in the same declaration section "
-                          "of a scoping unit"_err_en_US,
-                          ContextDirectiveAsFortran());
-                    }
-                  }
-                }
-              }
-            },
-            [&](const parser::Name &) {}, // common block
-        },
-=======
     common::visit([&](auto &&s) { CheckThreadprivateOrDeclareTargetVar(s); },
->>>>>>> d69ccded
         ompObject.u);
   }
 }
