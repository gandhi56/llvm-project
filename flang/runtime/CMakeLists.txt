--- conflicted
+++ resolved
@@ -319,13 +319,8 @@
 #
 # TODO: This is a workaround and should be updated when runtime build procedure
 # is changed to a regular runtime build.  See discussion in PR #95388.
-<<<<<<< HEAD
 if (TARGET flang-new AND TARGET module_files)
-  add_dependencies(FortranRuntime flang-new module_files)
-=======
-if (TARGET flang AND TARGET module_files)
-  add_dependencies(flang_rt.runtime flang module_files)
->>>>>>> 8e61aae4
+  add_dependencies(flang_rt.runtime flang-new module_files)
 endif()
 
 if (FLANG_CUF_RUNTIME)
