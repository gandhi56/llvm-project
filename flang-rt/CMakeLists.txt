#===-- CMakeLists.txt ------------------------------------------------------===#
#
# Part of the LLVM Project, under the Apache License v2.0 with LLVM Exceptions.
# See https://llvm.org/LICENSE.txt for license information.
# SPDX-License-Identifier: Apache-2.0 WITH LLVM-exception
#
#===------------------------------------------------------------------------===#
#
# Build instructions for the flang-rt library. This is file is intended to be
# included using the LLVM_ENABLE_RUNTIMES mechanism.
#
#===------------------------------------------------------------------------===#

if (NOT LLVM_RUNTIMES_BUILD)
  message(FATAL_ERROR "Use this CMakeLists.txt from LLVM's runtimes build system.
      Example:
        cmake <llvm-project>/runtimes -DLLVM_ENABLE_RUNTIMES=flang-rt
    ")
endif ()

set(LLVM_SUBPROJECT_TITLE "Flang-RT")
set(FLANG_RT_SOURCE_DIR "${CMAKE_CURRENT_SOURCE_DIR}")
set(FLANG_RT_BINARY_DIR "${CMAKE_CURRENT_BINARY_DIR}")
set(FLANG_SOURCE_DIR "${CMAKE_CURRENT_SOURCE_DIR}/../flang")

# CMake 3.24 is the first version of CMake that directly recognizes Flang.
# LLVM's requirement is only CMake 3.20, teach CMake 3.20-3.23 how to use Flang.
if (CMAKE_VERSION VERSION_LESS "3.24")
  cmake_path(GET CMAKE_Fortran_COMPILER STEM _Fortran_COMPILER_STEM)
  if (_Fortran_COMPILER_STEM STREQUAL "flang-new" OR _Fortran_COMPILER_STEM STREQUAL "flang")
    include(CMakeForceCompiler)
    CMAKE_FORCE_Fortran_COMPILER("${CMAKE_Fortran_COMPILER}" "LLVMFlang")

    set(CMAKE_Fortran_COMPILER_ID "LLVMFlang")
    set(CMAKE_Fortran_COMPILER_VERSION "${LLVM_VERSION_MAJOR}.${LLVM_VERSION_MINOR}")

    set(CMAKE_Fortran_SUBMODULE_SEP "-")
    set(CMAKE_Fortran_SUBMODULE_EXT ".mod")

    set(CMAKE_Fortran_PREPROCESS_SOURCE
      "<CMAKE_Fortran_COMPILER> -cpp <DEFINES> <INCLUDES> <FLAGS> -E <SOURCE> > <PREPROCESSED_SOURCE>")

    set(CMAKE_Fortran_FORMAT_FIXED_FLAG "-ffixed-form")
    set(CMAKE_Fortran_FORMAT_FREE_FLAG "-ffree-form")

    set(CMAKE_Fortran_MODDIR_FLAG "-module-dir")

    set(CMAKE_Fortran_COMPILE_OPTIONS_PREPROCESS_ON "-cpp")
    set(CMAKE_Fortran_COMPILE_OPTIONS_PREPROCESS_OFF "-nocpp")
    set(CMAKE_Fortran_POSTPROCESS_FLAG "-ffixed-line-length-72")

    set(CMAKE_Fortran_COMPILE_OPTIONS_TARGET "--target=")

    set(CMAKE_Fortran_LINKER_WRAPPER_FLAG "-Wl,")
    set(CMAKE_Fortran_LINKER_WRAPPER_FLAG_SEP ",")
  endif ()
endif ()
enable_language(Fortran)


list(APPEND CMAKE_MODULE_PATH
    "${FLANG_RT_SOURCE_DIR}/cmake/modules"
    "${FLANG_SOURCE_DIR}/cmake/modules"
  )
include(AddFlangRT)
include(GetToolchainDirs)
include(FlangCommon)
include(HandleCompilerRT)
include(ExtendPath)


############################
# Build Mode Introspection #
############################

# Determine whether we are in the runtimes/runtimes-bins directory of a
# bootstrap build.
set(LLVM_TREE_AVAILABLE OFF)
if (LLVM_LIBRARY_OUTPUT_INTDIR AND LLVM_RUNTIME_OUTPUT_INTDIR AND PACKAGE_VERSION)
  set(LLVM_TREE_AVAILABLE ON)
endif()

# Path to LLVM development tools (FileCheck, llvm-lit, not, ...)
set(LLVM_TOOLS_DIR "${LLVM_BINARY_DIR}/bin")

# Determine build and install paths.
# The build path is absolute, but the install dir is relative, CMake's install
# command has to apply CMAKE_INSTALL_PREFIX itself.
get_toolchain_library_subdir(toolchain_lib_subdir)
if (LLVM_TREE_AVAILABLE)
  # In a bootstrap build emit the libraries into a default search path in the
  # build directory of the just-built compiler. This allows using the
  # just-built compiler without specifying paths to runtime libraries.
  #
  # Despite Clang in the name, get_clang_resource_dir does not depend on Clang
  # being added to the build. Flang uses the same resource dir as clang.
  include(GetClangResourceDir)
  get_clang_resource_dir(FLANG_RT_OUTPUT_RESOURCE_DIR PREFIX "${LLVM_LIBRARY_OUTPUT_INTDIR}/..")
  get_clang_resource_dir(FLANG_RT_INSTALL_RESOURCE_PATH_DEFAULT)

  extend_path(FLANG_RT_OUTPUT_RESOURCE_LIB_DIR "${FLANG_RT_OUTPUT_RESOURCE_DIR}" "${toolchain_lib_subdir}")
else ()
  # In a standalone runtimes build, do not write into LLVM_BINARY_DIR. It may be
  # read-only and/or shared by multiple runtimes with different build
  # configurations (e.g. Debug/Release). Use the runtime's own lib dir like any
  # non-toolchain library.
  # For the install prefix, still use the resource dir assuming that Flang will
  # be installed there using the same prefix. This is to not have a difference
  # between bootstrap and standalone runtimes builds.
  set(FLANG_RT_OUTPUT_RESOURCE_DIR "${CMAKE_CURRENT_BINARY_DIR}")
  set(FLANG_RT_INSTALL_RESOURCE_PATH_DEFAULT "lib${LLVM_LIBDIR_SUFFIX}/clang/${LLVM_VERSION_MAJOR}")

  extend_path(FLANG_RT_OUTPUT_RESOURCE_LIB_DIR "${FLANG_RT_OUTPUT_RESOURCE_DIR}" "lib${LLVM_LIBDIR_SUFFIX}")
endif ()
set(FLANG_RT_INSTALL_RESOURCE_PATH "${FLANG_RT_INSTALL_RESOURCE_PATH_DEFAULT}"
    CACHE PATH "Path to install runtime libraries to (default: clang resource dir)")
extend_path(FLANG_RT_INSTALL_RESOURCE_LIB_PATH "${FLANG_RT_INSTALL_RESOURCE_PATH}" "${toolchain_lib_subdir}")
cmake_path(NORMAL_PATH FLANG_RT_OUTPUT_RESOURCE_DIR)
cmake_path(NORMAL_PATH FLANG_RT_INSTALL_RESOURCE_PATH)
# FIXME: For the libflang_rt.so, the toolchain resource lib dir is not a good
#        destination because it is not a ld.so default search path.
#        The machine where the executable is eventually executed may not be the
#        machine where the Flang compiler and its resource dir is installed, so
#        setting RPath by the driver is not an solution. It should belong into
#        /usr/lib/<triple>/libflang_rt.so, like e.g. libgcc_s.so.
#        But the linker as invoked by the Flang driver also requires
#        libflang_rt.so to be found when linking and the resource lib dir is
#        the only reliable location.
cmake_path(NORMAL_PATH FLANG_RT_OUTPUT_RESOURCE_LIB_DIR)
cmake_path(NORMAL_PATH FLANG_RT_INSTALL_RESOURCE_LIB_PATH)


#################
# Build Options #
#################

# Important: flang-rt user options must be prefixed with "FLANG_RT_". Variables
# with this prefix will be forwarded in bootstrap builds.

option(FLANG_RT_INCLUDE_TESTS "Generate build targets for the flang-rt unit and regression-tests." "${LLVM_INCLUDE_TESTS}")

# Provide an interface to link against the LLVM libc/libc++ projects directly.
set(FLANG_RT_SUPPORTED_PROVIDERS system llvm)
set(FLANG_RT_LIBC_PROVIDER "system" CACHE STRING "Specify C library to use. Supported values are ${FLANG_RT_SUPPORTED_PROVIDERS}.")
if (NOT "${FLANG_RT_LIBC_PROVIDER}" IN_LIST FLANG_RT_SUPPORTED_PROVIDERS)
  message(FATAL_ERROR "Unsupported library: '${FLANG_RT_RUNTIME_PROVIDER}'. Supported values are ${FLANG_RT_SUPPORTED_PROVIDERS}.")
endif ()

set(FLANG_RT_LIBCXX_PROVIDER "system" CACHE STRING "Specify C++ library to use. Supported values are ${FLANG_RT_SUPPORTED_PROVIDERS}.")
if (NOT "${FLANG_RT_LIBCXX_PROVIDER}" IN_LIST FLANG_RT_SUPPORTED_PROVIDERS)
  message(FATAL_ERROR "Unsupported library: '${FLANG_RT_LIBCXX_PROVIDER}'. Supported values are ${FLANG_RT_SUPPORTED_PROVIDERS}.")
endif ()

option(FLANG_RT_ENABLE_STATIC "Build Flang-RT as a static library." ON)
if (WIN32)
  # Windows DLL currently not implemented.
  set(FLANG_RT_ENABLE_SHARED OFF)
else ()
  # TODO: Enable by default to increase test coverage, and which version of the
  #       library should be the user's choice anyway.
  #       Currently, the Flang driver adds `-L"libdir" -lflang_rt` as linker
  #       argument, which leaves the choice which library to use to the linker.
  #       Since most linkers prefer the shared library, this would constitute a
  #       breaking change unless the driver is changed.
  option(FLANG_RT_ENABLE_SHARED "Build Flang-RT as a shared library." OFF)
endif ()
if (NOT FLANG_RT_ENABLE_STATIC AND NOT FLANG_RT_ENABLE_SHARED)
  message(FATAL_ERROR "
      Must build at least one type of library
      (FLANG_RT_ENABLE_STATIC=ON, FLANG_RT_ENABLE_SHARED=ON, or both)
    ")
endif ()


set(FLANG_RT_EXPERIMENTAL_OFFLOAD_SUPPORT "" CACHE STRING "Compile Flang-RT with GPU support (CUDA or OpenMP)")
set_property(CACHE FLANG_RT_EXPERIMENTAL_OFFLOAD_SUPPORT PROPERTY STRINGS
    ""
    CUDA
    OpenMP
  )
if (NOT FLANG_RT_EXPERIMENTAL_OFFLOAD_SUPPORT)
  # Support for GPUs disabled
elseif (FLANG_RT_EXPERIMENTAL_OFFLOAD_SUPPORT STREQUAL "CUDA")
  # Support for CUDA
  set(FLANG_RT_LIBCUDACXX_PATH "" CACHE PATH "Path to libcu++ package installation")
  option(FLANG_RT_CUDA_RUNTIME_PTX_WITHOUT_GLOBAL_VARS "Do not compile global variables' definitions when producing PTX library" OFF)
elseif (FLANG_RT_EXPERIMENTAL_OFFLOAD_SUPPORT STREQUAL "OpenMP")
  # Support for OpenMP offloading
  set(FLANG_RT_DEVICE_ARCHITECTURES "all" CACHE STRING
      "List of OpenMP device architectures to be used to compile the Fortran runtime (e.g. 'gfx1103;sm_90')"
    )

  if (FLANG_RT_DEVICE_ARCHITECTURES STREQUAL "all")
    # TODO: support auto detection on the build system.
    set(all_amdgpu_architectures
      "gfx700;gfx701;gfx801;gfx803;gfx900;gfx902;gfx906"
      "gfx908;gfx90a;gfx90c;gfx940;gfx1010;gfx1030"
      "gfx1031;gfx1032;gfx1033;gfx1034;gfx1035;gfx1036"
      "gfx1100;gfx1101;gfx1102;gfx1103;gfx1150;gfx1151"
      "gfx1152;gfx1153")
    set(all_nvptx_architectures
      "sm_35;sm_37;sm_50;sm_52;sm_53;sm_60;sm_61;sm_62"
      "sm_70;sm_72;sm_75;sm_80;sm_86;sm_89;sm_90")
    set(all_gpu_architectures
      "${all_amdgpu_architectures};${all_nvptx_architectures}")
      set(FLANG_RT_DEVICE_ARCHITECTURES ${all_gpu_architectures})
  endif()
  list(REMOVE_DUPLICATES FLANG_RT_DEVICE_ARCHITECTURES)
else ()
  message(FATAL_ERROR "Invalid value '${FLANG_RT_EXPERIMENTAL_OFFLOAD_SUPPORT}' for FLANG_RT_EXPERIMENTAL_OFFLOAD_SUPPORT; must be empty, 'CUDA', or 'OpenMP'")
endif ()


option(FLANG_RT_INCLUDE_CUF "Build the CUDA Fortran runtime (libflang_rt.cuda.a)" OFF)
if (FLANG_RT_INCLUDE_CUF)
  find_package(CUDAToolkit REQUIRED)
endif()


########################
# System Introspection #
########################

# The GPU targets require a few mandatory arguments to make the standard CMake
# check flags happy.
if ("${LLVM_RUNTIMES_TARGET}" MATCHES "^amdgcn")
  set(CMAKE_REQUIRED_FLAGS "${CMAKE_REQUIRED_FLAGS} -nogpulib")
elseif ("${LLVM_RUNTIMES_TARGET}" MATCHES "^nvptx")
  set(CMAKE_REQUIRED_FLAGS
      "${CMAKE_REQUIRED_FLAGS} -flto -c -Wno-unused-command-line-argument")
endif()

include(CheckCXXSymbolExists)
include(CheckCXXSourceCompiles)
check_cxx_symbol_exists(strerror_r string.h HAVE_STRERROR_R)
# Can't use symbol exists here as the function is overloaded in C++
check_cxx_source_compiles(
  "#include <string.h>
   int main() {
     char buf[4096];
     return strerror_s(buf, 4096, 0);
   }
  "
  HAVE_DECL_STRERROR_S)

# Search for clang_rt.builtins library. Need in addition to msvcrt.
if (WIN32)
  find_compiler_rt_library(builtins FLANG_RT_BUILTINS_LIBRARY)
endif ()

# Build with _XOPEN_SOURCE on AIX to avoid errors caused by _ALL_SOURCE.
# We need to enable the large-file API as well.
if (UNIX AND CMAKE_SYSTEM_NAME MATCHES "AIX")
  add_compile_definitions(_XOPEN_SOURCE=700)
  add_compile_definitions(_LARGE_FILE_API)
endif ()

# Check whether the compiler can undefine a macro using the "-U" flag.
# Aternatively, we could use
#   CMAKE_CXX_COMPILER_FRONTEND_VARIANT STREQUAL "GNU"
# but some older versions of CMake don't define it for GCC itself.
check_cxx_compiler_flag("-UTESTFLAG" FLANG_RT_SUPPORTS_UNDEFINE_FLAG)

# Check whether -fno-lto is supported.
check_cxx_compiler_flag(-fno-lto FLANG_RT_HAS_FNO_LTO_FLAG)

# Check whether -nostdlibinc is supported.
check_cxx_compiler_flag(-nostdlibinc FLANG_RT_HAS_NOSTDLIBINC_FLAG)

# Check whether -nostdlib is supported.
check_cxx_compiler_flag(-nostdlib FLANG_RT_HAS_NOSTDLIB_FLAG)

# Check whether -stdlib= is supported.
check_cxx_compiler_flag(-stdlib=platform FLANG_RT_HAS_STDLIB_FLAG)

# Check whether -Wl,--as-needed is supported.
check_linker_flag(C "LINKER:--as-needed" LINKER_SUPPORTS_AS_NEEDED)
if (LINKER_SUPPORTS_AS_NEEDED)
  set(LINKER_AS_NEEDED_OPT "LINKER:--as-needed")
endif()

# Different platform may have different name for the POSIX thread library.
# For example, libpthread.a on AIX. Search for it as it is needed when
# building the shared flang_rt.runtime.so.
find_package(Threads)

# function checks
find_package(Backtrace)
set(HAVE_BACKTRACE ${Backtrace_FOUND})
set(BACKTRACE_HEADER ${Backtrace_HEADER})


<<<<<<< HEAD
if (CMAKE_CXX_COMPILER_ID MATCHES "Clang")
  if (NOT DEFINED FLANG_RT_GCC_RESOURCE_DIR)
    set(FLANG_RT_GCC_RESOURCE_DIR "FLANG_RT_GCC_RESOURCE_DIR-NOTFOUND")
    execute_process(
      COMMAND "${CMAKE_CXX_COMPILER}" -v -c "${FLANG_RT_SOURCE_DIR}/cmake/clang_gcc_root.cpp" ${CMAKE_CXX_FLAGS} -###
      ERROR_FILE "${CMAKE_CURRENT_BINARY_DIR}/clang_gcc_root_result"
    )
    file(STRINGS "${CMAKE_CURRENT_BINARY_DIR}/clang_gcc_root_result" _errorresult)
    foreach (_line IN LISTS _errorresult)
      string(REGEX MATCH
        "^Selected GCC installation: (.+)$"
        _match
        "${_line}")
      if (CMAKE_MATCH_1)
        set(FLANG_RT_GCC_RESOURCE_DIR "${CMAKE_MATCH_1}")
        message(STATUS "Found GCC installation selected by Clang: ${FLANG_RT_GCC_RESOURCE_DIR}")
        break()
      endif ()
    endforeach ()
    set(FLANG_RT_GCC_RESOURCE_DIR "${FLANG_RT_GCC_RESOURCE_DIR}" CACHE INTERNAL "Path to GCC's resource dir selected by Clang" FORCE)
  endif ()
endif ()

check_include_file("quadmath.h" FOUND_QUADMATH_H)
if (FOUND_QUADMATH_H)
  message(STATUS "quadmath.h found without additional include paths")
  set(FLANG_RT_INCLUDE_QUADMATH_H "<quadmath.h>")
elseif (FLANG_RT_GCC_RESOURCE_DIR)
  cmake_push_check_state()
    list(APPEND CMAKE_REQUIRED_INCLUDES "${FLANG_RT_GCC_RESOURCE_DIR}/include")
    check_include_file("quadmath.h" FOUND_GCC_QUADMATH_H)
  cmake_pop_check_state()
  if (FOUND_GCC_QUADMATH_H)
    message(STATUS "quadmath.h found in Clang's selected GCC installation")
    set(FLANG_RT_INCLUDE_QUADMATH_H "\"${FLANG_RT_GCC_RESOURCE_DIR}/include/quadmath.h\"")
  endif ()
endif ()

# Check if 128-bit float computations can be done via long double.
#check_cxx_source_compiles(
#  "#include <cfloat>
#   #if LDBL_MANT_DIG != 113
#   #error LDBL_MANT_DIG != 113
#   #endif
#   int main() { return 0; }
#  "
#  HAVE_LDBL_MANT_DIG_113)


=======
>>>>>>> 584b24cd
#####################
# Build Preparation #
#####################

include(HandleLibs)

if (FLANG_RT_EXPERIMENTAL_OFFLOAD_SUPPORT AND FLANG_RT_INCLUDE_TESTS)
  # If Fortran runtime is built as CUDA library, the linking
  # of targets that link flang-rt must be done
  # with CUDA_RESOLVE_DEVICE_SYMBOLS.
  # CUDA language must be enabled for CUDA_RESOLVE_DEVICE_SYMBOLS
  # to take effect.
  enable_language(CUDA)
endif()


# C++17 is required for flang-rt; user or other runtimes may override this.
# GTest included later also requires C++17.
set(CMAKE_CXX_STANDARD 17 CACHE STRING "C++ standard to conform to")
set(CMAKE_CXX_STANDARD_REQUIRED YES)


configure_file(cmake/config.h.cmake.in config.h)
if (FLANG_INCLUDE_QUADMATH_H)
  configure_file("cmake/quadmath_wrapper.h.in" "${FLANG_RT_BINARY_DIR}/quadmath_wrapper.h")
endif ()

# The bootstrap build will create a phony target with the same as the top-level
# directory ("flang-rt") and delegate it to the runtimes build dir.
# AddFlangRT will add all non-EXCLUDE_FROM_ALL targets to it.
add_custom_target(flang-rt)


###################
# Build Artifacts #
###################

add_subdirectory(lib)

if (LLVM_INCLUDE_EXAMPLES)
  add_subdirectory(examples)
endif ()

if (FLANG_RT_INCLUDE_TESTS)
  add_subdirectory(unittests)
  add_subdirectory(test)
else ()
  add_custom_target(check-flang-rt)
endif()<|MERGE_RESOLUTION|>--- conflicted
+++ resolved
@@ -290,58 +290,6 @@
 set(BACKTRACE_HEADER ${Backtrace_HEADER})
 
 
-<<<<<<< HEAD
-if (CMAKE_CXX_COMPILER_ID MATCHES "Clang")
-  if (NOT DEFINED FLANG_RT_GCC_RESOURCE_DIR)
-    set(FLANG_RT_GCC_RESOURCE_DIR "FLANG_RT_GCC_RESOURCE_DIR-NOTFOUND")
-    execute_process(
-      COMMAND "${CMAKE_CXX_COMPILER}" -v -c "${FLANG_RT_SOURCE_DIR}/cmake/clang_gcc_root.cpp" ${CMAKE_CXX_FLAGS} -###
-      ERROR_FILE "${CMAKE_CURRENT_BINARY_DIR}/clang_gcc_root_result"
-    )
-    file(STRINGS "${CMAKE_CURRENT_BINARY_DIR}/clang_gcc_root_result" _errorresult)
-    foreach (_line IN LISTS _errorresult)
-      string(REGEX MATCH
-        "^Selected GCC installation: (.+)$"
-        _match
-        "${_line}")
-      if (CMAKE_MATCH_1)
-        set(FLANG_RT_GCC_RESOURCE_DIR "${CMAKE_MATCH_1}")
-        message(STATUS "Found GCC installation selected by Clang: ${FLANG_RT_GCC_RESOURCE_DIR}")
-        break()
-      endif ()
-    endforeach ()
-    set(FLANG_RT_GCC_RESOURCE_DIR "${FLANG_RT_GCC_RESOURCE_DIR}" CACHE INTERNAL "Path to GCC's resource dir selected by Clang" FORCE)
-  endif ()
-endif ()
-
-check_include_file("quadmath.h" FOUND_QUADMATH_H)
-if (FOUND_QUADMATH_H)
-  message(STATUS "quadmath.h found without additional include paths")
-  set(FLANG_RT_INCLUDE_QUADMATH_H "<quadmath.h>")
-elseif (FLANG_RT_GCC_RESOURCE_DIR)
-  cmake_push_check_state()
-    list(APPEND CMAKE_REQUIRED_INCLUDES "${FLANG_RT_GCC_RESOURCE_DIR}/include")
-    check_include_file("quadmath.h" FOUND_GCC_QUADMATH_H)
-  cmake_pop_check_state()
-  if (FOUND_GCC_QUADMATH_H)
-    message(STATUS "quadmath.h found in Clang's selected GCC installation")
-    set(FLANG_RT_INCLUDE_QUADMATH_H "\"${FLANG_RT_GCC_RESOURCE_DIR}/include/quadmath.h\"")
-  endif ()
-endif ()
-
-# Check if 128-bit float computations can be done via long double.
-#check_cxx_source_compiles(
-#  "#include <cfloat>
-#   #if LDBL_MANT_DIG != 113
-#   #error LDBL_MANT_DIG != 113
-#   #endif
-#   int main() { return 0; }
-#  "
-#  HAVE_LDBL_MANT_DIG_113)
-
-
-=======
->>>>>>> 584b24cd
 #####################
 # Build Preparation #
 #####################
