//===-- lib/runtime/io-stmt.cpp ---------------------------------*- C++ -*-===//
//
// Part of the LLVM Project, under the Apache License v2.0 with LLVM Exceptions.
// See https://llvm.org/LICENSE.txt for license information.
// SPDX-License-Identifier: Apache-2.0 WITH LLVM-exception
//
//===----------------------------------------------------------------------===//

#include "flang-rt/runtime/io-stmt.h"
#include "unit.h"
#include "flang-rt/runtime/connection.h"
#include "flang-rt/runtime/emit-encoded.h"
#include "flang-rt/runtime/format.h"
#include "flang-rt/runtime/memory.h"
#include "flang-rt/runtime/tools.h"
#include "flang-rt/runtime/utf.h"
#include <algorithm>
#include <cstdio>
#include <cstring>
#include <limits>
#include <type_traits>

namespace Fortran::runtime::io {
RT_OFFLOAD_API_GROUP_BEGIN

bool IoStatementBase::Emit(const char *, std::size_t, std::size_t) {
  return false;
}

std::size_t IoStatementBase::GetNextInputBytes(const char *&p) {
  p = nullptr;
  return 0;
}

std::size_t IoStatementBase::ViewBytesInRecord(
    const char *&p, bool forward) const {
  p = nullptr;
  return 0;
}

bool IoStatementBase::AdvanceRecord(int) { return false; }

void IoStatementBase::BackspaceRecord() {}

bool IoStatementBase::Receive(char *, std::size_t, std::size_t) {
  return false;
}

common::optional<DataEdit> IoStatementBase::GetNextDataEdit(
    IoStatementState &, int) {
  return common::nullopt;
}

bool IoStatementBase::BeginReadingRecord() { return true; }

void IoStatementBase::FinishReadingRecord() {}

void IoStatementBase::HandleAbsolutePosition(std::int64_t) {}

void IoStatementBase::HandleRelativePosition(std::int64_t) {}

std::int64_t IoStatementBase::InquirePos() { return 0; }

ExternalFileUnit *IoStatementBase::GetExternalFileUnit() const {
  return nullptr;
}

bool IoStatementBase::Inquire(InquiryKeywordHash, char *, std::size_t) {
  return false;
}

bool IoStatementBase::Inquire(InquiryKeywordHash, bool &) { return false; }

bool IoStatementBase::Inquire(InquiryKeywordHash, std::int64_t, bool &) {
  return false;
}

bool IoStatementBase::Inquire(InquiryKeywordHash, std::int64_t &) {
  return false;
}

RT_API_ATTRS static const char *InquiryKeywordHashDecode(
    char *buffer, std::size_t n, InquiryKeywordHash hash) {
  if (n < 1) {
    return nullptr;
  }
  char *p{buffer + n};
  *--p = '\0';
  while (hash > 1) {
    if (p < buffer) {
      return nullptr;
    }
    *--p = 'A' + (hash % 26);
    hash /= 26;
  }
  return hash == 1 ? p : nullptr;
}

void IoStatementBase::BadInquiryKeywordHashCrash(InquiryKeywordHash inquiry) {
  char buffer[16];
  const char *decode{InquiryKeywordHashDecode(buffer, sizeof buffer, inquiry)};
  Crash("Bad InquiryKeywordHash 0x%x (%s)", inquiry,
      decode ? decode : "(cannot decode)");
}

template <Direction DIR>
InternalIoStatementState<DIR>::InternalIoStatementState(
    Buffer scalar, std::size_t length, const char *sourceFile, int sourceLine)
    : IoStatementBase{sourceFile, sourceLine}, unit_{scalar, length, 1} {}

template <Direction DIR>
InternalIoStatementState<DIR>::InternalIoStatementState(
    const Descriptor &d, const char *sourceFile, int sourceLine)
    : IoStatementBase{sourceFile, sourceLine}, unit_{d, *this} {}

template <Direction DIR>
bool InternalIoStatementState<DIR>::Emit(
    const char *data, std::size_t bytes, std::size_t /*elementBytes*/) {
  if constexpr (DIR == Direction::Input) {
    Crash("InternalIoStatementState<Direction::Input>::Emit() called");
    return false;
  }
  return unit_.Emit(data, bytes, *this);
}

template <Direction DIR>
std::size_t InternalIoStatementState<DIR>::GetNextInputBytes(const char *&p) {
  return unit_.GetNextInputBytes(p, *this);
}

// InternalIoStatementState<DIR>::ViewBytesInRecord() not needed or defined

template <Direction DIR>
bool InternalIoStatementState<DIR>::AdvanceRecord(int n) {
  while (n-- > 0) {
    if (!unit_.AdvanceRecord(*this)) {
      return false;
    }
  }
  return true;
}

template <Direction DIR> void InternalIoStatementState<DIR>::BackspaceRecord() {
  unit_.BackspaceRecord(*this);
}

template <Direction DIR> int InternalIoStatementState<DIR>::EndIoStatement() {
  auto result{IoStatementBase::EndIoStatement()};
  if (free_) {
    FreeMemory(this);
  }
  return result;
}

template <Direction DIR>
void InternalIoStatementState<DIR>::HandleAbsolutePosition(std::int64_t n) {
  return unit_.HandleAbsolutePosition(n);
}

template <Direction DIR>
void InternalIoStatementState<DIR>::HandleRelativePosition(std::int64_t n) {
  return unit_.HandleRelativePosition(n);
}

template <Direction DIR>
std::int64_t InternalIoStatementState<DIR>::InquirePos() {
  return unit_.InquirePos();
}

template <Direction DIR, typename CHAR>
RT_API_ATTRS
InternalFormattedIoStatementState<DIR, CHAR>::InternalFormattedIoStatementState(
    Buffer buffer, std::size_t length, const CharType *format,
    std::size_t formatLength, const Descriptor *formatDescriptor,
    const char *sourceFile, int sourceLine)
    : InternalIoStatementState<DIR>{buffer, length, sourceFile, sourceLine},
      ioStatementState_{*this},
      format_{*this, format, formatLength, formatDescriptor} {}

template <Direction DIR, typename CHAR>
RT_API_ATTRS
InternalFormattedIoStatementState<DIR, CHAR>::InternalFormattedIoStatementState(
    const Descriptor &d, const CharType *format, std::size_t formatLength,
    const Descriptor *formatDescriptor, const char *sourceFile, int sourceLine)
    : InternalIoStatementState<DIR>{d, sourceFile, sourceLine},
      ioStatementState_{*this},
      format_{*this, format, formatLength, formatDescriptor} {}

template <Direction DIR, typename CHAR>
void InternalFormattedIoStatementState<DIR, CHAR>::CompleteOperation() {
  if (!this->completedOperation()) {
    if constexpr (DIR == Direction::Output) {
      format_.Finish(*this);
      unit_.AdvanceRecord(*this);
    }
    IoStatementBase::CompleteOperation();
  }
}

template <Direction DIR, typename CHAR>
int InternalFormattedIoStatementState<DIR, CHAR>::EndIoStatement() {
  CompleteOperation();
  return InternalIoStatementState<DIR>::EndIoStatement();
}

template <Direction DIR>
InternalListIoStatementState<DIR>::InternalListIoStatementState(
    Buffer buffer, std::size_t length, const char *sourceFile, int sourceLine)
    : InternalIoStatementState<DIR>{buffer, length, sourceFile, sourceLine},
      ioStatementState_{*this} {}

template <Direction DIR>
InternalListIoStatementState<DIR>::InternalListIoStatementState(
    const Descriptor &d, const char *sourceFile, int sourceLine)
    : InternalIoStatementState<DIR>{d, sourceFile, sourceLine},
      ioStatementState_{*this} {}

template <Direction DIR>
void InternalListIoStatementState<DIR>::CompleteOperation() {
  if (!this->completedOperation()) {
    if constexpr (DIR == Direction::Output) {
      if (unit_.furthestPositionInRecord > 0) {
        unit_.AdvanceRecord(*this);
      }
    }
    IoStatementBase::CompleteOperation();
  }
}

template <Direction DIR>
int InternalListIoStatementState<DIR>::EndIoStatement() {
  CompleteOperation();
  if constexpr (DIR == Direction::Input) {
    if (int status{ListDirectedStatementState<DIR>::EndIoStatement()};
        status != IostatOk) {
      return status;
    }
  }
  return InternalIoStatementState<DIR>::EndIoStatement();
}

ExternalIoStatementBase::ExternalIoStatementBase(
    ExternalFileUnit &unit, const char *sourceFile, int sourceLine)
    : IoStatementBase{sourceFile, sourceLine}, unit_{unit} {}

MutableModes &ExternalIoStatementBase::mutableModes() {
  if (const ChildIo * child{unit_.GetChildIo()}) {
#if !defined(RT_DEVICE_AVOID_RECURSION)
    return child->parent().mutableModes();
#else
    ReportUnsupportedChildIo();
#endif
  }
  return unit_.modes;
}

ConnectionState &ExternalIoStatementBase::GetConnectionState() { return unit_; }

int ExternalIoStatementBase::EndIoStatement() {
  CompleteOperation();
  auto result{IoStatementBase::EndIoStatement()};
#if !defined(RT_USE_PSEUDO_FILE_UNIT)
  auto unitNumber{unit_.unitNumber()};
  unit_.EndIoStatement(); // annihilates *this in unit_.u_
  if (destroy_) {
    if (ExternalFileUnit *
        toClose{ExternalFileUnit::LookUpForClose(unitNumber)}) {
      toClose->Close(CloseStatus::Delete, *this);
      toClose->DestroyClosed();
    }
  }
#else
  // Fetch the unit pointer before *this disappears.
  ExternalFileUnit *unitPtr{&unit_};
  // The pseudo file units are dynamically allocated
  // and are not tracked in the unit map.
  // They have to be destructed and deallocated here.
  unitPtr->~ExternalFileUnit();
  FreeMemory(unitPtr);
#endif
  return result;
}

void ExternalIoStatementBase::SetAsynchronous() {
  asynchronousID_ = unit().GetAsynchronousId(*this);
}

std::int64_t ExternalIoStatementBase::InquirePos() {
  return unit_.InquirePos();
}

void OpenStatementState::set_path(const char *path, std::size_t length) {
  pathLength_ = TrimTrailingSpaces(path, length);
  path_ = SaveDefaultCharacter(path, pathLength_, *this);
}

void OpenStatementState::CompleteOperation() {
  if (completedOperation()) {
    return;
  }
  if (position_) {
    if (access_ && *access_ == Access::Direct) {
      SignalError("POSITION= may not be set with ACCESS='DIRECT'");
      position_.reset();
    }
  }
  if (status_) { // 12.5.6.10
    if ((*status_ == OpenStatus::New || *status_ == OpenStatus::Replace) &&
        !path_.get()) {
      SignalError("FILE= required on OPEN with STATUS='NEW' or 'REPLACE'");
    } else if (*status_ == OpenStatus::Scratch && path_.get()) {
      SignalError("FILE= may not appear on OPEN with STATUS='SCRATCH'");
    }
  }
  // F'2023 12.5.6.13 - NEWUNIT= requires either FILE= or STATUS='SCRATCH'
  if (isNewUnit_ && !path_.get() &&
      status_.value_or(OpenStatus::Unknown) != OpenStatus::Scratch) {
    SignalError(IostatBadNewUnit);
    status_ = OpenStatus::Scratch; // error recovery
  }
  if (path_.get() || wasExtant_ ||
      (status_ && *status_ == OpenStatus::Scratch)) {
    if (unit().OpenUnit(status_, action_, position_.value_or(Position::AsIs),
            std::move(path_), pathLength_, convert_, *this)) {
      wasExtant_ = false; // existing unit was closed
    }
  } else {
    unit().OpenAnonymousUnit(
        status_, action_, position_.value_or(Position::AsIs), convert_, *this);
  }
  if (access_) {
    if (*access_ != unit().access) {
      if (wasExtant_) {
        SignalError("ACCESS= may not be changed on an open unit");
        access_.reset();
      }
    }
    if (access_) {
      unit().access = *access_;
    }
  }
  if (!unit().isUnformatted) {
    unit().isUnformatted = isUnformatted_;
  }
  if (isUnformatted_ && *isUnformatted_ != *unit().isUnformatted) {
    if (wasExtant_) {
      SignalError("FORM= may not be changed on an open unit");
    }
    unit().isUnformatted = *isUnformatted_;
  }
  if (!unit().isUnformatted) {
    // Set default format (C.7.4 point 2).
    unit().isUnformatted = unit().access != Access::Sequential;
  }
  if (unit().isUnformatted.value_or(false) && mustBeFormatted_) {
    // This is an unformatted unit, but the OPEN statement contained at least
    // one specifier that is not permitted unless the unit is formatted
    // (e.g., BLANK=).  Programs that want to detect this error (i.e., tests)
    // should be informed about it, but don't crash the program otherwise
    // since most other compilers let it slide.
    if (HasErrorRecovery()) {
      SignalError("FORM='UNFORMATTED' is not allowed with OPEN specifiers that "
                  "apply only to formatted units");
    }
  }
  if (!wasExtant_ && InError()) {
    // Release the new unit on failure
    set_destroy();
  }
  IoStatementBase::CompleteOperation();
}

int OpenStatementState::EndIoStatement() {
  CompleteOperation();
  return ExternalIoStatementBase::EndIoStatement();
}

int CloseStatementState::EndIoStatement() {
  CompleteOperation();
  int result{ExternalIoStatementBase::EndIoStatement()};
  unit().CloseUnit(status_, *this);
  unit().DestroyClosed();
  return result;
}

void NoUnitIoStatementState::CompleteOperation() {
  SignalPendingError();
  IoStatementBase::CompleteOperation();
}

int NoUnitIoStatementState::EndIoStatement() {
  CompleteOperation();
  auto result{IoStatementBase::EndIoStatement()};
  FreeMemory(this);
  return result;
}

template <Direction DIR>
ExternalIoStatementState<DIR>::ExternalIoStatementState(
    ExternalFileUnit &unit, const char *sourceFile, int sourceLine)
    : ExternalIoStatementBase{unit, sourceFile, sourceLine}, mutableModes_{
                                                                 unit.modes} {
  if constexpr (DIR == Direction::Output) {
    // If the last statement was a non-advancing IO input statement, the unit
    // furthestPositionInRecord was not advanced, but the positionInRecord may
    // have been advanced. Advance furthestPositionInRecord here to avoid
    // overwriting the part of the record that has been read with blanks.
    unit.furthestPositionInRecord =
        std::max(unit.furthestPositionInRecord, unit.positionInRecord);
  }
}

template <Direction DIR>
void ExternalIoStatementState<DIR>::CompleteOperation() {
  if (completedOperation()) {
    return;
  }
  if constexpr (DIR == Direction::Input) {
    BeginReadingRecord(); // in case there were no I/O items
    if (mutableModes().nonAdvancing && !InError()) {
      unit().leftTabLimit = unit().furthestPositionInRecord;
    } else {
      FinishReadingRecord();
    }
  } else { // output
    if (mutableModes().nonAdvancing) {
      // Make effects of positioning past the last Emit() visible with blanks.
      if (unit().positionInRecord > unit().furthestPositionInRecord) {
        unit().Emit("", 0, 1, *this); // Emit() will pad
      }
      unit().leftTabLimit = unit().positionInRecord;
    } else {
      unit().AdvanceRecord(*this);
    }
    unit().FlushIfTerminal(*this);
  }
  return IoStatementBase::CompleteOperation();
}

template <Direction DIR> int ExternalIoStatementState<DIR>::EndIoStatement() {
  CompleteOperation();
  return ExternalIoStatementBase::EndIoStatement();
}

template <Direction DIR>
bool ExternalIoStatementState<DIR>::Emit(
    const char *data, std::size_t bytes, std::size_t elementBytes) {
  if constexpr (DIR == Direction::Input) {
    Crash("ExternalIoStatementState::Emit(char) called for input statement");
  }
  return unit().Emit(data, bytes, elementBytes, *this);
}

template <Direction DIR>
std::size_t ExternalIoStatementState<DIR>::GetNextInputBytes(const char *&p) {
  return unit().GetNextInputBytes(p, *this);
}

template <Direction DIR>
std::size_t ExternalIoStatementState<DIR>::ViewBytesInRecord(
    const char *&p, bool forward) const {
  return unit().ViewBytesInRecord(p, forward);
}

template <Direction DIR>
bool ExternalIoStatementState<DIR>::AdvanceRecord(int n) {
  while (n-- > 0) {
    if (!unit().AdvanceRecord(*this)) {
      return false;
    }
  }
  return true;
}

template <Direction DIR> void ExternalIoStatementState<DIR>::BackspaceRecord() {
  unit().BackspaceRecord(*this);
}

template <Direction DIR>
void ExternalIoStatementState<DIR>::HandleAbsolutePosition(std::int64_t n) {
  return unit().HandleAbsolutePosition(n);
}

template <Direction DIR>
void ExternalIoStatementState<DIR>::HandleRelativePosition(std::int64_t n) {
  return unit().HandleRelativePosition(n);
}

template <Direction DIR>
bool ExternalIoStatementState<DIR>::BeginReadingRecord() {
  if constexpr (DIR == Direction::Input) {
    return unit().BeginReadingRecord(*this);
  } else {
    Crash("ExternalIoStatementState<Direction::Output>::BeginReadingRecord() "
          "called");
    return false;
  }
}

template <Direction DIR>
void ExternalIoStatementState<DIR>::FinishReadingRecord() {
  if constexpr (DIR == Direction::Input) {
    unit().FinishReadingRecord(*this);
  } else {
    Crash("ExternalIoStatementState<Direction::Output>::FinishReadingRecord() "
          "called");
  }
}

template <Direction DIR, typename CHAR>
ExternalFormattedIoStatementState<DIR, CHAR>::ExternalFormattedIoStatementState(
    ExternalFileUnit &unit, const CHAR *format, std::size_t formatLength,
    const Descriptor *formatDescriptor, const char *sourceFile, int sourceLine)
    : ExternalIoStatementState<DIR>{unit, sourceFile, sourceLine},
      format_{*this, format, formatLength, formatDescriptor} {}

template <Direction DIR, typename CHAR>
void ExternalFormattedIoStatementState<DIR, CHAR>::CompleteOperation() {
  if (this->completedOperation()) {
    return;
  }
  if constexpr (DIR == Direction::Input) {
    this->BeginReadingRecord(); // in case there were no I/O items
  }
  format_.Finish(*this);
  return ExternalIoStatementState<DIR>::CompleteOperation();
}

template <Direction DIR, typename CHAR>
int ExternalFormattedIoStatementState<DIR, CHAR>::EndIoStatement() {
  CompleteOperation();
  return ExternalIoStatementState<DIR>::EndIoStatement();
}

common::optional<DataEdit> IoStatementState::GetNextDataEdit(int n) {
  return common::visit(
      [&](auto &x) { return x.get().GetNextDataEdit(*this, n); }, u_);
}

const NonTbpDefinedIoTable *IoStatementState::nonTbpDefinedIoTable() const {
  return common::visit(
      [&](auto &x) { return x.get().nonTbpDefinedIoTable(); }, u_);
}

void IoStatementState::set_nonTbpDefinedIoTable(
    const NonTbpDefinedIoTable *table) {
  common::visit(
      [&](auto &x) { return x.get().set_nonTbpDefinedIoTable(table); }, u_);
}

bool IoStatementState::Emit(
    const char *data, std::size_t bytes, std::size_t elementBytes) {
  return common::visit(
      [=](auto &x) { return x.get().Emit(data, bytes, elementBytes); }, u_);
}

bool IoStatementState::Receive(
    char *data, std::size_t n, std::size_t elementBytes) {
  return common::visit(
      [=](auto &x) { return x.get().Receive(data, n, elementBytes); }, u_);
}

std::size_t IoStatementState::GetNextInputBytes(const char *&p) {
  return common::visit(
      [&](auto &x) { return x.get().GetNextInputBytes(p); }, u_);
}

bool IoStatementState::AdvanceRecord(int n) {
  return common::visit([=](auto &x) { return x.get().AdvanceRecord(n); }, u_);
}

void IoStatementState::BackspaceRecord() {
  common::visit([](auto &x) { x.get().BackspaceRecord(); }, u_);
}

void IoStatementState::HandleRelativePosition(std::int64_t n) {
  common::visit([=](auto &x) { x.get().HandleRelativePosition(n); }, u_);
}

void IoStatementState::HandleAbsolutePosition(std::int64_t n) {
  common::visit([=](auto &x) { x.get().HandleAbsolutePosition(n); }, u_);
}

void IoStatementState::CompleteOperation() {
  common::visit([](auto &x) { x.get().CompleteOperation(); }, u_);
}

int IoStatementState::EndIoStatement() {
  return common::visit([](auto &x) { return x.get().EndIoStatement(); }, u_);
}

ConnectionState &IoStatementState::GetConnectionState() {
  return common::visit(
      [](auto &x) -> ConnectionState & { return x.get().GetConnectionState(); },
      u_);
}

MutableModes &IoStatementState::mutableModes() {
  return common::visit(
      [](auto &x) -> MutableModes & { return x.get().mutableModes(); }, u_);
}

bool IoStatementState::BeginReadingRecord() {
  return common::visit(
      [](auto &x) { return x.get().BeginReadingRecord(); }, u_);
}

IoErrorHandler &IoStatementState::GetIoErrorHandler() const {
  return common::visit(
      [](auto &x) -> IoErrorHandler & {
        return static_cast<IoErrorHandler &>(x.get());
      },
      u_);
}

ExternalFileUnit *IoStatementState::GetExternalFileUnit() const {
  return common::visit(
      [](auto &x) { return x.get().GetExternalFileUnit(); }, u_);
}

common::optional<char32_t> IoStatementState::GetCurrentCharSlow(
    std::size_t &byteCount) {
  const char *p{nullptr};
  std::size_t bytes{GetNextInputBytes(p)};
  if (bytes == 0) {
    byteCount = 0;
    return common::nullopt;
  } else {
    const ConnectionState &connection{GetConnectionState()};
    if (connection.isUTF8) {
      std::size_t length{MeasureUTF8Bytes(*p)};
      if (length <= bytes) {
        if (auto result{DecodeUTF8(p)}) {
          byteCount = length;
          return result;
        }
      }
      GetIoErrorHandler().SignalError(IostatUTF8Decoding);
      // Error recovery: return the next byte
    } else if (connection.internalIoCharKind > 1) {
      byteCount = connection.internalIoCharKind;
      if (byteCount == 2) {
        return *reinterpret_cast<const char16_t *>(p);
      } else {
        return *reinterpret_cast<const char32_t *>(p);
      }
    }
    byteCount = 1;
    return *p;
  }
}

IoStatementState::FastAsciiField IoStatementState::GetUpcomingFastAsciiField() {
  ConnectionState &connection{GetConnectionState()};
  if (!connection.isUTF8 && connection.internalIoCharKind <= 1) {
    const char *p{nullptr};
    if (std::size_t bytes{GetNextInputBytes(p)}) {
      return FastAsciiField{connection, p, bytes};
    }
  }
  return FastAsciiField{connection};
}

common::optional<char32_t> IoStatementState::NextInField(
    common::optional<int> &remaining, const DataEdit &edit,
    FastAsciiField *field) {
  std::size_t byteCount{0};
  if (!remaining) { // Stream, list-directed, NAMELIST, &c.
    if (auto next{GetCurrentChar(byteCount, field)}) {
      if ((*next < '0' || *next == ';') && edit.width.value_or(0) == 0) {
        // list-directed, NAMELIST, I0 &c., or width-free I/G:
        // check for separator character
        switch (*next) {
        case ' ':
        case '\t':
        case '/':
        case '(':
        case ')':
        case '\'':
        case '"':
        case '*':
        case '\n': // for stream access
          return common::nullopt;
        case '&':
        case '$':
          if (edit.IsNamelist()) {
            return common::nullopt;
          }
          break;
        case ',':
          if (!(edit.modes.editingFlags & decimalComma)) {
            return common::nullopt;
          }
          break;
        case ';':
          if (edit.modes.editingFlags & decimalComma) {
            return common::nullopt;
          }
          break;
        default:
          break;
        }
      }
      if (field) {
        field->Advance(1, byteCount);
      } else {
        HandleRelativePosition(byteCount);
        GotChar(byteCount);
      }
      return next;
    }
  } else if (*remaining > 0) {
    if (auto next{GetCurrentChar(byteCount, field)}) {
      if (byteCount > static_cast<std::size_t>(*remaining)) {
        return common::nullopt;
      }
      *remaining -= byteCount;
      if (field) {
        field->Advance(1, byteCount);
      } else {
        HandleRelativePosition(byteCount);
        GotChar(byteCount);
      }
      return next;
    }
    if (CheckForEndOfRecord(0,
            field ? field->connection() : GetConnectionState())) { // do padding
      --*remaining;
      return common::optional<char32_t>{' '};
    }
  }
  return common::nullopt;
}

bool IoStatementState::CheckForEndOfRecord(
    std::size_t afterReading, const ConnectionState &connection) {
  if (!connection.IsAtEOF()) {
    if (auto length{connection.EffectiveRecordLength()}) {
      if (connection.positionInRecord +
              static_cast<std::int64_t>(afterReading) >=
          *length) {
        IoErrorHandler &handler{GetIoErrorHandler()};
        const auto &modes{mutableModes()};
        if (modes.nonAdvancing) {
          if (connection.access == Access::Stream &&
              connection.unterminatedRecord) {
            // Reading final unterminated record left by a
            // non-advancing WRITE on a stream file prior to
            // positioning or ENDFILE.
            handler.SignalEnd();
          } else {
            handler.SignalEor();
          }
        } else if (!modes.pad) {
          handler.SignalError(IostatRecordReadOverrun);
        }
        return modes.pad; // PAD='YES'
      }
    }
  }
  return false;
}

bool IoStatementState::Inquire(
    InquiryKeywordHash inquiry, char *out, std::size_t chars) {
  return common::visit(
      [&](auto &x) { return x.get().Inquire(inquiry, out, chars); }, u_);
}

bool IoStatementState::Inquire(InquiryKeywordHash inquiry, bool &out) {
  return common::visit(
      [&](auto &x) { return x.get().Inquire(inquiry, out); }, u_);
}

bool IoStatementState::Inquire(
    InquiryKeywordHash inquiry, std::int64_t id, bool &out) {
  return common::visit(
      [&](auto &x) { return x.get().Inquire(inquiry, id, out); }, u_);
}

bool IoStatementState::Inquire(InquiryKeywordHash inquiry, std::int64_t &n) {
  return common::visit(
      [&](auto &x) { return x.get().Inquire(inquiry, n); }, u_);
}

std::int64_t IoStatementState::InquirePos() {
  return common::visit([&](auto &x) { return x.get().InquirePos(); }, u_);
}

void IoStatementState::GotChar(int n) {
  if (auto *formattedIn{
          get_if<FormattedIoStatementState<Direction::Input>>()}) {
    formattedIn->GotChar(n);
  } else {
    GetIoErrorHandler().Crash("IoStatementState::GotChar() called for "
                              "statement that is not formatted input");
  }
}

std::size_t
FormattedIoStatementState<Direction::Input>::GetEditDescriptorChars() const {
  return chars_;
}

void FormattedIoStatementState<Direction::Input>::GotChar(int n) {
  chars_ += n;
}

bool ListDirectedStatementState<Direction::Output>::EmitLeadingSpaceOrAdvance(
    IoStatementState &io, std::size_t length, bool isCharacter) {
  const ConnectionState &connection{io.GetConnectionState()};
  int space{connection.positionInRecord == 0 ||
      !(isCharacter && lastWasUndelimitedCharacter())};
  set_lastWasUndelimitedCharacter(false);
  if (connection.NeedAdvance(space + length)) {
    return io.AdvanceRecord();
  }
  if (space) {
    return EmitAscii(io, " ", 1);
  }
  return true;
}

common::optional<DataEdit>
ListDirectedStatementState<Direction::Output>::GetNextDataEdit(
    IoStatementState &io, int maxRepeat) {
  DataEdit edit;
  edit.descriptor = DataEdit::ListDirected;
  edit.repeat = maxRepeat;
  edit.modes = io.mutableModes();
  return edit;
}

int ListDirectedStatementState<Direction::Input>::EndIoStatement() {
  if (repeatPosition_) {
    repeatPosition_->Cancel();
  }
  return IostatOk;
}

common::optional<DataEdit>
ListDirectedStatementState<Direction::Input>::GetNextDataEdit(
    IoStatementState &io, int maxRepeat) {
  // N.B. list-directed transfers cannot be nonadvancing (C1221)
  DataEdit edit;
  edit.descriptor = DataEdit::ListDirected;
  edit.repeat = 1; // may be overridden below
  edit.modes = io.mutableModes();
  if (hitSlash_) { // everything after '/' is nullified
    edit.descriptor = DataEdit::ListDirectedNullValue;
    return edit;
  }
  const char32_t comma{edit.modes.GetSeparatorChar()};
  std::size_t byteCount{0};
  if (remaining_ > 0 && !realPart_) { // "r*c" repetition in progress
    RUNTIME_CHECK(io.GetIoErrorHandler(), repeatPosition_.has_value());
    repeatPosition_.reset(); // restores the saved position
    if (!imaginaryPart_) {
      edit.repeat = std::min<int>(remaining_, maxRepeat);
      auto ch{io.GetCurrentChar(byteCount)};
      if (!ch || *ch == ' ' || *ch == '\t' || *ch == comma) {
        // "r*" repeated null
        edit.descriptor = DataEdit::ListDirectedNullValue;
      }
    }
    remaining_ -= edit.repeat;
    if (remaining_ > 0) {
      repeatPosition_.emplace(io);
    }
    if (!imaginaryPart_) {
      return edit;
    }
  }
  // Skip separators, handle a "r*c" repeat count; see 13.10.2 in Fortran 2018
  if (imaginaryPart_) {
    imaginaryPart_ = false;
  } else if (realPart_) {
    realPart_ = false;
    imaginaryPart_ = true;
    edit.descriptor = DataEdit::ListDirectedImaginaryPart;
  }
  auto fastField{io.GetUpcomingFastAsciiField()};
  // Reaching EOF is okay when peeking at list-directed defined input;
  // pretend that there's an END= in that case.
  bool oldHasEnd{maxRepeat == 0 && !io.GetIoErrorHandler().SetHasEnd()};
  auto ch{io.GetNextNonBlank(byteCount, &fastField)};
  if (ch && *ch == comma && eatComma_) {
    // Consume comma & whitespace after previous item.
    // This includes the comma between real and imaginary components
    // in list-directed/NAMELIST complex input.
    // (When DECIMAL='COMMA', the comma is actually a semicolon.)
    fastField.Advance(0, byteCount);
    ch = io.GetNextNonBlank(byteCount, &fastField);
  }
  eatComma_ = true;
  if (maxRepeat == 0 && !oldHasEnd) {
    io.GetIoErrorHandler().SetHasEnd(false);
  }
  if (!ch) { // EOF
    if (maxRepeat == 0) {
      return edit; // DataEdit::ListDirected for look-ahead
    } else {
      return common::nullopt;
    }
  } else if (*ch == '/') {
    hitSlash_ = true;
    edit.descriptor = DataEdit::ListDirectedNullValue;
    return edit;
  } else if (*ch == comma) { // separator: null value
    edit.descriptor = DataEdit::ListDirectedNullValue;
    return edit;
  } else if (imaginaryPart_) { // can't repeat components
    return edit;
  }
  if (*ch >= '0' && *ch <= '9' && fastField.MightBeRepetitionCount()) {
    // There's decimal digits followed by '*'.
    auto start{fastField.connection().positionInRecord};
    int r{0};
    do {
      static auto constexpr clamp{(std::numeric_limits<int>::max() - '9') / 10};
      if (r >= clamp) {
        r = 0;
        break;
      }
      r = 10 * r + (*ch - '0');
      fastField.Advance(0, byteCount);
      ch = io.GetCurrentChar(byteCount, &fastField);
    } while (ch && *ch >= '0' && *ch <= '9');
    if (r > 0 && ch && *ch == '*') { // subtle: r must be nonzero
      fastField.Advance(0, byteCount);
      ch = io.GetCurrentChar(byteCount, &fastField);
      if (ch && *ch == '/') { // r*/
        hitSlash_ = true;
        edit.descriptor = DataEdit::ListDirectedNullValue;
        return edit;
      }
      if (!ch || *ch == ' ' || *ch == '\t' || *ch == comma) { // "r*" null
        edit.descriptor = DataEdit::ListDirectedNullValue;
      }
      edit.repeat = std::min<int>(r, maxRepeat);
      remaining_ = r - edit.repeat;
      if (remaining_ > 0) {
        repeatPosition_.emplace(io);
      }
    } else { // not a repetition count, just an integer value; rewind
      fastField.connection().positionInRecord = start;
    }
  }
  if (!imaginaryPart_ && edit.descriptor == DataEdit::ListDirected && ch &&
      *ch == '(') {
    if (maxRepeat > 0) { // not being peeked at fram DefinedFormattedIo()
      realPart_ = true;
      fastField.connection().HandleRelativePosition(byteCount);
    }
    edit.descriptor = DataEdit::ListDirectedRealPart;
  }
  return edit;
}

template <Direction DIR>
int ExternalListIoStatementState<DIR>::EndIoStatement() {
  if constexpr (DIR == Direction::Input) {
    if (auto status{ListDirectedStatementState<DIR>::EndIoStatement()};
        status != IostatOk) {
      return status;
    }
  }
  return ExternalIoStatementState<DIR>::EndIoStatement();
}

template <Direction DIR>
bool ExternalUnformattedIoStatementState<DIR>::Receive(
    char *data, std::size_t bytes, std::size_t elementBytes) {
  if constexpr (DIR == Direction::Output) {
    this->Crash("ExternalUnformattedIoStatementState::Receive() called for "
                "output statement");
  }
  return this->unit().Receive(data, bytes, elementBytes, *this);
}

template <Direction DIR>
ChildIoStatementState<DIR>::ChildIoStatementState(
    ChildIo &child, const char *sourceFile, int sourceLine)
    : IoStatementBase{sourceFile, sourceLine}, child_{child},
      mutableModes_{child.parent().mutableModes()} {}

template <Direction DIR>
const NonTbpDefinedIoTable *
ChildIoStatementState<DIR>::nonTbpDefinedIoTable() const {
#if !defined(RT_DEVICE_AVOID_RECURSION)
  return child_.parent().nonTbpDefinedIoTable();
#else
  ReportUnsupportedChildIo();
#endif
}

template <Direction DIR>
void ChildIoStatementState<DIR>::set_nonTbpDefinedIoTable(
    const NonTbpDefinedIoTable *table) {
#if !defined(RT_DEVICE_AVOID_RECURSION)
  child_.parent().set_nonTbpDefinedIoTable(table);
#else
  ReportUnsupportedChildIo();
#endif
}

template <Direction DIR>
ConnectionState &ChildIoStatementState<DIR>::GetConnectionState() {
#if !defined(RT_DEVICE_AVOID_RECURSION)
  return child_.parent().GetConnectionState();
#else
  ReportUnsupportedChildIo();
#endif
}

template <Direction DIR>
ExternalFileUnit *ChildIoStatementState<DIR>::GetExternalFileUnit() const {
#if !defined(RT_DEVICE_AVOID_RECURSION)
  return child_.parent().GetExternalFileUnit();
#else
  ReportUnsupportedChildIo();
#endif
}

template <Direction DIR> int ChildIoStatementState<DIR>::EndIoStatement() {
  CompleteOperation();
  auto result{IoStatementBase::EndIoStatement()};
  child_.EndIoStatement(); // annihilates *this in child_.u_
  return result;
}

template <Direction DIR>
bool ChildIoStatementState<DIR>::Emit(
    const char *data, std::size_t bytes, std::size_t elementBytes) {
#if !defined(RT_DEVICE_AVOID_RECURSION)
  return child_.parent().Emit(data, bytes, elementBytes);
#else
  ReportUnsupportedChildIo();
#endif
}

template <Direction DIR>
std::size_t ChildIoStatementState<DIR>::GetNextInputBytes(const char *&p) {
#if !defined(RT_DEVICE_AVOID_RECURSION)
  return child_.parent().GetNextInputBytes(p);
#else
  ReportUnsupportedChildIo();
#endif
}

template <Direction DIR>
void ChildIoStatementState<DIR>::HandleAbsolutePosition(std::int64_t n) {
#if !defined(RT_DEVICE_AVOID_RECURSION)
  return child_.parent().HandleAbsolutePosition(n);
#else
  ReportUnsupportedChildIo();
#endif
}

template <Direction DIR>
void ChildIoStatementState<DIR>::HandleRelativePosition(std::int64_t n) {
#if !defined(RT_DEVICE_AVOID_RECURSION)
  return child_.parent().HandleRelativePosition(n);
#else
  ReportUnsupportedChildIo();
#endif
}

template <Direction DIR, typename CHAR>
ChildFormattedIoStatementState<DIR, CHAR>::ChildFormattedIoStatementState(
    ChildIo &child, const CHAR *format, std::size_t formatLength,
    const Descriptor *formatDescriptor, const char *sourceFile, int sourceLine)
    : ChildIoStatementState<DIR>{child, sourceFile, sourceLine},
      format_{*this, format, formatLength, formatDescriptor} {}

template <Direction DIR, typename CHAR>
void ChildFormattedIoStatementState<DIR, CHAR>::CompleteOperation() {
  if (!this->completedOperation()) {
    format_.Finish(*this);
    ChildIoStatementState<DIR>::CompleteOperation();
  }
}

template <Direction DIR, typename CHAR>
int ChildFormattedIoStatementState<DIR, CHAR>::EndIoStatement() {
  if constexpr (DIR == Direction::Input) {
    if (auto *listInput{this->child()
                .parent()
                .template get_if<
                    ListDirectedStatementState<Direction::Input>>()}) {
      listInput->set_eatComma(false);
    }
  }
  CompleteOperation();
  return ChildIoStatementState<DIR>::EndIoStatement();
}

template <Direction DIR, typename CHAR>
bool ChildFormattedIoStatementState<DIR, CHAR>::AdvanceRecord(int n) {
#if !defined(RT_DEVICE_AVOID_RECURSION)
  return this->child().parent().AdvanceRecord(n);
#else
  this->ReportUnsupportedChildIo();
#endif
}

template <Direction DIR>
ChildListIoStatementState<DIR>::ChildListIoStatementState(
    ChildIo &child, const char *sourceFile, int sourceLine)
    : ChildIoStatementState<DIR>{child, sourceFile, sourceLine} {
#if !defined(RT_DEVICE_AVOID_RECURSION)
  if constexpr (DIR == Direction::Input) {
    if (const auto *listInput{child.parent()
                .get_if<ListDirectedStatementState<Direction::Input>>()}) {
      this->inNamelistSequence_ = listInput->inNamelistSequence();
      this->set_eatComma(listInput->eatComma());
<<<<<<< HEAD
=======
      this->namelistGroup_ = listInput->namelistGroup();
      if (auto *childListInput{child.parent()
                  .get_if<ChildListIoStatementState<Direction::Input>>()}) {
        // Child list input whose parent is child list input: can advance
        // if the parent can.
        this->canAdvance_ = childListInput->CanAdvance();
      } else {
        // Child list input of top-level list input: can advance.
        this->canAdvance_ = true;
      }
>>>>>>> 96a1e559
    }
  }
#else
  this->ReportUnsupportedChildIo();
#endif
}

template <Direction DIR>
bool ChildListIoStatementState<DIR>::AdvanceRecord(int n) {
#if !defined(RT_DEVICE_AVOID_RECURSION)
  return this->CanAdvance() && this->child().parent().AdvanceRecord(n);
#else
  this->ReportUnsupportedChildIo();
#endif
}

template <Direction DIR> int ChildListIoStatementState<DIR>::EndIoStatement() {
  if constexpr (DIR == Direction::Input) {
    if (auto *listInput{this->child()
                .parent()
                .template get_if<
                    ListDirectedStatementState<Direction::Input>>()}) {
      listInput->set_eatComma(this->eatComma());
      listInput->set_hitSlash(this->hitSlash());
    }
    if (int status{ListDirectedStatementState<DIR>::EndIoStatement()};
        status != IostatOk) {
      return status;
    }
  }
  return ChildIoStatementState<DIR>::EndIoStatement();
}

template <Direction DIR>
bool ChildUnformattedIoStatementState<DIR>::Receive(
    char *data, std::size_t bytes, std::size_t elementBytes) {
#if !defined(RT_DEVICE_AVOID_RECURSION)
  return this->child().parent().Receive(data, bytes, elementBytes);
#else
  this->ReportUnsupportedChildIo();
#endif
}

template class InternalIoStatementState<Direction::Output>;
template class InternalIoStatementState<Direction::Input>;
template class InternalFormattedIoStatementState<Direction::Output>;
template class InternalFormattedIoStatementState<Direction::Input>;
template class InternalListIoStatementState<Direction::Output>;
template class InternalListIoStatementState<Direction::Input>;
template class ExternalIoStatementState<Direction::Output>;
template class ExternalIoStatementState<Direction::Input>;
template class ExternalFormattedIoStatementState<Direction::Output>;
template class ExternalFormattedIoStatementState<Direction::Input>;
template class ExternalListIoStatementState<Direction::Output>;
template class ExternalListIoStatementState<Direction::Input>;
template class ExternalUnformattedIoStatementState<Direction::Output>;
template class ExternalUnformattedIoStatementState<Direction::Input>;
template class ChildIoStatementState<Direction::Output>;
template class ChildIoStatementState<Direction::Input>;
template class ChildFormattedIoStatementState<Direction::Output>;
template class ChildFormattedIoStatementState<Direction::Input>;
template class ChildListIoStatementState<Direction::Output>;
template class ChildListIoStatementState<Direction::Input>;
template class ChildUnformattedIoStatementState<Direction::Output>;
template class ChildUnformattedIoStatementState<Direction::Input>;

void ExternalMiscIoStatementState::CompleteOperation() {
  if (completedOperation()) {
    return;
  }
  ExternalFileUnit &ext{unit()};
  switch (which_) {
  case Flush:
    ext.FlushOutput(*this);
#if !defined(RT_DEVICE_COMPILATION)
    std::fflush(nullptr); // flushes C stdio output streams (12.9(2))
#endif
    break;
  case Backspace:
    ext.BackspaceRecord(*this);
    break;
  case Endfile:
    ext.Endfile(*this);
    break;
  case Rewind:
    ext.Rewind(*this);
    break;
  case Wait:
    break; // handled in io-api.cpp BeginWait
  }
  return IoStatementBase::CompleteOperation();
}

int ExternalMiscIoStatementState::EndIoStatement() {
  CompleteOperation();
  return ExternalIoStatementBase::EndIoStatement();
}

InquireUnitState::InquireUnitState(
    ExternalFileUnit &unit, const char *sourceFile, int sourceLine)
    : ExternalIoStatementBase{unit, sourceFile, sourceLine} {}

bool InquireUnitState::Inquire(
    InquiryKeywordHash inquiry, char *result, std::size_t length) {
  if (unit().createdForInternalChildIo()) {
    SignalError(IostatInquireInternalUnit,
        "INQUIRE of unit created for defined derived type I/O of an internal "
        "unit");
    return false;
  }
  const char *str{nullptr};
  switch (inquiry) {
  case HashInquiryKeyword("ACCESS"):
    if (!unit().IsConnected()) {
      str = "UNDEFINED";
    } else {
      switch (unit().access) {
      case Access::Sequential:
        str = "SEQUENTIAL";
        break;
      case Access::Direct:
        str = "DIRECT";
        break;
      case Access::Stream:
        str = "STREAM";
        break;
      }
    }
    break;
  case HashInquiryKeyword("ACTION"):
    str = !unit().IsConnected() ? "UNDEFINED"
        : unit().mayWrite()     ? unit().mayRead() ? "READWRITE" : "WRITE"
                                : "READ";
    break;
  case HashInquiryKeyword("ASYNCHRONOUS"):
    str = !unit().IsConnected()    ? "UNDEFINED"
        : unit().mayAsynchronous() ? "YES"
                                   : "NO";
    break;
  case HashInquiryKeyword("BLANK"):
    str = !unit().IsConnected() || unit().isUnformatted.value_or(true)
        ? "UNDEFINED"
        : mutableModes().editingFlags & blankZero ? "ZERO"
                                                  : "NULL";
    break;
  case HashInquiryKeyword("CARRIAGECONTROL"):
    str = "LIST";
    break;
  case HashInquiryKeyword("CONVERT"):
    str = unit().swapEndianness() ? "SWAP" : "NATIVE";
    break;
  case HashInquiryKeyword("DECIMAL"):
    str = !unit().IsConnected() || unit().isUnformatted.value_or(true)
        ? "UNDEFINED"
        : mutableModes().editingFlags & decimalComma ? "COMMA"
                                                     : "POINT";
    break;
  case HashInquiryKeyword("DELIM"):
    if (!unit().IsConnected() || unit().isUnformatted.value_or(true)) {
      str = "UNDEFINED";
    } else {
      switch (mutableModes().delim) {
      case '\'':
        str = "APOSTROPHE";
        break;
      case '"':
        str = "QUOTE";
        break;
      default:
        str = "NONE";
        break;
      }
    }
    break;
  case HashInquiryKeyword("DIRECT"):
    str = !unit().IsConnected() ? "UNKNOWN"
        : unit().access == Access::Direct ||
            (unit().mayPosition() && unit().openRecl)
        ? "YES"
        : "NO";
    break;
  case HashInquiryKeyword("ENCODING"):
    str = !unit().IsConnected()               ? "UNKNOWN"
        : unit().isUnformatted.value_or(true) ? "UNDEFINED"
        : unit().isUTF8                       ? "UTF-8"
                                              : "ASCII";
    break;
  case HashInquiryKeyword("FORM"):
    str = !unit().IsConnected() || !unit().isUnformatted ? "UNDEFINED"
        : *unit().isUnformatted                          ? "UNFORMATTED"
                                                         : "FORMATTED";
    break;
  case HashInquiryKeyword("FORMATTED"):
    str = !unit().IsConnected() ? "UNDEFINED"
        : !unit().isUnformatted ? "UNKNOWN"
        : *unit().isUnformatted ? "NO"
                                : "YES";
    break;
  case HashInquiryKeyword("NAME"):
    str = unit().path();
    if (!str) {
      return true; // result is undefined
    }
    break;
  case HashInquiryKeyword("PAD"):
    str = !unit().IsConnected() || unit().isUnformatted.value_or(true)
        ? "UNDEFINED"
        : mutableModes().pad ? "YES"
                             : "NO";
    break;
  case HashInquiryKeyword("POSITION"):
    if (!unit().IsConnected() || unit().access == Access::Direct) {
      str = "UNDEFINED";
    } else {
      switch (unit().InquirePosition()) {
      case Position::Rewind:
        str = "REWIND";
        break;
      case Position::Append:
        str = "APPEND";
        break;
      case Position::AsIs:
        str = "ASIS";
        break;
      }
    }
    break;
  case HashInquiryKeyword("READ"):
    str = !unit().IsConnected() ? "UNDEFINED" : unit().mayRead() ? "YES" : "NO";
    break;
  case HashInquiryKeyword("READWRITE"):
    str = !unit().IsConnected()                 ? "UNDEFINED"
        : unit().mayRead() && unit().mayWrite() ? "YES"
                                                : "NO";
    break;
  case HashInquiryKeyword("ROUND"):
    if (!unit().IsConnected() || unit().isUnformatted.value_or(true)) {
      str = "UNDEFINED";
    } else {
      switch (mutableModes().round) {
      case decimal::FortranRounding::RoundNearest:
        str = "NEAREST";
        break;
      case decimal::FortranRounding::RoundUp:
        str = "UP";
        break;
      case decimal::FortranRounding::RoundDown:
        str = "DOWN";
        break;
      case decimal::FortranRounding::RoundToZero:
        str = "ZERO";
        break;
      case decimal::FortranRounding::RoundCompatible:
        str = "COMPATIBLE";
        break;
      }
    }
    break;
  case HashInquiryKeyword("SEQUENTIAL"):
    // "NO" for Direct, since Sequential would not work if
    // the unit were reopened without RECL=.
    str = !unit().IsConnected()               ? "UNKNOWN"
        : unit().access == Access::Sequential ? "YES"
                                              : "NO";
    break;
  case HashInquiryKeyword("SIGN"):
    str = !unit().IsConnected() || unit().isUnformatted.value_or(true)
        ? "UNDEFINED"
        : mutableModes().editingFlags & signPlus ? "PLUS"
                                                 : "SUPPRESS";
    break;
  case HashInquiryKeyword("STREAM"):
    str = !unit().IsConnected()           ? "UNKNOWN"
        : unit().access == Access::Stream ? "YES"
                                          : "NO";
    break;
  case HashInquiryKeyword("UNFORMATTED"):
    str = !unit().IsConnected() || !unit().isUnformatted ? "UNKNOWN"
        : *unit().isUnformatted                          ? "YES"
                                                         : "NO";
    break;
  case HashInquiryKeyword("WRITE"):
    str = !unit().IsConnected() ? "UNKNOWN" : unit().mayWrite() ? "YES" : "NO";
    break;
  }
  if (str) {
    ToFortranDefaultCharacter(result, length, str);
    return true;
  } else {
    BadInquiryKeywordHashCrash(inquiry);
    return false;
  }
}

bool InquireUnitState::Inquire(InquiryKeywordHash inquiry, bool &result) {
  switch (inquiry) {
  case HashInquiryKeyword("EXIST"):
    result = true;
    return true;
  case HashInquiryKeyword("NAMED"):
    result = unit().path() != nullptr;
    return true;
  case HashInquiryKeyword("OPENED"):
    result = unit().IsConnected();
    return true;
  case HashInquiryKeyword("PENDING"):
    result = false; // asynchronous I/O is not implemented
    return true;
  default:
    BadInquiryKeywordHashCrash(inquiry);
    return false;
  }
}

bool InquireUnitState::Inquire(
    InquiryKeywordHash inquiry, std::int64_t, bool &result) {
  switch (inquiry) {
  case HashInquiryKeyword("PENDING"):
    result = false; // asynchronous I/O is not implemented
    return true;
  default:
    BadInquiryKeywordHashCrash(inquiry);
    return false;
  }
}

bool InquireUnitState::Inquire(
    InquiryKeywordHash inquiry, std::int64_t &result) {
  switch (inquiry) {
  case HashInquiryKeyword("NEXTREC"):
    if (unit().access == Access::Direct) {
      result = unit().currentRecordNumber;
    }
    return true;
  case HashInquiryKeyword("NUMBER"):
    result = unit().unitNumber();
    return true;
  case HashInquiryKeyword("POS"):
    result = unit().InquirePos();
    return true;
  case HashInquiryKeyword("RECL"):
    if (!unit().IsConnected()) {
      result = -1;
    } else if (unit().access == Access::Stream) {
      result = -2;
    } else if (unit().openRecl) {
      result = *unit().openRecl;
    } else {
      result = std::numeric_limits<std::int32_t>::max();
    }
    return true;
  case HashInquiryKeyword("SIZE"):
    result = -1;
    if (unit().IsConnected()) {
      unit().FlushOutput(*this);
      if (auto size{unit().knownSize()}) {
        result = *size;
      }
    }
    return true;
  default:
    BadInquiryKeywordHashCrash(inquiry);
    return false;
  }
}

InquireNoUnitState::InquireNoUnitState(
    const char *sourceFile, int sourceLine, int badUnitNumber)
    : NoUnitIoStatementState{*this, sourceFile, sourceLine, badUnitNumber} {}

bool InquireNoUnitState::Inquire(
    InquiryKeywordHash inquiry, char *result, std::size_t length) {
  switch (inquiry) {
  case HashInquiryKeyword("ACCESS"):
  case HashInquiryKeyword("ACTION"):
  case HashInquiryKeyword("ASYNCHRONOUS"):
  case HashInquiryKeyword("BLANK"):
  case HashInquiryKeyword("CARRIAGECONTROL"):
  case HashInquiryKeyword("CONVERT"):
  case HashInquiryKeyword("DECIMAL"):
  case HashInquiryKeyword("DELIM"):
  case HashInquiryKeyword("FORM"):
  case HashInquiryKeyword("NAME"):
  case HashInquiryKeyword("PAD"):
  case HashInquiryKeyword("POSITION"):
  case HashInquiryKeyword("ROUND"):
  case HashInquiryKeyword("SIGN"):
    ToFortranDefaultCharacter(result, length, "UNDEFINED");
    return true;
  case HashInquiryKeyword("DIRECT"):
  case HashInquiryKeyword("ENCODING"):
  case HashInquiryKeyword("FORMATTED"):
  case HashInquiryKeyword("READ"):
  case HashInquiryKeyword("READWRITE"):
  case HashInquiryKeyword("SEQUENTIAL"):
  case HashInquiryKeyword("STREAM"):
  case HashInquiryKeyword("WRITE"):
  case HashInquiryKeyword("UNFORMATTED"):
    ToFortranDefaultCharacter(result, length, "UNKNOWN");
    return true;
  default:
    BadInquiryKeywordHashCrash(inquiry);
    return false;
  }
}

bool InquireNoUnitState::Inquire(InquiryKeywordHash inquiry, bool &result) {
  switch (inquiry) {
  case HashInquiryKeyword("EXIST"):
    result = badUnitNumber() >= 0;
    return true;
  case HashInquiryKeyword("NAMED"):
  case HashInquiryKeyword("OPENED"):
  case HashInquiryKeyword("PENDING"):
    result = false;
    return true;
  default:
    BadInquiryKeywordHashCrash(inquiry);
    return false;
  }
}

bool InquireNoUnitState::Inquire(
    InquiryKeywordHash inquiry, std::int64_t, bool &result) {
  switch (inquiry) {
  case HashInquiryKeyword("PENDING"):
    result = false;
    return true;
  default:
    BadInquiryKeywordHashCrash(inquiry);
    return false;
  }
}

bool InquireNoUnitState::Inquire(
    InquiryKeywordHash inquiry, std::int64_t &result) {
  switch (inquiry) {
  case HashInquiryKeyword("NUMBER"):
    result = badUnitNumber();
    return true;
  case HashInquiryKeyword("NEXTREC"):
  case HashInquiryKeyword("POS"):
  case HashInquiryKeyword("RECL"):
  case HashInquiryKeyword("SIZE"):
    result = -1;
    return true;
  default:
    BadInquiryKeywordHashCrash(inquiry);
    return false;
  }
}

InquireUnconnectedFileState::InquireUnconnectedFileState(
    OwningPtr<char> &&path, const char *sourceFile, int sourceLine)
    : NoUnitIoStatementState{*this, sourceFile, sourceLine}, path_{std::move(
                                                                 path)} {}

bool InquireUnconnectedFileState::Inquire(
    InquiryKeywordHash inquiry, char *result, std::size_t length) {
  const char *str{nullptr};
  switch (inquiry) {
  case HashInquiryKeyword("ACCESS"):
  case HashInquiryKeyword("ACTION"):
  case HashInquiryKeyword("ASYNCHRONOUS"):
  case HashInquiryKeyword("BLANK"):
  case HashInquiryKeyword("CARRIAGECONTROL"):
  case HashInquiryKeyword("CONVERT"):
  case HashInquiryKeyword("DECIMAL"):
  case HashInquiryKeyword("DELIM"):
  case HashInquiryKeyword("FORM"):
  case HashInquiryKeyword("PAD"):
  case HashInquiryKeyword("POSITION"):
  case HashInquiryKeyword("ROUND"):
  case HashInquiryKeyword("SIGN"):
    str = "UNDEFINED";
    break;
  case HashInquiryKeyword("DIRECT"):
  case HashInquiryKeyword("ENCODING"):
  case HashInquiryKeyword("FORMATTED"):
  case HashInquiryKeyword("SEQUENTIAL"):
  case HashInquiryKeyword("STREAM"):
  case HashInquiryKeyword("UNFORMATTED"):
    str = "UNKNOWN";
    break;
  case HashInquiryKeyword("READ"):
    str =
        IsExtant(path_.get()) ? MayRead(path_.get()) ? "YES" : "NO" : "UNKNOWN";
    break;
  case HashInquiryKeyword("READWRITE"):
    str = IsExtant(path_.get()) ? MayReadAndWrite(path_.get()) ? "YES" : "NO"
                                : "UNKNOWN";
    break;
  case HashInquiryKeyword("WRITE"):
    str = IsExtant(path_.get()) ? MayWrite(path_.get()) ? "YES" : "NO"
                                : "UNKNOWN";
    break;
  case HashInquiryKeyword("NAME"):
    str = path_.get();
    if (!str) {
      return true; // result is undefined
    }
    break;
  }
  if (str) {
    ToFortranDefaultCharacter(result, length, str);
    return true;
  } else {
    BadInquiryKeywordHashCrash(inquiry);
    return false;
  }
}

bool InquireUnconnectedFileState::Inquire(
    InquiryKeywordHash inquiry, bool &result) {
  switch (inquiry) {
  case HashInquiryKeyword("EXIST"):
    result = IsExtant(path_.get());
    return true;
  case HashInquiryKeyword("NAMED"):
    result = true;
    return true;
  case HashInquiryKeyword("OPENED"):
    result = false;
    return true;
  case HashInquiryKeyword("PENDING"):
    result = false;
    return true;
  default:
    BadInquiryKeywordHashCrash(inquiry);
    return false;
  }
}

bool InquireUnconnectedFileState::Inquire(
    InquiryKeywordHash inquiry, std::int64_t, bool &result) {
  switch (inquiry) {
  case HashInquiryKeyword("PENDING"):
    result = false;
    return true;
  default:
    BadInquiryKeywordHashCrash(inquiry);
    return false;
  }
}

bool InquireUnconnectedFileState::Inquire(
    InquiryKeywordHash inquiry, std::int64_t &result) {
  switch (inquiry) {
  case HashInquiryKeyword("NEXTREC"):
  case HashInquiryKeyword("NUMBER"):
  case HashInquiryKeyword("POS"):
  case HashInquiryKeyword("RECL"):
    result = -1;
    return true;
  case HashInquiryKeyword("SIZE"):
    result = SizeInBytes(path_.get());
    return true;
  default:
    BadInquiryKeywordHashCrash(inquiry);
    return false;
  }
}

InquireIOLengthState::InquireIOLengthState(
    const char *sourceFile, int sourceLine)
    : NoUnitIoStatementState{*this, sourceFile, sourceLine} {}

bool InquireIOLengthState::Emit(const char *, std::size_t bytes, std::size_t) {
  bytes_ += bytes;
  return true;
}

int ErroneousIoStatementState::EndIoStatement() {
  SignalPendingError();
  if (unit_) {
    unit_->EndIoStatement();
  }
  return IoStatementBase::EndIoStatement();
}

RT_OFFLOAD_API_GROUP_END
} // namespace Fortran::runtime::io<|MERGE_RESOLUTION|>--- conflicted
+++ resolved
@@ -1114,9 +1114,6 @@
                 .get_if<ListDirectedStatementState<Direction::Input>>()}) {
       this->inNamelistSequence_ = listInput->inNamelistSequence();
       this->set_eatComma(listInput->eatComma());
-<<<<<<< HEAD
-=======
-      this->namelistGroup_ = listInput->namelistGroup();
       if (auto *childListInput{child.parent()
                   .get_if<ChildListIoStatementState<Direction::Input>>()}) {
         // Child list input whose parent is child list input: can advance
@@ -1126,7 +1123,6 @@
         // Child list input of top-level list input: can advance.
         this->canAdvance_ = true;
       }
->>>>>>> 96a1e559
     }
   }
 #else
