//===-- lib/runtime/io-stmt.cpp ---------------------------------*- C++ -*-===//
//
// Part of the LLVM Project, under the Apache License v2.0 with LLVM Exceptions.
// See https://llvm.org/LICENSE.txt for license information.
// SPDX-License-Identifier: Apache-2.0 WITH LLVM-exception
//
//===----------------------------------------------------------------------===//

#include "flang-rt/runtime/io-stmt.h"
#include "unit.h"
#include "flang-rt/runtime/connection.h"
#include "flang-rt/runtime/emit-encoded.h"
#include "flang-rt/runtime/format.h"
#include "flang-rt/runtime/memory.h"
#include "flang-rt/runtime/tools.h"
#include "flang-rt/runtime/utf.h"
#include <algorithm>
#include <cstdio>
#include <cstring>
#include <limits>
#include <type_traits>

namespace Fortran::runtime::io {
RT_OFFLOAD_API_GROUP_BEGIN

bool IoStatementBase::Emit(const char *, std::size_t, std::size_t) {
  return false;
}

std::size_t IoStatementBase::GetNextInputBytes(const char *&p) {
  p = nullptr;
  return 0;
}

std::size_t IoStatementBase::ViewBytesInRecord(
    const char *&p, bool forward) const {
  p = nullptr;
  return 0;
}

bool IoStatementBase::AdvanceRecord(int) { return false; }

void IoStatementBase::BackspaceRecord() {}

bool IoStatementBase::Receive(char *, std::size_t, std::size_t) {
  return false;
}

common::optional<DataEdit> IoStatementBase::GetNextDataEdit(
    IoStatementState &, int) {
  return common::nullopt;
}

bool IoStatementBase::BeginReadingRecord() { return true; }

void IoStatementBase::FinishReadingRecord() {}

void IoStatementBase::HandleAbsolutePosition(std::int64_t) {}

void IoStatementBase::HandleRelativePosition(std::int64_t) {}

std::int64_t IoStatementBase::InquirePos() { return 0; }

ExternalFileUnit *IoStatementBase::GetExternalFileUnit() const {
  return nullptr;
}

bool IoStatementBase::Inquire(InquiryKeywordHash, char *, std::size_t) {
  return false;
}

bool IoStatementBase::Inquire(InquiryKeywordHash, bool &) { return false; }

bool IoStatementBase::Inquire(InquiryKeywordHash, std::int64_t, bool &) {
  return false;
}

bool IoStatementBase::Inquire(InquiryKeywordHash, std::int64_t &) {
  return false;
}

RT_API_ATTRS static const char *InquiryKeywordHashDecode(
    char *buffer, std::size_t n, InquiryKeywordHash hash) {
  if (n < 1) {
    return nullptr;
  }
  char *p{buffer + n};
  *--p = '\0';
  while (hash > 1) {
    if (p < buffer) {
      return nullptr;
    }
    *--p = 'A' + (hash % 26);
    hash /= 26;
  }
  return hash == 1 ? p : nullptr;
}

void IoStatementBase::BadInquiryKeywordHashCrash(InquiryKeywordHash inquiry) {
  char buffer[16];
  const char *decode{InquiryKeywordHashDecode(buffer, sizeof buffer, inquiry)};
  Crash("Bad InquiryKeywordHash 0x%x (%s)", inquiry,
      decode ? decode : "(cannot decode)");
}

template <Direction DIR>
InternalIoStatementState<DIR>::InternalIoStatementState(
    Buffer scalar, std::size_t length, const char *sourceFile, int sourceLine)
    : IoStatementBase{sourceFile, sourceLine}, unit_{scalar, length, 1} {}

template <Direction DIR>
InternalIoStatementState<DIR>::InternalIoStatementState(
    const Descriptor &d, const char *sourceFile, int sourceLine)
    : IoStatementBase{sourceFile, sourceLine}, unit_{d, *this} {}

template <Direction DIR>
bool InternalIoStatementState<DIR>::Emit(
    const char *data, std::size_t bytes, std::size_t /*elementBytes*/) {
  if constexpr (DIR == Direction::Input) {
    Crash("InternalIoStatementState<Direction::Input>::Emit() called");
    return false;
  }
  return unit_.Emit(data, bytes, *this);
}

template <Direction DIR>
std::size_t InternalIoStatementState<DIR>::GetNextInputBytes(const char *&p) {
  return unit_.GetNextInputBytes(p, *this);
}

// InternalIoStatementState<DIR>::ViewBytesInRecord() not needed or defined

template <Direction DIR>
bool InternalIoStatementState<DIR>::AdvanceRecord(int n) {
  while (n-- > 0) {
    if (!unit_.AdvanceRecord(*this)) {
      return false;
    }
  }
  return true;
}

template <Direction DIR> void InternalIoStatementState<DIR>::BackspaceRecord() {
  unit_.BackspaceRecord(*this);
}

template <Direction DIR> int InternalIoStatementState<DIR>::EndIoStatement() {
  auto result{IoStatementBase::EndIoStatement()};
  if (free_) {
    FreeMemory(this);
  }
  return result;
}

template <Direction DIR>
void InternalIoStatementState<DIR>::HandleAbsolutePosition(std::int64_t n) {
  return unit_.HandleAbsolutePosition(n);
}

template <Direction DIR>
void InternalIoStatementState<DIR>::HandleRelativePosition(std::int64_t n) {
  return unit_.HandleRelativePosition(n);
}

template <Direction DIR>
std::int64_t InternalIoStatementState<DIR>::InquirePos() {
  return unit_.InquirePos();
}

template <Direction DIR, typename CHAR>
RT_API_ATTRS
InternalFormattedIoStatementState<DIR, CHAR>::InternalFormattedIoStatementState(
    Buffer buffer, std::size_t length, const CharType *format,
    std::size_t formatLength, const Descriptor *formatDescriptor,
    const char *sourceFile, int sourceLine)
    : InternalIoStatementState<DIR>{buffer, length, sourceFile, sourceLine},
      ioStatementState_{*this},
      format_{*this, format, formatLength, formatDescriptor} {}

template <Direction DIR, typename CHAR>
RT_API_ATTRS
InternalFormattedIoStatementState<DIR, CHAR>::InternalFormattedIoStatementState(
    const Descriptor &d, const CharType *format, std::size_t formatLength,
    const Descriptor *formatDescriptor, const char *sourceFile, int sourceLine)
    : InternalIoStatementState<DIR>{d, sourceFile, sourceLine},
      ioStatementState_{*this},
      format_{*this, format, formatLength, formatDescriptor} {}

template <Direction DIR, typename CHAR>
void InternalFormattedIoStatementState<DIR, CHAR>::CompleteOperation() {
  if (!this->completedOperation()) {
    if constexpr (DIR == Direction::Output) {
      format_.Finish(*this);
      unit_.AdvanceRecord(*this);
    }
    IoStatementBase::CompleteOperation();
  }
}

template <Direction DIR, typename CHAR>
int InternalFormattedIoStatementState<DIR, CHAR>::EndIoStatement() {
  CompleteOperation();
  return InternalIoStatementState<DIR>::EndIoStatement();
}

template <Direction DIR>
InternalListIoStatementState<DIR>::InternalListIoStatementState(
    Buffer buffer, std::size_t length, const char *sourceFile, int sourceLine)
    : InternalIoStatementState<DIR>{buffer, length, sourceFile, sourceLine},
      ioStatementState_{*this} {}

template <Direction DIR>
InternalListIoStatementState<DIR>::InternalListIoStatementState(
    const Descriptor &d, const char *sourceFile, int sourceLine)
    : InternalIoStatementState<DIR>{d, sourceFile, sourceLine},
      ioStatementState_{*this} {}

template <Direction DIR>
void InternalListIoStatementState<DIR>::CompleteOperation() {
  if (!this->completedOperation()) {
    if constexpr (DIR == Direction::Output) {
      if (unit_.furthestPositionInRecord > 0) {
        unit_.AdvanceRecord(*this);
      }
    }
    IoStatementBase::CompleteOperation();
  }
}

template <Direction DIR>
int InternalListIoStatementState<DIR>::EndIoStatement() {
  CompleteOperation();
  if constexpr (DIR == Direction::Input) {
    if (int status{ListDirectedStatementState<DIR>::EndIoStatement()};
        status != IostatOk) {
      return status;
    }
  }
  return InternalIoStatementState<DIR>::EndIoStatement();
}

ExternalIoStatementBase::ExternalIoStatementBase(
    ExternalFileUnit &unit, const char *sourceFile, int sourceLine)
    : IoStatementBase{sourceFile, sourceLine}, unit_{unit} {}

MutableModes &ExternalIoStatementBase::mutableModes() {
  if (const ChildIo * child{unit_.GetChildIo()}) {
#if !defined(RT_DEVICE_AVOID_RECURSION)
    return child->parent().mutableModes();
#else
    ReportUnsupportedChildIo();
#endif
  }
  return unit_.modes;
}

ConnectionState &ExternalIoStatementBase::GetConnectionState() { return unit_; }

int ExternalIoStatementBase::EndIoStatement() {
  CompleteOperation();
  auto result{IoStatementBase::EndIoStatement()};
#if !defined(RT_USE_PSEUDO_FILE_UNIT)
  auto unitNumber{unit_.unitNumber()};
  unit_.EndIoStatement(); // annihilates *this in unit_.u_
  if (destroy_) {
    if (ExternalFileUnit *
        toClose{ExternalFileUnit::LookUpForClose(unitNumber)}) {
      toClose->Close(CloseStatus::Delete, *this);
      toClose->DestroyClosed();
    }
  }
#else
  // Fetch the unit pointer before *this disappears.
  ExternalFileUnit *unitPtr{&unit_};
  // The pseudo file units are dynamically allocated
  // and are not tracked in the unit map.
  // They have to be destructed and deallocated here.
  unitPtr->~ExternalFileUnit();
  FreeMemory(unitPtr);
#endif
  return result;
}

void ExternalIoStatementBase::SetAsynchronous() {
  asynchronousID_ = unit().GetAsynchronousId(*this);
}

std::int64_t ExternalIoStatementBase::InquirePos() {
  return unit_.InquirePos();
}

void OpenStatementState::set_path(const char *path, std::size_t length) {
  pathLength_ = TrimTrailingSpaces(path, length);
  path_ = SaveDefaultCharacter(path, pathLength_, *this);
}

void OpenStatementState::CompleteOperation() {
  if (completedOperation()) {
    return;
  }
  if (position_) {
    if (access_ && *access_ == Access::Direct) {
      SignalError("POSITION= may not be set with ACCESS='DIRECT'");
      position_.reset();
    }
  }
  if (status_) { // 12.5.6.10
    if ((*status_ == OpenStatus::New || *status_ == OpenStatus::Replace) &&
        !path_.get()) {
      SignalError("FILE= required on OPEN with STATUS='NEW' or 'REPLACE'");
    } else if (*status_ == OpenStatus::Scratch && path_.get()) {
      SignalError("FILE= may not appear on OPEN with STATUS='SCRATCH'");
    }
  }
  // F'2023 12.5.6.13 - NEWUNIT= requires either FILE= or STATUS='SCRATCH'
  if (isNewUnit_ && !path_.get() &&
      status_.value_or(OpenStatus::Unknown) != OpenStatus::Scratch) {
    SignalError(IostatBadNewUnit);
    status_ = OpenStatus::Scratch; // error recovery
  }
  if (path_.get() || wasExtant_ ||
      (status_ && *status_ == OpenStatus::Scratch)) {
    if (unit().OpenUnit(status_, action_, position_.value_or(Position::AsIs),
            std::move(path_), pathLength_, convert_, *this)) {
      wasExtant_ = false; // existing unit was closed
    }
  } else {
    unit().OpenAnonymousUnit(
        status_, action_, position_.value_or(Position::AsIs), convert_, *this);
  }
  if (access_) {
    if (*access_ != unit().access) {
      if (wasExtant_) {
        SignalError("ACCESS= may not be changed on an open unit");
        access_.reset();
      }
    }
    if (access_) {
      unit().access = *access_;
    }
  }
  if (!unit().isUnformatted) {
    unit().isUnformatted = isUnformatted_;
  }
  if (isUnformatted_ && *isUnformatted_ != *unit().isUnformatted) {
    if (wasExtant_) {
      SignalError("FORM= may not be changed on an open unit");
    }
    unit().isUnformatted = *isUnformatted_;
  }
  if (!unit().isUnformatted) {
    // Set default format (C.7.4 point 2).
    unit().isUnformatted = unit().access != Access::Sequential;
  }
  if (unit().isUnformatted.value_or(false) && mustBeFormatted_) {
    // This is an unformatted unit, but the OPEN statement contained at least
    // one specifier that is not permitted unless the unit is formatted
    // (e.g., BLANK=).  Programs that want to detect this error (i.e., tests)
    // should be informed about it, but don't crash the program otherwise
    // since most other compilers let it slide.
    if (HasErrorRecovery()) {
      SignalError("FORM='UNFORMATTED' is not allowed with OPEN specifiers that "
                  "apply only to formatted units");
    }
  }
  if (!wasExtant_ && InError()) {
    // Release the new unit on failure
    set_destroy();
  }
  IoStatementBase::CompleteOperation();
}

int OpenStatementState::EndIoStatement() {
  CompleteOperation();
  return ExternalIoStatementBase::EndIoStatement();
}

int CloseStatementState::EndIoStatement() {
  CompleteOperation();
  int result{ExternalIoStatementBase::EndIoStatement()};
  unit().CloseUnit(status_, *this);
  unit().DestroyClosed();
  return result;
}

void NoUnitIoStatementState::CompleteOperation() {
  SignalPendingError();
  IoStatementBase::CompleteOperation();
}

int NoUnitIoStatementState::EndIoStatement() {
  CompleteOperation();
  auto result{IoStatementBase::EndIoStatement()};
  FreeMemory(this);
  return result;
}

template <Direction DIR>
ExternalIoStatementState<DIR>::ExternalIoStatementState(
    ExternalFileUnit &unit, const char *sourceFile, int sourceLine)
    : ExternalIoStatementBase{unit, sourceFile, sourceLine}, mutableModes_{
                                                                 unit.modes} {
  if constexpr (DIR == Direction::Output) {
    // If the last statement was a non-advancing IO input statement, the unit
    // furthestPositionInRecord was not advanced, but the positionInRecord may
    // have been advanced. Advance furthestPositionInRecord here to avoid
    // overwriting the part of the record that has been read with blanks.
    unit.furthestPositionInRecord =
        std::max(unit.furthestPositionInRecord, unit.positionInRecord);
  }
}

template <Direction DIR>
void ExternalIoStatementState<DIR>::CompleteOperation() {
  if (completedOperation()) {
    return;
  }
  if constexpr (DIR == Direction::Input) {
    BeginReadingRecord(); // in case there were no I/O items
    if (mutableModes().nonAdvancing && !InError()) {
      unit().leftTabLimit = unit().furthestPositionInRecord;
    } else {
      FinishReadingRecord();
    }
  } else { // output
    if (mutableModes().nonAdvancing) {
      // Make effects of positioning past the last Emit() visible with blanks.
      if (unit().positionInRecord > unit().furthestPositionInRecord) {
        unit().Emit("", 0, 1, *this); // Emit() will pad
      }
      unit().leftTabLimit = unit().positionInRecord;
    } else {
      unit().AdvanceRecord(*this);
    }
    unit().FlushIfTerminal(*this);
  }
  return IoStatementBase::CompleteOperation();
}

template <Direction DIR> int ExternalIoStatementState<DIR>::EndIoStatement() {
  CompleteOperation();
  return ExternalIoStatementBase::EndIoStatement();
}

template <Direction DIR>
bool ExternalIoStatementState<DIR>::Emit(
    const char *data, std::size_t bytes, std::size_t elementBytes) {
  if constexpr (DIR == Direction::Input) {
    Crash("ExternalIoStatementState::Emit(char) called for input statement");
  }
  return unit().Emit(data, bytes, elementBytes, *this);
}

template <Direction DIR>
std::size_t ExternalIoStatementState<DIR>::GetNextInputBytes(const char *&p) {
  return unit().GetNextInputBytes(p, *this);
}

template <Direction DIR>
std::size_t ExternalIoStatementState<DIR>::ViewBytesInRecord(
    const char *&p, bool forward) const {
  return unit().ViewBytesInRecord(p, forward);
}

template <Direction DIR>
bool ExternalIoStatementState<DIR>::AdvanceRecord(int n) {
  while (n-- > 0) {
    if (!unit().AdvanceRecord(*this)) {
      return false;
    }
  }
  return true;
}

template <Direction DIR> void ExternalIoStatementState<DIR>::BackspaceRecord() {
  unit().BackspaceRecord(*this);
}

template <Direction DIR>
void ExternalIoStatementState<DIR>::HandleAbsolutePosition(std::int64_t n) {
  return unit().HandleAbsolutePosition(n);
}

template <Direction DIR>
void ExternalIoStatementState<DIR>::HandleRelativePosition(std::int64_t n) {
  return unit().HandleRelativePosition(n);
}

template <Direction DIR>
bool ExternalIoStatementState<DIR>::BeginReadingRecord() {
  if constexpr (DIR == Direction::Input) {
    return unit().BeginReadingRecord(*this);
  } else {
    Crash("ExternalIoStatementState<Direction::Output>::BeginReadingRecord() "
          "called");
    return false;
  }
}

template <Direction DIR>
void ExternalIoStatementState<DIR>::FinishReadingRecord() {
  if constexpr (DIR == Direction::Input) {
    unit().FinishReadingRecord(*this);
  } else {
    Crash("ExternalIoStatementState<Direction::Output>::FinishReadingRecord() "
          "called");
  }
}

template <Direction DIR, typename CHAR>
ExternalFormattedIoStatementState<DIR, CHAR>::ExternalFormattedIoStatementState(
    ExternalFileUnit &unit, const CHAR *format, std::size_t formatLength,
    const Descriptor *formatDescriptor, const char *sourceFile, int sourceLine)
    : ExternalIoStatementState<DIR>{unit, sourceFile, sourceLine},
      format_{*this, format, formatLength, formatDescriptor} {}

template <Direction DIR, typename CHAR>
void ExternalFormattedIoStatementState<DIR, CHAR>::CompleteOperation() {
  if (this->completedOperation()) {
    return;
  }
  if constexpr (DIR == Direction::Input) {
    this->BeginReadingRecord(); // in case there were no I/O items
  }
  format_.Finish(*this);
  return ExternalIoStatementState<DIR>::CompleteOperation();
}

template <Direction DIR, typename CHAR>
int ExternalFormattedIoStatementState<DIR, CHAR>::EndIoStatement() {
  CompleteOperation();
  return ExternalIoStatementState<DIR>::EndIoStatement();
}

common::optional<DataEdit> IoStatementState::GetNextDataEdit(int n) {
  return common::visit(
      [&](auto &x) { return x.get().GetNextDataEdit(*this, n); }, u_);
}

const NonTbpDefinedIoTable *IoStatementState::nonTbpDefinedIoTable() const {
  return common::visit(
      [&](auto &x) { return x.get().nonTbpDefinedIoTable(); }, u_);
}

void IoStatementState::set_nonTbpDefinedIoTable(
    const NonTbpDefinedIoTable *table) {
  common::visit(
      [&](auto &x) { return x.get().set_nonTbpDefinedIoTable(table); }, u_);
}

bool IoStatementState::Emit(
    const char *data, std::size_t bytes, std::size_t elementBytes) {
  return common::visit(
      [=](auto &x) { return x.get().Emit(data, bytes, elementBytes); }, u_);
}

bool IoStatementState::Receive(
    char *data, std::size_t n, std::size_t elementBytes) {
  return common::visit(
      [=](auto &x) { return x.get().Receive(data, n, elementBytes); }, u_);
}

std::size_t IoStatementState::GetNextInputBytes(const char *&p) {
  return common::visit(
      [&](auto &x) { return x.get().GetNextInputBytes(p); }, u_);
}

bool IoStatementState::AdvanceRecord(int n) {
  return common::visit([=](auto &x) { return x.get().AdvanceRecord(n); }, u_);
}

void IoStatementState::BackspaceRecord() {
  common::visit([](auto &x) { x.get().BackspaceRecord(); }, u_);
}

void IoStatementState::HandleRelativePosition(std::int64_t n) {
  common::visit([=](auto &x) { x.get().HandleRelativePosition(n); }, u_);
}

void IoStatementState::HandleAbsolutePosition(std::int64_t n) {
  common::visit([=](auto &x) { x.get().HandleAbsolutePosition(n); }, u_);
}

void IoStatementState::CompleteOperation() {
  common::visit([](auto &x) { x.get().CompleteOperation(); }, u_);
}

int IoStatementState::EndIoStatement() {
  return common::visit([](auto &x) { return x.get().EndIoStatement(); }, u_);
}

ConnectionState &IoStatementState::GetConnectionState() {
  return common::visit(
      [](auto &x) -> ConnectionState & { return x.get().GetConnectionState(); },
      u_);
}

MutableModes &IoStatementState::mutableModes() {
  return common::visit(
      [](auto &x) -> MutableModes & { return x.get().mutableModes(); }, u_);
}

bool IoStatementState::BeginReadingRecord() {
  return common::visit(
      [](auto &x) { return x.get().BeginReadingRecord(); }, u_);
}

IoErrorHandler &IoStatementState::GetIoErrorHandler() const {
  return common::visit(
      [](auto &x) -> IoErrorHandler & {
        return static_cast<IoErrorHandler &>(x.get());
      },
      u_);
}

ExternalFileUnit *IoStatementState::GetExternalFileUnit() const {
  return common::visit(
      [](auto &x) { return x.get().GetExternalFileUnit(); }, u_);
}

common::optional<char32_t> IoStatementState::GetCurrentCharSlow(
    std::size_t &byteCount) {
  const char *p{nullptr};
  std::size_t bytes{GetNextInputBytes(p)};
  if (bytes == 0) {
    byteCount = 0;
    return common::nullopt;
  } else {
    const ConnectionState &connection{GetConnectionState()};
    if (connection.isUTF8) {
      std::size_t length{MeasureUTF8Bytes(*p)};
      if (length <= bytes) {
        if (auto result{DecodeUTF8(p)}) {
          byteCount = length;
          return result;
        }
      }
      GetIoErrorHandler().SignalError(IostatUTF8Decoding);
      // Error recovery: return the next byte
    } else if (connection.internalIoCharKind > 1) {
      byteCount = connection.internalIoCharKind;
      if (byteCount == 2) {
        return *reinterpret_cast<const char16_t *>(p);
      } else {
        return *reinterpret_cast<const char32_t *>(p);
      }
    }
    byteCount = 1;
    return *p;
  }
}

IoStatementState::FastAsciiField IoStatementState::GetUpcomingFastAsciiField() {
  ConnectionState &connection{GetConnectionState()};
  if (!connection.isUTF8 && connection.internalIoCharKind <= 1) {
    const char *p{nullptr};
    if (std::size_t bytes{GetNextInputBytes(p)}) {
      return FastAsciiField{connection, p, bytes};
    }
  }
  return FastAsciiField{connection};
}

common::optional<char32_t> IoStatementState::NextInField(
    common::optional<int> &remaining, const DataEdit &edit,
    FastAsciiField *field) {
  std::size_t byteCount{0};
  if (!remaining) { // Stream, list-directed, NAMELIST, &c.
    if (auto next{GetCurrentChar(byteCount, field)}) {
      if ((*next < '0' || *next == ';') && edit.width.value_or(0) == 0) {
        // list-directed, NAMELIST, I0 &c., or width-free I/G:
        // check for separator character
        switch (*next) {
        case ' ':
        case '\t':
        case '/':
        case '(':
        case ')':
        case '\'':
        case '"':
        case '*':
        case '\n': // for stream access
          return common::nullopt;
        case '&':
        case '$':
          if (edit.IsNamelist()) {
            return common::nullopt;
          }
          break;
        case ',':
          if (!(edit.modes.editingFlags & decimalComma)) {
            return common::nullopt;
          }
          break;
        case ';':
          if (edit.modes.editingFlags & decimalComma) {
            return common::nullopt;
          }
          break;
        default:
          break;
        }
      }
      if (field) {
        field->Advance(1, byteCount);
      } else {
        HandleRelativePosition(byteCount);
        GotChar(byteCount);
      }
      return next;
    }
  } else if (*remaining > 0) {
    if (auto next{GetCurrentChar(byteCount, field)}) {
      if (byteCount > static_cast<std::size_t>(*remaining)) {
        return common::nullopt;
      }
      *remaining -= byteCount;
      if (field) {
        field->Advance(1, byteCount);
      } else {
        HandleRelativePosition(byteCount);
        GotChar(byteCount);
      }
      return next;
    }
    if (CheckForEndOfRecord(0,
            field ? field->connection() : GetConnectionState())) { // do padding
      --*remaining;
      return common::optional<char32_t>{' '};
    }
  }
  return common::nullopt;
}

bool IoStatementState::CheckForEndOfRecord(
    std::size_t afterReading, const ConnectionState &connection) {
  if (!connection.IsAtEOF()) {
    if (auto length{connection.EffectiveRecordLength()}) {
      if (connection.positionInRecord +
              static_cast<std::int64_t>(afterReading) >=
          *length) {
        IoErrorHandler &handler{GetIoErrorHandler()};
        const auto &modes{mutableModes()};
        if (modes.nonAdvancing) {
          if (connection.access == Access::Stream &&
              connection.unterminatedRecord) {
            // Reading final unterminated record left by a
            // non-advancing WRITE on a stream file prior to
            // positioning or ENDFILE.
            handler.SignalEnd();
          } else {
            handler.SignalEor();
          }
        } else if (!modes.pad) {
          handler.SignalError(IostatRecordReadOverrun);
        }
        return modes.pad; // PAD='YES'
      }
    }
  }
  return false;
}

bool IoStatementState::Inquire(
    InquiryKeywordHash inquiry, char *out, std::size_t chars) {
  return common::visit(
      [&](auto &x) { return x.get().Inquire(inquiry, out, chars); }, u_);
}

bool IoStatementState::Inquire(InquiryKeywordHash inquiry, bool &out) {
  return common::visit(
      [&](auto &x) { return x.get().Inquire(inquiry, out); }, u_);
}

bool IoStatementState::Inquire(
    InquiryKeywordHash inquiry, std::int64_t id, bool &out) {
  return common::visit(
      [&](auto &x) { return x.get().Inquire(inquiry, id, out); }, u_);
}

bool IoStatementState::Inquire(InquiryKeywordHash inquiry, std::int64_t &n) {
  return common::visit(
      [&](auto &x) { return x.get().Inquire(inquiry, n); }, u_);
}

std::int64_t IoStatementState::InquirePos() {
  return common::visit([&](auto &x) { return x.get().InquirePos(); }, u_);
}

void IoStatementState::GotChar(int n) {
  if (auto *formattedIn{
          get_if<FormattedIoStatementState<Direction::Input>>()}) {
    formattedIn->GotChar(n);
  } else {
    GetIoErrorHandler().Crash("IoStatementState::GotChar() called for "
                              "statement that is not formatted input");
  }
}

std::size_t
FormattedIoStatementState<Direction::Input>::GetEditDescriptorChars() const {
  return chars_;
}

void FormattedIoStatementState<Direction::Input>::GotChar(int n) {
  chars_ += n;
}

bool ListDirectedStatementState<Direction::Output>::EmitLeadingSpaceOrAdvance(
    IoStatementState &io, std::size_t length, bool isCharacter) {
  const ConnectionState &connection{io.GetConnectionState()};
  int space{connection.positionInRecord == 0 ||
      !(isCharacter && lastWasUndelimitedCharacter())};
  set_lastWasUndelimitedCharacter(false);
  if (connection.NeedAdvance(space + length)) {
    return io.AdvanceRecord();
  }
  if (space) {
    return EmitAscii(io, " ", 1);
  }
  return true;
}

common::optional<DataEdit>
ListDirectedStatementState<Direction::Output>::GetNextDataEdit(
    IoStatementState &io, int maxRepeat) {
  DataEdit edit;
  edit.descriptor = DataEdit::ListDirected;
  edit.repeat = maxRepeat;
  edit.modes = io.mutableModes();
  return edit;
}

int ListDirectedStatementState<Direction::Input>::EndIoStatement() {
  if (repeatPosition_) {
    repeatPosition_->Cancel();
  }
  return IostatOk;
}

common::optional<DataEdit>
ListDirectedStatementState<Direction::Input>::GetNextDataEdit(
    IoStatementState &io, int maxRepeat) {
  // N.B. list-directed transfers cannot be nonadvancing (C1221)
  DataEdit edit;
  edit.descriptor = DataEdit::ListDirected;
  edit.repeat = 1; // may be overridden below
  edit.modes = io.mutableModes();
  if (hitSlash_) { // everything after '/' is nullified
    edit.descriptor = DataEdit::ListDirectedNullValue;
    return edit;
  }
  const char32_t comma{edit.modes.GetSeparatorChar()};
  std::size_t byteCount{0};
  if (remaining_ > 0 && !realPart_) { // "r*c" repetition in progress
    RUNTIME_CHECK(io.GetIoErrorHandler(), repeatPosition_.has_value());
    repeatPosition_.reset(); // restores the saved position
    if (!imaginaryPart_) {
      edit.repeat = std::min<int>(remaining_, maxRepeat);
      auto ch{io.GetCurrentChar(byteCount)};
      if (!ch || *ch == ' ' || *ch == '\t' || *ch == comma) {
        // "r*" repeated null
        edit.descriptor = DataEdit::ListDirectedNullValue;
      }
    }
    remaining_ -= edit.repeat;
    if (remaining_ > 0) {
      repeatPosition_.emplace(io);
    }
    if (!imaginaryPart_) {
      return edit;
    }
  }
  // Skip separators, handle a "r*c" repeat count; see 13.10.2 in Fortran 2018
  if (imaginaryPart_) {
    imaginaryPart_ = false;
  } else if (realPart_) {
    realPart_ = false;
    imaginaryPart_ = true;
    edit.descriptor = DataEdit::ListDirectedImaginaryPart;
  }
  auto fastField{io.GetUpcomingFastAsciiField()};
  // Reaching EOF is okay when peeking at list-directed defined input;
  // pretend that there's an END= in that case.
  bool oldHasEnd{maxRepeat == 0 && !io.GetIoErrorHandler().SetHasEnd()};
  auto ch{io.GetNextNonBlank(byteCount, &fastField)};
  if (ch && *ch == comma && eatComma_) {
    // Consume comma & whitespace after previous item.
    // This includes the comma between real and imaginary components
    // in list-directed/NAMELIST complex input.
    // (When DECIMAL='COMMA', the comma is actually a semicolon.)
    fastField.Advance(0, byteCount);
    ch = io.GetNextNonBlank(byteCount, &fastField);
  }
  eatComma_ = true;
  if (maxRepeat == 0 && !oldHasEnd) {
    io.GetIoErrorHandler().SetHasEnd(false);
  }
  if (!ch) { // EOF
    if (maxRepeat == 0) {
      return edit; // DataEdit::ListDirected for look-ahead
    } else {
      return common::nullopt;
    }
  } else if (*ch == '/') {
    hitSlash_ = true;
    edit.descriptor = DataEdit::ListDirectedNullValue;
    return edit;
  } else if (*ch == comma) { // separator: null value
    edit.descriptor = DataEdit::ListDirectedNullValue;
    return edit;
  } else if (imaginaryPart_) { // can't repeat components
    return edit;
  }
  if (*ch >= '0' && *ch <= '9' && fastField.MightBeRepetitionCount()) {
    // There's decimal digits followed by '*'.
    auto start{fastField.connection().positionInRecord};
    int r{0};
    do {
      static auto constexpr clamp{(std::numeric_limits<int>::max() - '9') / 10};
      if (r >= clamp) {
        r = 0;
        break;
      }
      r = 10 * r + (*ch - '0');
      fastField.Advance(0, byteCount);
      ch = io.GetCurrentChar(byteCount, &fastField);
    } while (ch && *ch >= '0' && *ch <= '9');
    if (r > 0 && ch && *ch == '*') { // subtle: r must be nonzero
      fastField.Advance(0, byteCount);
      ch = io.GetCurrentChar(byteCount, &fastField);
      if (ch && *ch == '/') { // r*/
        hitSlash_ = true;
        edit.descriptor = DataEdit::ListDirectedNullValue;
        return edit;
      }
      if (!ch || *ch == ' ' || *ch == '\t' || *ch == comma) { // "r*" null
        edit.descriptor = DataEdit::ListDirectedNullValue;
      }
      edit.repeat = std::min<int>(r, maxRepeat);
      remaining_ = r - edit.repeat;
      if (remaining_ > 0) {
        repeatPosition_.emplace(io);
      }
    } else { // not a repetition count, just an integer value; rewind
      fastField.connection().positionInRecord = start;
    }
  }
  if (!imaginaryPart_ && edit.descriptor == DataEdit::ListDirected && ch &&
      *ch == '(') {
    if (maxRepeat > 0) { // not being peeked at fram DefinedFormattedIo()
      realPart_ = true;
      fastField.connection().HandleRelativePosition(byteCount);
    }
    edit.descriptor = DataEdit::ListDirectedRealPart;
  }
  return edit;
}

template <Direction DIR>
int ExternalListIoStatementState<DIR>::EndIoStatement() {
  if constexpr (DIR == Direction::Input) {
    if (auto status{ListDirectedStatementState<DIR>::EndIoStatement()};
        status != IostatOk) {
      return status;
    }
  }
  return ExternalIoStatementState<DIR>::EndIoStatement();
}

template <Direction DIR>
bool ExternalUnformattedIoStatementState<DIR>::Receive(
    char *data, std::size_t bytes, std::size_t elementBytes) {
  if constexpr (DIR == Direction::Output) {
    this->Crash("ExternalUnformattedIoStatementState::Receive() called for "
                "output statement");
  }
  return this->unit().Receive(data, bytes, elementBytes, *this);
}

template <Direction DIR>
ChildIoStatementState<DIR>::ChildIoStatementState(
    ChildIo &child, const char *sourceFile, int sourceLine)
    : IoStatementBase{sourceFile, sourceLine}, child_{child},
      mutableModes_{child.parent().mutableModes()} {}

template <Direction DIR>
const NonTbpDefinedIoTable *
ChildIoStatementState<DIR>::nonTbpDefinedIoTable() const {
#if !defined(RT_DEVICE_AVOID_RECURSION)
  return child_.parent().nonTbpDefinedIoTable();
#else
  ReportUnsupportedChildIo();
#endif
}

template <Direction DIR>
void ChildIoStatementState<DIR>::set_nonTbpDefinedIoTable(
    const NonTbpDefinedIoTable *table) {
#if !defined(RT_DEVICE_AVOID_RECURSION)
  child_.parent().set_nonTbpDefinedIoTable(table);
#else
  ReportUnsupportedChildIo();
#endif
}

template <Direction DIR>
ConnectionState &ChildIoStatementState<DIR>::GetConnectionState() {
#if !defined(RT_DEVICE_AVOID_RECURSION)
  return child_.parent().GetConnectionState();
#else
  ReportUnsupportedChildIo();
#endif
}

template <Direction DIR>
ExternalFileUnit *ChildIoStatementState<DIR>::GetExternalFileUnit() const {
#if !defined(RT_DEVICE_AVOID_RECURSION)
  return child_.parent().GetExternalFileUnit();
#else
  ReportUnsupportedChildIo();
#endif
}

template <Direction DIR> int ChildIoStatementState<DIR>::EndIoStatement() {
  CompleteOperation();
  auto result{IoStatementBase::EndIoStatement()};
  child_.EndIoStatement(); // annihilates *this in child_.u_
  return result;
}

template <Direction DIR>
bool ChildIoStatementState<DIR>::Emit(
    const char *data, std::size_t bytes, std::size_t elementBytes) {
#if !defined(RT_DEVICE_AVOID_RECURSION)
  return child_.parent().Emit(data, bytes, elementBytes);
#else
  ReportUnsupportedChildIo();
#endif
}

template <Direction DIR>
std::size_t ChildIoStatementState<DIR>::GetNextInputBytes(const char *&p) {
#if !defined(RT_DEVICE_AVOID_RECURSION)
  return child_.parent().GetNextInputBytes(p);
#else
  ReportUnsupportedChildIo();
#endif
}

template <Direction DIR>
void ChildIoStatementState<DIR>::HandleAbsolutePosition(std::int64_t n) {
#if !defined(RT_DEVICE_AVOID_RECURSION)
  return child_.parent().HandleAbsolutePosition(n);
#else
  ReportUnsupportedChildIo();
#endif
}

template <Direction DIR>
void ChildIoStatementState<DIR>::HandleRelativePosition(std::int64_t n) {
#if !defined(RT_DEVICE_AVOID_RECURSION)
  return child_.parent().HandleRelativePosition(n);
#else
  ReportUnsupportedChildIo();
#endif
}

template <Direction DIR, typename CHAR>
ChildFormattedIoStatementState<DIR, CHAR>::ChildFormattedIoStatementState(
    ChildIo &child, const CHAR *format, std::size_t formatLength,
    const Descriptor *formatDescriptor, const char *sourceFile, int sourceLine)
    : ChildIoStatementState<DIR>{child, sourceFile, sourceLine},
      format_{*this, format, formatLength, formatDescriptor} {}

template <Direction DIR, typename CHAR>
void ChildFormattedIoStatementState<DIR, CHAR>::CompleteOperation() {
  if (!this->completedOperation()) {
    format_.Finish(*this);
    ChildIoStatementState<DIR>::CompleteOperation();
  }
}

template <Direction DIR, typename CHAR>
int ChildFormattedIoStatementState<DIR, CHAR>::EndIoStatement() {
  if constexpr (DIR == Direction::Input) {
    if (auto *listInput{this->child()
                .parent()
                .template get_if<
                    ListDirectedStatementState<Direction::Input>>()}) {
      listInput->set_eatComma(false);
    }
  }
  CompleteOperation();
  return ChildIoStatementState<DIR>::EndIoStatement();
}

template <Direction DIR, typename CHAR>
bool ChildFormattedIoStatementState<DIR, CHAR>::AdvanceRecord(int n) {
#if !defined(RT_DEVICE_AVOID_RECURSION)
  return this->child().parent().AdvanceRecord(n);
#else
  this->ReportUnsupportedChildIo();
#endif
}

template <Direction DIR>
ChildListIoStatementState<DIR>::ChildListIoStatementState(
    ChildIo &child, const char *sourceFile, int sourceLine)
    : ChildIoStatementState<DIR>{child, sourceFile, sourceLine} {
#if !defined(RT_DEVICE_AVOID_RECURSION)
<<<<<<< HEAD
  if constexpr (DIR == Direction::Input) {
    if (const auto *listInput{child.parent()
                .get_if<ListDirectedStatementState<Direction::Input>>()}) {
      this->namelistGroup_ = listInput->namelistGroup();
      this->set_eatComma(listInput->eatComma());
      if (auto *childListInput{child.parent()
                  .get_if<ChildListIoStatementState<Direction::Input>>()}) {
        // Child list input whose parent is child list input: can advance
        // if the parent can.
        this->canAdvance_ = childListInput->CanAdvance();
      } else {
        // Child list input of top-level list input: can advance.
        this->canAdvance_ = true;
      }
=======
  if (const auto *listParent{
          child.parent().get_if<ListDirectedStatementState<DIR>>()}) {
    if constexpr (DIR == Direction::Input) {
      this->set_eatComma(listParent->eatComma());
      this->namelistGroup_ = listParent->namelistGroup();
    }
    if (auto *childListParent{
            child.parent().get_if<ChildListIoStatementState<DIR>>()}) {
      // Child list I/O whose parent is child list I/O: can advance
      // if the parent can.
      this->canAdvance_ = childListParent->CanAdvance();
    } else {
      // Child list I/O of top-level list I/O: can advance.
      this->canAdvance_ = true;
>>>>>>> a9301d87
    }
  }
#else
  this->ReportUnsupportedChildIo();
#endif
}

template <Direction DIR>
bool ChildListIoStatementState<DIR>::AdvanceRecord(int n) {
#if !defined(RT_DEVICE_AVOID_RECURSION)
  return this->CanAdvance() && this->child().parent().AdvanceRecord(n);
#else
  this->ReportUnsupportedChildIo();
#endif
}

template <Direction DIR> int ChildListIoStatementState<DIR>::EndIoStatement() {
  if constexpr (DIR == Direction::Input) {
    if (auto *listInput{this->child()
                .parent()
                .template get_if<
                    ListDirectedStatementState<Direction::Input>>()}) {
      listInput->set_eatComma(this->eatComma());
      listInput->set_hitSlash(this->hitSlash());
    }
    if (int status{ListDirectedStatementState<DIR>::EndIoStatement()};
        status != IostatOk) {
      return status;
    }
  }
  return ChildIoStatementState<DIR>::EndIoStatement();
}

template <Direction DIR>
bool ChildUnformattedIoStatementState<DIR>::Receive(
    char *data, std::size_t bytes, std::size_t elementBytes) {
#if !defined(RT_DEVICE_AVOID_RECURSION)
  return this->child().parent().Receive(data, bytes, elementBytes);
#else
  this->ReportUnsupportedChildIo();
#endif
}

template class InternalIoStatementState<Direction::Output>;
template class InternalIoStatementState<Direction::Input>;
template class InternalFormattedIoStatementState<Direction::Output>;
template class InternalFormattedIoStatementState<Direction::Input>;
template class InternalListIoStatementState<Direction::Output>;
template class InternalListIoStatementState<Direction::Input>;
template class ExternalIoStatementState<Direction::Output>;
template class ExternalIoStatementState<Direction::Input>;
template class ExternalFormattedIoStatementState<Direction::Output>;
template class ExternalFormattedIoStatementState<Direction::Input>;
template class ExternalListIoStatementState<Direction::Output>;
template class ExternalListIoStatementState<Direction::Input>;
template class ExternalUnformattedIoStatementState<Direction::Output>;
template class ExternalUnformattedIoStatementState<Direction::Input>;
template class ChildIoStatementState<Direction::Output>;
template class ChildIoStatementState<Direction::Input>;
template class ChildFormattedIoStatementState<Direction::Output>;
template class ChildFormattedIoStatementState<Direction::Input>;
template class ChildListIoStatementState<Direction::Output>;
template class ChildListIoStatementState<Direction::Input>;
template class ChildUnformattedIoStatementState<Direction::Output>;
template class ChildUnformattedIoStatementState<Direction::Input>;

void ExternalMiscIoStatementState::CompleteOperation() {
  if (completedOperation()) {
    return;
  }
  ExternalFileUnit &ext{unit()};
  switch (which_) {
  case Flush:
    ext.FlushOutput(*this);
#if !defined(RT_DEVICE_COMPILATION)
    std::fflush(nullptr); // flushes C stdio output streams (12.9(2))
#endif
    break;
  case Backspace:
    ext.BackspaceRecord(*this);
    break;
  case Endfile:
    ext.Endfile(*this);
    break;
  case Rewind:
    ext.Rewind(*this);
    break;
  case Wait:
    break; // handled in io-api.cpp BeginWait
  }
  return IoStatementBase::CompleteOperation();
}

int ExternalMiscIoStatementState::EndIoStatement() {
  CompleteOperation();
  return ExternalIoStatementBase::EndIoStatement();
}

InquireUnitState::InquireUnitState(
    ExternalFileUnit &unit, const char *sourceFile, int sourceLine)
    : ExternalIoStatementBase{unit, sourceFile, sourceLine} {}

bool InquireUnitState::Inquire(
    InquiryKeywordHash inquiry, char *result, std::size_t length) {
  if (unit().createdForInternalChildIo()) {
    SignalError(IostatInquireInternalUnit,
        "INQUIRE of unit created for defined derived type I/O of an internal "
        "unit");
    return false;
  }
  const char *str{nullptr};
  switch (inquiry) {
  case HashInquiryKeyword("ACCESS"):
    if (!unit().IsConnected()) {
      str = "UNDEFINED";
    } else {
      switch (unit().access) {
      case Access::Sequential:
        str = "SEQUENTIAL";
        break;
      case Access::Direct:
        str = "DIRECT";
        break;
      case Access::Stream:
        str = "STREAM";
        break;
      }
    }
    break;
  case HashInquiryKeyword("ACTION"):
    str = !unit().IsConnected() ? "UNDEFINED"
        : unit().mayWrite()     ? unit().mayRead() ? "READWRITE" : "WRITE"
                                : "READ";
    break;
  case HashInquiryKeyword("ASYNCHRONOUS"):
    str = !unit().IsConnected()    ? "UNDEFINED"
        : unit().mayAsynchronous() ? "YES"
                                   : "NO";
    break;
  case HashInquiryKeyword("BLANK"):
    str = !unit().IsConnected() || unit().isUnformatted.value_or(true)
        ? "UNDEFINED"
        : mutableModes().editingFlags & blankZero ? "ZERO"
                                                  : "NULL";
    break;
  case HashInquiryKeyword("CARRIAGECONTROL"):
    str = "LIST";
    break;
  case HashInquiryKeyword("CONVERT"):
    str = unit().swapEndianness() ? "SWAP" : "NATIVE";
    break;
  case HashInquiryKeyword("DECIMAL"):
    str = !unit().IsConnected() || unit().isUnformatted.value_or(true)
        ? "UNDEFINED"
        : mutableModes().editingFlags & decimalComma ? "COMMA"
                                                     : "POINT";
    break;
  case HashInquiryKeyword("DELIM"):
    if (!unit().IsConnected() || unit().isUnformatted.value_or(true)) {
      str = "UNDEFINED";
    } else {
      switch (mutableModes().delim) {
      case '\'':
        str = "APOSTROPHE";
        break;
      case '"':
        str = "QUOTE";
        break;
      default:
        str = "NONE";
        break;
      }
    }
    break;
  case HashInquiryKeyword("DIRECT"):
    str = !unit().IsConnected() ? "UNKNOWN"
        : unit().access == Access::Direct ||
            (unit().mayPosition() && unit().openRecl)
        ? "YES"
        : "NO";
    break;
  case HashInquiryKeyword("ENCODING"):
    str = !unit().IsConnected()               ? "UNKNOWN"
        : unit().isUnformatted.value_or(true) ? "UNDEFINED"
        : unit().isUTF8                       ? "UTF-8"
                                              : "ASCII";
    break;
  case HashInquiryKeyword("FORM"):
    str = !unit().IsConnected() || !unit().isUnformatted ? "UNDEFINED"
        : *unit().isUnformatted                          ? "UNFORMATTED"
                                                         : "FORMATTED";
    break;
  case HashInquiryKeyword("FORMATTED"):
    str = !unit().IsConnected() ? "UNDEFINED"
        : !unit().isUnformatted ? "UNKNOWN"
        : *unit().isUnformatted ? "NO"
                                : "YES";
    break;
  case HashInquiryKeyword("NAME"):
    str = unit().path();
    if (!str) {
      return true; // result is undefined
    }
    break;
  case HashInquiryKeyword("PAD"):
    str = !unit().IsConnected() || unit().isUnformatted.value_or(true)
        ? "UNDEFINED"
        : mutableModes().pad ? "YES"
                             : "NO";
    break;
  case HashInquiryKeyword("POSITION"):
    if (!unit().IsConnected() || unit().access == Access::Direct) {
      str = "UNDEFINED";
    } else {
      switch (unit().InquirePosition()) {
      case Position::Rewind:
        str = "REWIND";
        break;
      case Position::Append:
        str = "APPEND";
        break;
      case Position::AsIs:
        str = "ASIS";
        break;
      }
    }
    break;
  case HashInquiryKeyword("READ"):
    str = !unit().IsConnected() ? "UNDEFINED" : unit().mayRead() ? "YES" : "NO";
    break;
  case HashInquiryKeyword("READWRITE"):
    str = !unit().IsConnected()                 ? "UNDEFINED"
        : unit().mayRead() && unit().mayWrite() ? "YES"
                                                : "NO";
    break;
  case HashInquiryKeyword("ROUND"):
    if (!unit().IsConnected() || unit().isUnformatted.value_or(true)) {
      str = "UNDEFINED";
    } else {
      switch (mutableModes().round) {
      case decimal::FortranRounding::RoundNearest:
        str = "NEAREST";
        break;
      case decimal::FortranRounding::RoundUp:
        str = "UP";
        break;
      case decimal::FortranRounding::RoundDown:
        str = "DOWN";
        break;
      case decimal::FortranRounding::RoundToZero:
        str = "ZERO";
        break;
      case decimal::FortranRounding::RoundCompatible:
        str = "COMPATIBLE";
        break;
      }
    }
    break;
  case HashInquiryKeyword("SEQUENTIAL"):
    // "NO" for Direct, since Sequential would not work if
    // the unit were reopened without RECL=.
    str = !unit().IsConnected()               ? "UNKNOWN"
        : unit().access == Access::Sequential ? "YES"
                                              : "NO";
    break;
  case HashInquiryKeyword("SIGN"):
    str = !unit().IsConnected() || unit().isUnformatted.value_or(true)
        ? "UNDEFINED"
        : mutableModes().editingFlags & signPlus ? "PLUS"
                                                 : "SUPPRESS";
    break;
  case HashInquiryKeyword("STREAM"):
    str = !unit().IsConnected()           ? "UNKNOWN"
        : unit().access == Access::Stream ? "YES"
                                          : "NO";
    break;
  case HashInquiryKeyword("UNFORMATTED"):
    str = !unit().IsConnected() || !unit().isUnformatted ? "UNKNOWN"
        : *unit().isUnformatted                          ? "YES"
                                                         : "NO";
    break;
  case HashInquiryKeyword("WRITE"):
    str = !unit().IsConnected() ? "UNKNOWN" : unit().mayWrite() ? "YES" : "NO";
    break;
  }
  if (str) {
    ToFortranDefaultCharacter(result, length, str);
    return true;
  } else {
    BadInquiryKeywordHashCrash(inquiry);
    return false;
  }
}

bool InquireUnitState::Inquire(InquiryKeywordHash inquiry, bool &result) {
  switch (inquiry) {
  case HashInquiryKeyword("EXIST"):
    result = true;
    return true;
  case HashInquiryKeyword("NAMED"):
    result = unit().path() != nullptr;
    return true;
  case HashInquiryKeyword("OPENED"):
    result = unit().IsConnected();
    return true;
  case HashInquiryKeyword("PENDING"):
    result = false; // asynchronous I/O is not implemented
    return true;
  default:
    BadInquiryKeywordHashCrash(inquiry);
    return false;
  }
}

bool InquireUnitState::Inquire(
    InquiryKeywordHash inquiry, std::int64_t, bool &result) {
  switch (inquiry) {
  case HashInquiryKeyword("PENDING"):
    result = false; // asynchronous I/O is not implemented
    return true;
  default:
    BadInquiryKeywordHashCrash(inquiry);
    return false;
  }
}

bool InquireUnitState::Inquire(
    InquiryKeywordHash inquiry, std::int64_t &result) {
  switch (inquiry) {
  case HashInquiryKeyword("NEXTREC"):
    if (unit().access == Access::Direct) {
      result = unit().currentRecordNumber;
    }
    return true;
  case HashInquiryKeyword("NUMBER"):
    result = unit().unitNumber();
    return true;
  case HashInquiryKeyword("POS"):
    result = unit().InquirePos();
    return true;
  case HashInquiryKeyword("RECL"):
    if (!unit().IsConnected()) {
      result = -1;
    } else if (unit().access == Access::Stream) {
      result = -2;
    } else if (unit().openRecl) {
      result = *unit().openRecl;
    } else {
      result = std::numeric_limits<std::int32_t>::max();
    }
    return true;
  case HashInquiryKeyword("SIZE"):
    result = -1;
    if (unit().IsConnected()) {
      unit().FlushOutput(*this);
      if (auto size{unit().knownSize()}) {
        result = *size;
      }
    }
    return true;
  default:
    BadInquiryKeywordHashCrash(inquiry);
    return false;
  }
}

InquireNoUnitState::InquireNoUnitState(
    const char *sourceFile, int sourceLine, int badUnitNumber)
    : NoUnitIoStatementState{*this, sourceFile, sourceLine, badUnitNumber} {}

bool InquireNoUnitState::Inquire(
    InquiryKeywordHash inquiry, char *result, std::size_t length) {
  switch (inquiry) {
  case HashInquiryKeyword("ACCESS"):
  case HashInquiryKeyword("ACTION"):
  case HashInquiryKeyword("ASYNCHRONOUS"):
  case HashInquiryKeyword("BLANK"):
  case HashInquiryKeyword("CARRIAGECONTROL"):
  case HashInquiryKeyword("CONVERT"):
  case HashInquiryKeyword("DECIMAL"):
  case HashInquiryKeyword("DELIM"):
  case HashInquiryKeyword("FORM"):
  case HashInquiryKeyword("NAME"):
  case HashInquiryKeyword("PAD"):
  case HashInquiryKeyword("POSITION"):
  case HashInquiryKeyword("ROUND"):
  case HashInquiryKeyword("SIGN"):
    ToFortranDefaultCharacter(result, length, "UNDEFINED");
    return true;
  case HashInquiryKeyword("DIRECT"):
  case HashInquiryKeyword("ENCODING"):
  case HashInquiryKeyword("FORMATTED"):
  case HashInquiryKeyword("READ"):
  case HashInquiryKeyword("READWRITE"):
  case HashInquiryKeyword("SEQUENTIAL"):
  case HashInquiryKeyword("STREAM"):
  case HashInquiryKeyword("WRITE"):
  case HashInquiryKeyword("UNFORMATTED"):
    ToFortranDefaultCharacter(result, length, "UNKNOWN");
    return true;
  default:
    BadInquiryKeywordHashCrash(inquiry);
    return false;
  }
}

bool InquireNoUnitState::Inquire(InquiryKeywordHash inquiry, bool &result) {
  switch (inquiry) {
  case HashInquiryKeyword("EXIST"):
    result = badUnitNumber() >= 0;
    return true;
  case HashInquiryKeyword("NAMED"):
  case HashInquiryKeyword("OPENED"):
  case HashInquiryKeyword("PENDING"):
    result = false;
    return true;
  default:
    BadInquiryKeywordHashCrash(inquiry);
    return false;
  }
}

bool InquireNoUnitState::Inquire(
    InquiryKeywordHash inquiry, std::int64_t, bool &result) {
  switch (inquiry) {
  case HashInquiryKeyword("PENDING"):
    result = false;
    return true;
  default:
    BadInquiryKeywordHashCrash(inquiry);
    return false;
  }
}

bool InquireNoUnitState::Inquire(
    InquiryKeywordHash inquiry, std::int64_t &result) {
  switch (inquiry) {
  case HashInquiryKeyword("NUMBER"):
    result = badUnitNumber();
    return true;
  case HashInquiryKeyword("NEXTREC"):
  case HashInquiryKeyword("POS"):
  case HashInquiryKeyword("RECL"):
  case HashInquiryKeyword("SIZE"):
    result = -1;
    return true;
  default:
    BadInquiryKeywordHashCrash(inquiry);
    return false;
  }
}

InquireUnconnectedFileState::InquireUnconnectedFileState(
    OwningPtr<char> &&path, const char *sourceFile, int sourceLine)
    : NoUnitIoStatementState{*this, sourceFile, sourceLine}, path_{std::move(
                                                                 path)} {}

bool InquireUnconnectedFileState::Inquire(
    InquiryKeywordHash inquiry, char *result, std::size_t length) {
  const char *str{nullptr};
  switch (inquiry) {
  case HashInquiryKeyword("ACCESS"):
  case HashInquiryKeyword("ACTION"):
  case HashInquiryKeyword("ASYNCHRONOUS"):
  case HashInquiryKeyword("BLANK"):
  case HashInquiryKeyword("CARRIAGECONTROL"):
  case HashInquiryKeyword("CONVERT"):
  case HashInquiryKeyword("DECIMAL"):
  case HashInquiryKeyword("DELIM"):
  case HashInquiryKeyword("FORM"):
  case HashInquiryKeyword("PAD"):
  case HashInquiryKeyword("POSITION"):
  case HashInquiryKeyword("ROUND"):
  case HashInquiryKeyword("SIGN"):
    str = "UNDEFINED";
    break;
  case HashInquiryKeyword("DIRECT"):
  case HashInquiryKeyword("ENCODING"):
  case HashInquiryKeyword("FORMATTED"):
  case HashInquiryKeyword("SEQUENTIAL"):
  case HashInquiryKeyword("STREAM"):
  case HashInquiryKeyword("UNFORMATTED"):
    str = "UNKNOWN";
    break;
  case HashInquiryKeyword("READ"):
    str =
        IsExtant(path_.get()) ? MayRead(path_.get()) ? "YES" : "NO" : "UNKNOWN";
    break;
  case HashInquiryKeyword("READWRITE"):
    str = IsExtant(path_.get()) ? MayReadAndWrite(path_.get()) ? "YES" : "NO"
                                : "UNKNOWN";
    break;
  case HashInquiryKeyword("WRITE"):
    str = IsExtant(path_.get()) ? MayWrite(path_.get()) ? "YES" : "NO"
                                : "UNKNOWN";
    break;
  case HashInquiryKeyword("NAME"):
    str = path_.get();
    if (!str) {
      return true; // result is undefined
    }
    break;
  }
  if (str) {
    ToFortranDefaultCharacter(result, length, str);
    return true;
  } else {
    BadInquiryKeywordHashCrash(inquiry);
    return false;
  }
}

bool InquireUnconnectedFileState::Inquire(
    InquiryKeywordHash inquiry, bool &result) {
  switch (inquiry) {
  case HashInquiryKeyword("EXIST"):
    result = IsExtant(path_.get());
    return true;
  case HashInquiryKeyword("NAMED"):
    result = true;
    return true;
  case HashInquiryKeyword("OPENED"):
    result = false;
    return true;
  case HashInquiryKeyword("PENDING"):
    result = false;
    return true;
  default:
    BadInquiryKeywordHashCrash(inquiry);
    return false;
  }
}

bool InquireUnconnectedFileState::Inquire(
    InquiryKeywordHash inquiry, std::int64_t, bool &result) {
  switch (inquiry) {
  case HashInquiryKeyword("PENDING"):
    result = false;
    return true;
  default:
    BadInquiryKeywordHashCrash(inquiry);
    return false;
  }
}

bool InquireUnconnectedFileState::Inquire(
    InquiryKeywordHash inquiry, std::int64_t &result) {
  switch (inquiry) {
  case HashInquiryKeyword("NEXTREC"):
  case HashInquiryKeyword("NUMBER"):
  case HashInquiryKeyword("POS"):
  case HashInquiryKeyword("RECL"):
    result = -1;
    return true;
  case HashInquiryKeyword("SIZE"):
    result = SizeInBytes(path_.get());
    return true;
  default:
    BadInquiryKeywordHashCrash(inquiry);
    return false;
  }
}

InquireIOLengthState::InquireIOLengthState(
    const char *sourceFile, int sourceLine)
    : NoUnitIoStatementState{*this, sourceFile, sourceLine} {}

bool InquireIOLengthState::Emit(const char *, std::size_t bytes, std::size_t) {
  bytes_ += bytes;
  return true;
}

int ErroneousIoStatementState::EndIoStatement() {
  SignalPendingError();
  if (unit_) {
    unit_->EndIoStatement();
  }
  return IoStatementBase::EndIoStatement();
}

RT_OFFLOAD_API_GROUP_END
} // namespace Fortran::runtime::io<|MERGE_RESOLUTION|>--- conflicted
+++ resolved
@@ -1109,22 +1109,6 @@
     ChildIo &child, const char *sourceFile, int sourceLine)
     : ChildIoStatementState<DIR>{child, sourceFile, sourceLine} {
 #if !defined(RT_DEVICE_AVOID_RECURSION)
-<<<<<<< HEAD
-  if constexpr (DIR == Direction::Input) {
-    if (const auto *listInput{child.parent()
-                .get_if<ListDirectedStatementState<Direction::Input>>()}) {
-      this->namelistGroup_ = listInput->namelistGroup();
-      this->set_eatComma(listInput->eatComma());
-      if (auto *childListInput{child.parent()
-                  .get_if<ChildListIoStatementState<Direction::Input>>()}) {
-        // Child list input whose parent is child list input: can advance
-        // if the parent can.
-        this->canAdvance_ = childListInput->CanAdvance();
-      } else {
-        // Child list input of top-level list input: can advance.
-        this->canAdvance_ = true;
-      }
-=======
   if (const auto *listParent{
           child.parent().get_if<ListDirectedStatementState<DIR>>()}) {
     if constexpr (DIR == Direction::Input) {
@@ -1139,7 +1123,6 @@
     } else {
       // Child list I/O of top-level list I/O: can advance.
       this->canAdvance_ = true;
->>>>>>> a9301d87
     }
   }
 #else
