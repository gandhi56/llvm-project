//===-- lib/runtime/io-stmt.cpp ---------------------------------*- C++ -*-===//
//
// Part of the LLVM Project, under the Apache License v2.0 with LLVM Exceptions.
// See https://llvm.org/LICENSE.txt for license information.
// SPDX-License-Identifier: Apache-2.0 WITH LLVM-exception
//
//===----------------------------------------------------------------------===//

#include "flang-rt/runtime/io-stmt.h"
#include "unit.h"
#include "flang-rt/runtime/connection.h"
#include "flang-rt/runtime/emit-encoded.h"
#include "flang-rt/runtime/format.h"
#include "flang-rt/runtime/memory.h"
#include "flang-rt/runtime/tools.h"
#include "flang-rt/runtime/utf.h"
#include <algorithm>
#include <cstdio>
#include <cstring>
#include <limits>
#include <type_traits>

namespace Fortran::runtime::io {
RT_OFFLOAD_API_GROUP_BEGIN

bool IoStatementBase::Emit(const char *, std::size_t, std::size_t) {
  return false;
}

std::size_t IoStatementBase::GetNextInputBytes(const char *&p) {
  p = nullptr;
  return 0;
}

std::size_t IoStatementBase::ViewBytesInRecord(
    const char *&p, bool forward) const {
  p = nullptr;
  return 0;
}

bool IoStatementBase::AdvanceRecord(int) { return false; }

void IoStatementBase::BackspaceRecord() {}

bool IoStatementBase::Receive(char *, std::size_t, std::size_t) {
  return false;
}

common::optional<DataEdit> IoStatementBase::GetNextDataEdit(
    IoStatementState &, int) {
  return common::nullopt;
}

bool IoStatementBase::BeginReadingRecord() { return true; }

void IoStatementBase::FinishReadingRecord() {}

void IoStatementBase::HandleAbsolutePosition(std::int64_t) {}

void IoStatementBase::HandleRelativePosition(std::int64_t) {}

std::int64_t IoStatementBase::InquirePos() { return 0; }

ExternalFileUnit *IoStatementBase::GetExternalFileUnit() const {
  return nullptr;
}

bool IoStatementBase::Inquire(InquiryKeywordHash, char *, std::size_t) {
  return false;
}

bool IoStatementBase::Inquire(InquiryKeywordHash, bool &) { return false; }

bool IoStatementBase::Inquire(InquiryKeywordHash, std::int64_t, bool &) {
  return false;
}

bool IoStatementBase::Inquire(InquiryKeywordHash, std::int64_t &) {
  return false;
}

RT_API_ATTRS static const char *InquiryKeywordHashDecode(
    char *buffer, std::size_t n, InquiryKeywordHash hash) {
  if (n < 1) {
    return nullptr;
  }
  char *p{buffer + n};
  *--p = '\0';
  while (hash > 1) {
    if (p < buffer) {
      return nullptr;
    }
    *--p = 'A' + (hash % 26);
    hash /= 26;
  }
  return hash == 1 ? p : nullptr;
}

void IoStatementBase::BadInquiryKeywordHashCrash(InquiryKeywordHash inquiry) {
  char buffer[16];
  const char *decode{InquiryKeywordHashDecode(buffer, sizeof buffer, inquiry)};
  Crash("Bad InquiryKeywordHash 0x%x (%s)", inquiry,
      decode ? decode : "(cannot decode)");
}

template <Direction DIR>
InternalIoStatementState<DIR>::InternalIoStatementState(
    Buffer scalar, std::size_t length, const char *sourceFile, int sourceLine)
    : IoStatementBase{sourceFile, sourceLine}, unit_{scalar, length, 1} {}

template <Direction DIR>
InternalIoStatementState<DIR>::InternalIoStatementState(
    const Descriptor &d, const char *sourceFile, int sourceLine)
    : IoStatementBase{sourceFile, sourceLine}, unit_{d, *this} {}

template <Direction DIR>
bool InternalIoStatementState<DIR>::Emit(
    const char *data, std::size_t bytes, std::size_t /*elementBytes*/) {
  if constexpr (DIR == Direction::Input) {
    Crash("InternalIoStatementState<Direction::Input>::Emit() called");
    return false;
  }
  return unit_.Emit(data, bytes, *this);
}

template <Direction DIR>
std::size_t InternalIoStatementState<DIR>::GetNextInputBytes(const char *&p) {
  return unit_.GetNextInputBytes(p, *this);
}

// InternalIoStatementState<DIR>::ViewBytesInRecord() not needed or defined

template <Direction DIR>
bool InternalIoStatementState<DIR>::AdvanceRecord(int n) {
  while (n-- > 0) {
    if (!unit_.AdvanceRecord(*this)) {
      return false;
    }
  }
  return true;
}

template <Direction DIR> void InternalIoStatementState<DIR>::BackspaceRecord() {
  unit_.BackspaceRecord(*this);
}

template <Direction DIR> int InternalIoStatementState<DIR>::EndIoStatement() {
  auto result{IoStatementBase::EndIoStatement()};
  if (free_) {
    FreeMemory(this);
  }
  return result;
}

template <Direction DIR>
void InternalIoStatementState<DIR>::HandleAbsolutePosition(std::int64_t n) {
  return unit_.HandleAbsolutePosition(n);
}

template <Direction DIR>
void InternalIoStatementState<DIR>::HandleRelativePosition(std::int64_t n) {
  return unit_.HandleRelativePosition(n);
}

template <Direction DIR>
std::int64_t InternalIoStatementState<DIR>::InquirePos() {
  return unit_.InquirePos();
}

template <Direction DIR, typename CHAR>
RT_API_ATTRS
InternalFormattedIoStatementState<DIR, CHAR>::InternalFormattedIoStatementState(
    Buffer buffer, std::size_t length, const CharType *format,
    std::size_t formatLength, const Descriptor *formatDescriptor,
    const char *sourceFile, int sourceLine)
    : InternalIoStatementState<DIR>{buffer, length, sourceFile, sourceLine},
      ioStatementState_{*this},
      format_{*this, format, formatLength, formatDescriptor} {}

template <Direction DIR, typename CHAR>
RT_API_ATTRS
InternalFormattedIoStatementState<DIR, CHAR>::InternalFormattedIoStatementState(
    const Descriptor &d, const CharType *format, std::size_t formatLength,
    const Descriptor *formatDescriptor, const char *sourceFile, int sourceLine)
    : InternalIoStatementState<DIR>{d, sourceFile, sourceLine},
      ioStatementState_{*this},
      format_{*this, format, formatLength, formatDescriptor} {}

template <Direction DIR, typename CHAR>
void InternalFormattedIoStatementState<DIR, CHAR>::CompleteOperation() {
  if (!this->completedOperation()) {
    if constexpr (DIR == Direction::Output) {
      format_.Finish(*this);
      unit_.AdvanceRecord(*this);
    }
    IoStatementBase::CompleteOperation();
  }
}

template <Direction DIR, typename CHAR>
int InternalFormattedIoStatementState<DIR, CHAR>::EndIoStatement() {
  CompleteOperation();
  return InternalIoStatementState<DIR>::EndIoStatement();
}

template <Direction DIR>
InternalListIoStatementState<DIR>::InternalListIoStatementState(
    Buffer buffer, std::size_t length, const char *sourceFile, int sourceLine)
    : InternalIoStatementState<DIR>{buffer, length, sourceFile, sourceLine},
      ioStatementState_{*this} {}

template <Direction DIR>
InternalListIoStatementState<DIR>::InternalListIoStatementState(
    const Descriptor &d, const char *sourceFile, int sourceLine)
    : InternalIoStatementState<DIR>{d, sourceFile, sourceLine},
      ioStatementState_{*this} {}

template <Direction DIR>
void InternalListIoStatementState<DIR>::CompleteOperation() {
  if (!this->completedOperation()) {
    if constexpr (DIR == Direction::Output) {
      if (unit_.furthestPositionInRecord > 0) {
        unit_.AdvanceRecord(*this);
      }
    }
    IoStatementBase::CompleteOperation();
  }
}

template <Direction DIR>
int InternalListIoStatementState<DIR>::EndIoStatement() {
  CompleteOperation();
  if constexpr (DIR == Direction::Input) {
    if (int status{ListDirectedStatementState<DIR>::EndIoStatement()};
        status != IostatOk) {
      return status;
    }
  }
  return InternalIoStatementState<DIR>::EndIoStatement();
}

ExternalIoStatementBase::ExternalIoStatementBase(
    ExternalFileUnit &unit, const char *sourceFile, int sourceLine)
    : IoStatementBase{sourceFile, sourceLine}, unit_{unit} {}

MutableModes &ExternalIoStatementBase::mutableModes() {
  if (const ChildIo * child{unit_.GetChildIo()}) {
#if !defined(RT_DEVICE_AVOID_RECURSION)
    return child->parent().mutableModes();
#else
    ReportUnsupportedChildIo();
#endif
  }
  return unit_.modes;
}

ConnectionState &ExternalIoStatementBase::GetConnectionState() { return unit_; }

int ExternalIoStatementBase::EndIoStatement() {
  CompleteOperation();
  auto result{IoStatementBase::EndIoStatement()};
#if !defined(RT_USE_PSEUDO_FILE_UNIT)
  auto unitNumber{unit_.unitNumber()};
  unit_.EndIoStatement(); // annihilates *this in unit_.u_
  if (destroy_) {
    if (ExternalFileUnit *
        toClose{ExternalFileUnit::LookUpForClose(unitNumber)}) {
      toClose->Close(CloseStatus::Delete, *this);
      toClose->DestroyClosed();
    }
  }
#else
  // Fetch the unit pointer before *this disappears.
  ExternalFileUnit *unitPtr{&unit_};
  // The pseudo file units are dynamically allocated
  // and are not tracked in the unit map.
  // They have to be destructed and deallocated here.
  unitPtr->~ExternalFileUnit();
  FreeMemory(unitPtr);
#endif
  return result;
}

void ExternalIoStatementBase::SetAsynchronous() {
  asynchronousID_ = unit().GetAsynchronousId(*this);
}

std::int64_t ExternalIoStatementBase::InquirePos() {
  return unit_.InquirePos();
}

void OpenStatementState::set_path(const char *path, std::size_t length) {
  pathLength_ = TrimTrailingSpaces(path, length);
  path_ = SaveDefaultCharacter(path, pathLength_, *this);
}

void OpenStatementState::CompleteOperation() {
  if (completedOperation()) {
    return;
  }
  if (position_) {
    if (access_ && *access_ == Access::Direct) {
      SignalError("POSITION= may not be set with ACCESS='DIRECT'");
      position_.reset();
    }
  }
  if (status_) { // 12.5.6.10
    if ((*status_ == OpenStatus::New || *status_ == OpenStatus::Replace) &&
        !path_.get()) {
      SignalError("FILE= required on OPEN with STATUS='NEW' or 'REPLACE'");
    } else if (*status_ == OpenStatus::Scratch && path_.get()) {
      SignalError("FILE= may not appear on OPEN with STATUS='SCRATCH'");
    }
  }
  // F'2023 12.5.6.13 - NEWUNIT= requires either FILE= or STATUS='SCRATCH'
  if (isNewUnit_ && !path_.get() &&
      status_.value_or(OpenStatus::Unknown) != OpenStatus::Scratch) {
    SignalError(IostatBadNewUnit);
    status_ = OpenStatus::Scratch; // error recovery
  }
  if (path_.get() || wasExtant_ ||
      (status_ && *status_ == OpenStatus::Scratch)) {
    if (unit().OpenUnit(status_, action_, position_.value_or(Position::AsIs),
            std::move(path_), pathLength_, convert_, *this)) {
      wasExtant_ = false; // existing unit was closed
    }
  } else {
    unit().OpenAnonymousUnit(
        status_, action_, position_.value_or(Position::AsIs), convert_, *this);
  }
  if (access_) {
    if (*access_ != unit().access) {
      if (wasExtant_) {
        SignalError("ACCESS= may not be changed on an open unit");
        access_.reset();
      }
    }
    if (access_) {
      unit().access = *access_;
    }
  }
  if (!unit().isUnformatted) {
    unit().isUnformatted = isUnformatted_;
  }
  if (isUnformatted_ && *isUnformatted_ != *unit().isUnformatted) {
    if (wasExtant_) {
      SignalError("FORM= may not be changed on an open unit");
    }
    unit().isUnformatted = *isUnformatted_;
  }
  if (!unit().isUnformatted) {
    // Set default format (C.7.4 point 2).
    unit().isUnformatted = unit().access != Access::Sequential;
  }
  if (unit().isUnformatted.value_or(false) && mustBeFormatted_) {
    // This is an unformatted unit, but the OPEN statement contained at least
    // one specifier that is not permitted unless the unit is formatted
    // (e.g., BLANK=).  Programs that want to detect this error (i.e., tests)
    // should be informed about it, but don't crash the program otherwise
    // since most other compilers let it slide.
    if (HasErrorRecovery()) {
      SignalError("FORM='UNFORMATTED' is not allowed with OPEN specifiers that "
                  "apply only to formatted units");
    }
  }
  if (!wasExtant_ && InError()) {
    // Release the new unit on failure
    set_destroy();
  }
  IoStatementBase::CompleteOperation();
}

int OpenStatementState::EndIoStatement() {
  CompleteOperation();
  return ExternalIoStatementBase::EndIoStatement();
}

int CloseStatementState::EndIoStatement() {
  CompleteOperation();
  int result{ExternalIoStatementBase::EndIoStatement()};
  unit().CloseUnit(status_, *this);
  unit().DestroyClosed();
  return result;
}

void NoUnitIoStatementState::CompleteOperation() {
  SignalPendingError();
  IoStatementBase::CompleteOperation();
}

int NoUnitIoStatementState::EndIoStatement() {
  CompleteOperation();
  auto result{IoStatementBase::EndIoStatement()};
  FreeMemory(this);
  return result;
}

template <Direction DIR>
ExternalIoStatementState<DIR>::ExternalIoStatementState(
    ExternalFileUnit &unit, const char *sourceFile, int sourceLine)
    : ExternalIoStatementBase{unit, sourceFile, sourceLine}, mutableModes_{
                                                                 unit.modes} {
  if constexpr (DIR == Direction::Output) {
    // If the last statement was a non-advancing IO input statement, the unit
    // furthestPositionInRecord was not advanced, but the positionInRecord may
    // have been advanced. Advance furthestPositionInRecord here to avoid
    // overwriting the part of the record that has been read with blanks.
    unit.furthestPositionInRecord =
        std::max(unit.furthestPositionInRecord, unit.positionInRecord);
  }
}

template <Direction DIR>
void ExternalIoStatementState<DIR>::CompleteOperation() {
  if (completedOperation()) {
    return;
  }
  if constexpr (DIR == Direction::Input) {
    BeginReadingRecord(); // in case there were no I/O items
    if (mutableModes().nonAdvancing && !InError()) {
      unit().leftTabLimit = unit().furthestPositionInRecord;
    } else {
      FinishReadingRecord();
    }
  } else { // output
    if (mutableModes().nonAdvancing) {
      // Make effects of positioning past the last Emit() visible with blanks.
      if (unit().positionInRecord > unit().furthestPositionInRecord) {
        unit().Emit("", 0, 1, *this); // Emit() will pad
      }
      unit().leftTabLimit = unit().positionInRecord;
    } else {
      unit().AdvanceRecord(*this);
    }
    unit().FlushIfTerminal(*this);
  }
  return IoStatementBase::CompleteOperation();
}

template <Direction DIR> int ExternalIoStatementState<DIR>::EndIoStatement() {
  CompleteOperation();
  return ExternalIoStatementBase::EndIoStatement();
}

template <Direction DIR>
bool ExternalIoStatementState<DIR>::Emit(
    const char *data, std::size_t bytes, std::size_t elementBytes) {
  if constexpr (DIR == Direction::Input) {
    Crash("ExternalIoStatementState::Emit(char) called for input statement");
  }
  return unit().Emit(data, bytes, elementBytes, *this);
}

template <Direction DIR>
std::size_t ExternalIoStatementState<DIR>::GetNextInputBytes(const char *&p) {
  return unit().GetNextInputBytes(p, *this);
}

template <Direction DIR>
std::size_t ExternalIoStatementState<DIR>::ViewBytesInRecord(
    const char *&p, bool forward) const {
  return unit().ViewBytesInRecord(p, forward);
}

template <Direction DIR>
bool ExternalIoStatementState<DIR>::AdvanceRecord(int n) {
  while (n-- > 0) {
    if (!unit().AdvanceRecord(*this)) {
      return false;
    }
  }
  return true;
}

template <Direction DIR> void ExternalIoStatementState<DIR>::BackspaceRecord() {
  unit().BackspaceRecord(*this);
}

template <Direction DIR>
void ExternalIoStatementState<DIR>::HandleAbsolutePosition(std::int64_t n) {
  return unit().HandleAbsolutePosition(n);
}

template <Direction DIR>
void ExternalIoStatementState<DIR>::HandleRelativePosition(std::int64_t n) {
  return unit().HandleRelativePosition(n);
}

template <Direction DIR>
bool ExternalIoStatementState<DIR>::BeginReadingRecord() {
  if constexpr (DIR == Direction::Input) {
    return unit().BeginReadingRecord(*this);
  } else {
    Crash("ExternalIoStatementState<Direction::Output>::BeginReadingRecord() "
          "called");
    return false;
  }
}

template <Direction DIR>
void ExternalIoStatementState<DIR>::FinishReadingRecord() {
  if constexpr (DIR == Direction::Input) {
    unit().FinishReadingRecord(*this);
  } else {
    Crash("ExternalIoStatementState<Direction::Output>::FinishReadingRecord() "
          "called");
  }
}

template <Direction DIR, typename CHAR>
ExternalFormattedIoStatementState<DIR, CHAR>::ExternalFormattedIoStatementState(
    ExternalFileUnit &unit, const CHAR *format, std::size_t formatLength,
    const Descriptor *formatDescriptor, const char *sourceFile, int sourceLine)
    : ExternalIoStatementState<DIR>{unit, sourceFile, sourceLine},
      format_{*this, format, formatLength, formatDescriptor} {}

template <Direction DIR, typename CHAR>
void ExternalFormattedIoStatementState<DIR, CHAR>::CompleteOperation() {
  if (this->completedOperation()) {
    return;
  }
  if constexpr (DIR == Direction::Input) {
    this->BeginReadingRecord(); // in case there were no I/O items
  }
  format_.Finish(*this);
  return ExternalIoStatementState<DIR>::CompleteOperation();
}

template <Direction DIR, typename CHAR>
int ExternalFormattedIoStatementState<DIR, CHAR>::EndIoStatement() {
  CompleteOperation();
  return ExternalIoStatementState<DIR>::EndIoStatement();
}

common::optional<DataEdit> IoStatementState::GetNextDataEdit(int n) {
  return common::visit(
      [&](auto &x) { return x.get().GetNextDataEdit(*this, n); }, u_);
}

const NonTbpDefinedIoTable *IoStatementState::nonTbpDefinedIoTable() const {
  return common::visit(
      [&](auto &x) { return x.get().nonTbpDefinedIoTable(); }, u_);
}

void IoStatementState::set_nonTbpDefinedIoTable(
    const NonTbpDefinedIoTable *table) {
  common::visit(
      [&](auto &x) { return x.get().set_nonTbpDefinedIoTable(table); }, u_);
}

bool IoStatementState::Emit(
    const char *data, std::size_t bytes, std::size_t elementBytes) {
  return common::visit(
      [=](auto &x) { return x.get().Emit(data, bytes, elementBytes); }, u_);
}

bool IoStatementState::Receive(
    char *data, std::size_t n, std::size_t elementBytes) {
  return common::visit(
      [=](auto &x) { return x.get().Receive(data, n, elementBytes); }, u_);
}

std::size_t IoStatementState::GetNextInputBytes(const char *&p) {
  return common::visit(
      [&](auto &x) { return x.get().GetNextInputBytes(p); }, u_);
}

bool IoStatementState::AdvanceRecord(int n) {
  return common::visit([=](auto &x) { return x.get().AdvanceRecord(n); }, u_);
}

void IoStatementState::BackspaceRecord() {
  common::visit([](auto &x) { x.get().BackspaceRecord(); }, u_);
}

void IoStatementState::HandleRelativePosition(std::int64_t n) {
  common::visit([=](auto &x) { x.get().HandleRelativePosition(n); }, u_);
}

void IoStatementState::HandleAbsolutePosition(std::int64_t n) {
  common::visit([=](auto &x) { x.get().HandleAbsolutePosition(n); }, u_);
}

void IoStatementState::CompleteOperation() {
  common::visit([](auto &x) { x.get().CompleteOperation(); }, u_);
}

int IoStatementState::EndIoStatement() {
  return common::visit([](auto &x) { return x.get().EndIoStatement(); }, u_);
}

ConnectionState &IoStatementState::GetConnectionState() {
  return common::visit(
      [](auto &x) -> ConnectionState & { return x.get().GetConnectionState(); },
      u_);
}

MutableModes &IoStatementState::mutableModes() {
  return common::visit(
      [](auto &x) -> MutableModes & { return x.get().mutableModes(); }, u_);
}

bool IoStatementState::BeginReadingRecord() {
  return common::visit(
      [](auto &x) { return x.get().BeginReadingRecord(); }, u_);
}

IoErrorHandler &IoStatementState::GetIoErrorHandler() const {
  return common::visit(
      [](auto &x) -> IoErrorHandler & {
        return static_cast<IoErrorHandler &>(x.get());
      },
      u_);
}

ExternalFileUnit *IoStatementState::GetExternalFileUnit() const {
  return common::visit(
      [](auto &x) { return x.get().GetExternalFileUnit(); }, u_);
}

common::optional<char32_t> IoStatementState::GetCurrentCharSlow(
    std::size_t &byteCount) {
  const char *p{nullptr};
  std::size_t bytes{GetNextInputBytes(p)};
  if (bytes == 0) {
    byteCount = 0;
    return common::nullopt;
  } else {
    const ConnectionState &connection{GetConnectionState()};
    if (connection.isUTF8) {
      std::size_t length{MeasureUTF8Bytes(*p)};
      if (length <= bytes) {
        if (auto result{DecodeUTF8(p)}) {
          byteCount = length;
          return result;
        }
      }
      GetIoErrorHandler().SignalError(IostatUTF8Decoding);
      // Error recovery: return the next byte
    } else if (connection.internalIoCharKind > 1) {
      byteCount = connection.internalIoCharKind;
      if (byteCount == 2) {
        return *reinterpret_cast<const char16_t *>(p);
      } else {
        return *reinterpret_cast<const char32_t *>(p);
      }
    }
    byteCount = 1;
    return *p;
  }
}

IoStatementState::FastAsciiField IoStatementState::GetUpcomingFastAsciiField() {
  ConnectionState &connection{GetConnectionState()};
  if (!connection.isUTF8 && connection.internalIoCharKind <= 1) {
    const char *p{nullptr};
    if (std::size_t bytes{GetNextInputBytes(p)}) {
      return FastAsciiField{connection, p, bytes};
    }
  }
  return FastAsciiField{connection};
}

common::optional<char32_t> IoStatementState::NextInField(
    common::optional<int> &remaining, const DataEdit &edit,
    FastAsciiField *field) {
  std::size_t byteCount{0};
  if (!remaining) { // Stream, list-directed, NAMELIST, &c.
    if (auto next{GetCurrentChar(byteCount, field)}) {
      if ((*next < '0' || *next == ';') && edit.width.value_or(0) == 0) {
        // list-directed, NAMELIST, I0 &c., or width-free I/G:
        // check for separator character
        switch (*next) {
        case ' ':
        case '\t':
        case '/':
        case '(':
        case ')':
        case '\'':
        case '"':
        case '*':
        case '\n': // for stream access
          return common::nullopt;
        case '&':
        case '$':
          if (edit.IsNamelist()) {
            return common::nullopt;
          }
          break;
        case ',':
          if (!(edit.modes.editingFlags & decimalComma)) {
            return common::nullopt;
          }
          break;
        case ';':
          if (edit.modes.editingFlags & decimalComma) {
            return common::nullopt;
          }
          break;
        default:
          break;
        }
      }
      if (field) {
        field->Advance(1, byteCount);
      } else {
        HandleRelativePosition(byteCount);
        GotChar(byteCount);
      }
      return next;
    }
  } else if (*remaining > 0) {
    if (auto next{GetCurrentChar(byteCount, field)}) {
      if (byteCount > static_cast<std::size_t>(*remaining)) {
        return common::nullopt;
      }
      *remaining -= byteCount;
      if (field) {
        field->Advance(1, byteCount);
      } else {
        HandleRelativePosition(byteCount);
        GotChar(byteCount);
      }
      return next;
    }
    if (CheckForEndOfRecord(0,
            field ? field->connection() : GetConnectionState())) { // do padding
      --*remaining;
      return common::optional<char32_t>{' '};
    }
  }
  return common::nullopt;
}

bool IoStatementState::CheckForEndOfRecord(
    std::size_t afterReading, const ConnectionState &connection) {
  if (!connection.IsAtEOF()) {
    if (auto length{connection.EffectiveRecordLength()}) {
      if (connection.positionInRecord +
              static_cast<std::int64_t>(afterReading) >=
          *length) {
        IoErrorHandler &handler{GetIoErrorHandler()};
        const auto &modes{mutableModes()};
        if (modes.nonAdvancing) {
          if (connection.access == Access::Stream &&
              connection.unterminatedRecord) {
            // Reading final unterminated record left by a
            // non-advancing WRITE on a stream file prior to
            // positioning or ENDFILE.
            handler.SignalEnd();
          } else {
            handler.SignalEor();
          }
        } else if (!modes.pad) {
          handler.SignalError(IostatRecordReadOverrun);
        }
        return modes.pad; // PAD='YES'
      }
    }
  }
  return false;
}

bool IoStatementState::Inquire(
    InquiryKeywordHash inquiry, char *out, std::size_t chars) {
  return common::visit(
      [&](auto &x) { return x.get().Inquire(inquiry, out, chars); }, u_);
}

bool IoStatementState::Inquire(InquiryKeywordHash inquiry, bool &out) {
  return common::visit(
      [&](auto &x) { return x.get().Inquire(inquiry, out); }, u_);
}

bool IoStatementState::Inquire(
    InquiryKeywordHash inquiry, std::int64_t id, bool &out) {
  return common::visit(
      [&](auto &x) { return x.get().Inquire(inquiry, id, out); }, u_);
}

bool IoStatementState::Inquire(InquiryKeywordHash inquiry, std::int64_t &n) {
  return common::visit(
      [&](auto &x) { return x.get().Inquire(inquiry, n); }, u_);
}

std::int64_t IoStatementState::InquirePos() {
  return common::visit([&](auto &x) { return x.get().InquirePos(); }, u_);
}

void IoStatementState::GotChar(int n) {
  if (auto *formattedIn{
          get_if<FormattedIoStatementState<Direction::Input>>()}) {
    formattedIn->GotChar(n);
  } else {
    GetIoErrorHandler().Crash("IoStatementState::GotChar() called for "
                              "statement that is not formatted input");
  }
}

std::size_t
FormattedIoStatementState<Direction::Input>::GetEditDescriptorChars() const {
  return chars_;
}

void FormattedIoStatementState<Direction::Input>::GotChar(int n) {
  chars_ += n;
}

bool ListDirectedStatementState<Direction::Output>::EmitLeadingSpaceOrAdvance(
    IoStatementState &io, std::size_t length, bool isCharacter) {
  const ConnectionState &connection{io.GetConnectionState()};
  int space{connection.positionInRecord == 0 ||
      !(isCharacter && lastWasUndelimitedCharacter())};
  set_lastWasUndelimitedCharacter(false);
  if (connection.NeedAdvance(space + length)) {
    return io.AdvanceRecord();
  }
  if (space) {
    return EmitAscii(io, " ", 1);
  }
  return true;
}

common::optional<DataEdit>
ListDirectedStatementState<Direction::Output>::GetNextDataEdit(
    IoStatementState &io, int maxRepeat) {
  DataEdit edit;
  edit.descriptor = DataEdit::ListDirected;
  edit.repeat = maxRepeat;
  edit.modes = io.mutableModes();
  return edit;
}

int ListDirectedStatementState<Direction::Input>::EndIoStatement() {
  if (repeatPosition_) {
    repeatPosition_->Cancel();
  }
  return IostatOk;
}

common::optional<DataEdit>
ListDirectedStatementState<Direction::Input>::GetNextDataEdit(
    IoStatementState &io, int maxRepeat) {
  // N.B. list-directed transfers cannot be nonadvancing (C1221)
  DataEdit edit;
  edit.descriptor = DataEdit::ListDirected;
  edit.repeat = 1; // may be overridden below
  edit.modes = io.mutableModes();
  if (hitSlash_) { // everything after '/' is nullified
    edit.descriptor = DataEdit::ListDirectedNullValue;
    return edit;
  }
  const char32_t comma{edit.modes.GetSeparatorChar()};
  std::size_t byteCount{0};
  if (remaining_ > 0 && !realPart_) { // "r*c" repetition in progress
    RUNTIME_CHECK(io.GetIoErrorHandler(), repeatPosition_.has_value());
    repeatPosition_.reset(); // restores the saved position
    if (!imaginaryPart_) {
      edit.repeat = std::min<int>(remaining_, maxRepeat);
      auto ch{io.GetCurrentChar(byteCount)};
      if (!ch || *ch == ' ' || *ch == '\t' || *ch == comma) {
        // "r*" repeated null
        edit.descriptor = DataEdit::ListDirectedNullValue;
      }
    }
    remaining_ -= edit.repeat;
    if (remaining_ > 0) {
      repeatPosition_.emplace(io);
    }
    if (!imaginaryPart_) {
      return edit;
    }
  }
  // Skip separators, handle a "r*c" repeat count; see 13.10.2 in Fortran 2018
  if (imaginaryPart_) {
    imaginaryPart_ = false;
  } else if (realPart_) {
    realPart_ = false;
    imaginaryPart_ = true;
    edit.descriptor = DataEdit::ListDirectedImaginaryPart;
  }
  auto fastField{io.GetUpcomingFastAsciiField()};
  auto ch{io.GetNextNonBlank(byteCount, &fastField)};
  if (ch && *ch == comma && eatComma_) {
    // Consume comma & whitespace after previous item.
    // This includes the comma between real and imaginary components
    // in list-directed/NAMELIST complex input.
    // (When DECIMAL='COMMA', the comma is actually a semicolon.)
    fastField.Advance(0, byteCount);
    ch = io.GetNextNonBlank(byteCount, &fastField);
  }
  eatComma_ = true;
  if (!ch) {
    return common::nullopt;
  }
  if (*ch == '/') {
    hitSlash_ = true;
    edit.descriptor = DataEdit::ListDirectedNullValue;
    return edit;
  }
  if (*ch == comma) { // separator: null value
    edit.descriptor = DataEdit::ListDirectedNullValue;
    return edit;
  }
  if (imaginaryPart_) { // can't repeat components
    return edit;
  }
  if (*ch >= '0' && *ch <= '9' && fastField.MightHaveAsterisk()) {
    // look for "r*" repetition count
    auto start{fastField.connection().positionInRecord};
    int r{0};
    do {
      static auto constexpr clamp{(std::numeric_limits<int>::max() - '9') / 10};
      if (r >= clamp) {
        r = 0;
        break;
      }
      r = 10 * r + (*ch - '0');
      fastField.Advance(0, byteCount);
      ch = io.GetCurrentChar(byteCount, &fastField);
    } while (ch && *ch >= '0' && *ch <= '9');
    if (r > 0 && ch && *ch == '*') { // subtle: r must be nonzero
      fastField.Advance(0, byteCount);
      ch = io.GetCurrentChar(byteCount, &fastField);
      if (ch && *ch == '/') { // r*/
        hitSlash_ = true;
        edit.descriptor = DataEdit::ListDirectedNullValue;
        return edit;
      }
      if (!ch || *ch == ' ' || *ch == '\t' || *ch == comma) { // "r*" null
        edit.descriptor = DataEdit::ListDirectedNullValue;
      }
      edit.repeat = std::min<int>(r, maxRepeat);
      remaining_ = r - edit.repeat;
      if (remaining_ > 0) {
        repeatPosition_.emplace(io);
      }
    } else { // not a repetition count, just an integer value; rewind
      fastField.connection().positionInRecord = start;
    }
  }
  if (!imaginaryPart_ && edit.descriptor == DataEdit::ListDirected && ch &&
      *ch == '(') {
    if (maxRepeat > 0) { // not being peeked at fram DefinedFormattedIo()
      realPart_ = true;
      fastField.connection().HandleRelativePosition(byteCount);
    }
    edit.descriptor = DataEdit::ListDirectedRealPart;
  }
  return edit;
}

template <Direction DIR>
int ExternalListIoStatementState<DIR>::EndIoStatement() {
  if constexpr (DIR == Direction::Input) {
    if (auto status{ListDirectedStatementState<DIR>::EndIoStatement()};
        status != IostatOk) {
      return status;
    }
  }
  return ExternalIoStatementState<DIR>::EndIoStatement();
}

template <Direction DIR>
bool ExternalUnformattedIoStatementState<DIR>::Receive(
    char *data, std::size_t bytes, std::size_t elementBytes) {
  if constexpr (DIR == Direction::Output) {
    this->Crash("ExternalUnformattedIoStatementState::Receive() called for "
                "output statement");
  }
  return this->unit().Receive(data, bytes, elementBytes, *this);
}

template <Direction DIR>
ChildIoStatementState<DIR>::ChildIoStatementState(
    ChildIo &child, const char *sourceFile, int sourceLine)
    : IoStatementBase{sourceFile, sourceLine}, child_{child},
      mutableModes_{child.parent().mutableModes()} {}

template <Direction DIR>
const NonTbpDefinedIoTable *
ChildIoStatementState<DIR>::nonTbpDefinedIoTable() const {
#if !defined(RT_DEVICE_AVOID_RECURSION)
  return child_.parent().nonTbpDefinedIoTable();
#else
  ReportUnsupportedChildIo();
#endif
}

template <Direction DIR>
void ChildIoStatementState<DIR>::set_nonTbpDefinedIoTable(
    const NonTbpDefinedIoTable *table) {
#if !defined(RT_DEVICE_AVOID_RECURSION)
  child_.parent().set_nonTbpDefinedIoTable(table);
#else
  ReportUnsupportedChildIo();
#endif
}

template <Direction DIR>
ConnectionState &ChildIoStatementState<DIR>::GetConnectionState() {
#if !defined(RT_DEVICE_AVOID_RECURSION)
  return child_.parent().GetConnectionState();
#else
  ReportUnsupportedChildIo();
#endif
}

template <Direction DIR>
ExternalFileUnit *ChildIoStatementState<DIR>::GetExternalFileUnit() const {
#if !defined(RT_DEVICE_AVOID_RECURSION)
  return child_.parent().GetExternalFileUnit();
#else
  ReportUnsupportedChildIo();
#endif
}

template <Direction DIR> int ChildIoStatementState<DIR>::EndIoStatement() {
  CompleteOperation();
  auto result{IoStatementBase::EndIoStatement()};
  child_.EndIoStatement(); // annihilates *this in child_.u_
  return result;
}

template <Direction DIR>
bool ChildIoStatementState<DIR>::Emit(
    const char *data, std::size_t bytes, std::size_t elementBytes) {
#if !defined(RT_DEVICE_AVOID_RECURSION)
  return child_.parent().Emit(data, bytes, elementBytes);
#else
  ReportUnsupportedChildIo();
#endif
}

template <Direction DIR>
std::size_t ChildIoStatementState<DIR>::GetNextInputBytes(const char *&p) {
#if !defined(RT_DEVICE_AVOID_RECURSION)
  return child_.parent().GetNextInputBytes(p);
#else
  ReportUnsupportedChildIo();
#endif
}

template <Direction DIR>
void ChildIoStatementState<DIR>::HandleAbsolutePosition(std::int64_t n) {
#if !defined(RT_DEVICE_AVOID_RECURSION)
  return child_.parent().HandleAbsolutePosition(n);
#else
  ReportUnsupportedChildIo();
#endif
}

template <Direction DIR>
void ChildIoStatementState<DIR>::HandleRelativePosition(std::int64_t n) {
#if !defined(RT_DEVICE_AVOID_RECURSION)
  return child_.parent().HandleRelativePosition(n);
#else
  ReportUnsupportedChildIo();
#endif
}

template <Direction DIR, typename CHAR>
ChildFormattedIoStatementState<DIR, CHAR>::ChildFormattedIoStatementState(
    ChildIo &child, const CHAR *format, std::size_t formatLength,
    const Descriptor *formatDescriptor, const char *sourceFile, int sourceLine)
    : ChildIoStatementState<DIR>{child, sourceFile, sourceLine},
      format_{*this, format, formatLength, formatDescriptor} {}

template <Direction DIR, typename CHAR>
void ChildFormattedIoStatementState<DIR, CHAR>::CompleteOperation() {
  if (!this->completedOperation()) {
    format_.Finish(*this);
    ChildIoStatementState<DIR>::CompleteOperation();
  }
}

template <Direction DIR, typename CHAR>
int ChildFormattedIoStatementState<DIR, CHAR>::EndIoStatement() {
  if constexpr (DIR == Direction::Input) {
    if (auto *listInput{this->child()
                .parent()
                .template get_if<
                    ListDirectedStatementState<Direction::Input>>()}) {
      listInput->set_eatComma(false);
    }
  }
  CompleteOperation();
  return ChildIoStatementState<DIR>::EndIoStatement();
}

template <Direction DIR, typename CHAR>
bool ChildFormattedIoStatementState<DIR, CHAR>::AdvanceRecord(int n) {
#if !defined(RT_DEVICE_AVOID_RECURSION)
  return this->child().parent().AdvanceRecord(n);
#else
  this->ReportUnsupportedChildIo();
#endif
}

template <Direction DIR>
ChildListIoStatementState<DIR>::ChildListIoStatementState(
    ChildIo &child, const char *sourceFile, int sourceLine)
    : ChildIoStatementState<DIR>{child, sourceFile, sourceLine} {
#if !defined(RT_DEVICE_AVOID_RECURSION)
  if constexpr (DIR == Direction::Input) {
    if (auto *listInput{child.parent()
                .get_if<ListDirectedStatementState<Direction::Input>>()}) {
<<<<<<< HEAD
      this->inNamelistSequence_ = listInput->inNamelistSequence();
=======
      this->set_eatComma(listInput->eatComma());
      this->namelistGroup_ = listInput->namelistGroup();
>>>>>>> 9e778f6c
    }
  }
#else
  this->ReportUnsupportedChildIo();
#endif
}

template <Direction DIR>
bool ChildListIoStatementState<DIR>::AdvanceRecord(int n) {
#if !defined(RT_DEVICE_AVOID_RECURSION)
  // Allow child NAMELIST input to advance
  if (DIR == Direction::Input && this->mutableModes().inNamelist) {
    return this->child().parent().AdvanceRecord(n);
  } else {
    return false;
  }
#else
  this->ReportUnsupportedChildIo();
#endif
}

template <Direction DIR> int ChildListIoStatementState<DIR>::EndIoStatement() {
  if constexpr (DIR == Direction::Input) {
    if (auto *listInput{this->child()
                .parent()
                .template get_if<
                    ListDirectedStatementState<Direction::Input>>()}) {
      listInput->set_eatComma(this->eatComma());
      listInput->set_hitSlash(this->hitSlash());
    }
    if (int status{ListDirectedStatementState<DIR>::EndIoStatement()};
        status != IostatOk) {
      return status;
    }
  }
  return ChildIoStatementState<DIR>::EndIoStatement();
}

template <Direction DIR>
bool ChildUnformattedIoStatementState<DIR>::Receive(
    char *data, std::size_t bytes, std::size_t elementBytes) {
#if !defined(RT_DEVICE_AVOID_RECURSION)
  return this->child().parent().Receive(data, bytes, elementBytes);
#else
  this->ReportUnsupportedChildIo();
#endif
}

template class InternalIoStatementState<Direction::Output>;
template class InternalIoStatementState<Direction::Input>;
template class InternalFormattedIoStatementState<Direction::Output>;
template class InternalFormattedIoStatementState<Direction::Input>;
template class InternalListIoStatementState<Direction::Output>;
template class InternalListIoStatementState<Direction::Input>;
template class ExternalIoStatementState<Direction::Output>;
template class ExternalIoStatementState<Direction::Input>;
template class ExternalFormattedIoStatementState<Direction::Output>;
template class ExternalFormattedIoStatementState<Direction::Input>;
template class ExternalListIoStatementState<Direction::Output>;
template class ExternalListIoStatementState<Direction::Input>;
template class ExternalUnformattedIoStatementState<Direction::Output>;
template class ExternalUnformattedIoStatementState<Direction::Input>;
template class ChildIoStatementState<Direction::Output>;
template class ChildIoStatementState<Direction::Input>;
template class ChildFormattedIoStatementState<Direction::Output>;
template class ChildFormattedIoStatementState<Direction::Input>;
template class ChildListIoStatementState<Direction::Output>;
template class ChildListIoStatementState<Direction::Input>;
template class ChildUnformattedIoStatementState<Direction::Output>;
template class ChildUnformattedIoStatementState<Direction::Input>;

void ExternalMiscIoStatementState::CompleteOperation() {
  if (completedOperation()) {
    return;
  }
  ExternalFileUnit &ext{unit()};
  switch (which_) {
  case Flush:
    ext.FlushOutput(*this);
#if !defined(RT_DEVICE_COMPILATION)
    std::fflush(nullptr); // flushes C stdio output streams (12.9(2))
#endif
    break;
  case Backspace:
    ext.BackspaceRecord(*this);
    break;
  case Endfile:
    ext.Endfile(*this);
    break;
  case Rewind:
    ext.Rewind(*this);
    break;
  case Wait:
    break; // handled in io-api.cpp BeginWait
  }
  return IoStatementBase::CompleteOperation();
}

int ExternalMiscIoStatementState::EndIoStatement() {
  CompleteOperation();
  return ExternalIoStatementBase::EndIoStatement();
}

InquireUnitState::InquireUnitState(
    ExternalFileUnit &unit, const char *sourceFile, int sourceLine)
    : ExternalIoStatementBase{unit, sourceFile, sourceLine} {}

bool InquireUnitState::Inquire(
    InquiryKeywordHash inquiry, char *result, std::size_t length) {
  if (unit().createdForInternalChildIo()) {
    SignalError(IostatInquireInternalUnit,
        "INQUIRE of unit created for defined derived type I/O of an internal "
        "unit");
    return false;
  }
  const char *str{nullptr};
  switch (inquiry) {
  case HashInquiryKeyword("ACCESS"):
    if (!unit().IsConnected()) {
      str = "UNDEFINED";
    } else {
      switch (unit().access) {
      case Access::Sequential:
        str = "SEQUENTIAL";
        break;
      case Access::Direct:
        str = "DIRECT";
        break;
      case Access::Stream:
        str = "STREAM";
        break;
      }
    }
    break;
  case HashInquiryKeyword("ACTION"):
    str = !unit().IsConnected() ? "UNDEFINED"
        : unit().mayWrite()     ? unit().mayRead() ? "READWRITE" : "WRITE"
                                : "READ";
    break;
  case HashInquiryKeyword("ASYNCHRONOUS"):
    str = !unit().IsConnected()    ? "UNDEFINED"
        : unit().mayAsynchronous() ? "YES"
                                   : "NO";
    break;
  case HashInquiryKeyword("BLANK"):
    str = !unit().IsConnected() || unit().isUnformatted.value_or(true)
        ? "UNDEFINED"
        : mutableModes().editingFlags & blankZero ? "ZERO"
                                                  : "NULL";
    break;
  case HashInquiryKeyword("CARRIAGECONTROL"):
    str = "LIST";
    break;
  case HashInquiryKeyword("CONVERT"):
    str = unit().swapEndianness() ? "SWAP" : "NATIVE";
    break;
  case HashInquiryKeyword("DECIMAL"):
    str = !unit().IsConnected() || unit().isUnformatted.value_or(true)
        ? "UNDEFINED"
        : mutableModes().editingFlags & decimalComma ? "COMMA"
                                                     : "POINT";
    break;
  case HashInquiryKeyword("DELIM"):
    if (!unit().IsConnected() || unit().isUnformatted.value_or(true)) {
      str = "UNDEFINED";
    } else {
      switch (mutableModes().delim) {
      case '\'':
        str = "APOSTROPHE";
        break;
      case '"':
        str = "QUOTE";
        break;
      default:
        str = "NONE";
        break;
      }
    }
    break;
  case HashInquiryKeyword("DIRECT"):
    str = !unit().IsConnected() ? "UNKNOWN"
        : unit().access == Access::Direct ||
            (unit().mayPosition() && unit().openRecl)
        ? "YES"
        : "NO";
    break;
  case HashInquiryKeyword("ENCODING"):
    str = !unit().IsConnected()               ? "UNKNOWN"
        : unit().isUnformatted.value_or(true) ? "UNDEFINED"
        : unit().isUTF8                       ? "UTF-8"
                                              : "ASCII";
    break;
  case HashInquiryKeyword("FORM"):
    str = !unit().IsConnected() || !unit().isUnformatted ? "UNDEFINED"
        : *unit().isUnformatted                          ? "UNFORMATTED"
                                                         : "FORMATTED";
    break;
  case HashInquiryKeyword("FORMATTED"):
    str = !unit().IsConnected() ? "UNDEFINED"
        : !unit().isUnformatted ? "UNKNOWN"
        : *unit().isUnformatted ? "NO"
                                : "YES";
    break;
  case HashInquiryKeyword("NAME"):
    str = unit().path();
    if (!str) {
      return true; // result is undefined
    }
    break;
  case HashInquiryKeyword("PAD"):
    str = !unit().IsConnected() || unit().isUnformatted.value_or(true)
        ? "UNDEFINED"
        : mutableModes().pad ? "YES"
                             : "NO";
    break;
  case HashInquiryKeyword("POSITION"):
    if (!unit().IsConnected() || unit().access == Access::Direct) {
      str = "UNDEFINED";
    } else {
      switch (unit().InquirePosition()) {
      case Position::Rewind:
        str = "REWIND";
        break;
      case Position::Append:
        str = "APPEND";
        break;
      case Position::AsIs:
        str = "ASIS";
        break;
      }
    }
    break;
  case HashInquiryKeyword("READ"):
    str = !unit().IsConnected() ? "UNDEFINED" : unit().mayRead() ? "YES" : "NO";
    break;
  case HashInquiryKeyword("READWRITE"):
    str = !unit().IsConnected()                 ? "UNDEFINED"
        : unit().mayRead() && unit().mayWrite() ? "YES"
                                                : "NO";
    break;
  case HashInquiryKeyword("ROUND"):
    if (!unit().IsConnected() || unit().isUnformatted.value_or(true)) {
      str = "UNDEFINED";
    } else {
      switch (mutableModes().round) {
      case decimal::FortranRounding::RoundNearest:
        str = "NEAREST";
        break;
      case decimal::FortranRounding::RoundUp:
        str = "UP";
        break;
      case decimal::FortranRounding::RoundDown:
        str = "DOWN";
        break;
      case decimal::FortranRounding::RoundToZero:
        str = "ZERO";
        break;
      case decimal::FortranRounding::RoundCompatible:
        str = "COMPATIBLE";
        break;
      }
    }
    break;
  case HashInquiryKeyword("SEQUENTIAL"):
    // "NO" for Direct, since Sequential would not work if
    // the unit were reopened without RECL=.
    str = !unit().IsConnected()               ? "UNKNOWN"
        : unit().access == Access::Sequential ? "YES"
                                              : "NO";
    break;
  case HashInquiryKeyword("SIGN"):
    str = !unit().IsConnected() || unit().isUnformatted.value_or(true)
        ? "UNDEFINED"
        : mutableModes().editingFlags & signPlus ? "PLUS"
                                                 : "SUPPRESS";
    break;
  case HashInquiryKeyword("STREAM"):
    str = !unit().IsConnected()           ? "UNKNOWN"
        : unit().access == Access::Stream ? "YES"
                                          : "NO";
    break;
  case HashInquiryKeyword("UNFORMATTED"):
    str = !unit().IsConnected() || !unit().isUnformatted ? "UNKNOWN"
        : *unit().isUnformatted                          ? "YES"
                                                         : "NO";
    break;
  case HashInquiryKeyword("WRITE"):
    str = !unit().IsConnected() ? "UNKNOWN" : unit().mayWrite() ? "YES" : "NO";
    break;
  }
  if (str) {
    ToFortranDefaultCharacter(result, length, str);
    return true;
  } else {
    BadInquiryKeywordHashCrash(inquiry);
    return false;
  }
}

bool InquireUnitState::Inquire(InquiryKeywordHash inquiry, bool &result) {
  switch (inquiry) {
  case HashInquiryKeyword("EXIST"):
    result = true;
    return true;
  case HashInquiryKeyword("NAMED"):
    result = unit().path() != nullptr;
    return true;
  case HashInquiryKeyword("OPENED"):
    result = unit().IsConnected();
    return true;
  case HashInquiryKeyword("PENDING"):
    result = false; // asynchronous I/O is not implemented
    return true;
  default:
    BadInquiryKeywordHashCrash(inquiry);
    return false;
  }
}

bool InquireUnitState::Inquire(
    InquiryKeywordHash inquiry, std::int64_t, bool &result) {
  switch (inquiry) {
  case HashInquiryKeyword("PENDING"):
    result = false; // asynchronous I/O is not implemented
    return true;
  default:
    BadInquiryKeywordHashCrash(inquiry);
    return false;
  }
}

bool InquireUnitState::Inquire(
    InquiryKeywordHash inquiry, std::int64_t &result) {
  switch (inquiry) {
  case HashInquiryKeyword("NEXTREC"):
    if (unit().access == Access::Direct) {
      result = unit().currentRecordNumber;
    }
    return true;
  case HashInquiryKeyword("NUMBER"):
    result = unit().unitNumber();
    return true;
  case HashInquiryKeyword("POS"):
    result = unit().InquirePos();
    return true;
  case HashInquiryKeyword("RECL"):
    if (!unit().IsConnected()) {
      result = -1;
    } else if (unit().access == Access::Stream) {
      result = -2;
    } else if (unit().openRecl) {
      result = *unit().openRecl;
    } else {
      result = std::numeric_limits<std::int32_t>::max();
    }
    return true;
  case HashInquiryKeyword("SIZE"):
    result = -1;
    if (unit().IsConnected()) {
      unit().FlushOutput(*this);
      if (auto size{unit().knownSize()}) {
        result = *size;
      }
    }
    return true;
  default:
    BadInquiryKeywordHashCrash(inquiry);
    return false;
  }
}

InquireNoUnitState::InquireNoUnitState(
    const char *sourceFile, int sourceLine, int badUnitNumber)
    : NoUnitIoStatementState{*this, sourceFile, sourceLine, badUnitNumber} {}

bool InquireNoUnitState::Inquire(
    InquiryKeywordHash inquiry, char *result, std::size_t length) {
  switch (inquiry) {
  case HashInquiryKeyword("ACCESS"):
  case HashInquiryKeyword("ACTION"):
  case HashInquiryKeyword("ASYNCHRONOUS"):
  case HashInquiryKeyword("BLANK"):
  case HashInquiryKeyword("CARRIAGECONTROL"):
  case HashInquiryKeyword("CONVERT"):
  case HashInquiryKeyword("DECIMAL"):
  case HashInquiryKeyword("DELIM"):
  case HashInquiryKeyword("FORM"):
  case HashInquiryKeyword("NAME"):
  case HashInquiryKeyword("PAD"):
  case HashInquiryKeyword("POSITION"):
  case HashInquiryKeyword("ROUND"):
  case HashInquiryKeyword("SIGN"):
    ToFortranDefaultCharacter(result, length, "UNDEFINED");
    return true;
  case HashInquiryKeyword("DIRECT"):
  case HashInquiryKeyword("ENCODING"):
  case HashInquiryKeyword("FORMATTED"):
  case HashInquiryKeyword("READ"):
  case HashInquiryKeyword("READWRITE"):
  case HashInquiryKeyword("SEQUENTIAL"):
  case HashInquiryKeyword("STREAM"):
  case HashInquiryKeyword("WRITE"):
  case HashInquiryKeyword("UNFORMATTED"):
    ToFortranDefaultCharacter(result, length, "UNKNOWN");
    return true;
  default:
    BadInquiryKeywordHashCrash(inquiry);
    return false;
  }
}

bool InquireNoUnitState::Inquire(InquiryKeywordHash inquiry, bool &result) {
  switch (inquiry) {
  case HashInquiryKeyword("EXIST"):
    result = badUnitNumber() >= 0;
    return true;
  case HashInquiryKeyword("NAMED"):
  case HashInquiryKeyword("OPENED"):
  case HashInquiryKeyword("PENDING"):
    result = false;
    return true;
  default:
    BadInquiryKeywordHashCrash(inquiry);
    return false;
  }
}

bool InquireNoUnitState::Inquire(
    InquiryKeywordHash inquiry, std::int64_t, bool &result) {
  switch (inquiry) {
  case HashInquiryKeyword("PENDING"):
    result = false;
    return true;
  default:
    BadInquiryKeywordHashCrash(inquiry);
    return false;
  }
}

bool InquireNoUnitState::Inquire(
    InquiryKeywordHash inquiry, std::int64_t &result) {
  switch (inquiry) {
  case HashInquiryKeyword("NUMBER"):
    result = badUnitNumber();
    return true;
  case HashInquiryKeyword("NEXTREC"):
  case HashInquiryKeyword("POS"):
  case HashInquiryKeyword("RECL"):
  case HashInquiryKeyword("SIZE"):
    result = -1;
    return true;
  default:
    BadInquiryKeywordHashCrash(inquiry);
    return false;
  }
}

InquireUnconnectedFileState::InquireUnconnectedFileState(
    OwningPtr<char> &&path, const char *sourceFile, int sourceLine)
    : NoUnitIoStatementState{*this, sourceFile, sourceLine}, path_{std::move(
                                                                 path)} {}

bool InquireUnconnectedFileState::Inquire(
    InquiryKeywordHash inquiry, char *result, std::size_t length) {
  const char *str{nullptr};
  switch (inquiry) {
  case HashInquiryKeyword("ACCESS"):
  case HashInquiryKeyword("ACTION"):
  case HashInquiryKeyword("ASYNCHRONOUS"):
  case HashInquiryKeyword("BLANK"):
  case HashInquiryKeyword("CARRIAGECONTROL"):
  case HashInquiryKeyword("CONVERT"):
  case HashInquiryKeyword("DECIMAL"):
  case HashInquiryKeyword("DELIM"):
  case HashInquiryKeyword("FORM"):
  case HashInquiryKeyword("PAD"):
  case HashInquiryKeyword("POSITION"):
  case HashInquiryKeyword("ROUND"):
  case HashInquiryKeyword("SIGN"):
    str = "UNDEFINED";
    break;
  case HashInquiryKeyword("DIRECT"):
  case HashInquiryKeyword("ENCODING"):
  case HashInquiryKeyword("FORMATTED"):
  case HashInquiryKeyword("SEQUENTIAL"):
  case HashInquiryKeyword("STREAM"):
  case HashInquiryKeyword("UNFORMATTED"):
    str = "UNKNOWN";
    break;
  case HashInquiryKeyword("READ"):
    str =
        IsExtant(path_.get()) ? MayRead(path_.get()) ? "YES" : "NO" : "UNKNOWN";
    break;
  case HashInquiryKeyword("READWRITE"):
    str = IsExtant(path_.get()) ? MayReadAndWrite(path_.get()) ? "YES" : "NO"
                                : "UNKNOWN";
    break;
  case HashInquiryKeyword("WRITE"):
    str = IsExtant(path_.get()) ? MayWrite(path_.get()) ? "YES" : "NO"
                                : "UNKNOWN";
    break;
  case HashInquiryKeyword("NAME"):
    str = path_.get();
    if (!str) {
      return true; // result is undefined
    }
    break;
  }
  if (str) {
    ToFortranDefaultCharacter(result, length, str);
    return true;
  } else {
    BadInquiryKeywordHashCrash(inquiry);
    return false;
  }
}

bool InquireUnconnectedFileState::Inquire(
    InquiryKeywordHash inquiry, bool &result) {
  switch (inquiry) {
  case HashInquiryKeyword("EXIST"):
    result = IsExtant(path_.get());
    return true;
  case HashInquiryKeyword("NAMED"):
    result = true;
    return true;
  case HashInquiryKeyword("OPENED"):
    result = false;
    return true;
  case HashInquiryKeyword("PENDING"):
    result = false;
    return true;
  default:
    BadInquiryKeywordHashCrash(inquiry);
    return false;
  }
}

bool InquireUnconnectedFileState::Inquire(
    InquiryKeywordHash inquiry, std::int64_t, bool &result) {
  switch (inquiry) {
  case HashInquiryKeyword("PENDING"):
    result = false;
    return true;
  default:
    BadInquiryKeywordHashCrash(inquiry);
    return false;
  }
}

bool InquireUnconnectedFileState::Inquire(
    InquiryKeywordHash inquiry, std::int64_t &result) {
  switch (inquiry) {
  case HashInquiryKeyword("NEXTREC"):
  case HashInquiryKeyword("NUMBER"):
  case HashInquiryKeyword("POS"):
  case HashInquiryKeyword("RECL"):
    result = -1;
    return true;
  case HashInquiryKeyword("SIZE"):
    result = SizeInBytes(path_.get());
    return true;
  default:
    BadInquiryKeywordHashCrash(inquiry);
    return false;
  }
}

InquireIOLengthState::InquireIOLengthState(
    const char *sourceFile, int sourceLine)
    : NoUnitIoStatementState{*this, sourceFile, sourceLine} {}

bool InquireIOLengthState::Emit(const char *, std::size_t bytes, std::size_t) {
  bytes_ += bytes;
  return true;
}

int ErroneousIoStatementState::EndIoStatement() {
  SignalPendingError();
  if (unit_) {
    unit_->EndIoStatement();
  }
  return IoStatementBase::EndIoStatement();
}

RT_OFFLOAD_API_GROUP_END
} // namespace Fortran::runtime::io<|MERGE_RESOLUTION|>--- conflicted
+++ resolved
@@ -1105,12 +1105,8 @@
   if constexpr (DIR == Direction::Input) {
     if (auto *listInput{child.parent()
                 .get_if<ListDirectedStatementState<Direction::Input>>()}) {
-<<<<<<< HEAD
       this->inNamelistSequence_ = listInput->inNamelistSequence();
-=======
       this->set_eatComma(listInput->eatComma());
-      this->namelistGroup_ = listInput->namelistGroup();
->>>>>>> 9e778f6c
     }
   }
 #else
