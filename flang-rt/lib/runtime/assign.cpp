//===-- lib/runtime/assign.cpp ----------------------------------*- C++ -*-===//
//
// Part of the LLVM Project, under the Apache License v2.0 with LLVM Exceptions.
// See https://llvm.org/LICENSE.txt for license information.
// SPDX-License-Identifier: Apache-2.0 WITH LLVM-exception
//
//===----------------------------------------------------------------------===//

#include "flang/Runtime/assign.h"
#include "flang-rt/runtime/assign-impl.h"
#include "flang-rt/runtime/derived.h"
#include "flang-rt/runtime/descriptor.h"
#include "flang-rt/runtime/stat.h"
#include "flang-rt/runtime/terminator.h"
#include "flang-rt/runtime/tools.h"
#include "flang-rt/runtime/type-info.h"

namespace Fortran::runtime {

// Predicate: is the left-hand side of an assignment an allocated allocatable
// that must be deallocated?
static inline RT_API_ATTRS bool MustDeallocateLHS(
    Descriptor &to, const Descriptor &from, Terminator &terminator, int flags) {
  // Top-level assignments to allocatable variables (*not* components)
  // may first deallocate existing content if there's about to be a
  // change in type or shape; see F'2018 10.2.1.3(3).
  if (!(flags & MaybeReallocate)) {
    return false;
  }
  if (!to.IsAllocatable() || !to.IsAllocated()) {
    return false;
  }
  if (to.type() != from.type()) {
    return true;
  }
  if (!(flags & ExplicitLengthCharacterLHS) && to.type().IsCharacter() &&
      to.ElementBytes() != from.ElementBytes()) {
    return true;
  }
  if (flags & PolymorphicLHS) {
    DescriptorAddendum *toAddendum{to.Addendum()};
    const typeInfo::DerivedType *toDerived{
        toAddendum ? toAddendum->derivedType() : nullptr};
    const DescriptorAddendum *fromAddendum{from.Addendum()};
    const typeInfo::DerivedType *fromDerived{
        fromAddendum ? fromAddendum->derivedType() : nullptr};
    if (toDerived != fromDerived) {
      return true;
    }
    if (fromDerived) {
      // Distinct LEN parameters? Deallocate
      std::size_t lenParms{fromDerived->LenParameters()};
      for (std::size_t j{0}; j < lenParms; ++j) {
        if (toAddendum->LenParameterValue(j) !=
            fromAddendum->LenParameterValue(j)) {
          return true;
        }
      }
    }
  }
  if (from.rank() > 0) {
    // Distinct shape? Deallocate
    int rank{to.rank()};
    for (int j{0}; j < rank; ++j) {
      if (to.GetDimension(j).Extent() != from.GetDimension(j).Extent()) {
        return true;
      }
    }
  }
  return false;
}

// Utility: allocate the allocatable left-hand side, either because it was
// originally deallocated or because it required reallocation
static RT_API_ATTRS int AllocateAssignmentLHS(
    Descriptor &to, const Descriptor &from, Terminator &terminator, int flags) {
  to.raw().type = from.raw().type;
  if (!(flags & ExplicitLengthCharacterLHS)) {
    to.raw().elem_len = from.ElementBytes();
  }
  const typeInfo::DerivedType *derived{nullptr};
  DescriptorAddendum *toAddendum{to.Addendum()};
  if (const DescriptorAddendum * fromAddendum{from.Addendum()}) {
    derived = fromAddendum->derivedType();
    if (toAddendum) {
      toAddendum->set_derivedType(derived);
      std::size_t lenParms{derived ? derived->LenParameters() : 0};
      for (std::size_t j{0}; j < lenParms; ++j) {
        toAddendum->SetLenParameterValue(j, fromAddendum->LenParameterValue(j));
      }
    }
  } else if (toAddendum) {
    toAddendum->set_derivedType(nullptr);
  }
  // subtle: leave bounds in place when "from" is scalar (10.2.1.3(3))
  int rank{from.rank()};
  auto stride{static_cast<SubscriptValue>(to.ElementBytes())};
  for (int j{0}; j < rank; ++j) {
    auto &toDim{to.GetDimension(j)};
    const auto &fromDim{from.GetDimension(j)};
    toDim.SetBounds(fromDim.LowerBound(), fromDim.UpperBound());
    toDim.SetByteStride(stride);
    stride *= toDim.Extent();
  }
  int result{ReturnError(terminator, to.Allocate(kNoAsyncObject))};
  if (result == StatOk && derived && !derived->noInitializationNeeded()) {
    result = ReturnError(terminator, Initialize(to, *derived, terminator));
  }
  return result;
}

// least <= 0, most >= 0
static RT_API_ATTRS void MaximalByteOffsetRange(
    const Descriptor &desc, std::int64_t &least, std::int64_t &most) {
  least = most = 0;
  if (desc.ElementBytes() == 0) {
    return;
  }
  int n{desc.raw().rank};
  for (int j{0}; j < n; ++j) {
    const auto &dim{desc.GetDimension(j)};
    auto extent{dim.Extent()};
    if (extent > 0) {
      auto sm{dim.ByteStride()};
      if (sm < 0) {
        least += (extent - 1) * sm;
      } else {
        most += (extent - 1) * sm;
      }
    }
  }
  most += desc.ElementBytes() - 1;
}

static inline RT_API_ATTRS bool RangesOverlap(const char *aStart,
    const char *aEnd, const char *bStart, const char *bEnd) {
  return aEnd >= bStart && bEnd >= aStart;
}

// Predicate: could the left-hand and right-hand sides of the assignment
// possibly overlap in memory?  Note that the descriptors themeselves
// are included in the test.
static RT_API_ATTRS bool MayAlias(const Descriptor &x, const Descriptor &y) {
  const char *xBase{x.OffsetElement()};
  const char *yBase{y.OffsetElement()};
  if (!xBase || !yBase) {
    return false; // not both allocated
  }
  const char *xDesc{reinterpret_cast<const char *>(&x)};
  const char *xDescLast{xDesc + x.SizeInBytes() - 1};
  const char *yDesc{reinterpret_cast<const char *>(&y)};
  const char *yDescLast{yDesc + y.SizeInBytes() - 1};
  std::int64_t xLeast, xMost, yLeast, yMost;
  MaximalByteOffsetRange(x, xLeast, xMost);
  MaximalByteOffsetRange(y, yLeast, yMost);
  if (RangesOverlap(xDesc, xDescLast, yBase + yLeast, yBase + yMost) ||
      RangesOverlap(yDesc, yDescLast, xBase + xLeast, xBase + xMost)) {
    // A descriptor overlaps with the storage described by the other;
    // this can arise when an allocatable or pointer component is
    // being assigned to/from.
    return true;
  }
  if (!RangesOverlap(
          xBase + xLeast, xBase + xMost, yBase + yLeast, yBase + yMost)) {
    return false; // no storage overlap
  }
  // TODO: check dimensions: if any is independent, return false
  return true;
}

static RT_API_ATTRS void DoScalarDefinedAssignment(const Descriptor &to,
    const Descriptor &from, const typeInfo::SpecialBinding &special) {
  bool toIsDesc{special.IsArgDescriptor(0)};
  bool fromIsDesc{special.IsArgDescriptor(1)};
  if (toIsDesc) {
    if (fromIsDesc) {
      auto *p{
          special.GetProc<void (*)(const Descriptor &, const Descriptor &)>()};
      p(to, from);
    } else {
      auto *p{special.GetProc<void (*)(const Descriptor &, void *)>()};
      p(to, from.raw().base_addr);
    }
  } else {
    if (fromIsDesc) {
      auto *p{special.GetProc<void (*)(void *, const Descriptor &)>()};
      p(to.raw().base_addr, from);
    } else {
      auto *p{special.GetProc<void (*)(void *, void *)>()};
      p(to.raw().base_addr, from.raw().base_addr);
    }
  }
}

static RT_API_ATTRS void DoElementalDefinedAssignment(const Descriptor &to,
    const Descriptor &from, const typeInfo::DerivedType &derived,
    const typeInfo::SpecialBinding &special) {
  SubscriptValue toAt[maxRank], fromAt[maxRank];
  to.GetLowerBounds(toAt);
  from.GetLowerBounds(fromAt);
  StaticDescriptor<maxRank, true, 8 /*?*/> statDesc[2];
  Descriptor &toElementDesc{statDesc[0].descriptor()};
  Descriptor &fromElementDesc{statDesc[1].descriptor()};
  toElementDesc.Establish(derived, nullptr, 0, nullptr, CFI_attribute_pointer);
  fromElementDesc.Establish(
      derived, nullptr, 0, nullptr, CFI_attribute_pointer);
  for (std::size_t toElements{to.Elements()}; toElements-- > 0;
       to.IncrementSubscripts(toAt), from.IncrementSubscripts(fromAt)) {
    toElementDesc.set_base_addr(to.Element<char>(toAt));
    fromElementDesc.set_base_addr(from.Element<char>(fromAt));
    DoScalarDefinedAssignment(toElementDesc, fromElementDesc, special);
  }
}

template <typename CHAR>
static RT_API_ATTRS void BlankPadCharacterAssignment(Descriptor &to,
    const Descriptor &from, SubscriptValue toAt[], SubscriptValue fromAt[],
    std::size_t elements, std::size_t toElementBytes,
    std::size_t fromElementBytes) {
  std::size_t padding{(toElementBytes - fromElementBytes) / sizeof(CHAR)};
  std::size_t copiedCharacters{fromElementBytes / sizeof(CHAR)};
  for (; elements-- > 0;
       to.IncrementSubscripts(toAt), from.IncrementSubscripts(fromAt)) {
    CHAR *p{to.Element<CHAR>(toAt)};
    Fortran::runtime::memmove(
        p, from.Element<std::add_const_t<CHAR>>(fromAt), fromElementBytes);
    p += copiedCharacters;
    for (auto n{padding}; n-- > 0;) {
      *p++ = CHAR{' '};
    }
  }
}

// Common implementation of assignments, both intrinsic assignments and
// those cases of polymorphic user-defined ASSIGNMENT(=) TBPs that could not
// be resolved in semantics.  Most assignment statements do not need any
// of the capabilities of this function -- but when the LHS is allocatable,
// the type might have a user-defined ASSIGNMENT(=), or the type might be
// finalizable, this function should be used.
// When "to" is not a whole allocatable, "from" is an array, and defined
// assignments are not used, "to" and "from" only need to have the same number
// of elements, but their shape need not to conform (the assignment is done in
// element sequence order). This facilitates some internal usages, like when
// dealing with array constructors.
RT_API_ATTRS void Assign(Descriptor &to, const Descriptor &from,
    Terminator &terminator, int flags, MemmoveFct memmoveFct) {
  bool mustDeallocateLHS{(flags & DeallocateLHS) ||
      MustDeallocateLHS(to, from, terminator, flags)};
  DescriptorAddendum *toAddendum{to.Addendum()};
  const typeInfo::DerivedType *toDerived{
      toAddendum ? toAddendum->derivedType() : nullptr};
  if (toDerived && (flags & NeedFinalization) &&
      toDerived->noFinalizationNeeded()) {
    flags &= ~NeedFinalization;
  }
  std::size_t toElementBytes{to.ElementBytes()};
  std::size_t fromElementBytes{from.ElementBytes()};
  // The following lambda definition violates the conding style,
  // but cuda-11.8 nvcc hits an internal error with the brace initialization.
  auto isSimpleMemmove = [&]() {
    return !toDerived && to.rank() == from.rank() && to.IsContiguous() &&
        from.IsContiguous() && toElementBytes == fromElementBytes;
  };
  StaticDescriptor<maxRank, true, 10 /*?*/> deferredDeallocStatDesc;
  Descriptor *deferDeallocation{nullptr};
  if (MayAlias(to, from)) {
    if (mustDeallocateLHS) {
<<<<<<< HEAD

      // Convert the LHS into a temporary, then make it look deallocated.
      toDeallocate_ = &tempDescriptor_.descriptor();
      persist_ = true; // tempDescriptor_ state must outlive child tickets
      Fortran::runtime::memcpy(
          reinterpret_cast<void *>(toDeallocate_), &to_, to_.SizeInBytes());
      to_.set_base_addr(nullptr);
      if (toDerived_ && (flags_ & NeedFinalization)) {
        if (int status{workQueue.BeginFinalize(*toDeallocate_, *toDerived_)};
            status != StatOk && status != StatContinue) {
          return status;
        }
        flags_ &= ~NeedFinalization;
      }
    } else if (!IsSimpleMemmove()) {
      // Handle LHS/RHS aliasing by copying RHS into a temp, then
      // recursively assigning from that temp.
      auto descBytes{from_->SizeInBytes()};
      Descriptor &newFrom{tempDescriptor_.descriptor()};
      persist_ = true; // tempDescriptor_ state must outlive child tickets
      Fortran::runtime::memcpy(reinterpret_cast<void *>(&newFrom), from_, descBytes);
=======
      deferDeallocation = &deferredDeallocStatDesc.descriptor();
      std::memcpy(
          reinterpret_cast<void *>(deferDeallocation), &to, to.SizeInBytes());
      to.set_base_addr(nullptr);
    } else if (!isSimpleMemmove()) {
      // Handle LHS/RHS aliasing by copying RHS into a temp, then
      // recursively assigning from that temp.
      auto descBytes{from.SizeInBytes()};
      StaticDescriptor<maxRank, true, 16> staticDesc;
      Descriptor &newFrom{staticDesc.descriptor()};
      std::memcpy(reinterpret_cast<void *>(&newFrom), &from, descBytes);
>>>>>>> 52583b3e
      // Pretend the temporary descriptor is for an ALLOCATABLE
      // entity, otherwise, the Deallocate() below will not
      // free the descriptor memory.
      newFrom.raw().attribute = CFI_attribute_allocatable;
      auto stat{ReturnError(terminator, newFrom.Allocate(kNoAsyncObject))};
      if (stat == StatOk) {
        if (HasDynamicComponent(from)) {
          // If 'from' has allocatable/automatic component, we cannot
          // just make a shallow copy of the descriptor member.
          // This will still leave data overlap in 'to' and 'newFrom'.
          // For example:
          //   type t
          //     character, allocatable :: c(:)
          //   end type t
          //   type(t) :: x(3)
          //   x(2:3) = x(1:2)
          // We have to make a deep copy into 'newFrom' in this case.
          RTNAME(AssignTemporary)
          (newFrom, from, terminator.sourceFileName(), terminator.sourceLine());
        } else {
          ShallowCopy(newFrom, from, true, from.IsContiguous());
        }
        Assign(to, newFrom, terminator,
            flags &
                (NeedFinalization | ComponentCanBeDefinedAssignment |
                    ExplicitLengthCharacterLHS | CanBeDefinedAssignment));
        newFrom.Deallocate();
      }
      return;
    }
  }
  if (to.IsAllocatable()) {
    if (mustDeallocateLHS) {
      if (deferDeallocation) {
        if ((flags & NeedFinalization) && toDerived) {
          Finalize(*deferDeallocation, *toDerived, &terminator);
          flags &= ~NeedFinalization;
        }
      } else {
        to.Destroy((flags & NeedFinalization) != 0, /*destroyPointers=*/false,
            &terminator);
        flags &= ~NeedFinalization;
      }
    } else if (to.rank() != from.rank() && !to.IsAllocated()) {
      terminator.Crash("Assign: mismatched ranks (%d != %d) in assignment to "
                       "unallocated allocatable",
          to.rank(), from.rank());
    }
    if (!to.IsAllocated()) {
      if (AllocateAssignmentLHS(to, from, terminator, flags) != StatOk) {
        return;
      }
      flags &= ~NeedFinalization;
      toElementBytes = to.ElementBytes(); // may have changed
      toDerived = toAddendum ? toAddendum->derivedType() : nullptr;
    }
  }
  if (toDerived && (flags & CanBeDefinedAssignment)) {
    // Check for a user-defined assignment type-bound procedure;
    // see 10.2.1.4-5.  A user-defined assignment TBP defines all of
    // the semantics, including allocatable (re)allocation and any
    // finalization.
    //
    // Note that the aliasing and LHS (re)allocation handling above
    // needs to run even with CanBeDefinedAssignment flag, when
    // the Assign() is invoked recursively for component-per-component
    // assignments.
    if (to.rank() == 0) {
      if (const auto *special{toDerived->FindSpecialBinding(
              typeInfo::SpecialBinding::Which::ScalarAssignment)}) {
        return DoScalarDefinedAssignment(to, from, *special);
      }
    }
    if (const auto *special{toDerived->FindSpecialBinding(
            typeInfo::SpecialBinding::Which::ElementalAssignment)}) {
      return DoElementalDefinedAssignment(to, from, *toDerived, *special);
    }
  }
  SubscriptValue toAt[maxRank];
  to.GetLowerBounds(toAt);
  // Scalar expansion of the RHS is implied by using the same empty
  // subscript values on each (seemingly) elemental reference into
  // "from".
  SubscriptValue fromAt[maxRank];
  from.GetLowerBounds(fromAt);
  std::size_t toElements{to.Elements()};
  if (from.rank() > 0 && toElements != from.Elements()) {
    terminator.Crash("Assign: mismatching element counts in array assignment "
                     "(to %zd, from %zd)",
        toElements, from.Elements());
  }
  if (to.type() != from.type()) {
    terminator.Crash("Assign: mismatching types (to code %d != from code %d)",
        to.type().raw(), from.type().raw());
  }
  if (toElementBytes > fromElementBytes && !to.type().IsCharacter()) {
    terminator.Crash("Assign: mismatching non-character element sizes (to %zd "
                     "bytes != from %zd bytes)",
        toElementBytes, fromElementBytes);
  }
  if (const typeInfo::DerivedType *
      updatedToDerived{toAddendum ? toAddendum->derivedType() : nullptr}) {
    // Derived type intrinsic assignment, which is componentwise and elementwise
    // for all components, including parent components (10.2.1.2-3).
    // The target is first finalized if still necessary (7.5.6.3(1))
    if (flags & NeedFinalization) {
      Finalize(to, *updatedToDerived, &terminator);
    } else if (updatedToDerived && !updatedToDerived->noDestructionNeeded()) {
      Destroy(to, /*finalize=*/false, *updatedToDerived, &terminator);
    }
    // Copy the data components (incl. the parent) first.
    const Descriptor &componentDesc{updatedToDerived->component()};
    std::size_t numComponents{componentDesc.Elements()};
    for (std::size_t j{0}; j < toElements;
         ++j, to.IncrementSubscripts(toAt), from.IncrementSubscripts(fromAt)) {
      for (std::size_t k{0}; k < numComponents; ++k) {
        const auto &comp{
            *componentDesc.ZeroBasedIndexedElement<typeInfo::Component>(
                k)}; // TODO: exploit contiguity here
        // Use PolymorphicLHS for components so that the right things happen
        // when the components are polymorphic; when they're not, they're both
        // not, and their declared types will match.
        int nestedFlags{MaybeReallocate | PolymorphicLHS};
        if (flags & ComponentCanBeDefinedAssignment) {
          nestedFlags |=
              CanBeDefinedAssignment | ComponentCanBeDefinedAssignment;
        }
        switch (comp.genre()) {
        case typeInfo::Component::Genre::Data:
          if (comp.category() == TypeCategory::Derived) {
            StaticDescriptor<maxRank, true, 10 /*?*/> statDesc[2];
            Descriptor &toCompDesc{statDesc[0].descriptor()};
            Descriptor &fromCompDesc{statDesc[1].descriptor()};
            comp.CreatePointerDescriptor(toCompDesc, to, terminator, toAt);
            comp.CreatePointerDescriptor(
                fromCompDesc, from, terminator, fromAt);
            Assign(toCompDesc, fromCompDesc, terminator, nestedFlags);
          } else { // Component has intrinsic type; simply copy raw bytes
            std::size_t componentByteSize{comp.SizeInBytes(to)};
            memmoveFct(to.Element<char>(toAt) + comp.offset(),
                from.Element<const char>(fromAt) + comp.offset(),
                componentByteSize);
          }
          break;
        case typeInfo::Component::Genre::Pointer: {
          std::size_t componentByteSize{comp.SizeInBytes(to)};
          memmoveFct(to.Element<char>(toAt) + comp.offset(),
              from.Element<const char>(fromAt) + comp.offset(),
              componentByteSize);
        } break;
        case typeInfo::Component::Genre::Allocatable:
        case typeInfo::Component::Genre::Automatic: {
          auto *toDesc{reinterpret_cast<Descriptor *>(
              to.Element<char>(toAt) + comp.offset())};
          const auto *fromDesc{reinterpret_cast<const Descriptor *>(
              from.Element<char>(fromAt) + comp.offset())};
          // Allocatable components of the LHS are unconditionally
          // deallocated before assignment (F'2018 10.2.1.3(13)(1)),
          // unlike a "top-level" assignment to a variable, where
          // deallocation is optional.
          //
          // Be careful not to destroy/reallocate the LHS, if there is
          // overlap between LHS and RHS (it seems that partial overlap
          // is not possible, though).
          // Invoke Assign() recursively to deal with potential aliasing.
          if (toDesc->IsAllocatable()) {
            if (!fromDesc->IsAllocated()) {
              // No aliasing.
              //
              // If to is not allocated, the Destroy() call is a no-op.
              // This is just a shortcut, because the recursive Assign()
              // below would initiate the destruction for to.
              // No finalization is required.
              toDesc->Destroy(
                  /*finalize=*/false, /*destroyPointers=*/false, &terminator);
              continue; // F'2018 10.2.1.3(13)(2)
            }
          }
          // Force LHS deallocation with DeallocateLHS flag.
          // The actual deallocation may be avoided, if the existing
          // location can be reoccupied.
          Assign(*toDesc, *fromDesc, terminator, nestedFlags | DeallocateLHS);
        } break;
        }
      }
      // Copy procedure pointer components
      const Descriptor &procPtrDesc{updatedToDerived->procPtr()};
      std::size_t numProcPtrs{procPtrDesc.Elements()};
      for (std::size_t k{0}; k < numProcPtrs; ++k) {
        const auto &procPtr{
            *procPtrDesc.ZeroBasedIndexedElement<typeInfo::ProcPtrComponent>(
                k)};
        memmoveFct(to.Element<char>(toAt) + procPtr.offset,
            from.Element<const char>(fromAt) + procPtr.offset,
            sizeof(typeInfo::ProcedurePointer));
      }
    }
  } else { // intrinsic type, intrinsic assignment
    if (isSimpleMemmove()) {
      memmoveFct(to.raw().base_addr, from.raw().base_addr,
          toElements * toElementBytes);
    } else if (toElementBytes > fromElementBytes) { // blank padding
      switch (to.type().raw()) {
      case CFI_type_signed_char:
      case CFI_type_char:
        BlankPadCharacterAssignment<char>(to, from, toAt, fromAt, toElements,
            toElementBytes, fromElementBytes);
        break;
      case CFI_type_char16_t:
        BlankPadCharacterAssignment<char16_t>(to, from, toAt, fromAt,
            toElements, toElementBytes, fromElementBytes);
        break;
      case CFI_type_char32_t:
        BlankPadCharacterAssignment<char32_t>(to, from, toAt, fromAt,
            toElements, toElementBytes, fromElementBytes);
        break;
      default:
        terminator.Crash("unexpected type code %d in blank padded Assign()",
            to.type().raw());
      }
    } else { // elemental copies, possibly with character truncation
      for (std::size_t n{toElements}; n-- > 0;
          to.IncrementSubscripts(toAt), from.IncrementSubscripts(fromAt)) {
        memmoveFct(to.Element<char>(toAt), from.Element<const char>(fromAt),
            toElementBytes);
      }
    }
  }
  if (deferDeallocation) {
    // deferDeallocation is used only when LHS is an allocatable.
    // The finalization has already been run for it.
    deferDeallocation->Destroy(
        /*finalize=*/false, /*destroyPointers=*/false, &terminator);
  }
}

RT_OFFLOAD_API_GROUP_BEGIN

RT_API_ATTRS void DoFromSourceAssign(Descriptor &alloc,
    const Descriptor &source, Terminator &terminator, MemmoveFct memmoveFct) {
  if (alloc.rank() > 0 && source.rank() == 0) {
    // The value of each element of allocate object becomes the value of source.
    DescriptorAddendum *allocAddendum{alloc.Addendum()};
    const typeInfo::DerivedType *allocDerived{
        allocAddendum ? allocAddendum->derivedType() : nullptr};
    SubscriptValue allocAt[maxRank];
    alloc.GetLowerBounds(allocAt);
    if (allocDerived) {
      for (std::size_t n{alloc.Elements()}; n-- > 0;
           alloc.IncrementSubscripts(allocAt)) {
        Descriptor allocElement{*Descriptor::Create(*allocDerived,
            reinterpret_cast<void *>(alloc.Element<char>(allocAt)), 0)};
        Assign(allocElement, source, terminator, NoAssignFlags, memmoveFct);
      }
    } else { // intrinsic type
      for (std::size_t n{alloc.Elements()}; n-- > 0;
           alloc.IncrementSubscripts(allocAt)) {
        memmoveFct(alloc.Element<char>(allocAt), source.raw().base_addr,
            alloc.ElementBytes());
      }
    }
  } else {
    Assign(alloc, source, terminator, NoAssignFlags, memmoveFct);
  }
}

RT_OFFLOAD_API_GROUP_END

extern "C" {
RT_EXT_API_GROUP_BEGIN

void RTDEF(Assign)(Descriptor &to, const Descriptor &from,
    const char *sourceFile, int sourceLine) {
  Terminator terminator{sourceFile, sourceLine};
  // All top-level defined assignments can be recognized in semantics and
  // will have been already been converted to calls, so don't check for
  // defined assignment apart from components.
  Assign(to, from, terminator,
      MaybeReallocate | NeedFinalization | ComponentCanBeDefinedAssignment);
}

void RTDEF(AssignTemporary)(Descriptor &to, const Descriptor &from,
    const char *sourceFile, int sourceLine) {
  Terminator terminator{sourceFile, sourceLine};
  // Initialize the "to" if it is of derived type that needs initialization.
  if (const DescriptorAddendum * addendum{to.Addendum()}) {
    if (const auto *derived{addendum->derivedType()}) {
      // Do not invoke the initialization, if the descriptor is unallocated.
      // AssignTemporary() is used for component-by-component assignments,
      // for example, for structure constructors. This means that the LHS
      // may be an allocatable component with unallocated status.
      // The initialization will just fail in this case. By skipping
      // the initialization we let Assign() automatically allocate
      // and initialize the component according to the RHS.
      // So we only need to initialize the LHS here if it is allocated.
      // Note that initializing already initialized entity has no visible
      // effect, though, it is assumed that the compiler does not initialize
      // the temporary and leaves the initialization to this runtime code.
      if (!derived->noInitializationNeeded() && to.IsAllocated()) {
        if (ReturnError(terminator, Initialize(to, *derived, terminator)) !=
            StatOk) {
          return;
        }
      }
    }
  }

  Assign(to, from, terminator, MaybeReallocate | PolymorphicLHS);
}

void RTDEF(CopyInAssign)(Descriptor &temp, const Descriptor &var,
    const char *sourceFile, int sourceLine) {
  Terminator terminator{sourceFile, sourceLine};
  temp = var;
  temp.set_base_addr(nullptr);
  temp.raw().attribute = CFI_attribute_allocatable;
  temp.Allocate(kNoAsyncObject);
  ShallowCopy(temp, var);
}

void RTDEF(CopyOutAssign)(
    Descriptor *var, Descriptor &temp, const char *sourceFile, int sourceLine) {
  Terminator terminator{sourceFile, sourceLine};

  // Copyout from the temporary must not cause any finalizations
  // for LHS. The variable must be properly initialized already.
  if (var) {
    ShallowCopy(*var, temp);
  }
  temp.Deallocate();
}

void RTDEF(AssignExplicitLengthCharacter)(Descriptor &to,
    const Descriptor &from, const char *sourceFile, int sourceLine) {
  Terminator terminator{sourceFile, sourceLine};
  Assign(to, from, terminator,
      MaybeReallocate | NeedFinalization | ComponentCanBeDefinedAssignment |
          ExplicitLengthCharacterLHS);
}

void RTDEF(AssignPolymorphic)(Descriptor &to, const Descriptor &from,
    const char *sourceFile, int sourceLine) {
  Terminator terminator{sourceFile, sourceLine};
  Assign(to, from, terminator,
      MaybeReallocate | NeedFinalization | ComponentCanBeDefinedAssignment |
          PolymorphicLHS);
}

RT_EXT_API_GROUP_END
} // extern "C"
} // namespace Fortran::runtime<|MERGE_RESOLUTION|>--- conflicted
+++ resolved
@@ -265,31 +265,8 @@
   Descriptor *deferDeallocation{nullptr};
   if (MayAlias(to, from)) {
     if (mustDeallocateLHS) {
-<<<<<<< HEAD
-
-      // Convert the LHS into a temporary, then make it look deallocated.
-      toDeallocate_ = &tempDescriptor_.descriptor();
-      persist_ = true; // tempDescriptor_ state must outlive child tickets
+      deferDeallocation = &deferredDeallocStatDesc.descriptor();
       Fortran::runtime::memcpy(
-          reinterpret_cast<void *>(toDeallocate_), &to_, to_.SizeInBytes());
-      to_.set_base_addr(nullptr);
-      if (toDerived_ && (flags_ & NeedFinalization)) {
-        if (int status{workQueue.BeginFinalize(*toDeallocate_, *toDerived_)};
-            status != StatOk && status != StatContinue) {
-          return status;
-        }
-        flags_ &= ~NeedFinalization;
-      }
-    } else if (!IsSimpleMemmove()) {
-      // Handle LHS/RHS aliasing by copying RHS into a temp, then
-      // recursively assigning from that temp.
-      auto descBytes{from_->SizeInBytes()};
-      Descriptor &newFrom{tempDescriptor_.descriptor()};
-      persist_ = true; // tempDescriptor_ state must outlive child tickets
-      Fortran::runtime::memcpy(reinterpret_cast<void *>(&newFrom), from_, descBytes);
-=======
-      deferDeallocation = &deferredDeallocStatDesc.descriptor();
-      std::memcpy(
           reinterpret_cast<void *>(deferDeallocation), &to, to.SizeInBytes());
       to.set_base_addr(nullptr);
     } else if (!isSimpleMemmove()) {
@@ -298,8 +275,7 @@
       auto descBytes{from.SizeInBytes()};
       StaticDescriptor<maxRank, true, 16> staticDesc;
       Descriptor &newFrom{staticDesc.descriptor()};
-      std::memcpy(reinterpret_cast<void *>(&newFrom), &from, descBytes);
->>>>>>> 52583b3e
+      Fortran::runtime::memcpy(reinterpret_cast<void *>(&newFrom), &from, descBytes);
       // Pretend the temporary descriptor is for an ALLOCATABLE
       // entity, otherwise, the Deallocate() below will not
       // free the descriptor memory.
