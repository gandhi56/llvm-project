--- conflicted
+++ resolved
@@ -160,12 +160,7 @@
     elementBytes = raw_.elem_len = 0;
   }
   std::size_t byteSize{Elements() * elementBytes};
-<<<<<<< HEAD
-  AllocFct alloc{allocatorRegistry.GetAllocator(MapAllocIdx(*this))};
-
-=======
   AllocFct alloc{allocatorRegistry.GetAllocator(MapAllocIdx())};
->>>>>>> 244ebef1
   // Zero size allocation is possible in Fortran and the resulting
   // descriptor must be allocated/associated. Since std::malloc(0)
   // result is implementation defined, always allocate at least one byte.
