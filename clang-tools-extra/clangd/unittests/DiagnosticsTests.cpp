//===--- DiagnosticsTests.cpp ------------------------------------*- C++-*-===//
//
// Part of the LLVM Project, under the Apache License v2.0 with LLVM Exceptions.
// See https://llvm.org/LICENSE.txt for license information.
// SPDX-License-Identifier: Apache-2.0 WITH LLVM-exception
//
//===----------------------------------------------------------------------===//

#include "Annotations.h"
#include "Config.h"
#include "Diagnostics.h"
#include "Feature.h"
#include "FeatureModule.h"
#include "ParsedAST.h"
#include "Protocol.h"
#include "SourceCode.h"
#include "TestFS.h"
#include "TestIndex.h"
#include "TestTU.h"
#include "TidyProvider.h"
#include "index/MemIndex.h"
#include "support/Context.h"
#include "support/Path.h"
#include "clang/Basic/Diagnostic.h"
#include "clang/Basic/DiagnosticSema.h"
#include "llvm/Support/ScopedPrinter.h"
#include "llvm/Support/TargetSelect.h"
#include "gmock/gmock.h"
#include "gtest/gtest.h"
#include <algorithm>
#include <memory>

namespace clang {
namespace clangd {
namespace {

using ::testing::_;
using ::testing::AllOf;
using ::testing::Contains;
using ::testing::ElementsAre;
using ::testing::Field;
using ::testing::IsEmpty;
using ::testing::Pair;
using ::testing::SizeIs;
using ::testing::UnorderedElementsAre;
using testing::UnorderedElementsAreArray;

::testing::Matcher<const Diag &> WithFix(::testing::Matcher<Fix> FixMatcher) {
  return Field(&Diag::Fixes, ElementsAre(FixMatcher));
}

::testing::Matcher<const Diag &> WithFix(::testing::Matcher<Fix> FixMatcher1,
                                         ::testing::Matcher<Fix> FixMatcher2) {
  return Field(&Diag::Fixes, UnorderedElementsAre(FixMatcher1, FixMatcher2));
}

::testing::Matcher<const Diag &>
WithNote(::testing::Matcher<Note> NoteMatcher) {
  return Field(&Diag::Notes, ElementsAre(NoteMatcher));
}

::testing::Matcher<const Diag &>
WithNote(::testing::Matcher<Note> NoteMatcher1,
         ::testing::Matcher<Note> NoteMatcher2) {
  return Field(&Diag::Notes, UnorderedElementsAre(NoteMatcher1, NoteMatcher2));
}

MATCHER_P2(Diag, Range, Message,
           "Diag at " + llvm::to_string(Range) + " = [" + Message + "]") {
  return arg.Range == Range && arg.Message == Message;
}

MATCHER_P3(Fix, Range, Replacement, Message,
           "Fix " + llvm::to_string(Range) + " => " +
               ::testing::PrintToString(Replacement) + " = [" + Message + "]") {
  return arg.Message == Message && arg.Edits.size() == 1 &&
         arg.Edits[0].range == Range && arg.Edits[0].newText == Replacement;
}

MATCHER_P(FixMessage, Message, "") { return arg.Message == Message; }

MATCHER_P(EqualToLSPDiag, LSPDiag,
          "LSP diagnostic " + llvm::to_string(LSPDiag)) {
  if (toJSON(arg) != toJSON(LSPDiag)) {
    *result_listener << llvm::formatv("expected:\n{0:2}\ngot\n{1:2}",
                                      toJSON(LSPDiag), toJSON(arg))
                            .str();
    return false;
  }
  return true;
}

MATCHER_P(DiagSource, S, "") { return arg.Source == S; }
MATCHER_P(DiagName, N, "") { return arg.Name == N; }
MATCHER_P(DiagSeverity, S, "") { return arg.Severity == S; }

MATCHER_P(EqualToFix, Fix, "LSP fix " + llvm::to_string(Fix)) {
  if (arg.Message != Fix.Message)
    return false;
  if (arg.Edits.size() != Fix.Edits.size())
    return false;
  for (std::size_t I = 0; I < arg.Edits.size(); ++I) {
    if (arg.Edits[I].range != Fix.Edits[I].range ||
        arg.Edits[I].newText != Fix.Edits[I].newText)
      return false;
  }
  return true;
}

// Helper function to make tests shorter.
Position pos(int line, int character) {
  Position Res;
  Res.line = line;
  Res.character = character;
  return Res;
}

// Normally returns the provided diagnostics matcher.
// If clang-tidy checks are not linked in, returns a matcher for no diagnostics!
// This is intended for tests where the diagnostics come from clang-tidy checks.
// We don't #ifdef each individual test as it's intrusive and we want to ensure
// that as much of the test is still compiled an run as possible.
::testing::Matcher<std::vector<clangd::Diag>>
ifTidyChecks(::testing::Matcher<std::vector<clangd::Diag>> M) {
  if (!CLANGD_TIDY_CHECKS)
    return IsEmpty();
  return M;
}

TEST(DiagnosticsTest, DiagnosticRanges) {
  // Check we report correct ranges, including various edge-cases.
  Annotations Test(R"cpp(
    // error-ok
    #define ID(X) X
    namespace test{};
    void $decl[[foo]]();
    int main() {
      struct Container { int* begin(); int* end(); } *container;
      for (auto i : $insertstar[[]]$range[[container]]) {
      }

      $typo[[go\
o]]();
      foo()$semicolon[[]]//with comments
      $unk[[unknown]]();
      double $type[[bar]] = "foo";
      struct Foo { int x; }; Foo a;
      a.$nomember[[y]];
      test::$nomembernamespace[[test]];
      $macro[[ID($macroarg[[fod]])]]();
    }
  )cpp");
  auto TU = TestTU::withCode(Test.code());
  EXPECT_THAT(
      *TU.build().getDiagnostics(),
      ElementsAre(
          // Make sure the whole token is highlighted.
          AllOf(Diag(Test.range("range"),
                     "invalid range expression of type 'struct Container *'; "
                     "did you mean to dereference it with '*'?"),
                WithFix(Fix(Test.range("insertstar"), "*", "insert '*'"))),
          // This range spans lines.
          AllOf(Diag(Test.range("typo"),
                     "use of undeclared identifier 'goo'; did you mean 'foo'?"),
                DiagSource(Diag::Clang), DiagName("undeclared_var_use_suggest"),
                WithFix(
                    Fix(Test.range("typo"), "foo", "change 'go\\…' to 'foo'")),
                // This is a pretty normal range.
                WithNote(Diag(Test.range("decl"), "'foo' declared here"))),
          // This range is zero-width and insertion. Therefore make sure we are
          // not expanding it into other tokens. Since we are not going to
          // replace those.
          AllOf(Diag(Test.range("semicolon"), "expected ';' after expression"),
                WithFix(Fix(Test.range("semicolon"), ";", "insert ';'"))),
          // This range isn't provided by clang, we expand to the token.
          Diag(Test.range("unk"), "use of undeclared identifier 'unknown'"),
          Diag(Test.range("type"),
               "cannot initialize a variable of type 'double' with an lvalue "
               "of type 'const char[4]'"),
          Diag(Test.range("nomember"), "no member named 'y' in 'Foo'"),
          Diag(Test.range("nomembernamespace"),
               "no member named 'test' in namespace 'test'"),
          AllOf(Diag(Test.range("macro"),
                     "use of undeclared identifier 'fod'; did you mean 'foo'?"),
                WithFix(Fix(Test.range("macroarg"), "foo",
                            "change 'fod' to 'foo'")))));
}

// Verify that the -Wswitch case-not-covered diagnostic range covers the
// whole expression. This is important because the "populate-switch" tweak
// fires for the full expression range (see tweaks/PopulateSwitchTests.cpp).
// The quickfix flow only works end-to-end if the tweak can be triggered on
// the diagnostic's range.
TEST(DiagnosticsTest, WSwitch) {
  Annotations Test(R"cpp(
    enum A { X };
    struct B { A a; };
    void foo(B b) {
      switch ([[b.a]]) {}
    }
  )cpp");
  auto TU = TestTU::withCode(Test.code());
  TU.ExtraArgs = {"-Wswitch"};
  EXPECT_THAT(*TU.build().getDiagnostics(),
              ElementsAre(Diag(Test.range(),
                               "enumeration value 'X' not handled in switch")));
}

TEST(DiagnosticsTest, FlagsMatter) {
  Annotations Test("[[void]] main() {} // error-ok");
  auto TU = TestTU::withCode(Test.code());
  EXPECT_THAT(*TU.build().getDiagnostics(),
              ElementsAre(AllOf(Diag(Test.range(), "'main' must return 'int'"),
                                WithFix(Fix(Test.range(), "int",
                                            "change 'void' to 'int'")))));
  // Same code built as C gets different diagnostics.
  TU.Filename = "Plain.c";
  EXPECT_THAT(
      *TU.build().getDiagnostics(),
      ElementsAre(AllOf(
          Diag(Test.range(), "return type of 'main' is not 'int'"),
          WithFix(Fix(Test.range(), "int", "change return type to 'int'")))));
}

TEST(DiagnosticsTest, DiagnosticPreamble) {
  Annotations Test(R"cpp(
    #include $[["not-found.h"]] // error-ok
  )cpp");

  auto TU = TestTU::withCode(Test.code());
  EXPECT_THAT(*TU.build().getDiagnostics(),
              ElementsAre(::testing::AllOf(
                  Diag(Test.range(), "'not-found.h' file not found"),
                  DiagSource(Diag::Clang), DiagName("pp_file_not_found"))));
}

TEST(DiagnosticsTest, DeduplicatedClangTidyDiagnostics) {
  Annotations Test(R"cpp(
    float foo = [[0.1f]];
  )cpp");
  auto TU = TestTU::withCode(Test.code());
  // Enable alias clang-tidy checks, these check emits the same diagnostics
  // (except the check name).
  TU.ClangTidyProvider = addTidyChecks("readability-uppercase-literal-suffix,"
                                       "hicpp-uppercase-literal-suffix");
  // Verify that we filter out the duplicated diagnostic message.
  EXPECT_THAT(
      *TU.build().getDiagnostics(),
      ifTidyChecks(UnorderedElementsAre(::testing::AllOf(
          Diag(Test.range(),
               "floating point literal has suffix 'f', which is not uppercase"),
          DiagSource(Diag::ClangTidy)))));

  Test = Annotations(R"cpp(
    template<typename T>
    void func(T) {
      float f = [[0.3f]];
    }
    void k() {
      func(123);
      func(2.0);
    }
  )cpp");
  TU.Code = std::string(Test.code());
  // The check doesn't handle template instantiations which ends up emitting
  // duplicated messages, verify that we deduplicate them.
  EXPECT_THAT(
      *TU.build().getDiagnostics(),
      ifTidyChecks(UnorderedElementsAre(::testing::AllOf(
          Diag(Test.range(),
               "floating point literal has suffix 'f', which is not uppercase"),
          DiagSource(Diag::ClangTidy)))));
}

TEST(DiagnosticsTest, ClangTidy) {
  Annotations Test(R"cpp(
    #include $deprecated[["assert.h"]]

    #define $macrodef[[SQUARE]](X) (X)*(X)
    int $main[[main]]() {
      int y = 4;
      return SQUARE($macroarg[[++]]y);
      return $doubled[[sizeof]](sizeof(int));
    }

    // misc-no-recursion uses a custom traversal from the TUDecl
    void foo();
    void $bar[[bar]]() {
      foo();
    }
    void $foo[[foo]]() {
      bar();
    }
  )cpp");
  auto TU = TestTU::withCode(Test.code());
  TU.HeaderFilename = "assert.h"; // Suppress "not found" error.
  TU.ClangTidyProvider = addTidyChecks("bugprone-sizeof-expression,"
                                       "bugprone-macro-repeated-side-effects,"
                                       "modernize-deprecated-headers,"
                                       "modernize-use-trailing-return-type,"
                                       "misc-no-recursion");
  TU.ExtraArgs.push_back("-Wno-unsequenced");
  EXPECT_THAT(
      *TU.build().getDiagnostics(),
      ifTidyChecks(UnorderedElementsAre(
          AllOf(Diag(Test.range("deprecated"),
                     "inclusion of deprecated C++ header 'assert.h'; consider "
                     "using 'cassert' instead"),
                DiagSource(Diag::ClangTidy),
                DiagName("modernize-deprecated-headers"),
                WithFix(Fix(Test.range("deprecated"), "<cassert>",
                            "change '\"assert.h\"' to '<cassert>'"))),
          Diag(Test.range("doubled"),
               "suspicious usage of 'sizeof(sizeof(...))'"),
          AllOf(Diag(Test.range("macroarg"),
                     "side effects in the 1st macro argument 'X' are "
                     "repeated in "
                     "macro expansion"),
                DiagSource(Diag::ClangTidy),
                DiagName("bugprone-macro-repeated-side-effects"),
                WithNote(Diag(Test.range("macrodef"),
                              "macro 'SQUARE' defined here"))),
          AllOf(Diag(Test.range("main"),
                     "use a trailing return type for this function"),
                DiagSource(Diag::ClangTidy),
                DiagName("modernize-use-trailing-return-type"),
                // Verify there's no "[check-name]" suffix in the message.
                WithFix(FixMessage(
                    "use a trailing return type for this function"))),
          Diag(Test.range("foo"),
               "function 'foo' is within a recursive call chain"),
          Diag(Test.range("bar"),
               "function 'bar' is within a recursive call chain"))));
}

TEST(DiagnosticsTest, ClangTidyEOF) {
  // clang-format off
  Annotations Test(R"cpp(
  [[#]]include <b.h>
  #include "a.h")cpp");
  // clang-format on
  auto TU = TestTU::withCode(Test.code());
  TU.ExtraArgs = {"-isystem."};
  TU.AdditionalFiles["a.h"] = TU.AdditionalFiles["b.h"] = "";
  TU.ClangTidyProvider = addTidyChecks("llvm-include-order");
  EXPECT_THAT(
      *TU.build().getDiagnostics(),
      ifTidyChecks(Contains(
          AllOf(Diag(Test.range(), "#includes are not sorted properly"),
                DiagSource(Diag::ClangTidy), DiagName("llvm-include-order")))));
}

TEST(DiagnosticTest, TemplatesInHeaders) {
  // Diagnostics from templates defined in headers are placed at the expansion.
  Annotations Main(R"cpp(
    Derived<int> [[y]]; // error-ok
  )cpp");
  Annotations Header(R"cpp(
    template <typename T>
    struct Derived : [[T]] {};
  )cpp");
  TestTU TU = TestTU::withCode(Main.code());
  TU.HeaderCode = Header.code().str();
  EXPECT_THAT(
      *TU.build().getDiagnostics(),
      ElementsAre(AllOf(
          Diag(Main.range(), "in template: base specifier must name a class"),
          WithNote(Diag(Header.range(), "error occurred here"),
                   Diag(Main.range(), "in instantiation of template class "
                                      "'Derived<int>' requested here")))));
}

TEST(DiagnosticTest, MakeUnique) {
  // We usually miss diagnostics from header functions as we don't parse them.
  // std::make_unique is an exception.
  Annotations Main(R"cpp(
    struct S { S(char*); };
    auto x = std::[[make_unique]]<S>(42); // error-ok
  )cpp");
  TestTU TU = TestTU::withCode(Main.code());
  TU.HeaderCode = R"cpp(
    namespace std {
    // These mocks aren't quite right - we omit unique_ptr for simplicity.
    // forward is included to show its body is not needed to get the diagnostic.
    template <typename T> T&& forward(T& t) { return static_cast<T&&>(t); }
    template <typename T, typename... A> T* make_unique(A&&... args) {
       return new T(std::forward<A>(args)...);
    }
    }
  )cpp";
  EXPECT_THAT(*TU.build().getDiagnostics(),
              UnorderedElementsAre(
                  Diag(Main.range(),
                       "in template: "
                       "no matching constructor for initialization of 'S'")));
}

TEST(DiagnosticTest, NoMultipleDiagnosticInFlight) {
  Annotations Main(R"cpp(
    template <typename T> struct Foo {
      T *begin();
      T *end();
    };
    struct LabelInfo {
      int a;
      bool b;
    };

    void f() {
      Foo<LabelInfo> label_info_map;
      [[for]] (auto it = label_info_map.begin(); it != label_info_map.end(); ++it) {
        auto S = *it;
      }
    }
  )cpp");
  TestTU TU = TestTU::withCode(Main.code());
  TU.ClangTidyProvider = addTidyChecks("modernize-loop-convert");
  EXPECT_THAT(
      *TU.build().getDiagnostics(),
      ifTidyChecks(UnorderedElementsAre(::testing::AllOf(
          Diag(Main.range(), "use range-based for loop instead"),
          DiagSource(Diag::ClangTidy), DiagName("modernize-loop-convert")))));
}

TEST(DiagnosticTest, RespectsDiagnosticConfig) {
  Annotations Main(R"cpp(
    // error-ok
    void x() {
      [[unknown]]();
      $ret[[return]] 42;
    }
  )cpp");
  auto TU = TestTU::withCode(Main.code());
  EXPECT_THAT(
      *TU.build().getDiagnostics(),
      ElementsAre(Diag(Main.range(), "use of undeclared identifier 'unknown'"),
                  Diag(Main.range("ret"),
                       "void function 'x' should not return a value")));
  Config Cfg;
  Cfg.Diagnostics.Suppress.insert("return-type");
  WithContextValue WithCfg(Config::Key, std::move(Cfg));
  EXPECT_THAT(*TU.build().getDiagnostics(),
              ElementsAre(Diag(Main.range(),
                               "use of undeclared identifier 'unknown'")));
}

TEST(DiagnosticTest, RespectsDiagnosticConfigInHeader) {
  Annotations Header(R"cpp(
    int x = "42";  // error-ok
  )cpp");
  Annotations Main(R"cpp(
    #include "header.hpp"
  )cpp");
  auto TU = TestTU::withCode(Main.code());
  TU.AdditionalFiles["header.hpp"] = std::string(Header.code());
  Config Cfg;
  Cfg.Diagnostics.Suppress.insert("init_conversion_failed");
  WithContextValue WithCfg(Config::Key, std::move(Cfg));
  EXPECT_THAT(*TU.build().getDiagnostics(), IsEmpty());
}

TEST(DiagnosticTest, ClangTidySuppressionComment) {
  Annotations Main(R"cpp(
    int main() {
      int i = 3;
      double d = 8 / i;  // NOLINT
      // NOLINTNEXTLINE
      double e = 8 / i;
      #define BAD 8 / i
      double f = BAD;  // NOLINT
      double g = [[8]] / i;
      #define BAD2 BAD
      double h = BAD2;  // NOLINT
    }
  )cpp");
  TestTU TU = TestTU::withCode(Main.code());
  TU.ClangTidyProvider = addTidyChecks("bugprone-integer-division");
  EXPECT_THAT(
      *TU.build().getDiagnostics(),
      ifTidyChecks(UnorderedElementsAre(::testing::AllOf(
          Diag(Main.range(), "result of integer division used in a floating "
                             "point context; possible loss of precision"),
          DiagSource(Diag::ClangTidy),
          DiagName("bugprone-integer-division")))));
}

TEST(DiagnosticTest, ClangTidyWarningAsError) {
  Annotations Main(R"cpp(
    int main() {
      int i = 3;
      double f = [[8]] / i; // error-ok
    }
  )cpp");
  TestTU TU = TestTU::withCode(Main.code());
  TU.ClangTidyProvider =
      addTidyChecks("bugprone-integer-division", "bugprone-integer-division");
  EXPECT_THAT(
      *TU.build().getDiagnostics(),
      ifTidyChecks(UnorderedElementsAre(::testing::AllOf(
          Diag(Main.range(), "result of integer division used in a floating "
                             "point context; possible loss of precision"),
          DiagSource(Diag::ClangTidy), DiagName("bugprone-integer-division"),
          DiagSeverity(DiagnosticsEngine::Error)))));
}

TEST(DiagnosticTest, LongFixMessages) {
  // We limit the size of printed code.
  Annotations Source(R"cpp(
    int main() {
      // error-ok
      int somereallyreallyreallyreallyreallyreallyreallyreallylongidentifier;
      [[omereallyreallyreallyreallyreallyreallyreallyreallylongidentifier]]= 10;
    }
  )cpp");
  TestTU TU = TestTU::withCode(Source.code());
  EXPECT_THAT(
      *TU.build().getDiagnostics(),
      ElementsAre(WithFix(Fix(
          Source.range(),
          "somereallyreallyreallyreallyreallyreallyreallyreallylongidentifier",
          "change 'omereallyreallyreallyreallyreallyreallyreallyreall…' to "
          "'somereallyreallyreallyreallyreallyreallyreallyreal…'"))));
  // Only show changes up to a first newline.
  Source = Annotations(R"cpp(
    // error-ok
    int main() {
      int ident;
      [[ide\
n]] = 10; // error-ok
    }
  )cpp");
  TU.Code = std::string(Source.code());
  EXPECT_THAT(*TU.build().getDiagnostics(),
              ElementsAre(WithFix(
                  Fix(Source.range(), "ident", "change 'ide\\…' to 'ident'"))));
}

TEST(DiagnosticTest, ClangTidySuppressionCommentTrumpsWarningAsError) {
  Annotations Main(R"cpp(
    int main() {
      int i = 3;
      double f = [[8]] / i;  // NOLINT
    }
  )cpp");
  TestTU TU = TestTU::withCode(Main.code());
  TU.ClangTidyProvider =
      addTidyChecks("bugprone-integer-division", "bugprone-integer-division");
  EXPECT_THAT(*TU.build().getDiagnostics(), UnorderedElementsAre());
}

TEST(DiagnosticTest, ClangTidyNoLiteralDataInMacroToken) {
  Annotations Main(R"cpp(
    #define SIGTERM 15
    using pthread_t = int;
    int pthread_kill(pthread_t thread, int sig);
    int func() {
      pthread_t thread;
      return pthread_kill(thread, 0);
    }
  )cpp");
  TestTU TU = TestTU::withCode(Main.code());
  TU.ClangTidyProvider = addTidyChecks("bugprone-bad-signal-to-kill-thread");
  EXPECT_THAT(*TU.build().getDiagnostics(), UnorderedElementsAre()); // no-crash
}

TEST(DiagnosticTest, ElseAfterReturnRange) {
  Annotations Main(R"cpp(
    int foo(int cond) {
    if (cond == 1) {
      return 42;
    } [[else]] if (cond == 2) {
      return 43;
    }
    return 44;
    }
  )cpp");
  TestTU TU = TestTU::withCode(Main.code());
  TU.ClangTidyProvider = addTidyChecks("llvm-else-after-return");
  EXPECT_THAT(*TU.build().getDiagnostics(),
              ifTidyChecks(ElementsAre(
                  Diag(Main.range(), "do not use 'else' after 'return'"))));
}

TEST(DiagnosticsTest, Preprocessor) {
  // This looks like a preamble, but there's an #else in the middle!
  // Check that:
  //  - the #else doesn't generate diagnostics (we had this bug)
  //  - we get diagnostics from the taken branch
  //  - we get no diagnostics from the not taken branch
  Annotations Test(R"cpp(
    #ifndef FOO
    #define FOO
      int a = [[b]]; // error-ok
    #else
      int x = y;
    #endif
    )cpp");
  EXPECT_THAT(
      *TestTU::withCode(Test.code()).build().getDiagnostics(),
      ElementsAre(Diag(Test.range(), "use of undeclared identifier 'b'")));
}

TEST(DiagnosticsTest, IgnoreVerify) {
  auto TU = TestTU::withCode(R"cpp(
    int a; // expected-error {{}}
  )cpp");
  TU.ExtraArgs.push_back("-Xclang");
  TU.ExtraArgs.push_back("-verify");
  EXPECT_THAT(*TU.build().getDiagnostics(), IsEmpty());
}

// Recursive main-file include is diagnosed, and doesn't crash.
TEST(DiagnosticsTest, RecursivePreamble) {
  auto TU = TestTU::withCode(R"cpp(
    #include "foo.h" // error-ok
    int symbol;
  )cpp");
  TU.Filename = "foo.h";
  EXPECT_THAT(*TU.build().getDiagnostics(),
              ElementsAre(DiagName("pp_including_mainfile_in_preamble")));
  EXPECT_THAT(TU.build().getLocalTopLevelDecls(), SizeIs(1));
}

// Recursive main-file include with #pragma once guard is OK.
TEST(DiagnosticsTest, RecursivePreamblePragmaOnce) {
  auto TU = TestTU::withCode(R"cpp(
    #pragma once
    #include "foo.h"
    int symbol;
  )cpp");
  TU.Filename = "foo.h";
  EXPECT_THAT(*TU.build().getDiagnostics(), IsEmpty());
  EXPECT_THAT(TU.build().getLocalTopLevelDecls(), SizeIs(1));
}

// Recursive main-file include with #ifndef guard should be OK.
// However, it's not yet recognized (incomplete at end of preamble).
TEST(DiagnosticsTest, RecursivePreambleIfndefGuard) {
  auto TU = TestTU::withCode(R"cpp(
    #ifndef FOO
    #define FOO
    #include "foo.h" // error-ok
    int symbol;
    #endif
  )cpp");
  TU.Filename = "foo.h";
  // FIXME: should be no errors here.
  EXPECT_THAT(*TU.build().getDiagnostics(),
              ElementsAre(DiagName("pp_including_mainfile_in_preamble")));
  EXPECT_THAT(TU.build().getLocalTopLevelDecls(), SizeIs(1));
}

TEST(DiagnosticsTest, InsideMacros) {
  Annotations Test(R"cpp(
    #define TEN 10
    #define RET(x) return x + 10

    int* foo() {
      RET($foo[[0]]); // error-ok
    }
    int* bar() {
      return $bar[[TEN]];
    }
    )cpp");
  EXPECT_THAT(*TestTU::withCode(Test.code()).build().getDiagnostics(),
              ElementsAre(Diag(Test.range("foo"),
                               "cannot initialize return object of type "
                               "'int *' with an rvalue of type 'int'"),
                          Diag(Test.range("bar"),
                               "cannot initialize return object of type "
                               "'int *' with an rvalue of type 'int'")));
}

TEST(DiagnosticsTest, NoFixItInMacro) {
  Annotations Test(R"cpp(
    #define Define(name) void name() {}

    [[Define]](main) // error-ok
  )cpp");
  auto TU = TestTU::withCode(Test.code());
  EXPECT_THAT(*TU.build().getDiagnostics(),
              ElementsAre(AllOf(Diag(Test.range(), "'main' must return 'int'"),
                                Not(WithFix(_)))));
}

TEST(ClangdTest, MSAsm) {
  // Parsing MS assembly tries to use the target MCAsmInfo, which we don't link.
  // We used to crash here. Now clang emits a diagnostic, which we filter out.
  llvm::InitializeAllTargetInfos(); // As in ClangdMain
  auto TU = TestTU::withCode("void fn() { __asm { cmp cl,64 } }");
  TU.ExtraArgs = {"-fms-extensions"};
  EXPECT_THAT(*TU.build().getDiagnostics(), IsEmpty());
}

TEST(DiagnosticsTest, ToLSP) {
  URIForFile MainFile =
      URIForFile::canonicalize(testPath("foo/bar/main.cpp"), "");
  URIForFile HeaderFile =
      URIForFile::canonicalize(testPath("foo/bar/header.h"), "");

  clangd::Diag D;
  D.ID = clang::diag::err_undeclared_var_use;
  D.Name = "undeclared_var_use";
  D.Source = clangd::Diag::Clang;
  D.Message = "something terrible happened";
  D.Range = {pos(1, 2), pos(3, 4)};
  D.InsideMainFile = true;
  D.Severity = DiagnosticsEngine::Error;
  D.File = "foo/bar/main.cpp";
  D.AbsFile = std::string(MainFile.file());

  clangd::Note NoteInMain;
  NoteInMain.Message = "declared somewhere in the main file";
  NoteInMain.Range = {pos(5, 6), pos(7, 8)};
  NoteInMain.Severity = DiagnosticsEngine::Remark;
  NoteInMain.File = "../foo/bar/main.cpp";
  NoteInMain.InsideMainFile = true;
  NoteInMain.AbsFile = std::string(MainFile.file());

  D.Notes.push_back(NoteInMain);

  clangd::Note NoteInHeader;
  NoteInHeader.Message = "declared somewhere in the header file";
  NoteInHeader.Range = {pos(9, 10), pos(11, 12)};
  NoteInHeader.Severity = DiagnosticsEngine::Note;
  NoteInHeader.File = "../foo/baz/header.h";
  NoteInHeader.InsideMainFile = false;
  NoteInHeader.AbsFile = std::string(HeaderFile.file());
  D.Notes.push_back(NoteInHeader);

  clangd::Fix F;
  F.Message = "do something";
  D.Fixes.push_back(F);

  // Diagnostics should turn into these:
  clangd::Diagnostic MainLSP;
  MainLSP.range = D.Range;
  MainLSP.severity = getSeverity(DiagnosticsEngine::Error);
  MainLSP.code = "undeclared_var_use";
  MainLSP.source = "clang";
  MainLSP.message =
      R"(Something terrible happened (fix available)

main.cpp:6:7: remark: declared somewhere in the main file

../foo/baz/header.h:10:11:
note: declared somewhere in the header file)";

  clangd::Diagnostic NoteInMainLSP;
  NoteInMainLSP.range = NoteInMain.Range;
  NoteInMainLSP.severity = getSeverity(DiagnosticsEngine::Remark);
  NoteInMainLSP.message = R"(Declared somewhere in the main file

main.cpp:2:3: error: something terrible happened)";

  ClangdDiagnosticOptions Opts;
  // Transform diagnostics and check the results.
  std::vector<std::pair<clangd::Diagnostic, std::vector<clangd::Fix>>> LSPDiags;
  toLSPDiags(D, MainFile, Opts,
             [&](clangd::Diagnostic LSPDiag, ArrayRef<clangd::Fix> Fixes) {
               LSPDiags.push_back(
                   {std::move(LSPDiag),
                    std::vector<clangd::Fix>(Fixes.begin(), Fixes.end())});
             });

  EXPECT_THAT(
      LSPDiags,
      ElementsAre(Pair(EqualToLSPDiag(MainLSP), ElementsAre(EqualToFix(F))),
                  Pair(EqualToLSPDiag(NoteInMainLSP), IsEmpty())));
  EXPECT_EQ(LSPDiags[0].first.code, "undeclared_var_use");
  EXPECT_EQ(LSPDiags[0].first.source, "clang");
  EXPECT_EQ(LSPDiags[1].first.code, "");
  EXPECT_EQ(LSPDiags[1].first.source, "");

  // Same thing, but don't flatten notes into the main list.
  LSPDiags.clear();
  Opts.EmitRelatedLocations = true;
  toLSPDiags(D, MainFile, Opts,
             [&](clangd::Diagnostic LSPDiag, ArrayRef<clangd::Fix> Fixes) {
               LSPDiags.push_back(
                   {std::move(LSPDiag),
                    std::vector<clangd::Fix>(Fixes.begin(), Fixes.end())});
             });
  MainLSP.message = "Something terrible happened (fix available)";
  DiagnosticRelatedInformation NoteInMainDRI;
  NoteInMainDRI.message = "Declared somewhere in the main file";
  NoteInMainDRI.location.range = NoteInMain.Range;
  NoteInMainDRI.location.uri = MainFile;
  MainLSP.relatedInformation = {NoteInMainDRI};
  DiagnosticRelatedInformation NoteInHeaderDRI;
  NoteInHeaderDRI.message = "Declared somewhere in the header file";
  NoteInHeaderDRI.location.range = NoteInHeader.Range;
  NoteInHeaderDRI.location.uri = HeaderFile;
  MainLSP.relatedInformation = {NoteInMainDRI, NoteInHeaderDRI};
  EXPECT_THAT(LSPDiags, ElementsAre(Pair(EqualToLSPDiag(MainLSP),
                                         ElementsAre(EqualToFix(F)))));
}

struct SymbolWithHeader {
  std::string QName;
  std::string DeclaringFile;
  std::string IncludeHeader;
};

std::unique_ptr<SymbolIndex>
buildIndexWithSymbol(llvm::ArrayRef<SymbolWithHeader> Syms) {
  SymbolSlab::Builder Slab;
  for (const auto &S : Syms) {
    Symbol Sym = cls(S.QName);
    Sym.Flags |= Symbol::IndexedForCodeCompletion;
    Sym.CanonicalDeclaration.FileURI = S.DeclaringFile.c_str();
    Sym.Definition.FileURI = S.DeclaringFile.c_str();
    Sym.IncludeHeaders.emplace_back(S.IncludeHeader, 1);
    Slab.insert(Sym);
  }
  return MemIndex::build(std::move(Slab).build(), RefSlab(), RelationSlab());
}

TEST(IncludeFixerTest, IncompleteType) {
  Annotations Test(R"cpp(// error-ok
$insert[[]]namespace ns {
  class X;
  $nested[[X::]]Nested n;
}
class Y : $base[[public ns::X]] {};
void test(ns::X *x, ns::X& ref_x) {
  x$access[[->]]f();
  auto& $type[[[]]a] = *x;

  ns::X $incomplete[[var]];
  $tag[[ref_x]]->f();
  $use[[ns::X()]];
  $sizeof[[sizeof]](ns::X);
  for (auto it : $for[[ref_x]]);
}

ns::X $return[[func]]() {}

class T {
  ns::X $field[[x]];
};
  )cpp");
  auto TU = TestTU::withCode(Test.code());
  TU.ExtraArgs.push_back("-std=c++17");
  auto Index = buildIndexWithSymbol(
      {SymbolWithHeader{"ns::X", "unittest:///x.h", "\"x.h\""}});
  TU.ExternalIndex = Index.get();

  EXPECT_THAT(
      *TU.build().getDiagnostics(),
      UnorderedElementsAreArray(
          {AllOf(Diag(Test.range("nested"),
                      "incomplete type 'ns::X' named in nested name specifier"),
                 DiagName("incomplete_nested_name_spec"),
                 WithFix(Fix(Test.range("insert"), "#include \"x.h\"\n",
                             "Add include \"x.h\" for symbol ns::X"))),
           AllOf(Diag(Test.range("base"), "base class has incomplete type"),
                 DiagName("incomplete_base_class"),
                 WithFix(Fix(Test.range("insert"), "#include \"x.h\"\n",
                             "Add include \"x.h\" for symbol ns::X"))),
           AllOf(Diag(Test.range("access"),
                      "member access into incomplete type 'ns::X'"),
                 DiagName("incomplete_member_access"),
                 WithFix(Fix(Test.range("insert"), "#include \"x.h\"\n",
                             "Add include \"x.h\" for symbol ns::X"))),
           AllOf(
               Diag(
                   Test.range("type"),
                   "incomplete type 'ns::X' where a complete type is required"),
               DiagName("incomplete_type"),
               WithFix(Fix(Test.range("insert"), "#include \"x.h\"\n",
                           "Add include \"x.h\" for symbol ns::X"))),
           AllOf(Diag(Test.range("incomplete"),
                      "variable has incomplete type 'ns::X'"),
                 DiagName("typecheck_decl_incomplete_type"),
                 WithFix(Fix(Test.range("insert"), "#include \"x.h\"\n",
                             "Add include \"x.h\" for symbol ns::X"))),
           AllOf(
               Diag(Test.range("tag"), "incomplete definition of type 'ns::X'"),
               DiagName("typecheck_incomplete_tag"),
               WithFix(Fix(Test.range("insert"), "#include \"x.h\"\n",
                           "Add include \"x.h\" for symbol ns::X"))),
           AllOf(Diag(Test.range("use"),
                      "invalid use of incomplete type 'ns::X'"),
                 DiagName("invalid_incomplete_type_use"),
                 WithFix(Fix(Test.range("insert"), "#include \"x.h\"\n",
                             "Add include \"x.h\" for symbol ns::X"))),
           AllOf(Diag(Test.range("sizeof"),
                      "invalid application of 'sizeof' to "
                      "an incomplete type 'ns::X'"),
                 DiagName("sizeof_alignof_incomplete_or_sizeless_type"),
                 WithFix(Fix(Test.range("insert"), "#include \"x.h\"\n",
                             "Add include \"x.h\" for symbol ns::X"))),
           AllOf(Diag(Test.range("for"),
                      "cannot use incomplete type 'ns::X' as a range"),
                 DiagName("for_range_incomplete_type"),
                 WithFix(Fix(Test.range("insert"), "#include \"x.h\"\n",
                             "Add include \"x.h\" for symbol ns::X"))),
           AllOf(Diag(Test.range("return"),
                      "incomplete result type 'ns::X' in function definition"),
                 DiagName("func_def_incomplete_result"),
                 WithFix(Fix(Test.range("insert"), "#include \"x.h\"\n",
                             "Add include \"x.h\" for symbol ns::X"))),
           AllOf(Diag(Test.range("field"), "field has incomplete type 'ns::X'"),
                 DiagName("field_incomplete_or_sizeless"),
                 WithFix(Fix(Test.range("insert"), "#include \"x.h\"\n",
                             "Add include \"x.h\" for symbol ns::X")))}))
      << Test.code();
}

TEST(IncludeFixerTest, NoSuggestIncludeWhenNoDefinitionInHeader) {
  Annotations Test(R"cpp(// error-ok
$insert[[]]namespace ns {
  class X;
}
class Y : $base[[public ns::X]] {};
int main() {
  ns::X *x;
  x$access[[->]]f();
}
  )cpp");
  auto TU = TestTU::withCode(Test.code());
  Symbol Sym = cls("ns::X");
  Sym.Flags |= Symbol::IndexedForCodeCompletion;
  Sym.CanonicalDeclaration.FileURI = "unittest:///x.h";
  Sym.Definition.FileURI = "unittest:///x.cc";
  Sym.IncludeHeaders.emplace_back("\"x.h\"", 1);

  SymbolSlab::Builder Slab;
  Slab.insert(Sym);
  auto Index =
      MemIndex::build(std::move(Slab).build(), RefSlab(), RelationSlab());
  TU.ExternalIndex = Index.get();

  EXPECT_THAT(*TU.build().getDiagnostics(),
              UnorderedElementsAre(
                  Diag(Test.range("base"), "base class has incomplete type"),
                  Diag(Test.range("access"),
                       "member access into incomplete type 'ns::X'")));
}

TEST(IncludeFixerTest, Typo) {
  Annotations Test(R"cpp(// error-ok
$insert[[]]namespace ns {
void foo() {
  $unqualified1[[X]] x;
  // No fix if the unresolved type is used as specifier. (ns::)X::Nested will be
  // considered the unresolved type.
  $unqualified2[[X]]::Nested n;
}
}
void bar() {
  ns::$qualified1[[X]] x; // ns:: is valid.
  ns::$qualified2[[X]](); // Error: no member in namespace

  ::$global[[Global]] glob;
}
using Type = ns::$template[[Foo]]<int>;
  )cpp");
  auto TU = TestTU::withCode(Test.code());
  auto Index = buildIndexWithSymbol(
      {SymbolWithHeader{"ns::X", "unittest:///x.h", "\"x.h\""},
       SymbolWithHeader{"Global", "unittest:///global.h", "\"global.h\""},
       SymbolWithHeader{"ns::Foo", "unittest:///foo.h", "\"foo.h\""}});
  TU.ExternalIndex = Index.get();

  EXPECT_THAT(
      *TU.build().getDiagnostics(),
      UnorderedElementsAre(
          AllOf(Diag(Test.range("unqualified1"), "unknown type name 'X'"),
                DiagName("unknown_typename"),
                WithFix(Fix(Test.range("insert"), "#include \"x.h\"\n",
                            "Add include \"x.h\" for symbol ns::X"))),
          Diag(Test.range("unqualified2"), "use of undeclared identifier 'X'"),
          AllOf(Diag(Test.range("qualified1"),
                     "no type named 'X' in namespace 'ns'"),
                DiagName("typename_nested_not_found"),
                WithFix(Fix(Test.range("insert"), "#include \"x.h\"\n",
                            "Add include \"x.h\" for symbol ns::X"))),
          AllOf(Diag(Test.range("qualified2"),
                     "no member named 'X' in namespace 'ns'"),
                DiagName("no_member"),
                WithFix(Fix(Test.range("insert"), "#include \"x.h\"\n",
                            "Add include \"x.h\" for symbol ns::X"))),
          AllOf(Diag(Test.range("global"),
                     "no type named 'Global' in the global namespace"),
                DiagName("typename_nested_not_found"),
                WithFix(Fix(Test.range("insert"), "#include \"global.h\"\n",
                            "Add include \"global.h\" for symbol Global"))),
          AllOf(Diag(Test.range("template"),
                     "no template named 'Foo' in namespace 'ns'"),
                DiagName("no_member_template"),
                WithFix(Fix(Test.range("insert"), "#include \"foo.h\"\n",
                            "Add include \"foo.h\" for symbol ns::Foo")))));
}

TEST(IncludeFixerTest, MultipleMatchedSymbols) {
  Annotations Test(R"cpp(// error-ok
$insert[[]]namespace na {
namespace nb {
void foo() {
  $unqualified[[X]] x;
}
}
}
  )cpp");
  auto TU = TestTU::withCode(Test.code());
  auto Index = buildIndexWithSymbol(
      {SymbolWithHeader{"na::X", "unittest:///a.h", "\"a.h\""},
       SymbolWithHeader{"na::nb::X", "unittest:///b.h", "\"b.h\""}});
  TU.ExternalIndex = Index.get();

  EXPECT_THAT(*TU.build().getDiagnostics(),
              UnorderedElementsAre(AllOf(
                  Diag(Test.range("unqualified"), "unknown type name 'X'"),
                  DiagName("unknown_typename"),
                  WithFix(Fix(Test.range("insert"), "#include \"a.h\"\n",
                              "Add include \"a.h\" for symbol na::X"),
                          Fix(Test.range("insert"), "#include \"b.h\"\n",
                              "Add include \"b.h\" for symbol na::nb::X")))));
}

TEST(IncludeFixerTest, NoCrashMemebrAccess) {
  Annotations Test(R"cpp(// error-ok
    struct X { int  xyz; };
    void g() { X x; x.$[[xy]]; }
  )cpp");
  auto TU = TestTU::withCode(Test.code());
  auto Index = buildIndexWithSymbol(
      SymbolWithHeader{"na::X", "unittest:///a.h", "\"a.h\""});
  TU.ExternalIndex = Index.get();

  EXPECT_THAT(
      *TU.build().getDiagnostics(),
      UnorderedElementsAre(Diag(Test.range(), "no member named 'xy' in 'X'")));
}

TEST(IncludeFixerTest, UseCachedIndexResults) {
  // As index results for the identical request are cached, more than 5 fixes
  // are generated.
  Annotations Test(R"cpp(// error-ok
$insert[[]]void foo() {
  $x1[[X]] x;
  $x2[[X]] x;
  $x3[[X]] x;
  $x4[[X]] x;
  $x5[[X]] x;
  $x6[[X]] x;
  $x7[[X]] x;
}

class X;
void bar(X *x) {
  x$a1[[->]]f();
  x$a2[[->]]f();
  x$a3[[->]]f();
  x$a4[[->]]f();
  x$a5[[->]]f();
  x$a6[[->]]f();
  x$a7[[->]]f();
}
  )cpp");
  auto TU = TestTU::withCode(Test.code());
  auto Index =
      buildIndexWithSymbol(SymbolWithHeader{"X", "unittest:///a.h", "\"a.h\""});
  TU.ExternalIndex = Index.get();

  auto Parsed = TU.build();
  for (const auto &D : *Parsed.getDiagnostics()) {
    if (D.Fixes.size() != 1) {
      ADD_FAILURE() << "D.Fixes.size() != 1";
      continue;
    }
    EXPECT_EQ(D.Fixes[0].Message,
              std::string("Add include \"a.h\" for symbol X"));
  }
}

TEST(IncludeFixerTest, UnresolvedNameAsSpecifier) {
  Annotations Test(R"cpp(// error-ok
$insert[[]]namespace ns {
}
void g() {  ns::$[[scope]]::X_Y();  }
  )cpp");
  TestTU TU;
  TU.Code = std::string(Test.code());
  // FIXME: Figure out why this is needed and remove it, PR43662.
  TU.ExtraArgs.push_back("-fno-ms-compatibility");
  auto Index = buildIndexWithSymbol(
      SymbolWithHeader{"ns::scope::X_Y", "unittest:///x.h", "\"x.h\""});
  TU.ExternalIndex = Index.get();

  EXPECT_THAT(
      *TU.build().getDiagnostics(),
      UnorderedElementsAre(AllOf(
          Diag(Test.range(), "no member named 'scope' in namespace 'ns'"),
          DiagName("no_member"),
          WithFix(Fix(Test.range("insert"), "#include \"x.h\"\n",
                      "Add include \"x.h\" for symbol ns::scope::X_Y")))));
}

TEST(IncludeFixerTest, UnresolvedSpecifierWithSemaCorrection) {
  Annotations Test(R"cpp(// error-ok
$insert[[]]namespace clang {
void f() {
  // "clangd::" will be corrected to "clang::" by Sema.
  $q1[[clangd]]::$x[[X]] x;
  $q2[[clangd]]::$ns[[ns]]::Y y;
}
}
  )cpp");
  TestTU TU;
  TU.Code = std::string(Test.code());
  // FIXME: Figure out why this is needed and remove it, PR43662.
  TU.ExtraArgs.push_back("-fno-ms-compatibility");
  auto Index = buildIndexWithSymbol(
      {SymbolWithHeader{"clang::clangd::X", "unittest:///x.h", "\"x.h\""},
       SymbolWithHeader{"clang::clangd::ns::Y", "unittest:///y.h", "\"y.h\""}});
  TU.ExternalIndex = Index.get();

  EXPECT_THAT(
      *TU.build().getDiagnostics(),
      UnorderedElementsAre(
          AllOf(
              Diag(Test.range("q1"), "use of undeclared identifier 'clangd'; "
                                     "did you mean 'clang'?"),
              DiagName("undeclared_var_use_suggest"),
              WithFix(_, // change clangd to clang
                      Fix(Test.range("insert"), "#include \"x.h\"\n",
                          "Add include \"x.h\" for symbol clang::clangd::X"))),
          AllOf(
              Diag(Test.range("x"), "no type named 'X' in namespace 'clang'"),
              DiagName("typename_nested_not_found"),
              WithFix(Fix(Test.range("insert"), "#include \"x.h\"\n",
                          "Add include \"x.h\" for symbol clang::clangd::X"))),
          AllOf(
              Diag(Test.range("q2"), "use of undeclared identifier 'clangd'; "
                                     "did you mean 'clang'?"),
              DiagName("undeclared_var_use_suggest"),
              WithFix(
                  _, // change clangd to clang
                  Fix(Test.range("insert"), "#include \"y.h\"\n",
                      "Add include \"y.h\" for symbol clang::clangd::ns::Y"))),
          AllOf(Diag(Test.range("ns"),
                     "no member named 'ns' in namespace 'clang'"),
                DiagName("no_member"),
                WithFix(Fix(
                    Test.range("insert"), "#include \"y.h\"\n",
                    "Add include \"y.h\" for symbol clang::clangd::ns::Y")))));
}

TEST(IncludeFixerTest, SpecifiedScopeIsNamespaceAlias) {
  Annotations Test(R"cpp(// error-ok
$insert[[]]namespace a {}
namespace b = a;
namespace c {
  b::$[[X]] x;
}
  )cpp");
  auto TU = TestTU::withCode(Test.code());
  auto Index = buildIndexWithSymbol(
      SymbolWithHeader{"a::X", "unittest:///x.h", "\"x.h\""});
  TU.ExternalIndex = Index.get();

  EXPECT_THAT(*TU.build().getDiagnostics(),
              UnorderedElementsAre(AllOf(
                  Diag(Test.range(), "no type named 'X' in namespace 'a'"),
                  DiagName("typename_nested_not_found"),
                  WithFix(Fix(Test.range("insert"), "#include \"x.h\"\n",
                              "Add include \"x.h\" for symbol a::X")))));
}

TEST(IncludeFixerTest, NoCrashOnTemplateInstantiations) {
  Annotations Test(R"cpp(
    template <typename T> struct Templ {
      template <typename U>
      typename U::type operator=(const U &);
    };

    struct A {
      Templ<char> s;
      A() { [[a]]; /*error-ok*/ } // crash if we compute scopes lazily.
    };
  )cpp");

  auto TU = TestTU::withCode(Test.code());
  auto Index = buildIndexWithSymbol({});
  TU.ExternalIndex = Index.get();

  EXPECT_THAT(
      *TU.build().getDiagnostics(),
      ElementsAre(Diag(Test.range(), "use of undeclared identifier 'a'")));
}

TEST(DiagsInHeaders, DiagInsideHeader) {
  Annotations Main(R"cpp(
    #include [["a.h"]]
    void foo() {})cpp");
  Annotations Header("[[no_type_spec]]; // error-ok");
  TestTU TU = TestTU::withCode(Main.code());
  TU.AdditionalFiles = {{"a.h", std::string(Header.code())}};
  EXPECT_THAT(*TU.build().getDiagnostics(),
              UnorderedElementsAre(AllOf(
                  Diag(Main.range(), "in included file: C++ requires a "
                                     "type specifier for all declarations"),
                  WithNote(Diag(Header.range(), "error occurred here")))));
}

TEST(DiagsInHeaders, DiagInTransitiveInclude) {
  Annotations Main(R"cpp(
    #include [["a.h"]]
    void foo() {})cpp");
  TestTU TU = TestTU::withCode(Main.code());
  TU.AdditionalFiles = {{"a.h", "#include \"b.h\""},
                        {"b.h", "no_type_spec; // error-ok"}};
  EXPECT_THAT(*TU.build().getDiagnostics(),
              UnorderedElementsAre(
                  Diag(Main.range(), "in included file: C++ requires a "
                                     "type specifier for all declarations")));
}

TEST(DiagsInHeaders, DiagInMultipleHeaders) {
  Annotations Main(R"cpp(
    #include $a[["a.h"]]
    #include $b[["b.h"]]
    void foo() {})cpp");
  TestTU TU = TestTU::withCode(Main.code());
  TU.AdditionalFiles = {{"a.h", "no_type_spec; // error-ok"},
                        {"b.h", "no_type_spec; // error-ok"}};
  EXPECT_THAT(*TU.build().getDiagnostics(),
              UnorderedElementsAre(
                  Diag(Main.range("a"), "in included file: C++ requires a type "
                                        "specifier for all declarations"),
                  Diag(Main.range("b"), "in included file: C++ requires a type "
                                        "specifier for all declarations")));
}

TEST(DiagsInHeaders, PreferExpansionLocation) {
  Annotations Main(R"cpp(
    #include [["a.h"]]
    #include "b.h"
    void foo() {})cpp");
  TestTU TU = TestTU::withCode(Main.code());
  TU.AdditionalFiles = {
      {"a.h", "#include \"b.h\"\n"},
      {"b.h", "#ifndef X\n#define X\nno_type_spec; // error-ok\n#endif"}};
  EXPECT_THAT(*TU.build().getDiagnostics(),
              UnorderedElementsAre(Diag(Main.range(),
                                        "in included file: C++ requires a type "
                                        "specifier for all declarations")));
}

TEST(DiagsInHeaders, PreferExpansionLocationMacros) {
  Annotations Main(R"cpp(
    #define X
    #include "a.h"
    #undef X
    #include [["b.h"]]
    void foo() {})cpp");
  TestTU TU = TestTU::withCode(Main.code());
  TU.AdditionalFiles = {
      {"a.h", "#include \"c.h\"\n"},
      {"b.h", "#include \"c.h\"\n"},
      {"c.h", "#ifndef X\n#define X\nno_type_spec; // error-ok\n#endif"}};
  EXPECT_THAT(*TU.build().getDiagnostics(),
              UnorderedElementsAre(
                  Diag(Main.range(), "in included file: C++ requires a "
                                     "type specifier for all declarations")));
}

TEST(DiagsInHeaders, LimitDiagsOutsideMainFile) {
  Annotations Main(R"cpp(
    #include [["a.h"]]
    #include "b.h"
    void foo() {})cpp");
  TestTU TU = TestTU::withCode(Main.code());
  TU.AdditionalFiles = {{"a.h", "#include \"c.h\"\n"},
                        {"b.h", "#include \"c.h\"\n"},
                        {"c.h", R"cpp(
      #ifndef X
      #define X
      no_type_spec_0; // error-ok
      no_type_spec_1;
      no_type_spec_2;
      no_type_spec_3;
      no_type_spec_4;
      no_type_spec_5;
      no_type_spec_6;
      no_type_spec_7;
      no_type_spec_8;
      no_type_spec_9;
      no_type_spec_10;
      #endif)cpp"}};
  EXPECT_THAT(*TU.build().getDiagnostics(),
              UnorderedElementsAre(
                  Diag(Main.range(), "in included file: C++ requires a "
                                     "type specifier for all declarations")));
}

TEST(DiagsInHeaders, OnlyErrorOrFatal) {
  Annotations Main(R"cpp(
    #include [["a.h"]]
    void foo() {})cpp");
  Annotations Header(R"cpp(
    [[no_type_spec]]; // error-ok
    int x = 5/0;)cpp");
  TestTU TU = TestTU::withCode(Main.code());
  TU.AdditionalFiles = {{"a.h", std::string(Header.code())}};
  EXPECT_THAT(*TU.build().getDiagnostics(),
              UnorderedElementsAre(AllOf(
                  Diag(Main.range(), "in included file: C++ requires "
                                     "a type specifier for all declarations"),
                  WithNote(Diag(Header.range(), "error occurred here")))));
}

TEST(DiagsInHeaders, OnlyDefaultErrorOrFatal) {
  Annotations Main(R"cpp(
    #include [["a.h"]] // get unused "foo" warning when building preamble.
    )cpp");
  Annotations Header(R"cpp(
    namespace { void foo() {} }
    void func() {foo();} ;)cpp");
  TestTU TU = TestTU::withCode(Main.code());
  TU.AdditionalFiles = {{"a.h", std::string(Header.code())}};
  // promote warnings to errors.
  TU.ExtraArgs = {"-Werror", "-Wunused"};
  EXPECT_THAT(*TU.build().getDiagnostics(), IsEmpty());
}

TEST(DiagsInHeaders, FromNonWrittenSources) {
  Annotations Main(R"cpp(
    #include [["a.h"]]
    void foo() {})cpp");
  Annotations Header(R"cpp(
    int x = 5/0;
    int b = [[FOO]]; // error-ok)cpp");
  TestTU TU = TestTU::withCode(Main.code());
  TU.AdditionalFiles = {{"a.h", std::string(Header.code())}};
  TU.ExtraArgs = {"-DFOO=NOOO"};
  EXPECT_THAT(*TU.build().getDiagnostics(),
              UnorderedElementsAre(AllOf(
                  Diag(Main.range(),
                       "in included file: use of undeclared identifier 'NOOO'"),
                  WithNote(Diag(Header.range(), "error occurred here")))));
}

TEST(DiagsInHeaders, ErrorFromMacroExpansion) {
  Annotations Main(R"cpp(
  void bar() {
    int fo; // error-ok
    #include [["a.h"]]
  })cpp");
  Annotations Header(R"cpp(
  #define X foo
  X;)cpp");
  TestTU TU = TestTU::withCode(Main.code());
  TU.AdditionalFiles = {{"a.h", std::string(Header.code())}};
  EXPECT_THAT(*TU.build().getDiagnostics(),
              UnorderedElementsAre(
                  Diag(Main.range(), "in included file: use of undeclared "
                                     "identifier 'foo'; did you mean 'fo'?")));
}

TEST(DiagsInHeaders, ErrorFromMacroArgument) {
  Annotations Main(R"cpp(
  void bar() {
    int fo; // error-ok
    #include [["a.h"]]
  })cpp");
  Annotations Header(R"cpp(
  #define X(arg) arg
  X(foo);)cpp");
  TestTU TU = TestTU::withCode(Main.code());
  TU.AdditionalFiles = {{"a.h", std::string(Header.code())}};
  EXPECT_THAT(*TU.build().getDiagnostics(),
              UnorderedElementsAre(
                  Diag(Main.range(), "in included file: use of undeclared "
                                     "identifier 'foo'; did you mean 'fo'?")));
}

TEST(IgnoreDiags, FromNonWrittenInclude) {
  TestTU TU;
  TU.ExtraArgs.push_back("--include=a.h");
  TU.AdditionalFiles = {{"a.h", "void main();"}};
  // The diagnostic "main must return int" is from the header, we don't attempt
  // to render it in the main file as there is no written location there.
  EXPECT_THAT(*TU.build().getDiagnostics(), UnorderedElementsAre());
}

TEST(ToLSPDiag, RangeIsInMain) {
  ClangdDiagnosticOptions Opts;
  clangd::Diag D;
  D.Range = {pos(1, 2), pos(3, 4)};
  D.Notes.emplace_back();
  Note &N = D.Notes.back();
  N.Range = {pos(2, 3), pos(3, 4)};

  D.InsideMainFile = true;
  N.InsideMainFile = false;
  toLSPDiags(D, {}, Opts,
             [&](clangd::Diagnostic LSPDiag, ArrayRef<clangd::Fix>) {
               EXPECT_EQ(LSPDiag.range, D.Range);
             });

  D.InsideMainFile = false;
  N.InsideMainFile = true;
  toLSPDiags(D, {}, Opts,
             [&](clangd::Diagnostic LSPDiag, ArrayRef<clangd::Fix>) {
               EXPECT_EQ(LSPDiag.range, N.Range);
             });
}

TEST(ParsedASTTest, ModuleSawDiag) {
  static constexpr const llvm::StringLiteral KDiagMsg = "StampedDiag";
  struct DiagModifierModule final : public FeatureModule {
    struct Listener : public FeatureModule::ASTListener {
      void sawDiagnostic(const clang::Diagnostic &Info,
                         clangd::Diag &Diag) override {
        Diag.Message = KDiagMsg.str();
      }
    };
    std::unique_ptr<ASTListener> astListeners() override {
      return std::make_unique<Listener>();
    };
  };
  FeatureModuleSet FMS;
  FMS.add(std::make_unique<DiagModifierModule>());

  Annotations Code("[[test]]; /* error-ok */");
  TestTU TU;
  TU.Code = Code.code().str();
  TU.FeatureModules = &FMS;

  auto AST = TU.build();
  EXPECT_THAT(*AST.getDiagnostics(),
              testing::Contains(Diag(Code.range(), KDiagMsg.str())));
}

TEST(Preamble, EndsOnNonEmptyLine) {
  TestTU TU;
  TU.ExtraArgs = {"-Wnewline-eof"};

  {
    TU.Code = "#define FOO\n  void bar();\n";
    auto AST = TU.build();
    EXPECT_THAT(*AST.getDiagnostics(), IsEmpty());
  }
  {
    Annotations Code("#define FOO[[]]");
    TU.Code = Code.code().str();
    auto AST = TU.build();
    EXPECT_THAT(
        *AST.getDiagnostics(),
        testing::Contains(Diag(Code.range(), "no newline at end of file")));
  }
}
<<<<<<< HEAD
=======

TEST(Diagnostics, Tags) {
  TestTU TU;
  TU.ExtraArgs = {"-Wunused", "-Wdeprecated"};
  Annotations Test(R"cpp(
  void bar() __attribute__((deprecated));
  void foo() {
    int $unused[[x]];
    $deprecated[[bar]]();
  })cpp");
  TU.Code = Test.code().str();
  EXPECT_THAT(*TU.build().getDiagnostics(),
              UnorderedElementsAre(
                  AllOf(Diag(Test.range("unused"), "unused variable 'x'"),
                        WithTag(DiagnosticTag::Unnecessary)),
                  AllOf(Diag(Test.range("deprecated"), "'bar' is deprecated"),
                        WithTag(DiagnosticTag::Deprecated))));
}

TEST(DiagnosticsTest, IncludeCleaner) {
  Annotations Test(R"cpp(
$fix[[  $diag[[#include "unused.h"]]
]]
  #include "used.h"

  #include <system_header.h>

  void foo() {
    used();
  }
  )cpp");
  TestTU TU;
  TU.Code = Test.code().str();
  TU.AdditionalFiles["unused.h"] = R"cpp(
    #pragma once
    void unused() {}
  )cpp";
  TU.AdditionalFiles["used.h"] = R"cpp(
    #pragma once
    void used() {}
  )cpp";
  TU.AdditionalFiles["system/system_header.h"] = "";
  TU.ExtraArgs = {"-isystem" + testPath("system")};
  // Off by default.
  EXPECT_THAT(*TU.build().getDiagnostics(), IsEmpty());
  Config Cfg;
  Cfg.Diagnostics.UnusedIncludes = Config::UnusedIncludesPolicy::Strict;
  WithContextValue WithCfg(Config::Key, std::move(Cfg));
  EXPECT_THAT(
      *TU.build().getDiagnostics(),
      UnorderedElementsAre(AllOf(
          Diag(Test.range("diag"), "included header unused.h is not used"),
          WithTag(DiagnosticTag::Unnecessary), DiagSource(Diag::Clangd),
          WithFix(Fix(Test.range("fix"), "", "remove #include directive")))));
  Cfg.Diagnostics.SuppressAll = true;
  WithContextValue SuppressAllWithCfg(Config::Key, std::move(Cfg));
  EXPECT_THAT(*TU.build().getDiagnostics(), IsEmpty());
  Cfg.Diagnostics.SuppressAll = false;
  Cfg.Diagnostics.Suppress = {"unused-includes"};
  WithContextValue SuppressFilterWithCfg(Config::Key, std::move(Cfg));
  EXPECT_THAT(*TU.build().getDiagnostics(), IsEmpty());
}

>>>>>>> d321548c
} // namespace
} // namespace clangd
} // namespace clang<|MERGE_RESOLUTION|>--- conflicted
+++ resolved
@@ -1454,8 +1454,6 @@
         testing::Contains(Diag(Code.range(), "no newline at end of file")));
   }
 }
-<<<<<<< HEAD
-=======
 
 TEST(Diagnostics, Tags) {
   TestTU TU;
@@ -1519,7 +1517,6 @@
   EXPECT_THAT(*TU.build().getDiagnostics(), IsEmpty());
 }
 
->>>>>>> d321548c
 } // namespace
 } // namespace clangd
 } // namespace clang