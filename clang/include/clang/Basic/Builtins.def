--- conflicted
+++ resolved
@@ -34,11 +34,8 @@
 //  Q -> target builtin type, followed by a character to distinguish the builtin type
 //    Qa -> AArch64 svcount_t builtin type.
 //    Qb -> AMDGPU __amdgpu_buffer_rsrc_t builtin type.
-<<<<<<< HEAD
 //    Qc -> AMDGPU __amdgpu_feature_predicate_t builtin type.
-=======
 //    Qt -> AMDGPU __amdgpu_texture_t builtin type.
->>>>>>> 637bfb7e
 //  E -> ext_vector, followed by the number of elements and the base type.
 //  X -> _Complex, followed by the base type.
 //  Y -> ptrdiff_t
