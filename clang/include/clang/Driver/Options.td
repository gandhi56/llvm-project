//===--- Options.td - Options for clang -----------------------------------===//
//
// Part of the LLVM Project, under the Apache License v2.0 with LLVM Exceptions.
// See https://llvm.org/LICENSE.txt for license information.
// SPDX-License-Identifier: Apache-2.0 WITH LLVM-exception
//
//===----------------------------------------------------------------------===//
//
//  This file defines the options accepted by clang.
//
//===----------------------------------------------------------------------===//

// Include the common option parsing interfaces.
include "llvm/Option/OptParser.td"

/////////
// Flags

// The option is a "driver"-only option, and should not be forwarded to other
// tools via `-Xarch` options.
def NoXarchOption : OptionFlag;

// LinkerInput - The option is a linker input.
def LinkerInput : OptionFlag;

// NoArgumentUnused - Don't report argument unused warnings for this option; this
// is useful for options like -static or -dynamic which a user may always end up
// passing, even if the platform defaults to (or only supports) that option.
def NoArgumentUnused : OptionFlag;

// Unsupported - The option is unsupported, and the driver will reject command
// lines that use it.
def Unsupported : OptionFlag;

// Ignored - The option is unsupported, and the driver will silently ignore it.
def Ignored : OptionFlag;

// CoreOption - This is considered a "core" Clang option, available in both
// clang and clang-cl modes.
def CoreOption : OptionFlag;

// CLOption - This is a cl.exe compatibility option. Options with this flag
// are made available when the driver is running in CL compatibility mode.
def CLOption : OptionFlag;

// CC1Option - This option should be accepted by clang -cc1.
def CC1Option : OptionFlag;

// CC1AsOption - This option should be accepted by clang -cc1as.
def CC1AsOption : OptionFlag;

// NoDriverOption - This option should not be accepted by the driver.
def NoDriverOption : OptionFlag;

// If an option affects linking, but has a primary group (so Link_Group cannot
// be used), add this flag.
def LinkOption : OptionFlag;

// FlangOption - This is considered a "core" Flang option, available in
// flang mode.
def FlangOption : OptionFlag;

// FlangOnlyOption - This option should only be used by Flang (i.e. it is not
// available for Clang)
def FlangOnlyOption : OptionFlag;

// FC1Option - This option should be accepted by flang -fc1.
def FC1Option : OptionFlag;

// A short name to show in documentation. The name will be interpreted as rST.
class DocName<string name> { string DocName = name; }

// A brief description to show in documentation, interpreted as rST.
class DocBrief<code descr> { code DocBrief = descr; }

// Indicates that this group should be flattened into its parent when generating
// documentation.
class DocFlatten { bit DocFlatten = 1; }

// Indicates that this warning is ignored, but accepted with a warning for
// GCC compatibility.
class IgnoredGCCCompat : Flags<[HelpHidden]> {}

/////////
// Groups

def Action_Group : OptionGroup<"<action group>">, DocName<"Actions">,
                   DocBrief<[{The action to perform on the input.}]>;

// Meta-group for options which are only used for compilation,
// and not linking etc.
def CompileOnly_Group : OptionGroup<"<CompileOnly group>">,
                        DocName<"Compilation flags">, DocBrief<[{
Flags controlling the behavior of Clang during compilation. These flags have
no effect during actions that do not perform compilation.}]>;

def Preprocessor_Group : OptionGroup<"<Preprocessor group>">,
                         Group<CompileOnly_Group>,
                         DocName<"Preprocessor flags">, DocBrief<[{
Flags controlling the behavior of the Clang preprocessor.}]>;

def IncludePath_Group : OptionGroup<"<I/i group>">, Group<Preprocessor_Group>,
                        DocName<"Include path management">,
                        DocBrief<[{
Flags controlling how ``#include``\s are resolved to files.}]>;

def I_Group : OptionGroup<"<I group>">, Group<IncludePath_Group>, DocFlatten;
def i_Group : OptionGroup<"<i group>">, Group<IncludePath_Group>, DocFlatten;
def clang_i_Group : OptionGroup<"<clang i group>">, Group<i_Group>, DocFlatten;

def M_Group : OptionGroup<"<M group>">, Group<Preprocessor_Group>,
              DocName<"Dependency file generation">, DocBrief<[{
Flags controlling generation of a dependency file for ``make``-like build
systems.}]>;

def d_Group : OptionGroup<"<d group>">, Group<Preprocessor_Group>,
              DocName<"Dumping preprocessor state">, DocBrief<[{
Flags allowing the state of the preprocessor to be dumped in various ways.}]>;

def Diag_Group : OptionGroup<"<W/R group>">, Group<CompileOnly_Group>,
                 DocName<"Diagnostic flags">, DocBrief<[{
Flags controlling which warnings, errors, and remarks Clang will generate.
See the :doc:`full list of warning and remark flags <DiagnosticsReference>`.}]>;

def R_Group : OptionGroup<"<R group>">, Group<Diag_Group>, DocFlatten;
def R_value_Group : OptionGroup<"<R (with value) group>">, Group<R_Group>,
                    DocFlatten;
def W_Group : OptionGroup<"<W group>">, Group<Diag_Group>, DocFlatten;
def W_value_Group : OptionGroup<"<W (with value) group>">, Group<W_Group>,
                    DocFlatten;

def f_Group : OptionGroup<"<f group>">, Group<CompileOnly_Group>,
              DocName<"Target-independent compilation options">;

def f_clang_Group : OptionGroup<"<f (clang-only) group>">,
                    Group<CompileOnly_Group>, DocFlatten;
def pedantic_Group : OptionGroup<"<pedantic group>">, Group<f_Group>,
                     DocFlatten;
def opencl_Group : OptionGroup<"<opencl group>">, Group<f_Group>,
                   DocName<"OpenCL flags">;

def sycl_Group : OptionGroup<"<SYCL group>">, Group<f_Group>,
                 DocName<"SYCL flags">;

def m_Group : OptionGroup<"<m group>">, Group<CompileOnly_Group>,
              DocName<"Target-dependent compilation options">;

// Feature groups - these take command line options that correspond directly to
// target specific features and can be translated directly from command line
// options.
def m_aarch64_Features_Group : OptionGroup<"<aarch64 features group>">,
                               Group<m_Group>, DocName<"AARCH64">;
def m_amdgpu_Features_Group : OptionGroup<"<amdgpu features group>">,
                              Group<m_Group>, DocName<"AMDGPU">;
def m_arm_Features_Group : OptionGroup<"<arm features group>">,
                           Group<m_Group>, DocName<"ARM">;
def m_hexagon_Features_Group : OptionGroup<"<hexagon features group>">,
                               Group<m_Group>, DocName<"Hexagon">;
// The features added by this group will not be added to target features.
// These are explicitly handled.
def m_hexagon_Features_HVX_Group : OptionGroup<"<hexagon features group>">,
                                   Group<m_Group>, DocName<"Hexagon">;
def m_mips_Features_Group : OptionGroup<"<mips features group>">,
                            Group<m_Group>, DocName<"MIPS">;
def m_ppc_Features_Group : OptionGroup<"<ppc features group>">,
                           Group<m_Group>, DocName<"PowerPC">;
def m_wasm_Features_Group : OptionGroup<"<wasm features group>">,
                            Group<m_Group>, DocName<"WebAssembly">;
// The features added by this group will not be added to target features.
// These are explicitly handled.
def m_wasm_Features_Driver_Group : OptionGroup<"<wasm driver features group>">,
                                   Group<m_Group>, DocName<"WebAssembly Driver">;
def m_x86_Features_Group : OptionGroup<"<x86 features group>">,
                           Group<m_Group>, Flags<[CoreOption]>, DocName<"X86">;
def m_riscv_Features_Group : OptionGroup<"<riscv features group>">,
                             Group<m_Group>, DocName<"RISCV">;

def m_libc_Group : OptionGroup<"<m libc group>">, Group<m_mips_Features_Group>,
                   Flags<[HelpHidden]>;

def O_Group : OptionGroup<"<O group>">, Group<CompileOnly_Group>,
              DocName<"Optimization level">, DocBrief<[{
Flags controlling how much optimization should be performed.}]>;

def DebugInfo_Group : OptionGroup<"<g group>">, Group<CompileOnly_Group>,
                      DocName<"Debug information generation">, DocBrief<[{
Flags controlling how much and what kind of debug information should be
generated.}]>;

def g_Group : OptionGroup<"<g group>">, Group<DebugInfo_Group>,
              DocName<"Kind and level of debug information">;
def gN_Group : OptionGroup<"<gN group>">, Group<g_Group>,
               DocName<"Debug level">;
def ggdbN_Group : OptionGroup<"<ggdbN group>">, Group<gN_Group>, DocFlatten;
def gTune_Group : OptionGroup<"<gTune group>">, Group<g_Group>,
                  DocName<"Debugger to tune debug information for">;
def g_flags_Group : OptionGroup<"<g flags group>">, Group<DebugInfo_Group>,
                    DocName<"Debug information flags">;

def StaticAnalyzer_Group : OptionGroup<"<Static analyzer group>">,
                           DocName<"Static analyzer flags">, DocBrief<[{
Flags controlling the behavior of the Clang Static Analyzer.}]>;

// gfortran options that we recognize in the driver and pass along when
// invoking GCC to compile Fortran code.
def gfortran_Group : OptionGroup<"<gfortran group>">,
                     DocName<"Fortran compilation flags">, DocBrief<[{
Flags that will be passed onto the ``gfortran`` compiler when Clang is given
a Fortran input.}]>;

def flang_rt_Group : OptionGroup<"Flang runtime library Group">;
def pgi_fortran_Group : OptionGroup<"PGI Fortran compatibility Group">,
  Flags<[HelpHidden]>;

def Link_Group : OptionGroup<"<T/e/s/t/u group>">, DocName<"Linker flags">,
                 DocBrief<[{Flags that are passed on to the linker}]>;
def T_Group : OptionGroup<"<T group>">, Group<Link_Group>, DocFlatten;
def u_Group : OptionGroup<"<u group>">, Group<Link_Group>, DocFlatten;

def reserved_lib_Group : OptionGroup<"<reserved libs group>">,
                         Flags<[Unsupported]>;

// Temporary groups for clang options which we know we don't support,
// but don't want to verbosely warn the user about.
def clang_ignored_f_Group : OptionGroup<"<clang ignored f group>">,
  Group<f_Group>, Flags<[Ignored]>;
def clang_ignored_m_Group : OptionGroup<"<clang ignored m group>">,
  Group<m_Group>, Flags<[Ignored]>;

// Group for clang options in the process of deprecation.
// Please include the version that deprecated the flag as comment to allow
// easier garbage collection.
def clang_ignored_legacy_options_Group : OptionGroup<"<clang legacy flags>">,
  Group<f_Group>, Flags<[Ignored]>;

// Retired with clang-5.0
def : Flag<["-"], "fslp-vectorize-aggressive">, Group<clang_ignored_legacy_options_Group>;
def : Flag<["-"], "fno-slp-vectorize-aggressive">, Group<clang_ignored_legacy_options_Group>;

// Retired with clang-10.0. Previously controlled X86 MPX ISA.
def mmpx : Flag<["-"], "mmpx">, Group<clang_ignored_legacy_options_Group>;
def mno_mpx : Flag<["-"], "mno-mpx">, Group<clang_ignored_legacy_options_Group>;

// Group that ignores all gcc optimizations that won't be implemented
def clang_ignored_gcc_optimization_f_Group : OptionGroup<
  "<clang_ignored_gcc_optimization_f_Group>">, Group<f_Group>, Flags<[Ignored]>;

// A boolean option which is opt-in in CC1. The positive option exists in CC1 and
// Args.hasArg(OPT_ffoo) is used to check that the flag is enabled.
// This is useful if the option is usually disabled.
multiclass OptInFFlag<string name, string pos_prefix, string neg_prefix="",
                      string help="", list<OptionFlag> flags=[], code keypath="",
                      list<Option> enablers = []> {
  def f#NAME : Flag<["-"], "f"#name>, Flags<!listconcat([CC1Option], flags)>,
               Group<f_Group>, HelpText<!strconcat(pos_prefix, help)>,
               MarshallingInfoFlag<keypath, "false">,
               ImpliedByAnyOf<enablers, "true">;
  def fno_#NAME : Flag<["-"], "fno-"#name>, Flags<flags>,
               Group<f_Group>, HelpText<!strconcat(neg_prefix, help)>;
}

// A boolean option which is opt-out in CC1. The negative option exists in CC1 and
// Args.hasArg(OPT_fno_foo) is used to check that the flag is disabled.
multiclass OptOutFFlag<string name, string pos_prefix, string neg_prefix,
                       string help="", list<OptionFlag> flags=[], code keypath="",
                       list<Option> disablers = []> {
  def f#NAME : Flag<["-"], "f"#name>, Flags<flags>,
               Group<f_Group>, HelpText<!strconcat(pos_prefix, help)>;
  def fno_#NAME : Flag<["-"], "fno-"#name>, Flags<!listconcat([CC1Option], flags)>,
               Group<f_Group>, HelpText<!strconcat(neg_prefix, help)>,
               MarshallingInfoFlag<keypath, "false">,
               ImpliedByAnyOf<disablers, "true">;
}

//===----------------------------------------------------------------------===//
// BoolOptionBase
//===----------------------------------------------------------------------===//

// Default value of the keypath associated with a marshalled bool option.
class Default<code value> { code Value = value; }

class FlagPolarity<bit value> { bit Value = value; }
def PosFlag : FlagPolarity<true> {}
def NegFlag : FlagPolarity<false> {}

// Definition of a single command line flag.
class FlagDef<FlagPolarity polarity, bit value, list<OptionFlag> option_flags,
              string help, list<Option> implied_by_options = []> {
  // Negative polarity (false) implies a command line spelling prefixed with
  // "no-" and a TableGen record whose name is prefixed with "no_".
  FlagPolarity Polarity = polarity;

  // The value assigned to keypath when the flag is present on the command line.
  bit Value = value;

  // List of OptionFlag records that control the visibility of the flag in
  // different scenarios.
  list<OptionFlag> OptionFlags = option_flags;

  // The help text associated with the flag.
  string Help = help;

  // List of options that imply this flag when present on command line.
  list<Option> ImpliedBy = implied_by_options;
}

// Information extending a FlagDef.
class FlagDefSuffix<list<OptionFlag> option_flags, string help> {
  list<OptionFlag> OptionFlags = option_flags;
  string Help = help;
}

// Extend the flag definition with a suffix.
class ApplySuffix<FlagDef flag, FlagDefSuffix flag_suffix> {
  FlagDef Result
    = FlagDef<flag.Polarity, flag.Value,
              !listconcat(flag.OptionFlags, flag_suffix.OptionFlags),
              !strconcat(flag.Help, flag_suffix.Help), flag.ImpliedBy>;
}

// FlagDef extension. Convenient for creation of TableGen records.
class FlagDefExpanded<FlagDef flag, string prefix, string name, string spelling>
  : FlagDef<flag.Polarity, flag.Value, flag.OptionFlags, flag.Help,
            flag.ImpliedBy> {
  // Name of the TableGen record.
  string RecordName = prefix#!cond(flag.Polarity.Value : "", true : "no_")#name;

  // Spelling of the flag.
  string Spelling
    = prefix#!cond(flag.Polarity.Value : "", true : "no-")#spelling;

  // Can the flag be implied by another flag?
  bit CanBeImplied = !not(!empty(flag.ImpliedBy));

  // C++ code that will be assigned to the keypath when the flag is present.
  code ValueAsCode = !cond(flag.Value : "true", true: "false");
}

// Creates record with a marshalled flag.
class BoolOptionFlag<FlagDefExpanded flag, FlagDefExpanded other,
                     FlagDefExpanded implied, code keypath, Default default>
  : Flag<["-"], flag.Spelling>, Flags<flag.OptionFlags>, HelpText<flag.Help>,
    MarshallingInfoBooleanFlag<keypath, default.Value, flag.ValueAsCode,
                               flag.RecordName, other.ValueAsCode,
                               other.RecordName>,
    ImpliedByAnyOf<implied.ImpliedBy, implied.ValueAsCode> {}

// Generates TableGen records for two command line flags that control the same
// keypath via the marshalling infrastructure.
// Names of the records consist of the specified prefix, "no_" for the negative
// flag, and NAME.
// BoolOption is the API that should be used most of the time. Use this only
// when you need more control (e.g. to represent a marshalled option whose
// keypath defaults to an arbitrarily complex boolean expression).
multiclass BoolOptionBase<string spelling_base, code keypath, Default default,
                          FlagDef flag1_base, FlagDef flag2_base,
                          FlagDefSuffix flags_suffix = FlagDefSuffix<[], "">,
                          string prefix = ""> {
  defvar flag1 = FlagDefExpanded<ApplySuffix<flag1_base, flags_suffix>.Result,
                                 prefix, NAME, spelling_base>;

  defvar flag2 = FlagDefExpanded<ApplySuffix<flag2_base, flags_suffix>.Result,
                                 prefix, NAME, spelling_base>;

  // TODO: Assert that the flags have different polarity.
  // TODO: Assert that the flags have different value.
  // TODO: Assert that only one of the flags can be implied.

  defvar implied = !cond(flag1.CanBeImplied: flag1, true: flag2);

  def flag1.RecordName : BoolOptionFlag<flag1, flag2, implied, keypath, default>;
  def flag2.RecordName : BoolOptionFlag<flag2, flag1, implied, keypath, default>;
}

//===----------------------------------------------------------------------===//
// BoolOption
//===----------------------------------------------------------------------===//

class DefaultsToBool<bit value> { bit Value = value; }
def DefaultsToTrue : DefaultsToBool<true> {}
def DefaultsToFalse : DefaultsToBool<false> {}

/// Holds the mixins that apply to the changing flag:
///   * list of OptionFlags (e.g. [CC1Option, NoXarchOption]),
///   * help string,
///   * list of Options that imply this flag.
class ChangedBy<FlagPolarity polarity, list<OptionFlag> option_flags = [],
                string help = "", list<Option> changed_by_options = []> {
  FlagPolarity Polarity = polarity;
  list<OptionFlag> OptionFlags = option_flags;
  string Help = help;
  list<Option> ChangedByOptions = changed_by_options;
}

/// Holds the mixins that apply to the resetting flag:
///   * list of OptionFlags (e.g. [CC1Option, NoXarchOption]),
///   * help string.
class ResetBy<FlagPolarity polarity, list<OptionFlag> option_flags = [],
              string help = ""> {
  FlagPolarity Polarity = polarity;
  list<OptionFlag> OptionFlags = option_flags;
  string Help = help;
}

/// Holds the mixins that apply to both the changing flag and resetting flag:
///   * list of OptionFlags (e.g. [CC1Option, NoXarchOption]),
///   * the suffix of the help string.
class BothFlags<list<OptionFlag> option_flags = [], string help = ""> {
  list<OptionFlag> OptionFlags = option_flags;
  string Help = help;
}

/// Creates two command line flags that control the same boolean keypath.
///
/// Example:
///   defm my_boolean_option : BoolOption<"my-boolean-option",
///     "CodeGenOpts.MyBooleanOption", DefaultsToFalse,
///     ChangedBy<PosFlag, [CC1Option], "Enable">,
///     ResetBy<NegFlag, [], "Disable">,
///     BothFlags<[CoreOption], " my boolean option.">;
///
///   The Clang driver now knows two new command line flags: the "positive"
///   -my-boolean-option and the "negative" -no-my-boolean-option. The positive
///   flag is also available on the CC1 command line.
///
///   * When the command line contains neither of the flags, the keypath value
///     defaults to false.
///   * When the command line contains the positive -my-boolean-option, the
///     keypath value changes to true.
///   * When the command line contains the negative -no-my-bool-option, the
///     keypath value resets to false.
///
///   The help text for -my-boolean-option is "Enable my boolean option." and
///   "Disable my boolean option." for -no-my-boolean-option.
multiclass BoolOption<string spelling_base, code keypath,
                      DefaultsToBool defaults_to, ChangedBy changed_by,
                      ResetBy reset_by, BothFlags both = BothFlags<[], "">,
                      string name_prefix = ""> {
  defvar default = Default<!cond(defaults_to.Value : "true", true: "false")>;

  defvar changed_by_flag = FlagDef<changed_by.Polarity, !not(defaults_to.Value),
                                   changed_by.OptionFlags, changed_by.Help,
                                   changed_by.ChangedByOptions>;

  defvar reset_by_flag = FlagDef<reset_by.Polarity, defaults_to.Value,
                                 reset_by.OptionFlags, reset_by.Help>;

  defvar flag_suffix = FlagDefSuffix<both.OptionFlags, both.Help>;

  defm NAME : BoolOptionBase<spelling_base, keypath, default, changed_by_flag,
                             reset_by_flag, flag_suffix, name_prefix>;
}

/// Creates a BoolOption with the changing available on the CC1 command line.
multiclass BoolCC1Option<string flag_base, code keypath,
                         DefaultsToBool defaults_to, ChangedBy changed_by,
                         ResetBy reset_by, BothFlags both = BothFlags<[], "">,
                         string name_prefix = ""> {
  defvar changed_by_cc1
    = ChangedBy<changed_by.Polarity,
                !listconcat(changed_by.OptionFlags, [CC1Option]),
                changed_by.Help, changed_by.ChangedByOptions>;

  defm NAME : BoolOption<flag_base, keypath, defaults_to, changed_by_cc1,
                         reset_by, both, name_prefix>;
}

/// Creates a BoolOption where both of the flags are prefixed with "f", are in
/// the Group<f_Group>, and the changing flag is also available on the CC1
/// command line.
multiclass BoolFOption<string flag_base, code keypath,
                       DefaultsToBool defaults_to, ChangedBy changed_by,
                       ResetBy reset_by, BothFlags both = BothFlags<[], "">> {
  defm NAME : BoolCC1Option<flag_base, keypath, defaults_to, changed_by,
                            reset_by, both, "f">,
              Group<f_Group>;
}

// Creates a BoolOption where both of the flags are prefixed with "g", are in
// the Group<g_Group>, and the changing flag is also available on the CC1
// command line.
multiclass BoolGOption<string flag_base, code keypath,
                       DefaultsToBool defaults_to, ChangedBy changed_by,
                       ResetBy reset_by, BothFlags both = BothFlags<[], "">> {
  defm NAME : BoolCC1Option<flag_base, keypath, defaults_to, changed_by,
                            reset_by, both, "g">,
              Group<g_Group>;
}

/////////
// Options

// The internal option ID must be a valid C++ identifier and results in a
// clang::driver::options::OPT_XX enum constant for XX.
//
// We want to unambiguously be able to refer to options from the driver source
// code, for this reason the option name is mangled into an ID. This mangling
// isn't guaranteed to have an inverse, but for practical purposes it does.
//
// The mangling scheme is to ignore the leading '-', and perform the following
// substitutions:
//   _ => __
//   - => _
//   / => _SLASH
//   # => _HASH
//   ? => _QUESTION
//   , => _COMMA
//   = => _EQ
//   C++ => CXX
//   . => _

// Developer Driver Options

def internal_Group : OptionGroup<"<clang internal options>">, Flags<[HelpHidden]>;
def internal_driver_Group : OptionGroup<"<clang driver internal options>">,
  Group<internal_Group>, HelpText<"DRIVER OPTIONS">;
def internal_debug_Group :
  OptionGroup<"<clang debug/development internal options>">,
  Group<internal_Group>, HelpText<"DEBUG/DEVELOPMENT OPTIONS">;

class InternalDriverOpt : Group<internal_driver_Group>,
  Flags<[NoXarchOption, HelpHidden]>;
def driver_mode : Joined<["--"], "driver-mode=">, Group<internal_driver_Group>,
  Flags<[CoreOption, NoXarchOption, HelpHidden]>,
  HelpText<"Set the driver mode to either 'gcc', 'g++', 'cpp', or 'cl'">;
def rsp_quoting : Joined<["--"], "rsp-quoting=">, Group<internal_driver_Group>,
  Flags<[CoreOption, NoXarchOption, HelpHidden]>,
  HelpText<"Set the rsp quoting to either 'posix', or 'windows'">;
def ccc_gcc_name : Separate<["-"], "ccc-gcc-name">, InternalDriverOpt,
  HelpText<"Name for native GCC compiler">,
  MetaVarName<"<gcc-path>">;

class InternalDebugOpt : Group<internal_debug_Group>,
  Flags<[NoXarchOption, HelpHidden, CoreOption]>;
def ccc_install_dir : Separate<["-"], "ccc-install-dir">, InternalDebugOpt,
  HelpText<"Simulate installation in the given directory">;
def ccc_print_phases : Flag<["-"], "ccc-print-phases">, InternalDebugOpt,
  HelpText<"Dump list of actions to perform">;
def ccc_print_bindings : Flag<["-"], "ccc-print-bindings">, InternalDebugOpt,
  HelpText<"Show bindings of tools to actions">;

def ccc_arcmt_check : Flag<["-"], "ccc-arcmt-check">, InternalDriverOpt,
  HelpText<"Check for ARC migration issues that need manual handling">;
def ccc_arcmt_modify : Flag<["-"], "ccc-arcmt-modify">, InternalDriverOpt,
  HelpText<"Apply modifications to files to conform to ARC">;
def ccc_arcmt_migrate : Separate<["-"], "ccc-arcmt-migrate">, InternalDriverOpt,
  HelpText<"Apply modifications and produces temporary files that conform to ARC">;
def arcmt_migrate_report_output : Separate<["-"], "arcmt-migrate-report-output">,
  HelpText<"Output path for the plist report">,  Flags<[CC1Option]>,
  MarshallingInfoString<"FrontendOpts.ARCMTMigrateReportOut">;
def arcmt_migrate_emit_arc_errors : Flag<["-"], "arcmt-migrate-emit-errors">,
  HelpText<"Emit ARC errors even if the migrator can fix them">, Flags<[CC1Option]>,
  MarshallingInfoFlag<"FrontendOpts.ARCMTMigrateEmitARCErrors">;
def gen_reproducer: Flag<["-"], "gen-reproducer">, InternalDebugOpt,
  HelpText<"Auto-generates preprocessed source files and a reproduction script">;
def gen_cdb_fragment_path: Separate<["-"], "gen-cdb-fragment-path">, InternalDebugOpt,
  HelpText<"Emit a compilation database fragment to the specified directory">;

def _migrate : Flag<["--"], "migrate">, Flags<[NoXarchOption]>,
  HelpText<"Run the migrator">;
def ccc_objcmt_migrate : Separate<["-"], "ccc-objcmt-migrate">,
  InternalDriverOpt,
  HelpText<"Apply modifications and produces temporary files to migrate to "
   "modern ObjC syntax">;

def objcmt_migrate_literals : Flag<["-"], "objcmt-migrate-literals">, Flags<[CC1Option]>,
  HelpText<"Enable migration to modern ObjC literals">,
  MarshallingInfoBitfieldFlag<"FrontendOpts.ObjCMTAction", "FrontendOptions::ObjCMT_Literals">;
def objcmt_migrate_subscripting : Flag<["-"], "objcmt-migrate-subscripting">, Flags<[CC1Option]>,
  HelpText<"Enable migration to modern ObjC subscripting">,
  MarshallingInfoBitfieldFlag<"FrontendOpts.ObjCMTAction", "FrontendOptions::ObjCMT_Subscripting">;
def objcmt_migrate_property : Flag<["-"], "objcmt-migrate-property">, Flags<[CC1Option]>,
  HelpText<"Enable migration to modern ObjC property">,
  MarshallingInfoBitfieldFlag<"FrontendOpts.ObjCMTAction", "FrontendOptions::ObjCMT_Property">;
def objcmt_migrate_all : Flag<["-"], "objcmt-migrate-all">, Flags<[CC1Option]>,
  HelpText<"Enable migration to modern ObjC">,
  MarshallingInfoBitfieldFlag<"FrontendOpts.ObjCMTAction", "FrontendOptions::ObjCMT_MigrateDecls">;
def objcmt_migrate_readonly_property : Flag<["-"], "objcmt-migrate-readonly-property">, Flags<[CC1Option]>,
  HelpText<"Enable migration to modern ObjC readonly property">,
  MarshallingInfoBitfieldFlag<"FrontendOpts.ObjCMTAction", "FrontendOptions::ObjCMT_ReadonlyProperty">;
def objcmt_migrate_readwrite_property : Flag<["-"], "objcmt-migrate-readwrite-property">, Flags<[CC1Option]>,
  HelpText<"Enable migration to modern ObjC readwrite property">,
  MarshallingInfoBitfieldFlag<"FrontendOpts.ObjCMTAction", "FrontendOptions::ObjCMT_ReadwriteProperty">;
def objcmt_migrate_property_dot_syntax : Flag<["-"], "objcmt-migrate-property-dot-syntax">, Flags<[CC1Option]>,
  HelpText<"Enable migration of setter/getter messages to property-dot syntax">,
  MarshallingInfoBitfieldFlag<"FrontendOpts.ObjCMTAction", "FrontendOptions::ObjCMT_PropertyDotSyntax">;
def objcmt_migrate_annotation : Flag<["-"], "objcmt-migrate-annotation">, Flags<[CC1Option]>,
  HelpText<"Enable migration to property and method annotations">,
  MarshallingInfoBitfieldFlag<"FrontendOpts.ObjCMTAction", "FrontendOptions::ObjCMT_Annotation">;
def objcmt_migrate_instancetype : Flag<["-"], "objcmt-migrate-instancetype">, Flags<[CC1Option]>,
  HelpText<"Enable migration to infer instancetype for method result type">,
  MarshallingInfoBitfieldFlag<"FrontendOpts.ObjCMTAction", "FrontendOptions::ObjCMT_Instancetype">;
def objcmt_migrate_nsmacros : Flag<["-"], "objcmt-migrate-ns-macros">, Flags<[CC1Option]>,
  HelpText<"Enable migration to NS_ENUM/NS_OPTIONS macros">,
  MarshallingInfoBitfieldFlag<"FrontendOpts.ObjCMTAction", "FrontendOptions::ObjCMT_NsMacros">;
def objcmt_migrate_protocol_conformance : Flag<["-"], "objcmt-migrate-protocol-conformance">, Flags<[CC1Option]>,
  HelpText<"Enable migration to add protocol conformance on classes">,
  MarshallingInfoBitfieldFlag<"FrontendOpts.ObjCMTAction", "FrontendOptions::ObjCMT_ProtocolConformance">;
def objcmt_atomic_property : Flag<["-"], "objcmt-atomic-property">, Flags<[CC1Option]>,
  HelpText<"Make migration to 'atomic' properties">,
  MarshallingInfoBitfieldFlag<"FrontendOpts.ObjCMTAction", "FrontendOptions::ObjCMT_AtomicProperty">;
def objcmt_returns_innerpointer_property : Flag<["-"], "objcmt-returns-innerpointer-property">, Flags<[CC1Option]>,
  HelpText<"Enable migration to annotate property with NS_RETURNS_INNER_POINTER">,
  MarshallingInfoBitfieldFlag<"FrontendOpts.ObjCMTAction", "FrontendOptions::ObjCMT_ReturnsInnerPointerProperty">;
def objcmt_ns_nonatomic_iosonly: Flag<["-"], "objcmt-ns-nonatomic-iosonly">, Flags<[CC1Option]>,
  HelpText<"Enable migration to use NS_NONATOMIC_IOSONLY macro for setting property's 'atomic' attribute">,
  MarshallingInfoBitfieldFlag<"FrontendOpts.ObjCMTAction", "FrontendOptions::ObjCMT_NsAtomicIOSOnlyProperty">;
def objcmt_migrate_designated_init : Flag<["-"], "objcmt-migrate-designated-init">, Flags<[CC1Option]>,
  HelpText<"Enable migration to infer NS_DESIGNATED_INITIALIZER for initializer methods">,
  MarshallingInfoBitfieldFlag<"FrontendOpts.ObjCMTAction", "FrontendOptions::ObjCMT_DesignatedInitializer">;

def objcmt_whitelist_dir_path: Joined<["-"], "objcmt-whitelist-dir-path=">, Flags<[CC1Option]>,
  HelpText<"Only modify files with a filename contained in the provided directory path">,
  MarshallingInfoString<"FrontendOpts.ObjCMTWhiteListPath">;
// The misspelt "white-list" [sic] alias is due for removal.
def : Joined<["-"], "objcmt-white-list-dir-path=">, Flags<[CC1Option]>,
    Alias<objcmt_whitelist_dir_path>;

// Make sure all other -ccc- options are rejected.
def ccc_ : Joined<["-"], "ccc-">, Group<internal_Group>, Flags<[Unsupported]>;

// Standard Options

def _HASH_HASH_HASH : Flag<["-"], "###">, Flags<[NoXarchOption, CoreOption, FlangOption]>,
    HelpText<"Print (but do not run) the commands to run for this compilation">;
def _DASH_DASH : Option<["--"], "", KIND_REMAINING_ARGS>,
    Flags<[NoXarchOption, CoreOption]>;
def A : JoinedOrSeparate<["-"], "A">, Flags<[RenderJoined]>, Group<gfortran_Group>;
def B : JoinedOrSeparate<["-"], "B">, MetaVarName<"<dir>">,
    HelpText<"Add <dir> to search path for binaries and object files used implicitly">;
def CC : Flag<["-"], "CC">, Flags<[CC1Option]>, Group<Preprocessor_Group>,
    HelpText<"Include comments from within macros in preprocessed output">,
    MarshallingInfoFlag<"PreprocessorOutputOpts.ShowMacroComments">;
def C : Flag<["-"], "C">, Flags<[CC1Option]>, Group<Preprocessor_Group>,
    HelpText<"Include comments in preprocessed output">,
    MarshallingInfoFlag<"PreprocessorOutputOpts.ShowComments">;
def D : JoinedOrSeparate<["-"], "D">, Group<Preprocessor_Group>,
    Flags<[CC1Option]>, MetaVarName<"<macro>=<value>">,
    HelpText<"Define <macro> to <value> (or 1 if <value> omitted)">;
def E : Flag<["-"], "E">, Flags<[NoXarchOption,CC1Option, FlangOption, FC1Option]>, Group<Action_Group>,
    HelpText<"Only run the preprocessor">;
def F : JoinedOrSeparate<["-"], "F">, Flags<[RenderJoined,CC1Option]>,
    HelpText<"Add directory to framework include search path">;
def G : JoinedOrSeparate<["-"], "G">, Flags<[NoXarchOption]>, Group<m_Group>,
    MetaVarName<"<size>">, HelpText<"Put objects of at most <size> bytes "
    "into small data section (MIPS / Hexagon)">;
def G_EQ : Joined<["-"], "G=">, Flags<[NoXarchOption]>, Group<m_Group>, Alias<G>;
def H : Flag<["-"], "H">, Flags<[CC1Option]>, Group<Preprocessor_Group>,
    HelpText<"Show header includes and nesting depth">,
    MarshallingInfoFlag<"DependencyOutputOpts.ShowHeaderIncludes">;
def I_ : Flag<["-"], "I-">, Group<I_Group>,
    HelpText<"Restrict all prior -I flags to double-quoted inclusion and "
             "remove current directory from include path">;
def I : JoinedOrSeparate<["-"], "I">, Group<I_Group>,
    Flags<[CC1Option,CC1AsOption]>, MetaVarName<"<dir>">,
    HelpText<"Add directory to include search path. If there are multiple -I "
             "options, these directories are searched in the order they are "
             "given before the standard system directories are searched. "
             "If the same directory is in the SYSTEM include search paths, for "
             "example if also specified with -isystem, the -I option will be "
             "ignored">;
def L : JoinedOrSeparate<["-"], "L">, Flags<[RenderJoined]>, Group<Link_Group>,
    MetaVarName<"<dir>">, HelpText<"Add directory to library search path">;
def MD : Flag<["-"], "MD">, Group<M_Group>,
    HelpText<"Write a depfile containing user and system headers">;
def MMD : Flag<["-"], "MMD">, Group<M_Group>,
    HelpText<"Write a depfile containing user headers">;
def M : Flag<["-"], "M">, Group<M_Group>,
    HelpText<"Like -MD, but also implies -E and writes to stdout by default">;
def MM : Flag<["-"], "MM">, Group<M_Group>,
    HelpText<"Like -MMD, but also implies -E and writes to stdout by default">;
def MF : JoinedOrSeparate<["-"], "MF">, Group<M_Group>,
    HelpText<"Write depfile output from -MMD, -MD, -MM, or -M to <file>">,
    MetaVarName<"<file>">;
def MG : Flag<["-"], "MG">, Group<M_Group>, Flags<[CC1Option]>,
    HelpText<"Add missing headers to depfile">,
    MarshallingInfoFlag<"DependencyOutputOpts.AddMissingHeaderDeps">;
def MJ : JoinedOrSeparate<["-"], "MJ">, Group<M_Group>,
    HelpText<"Write a compilation database entry per input">;
def MP : Flag<["-"], "MP">, Group<M_Group>, Flags<[CC1Option]>,
    HelpText<"Create phony target for each dependency (other than main file)">,
    MarshallingInfoFlag<"DependencyOutputOpts.UsePhonyTargets">;
def MQ : JoinedOrSeparate<["-"], "MQ">, Group<M_Group>, Flags<[CC1Option]>,
    HelpText<"Specify name of main file output to quote in depfile">;
def MT : JoinedOrSeparate<["-"], "MT">, Group<M_Group>, Flags<[CC1Option]>,
    HelpText<"Specify name of main file output in depfile">;
def MV : Flag<["-"], "MV">, Group<M_Group>, Flags<[CC1Option]>,
    HelpText<"Use NMake/Jom format for the depfile">,
    MarshallingInfoFlag<"DependencyOutputOpts.OutputFormat", "DependencyOutputFormat::Make">,
    Normalizer<"makeFlagToValueNormalizer(DependencyOutputFormat::NMake)">;
def Mach : Flag<["-"], "Mach">, Group<Link_Group>;
def O0 : Flag<["-"], "O0">, Group<O_Group>, Flags<[CC1Option, HelpHidden]>;
def O4 : Flag<["-"], "O4">, Group<O_Group>, Flags<[CC1Option, HelpHidden]>;
def ObjCXX : Flag<["-"], "ObjC++">, Flags<[NoXarchOption]>,
  HelpText<"Treat source input files as Objective-C++ inputs">;
def ObjC : Flag<["-"], "ObjC">, Flags<[NoXarchOption]>,
  HelpText<"Treat source input files as Objective-C inputs">;
def O : Joined<["-"], "O">, Group<O_Group>, Flags<[CC1Option]>;
def O_flag : Flag<["-"], "O">, Flags<[CC1Option]>, Alias<O>, AliasArgs<["1"]>;
def Ofast : Joined<["-"], "Ofast">, Group<O_Group>, Flags<[CC1Option]>;
def P : Flag<["-"], "P">, Flags<[CC1Option]>, Group<Preprocessor_Group>,
  HelpText<"Disable linemarker output in -E mode">,
<<<<<<< HEAD
  MarshallingInfoFlag<"PreprocessorOutputOpts.ShowLineMarkers", "true">, IsNegative;
def parallel_jobs_EQ : Joined<["-"], "parallel-jobs=">, Flags<[NoXarchOption]>,
  HelpText<"Number of parallel jobs">;
=======
  MarshallingInfoNegativeFlag<"PreprocessorOutputOpts.ShowLineMarkers">;
>>>>>>> 442aac5d
def Qy : Flag<["-"], "Qy">, Flags<[CC1Option]>,
  HelpText<"Emit metadata containing compiler name and version">;
def Qn : Flag<["-"], "Qn">, Flags<[CC1Option]>,
  HelpText<"Do not emit metadata containing compiler name and version">;
def : Flag<["-"], "fident">, Group<f_Group>, Alias<Qy>, Flags<[CC1Option]>;
def : Flag<["-"], "fno-ident">, Group<f_Group>, Alias<Qn>, Flags<[CC1Option]>;
def Qunused_arguments : Flag<["-"], "Qunused-arguments">, Flags<[NoXarchOption, CoreOption]>,
  HelpText<"Don't emit warning for unused driver arguments">;
def Q : Flag<["-"], "Q">, IgnoredGCCCompat;
def Rpass_EQ : Joined<["-"], "Rpass=">, Group<R_value_Group>, Flags<[CC1Option]>,
  HelpText<"Report transformations performed by optimization passes whose "
           "name matches the given POSIX regular expression">;
def Rpass_missed_EQ : Joined<["-"], "Rpass-missed=">, Group<R_value_Group>,
  Flags<[CC1Option]>,
  HelpText<"Report missed transformations by optimization passes whose "
           "name matches the given POSIX regular expression">;
def Rpass_analysis_EQ : Joined<["-"], "Rpass-analysis=">, Group<R_value_Group>,
  Flags<[CC1Option]>,
  HelpText<"Report transformation analysis from optimization passes whose "
           "name matches the given POSIX regular expression">;
def R_Joined : Joined<["-"], "R">, Group<R_Group>, Flags<[CC1Option, CoreOption]>,
  MetaVarName<"<remark>">, HelpText<"Enable the specified remark">;
def S : Flag<["-"], "S">, Flags<[NoXarchOption,CC1Option]>, Group<Action_Group>,
  HelpText<"Only run preprocess and compilation steps">;
def Tbss : JoinedOrSeparate<["-"], "Tbss">, Group<T_Group>,
  MetaVarName<"<addr>">, HelpText<"Set starting address of BSS to <addr>">;
def Tdata : JoinedOrSeparate<["-"], "Tdata">, Group<T_Group>,
  MetaVarName<"<addr>">, HelpText<"Set starting address of DATA to <addr>">;
def Ttext : JoinedOrSeparate<["-"], "Ttext">, Group<T_Group>,
  MetaVarName<"<addr>">, HelpText<"Set starting address of TEXT to <addr>">;
def T : JoinedOrSeparate<["-"], "T">, Group<T_Group>,
  MetaVarName<"<script>">, HelpText<"Specify <script> as linker script">;
def U : JoinedOrSeparate<["-"], "U">, Group<Preprocessor_Group>,
  Flags<[CC1Option]>, MetaVarName<"<macro>">, HelpText<"Undefine macro <macro>">;
def V : JoinedOrSeparate<["-"], "V">, Flags<[NoXarchOption, Unsupported]>;
def Wa_COMMA : CommaJoined<["-"], "Wa,">,
  HelpText<"Pass the comma separated arguments in <arg> to the assembler">,
  MetaVarName<"<arg>">;
def Wall : Flag<["-"], "Wall">, Group<W_Group>, Flags<[CC1Option, HelpHidden]>;
def WCL4 : Flag<["-"], "WCL4">, Group<W_Group>, Flags<[CC1Option, HelpHidden]>;
def Wdeprecated : Flag<["-"], "Wdeprecated">, Group<W_Group>, Flags<[CC1Option]>,
  HelpText<"Enable warnings for deprecated constructs and define __DEPRECATED">;
def Wno_deprecated : Flag<["-"], "Wno-deprecated">, Group<W_Group>, Flags<[CC1Option]>;
def Wl_COMMA : CommaJoined<["-"], "Wl,">, Flags<[LinkerInput, RenderAsInput]>,
  HelpText<"Pass the comma separated arguments in <arg> to the linker">,
  MetaVarName<"<arg>">, Group<Link_Group>;
// FIXME: This is broken; these should not be Joined arguments.
def Wno_nonportable_cfstrings : Joined<["-"], "Wno-nonportable-cfstrings">, Group<W_Group>,
  Flags<[CC1Option]>;
def Wnonportable_cfstrings : Joined<["-"], "Wnonportable-cfstrings">, Group<W_Group>,
  Flags<[CC1Option]>;
def Wp_COMMA : CommaJoined<["-"], "Wp,">,
  HelpText<"Pass the comma separated arguments in <arg> to the preprocessor">,
  MetaVarName<"<arg>">, Group<Preprocessor_Group>;
def Wundef_prefix_EQ : CommaJoined<["-"], "Wundef-prefix=">, Group<W_value_Group>,
  Flags<[CC1Option, CoreOption, HelpHidden]>, MetaVarName<"<arg>">,
  HelpText<"Enable warnings for undefined macros with a prefix in the comma separated list <arg>">;
def Wwrite_strings : Flag<["-"], "Wwrite-strings">, Group<W_Group>, Flags<[CC1Option, HelpHidden]>;
def Wno_write_strings : Flag<["-"], "Wno-write-strings">, Group<W_Group>, Flags<[CC1Option, HelpHidden]>;
def W_Joined : Joined<["-"], "W">, Group<W_Group>, Flags<[CC1Option, CoreOption]>,
  MetaVarName<"<warning>">, HelpText<"Enable the specified warning">;
def Xanalyzer : Separate<["-"], "Xanalyzer">,
  HelpText<"Pass <arg> to the static analyzer">, MetaVarName<"<arg>">,
  Group<StaticAnalyzer_Group>;
def Xarch__ : JoinedAndSeparate<["-"], "Xarch_">, Flags<[NoXarchOption]>;
def Xarch_host : Separate<["-"], "Xarch_host">, Flags<[NoXarchOption]>,
  HelpText<"Pass <arg> to the CUDA/HIP host compilation">, MetaVarName<"<arg>">;
def Xarch_device : Separate<["-"], "Xarch_device">, Flags<[NoXarchOption]>,
  HelpText<"Pass <arg> to the CUDA/HIP device compilation">, MetaVarName<"<arg>">;
def Xassembler : Separate<["-"], "Xassembler">,
  HelpText<"Pass <arg> to the assembler">, MetaVarName<"<arg>">,
  Group<CompileOnly_Group>;
def Xclang : Separate<["-"], "Xclang">,
  HelpText<"Pass <arg> to the clang compiler">, MetaVarName<"<arg>">,
  Flags<[NoXarchOption, CoreOption]>, Group<CompileOnly_Group>;
def Xcuda_fatbinary : Separate<["-"], "Xcuda-fatbinary">,
  HelpText<"Pass <arg> to fatbinary invocation">, MetaVarName<"<arg>">;
def Xcuda_ptxas : Separate<["-"], "Xcuda-ptxas">,
  HelpText<"Pass <arg> to the ptxas assembler">, MetaVarName<"<arg>">;
def Xopenmp_target : Separate<["-"], "Xopenmp-target">,
  HelpText<"Pass <arg> to the target offloading toolchain.">, MetaVarName<"<arg>">;
def Xopenmp_target_EQ : JoinedAndSeparate<["-"], "Xopenmp-target=">,
  HelpText<"Pass <arg> to the target offloading toolchain identified by <triple>.">,
  MetaVarName<"<triple> <arg>">;
def z : Separate<["-"], "z">, Flags<[LinkerInput, RenderAsInput]>,
  HelpText<"Pass -z <arg> to the linker">, MetaVarName<"<arg>">,
  Group<Link_Group>;
def Xlinker : Separate<["-"], "Xlinker">, Flags<[LinkerInput, RenderAsInput]>,
  HelpText<"Pass <arg> to the linker">, MetaVarName<"<arg>">,
  Group<Link_Group>;
def Xpreprocessor : Separate<["-"], "Xpreprocessor">, Group<Preprocessor_Group>,
  HelpText<"Pass <arg> to the preprocessor">, MetaVarName<"<arg>">;
def X_Flag : Flag<["-"], "X">, Group<Link_Group>;
def X_Joined : Joined<["-"], "X">, IgnoredGCCCompat;
def Z_Flag : Flag<["-"], "Z">, Group<Link_Group>;
// FIXME: All we do with this is reject it. Remove.
def Z_Joined : Joined<["-"], "Z">;
def all__load : Flag<["-"], "all_load">;
def allowable__client : Separate<["-"], "allowable_client">;
def ansi : Flag<["-", "--"], "ansi">;
def arch__errors__fatal : Flag<["-"], "arch_errors_fatal">;
def arch : Separate<["-"], "arch">, Flags<[NoXarchOption]>;
def arch__only : Separate<["-"], "arch_only">;
def a : Joined<["-"], "a">;
def autocomplete : Joined<["--"], "autocomplete=">;
def bind__at__load : Flag<["-"], "bind_at_load">;
def bundle__loader : Separate<["-"], "bundle_loader">;
def bundle : Flag<["-"], "bundle">;
def b : JoinedOrSeparate<["-"], "b">, Flags<[Unsupported]>;
def cl_opt_disable : Flag<["-"], "cl-opt-disable">, Group<opencl_Group>, Flags<[CC1Option]>,
  HelpText<"OpenCL only. This option disables all optimizations. By default optimizations are enabled.">;
def cl_strict_aliasing : Flag<["-"], "cl-strict-aliasing">, Group<opencl_Group>, Flags<[CC1Option]>,
  HelpText<"OpenCL only. This option is added for compatibility with OpenCL 1.0.">;
def cl_single_precision_constant : Flag<["-"], "cl-single-precision-constant">, Group<opencl_Group>, Flags<[CC1Option]>,
  HelpText<"OpenCL only. Treat double precision floating-point constant as single precision constant.">,
  MarshallingInfoFlag<"LangOpts->SinglePrecisionConstants">;
def cl_finite_math_only : Flag<["-"], "cl-finite-math-only">, Group<opencl_Group>, Flags<[CC1Option]>,
  HelpText<"OpenCL only. Allow floating-point optimizations that assume arguments and results are not NaNs or +-Inf.">,
  MarshallingInfoFlag<"LangOpts->CLFiniteMathOnly">;
def cl_kernel_arg_info : Flag<["-"], "cl-kernel-arg-info">, Group<opencl_Group>, Flags<[CC1Option]>,
  HelpText<"OpenCL only. Generate kernel argument metadata.">,
  MarshallingInfoFlag<"CodeGenOpts.EmitOpenCLArgMetadata">;
def cl_unsafe_math_optimizations : Flag<["-"], "cl-unsafe-math-optimizations">, Group<opencl_Group>, Flags<[CC1Option]>,
  HelpText<"OpenCL only. Allow unsafe floating-point optimizations.  Also implies -cl-no-signed-zeros and -cl-mad-enable.">,
  MarshallingInfoFlag<"LangOpts->CLUnsafeMath">;
def cl_fast_relaxed_math : Flag<["-"], "cl-fast-relaxed-math">, Group<opencl_Group>, Flags<[CC1Option]>,
  HelpText<"OpenCL only. Sets -cl-finite-math-only and -cl-unsafe-math-optimizations, and defines __FAST_RELAXED_MATH__.">,
  MarshallingInfoFlag<"LangOpts->FastRelaxedMath">;
def cl_mad_enable : Flag<["-"], "cl-mad-enable">, Group<opencl_Group>, Flags<[CC1Option]>,
  HelpText<"OpenCL only. Allow use of less precise MAD computations in the generated binary.">,
  MarshallingInfoFlag<"CodeGenOpts.LessPreciseFPMAD">,
  ImpliedByAnyOf<[cl_unsafe_math_optimizations, cl_fast_relaxed_math]>;
def cl_no_signed_zeros : Flag<["-"], "cl-no-signed-zeros">, Group<opencl_Group>, Flags<[CC1Option]>,
  HelpText<"OpenCL only. Allow use of less precise no signed zeros computations in the generated binary.">,
  MarshallingInfoFlag<"LangOpts->CLNoSignedZero">;
def cl_std_EQ : Joined<["-"], "cl-std=">, Group<opencl_Group>, Flags<[CC1Option]>,
  HelpText<"OpenCL language standard to compile for.">, Values<"cl,CL,cl1.0,CL1.0,cl1.1,CL1.1,cl1.2,CL1.2,cl2.0,CL2.0,cl3.0,CL3.0,clc++,CLC++">;
def cl_denorms_are_zero : Flag<["-"], "cl-denorms-are-zero">, Group<opencl_Group>,
  HelpText<"OpenCL only. Allow denormals to be flushed to zero.">;
def cl_fp32_correctly_rounded_divide_sqrt : Flag<["-"], "cl-fp32-correctly-rounded-divide-sqrt">, Group<opencl_Group>, Flags<[CC1Option]>,
  HelpText<"OpenCL only. Specify that single precision floating-point divide and sqrt used in the program source are correctly rounded.">,
  MarshallingInfoFlag<"CodeGenOpts.CorrectlyRoundedDivSqrt">;
def cl_uniform_work_group_size : Flag<["-"], "cl-uniform-work-group-size">, Group<opencl_Group>, Flags<[CC1Option]>,
  HelpText<"OpenCL only. Defines that the global work-size be a multiple of the work-group size specified to clEnqueueNDRangeKernel">,
  MarshallingInfoFlag<"CodeGenOpts.UniformWGSize">;
def client__name : JoinedOrSeparate<["-"], "client_name">;
def combine : Flag<["-", "--"], "combine">, Flags<[NoXarchOption, Unsupported]>;
def compatibility__version : JoinedOrSeparate<["-"], "compatibility_version">;
def config : Separate<["--"], "config">, Flags<[NoXarchOption]>,
  HelpText<"Specifies configuration file">;
def config_system_dir_EQ : Joined<["--"], "config-system-dir=">, Flags<[NoXarchOption, HelpHidden]>,
  HelpText<"System directory for configuration files">;
def config_user_dir_EQ : Joined<["--"], "config-user-dir=">, Flags<[NoXarchOption, HelpHidden]>,
  HelpText<"User directory for configuration files">;
def coverage : Flag<["-", "--"], "coverage">, Group<Link_Group>, Flags<[CoreOption]>;
def cpp_precomp : Flag<["-"], "cpp-precomp">, Group<clang_ignored_f_Group>;
def current__version : JoinedOrSeparate<["-"], "current_version">;
def cxx_isystem : JoinedOrSeparate<["-"], "cxx-isystem">, Group<clang_i_Group>,
  HelpText<"Add directory to the C++ SYSTEM include search path">, Flags<[CC1Option]>,
  MetaVarName<"<directory>">;
def c : Flag<["-"], "c">, Flags<[NoXarchOption]>, Group<Action_Group>,
  HelpText<"Only run preprocess, compile, and assemble steps">;
def fconvergent_functions : Flag<["-"], "fconvergent-functions">, Group<f_Group>, Flags<[CC1Option]>,
  HelpText<"Assume functions may be convergent">;

def gpu_use_aux_triple_only : Flag<["--"], "gpu-use-aux-triple-only">,
  InternalDriverOpt, HelpText<"Prepare '-aux-triple' only without populating "
                              "'-aux-target-cpu' and '-aux-target-feature'.">;
def cuda_device_only : Flag<["--"], "cuda-device-only">,
  HelpText<"Compile CUDA code for device only">;
def cuda_host_only : Flag<["--"], "cuda-host-only">,
  HelpText<"Compile CUDA code for host only.  Has no effect on non-CUDA "
           "compilations.">;
def cuda_compile_host_device : Flag<["--"], "cuda-compile-host-device">,
  HelpText<"Compile CUDA code for both host and device (default).  Has no "
           "effect on non-CUDA compilations.">;
def cuda_include_ptx_EQ : Joined<["--"], "cuda-include-ptx=">, Flags<[NoXarchOption]>,
  HelpText<"Include PTX for the following GPU architecture (e.g. sm_35) or 'all'. May be specified more than once.">;
def no_cuda_include_ptx_EQ : Joined<["--"], "no-cuda-include-ptx=">, Flags<[NoXarchOption]>,
  HelpText<"Do not include PTX for the following GPU architecture (e.g. sm_35) or 'all'. May be specified more than once.">;
def offload_arch_EQ : Joined<["--"], "offload-arch=">, Flags<[NoXarchOption]>,
  HelpText<"CUDA offloading device architecture (e.g. sm_35), or HIP offloading target ID in the form of a "
           "device architecture followed by target ID features delimited by a colon. Each target ID feature "
           "is a pre-defined string followed by a plus or minus sign (e.g. gfx908:xnack+:sramecc-).  May be "
           "specified more than once.">;
def cuda_gpu_arch_EQ : Joined<["--"], "cuda-gpu-arch=">, Flags<[NoXarchOption]>,
  Alias<offload_arch_EQ>;
def hip_link : Flag<["--"], "hip-link">,
  HelpText<"Link clang-offload-bundler bundles for HIP">;
def no_offload_arch_EQ : Joined<["--"], "no-offload-arch=">, Flags<[NoXarchOption]>,
  HelpText<"Remove CUDA/HIP offloading device architecture (e.g. sm_35, gfx906) from the list of devices to compile for. "
           "'all' resets the list to its default value.">;
def emit_static_lib : Flag<["--"], "emit-static-lib">,
  HelpText<"Enable linker job to emit a static library.">;
def no_cuda_gpu_arch_EQ : Joined<["--"], "no-cuda-gpu-arch=">, Flags<[NoXarchOption]>,
  Alias<no_offload_arch_EQ>;
def cuda_noopt_device_debug : Flag<["--"], "cuda-noopt-device-debug">,
  HelpText<"Enable device-side debug info generation. Disables ptxas optimizations.">;
def no_cuda_version_check : Flag<["--"], "no-cuda-version-check">,
  HelpText<"Don't error out if the detected version of the CUDA install is "
           "too low for the requested CUDA gpu architecture.">;
def no_cuda_noopt_device_debug : Flag<["--"], "no-cuda-noopt-device-debug">;
def cuda_path_EQ : Joined<["--"], "cuda-path=">, Group<i_Group>,
  HelpText<"CUDA installation path">;
def cuda_path_ignore_env : Flag<["--"], "cuda-path-ignore-env">, Group<i_Group>,
  HelpText<"Ignore environment variables to detect CUDA installation">;
def ptxas_path_EQ : Joined<["--"], "ptxas-path=">, Group<i_Group>,
  HelpText<"Path to ptxas (used for compiling CUDA code)">;
def fcuda_flush_denormals_to_zero : Flag<["-"], "fcuda-flush-denormals-to-zero">,
  HelpText<"Flush denormal floating point values to zero in CUDA device mode.">;
def fno_cuda_flush_denormals_to_zero : Flag<["-"], "fno-cuda-flush-denormals-to-zero">;
defm cuda_approx_transcendentals : OptInFFlag<"cuda-approx-transcendentals", "Use", "Don't use",
  " approximate transcendental functions">;
defm gpu_rdc : BoolFOption<"gpu-rdc",
  "LangOpts->GPURelocatableDeviceCode", DefaultsToFalse,
  ChangedBy<PosFlag, [], "Generate relocatable device code, also known as separate compilation mode">,
  ResetBy<NegFlag>>;
def : Flag<["-"], "fcuda-rdc">, Alias<fgpu_rdc>;
def : Flag<["-"], "fno-cuda-rdc">, Alias<fno_gpu_rdc>;
defm cuda_short_ptr : OptInFFlag<"cuda-short-ptr",
  "Use 32-bit pointers for accessing const/local/shared address spaces", "", "",
  [], "TargetOpts->NVPTXUseShortPointers">;
def rocm_path_EQ : Joined<["--"], "rocm-path=">, Group<i_Group>,
  HelpText<"ROCm installation path, used for finding and automatically linking required bitcode libraries.">;
def rocm_device_lib_path_EQ : Joined<["--"], "rocm-device-lib-path=">, Group<Link_Group>,
  HelpText<"ROCm device library path. Alternative to rocm-path.">;
def : Joined<["--"], "hip-device-lib-path=">, Alias<rocm_device_lib_path_EQ>;
def hip_device_lib_EQ : Joined<["--"], "hip-device-lib=">, Group<Link_Group>,
  HelpText<"HIP device library">;
def hip_version_EQ : Joined<["--"], "hip-version=">,
  HelpText<"HIP version in the format of major.minor.patch">;
def fhip_dump_offload_linker_script : Flag<["-"], "fhip-dump-offload-linker-script">,
  Group<f_Group>, Flags<[NoArgumentUnused, HelpHidden]>;
defm hip_new_launch_api : BoolFOption<"hip-new-launch-api",
  "LangOpts->HIPUseNewLaunchAPI", DefaultsToFalse,
  ChangedBy<PosFlag, [], "Use">, ResetBy<NegFlag, [], "Don't use">,
  BothFlags<[], " new kernel launching API for HIP">>;
defm gpu_allow_device_init : OptInFFlag<"gpu-allow-device-init",
  "Allow", "Don't allow", " device side init function in HIP">;
defm gpu_defer_diag : BoolFOption<"gpu-defer-diag",
  "LangOpts->GPUDeferDiag", DefaultsToFalse,
  ChangedBy<PosFlag, [], "Defer">, ResetBy<NegFlag, [], "Don't defer">,
  BothFlags<[], " host/device related diagnostic messages for CUDA/HIP">>;
defm gpu_exclude_wrong_side_overloads : BoolFOption<"gpu-exclude-wrong-side-overloads",
  "LangOpts->GPUExcludeWrongSideOverloads", DefaultsToFalse,
  ChangedBy<PosFlag, [], "Always exclude wrong side overloads">,
  ResetBy<NegFlag, [], "Exclude wrong side overloads only if there are same side overloads">,
  BothFlags<[HelpHidden], " in overloading resolution for CUDA/HIP">>;
def gpu_max_threads_per_block_EQ : Joined<["--"], "gpu-max-threads-per-block=">,
  Flags<[CC1Option]>,
  HelpText<"Default max threads per block for kernel launch bounds for HIP">;
def gpu_instrument_lib_EQ : Joined<["--"], "gpu-instrument-lib=">,
  HelpText<"Instrument device library for HIP, which is a LLVM bitcode containing "
  "__cyg_profile_func_enter and __cyg_profile_func_exit">;
def libomptarget_nvptx_path_EQ : Joined<["--"], "libomptarget-nvptx-path=">, Group<i_Group>,
  HelpText<"Path to libomptarget-nvptx libraries">;
def dD : Flag<["-"], "dD">, Group<d_Group>, Flags<[CC1Option]>,
  HelpText<"Print macro definitions in -E mode in addition to normal output">;
def dI : Flag<["-"], "dI">, Group<d_Group>, Flags<[CC1Option]>,
  HelpText<"Print include directives in -E mode in addition to normal output">,
  MarshallingInfoFlag<"PreprocessorOutputOpts.ShowIncludeDirectives">;
def dM : Flag<["-"], "dM">, Group<d_Group>, Flags<[CC1Option]>,
  HelpText<"Print macro definitions in -E mode instead of normal output">;
def dead__strip : Flag<["-"], "dead_strip">;
def dependency_file : Separate<["-"], "dependency-file">, Flags<[CC1Option]>,
  HelpText<"Filename (or -) to write dependency output to">,
  MarshallingInfoString<"DependencyOutputOpts.OutputFile">;
def dependency_dot : Separate<["-"], "dependency-dot">, Flags<[CC1Option]>,
  HelpText<"Filename to write DOT-formatted header dependencies to">,
  MarshallingInfoString<"DependencyOutputOpts.DOTOutputFile">;
def module_dependency_dir : Separate<["-"], "module-dependency-dir">,
  Flags<[CC1Option]>, HelpText<"Directory to dump module dependencies to">,
  MarshallingInfoString<"DependencyOutputOpts.ModuleDependencyOutputDir">;
def dsym_dir : JoinedOrSeparate<["-"], "dsym-dir">,
  Flags<[NoXarchOption, RenderAsInput]>,
  HelpText<"Directory to output dSYM's (if any) to">, MetaVarName<"<dir>">;
def dumpmachine : Flag<["-"], "dumpmachine">;
def dumpspecs : Flag<["-"], "dumpspecs">, Flags<[Unsupported]>;
def dumpversion : Flag<["-"], "dumpversion">;
def dylib__file : Separate<["-"], "dylib_file">;
def dylinker__install__name : JoinedOrSeparate<["-"], "dylinker_install_name">;
def dylinker : Flag<["-"], "dylinker">;
def dynamiclib : Flag<["-"], "dynamiclib">;
def dynamic : Flag<["-"], "dynamic">, Flags<[NoArgumentUnused]>;
def d_Flag : Flag<["-"], "d">, Group<d_Group>;
def d_Joined : Joined<["-"], "d">, Group<d_Group>;
def emit_ast : Flag<["-"], "emit-ast">,
  HelpText<"Emit Clang AST files for source inputs">;
def emit_llvm : Flag<["-"], "emit-llvm">, Flags<[CC1Option]>, Group<Action_Group>,
  HelpText<"Use the LLVM representation for assembler and object files">;
def emit_interface_stubs : Flag<["-"], "emit-interface-stubs">, Flags<[CC1Option]>, Group<Action_Group>,
  HelpText<"Generate Interface Stub Files.">;
def emit_merged_ifs : Flag<["-"], "emit-merged-ifs">,
  Flags<[CC1Option]>, Group<Action_Group>,
  HelpText<"Generate Interface Stub Files, emit merged text not binary.">;
def interface_stub_version_EQ : JoinedOrSeparate<["-"], "interface-stub-version=">, Flags<[CC1Option]>;
def exported__symbols__list : Separate<["-"], "exported_symbols_list">;
def e : JoinedOrSeparate<["-"], "e">, Flags<[LinkerInput]>, Group<Link_Group>;
def fmax_tokens_EQ : Joined<["-"], "fmax-tokens=">, Group<f_Group>, Flags<[CC1Option]>,
  HelpText<"Max total number of preprocessed tokens for -Wmax-tokens.">,
  MarshallingInfoStringInt<"LangOpts->MaxTokens">;
def fPIC : Flag<["-"], "fPIC">, Group<f_Group>;
def fno_PIC : Flag<["-"], "fno-PIC">, Group<f_Group>;
def fPIE : Flag<["-"], "fPIE">, Group<f_Group>;
def fno_PIE : Flag<["-"], "fno-PIE">, Group<f_Group>;
defm access_control : BoolFOption<"access-control",
  "LangOpts->AccessControl", DefaultsToTrue,
  ChangedBy<NegFlag, [], "Disable C++ access control">,
  ResetBy<PosFlag>>;
def falign_functions : Flag<["-"], "falign-functions">, Group<f_Group>;
def falign_functions_EQ : Joined<["-"], "falign-functions=">, Group<f_Group>;
def fno_align_functions: Flag<["-"], "fno-align-functions">, Group<f_Group>;
defm allow_editor_placeholders : BoolFOption<"allow-editor-placeholders",
  "LangOpts->AllowEditorPlaceholders", DefaultsToFalse,
  ChangedBy<PosFlag, [], "Treat editor placeholders as valid source code">,
  ResetBy<NegFlag>>;
def fallow_unsupported : Flag<["-"], "fallow-unsupported">, Group<f_Group>;
def fapple_kext : Flag<["-"], "fapple-kext">, Group<f_Group>, Flags<[CC1Option]>,
  HelpText<"Use Apple's kernel extensions ABI">,
  MarshallingInfoFlag<"LangOpts->AppleKext">;
defm apple_pragma_pack : BoolFOption<"apple-pragma-pack",
  "LangOpts->ApplePragmaPack", DefaultsToFalse,
  ChangedBy<PosFlag, [], "Enable Apple gcc-compatible #pragma pack handling">,
  ResetBy<NegFlag>>;
def shared_libsan : Flag<["-"], "shared-libsan">,
  HelpText<"Dynamically link the sanitizer runtime">;
def static_libsan : Flag<["-"], "static-libsan">,
  HelpText<"Statically link the sanitizer runtime">;
def : Flag<["-"], "shared-libasan">, Alias<shared_libsan>;
def fasm : Flag<["-"], "fasm">, Group<f_Group>;

defm asm_blocks : OptInFFlag<"asm-blocks", "">;

def fassume_sane_operator_new : Flag<["-"], "fassume-sane-operator-new">, Group<f_Group>;
def fastcp : Flag<["-"], "fastcp">, Group<f_Group>;
def fastf : Flag<["-"], "fastf">, Group<f_Group>;
def fast : Flag<["-"], "fast">, Group<f_Group>;
def fasynchronous_unwind_tables : Flag<["-"], "fasynchronous-unwind-tables">, Group<f_Group>;

def fdouble_square_bracket_attributes : Flag<[ "-" ], "fdouble-square-bracket-attributes">,
  Group<f_Group>, Flags<[NoXarchOption, CC1Option]>,
  HelpText<"Enable '[[]]' attributes in all C and C++ language modes">;
def fno_double_square_bracket_attributes : Flag<[ "-" ], "fno-double-square-bracket-attributes">,
  Group<f_Group>, Flags<[NoXarchOption, CC1Option]>,
  HelpText<"Disable '[[]]' attributes in all C and C++ language modes">;

defm autolink : BoolFOption<"autolink",
  "CodeGenOpts.Autolink", DefaultsToTrue,
  ChangedBy<NegFlag, [CC1Option], "Disable generation of linker directives for automatic library linking">,
  ResetBy<PosFlag>>;

// C++ Coroutines TS
defm coroutines_ts : OptInFFlag<"coroutines-ts", "Enable support for the C++ Coroutines TS">;

def fembed_bitcode_EQ : Joined<["-"], "fembed-bitcode=">,
    Group<f_Group>, Flags<[NoXarchOption, CC1Option, CC1AsOption]>, MetaVarName<"<option>">,
    HelpText<"Embed LLVM bitcode (option: off, all, bitcode, marker)">,
    Values<"off,all,bitcode,marker">, NormalizedValuesScope<"CodeGenOptions">,
    NormalizedValues<["Embed_Off", "Embed_All", "Embed_Bitcode", "Embed_Marker"]>,
    MarshallingInfoString<"CodeGenOpts.EmbedBitcode", "Embed_Off">, AutoNormalizeEnum;
def fembed_bitcode : Flag<["-"], "fembed-bitcode">, Group<f_Group>,
  Alias<fembed_bitcode_EQ>, AliasArgs<["all"]>,
  HelpText<"Embed LLVM IR bitcode as data">;
def fembed_bitcode_marker : Flag<["-"], "fembed-bitcode-marker">,
  Alias<fembed_bitcode_EQ>, AliasArgs<["marker"]>,
  HelpText<"Embed placeholder LLVM IR data as a marker">;
defm gnu_inline_asm : BoolFOption<"gnu-inline-asm",
  "LangOpts->GNUAsm", DefaultsToTrue,
  ChangedBy<NegFlag, [], "Disable GNU style inline asm">, ResetBy<PosFlag>>;

def fprofile_sample_use : Flag<["-"], "fprofile-sample-use">, Group<f_Group>,
    Flags<[CoreOption]>;
def fno_profile_sample_use : Flag<["-"], "fno-profile-sample-use">, Group<f_Group>,
    Flags<[CoreOption]>;
def fprofile_sample_use_EQ : Joined<["-"], "fprofile-sample-use=">,
    Group<f_Group>, Flags<[NoXarchOption, CC1Option]>,
    HelpText<"Enable sample-based profile guided optimizations">,
    MarshallingInfoString<"CodeGenOpts.SampleProfileFile">;
def fprofile_sample_accurate : Flag<["-"], "fprofile-sample-accurate">,
    Group<f_Group>, Flags<[NoXarchOption, CC1Option]>,
    HelpText<"Specifies that the sample profile is accurate">,
    DocBrief<[{Specifies that the sample profile is accurate. If the sample
               profile is accurate, callsites without profile samples are marked
               as cold. Otherwise, treat callsites without profile samples as if
               we have no profile}]>,
   MarshallingInfoFlag<"CodeGenOpts.ProfileSampleAccurate">;
def fno_profile_sample_accurate : Flag<["-"], "fno-profile-sample-accurate">,
  Group<f_Group>, Flags<[NoXarchOption]>;
def fauto_profile : Flag<["-"], "fauto-profile">, Group<f_Group>,
    Alias<fprofile_sample_use>;
def fno_auto_profile : Flag<["-"], "fno-auto-profile">, Group<f_Group>,
    Alias<fno_profile_sample_use>;
def fauto_profile_EQ : Joined<["-"], "fauto-profile=">,
    Alias<fprofile_sample_use_EQ>;
def fauto_profile_accurate : Flag<["-"], "fauto-profile-accurate">,
    Group<f_Group>, Alias<fprofile_sample_accurate>;
def fno_auto_profile_accurate : Flag<["-"], "fno-auto-profile-accurate">,
    Group<f_Group>, Alias<fno_profile_sample_accurate>;
def fdebug_compilation_dir : Separate<["-"], "fdebug-compilation-dir">,
    Group<f_Group>, Flags<[CC1Option, CC1AsOption, CoreOption]>,
    HelpText<"The compilation directory to embed in the debug info.">,
    MarshallingInfoString<"CodeGenOpts.DebugCompilationDir">;
def fdebug_compilation_dir_EQ : Joined<["-"], "fdebug-compilation-dir=">,
    Group<f_Group>, Flags<[CC1Option, CC1AsOption, CoreOption]>,
    Alias<fdebug_compilation_dir>;
defm debug_info_for_profiling : BoolFOption<"debug-info-for-profiling",
  "CodeGenOpts.DebugInfoForProfiling", DefaultsToFalse,
  ChangedBy<PosFlag, [], "Emit extra debug info to make sample profile more accurate">,
  ResetBy<NegFlag>>;
def fprofile_instr_generate : Flag<["-"], "fprofile-instr-generate">,
    Group<f_Group>, Flags<[CoreOption]>,
    HelpText<"Generate instrumented code to collect execution counts into default.profraw file (overridden by '=' form of option or LLVM_PROFILE_FILE env var)">;
def fprofile_instr_generate_EQ : Joined<["-"], "fprofile-instr-generate=">,
    Group<f_Group>, Flags<[CoreOption]>, MetaVarName<"<file>">,
    HelpText<"Generate instrumented code to collect execution counts into <file> (overridden by LLVM_PROFILE_FILE env var)">;
def fprofile_instr_use : Flag<["-"], "fprofile-instr-use">, Group<f_Group>,
    Flags<[CoreOption]>;
def fprofile_instr_use_EQ : Joined<["-"], "fprofile-instr-use=">,
    Group<f_Group>, Flags<[CoreOption]>,
    HelpText<"Use instrumentation data for profile-guided optimization">;
def fprofile_remapping_file_EQ : Joined<["-"], "fprofile-remapping-file=">,
    Group<f_Group>, Flags<[CC1Option, CoreOption]>, MetaVarName<"<file>">,
    HelpText<"Use the remappings described in <file> to match the profile data against names in the program">,
    MarshallingInfoString<"CodeGenOpts.ProfileRemappingFile">;
def fprofile_remapping_file : Separate<["-"], "fprofile-remapping-file">,
    Group<f_Group>, Flags<[CoreOption]>, Alias<fprofile_remapping_file_EQ>;
defm coverage_mapping : BoolFOption<"coverage-mapping",
  "CodeGenOpts.CoverageMapping", DefaultsToFalse,
  ChangedBy<PosFlag, [], "Generate coverage mapping to enable code coverage analysis">,
  ResetBy<NegFlag, [], "Disable code coverage analysis">, BothFlags<[CoreOption]>>;
def fprofile_generate : Flag<["-"], "fprofile-generate">,
    Group<f_Group>, Flags<[CoreOption]>,
    HelpText<"Generate instrumented code to collect execution counts into default.profraw (overridden by LLVM_PROFILE_FILE env var)">;
def fprofile_generate_EQ : Joined<["-"], "fprofile-generate=">,
    Group<f_Group>, Flags<[CoreOption]>, MetaVarName<"<directory>">,
    HelpText<"Generate instrumented code to collect execution counts into <directory>/default.profraw (overridden by LLVM_PROFILE_FILE env var)">;
def fcs_profile_generate : Flag<["-"], "fcs-profile-generate">,
    Group<f_Group>, Flags<[CoreOption]>,
    HelpText<"Generate instrumented code to collect context sensitive execution counts into default.profraw (overridden by LLVM_PROFILE_FILE env var)">;
def fcs_profile_generate_EQ : Joined<["-"], "fcs-profile-generate=">,
    Group<f_Group>, Flags<[CoreOption]>, MetaVarName<"<directory>">,
    HelpText<"Generate instrumented code to collect context sensitive execution counts into <directory>/default.profraw (overridden by LLVM_PROFILE_FILE env var)">;
def fprofile_use : Flag<["-"], "fprofile-use">, Group<f_Group>,
    Alias<fprofile_instr_use>;
def fprofile_use_EQ : Joined<["-"], "fprofile-use=">,
    Group<f_Group>, Flags<[NoXarchOption]>, MetaVarName<"<pathname>">,
    HelpText<"Use instrumentation data for profile-guided optimization. If pathname is a directory, it reads from <pathname>/default.profdata. Otherwise, it reads from file <pathname>.">;
def fno_profile_instr_generate : Flag<["-"], "fno-profile-instr-generate">,
    Group<f_Group>, Flags<[CoreOption]>,
    HelpText<"Disable generation of profile instrumentation.">;
def fno_profile_generate : Flag<["-"], "fno-profile-generate">,
    Group<f_Group>, Flags<[CoreOption]>,
    HelpText<"Disable generation of profile instrumentation.">;
def fno_profile_instr_use : Flag<["-"], "fno-profile-instr-use">,
    Group<f_Group>, Flags<[CoreOption]>,
    HelpText<"Disable using instrumentation data for profile-guided optimization">;
def fno_profile_use : Flag<["-"], "fno-profile-use">,
    Alias<fno_profile_instr_use>;
def fprofile_filter_files_EQ : Joined<["-"], "fprofile-filter-files=">,
    Group<f_Group>, Flags<[CC1Option, CoreOption]>,
    HelpText<"Instrument only functions from files where names match any regex separated by a semi-colon">;
def fprofile_exclude_files_EQ : Joined<["-"], "fprofile-exclude-files=">,
    Group<f_Group>, Flags<[CC1Option, CoreOption]>,
    HelpText<"Instrument only functions from files where names don't match all the regexes separated by a semi-colon">;
def fprofile_update_EQ : Joined<["-"], "fprofile-update=">,
    Group<f_Group>, Flags<[CC1Option, CoreOption]>, Values<"atomic,prefer-atomic,single">,
    MetaVarName<"<method>">, HelpText<"Set update method of profile counters (atomic,prefer-atomic,single)">,
    MarshallingInfoFlag<"CodeGenOpts.AtomicProfileUpdate">;
defm pseudo_probe_for_profiling : BoolFOption<"pseudo-probe-for-profiling",
  "CodeGenOpts.PseudoProbeForProfiling", DefaultsToFalse,
  ChangedBy<PosFlag, [], "Emit">, ResetBy<NegFlag, [], "Do not emit">,
  BothFlags<[NoXarchOption, CC1Option], " pseudo probes for sample profiler">>;
def forder_file_instrumentation : Flag<["-"], "forder-file-instrumentation">,
    Group<f_Group>, Flags<[CC1Option, CoreOption]>,
    HelpText<"Generate instrumented code to collect order file into default.profraw file (overridden by '=' form of option or LLVM_PROFILE_FILE env var)">;

defm addrsig : BoolFOption<"addrsig",
  "CodeGenOpts.Addrsig", DefaultsToFalse,
  ChangedBy<PosFlag, [], "Emit">, ResetBy<NegFlag, [], "Don't emit">,
  BothFlags<[CoreOption], " an address-significance table">>;
defm blocks : OptInFFlag<"blocks", "Enable the 'blocks' language feature", "", "", [CoreOption]>;
def fbootclasspath_EQ : Joined<["-"], "fbootclasspath=">, Group<f_Group>;
defm borland_extensions : BoolFOption<"borland-extensions",
  "LangOpts->Borland", DefaultsToFalse,
  ChangedBy<PosFlag, [], "Accept non-standard constructs supported by the Borland compiler">,
  ResetBy<NegFlag>>;
def fbuiltin : Flag<["-"], "fbuiltin">, Group<f_Group>, Flags<[CoreOption]>;
def fbuiltin_module_map : Flag <["-"], "fbuiltin-module-map">, Group<f_Group>,
  Flags<[NoXarchOption]>, HelpText<"Load the clang builtins module map file.">;
defm caret_diagnostics : OptOutFFlag<"caret-diagnostics", "", "">;
def fclang_abi_compat_EQ : Joined<["-"], "fclang-abi-compat=">, Group<f_clang_Group>,
  Flags<[CC1Option]>, MetaVarName<"<version>">, Values<"<major>.<minor>,latest">,
  HelpText<"Attempt to match the ABI of Clang <version>">;
def fclasspath_EQ : Joined<["-"], "fclasspath=">, Group<f_Group>;
defm color_diagnostics : OptInFFlag<"color-diagnostics", "Enable", "Disable", " colors in diagnostics",
  [CoreOption, FlangOption]>;
def fdiagnostics_color : Flag<["-"], "fdiagnostics-color">, Group<f_Group>,
  Flags<[CoreOption, NoXarchOption]>;
def fdiagnostics_color_EQ : Joined<["-"], "fdiagnostics-color=">, Group<f_Group>;
def fansi_escape_codes : Flag<["-"], "fansi-escape-codes">, Group<f_Group>,
  Flags<[CoreOption, CC1Option]>, HelpText<"Use ANSI escape codes for diagnostics">,
  MarshallingInfoFlag<"DiagnosticOpts->UseANSIEscapeCodes">;
def fcomment_block_commands : CommaJoined<["-"], "fcomment-block-commands=">, Group<f_clang_Group>, Flags<[CC1Option]>,
  HelpText<"Treat each comma separated argument in <arg> as a documentation comment block command">,
  MetaVarName<"<arg>">;
def fparse_all_comments : Flag<["-"], "fparse-all-comments">, Group<f_clang_Group>, Flags<[CC1Option]>,
  MarshallingInfoFlag<"LangOpts->CommentOpts.ParseAllComments">;
def frecord_command_line : Flag<["-"], "frecord-command-line">,
  Group<f_clang_Group>;
def fno_record_command_line : Flag<["-"], "fno-record-command-line">,
  Group<f_clang_Group>;
def : Flag<["-"], "frecord-gcc-switches">, Alias<frecord_command_line>;
def : Flag<["-"], "fno-record-gcc-switches">, Alias<fno_record_command_line>;
def fcommon : Flag<["-"], "fcommon">, Group<f_Group>,
  Flags<[CoreOption, CC1Option]>, HelpText<"Place uninitialized global variables in a common block">,
  MarshallingInfoNegativeFlag<"CodeGenOpts.NoCommon">;
def fcompile_resource_EQ : Joined<["-"], "fcompile-resource=">, Group<f_Group>;
defm complete_member_pointers : BoolOption<"complete-member-pointers",
  "LangOpts->CompleteMemberPointers", DefaultsToFalse,
  ChangedBy<PosFlag, [CC1Option], "Require">, ResetBy<NegFlag, [], "Do not require">,
  BothFlags<[CoreOption], " member pointer base types to be complete if they"
            " would be significant under the Microsoft ABI">, "f">,
  Group<f_clang_Group>;
def fcf_runtime_abi_EQ : Joined<["-"], "fcf-runtime-abi=">, Group<f_Group>,
    Flags<[CC1Option]>, Values<"unspecified,standalone,objc,swift,swift-5.0,swift-4.2,swift-4.1">,
    NormalizedValuesScope<"LangOptions::CoreFoundationABI">,
    NormalizedValues<["ObjectiveC", "ObjectiveC", "ObjectiveC", "Swift5_0", "Swift5_0", "Swift4_2", "Swift4_1"]>,
    MarshallingInfoString<"LangOpts->CFRuntime", "ObjectiveC">, AutoNormalizeEnum;
defm constant_cfstrings : BoolFOption<"constant-cfstrings",
  "LangOpts->NoConstantCFStrings", DefaultsToFalse,
  ChangedBy<NegFlag, [], "Disable creation of CodeFoundation-type constant strings">,
  ResetBy<PosFlag>>;
def fconstant_string_class_EQ : Joined<["-"], "fconstant-string-class=">, Group<f_Group>;
def fconstexpr_depth_EQ : Joined<["-"], "fconstexpr-depth=">, Group<f_Group>;
def fconstexpr_steps_EQ : Joined<["-"], "fconstexpr-steps=">, Group<f_Group>;
def fexperimental_new_constant_interpreter : Flag<["-"], "fexperimental-new-constant-interpreter">, Group<f_Group>,
  HelpText<"Enable the experimental new constant interpreter">, Flags<[CC1Option]>,
  MarshallingInfoFlag<"LangOpts->EnableNewConstInterp">;
def fconstexpr_backtrace_limit_EQ : Joined<["-"], "fconstexpr-backtrace-limit=">,
                                    Group<f_Group>;
def fno_crash_diagnostics : Flag<["-"], "fno-crash-diagnostics">, Group<f_clang_Group>, Flags<[NoArgumentUnused, CoreOption]>,
  HelpText<"Disable auto-generation of preprocessed source files and a script for reproduction during a clang crash">;
def fcrash_diagnostics_dir : Joined<["-"], "fcrash-diagnostics-dir=">, Group<f_clang_Group>, Flags<[NoArgumentUnused, CoreOption]>;
def fcreate_profile : Flag<["-"], "fcreate-profile">, Group<f_Group>;
defm cxx_exceptions: BoolFOption<"cxx-exceptions",
  "LangOpts->CXXExceptions", DefaultsToFalse,
  ChangedBy<PosFlag, [], "Enable C++ exceptions">, ResetBy<NegFlag>>;
def fcxx_modules : Flag <["-"], "fcxx-modules">, Group<f_Group>,
  Flags<[NoXarchOption]>;
def fdebug_pass_arguments : Flag<["-"], "fdebug-pass-arguments">, Group<f_Group>;
def fdebug_pass_structure : Flag<["-"], "fdebug-pass-structure">, Group<f_Group>;
def fdepfile_entry : Joined<["-"], "fdepfile-entry=">,
    Group<f_clang_Group>, Flags<[CC1Option]>;
def fdiagnostics_fixit_info : Flag<["-"], "fdiagnostics-fixit-info">, Group<f_clang_Group>;
def fdiagnostics_parseable_fixits : Flag<["-"], "fdiagnostics-parseable-fixits">, Group<f_clang_Group>,
    Flags<[CoreOption, CC1Option]>, HelpText<"Print fix-its in machine parseable form">;
def fdiagnostics_print_source_range_info : Flag<["-"], "fdiagnostics-print-source-range-info">,
    Group<f_clang_Group>,  Flags<[CC1Option]>,
    HelpText<"Print source range spans in numeric form">;
defm diagnostics_show_hotness : BoolFOption<"diagnostics-show-hotness",
  "CodeGenOpts.DiagnosticsWithHotness", DefaultsToFalse,
  ChangedBy<PosFlag, [], "Enable profile hotness information in diagnostic line">,
  ResetBy<NegFlag>>;
def fdiagnostics_hotness_threshold_EQ : Joined<["-"], "fdiagnostics-hotness-threshold=">,
    Group<f_Group>, Flags<[CC1Option]>, MetaVarName<"<value>">,
    HelpText<"Prevent optimization remarks from being output if they do not have at least this profile count. "
    "Use 'auto' to apply the threshold from profile summary">;
def fdiagnostics_show_option : Flag<["-"], "fdiagnostics-show-option">, Group<f_Group>,
    HelpText<"Print option name with mappable diagnostics">;
def fdiagnostics_show_note_include_stack : Flag<["-"], "fdiagnostics-show-note-include-stack">,
    Group<f_Group>, Flags<[CC1Option]>, HelpText<"Display include stacks for diagnostic notes">;
def fdiagnostics_format_EQ : Joined<["-"], "fdiagnostics-format=">, Group<f_clang_Group>;
def fdiagnostics_show_category_EQ : Joined<["-"], "fdiagnostics-show-category=">, Group<f_clang_Group>;
def fdiagnostics_show_template_tree : Flag<["-"], "fdiagnostics-show-template-tree">,
    Group<f_Group>, Flags<[CC1Option]>,
    HelpText<"Print a template comparison tree for differing templates">;
def fdeclspec : Flag<["-"], "fdeclspec">, Group<f_clang_Group>,
  HelpText<"Allow __declspec as a keyword">, Flags<[CC1Option]>;
def fdiscard_value_names : Flag<["-"], "fdiscard-value-names">, Group<f_clang_Group>,
  HelpText<"Discard value names in LLVM IR">, Flags<[NoXarchOption]>;
def fno_discard_value_names : Flag<["-"], "fno-discard-value-names">, Group<f_clang_Group>,
  HelpText<"Do not discard value names in LLVM IR">, Flags<[NoXarchOption]>;
def fdollars_in_identifiers : Flag<["-"], "fdollars-in-identifiers">, Group<f_Group>,
  HelpText<"Allow '$' in identifiers">, Flags<[CC1Option]>;
def fdwarf2_cfi_asm : Flag<["-"], "fdwarf2-cfi-asm">, Group<clang_ignored_f_Group>;
def fno_dwarf2_cfi_asm : Flag<["-"], "fno-dwarf2-cfi-asm">, Group<clang_ignored_f_Group>;
defm dwarf_directory_asm : BoolFOption<"dwarf-directory-asm",
  "CodeGenOpts.NoDwarfDirectoryAsm", DefaultsToFalse,
  ChangedBy<NegFlag>, ResetBy<PosFlag>>;
defm elide_constructors : BoolFOption<"elide-constructors",
  "LangOpts->ElideConstructors", DefaultsToTrue,
  ChangedBy<NegFlag, [], "Disable C++ copy constructor elision">,
  ResetBy<PosFlag>>;
def fno_elide_type : Flag<["-"], "fno-elide-type">, Group<f_Group>,
    Flags<[CC1Option]>,
    HelpText<"Do not elide types when printing diagnostics">;
def feliminate_unused_debug_symbols : Flag<["-"], "feliminate-unused-debug-symbols">, Group<f_Group>;
defm eliminate_unused_debug_types : OptOutFFlag<"eliminate-unused-debug-types",
  "Do not emit ", "Emit ", " debug info for defined but unused types">;
def femit_all_decls : Flag<["-"], "femit-all-decls">, Group<f_Group>, Flags<[CC1Option]>,
  HelpText<"Emit all declarations, even if unused">,
  MarshallingInfoFlag<"LangOpts->EmitAllDecls">;
def femulated_tls : Flag<["-"], "femulated-tls">, Group<f_Group>, Flags<[CC1Option]>,
  HelpText<"Use emutls functions to access thread_local variables">;
def fno_emulated_tls : Flag<["-"], "fno-emulated-tls">, Group<f_Group>, Flags<[CC1Option]>;
def fencoding_EQ : Joined<["-"], "fencoding=">, Group<f_Group>;
def ferror_limit_EQ : Joined<["-"], "ferror-limit=">, Group<f_Group>, Flags<[CoreOption]>;
defm exceptions : BoolFOption<"exceptions",
  "LangOpts->Exceptions", DefaultsToFalse,
  ChangedBy<PosFlag, [], "Enable">, ResetBy<NegFlag, [], "Disable">,
  BothFlags<[], " support for exception handling">>;
def fdwarf_exceptions : Flag<["-"], "fdwarf-exceptions">, Group<f_Group>,
  HelpText<"Use DWARF style exceptions">;
def fsjlj_exceptions : Flag<["-"], "fsjlj-exceptions">, Group<f_Group>,
  HelpText<"Use SjLj style exceptions">;
def fseh_exceptions : Flag<["-"], "fseh-exceptions">, Group<f_Group>,
  HelpText<"Use SEH style exceptions">;
def fwasm_exceptions : Flag<["-"], "fwasm-exceptions">, Group<f_Group>,
  HelpText<"Use WebAssembly style exceptions">;
def exception_model : Separate<["-"], "exception-model">,
  Flags<[CC1Option, NoDriverOption]>, HelpText<"The exception model: dwarf|sjlj|seh|wasm">,
  Values<"dwarf,sjlj,seh,wasm">,
  NormalizedValuesScope<"llvm::ExceptionHandling">,
  NormalizedValues<["DwarfCFI", "SjLj", "WinEH", "Wasm"]>,
  MarshallingInfoString<"LangOpts->ExceptionHandling", "None">,
  AutoNormalizeEnum;
def exception_model_EQ : Joined<["-"], "exception-model=">,
  Flags<[CC1Option, NoDriverOption]>, Alias<exception_model>;
def fignore_exceptions : Flag<["-"], "fignore-exceptions">, Group<f_Group>, Flags<[CC1Option]>,
  HelpText<"Enable support for ignoring exception handling constructs">,
  MarshallingInfoFlag<"LangOpts->IgnoreExceptions">;
def fexcess_precision_EQ : Joined<["-"], "fexcess-precision=">,
    Group<clang_ignored_gcc_optimization_f_Group>;
def : Flag<["-"], "fexpensive-optimizations">, Group<clang_ignored_gcc_optimization_f_Group>;
def : Flag<["-"], "fno-expensive-optimizations">, Group<clang_ignored_gcc_optimization_f_Group>;
def fextdirs_EQ : Joined<["-"], "fextdirs=">, Group<f_Group>;
def : Flag<["-"], "fdefer-pop">, Group<clang_ignored_gcc_optimization_f_Group>;
def : Flag<["-"], "fno-defer-pop">, Group<clang_ignored_gcc_optimization_f_Group>;
def : Flag<["-"], "fextended-identifiers">, Group<clang_ignored_f_Group>;
def : Flag<["-"], "fno-extended-identifiers">, Group<f_Group>, Flags<[Unsupported]>;
def fhosted : Flag<["-"], "fhosted">, Group<f_Group>;
def fdenormal_fp_math_EQ : Joined<["-"], "fdenormal-fp-math=">, Group<f_Group>, Flags<[CC1Option]>;
def ffp_model_EQ : Joined<["-"], "ffp-model=">, Group<f_Group>, Flags<[NoXarchOption]>,
  HelpText<"Controls the semantics of floating-point calculations.">;
def ffp_exception_behavior_EQ : Joined<["-"], "ffp-exception-behavior=">, Group<f_Group>, Flags<[CC1Option]>,
  HelpText<"Specifies the exception behavior of floating-point operations.">;
defm fast_math : OptInFFlag<"fast-math", "Allow aggressive, lossy floating-point optimizations", "", "", [],
  "LangOpts->FastMath", [cl_fast_relaxed_math]>;
def menable_unsafe_fp_math : Flag<["-"], "menable-unsafe-fp-math">, Flags<[CC1Option]>,
  HelpText<"Allow unsafe floating-point math optimizations which may decrease precision">,
  MarshallingInfoFlag<"LangOpts->UnsafeFPMath">,
  ImpliedByAnyOf<[cl_unsafe_math_optimizations, ffast_math]>;
defm math_errno : OptInFFlag<"math-errno", "Require math functions to indicate errors by setting errno">;
def fbracket_depth_EQ : Joined<["-"], "fbracket-depth=">, Group<f_Group>, Flags<[CoreOption]>;
def fsignaling_math : Flag<["-"], "fsignaling-math">, Group<f_Group>;
def fno_signaling_math : Flag<["-"], "fno-signaling-math">, Group<f_Group>;
defm jump_tables : BoolFOption<"jump-tables",
  "CodeGenOpts.NoUseJumpTables", DefaultsToFalse,
  ChangedBy<NegFlag, [], "Do not use">, ResetBy<PosFlag, [], "Use">,
  BothFlags<[], " jump tables for lowering switches">>;
defm force_enable_int128 : OptInFFlag<"force-enable-int128", "Enable", "Disable", " support for int128_t type", [], "TargetOpts->ForceEnableInt128">;
defm keep_static_consts : BoolFOption<"keep-static-consts",
  "CodeGenOpts.KeepStaticConsts", DefaultsToFalse,
  ChangedBy<PosFlag, [], "Keep">, ResetBy<NegFlag, [], "Don't keep">,
  BothFlags<[NoXarchOption], " static const variables if unused">>;
defm fixed_point : OptInFFlag<"fixed-point", "Enable", "Disable", " fixed point types">;
defm cxx_static_destructors : BoolFOption<"c++-static-destructors",
  "LangOpts->RegisterStaticDestructors", DefaultsToTrue,
  ChangedBy<NegFlag, [], "Disable C++ static destructor registration">,
  ResetBy<PosFlag>>;
def fsymbol_partition_EQ : Joined<["-"], "fsymbol-partition=">, Group<f_Group>,
  Flags<[CC1Option]>, MarshallingInfoString<"CodeGenOpts.SymbolPartition">;

defm memory_profile : OptInFFlag<"memory-profile", "Enable", "Disable", " heap memory profiling">;
def fmemory_profile_EQ : Joined<["-"], "fmemory-profile=">,
    Group<f_Group>, Flags<[CC1Option]>, MetaVarName<"<directory>">,
    HelpText<"Enable heap memory profiling and dump results into <directory>">;

// Begin sanitizer flags. These should all be core options exposed in all driver
// modes.
let Flags = [CC1Option, CoreOption] in {

def fsanitize_EQ : CommaJoined<["-"], "fsanitize=">, Group<f_clang_Group>,
                   MetaVarName<"<check>">,
                   HelpText<"Turn on runtime checks for various forms of undefined "
                            "or suspicious behavior. See user manual for available checks">;
def fno_sanitize_EQ : CommaJoined<["-"], "fno-sanitize=">, Group<f_clang_Group>,
                      Flags<[CoreOption, NoXarchOption]>;
def fsanitize_blacklist : Joined<["-"], "fsanitize-blacklist=">,
                          Group<f_clang_Group>,
                          HelpText<"Path to blacklist file for sanitizers">;
def fsanitize_system_blacklist : Joined<["-"], "fsanitize-system-blacklist=">,
  HelpText<"Path to system blacklist file for sanitizers">,
  Flags<[CC1Option]>;
def fno_sanitize_blacklist : Flag<["-"], "fno-sanitize-blacklist">,
                             Group<f_clang_Group>,
                             HelpText<"Don't use blacklist file for sanitizers">;
def fsanitize_coverage
    : CommaJoined<["-"], "fsanitize-coverage=">,
      Group<f_clang_Group>,
      HelpText<"Specify the type of coverage instrumentation for Sanitizers">;
def fno_sanitize_coverage
    : CommaJoined<["-"], "fno-sanitize-coverage=">,
      Group<f_clang_Group>, Flags<[CoreOption, NoXarchOption]>,
      HelpText<"Disable specified features of coverage instrumentation for "
               "Sanitizers">, Values<"func,bb,edge,indirect-calls,trace-bb,trace-cmp,trace-div,trace-gep,8bit-counters,trace-pc,trace-pc-guard,no-prune,inline-8bit-counters,inline-bool-flag">;
def fsanitize_coverage_allowlist : Joined<["-"], "fsanitize-coverage-allowlist=">,
    Group<f_clang_Group>, Flags<[CoreOption, NoXarchOption]>,
    HelpText<"Restrict sanitizer coverage instrumentation exclusively to modules and functions that match the provided special case list, except the blocked ones">;
def : Joined<["-"], "fsanitize-coverage-whitelist=">,
  Group<f_clang_Group>, Flags<[CoreOption, HelpHidden]>, Alias<fsanitize_coverage_allowlist>,
  HelpText<"Deprecated, use -fsanitize-coverage-allowlist= instead">;
def fsanitize_coverage_blocklist : Joined<["-"], "fsanitize-coverage-blocklist=">,
    Group<f_clang_Group>, Flags<[CoreOption, NoXarchOption]>,
    HelpText<"Disable sanitizer coverage instrumentation for modules and functions that match the provided special case list, even the allowed ones">;
def : Joined<["-"], "fsanitize-coverage-blacklist=">,
  Group<f_clang_Group>, Flags<[CoreOption, HelpHidden]>, Alias<fsanitize_coverage_blocklist>,
  HelpText<"Deprecated, use -fsanitize-coverage-blocklist= instead">;
def fsanitize_memory_track_origins_EQ : Joined<["-"], "fsanitize-memory-track-origins=">,
                                        Group<f_clang_Group>,
                                        HelpText<"Enable origins tracking in MemorySanitizer">,
                                        MarshallingInfoStringInt<"CodeGenOpts.SanitizeMemoryTrackOrigins">;
def fsanitize_memory_track_origins : Flag<["-"], "fsanitize-memory-track-origins">,
                                     Group<f_clang_Group>,
                                     HelpText<"Enable origins tracking in MemorySanitizer">;
def fno_sanitize_memory_track_origins : Flag<["-"], "fno-sanitize-memory-track-origins">,
                                        Group<f_clang_Group>,
                                        Flags<[CoreOption, NoXarchOption]>,
                                        HelpText<"Disable origins tracking in MemorySanitizer">;
defm sanitize_memory_use_after_dtor : BoolOption<"sanitize-memory-use-after-dtor",
  "CodeGenOpts.SanitizeMemoryUseAfterDtor", DefaultsToFalse,
  ChangedBy<PosFlag, [CC1Option], "Enable">, ResetBy<NegFlag, [], "Disable">,
  BothFlags<[], " use-after-destroy detection in MemorySanitizer">, "f">,
  Group<f_clang_Group>;
def fsanitize_address_field_padding : Joined<["-"], "fsanitize-address-field-padding=">,
                                        Group<f_clang_Group>,
                                        HelpText<"Level of field padding for AddressSanitizer">,
                                        MarshallingInfoStringInt<"LangOpts->SanitizeAddressFieldPadding">;
defm sanitize_address_use_after_scope : BoolOption<"sanitize-address-use-after-scope",
  "CodeGenOpts.SanitizeAddressUseAfterScope", DefaultsToFalse,
  ChangedBy<PosFlag, [], "Enable">, ResetBy<NegFlag, [CoreOption, NoXarchOption], "Disable">,
  BothFlags<[], " use-after-scope detection in AddressSanitizer">, "f">,
  Group<f_clang_Group>;
defm sanitize_address_poison_custom_array_cookie : BoolOption<"sanitize-address-poison-custom-array-cookie",
  "CodeGenOpts.SanitizeAddressPoisonCustomArrayCookie", DefaultsToFalse,
  ChangedBy<PosFlag, [], "Enable">, ResetBy<NegFlag, [], "Disable">,
  BothFlags<[], " poisoning array cookies when using custom operator new[] in AddressSanitizer">, "f">,
  Group<f_clang_Group>;
def fsanitize_address_globals_dead_stripping : Flag<["-"], "fsanitize-address-globals-dead-stripping">,
  Group<f_clang_Group>, HelpText<"Enable linker dead stripping of globals in AddressSanitizer">,
  MarshallingInfoFlag<"CodeGenOpts.SanitizeAddressGlobalsDeadStripping", "false">;
defm sanitize_address_use_odr_indicator : BoolOption<"sanitize-address-use-odr-indicator",
  "CodeGenOpts.SanitizeAddressUseOdrIndicator", DefaultsToFalse,
  ChangedBy<PosFlag, [], "Enable ODR indicator globals to avoid false ODR violation"
            " reports in partially sanitized programs at the cost of an increase in binary size">,
  ResetBy<NegFlag, [], "Disable ODR indicator globals">, BothFlags<[]>, "f">,
  Group<f_clang_Group>;
// Note: This flag was introduced when it was necessary to distinguish between
//       ABI for correct codegen.  This is no longer needed, but the flag is
//       not removed since targeting either ABI will behave the same.
//       This way we cause no disturbance to existing scripts & code, and if we
//       want to use this flag in the future we will cause no disturbance then
//       either.
def fsanitize_hwaddress_abi_EQ
    : Joined<["-"], "fsanitize-hwaddress-abi=">,
      Group<f_clang_Group>,
      HelpText<"Select the HWAddressSanitizer ABI to target (interceptor or platform, default interceptor). This option is currently unused.">;
def fsanitize_recover_EQ : CommaJoined<["-"], "fsanitize-recover=">,
                           Group<f_clang_Group>,
                           HelpText<"Enable recovery for specified sanitizers">;
def fno_sanitize_recover_EQ : CommaJoined<["-"], "fno-sanitize-recover=">,
                              Group<f_clang_Group>, Flags<[CoreOption, NoXarchOption]>,
                              HelpText<"Disable recovery for specified sanitizers">;
def fsanitize_recover : Flag<["-"], "fsanitize-recover">, Group<f_clang_Group>,
                        Alias<fsanitize_recover_EQ>, AliasArgs<["all"]>;
def fno_sanitize_recover : Flag<["-"], "fno-sanitize-recover">,
                           Flags<[CoreOption, NoXarchOption]>, Group<f_clang_Group>,
                           Alias<fno_sanitize_recover_EQ>, AliasArgs<["all"]>;
def fsanitize_trap_EQ : CommaJoined<["-"], "fsanitize-trap=">, Group<f_clang_Group>,
                        HelpText<"Enable trapping for specified sanitizers">;
def fno_sanitize_trap_EQ : CommaJoined<["-"], "fno-sanitize-trap=">, Group<f_clang_Group>,
                           Flags<[CoreOption, NoXarchOption]>,
                           HelpText<"Disable trapping for specified sanitizers">;
def fsanitize_trap : Flag<["-"], "fsanitize-trap">, Group<f_clang_Group>,
                     Alias<fsanitize_trap_EQ>, AliasArgs<["all"]>,
                     HelpText<"Enable trapping for all sanitizers">;
def fno_sanitize_trap : Flag<["-"], "fno-sanitize-trap">, Group<f_clang_Group>,
                        Alias<fno_sanitize_trap_EQ>, AliasArgs<["all"]>,
                        Flags<[CoreOption, NoXarchOption]>,
                        HelpText<"Disable trapping for all sanitizers">;
def fsanitize_undefined_trap_on_error
    : Flag<["-"], "fsanitize-undefined-trap-on-error">, Group<f_clang_Group>,
      Alias<fsanitize_trap_EQ>, AliasArgs<["undefined"]>;
def fno_sanitize_undefined_trap_on_error
    : Flag<["-"], "fno-sanitize-undefined-trap-on-error">, Group<f_clang_Group>,
      Alias<fno_sanitize_trap_EQ>, AliasArgs<["undefined"]>;
defm sanitize_minimal_runtime : BoolOption<"sanitize-minimal-runtime",
  "CodeGenOpts.SanitizeMinimalRuntime", DefaultsToFalse,
  ChangedBy<PosFlag>, ResetBy<NegFlag>, BothFlags<[]>, "f">,
  Group<f_clang_Group>;
def fsanitize_link_runtime : Flag<["-"], "fsanitize-link-runtime">,
                           Group<f_clang_Group>;
def fno_sanitize_link_runtime : Flag<["-"], "fno-sanitize-link-runtime">,
                              Group<f_clang_Group>;
def fsanitize_link_cxx_runtime : Flag<["-"], "fsanitize-link-c++-runtime">,
                                 Group<f_clang_Group>;
def fno_sanitize_link_cxx_runtime : Flag<["-"], "fno-sanitize-link-c++-runtime">,
                                    Group<f_clang_Group>;
defm sanitize_cfi_cross_dso : BoolOption<"sanitize-cfi-cross-dso",
  "CodeGenOpts.SanitizeCfiCrossDso", DefaultsToFalse,
  ChangedBy<PosFlag, [], "Enable">, ResetBy<NegFlag, [CoreOption, NoXarchOption], "Disable">,
  BothFlags<[], " control flow integrity (CFI) checks for cross-DSO calls.">, "f">,
  Group<f_clang_Group>;
def fsanitize_cfi_icall_generalize_pointers : Flag<["-"], "fsanitize-cfi-icall-generalize-pointers">,
                                              Group<f_clang_Group>,
                                              HelpText<"Generalize pointers in CFI indirect call type signature checks">,
                                              MarshallingInfoFlag<"CodeGenOpts.SanitizeCfiICallGeneralizePointers">;
defm sanitize_cfi_canonical_jump_tables : BoolOption<"sanitize-cfi-canonical-jump-tables",
  "CodeGenOpts.SanitizeCfiCanonicalJumpTables", DefaultsToFalse,
  ChangedBy<PosFlag, [], "Make">, ResetBy<NegFlag, [CoreOption, NoXarchOption], "Do not make">,
  BothFlags<[], " the jump table addresses canonical in the symbol table">, "f">,
  Group<f_clang_Group>;
defm sanitize_stats : BoolOption<"sanitize-stats",
  "CodeGenOpts.SanitizeStats", DefaultsToFalse,
  ChangedBy<PosFlag, [], "Enable">, ResetBy<NegFlag, [CoreOption, NoXarchOption], "Disable">,
  BothFlags<[], " sanitizer statistics gathering.">, "f">,
  Group<f_clang_Group>;
def fsanitize_thread_memory_access : Flag<["-"], "fsanitize-thread-memory-access">,
                                     Group<f_clang_Group>,
                                     HelpText<"Enable memory access instrumentation in ThreadSanitizer (default)">;
def fno_sanitize_thread_memory_access : Flag<["-"], "fno-sanitize-thread-memory-access">,
                                        Group<f_clang_Group>,
                                        Flags<[CoreOption, NoXarchOption]>,
                                        HelpText<"Disable memory access instrumentation in ThreadSanitizer">;
def fsanitize_thread_func_entry_exit : Flag<["-"], "fsanitize-thread-func-entry-exit">,
                                       Group<f_clang_Group>,
                                       HelpText<"Enable function entry/exit instrumentation in ThreadSanitizer (default)">;
def fno_sanitize_thread_func_entry_exit : Flag<["-"], "fno-sanitize-thread-func-entry-exit">,
                                          Group<f_clang_Group>,
                                          Flags<[CoreOption, NoXarchOption]>,
                                          HelpText<"Disable function entry/exit instrumentation in ThreadSanitizer">;
def fsanitize_thread_atomics : Flag<["-"], "fsanitize-thread-atomics">,
                               Group<f_clang_Group>,
                               HelpText<"Enable atomic operations instrumentation in ThreadSanitizer (default)">;
def fno_sanitize_thread_atomics : Flag<["-"], "fno-sanitize-thread-atomics">,
                                  Group<f_clang_Group>,
                                  Flags<[CoreOption, NoXarchOption]>,
                                  HelpText<"Disable atomic operations instrumentation in ThreadSanitizer">;
def fsanitize_undefined_strip_path_components_EQ : Joined<["-"], "fsanitize-undefined-strip-path-components=">,
  Group<f_clang_Group>, MetaVarName<"<number>">,
  HelpText<"Strip (or keep only, if negative) a given number of path components "
           "when emitting check metadata.">,
  MarshallingInfoStringInt<"CodeGenOpts.EmitCheckPathComponentsToStrip", "0", "int">;

} // end -f[no-]sanitize* flags

def funsafe_math_optimizations : Flag<["-"], "funsafe-math-optimizations">,
  Group<f_Group>;
def fno_unsafe_math_optimizations : Flag<["-"], "fno-unsafe-math-optimizations">,
  Group<f_Group>;
def fassociative_math : Flag<["-"], "fassociative-math">, Group<f_Group>;
def fno_associative_math : Flag<["-"], "fno-associative-math">, Group<f_Group>;
defm reciprocal_math : OptInFFlag<"reciprocal-math", "Allow division operations to be reassociated", "", "", [],
  "LangOpts->AllowRecip", [menable_unsafe_fp_math]>;
def fapprox_func : Flag<["-"], "fapprox-func">, Group<f_Group>, Flags<[CC1Option, NoDriverOption]>,
  MarshallingInfoFlag<"LangOpts->ApproxFunc">, ImpliedByAnyOf<[menable_unsafe_fp_math]>;
defm finite_math_only : OptInFFlag<"finite-math-only", "", "", "", [],
  "LangOpts->FiniteMathOnly", [cl_finite_math_only, ffast_math]>;
defm signed_zeros : BoolFOption<"signed-zeros",
  "LangOpts->NoSignedZero", DefaultsToFalse,
  ChangedBy<NegFlag, [], "Allow optimizations that ignore the sign of floating point zeros",
            [cl_no_signed_zeros, menable_unsafe_fp_math]>,
  ResetBy<PosFlag>>;
def fhonor_nans : Flag<["-"], "fhonor-nans">, Group<f_Group>;
def fno_honor_nans : Flag<["-"], "fno-honor-nans">, Group<f_Group>;
def fhonor_infinities : Flag<["-"], "fhonor-infinities">, Group<f_Group>;
def fno_honor_infinities : Flag<["-"], "fno-honor-infinities">, Group<f_Group>;
// This option was originally misspelt "infinites" [sic].
def : Flag<["-"], "fhonor-infinites">, Alias<fhonor_infinities>;
def : Flag<["-"], "fno-honor-infinites">, Alias<fno_honor_infinities>;
def frounding_math : Flag<["-"], "frounding-math">, Group<f_Group>, Flags<[CC1Option]>,
  MarshallingInfoFlag<"LangOpts->FPRoundingMode", "llvm::RoundingMode::NearestTiesToEven">,
  Normalizer<"makeFlagToValueNormalizer(llvm::RoundingMode::Dynamic)">;
def fno_rounding_math : Flag<["-"], "fno-rounding-math">, Group<f_Group>, Flags<[CC1Option]>;
def ftrapping_math : Flag<["-"], "ftrapping-math">, Group<f_Group>, Flags<[CC1Option]>;
def fno_trapping_math : Flag<["-"], "fno-trapping-math">, Group<f_Group>, Flags<[CC1Option]>;
def ffp_contract : Joined<["-"], "ffp-contract=">, Group<f_Group>,
  Flags<[CC1Option]>, HelpText<"Form fused FP ops (e.g. FMAs):"
  " fast (fuses across statements disregarding pragmas)"
  " | on (only fuses in the same statement unless dictated by pragmas)"
  " | off (never fuses)"
  " | fast-honor-pragmas (fuses across statements unless diectated by pragmas)."
  " Default is 'fast' for CUDA, 'fast-honor-pragmas' for HIP, and 'on' otherwise.">,
  Values<"fast,on,off,fast-honor-pragmas">;

defm strict_float_cast_overflow : BoolFOption<"strict-float-cast-overflow",
  "CodeGenOpts.StrictFloatCastOverflow", DefaultsToTrue,
  ChangedBy<NegFlag, [], "Relax language rules and try to match the behavior"
            " of the target's native float-to-int conversion instructions">,
  ResetBy<PosFlag, [], "Assume that overflowing float-to-int casts are undefined (default)">>;

def ffor_scope : Flag<["-"], "ffor-scope">, Group<f_Group>;
def fno_for_scope : Flag<["-"], "fno-for-scope">, Group<f_Group>;

defm rewrite_imports : BoolFOption<"rewrite-imports",
  "PreprocessorOutputOpts.RewriteImports", DefaultsToFalse,
  ChangedBy<PosFlag>, ResetBy<NegFlag>>;
defm rewrite_includes : BoolFOption<"rewrite-includes",
  "PreprocessorOutputOpts.RewriteIncludes", DefaultsToFalse,
  ChangedBy<PosFlag>, ResetBy<NegFlag>>;

defm delete_null_pointer_checks : BoolFOption<"delete-null-pointer-checks",
  "CodeGenOpts.NullPointerIsValid", DefaultsToFalse,
  ChangedBy<NegFlag, [], "Do not treat usage of null pointers as undefined behavior">,
  ResetBy<PosFlag, [], "Treat usage of null pointers as undefined behavior (default)">,
  BothFlags<[CoreOption]>>;

def frewrite_map_file : Separate<["-"], "frewrite-map-file">,
                        Group<f_Group>,
                        Flags<[ NoXarchOption, CC1Option ]>;
def frewrite_map_file_EQ : Joined<["-"], "frewrite-map-file=">,
                           Group<f_Group>,
                           Flags<[NoXarchOption]>;

defm use_line_directives : BoolFOption<"use-line-directives",
  "PreprocessorOutputOpts.UseLineDirectives", DefaultsToFalse,
  ChangedBy<PosFlag, [], "Use #line in preprocessed output">, ResetBy<NegFlag>>;

def ffreestanding : Flag<["-"], "ffreestanding">, Group<f_Group>, Flags<[CC1Option]>,
  HelpText<"Assert that the compilation takes place in a freestanding environment">,
  MarshallingInfoFlag<"LangOpts->Freestanding">;
def fgnuc_version_EQ : Joined<["-"], "fgnuc-version=">, Group<f_Group>,
  HelpText<"Sets various macros to claim compatibility with the given GCC version (default is 4.2.1)">,
  Flags<[CC1Option, CoreOption]>;
def fgnu_keywords : Flag<["-"], "fgnu-keywords">, Group<f_Group>, Flags<[CC1Option]>,
  HelpText<"Allow GNU-extension keywords regardless of language standard">;
defm gnu89_inline : OptInFFlag<"gnu89-inline", "Use the gnu89 inline semantics">;
def fgnu_runtime : Flag<["-"], "fgnu-runtime">, Group<f_Group>,
  HelpText<"Generate output compatible with the standard GNU Objective-C runtime">;
def fheinous_gnu_extensions : Flag<["-"], "fheinous-gnu-extensions">, Flags<[CC1Option]>,
  MarshallingInfoFlag<"LangOpts->HeinousExtensions">;
def filelist : Separate<["-"], "filelist">, Flags<[LinkerInput]>,
               Group<Link_Group>;
def : Flag<["-"], "findirect-virtual-calls">, Alias<fapple_kext>;
def finline_functions : Flag<["-"], "finline-functions">, Group<f_clang_Group>, Flags<[CC1Option]>,
  HelpText<"Inline suitable functions">;
def finline_hint_functions: Flag<["-"], "finline-hint-functions">, Group<f_clang_Group>, Flags<[CC1Option]>,
  HelpText<"Inline functions which are (explicitly or implicitly) marked inline">;
def finline : Flag<["-"], "finline">, Group<clang_ignored_f_Group>;
def fglobal_isel : Flag<["-"], "fglobal-isel">, Group<f_clang_Group>,
  HelpText<"Enables the global instruction selector">;
def fexperimental_isel : Flag<["-"], "fexperimental-isel">, Group<f_clang_Group>,
  Alias<fglobal_isel>;
defm legacy_pass_manager : BoolOptionBase<"legacy-pass-manager",
  "CodeGenOpts.LegacyPassManager", Default<"!static_cast<unsigned>(LLVM_ENABLE_NEW_PASS_MANAGER)">,
  FlagDef<PosFlag, true, [], "Use the legacy pass manager in LLVM">,
  FlagDef<NegFlag, false, [], "Use the new pass manager in LLVM">,
  FlagDefSuffix<[CC1Option], "">, "f">, Group<f_clang_Group>;
def fexperimental_new_pass_manager : Flag<["-"], "fexperimental-new-pass-manager">,
  Group<f_clang_Group>, Flags<[CC1Option]>, Alias<fno_legacy_pass_manager>;
def fno_experimental_new_pass_manager : Flag<["-"], "fno-experimental-new-pass-manager">,
  Group<f_clang_Group>, Flags<[CC1Option]>, Alias<flegacy_pass_manager>;
def fexperimental_strict_floating_point : Flag<["-"], "fexperimental-strict-floating-point">,
  Group<f_clang_Group>, Flags<[CC1Option]>,
  HelpText<"Enables experimental strict floating point in LLVM.">,
  MarshallingInfoFlag<"LangOpts->ExpStrictFP">;
def finput_charset_EQ : Joined<["-"], "finput-charset=">, Group<f_Group>;
def fexec_charset_EQ : Joined<["-"], "fexec-charset=">, Group<f_Group>;
def finstrument_functions : Flag<["-"], "finstrument-functions">, Group<f_Group>, Flags<[CC1Option]>,
  HelpText<"Generate calls to instrument function entry and exit">,
  MarshallingInfoFlag<"CodeGenOpts.InstrumentFunctions">;
def finstrument_functions_after_inlining : Flag<["-"], "finstrument-functions-after-inlining">, Group<f_Group>, Flags<[CC1Option]>,
  HelpText<"Like -finstrument-functions, but insert the calls after inlining">,
  MarshallingInfoFlag<"CodeGenOpts.InstrumentFunctionsAfterInlining">;
def finstrument_function_entry_bare : Flag<["-"], "finstrument-function-entry-bare">, Group<f_Group>, Flags<[CC1Option]>,
  HelpText<"Instrument function entry only, after inlining, without arguments to the instrumentation call">,
  MarshallingInfoFlag<"CodeGenOpts.InstrumentFunctionEntryBare">;
def fcf_protection_EQ : Joined<["-"], "fcf-protection=">, Flags<[CoreOption, CC1Option]>, Group<f_Group>,
  HelpText<"Instrument control-flow architecture protection. Options: return, branch, full, none.">, Values<"return,branch,full,none">;
def fcf_protection : Flag<["-"], "fcf-protection">, Group<f_Group>, Flags<[CoreOption, CC1Option]>,
  Alias<fcf_protection_EQ>, AliasArgs<["full"]>,
  HelpText<"Enable cf-protection in 'full' mode">;

defm xray_instrument : OptInFFlag<"xray-instrument", "Generate XRay instrumentation sleds on function entry and exit", "", "", [], "LangOpts->XRayInstrument">;

def fxray_instruction_threshold_EQ :
  JoinedOrSeparate<["-"], "fxray-instruction-threshold=">,
  Group<f_Group>, Flags<[CC1Option]>,
  HelpText<"Sets the minimum function size to instrument with XRay">,
  MarshallingInfoStringInt<"CodeGenOpts.XRayInstructionThreshold", "200">;
def fxray_instruction_threshold_ :
  JoinedOrSeparate<["-"], "fxray-instruction-threshold">,
  Group<f_Group>, Flags<[CC1Option]>;

def fxray_always_instrument :
  JoinedOrSeparate<["-"], "fxray-always-instrument=">,
  Group<f_Group>, Flags<[CC1Option]>,
  HelpText<"DEPRECATED: Filename defining the whitelist for imbuing the 'always instrument' XRay attribute.">;
def fxray_never_instrument :
  JoinedOrSeparate<["-"], "fxray-never-instrument=">,
  Group<f_Group>, Flags<[CC1Option]>,
  HelpText<"DEPRECATED: Filename defining the whitelist for imbuing the 'never instrument' XRay attribute.">;
def fxray_attr_list :
  JoinedOrSeparate<["-"], "fxray-attr-list=">,
  Group<f_Group>, Flags<[CC1Option]>,
  HelpText<"Filename defining the list of functions/types for imbuing XRay attributes.">;
def fxray_modes :
  JoinedOrSeparate<["-"], "fxray-modes=">,
  Group<f_Group>, Flags<[CC1Option]>,
  HelpText<"List of modes to link in by default into XRay instrumented binaries.">;

defm xray_always_emit_customevents : OptInFFlag<"xray-always-emit-customevents",
  "Always emit __xray_customevent(...) calls even if the containing function is not always instrumented", "", "", [], "LangOpts->XRayAlwaysEmitCustomEvents">;

defm xray_always_emit_typedevents : OptInFFlag<"xray-always-emit-typedevents",
  "Always emit __xray_typedevent(...) calls even if the containing function is not always instrumented", "", "", [], "LangOpts->XRayAlwaysEmitTypedEvents">;

defm xray_ignore_loops : OptInFFlag<"xray-ignore-loops",
  "Don't instrument functions with loops unless they also meet the minimum function size", "", "", [], "CodeGenOpts.XRayIgnoreLoops">;
defm xray_function_index : OptOutFFlag<"xray-function-index", "",
  "Omit function index section at the expense of single-function patching performance", "", [], "CodeGenOpts.XRayOmitFunctionIndex">;

def fxray_link_deps : Flag<["-"], "fxray-link-deps">, Group<f_Group>,
  Flags<[CC1Option]>,
  HelpText<"Tells clang to add the link dependencies for XRay.">;
def fnoxray_link_deps : Flag<["-"], "fnoxray-link-deps">, Group<f_Group>,
  Flags<[CC1Option]>;

def fxray_instrumentation_bundle :
  JoinedOrSeparate<["-"], "fxray-instrumentation-bundle=">,
  Group<f_Group>, Flags<[CC1Option]>,
  HelpText<"Select which XRay instrumentation points to emit. Options: all, none, function-entry, function-exit, function, custom. Default is 'all'.  'function' includes both 'function-entry' and 'function-exit'.">;

def fxray_function_groups :
  Joined<["-"], "fxray-function-groups=">,
  Group<f_Group>, Flags<[CC1Option]>,
  HelpText<"Only instrument 1 of N groups">;

def fxray_selected_function_group :
  Joined<["-"], "fxray-selected-function-group=">,
  Group<f_Group>, Flags<[CC1Option]>,
  HelpText<"When using -fxray-function-groups, select which group of functions to instrument. Valid range is 0 to fxray-function-groups - 1">;


defm fine_grained_bitfield_accesses : BoolOption<"fine-grained-bitfield-accesses",
  "CodeGenOpts.FineGrainedBitfieldAccesses", DefaultsToFalse,
  ChangedBy<PosFlag, [], "Use separate accesses for consecutive bitfield runs with legal widths and alignments.">,
  ResetBy<NegFlag, [], "Use large-integer access for consecutive bitfield runs.">,
  BothFlags<[CC1Option]>, "f">,
  Group<f_clang_Group>;

defm experimental_relative_cxx_abi_vtables : BoolFOption<"experimental-relative-c++-abi-vtables",
  "LangOpts->RelativeCXXABIVTables", DefaultsToFalse,
  ChangedBy<PosFlag, [], "Use">, ResetBy<NegFlag, [], "Do not use">,
  BothFlags<[CC1Option], " the experimental C++ class ABI for classes with virtual tables">>;

def flat__namespace : Flag<["-"], "flat_namespace">;
def flax_vector_conversions_EQ : Joined<["-"], "flax-vector-conversions=">, Group<f_Group>,
  HelpText<"Enable implicit vector bit-casts">, Values<"none,integer,all">, Flags<[CC1Option]>,
  NormalizedValuesScope<"LangOptions::LaxVectorConversionKind">,
  NormalizedValues<["None", "Integer", "All"]>,
  MarshallingInfoString<"LangOpts->LaxVectorConversions", "All">, AutoNormalizeEnum;
def flax_vector_conversions : Flag<["-"], "flax-vector-conversions">, Group<f_Group>,
  Alias<flax_vector_conversions_EQ>, AliasArgs<["integer"]>;
def flimited_precision_EQ : Joined<["-"], "flimited-precision=">, Group<f_Group>;
def fapple_link_rtlib : Flag<["-"], "fapple-link-rtlib">, Group<f_Group>,
  HelpText<"Force linking the clang builtins runtime library">;
def flto_EQ : Joined<["-"], "flto=">, Flags<[CoreOption, CC1Option]>, Group<f_Group>,
  HelpText<"Set LTO mode to either 'full' or 'thin'">, Values<"thin,full">;
def flto : Flag<["-"], "flto">, Flags<[CoreOption, CC1Option]>, Group<f_Group>,
  HelpText<"Enable LTO in 'full' mode">;
def fno_lto : Flag<["-"], "fno-lto">, Flags<[CoreOption, CC1Option]>, Group<f_Group>,
  HelpText<"Disable LTO mode (default)">;
def flto_jobs_EQ : Joined<["-"], "flto-jobs=">,
  Flags<[CC1Option]>, Group<f_Group>,
  HelpText<"Controls the backend parallelism of -flto=thin (default "
           "of 0 means the number of threads will be derived from "
           "the number of CPUs detected)">;
def fthinlto_index_EQ : Joined<["-"], "fthinlto-index=">,
  Flags<[CoreOption, CC1Option]>, Group<f_Group>,
  HelpText<"Perform ThinLTO importing using provided function summary index">;
def fthin_link_bitcode_EQ : Joined<["-"], "fthin-link-bitcode=">,
  Flags<[CoreOption, CC1Option]>, Group<f_Group>,
  HelpText<"Write minimized bitcode to <file> for the ThinLTO thin link only">,
  MarshallingInfoString<"CodeGenOpts.ThinLinkBitcodeFile">;
def fmacro_backtrace_limit_EQ : Joined<["-"], "fmacro-backtrace-limit=">,
                                Group<f_Group>, Flags<[NoXarchOption, CoreOption]>;
defm merge_all_constants : BoolFOption<"merge-all-constants",
  "CodeGenOpts.MergeAllConstants", DefaultsToFalse,
  ChangedBy<PosFlag, [CoreOption], "Allow">, ResetBy<NegFlag, [], "Disallow">,
  BothFlags<[], " merging of constants">>;
def fmessage_length_EQ : Joined<["-"], "fmessage-length=">, Group<f_Group>, Flags<[CC1Option]>,
  HelpText<"Format message diagnostics so that they fit within N columns">;
def fms_extensions : Flag<["-"], "fms-extensions">, Group<f_Group>, Flags<[CC1Option, CoreOption]>,
  HelpText<"Accept some non-standard constructs supported by the Microsoft compiler">;
def fms_compatibility : Flag<["-"], "fms-compatibility">, Group<f_Group>, Flags<[CC1Option, CoreOption]>,
  HelpText<"Enable full Microsoft Visual C++ compatibility">,
  MarshallingInfoFlag<"LangOpts->MSVCCompat">;
def fms_volatile : Flag<["-"], "fms-volatile">, Group<f_Group>, Flags<[CC1Option]>,
  MarshallingInfoFlag<"CodeGenOpts.MSVolatile">;
def fmsc_version : Joined<["-"], "fmsc-version=">, Group<f_Group>, Flags<[NoXarchOption, CoreOption]>,
  HelpText<"Microsoft compiler version number to report in _MSC_VER (0 = don't define it (default))">;
def fms_compatibility_version
    : Joined<["-"], "fms-compatibility-version=">,
      Group<f_Group>,
      Flags<[ CC1Option, CoreOption ]>,
      HelpText<"Dot-separated value representing the Microsoft compiler "
               "version number to report in _MSC_VER (0 = don't define it "
               "(default))">;
defm delayed_template_parsing : BoolFOption<"delayed-template-parsing",
  "LangOpts->DelayedTemplateParsing", DefaultsToFalse,
  ChangedBy<PosFlag, [], "Parse templated function definitions at the end of the translation unit">,
  ResetBy<NegFlag, [NoXarchOption], "Disable delayed template parsing">,
  BothFlags<[CoreOption]>>;
def fms_memptr_rep_EQ : Joined<["-"], "fms-memptr-rep=">, Group<f_Group>, Flags<[CC1Option]>,
  Values<"single,multiple,virtual">, NormalizedValuesScope<"LangOptions">,
  NormalizedValues<["PPTMK_FullGeneralitySingleInheritance", "PPTMK_FullGeneralityMultipleInheritance",
                    "PPTMK_FullGeneralityVirtualInheritance"]>,
  MarshallingInfoString<"LangOpts->MSPointerToMemberRepresentationMethod", "PPTMK_BestCase">,
  AutoNormalizeEnum;
def fmodules_cache_path : Joined<["-"], "fmodules-cache-path=">, Group<i_Group>,
  Flags<[NoXarchOption, CC1Option]>, MetaVarName<"<directory>">,
  HelpText<"Specify the module cache path">;
def fmodules_user_build_path : Separate<["-"], "fmodules-user-build-path">, Group<i_Group>,
  Flags<[NoXarchOption, CC1Option]>, MetaVarName<"<directory>">,
  HelpText<"Specify the module user build path">,
  MarshallingInfoString<"HeaderSearchOpts->ModuleUserBuildPath">;
def fprebuilt_module_path : Joined<["-"], "fprebuilt-module-path=">, Group<i_Group>,
  Flags<[NoXarchOption, CC1Option]>, MetaVarName<"<directory>">,
  HelpText<"Specify the prebuilt module path">;
defm prebuilt_implicit_modules : OptInFFlag<"prebuilt-implicit-modules",
  "Look up implicit modules in the prebuilt module path", "", "",
  [NoXarchOption, CC1Option], "HeaderSearchOpts->EnablePrebuiltImplicitModules">;
def fmodules_prune_interval : Joined<["-"], "fmodules-prune-interval=">, Group<i_Group>,
  Flags<[CC1Option]>, MetaVarName<"<seconds>">,
  HelpText<"Specify the interval (in seconds) between attempts to prune the module cache">,
  MarshallingInfoStringInt<"HeaderSearchOpts->ModuleCachePruneInterval", "7 * 24 * 60 * 60">;
def fmodules_prune_after : Joined<["-"], "fmodules-prune-after=">, Group<i_Group>,
  Flags<[CC1Option]>, MetaVarName<"<seconds>">,
  HelpText<"Specify the interval (in seconds) after which a module file will be considered unused">,
  MarshallingInfoStringInt<"HeaderSearchOpts->ModuleCachePruneAfter", "31 * 24 * 60 * 60">;
def fmodules_search_all : Flag <["-"], "fmodules-search-all">, Group<f_Group>,
  Flags<[NoXarchOption, CC1Option]>,
  HelpText<"Search even non-imported modules to resolve references">;
def fbuild_session_timestamp : Joined<["-"], "fbuild-session-timestamp=">,
  Group<i_Group>, Flags<[CC1Option]>, MetaVarName<"<time since Epoch in seconds>">,
  HelpText<"Time when the current build session started">,
  MarshallingInfoStringInt<"HeaderSearchOpts->BuildSessionTimestamp">;
def fbuild_session_file : Joined<["-"], "fbuild-session-file=">,
  Group<i_Group>, MetaVarName<"<file>">,
  HelpText<"Use the last modification time of <file> as the build session timestamp">;
def fmodules_validate_once_per_build_session : Flag<["-"], "fmodules-validate-once-per-build-session">,
  Group<i_Group>, Flags<[CC1Option]>,
  HelpText<"Don't verify input files for the modules if the module has been "
           "successfully validated or loaded during this build session">,
  MarshallingInfoFlag<"HeaderSearchOpts->ModulesValidateOncePerBuildSession">;
def fmodules_disable_diagnostic_validation : Flag<["-"], "fmodules-disable-diagnostic-validation">,
  Group<i_Group>, Flags<[CC1Option]>,
  HelpText<"Disable validation of the diagnostic options when loading the module">,
  MarshallingInfoNegativeFlag<"HeaderSearchOpts->ModulesValidateDiagnosticOptions">;
defm modules_validate_system_headers : BoolOption<"modules-validate-system-headers",
  "HeaderSearchOpts->ModulesValidateSystemHeaders", DefaultsToFalse,
  ChangedBy<PosFlag, [CC1Option], "Validate the system headers that a module depends on when loading the module">,
  ResetBy<NegFlag, [NoXarchOption]>, BothFlags<[]>, "f">, Group<i_Group>;

def fvalidate_ast_input_files_content:
  Flag <["-"], "fvalidate-ast-input-files-content">,
  Group<f_Group>, Flags<[CC1Option]>,
  HelpText<"Compute and store the hash of input files used to build an AST."
           " Files with mismatching mtime's are considered valid"
           " if both contents is identical">,
  MarshallingInfoFlag<"HeaderSearchOpts->ValidateASTInputFilesContent">;
def fmodules_validate_input_files_content:
  Flag <["-"], "fmodules-validate-input-files-content">,
  Group<f_Group>, Flags<[NoXarchOption]>,
  HelpText<"Validate PCM input files based on content if mtime differs">;
def fno_modules_validate_input_files_content:
  Flag <["-"], "fno_modules-validate-input-files-content">,
  Group<f_Group>, Flags<[NoXarchOption]>;
def fpch_validate_input_files_content:
  Flag <["-"], "fpch-validate-input-files-content">,
  Group<f_Group>, Flags<[NoXarchOption]>,
  HelpText<"Validate PCH input files based on content if mtime differs">;
def fno_pch_validate_input_files_content:
  Flag <["-"], "fno_pch-validate-input-files-content">,
  Group<f_Group>, Flags<[NoXarchOption]>;
defm pch_instantiate_templates : BoolFOption<"pch-instantiate-templates",
  "LangOpts->PCHInstantiateTemplates", DefaultsToFalse,
  ChangedBy<PosFlag, [], "Instantiate templates already while building a PCH">,
  ResetBy<NegFlag>, BothFlags<[CC1Option, CoreOption]>>;
defm pch_codegen: OptInFFlag<"pch-codegen", "Generate ", "Do not generate ",
  "code for uses of this PCH that assumes an explicit object file will be built for the PCH">;
defm pch_debuginfo: OptInFFlag<"pch-debuginfo", "Generate ", "Do not generate ",
  "debug info for types in an object file built from this PCH and do not generate them elsewhere">;

def fmodules : Flag <["-"], "fmodules">, Group<f_Group>,
  Flags<[NoXarchOption, CC1Option]>,
  HelpText<"Enable the 'modules' language feature">;
def fimplicit_module_maps : Flag <["-"], "fimplicit-module-maps">, Group<f_Group>,
  Flags<[NoXarchOption, CC1Option]>,
  HelpText<"Implicitly search the file system for module map files.">,
  MarshallingInfoFlag<"HeaderSearchOpts->ImplicitModuleMaps">;
def fmodules_ts : Flag <["-"], "fmodules-ts">, Group<f_Group>,
  Flags<[CC1Option]>, HelpText<"Enable support for the C++ Modules TS">,
  MarshallingInfoFlag<"LangOpts->ModulesTS">;
def fmodule_maps : Flag <["-"], "fmodule-maps">, Alias<fimplicit_module_maps>;
def fmodule_name_EQ : Joined<["-"], "fmodule-name=">, Group<f_Group>,
  Flags<[NoXarchOption,CC1Option]>, MetaVarName<"<name>">,
  HelpText<"Specify the name of the module to build">,
  MarshallingInfoString<"LangOpts->ModuleName">;
def fmodule_name : Separate<["-"], "fmodule-name">, Alias<fmodule_name_EQ>;
def fmodule_implementation_of : Separate<["-"], "fmodule-implementation-of">,
  Flags<[CC1Option]>, Alias<fmodule_name_EQ>;
def fsystem_module : Flag<["-"], "fsystem-module">, Flags<[CC1Option]>,
  HelpText<"Build this module as a system module. Only used with -emit-module">,
  MarshallingInfoFlag<"FrontendOpts.IsSystemModule">;
def fmodule_map_file : Joined<["-"], "fmodule-map-file=">,
  Group<f_Group>, Flags<[NoXarchOption,CC1Option]>, MetaVarName<"<file>">,
  HelpText<"Load this module map file">;
def fmodule_file : Joined<["-"], "fmodule-file=">,
  Group<i_Group>, Flags<[NoXarchOption,CC1Option]>, MetaVarName<"[<name>=]<file>">,
  HelpText<"Specify the mapping of module name to precompiled module file, or load a module file if name is omitted.">;
def fmodules_ignore_macro : Joined<["-"], "fmodules-ignore-macro=">, Group<f_Group>, Flags<[CC1Option]>,
  HelpText<"Ignore the definition of the given macro when building and loading modules">;
def fmodules_decluse : Flag <["-"], "fmodules-decluse">, Group<f_Group>,
  Flags<[NoXarchOption,CC1Option]>,
  HelpText<"Require declaration of modules used within a module">;
def fmodules_strict_decluse : Flag <["-"], "fmodules-strict-decluse">, Group<f_Group>,
  Flags<[NoXarchOption,CC1Option]>,
  HelpText<"Like -fmodules-decluse but requires all headers to be in modules">,
  MarshallingInfoFlag<"LangOpts->ModulesStrictDeclUse">;
def fno_modules_search_all : Flag <["-"], "fno-modules-search-all">, Group<f_Group>,
  Flags<[NoXarchOption, CC1Option]>;
defm implicit_modules : BoolFOption<"implicit-modules",
  "LangOpts->ImplicitModules", DefaultsToTrue,
  ChangedBy<NegFlag>, ResetBy<PosFlag>, BothFlags<[NoXarchOption]>>;
def fretain_comments_from_system_headers : Flag<["-"], "fretain-comments-from-system-headers">, Group<f_Group>, Flags<[CC1Option]>,
  MarshallingInfoFlag<"LangOpts->RetainCommentsFromSystemHeaders">;

def fmudflapth : Flag<["-"], "fmudflapth">, Group<f_Group>;
def fmudflap : Flag<["-"], "fmudflap">, Group<f_Group>;
def fnested_functions : Flag<["-"], "fnested-functions">, Group<f_Group>;
def fnext_runtime : Flag<["-"], "fnext-runtime">, Group<f_Group>;
def fno_asm : Flag<["-"], "fno-asm">, Group<f_Group>;
def fno_asynchronous_unwind_tables : Flag<["-"], "fno-asynchronous-unwind-tables">, Group<f_Group>;
def fno_assume_sane_operator_new : Flag<["-"], "fno-assume-sane-operator-new">, Group<f_Group>,
  HelpText<"Don't assume that C++'s global operator new can't alias any pointer">,
  Flags<[CC1Option]>, MarshallingInfoNegativeFlag<"CodeGenOpts.AssumeSaneOperatorNew">;
def fno_builtin : Flag<["-"], "fno-builtin">, Group<f_Group>, Flags<[CC1Option, CoreOption]>,
  HelpText<"Disable implicit builtin knowledge of functions">;
def fno_builtin_ : Joined<["-"], "fno-builtin-">, Group<f_Group>, Flags<[CC1Option, CoreOption]>,
  HelpText<"Disable implicit builtin knowledge of a specific function">;
def fno_diagnostics_color : Flag<["-"], "fno-diagnostics-color">, Group<f_Group>,
  Flags<[CoreOption, NoXarchOption]>;
def fno_common : Flag<["-"], "fno-common">, Group<f_Group>, Flags<[CC1Option]>,
    HelpText<"Compile common globals like normal definitions">;
def fno_cxx_modules : Flag <["-"], "fno-cxx-modules">, Group<f_Group>,
  Flags<[NoXarchOption]>;
def fno_diagnostics_fixit_info : Flag<["-"], "fno-diagnostics-fixit-info">, Group<f_Group>,
  Flags<[CC1Option]>, HelpText<"Do not include fixit information in diagnostics">;
def fno_diagnostics_show_option : Flag<["-"], "fno-diagnostics-show-option">, Group<f_Group>, Flags<[CC1Option]>;
def fno_diagnostics_show_note_include_stack : Flag<["-"], "fno-diagnostics-show-note-include-stack">,
    Flags<[CC1Option]>, Group<f_Group>;
def fdigraphs : Flag<["-"], "fdigraphs">, Group<f_Group>, Flags<[CC1Option]>,
  HelpText<"Enable alternative token representations '<:', ':>', '<%', '%>', '%:', '%:%:' (default)">;
def fno_digraphs : Flag<["-"], "fno-digraphs">, Group<f_Group>, Flags<[CC1Option]>,
  HelpText<"Disallow alternative token representations '<:', ':>', '<%', '%>', '%:', '%:%:'">;
def fno_declspec : Flag<["-"], "fno-declspec">, Group<f_clang_Group>,
  HelpText<"Disallow __declspec as a keyword">, Flags<[CC1Option]>;
def fno_dollars_in_identifiers : Flag<["-"], "fno-dollars-in-identifiers">, Group<f_Group>,
  HelpText<"Disallow '$' in identifiers">, Flags<[CC1Option]>;
def fno_eliminate_unused_debug_symbols : Flag<["-"], "fno-eliminate-unused-debug-symbols">, Group<f_Group>;
def fno_gnu_keywords : Flag<["-"], "fno-gnu-keywords">, Group<f_Group>, Flags<[CC1Option]>;
def fno_inline_functions : Flag<["-"], "fno-inline-functions">, Group<f_clang_Group>, Flags<[CC1Option]>;
def fno_inline : Flag<["-"], "fno-inline">, Group<f_clang_Group>, Flags<[CC1Option]>;
def fno_global_isel : Flag<["-"], "fno-global-isel">, Group<f_clang_Group>,
  HelpText<"Disables the global instruction selector">;
def fno_experimental_isel : Flag<["-"], "fno-experimental-isel">, Group<f_clang_Group>,
  Alias<fno_global_isel>;
def fveclib : Joined<["-"], "fveclib=">, Group<f_Group>, Flags<[CC1Option]>,
    HelpText<"Use the given vector functions library">,
    Values<"Accelerate,libmvec,MASSV,SVML,none">,
    NormalizedValuesScope<"CodeGenOptions">,
    NormalizedValues<["Accelerate", "LIBMVEC", "MASSV", "SVML", "NoLibrary"]>,
    MarshallingInfoString<"CodeGenOpts.VecLib", "NoLibrary">, AutoNormalizeEnum;
def fno_lax_vector_conversions : Flag<["-"], "fno-lax-vector-conversions">, Group<f_Group>,
  Alias<flax_vector_conversions_EQ>, AliasArgs<["none"]>;
def fno_modules : Flag <["-"], "fno-modules">, Group<f_Group>,
  Flags<[NoXarchOption]>;
def fno_implicit_module_maps : Flag <["-"], "fno-implicit-module-maps">, Group<f_Group>,
  Flags<[NoXarchOption]>;
def fno_module_maps : Flag <["-"], "fno-module-maps">, Alias<fno_implicit_module_maps>;
def fno_modules_decluse : Flag <["-"], "fno-modules-decluse">, Group<f_Group>,
  Flags<[NoXarchOption]>;
def fno_modules_strict_decluse : Flag <["-"], "fno-strict-modules-decluse">, Group<f_Group>,
  Flags<[NoXarchOption]>;
def fmodule_file_deps : Flag <["-"], "fmodule-file-deps">, Group<f_Group>,
  Flags<[NoXarchOption]>;
def fno_module_file_deps : Flag <["-"], "fno-module-file-deps">, Group<f_Group>,
  Flags<[NoXarchOption]>;
def fno_ms_extensions : Flag<["-"], "fno-ms-extensions">, Group<f_Group>,
  Flags<[CoreOption]>;
def fno_ms_compatibility : Flag<["-"], "fno-ms-compatibility">, Group<f_Group>,
  Flags<[CoreOption]>;
def fno_objc_legacy_dispatch : Flag<["-"], "fno-objc-legacy-dispatch">, Group<f_Group>;
def fno_objc_weak : Flag<["-"], "fno-objc-weak">, Group<f_Group>, Flags<[CC1Option]>;
def fno_omit_frame_pointer : Flag<["-"], "fno-omit-frame-pointer">, Group<f_Group>;
def fno_operator_names : Flag<["-"], "fno-operator-names">, Group<f_Group>,
  HelpText<"Do not treat C++ operator name keywords as synonyms for operators">,
  Flags<[CC1Option]>;
def fno_show_source_location : Flag<["-"], "fno-show-source-location">, Group<f_Group>,
  Flags<[CC1Option]>, HelpText<"Do not include source location information with diagnostics">;
def fdiagnostics_absolute_paths : Flag<["-"], "fdiagnostics-absolute-paths">, Group<f_Group>,
  Flags<[CC1Option, CoreOption]>, HelpText<"Print absolute paths in diagnostics">;
def fno_stack_protector : Flag<["-"], "fno-stack-protector">, Group<f_Group>,
  HelpText<"Disable the use of stack protectors">;
def fno_strict_aliasing : Flag<["-"], "fno-strict-aliasing">, Group<f_Group>,
  Flags<[NoXarchOption, CoreOption]>;
def fstruct_path_tbaa : Flag<["-"], "fstruct-path-tbaa">, Group<f_Group>;
def fno_struct_path_tbaa : Flag<["-"], "fno-struct-path-tbaa">, Group<f_Group>;
def fno_strict_enums : Flag<["-"], "fno-strict-enums">, Group<f_Group>;
def fno_strict_overflow : Flag<["-"], "fno-strict-overflow">, Group<f_Group>;
def fno_temp_file : Flag<["-"], "fno-temp-file">, Group<f_Group>,
  Flags<[CC1Option, CoreOption]>, HelpText<
  "Directly create compilation output files. This may lead to incorrect incremental builds if the compiler crashes">,
  MarshallingInfoNegativeFlag<"FrontendOpts.UseTemporary">;
defm use_cxa_atexit : BoolFOption<"use-cxa-atexit",
  "CodeGenOpts.CXAAtExit", DefaultsToTrue,
  ChangedBy<NegFlag, [], "Don't use __cxa_atexit for calling destructors">,
  ResetBy<PosFlag>>;
def fno_unit_at_a_time : Flag<["-"], "fno-unit-at-a-time">, Group<f_Group>;
def fno_unwind_tables : Flag<["-"], "fno-unwind-tables">, Group<f_Group>;
def fno_verbose_asm : Flag<["-"], "fno-verbose-asm">, Group<f_Group>, Flags<[CC1Option]>,
  MarshallingInfoNegativeFlag<"CodeGenOpts.AsmVerbose">;
def fno_working_directory : Flag<["-"], "fno-working-directory">, Group<f_Group>;
def fno_wrapv : Flag<["-"], "fno-wrapv">, Group<f_Group>;
def fobjc_arc : Flag<["-"], "fobjc-arc">, Group<f_Group>, Flags<[CC1Option]>,
  HelpText<"Synthesize retain and release calls for Objective-C pointers">;
def fno_objc_arc : Flag<["-"], "fno-objc-arc">, Group<f_Group>;
defm objc_convert_messages_to_runtime_calls : BoolFOption<"objc-convert-messages-to-runtime-calls",
  "CodeGenOpts.ObjCConvertMessagesToRuntimeCalls", DefaultsToTrue,
  ChangedBy<NegFlag>, ResetBy<PosFlag>>;
defm objc_arc_exceptions : OptInFFlag<"objc-arc-exceptions",
  "Use EH-safe code when synthesizing retains and releases in -fobjc-arc",
  "", "", [], "CodeGenOpts.ObjCAutoRefCountExceptions">;
def fobjc_atdefs : Flag<["-"], "fobjc-atdefs">, Group<clang_ignored_f_Group>;
def fobjc_call_cxx_cdtors : Flag<["-"], "fobjc-call-cxx-cdtors">, Group<clang_ignored_f_Group>;
defm objc_exceptions : BoolFOption<"objc-exceptions",
  "LangOpts->ObjCExceptions", DefaultsToFalse,
  ChangedBy<PosFlag, [], "Enable Objective-C exceptions">, ResetBy<NegFlag>>;
defm application_extension : BoolFOption<"application-extension",
  "LangOpts->AppExt", DefaultsToFalse,
  ChangedBy<PosFlag, [], "Restrict code to those available for App Extensions">,
  ResetBy<NegFlag>>;
defm relaxed_template_template_args : BoolFOption<"relaxed-template-template-args",
  "LangOpts->RelaxedTemplateTemplateArgs", DefaultsToFalse,
  ChangedBy<PosFlag, [], "Enable C++17 relaxed template template argument matching">,
  ResetBy<NegFlag>>;
defm sized_deallocation : BoolFOption<"sized-deallocation",
  "LangOpts->SizedDeallocation", DefaultsToFalse,
  ChangedBy<PosFlag, [], "Enable C++14 sized global deallocation functions">,
  ResetBy<NegFlag>>;
def faligned_allocation : Flag<["-"], "faligned-allocation">, Flags<[CC1Option]>,
  HelpText<"Enable C++17 aligned allocation functions">, Group<f_Group>;
def fno_aligned_allocation: Flag<["-"], "fno-aligned-allocation">,
  Group<f_Group>, Flags<[CC1Option]>;
def fnew_alignment_EQ : Joined<["-"], "fnew-alignment=">,
  HelpText<"Specifies the largest alignment guaranteed by '::operator new(size_t)'">,
  MetaVarName<"<align>">, Group<f_Group>, Flags<[CC1Option]>,
  MarshallingInfoStringInt<"LangOpts->NewAlignOverride">;
def : Separate<["-"], "fnew-alignment">, Alias<fnew_alignment_EQ>;
def : Flag<["-"], "faligned-new">, Alias<faligned_allocation>;
def : Flag<["-"], "fno-aligned-new">, Alias<fno_aligned_allocation>;
def faligned_new_EQ : Joined<["-"], "faligned-new=">;

def fobjc_legacy_dispatch : Flag<["-"], "fobjc-legacy-dispatch">, Group<f_Group>;
def fobjc_new_property : Flag<["-"], "fobjc-new-property">, Group<clang_ignored_f_Group>;
defm objc_infer_related_result_type : BoolFOption<"objc-infer-related-result-type",
  "LangOpts->ObjCInferRelatedResultType", DefaultsToTrue,
  ChangedBy<NegFlag, [], "do not infer Objective-C related result type based on method family">,
  ResetBy<PosFlag>>;
def fobjc_link_runtime: Flag<["-"], "fobjc-link-runtime">, Group<f_Group>;
def fobjc_weak : Flag<["-"], "fobjc-weak">, Group<f_Group>, Flags<[CC1Option]>,
  HelpText<"Enable ARC-style weak references in Objective-C">;

// Objective-C ABI options.
def fobjc_runtime_EQ : Joined<["-"], "fobjc-runtime=">, Group<f_Group>, Flags<[CC1Option, CoreOption]>,
  HelpText<"Specify the target Objective-C runtime kind and version">;
def fobjc_abi_version_EQ : Joined<["-"], "fobjc-abi-version=">, Group<f_Group>;
def fobjc_nonfragile_abi_version_EQ : Joined<["-"], "fobjc-nonfragile-abi-version=">, Group<f_Group>;
def fobjc_nonfragile_abi : Flag<["-"], "fobjc-nonfragile-abi">, Group<f_Group>;
def fno_objc_nonfragile_abi : Flag<["-"], "fno-objc-nonfragile-abi">, Group<f_Group>;

def fobjc_sender_dependent_dispatch : Flag<["-"], "fobjc-sender-dependent-dispatch">, Group<f_Group>;
def fomit_frame_pointer : Flag<["-"], "fomit-frame-pointer">, Group<f_Group>;
def fopenmp : Flag<["-"], "fopenmp">, Group<f_Group>, Flags<[CC1Option, NoArgumentUnused]>,
  HelpText<"Parse OpenMP pragmas and generate parallel code.">,
  MarshallingInfoFlag<"LangOpts->OpenMP", "0u">, Normalizer<"makeFlagToValueNormalizer(50u)">;
def fno_openmp : Flag<["-"], "fno-openmp">, Group<f_Group>, Flags<[NoArgumentUnused]>;
def fopenmp_version_EQ : Joined<["-"], "fopenmp-version=">, Group<f_Group>, Flags<[CC1Option, NoArgumentUnused]>;
def fopenmp_EQ : Joined<["-"], "fopenmp=">, Group<f_Group>;
def fopenmp_use_tls : Flag<["-"], "fopenmp-use-tls">, Group<f_Group>,
  Flags<[NoArgumentUnused, HelpHidden]>;
def fnoopenmp_use_tls : Flag<["-"], "fnoopenmp-use-tls">, Group<f_Group>,
  Flags<[CC1Option, NoArgumentUnused, HelpHidden]>;
def fopenmp_targets_EQ : CommaJoined<["-"], "fopenmp-targets=">, Flags<[NoXarchOption, CC1Option]>,
  HelpText<"Specify comma-separated list of triples OpenMP offloading targets to be supported">;
def fopenmp_relocatable_target : Flag<["-"], "fopenmp-relocatable-target">,
  Group<f_Group>, Flags<[CC1Option, NoArgumentUnused, HelpHidden]>;
def fnoopenmp_relocatable_target : Flag<["-"], "fnoopenmp-relocatable-target">,
  Group<f_Group>, Flags<[CC1Option, NoArgumentUnused, HelpHidden]>;
def fopenmp_simd : Flag<["-"], "fopenmp-simd">, Group<f_Group>, Flags<[CC1Option, NoArgumentUnused]>,
  HelpText<"Emit OpenMP code only for SIMD-based constructs.">;
def fopenmp_enable_irbuilder : Flag<["-"], "fopenmp-enable-irbuilder">, Group<f_Group>, Flags<[CC1Option, NoArgumentUnused, HelpHidden]>,
  HelpText<"Use the experimental OpenMP-IR-Builder codegen path.">;
def fno_openmp_simd : Flag<["-"], "fno-openmp-simd">, Group<f_Group>, Flags<[CC1Option, NoArgumentUnused]>;
def fopenmp_cuda_mode : Flag<["-"], "fopenmp-cuda-mode">, Group<f_Group>,
  Flags<[CC1Option, NoArgumentUnused, HelpHidden]>;
def fno_openmp_cuda_mode : Flag<["-"], "fno-openmp-cuda-mode">, Group<f_Group>,
  Flags<[NoArgumentUnused, HelpHidden]>;
def fopenmp_cuda_force_full_runtime : Flag<["-"], "fopenmp-cuda-force-full-runtime">, Group<f_Group>,
  Flags<[CC1Option, NoArgumentUnused, HelpHidden]>;
def fno_openmp_cuda_force_full_runtime : Flag<["-"], "fno-openmp-cuda-force-full-runtime">, Group<f_Group>,
  Flags<[NoArgumentUnused, HelpHidden]>;
def fopenmp_cuda_number_of_sm_EQ : Joined<["-"], "fopenmp-cuda-number-of-sm=">, Group<f_Group>,
  Flags<[CC1Option, NoArgumentUnused, HelpHidden]>;
def fopenmp_cuda_blocks_per_sm_EQ : Joined<["-"], "fopenmp-cuda-blocks-per-sm=">, Group<f_Group>,
  Flags<[CC1Option, NoArgumentUnused, HelpHidden]>;
def fopenmp_cuda_teams_reduction_recs_num_EQ : Joined<["-"], "fopenmp-cuda-teams-reduction-recs-num=">, Group<f_Group>,
  Flags<[CC1Option, NoArgumentUnused, HelpHidden]>;
defm openmp_optimistic_collapse : BoolFOption<"openmp-optimistic-collapse",
  "LangOpts->OpenMPOptimisticCollapse", DefaultsToFalse,
  ChangedBy<PosFlag>, ResetBy<NegFlag>, BothFlags<[NoArgumentUnused, HelpHidden]>>;
def fopenmp_cuda_parallel_target_regions : Flag<["-"], "fopenmp-cuda-parallel-target-regions">, Group<f_Group>,
  Flags<[CC1Option, NoArgumentUnused, HelpHidden]>,
  HelpText<"Support parallel execution of target regions on Cuda-based devices.">;
def fno_openmp_cuda_parallel_target_regions : Flag<["-"], "fno-openmp-cuda-parallel-target-regions">, Group<f_Group>,
  Flags<[NoArgumentUnused, HelpHidden]>,
  HelpText<"Support only serial execution of target regions on Cuda-based devices.">;
def static_openmp: Flag<["-"], "static-openmp">,
  HelpText<"Use the static host OpenMP runtime while linking.">;
def fno_optimize_sibling_calls : Flag<["-"], "fno-optimize-sibling-calls">, Group<f_Group>;
def foptimize_sibling_calls : Flag<["-"], "foptimize-sibling-calls">, Group<f_Group>;
defm escaping_block_tail_calls : BoolFOption<"escaping-block-tail-calls",
  "CodeGenOpts.NoEscapingBlockTailCalls", DefaultsToFalse,
  ChangedBy<NegFlag>, ResetBy<PosFlag>>;
def force__cpusubtype__ALL : Flag<["-"], "force_cpusubtype_ALL">;
def force__flat__namespace : Flag<["-"], "force_flat_namespace">;
def force__load : Separate<["-"], "force_load">;
def force_addr : Joined<["-"], "fforce-addr">, Group<clang_ignored_f_Group>;
def foutput_class_dir_EQ : Joined<["-"], "foutput-class-dir=">, Group<f_Group>;
def fpack_struct : Flag<["-"], "fpack-struct">, Group<f_Group>;
def fno_pack_struct : Flag<["-"], "fno-pack-struct">, Group<f_Group>;
def fpack_struct_EQ : Joined<["-"], "fpack-struct=">, Group<f_Group>, Flags<[CC1Option]>,
  HelpText<"Specify the default maximum struct packing alignment">,
  MarshallingInfoStringInt<"LangOpts->PackStruct">;
def fmax_type_align_EQ : Joined<["-"], "fmax-type-align=">, Group<f_Group>, Flags<[CC1Option]>,
  HelpText<"Specify the maximum alignment to enforce on pointers lacking an explicit alignment">,
  MarshallingInfoStringInt<"LangOpts->MaxTypeAlign">;
def fno_max_type_align : Flag<["-"], "fno-max-type-align">, Group<f_Group>;
defm pascal_strings : BoolFOption<"pascal-strings",
  "LangOpts->PascalStrings", DefaultsToFalse,
  ChangedBy<PosFlag, [], "Recognize and construct Pascal-style string literals">,
  ResetBy<NegFlag>>;
// Note: This flag has different semantics in the driver and in -cc1. The driver accepts -fpatchable-function-entry=M,N
// and forwards it to -cc1 as -fpatchable-function-entry=M and -fpatchable-function-entry-offset=N. In -cc1, both flags
// are treated as a single integer.
def fpatchable_function_entry_EQ : Joined<["-"], "fpatchable-function-entry=">, Group<f_Group>, Flags<[CC1Option]>,
  MetaVarName<"<N,M>">, HelpText<"Generate M NOPs before function entry and N-M NOPs after function entry">,
  MarshallingInfoStringInt<"CodeGenOpts.PatchableFunctionEntryCount">;
def fpcc_struct_return : Flag<["-"], "fpcc-struct-return">, Group<f_Group>, Flags<[CC1Option]>,
  HelpText<"Override the default ABI to return all structs on the stack">;
def fpch_preprocess : Flag<["-"], "fpch-preprocess">, Group<f_Group>;
def fpic : Flag<["-"], "fpic">, Group<f_Group>;
def fno_pic : Flag<["-"], "fno-pic">, Group<f_Group>;
def fpie : Flag<["-"], "fpie">, Group<f_Group>;
def fno_pie : Flag<["-"], "fno-pie">, Group<f_Group>;
defm plt : BoolFOption<"plt",
  "CodeGenOpts.NoPLT", DefaultsToFalse,
  ChangedBy<NegFlag, [], "Use GOT indirection instead of PLT to make external function calls (x86 only)">,
  ResetBy<PosFlag>>;
defm ropi : BoolFOption<"ropi",
  "LangOpts->ROPI", DefaultsToFalse,
  ChangedBy<PosFlag, [], "Generate read-only position independent code (ARM only)">,
  ResetBy<NegFlag>>;
defm rwpi : BoolFOption<"rwpi",
  "LangOpts->RWPI", DefaultsToFalse,
  ChangedBy<PosFlag, [], "Generate read-write position independent code (ARM only)">,
  ResetBy<NegFlag>>;
def fplugin_EQ : Joined<["-"], "fplugin=">, Group<f_Group>, Flags<[NoXarchOption]>, MetaVarName<"<dsopath>">,
  HelpText<"Load the named plugin (dynamic shared object)">;
def fpass_plugin_EQ : Joined<["-"], "fpass-plugin=">,
  Group<f_Group>, Flags<[CC1Option]>, MetaVarName<"<dsopath>">,
  HelpText<"Load pass plugin from a dynamic shared object file (only with new pass manager).">;
defm preserve_as_comments : BoolFOption<"preserve-as-comments",
  "CodeGenOpts.PreserveAsmComments", DefaultsToTrue,
  ChangedBy<NegFlag, [], "Do not preserve comments in inline assembly">,
  ResetBy<PosFlag>>;
defm profile_arcs : BoolFOption<"profile-arcs",
  "CodeGenOpts.EmitGcovArcs", DefaultsToFalse,
  ChangedBy<PosFlag, [LinkOption]>, ResetBy<NegFlag>>;
def framework : Separate<["-"], "framework">, Flags<[LinkerInput]>;
def frandom_seed_EQ : Joined<["-"], "frandom-seed=">, Group<clang_ignored_f_Group>;
def freg_struct_return : Flag<["-"], "freg-struct-return">, Group<f_Group>, Flags<[CC1Option]>,
  HelpText<"Override the default ABI to return small structs in registers">;
defm rtti : OptOutFFlag<"rtti", "", "Disable generation of rtti information">;
defm rtti_data : OptOutFFlag<"rtti-data", "", "Disable generation of RTTI data">;
def : Flag<["-"], "fsched-interblock">, Group<clang_ignored_f_Group>;
defm short_enums : BoolFOption<"short-enums",
  "LangOpts->ShortEnums", DefaultsToFalse,
  ChangedBy<PosFlag, [], "Allocate to an enum type only as many bytes as it"
           " needs for the declared range of possible values">,
  ResetBy<NegFlag>>;
def fchar8__t : Flag<["-"], "fchar8_t">, Group<f_Group>, Flags<[CC1Option]>,
  HelpText<"Enable C++ builtin type char8_t">;
def fno_char8__t : Flag<["-"], "fno-char8_t">, Group<f_Group>, Flags<[CC1Option]>,
  HelpText<"Disable C++ builtin type char8_t">;
def fshort_wchar : Flag<["-"], "fshort-wchar">, Group<f_Group>,
  HelpText<"Force wchar_t to be a short unsigned int">;
def fno_short_wchar : Flag<["-"], "fno-short-wchar">, Group<f_Group>,
  HelpText<"Force wchar_t to be an unsigned int">;
def fshow_overloads_EQ : Joined<["-"], "fshow-overloads=">, Group<f_Group>, Flags<[CC1Option]>,
  HelpText<"Which overload candidates to show when overload resolution fails: "
           "best|all; defaults to all">, Values<"best,all">;
defm show_column : OptOutFFlag<"show-column", "", "Do not include column number on diagnostics">;
def fshow_source_location : Flag<["-"], "fshow-source-location">, Group<f_Group>;
defm spell_checking : BoolFOption<"spell-checking",
  "LangOpts->SpellChecking", DefaultsToTrue,
  ChangedBy<NegFlag, [], "Disable spell-checking">, ResetBy<PosFlag>>;
def fspell_checking_limit_EQ : Joined<["-"], "fspell-checking-limit=">, Group<f_Group>;
def fsigned_bitfields : Flag<["-"], "fsigned-bitfields">, Group<f_Group>;
defm signed_char : OptOutFFlag<"signed-char", "char is signed", "char is unsigned">;
def fsplit_stack : Flag<["-"], "fsplit-stack">, Group<f_Group>;
def fstack_protector_all : Flag<["-"], "fstack-protector-all">, Group<f_Group>,
  HelpText<"Enable stack protectors for all functions">;
defm stack_clash_protection : BoolFOption<"stack-clash-protection",
  "CodeGenOpts.StackClashProtector", DefaultsToFalse,
  ChangedBy<PosFlag, [], "Enable">, ResetBy<NegFlag, [], "Disable">,
  BothFlags<[], " stack clash protection">>;
def fstack_protector_strong : Flag<["-"], "fstack-protector-strong">, Group<f_Group>,
  HelpText<"Enable stack protectors for some functions vulnerable to stack smashing. "
           "Compared to -fstack-protector, this uses a stronger heuristic "
           "that includes functions containing arrays of any size (and any type), "
           "as well as any calls to alloca or the taking of an address from a local variable">;
def fstack_protector : Flag<["-"], "fstack-protector">, Group<f_Group>,
  HelpText<"Enable stack protectors for some functions vulnerable to stack smashing. "
           "This uses a loose heuristic which considers functions vulnerable if they "
           "contain a char (or 8bit integer) array or constant sized calls to alloca "
           ", which are of greater size than ssp-buffer-size (default: 8 bytes). All "
           "variable sized calls to alloca are considered vulnerable. A function with "
           "a stack protector has a guard value added to the stack frame that is "
           "checked on function exit. The guard value must be positioned in the "
           "stack frame such that a buffer overflow from a vulnerable variable will "
           "overwrite the guard value before overwriting the function's return "
           "address. The reference stack guard value is stored in a global variable.">;
def ftrivial_auto_var_init : Joined<["-"], "ftrivial-auto-var-init=">, Group<f_Group>,
  Flags<[CC1Option, CoreOption]>, HelpText<"Initialize trivial automatic stack variables: uninitialized (default)"
  " | pattern">, Values<"uninitialized,zero,pattern">,
  NormalizedValuesScope<"LangOptions::TrivialAutoVarInitKind">,
  NormalizedValues<["Uninitialized", "Zero", "Pattern"]>,
  MarshallingInfoString<"LangOpts->TrivialAutoVarInit", "Uninitialized">, AutoNormalizeEnum;
def enable_trivial_var_init_zero : Flag<["-"], "enable-trivial-auto-var-init-zero-knowing-it-will-be-removed-from-clang">,
  Flags<[CC1Option, CoreOption]>,
  HelpText<"Trivial automatic variable initialization to zero is only here for benchmarks, it'll eventually be removed, and I'm OK with that because I'm only using it to benchmark">;
def ftrivial_auto_var_init_stop_after : Joined<["-"], "ftrivial-auto-var-init-stop-after=">, Group<f_Group>,
  Flags<[CC1Option, CoreOption]>, HelpText<"Stop initializing trivial automatic stack variables after the specified number of instances">,
  MarshallingInfoStringInt<"LangOpts->TrivialAutoVarInitStopAfter">;
def fstandalone_debug : Flag<["-"], "fstandalone-debug">, Group<f_Group>, Flags<[CoreOption]>,
  HelpText<"Emit full debug info for all types used by the program">;
def fno_standalone_debug : Flag<["-"], "fno-standalone-debug">, Group<f_Group>, Flags<[CoreOption]>,
  HelpText<"Limit debug information produced to reduce size of debug binary">;
def flimit_debug_info : Flag<["-"], "flimit-debug-info">, Flags<[CoreOption]>, Alias<fno_standalone_debug>;
def fno_limit_debug_info : Flag<["-"], "fno-limit-debug-info">, Flags<[CoreOption]>, Alias<fstandalone_debug>;
def fdebug_macro : Flag<["-"], "fdebug-macro">, Group<f_Group>, Flags<[CoreOption]>,
  HelpText<"Emit macro debug information">;
def fno_debug_macro : Flag<["-"], "fno-debug-macro">, Group<f_Group>, Flags<[CoreOption]>,
  HelpText<"Do not emit macro debug information">;
def fstrict_aliasing : Flag<["-"], "fstrict-aliasing">, Group<f_Group>,
  Flags<[NoXarchOption, CoreOption]>;
def fstrict_enums : Flag<["-"], "fstrict-enums">, Group<f_Group>, Flags<[CC1Option]>,
  HelpText<"Enable optimizations based on the strict definition of an enum's "
           "value range">,
  MarshallingInfoFlag<"CodeGenOpts.StrictEnums">;
defm strict_vtable_pointers : BoolFOption<"strict-vtable-pointers",
  "CodeGenOpts.StrictVTablePointers", DefaultsToFalse,
  ChangedBy<PosFlag, [], "Enable optimizations based on the strict rules for"
            " overwriting polymorphic C++ objects">,
  ResetBy<NegFlag>>;
def fstrict_overflow : Flag<["-"], "fstrict-overflow">, Group<f_Group>;
def fsyntax_only : Flag<["-"], "fsyntax-only">,
  Flags<[NoXarchOption,CoreOption,CC1Option,FC1Option]>, Group<Action_Group>;
def ftabstop_EQ : Joined<["-"], "ftabstop=">, Group<f_Group>;
def ftemplate_depth_EQ : Joined<["-"], "ftemplate-depth=">, Group<f_Group>;
def ftemplate_depth_ : Joined<["-"], "ftemplate-depth-">, Group<f_Group>;
def ftemplate_backtrace_limit_EQ : Joined<["-"], "ftemplate-backtrace-limit=">,
                                   Group<f_Group>;
def foperator_arrow_depth_EQ : Joined<["-"], "foperator-arrow-depth=">,
                               Group<f_Group>;

def fsave_optimization_record : Flag<["-"], "fsave-optimization-record">,
  Group<f_Group>, HelpText<"Generate a YAML optimization record file">;
def fsave_optimization_record_EQ : Joined<["-"], "fsave-optimization-record=">,
  Group<f_Group>, HelpText<"Generate an optimization record file in a specific format">,
  MetaVarName<"<format>">;
def fno_save_optimization_record : Flag<["-"], "fno-save-optimization-record">,
  Group<f_Group>, Flags<[NoArgumentUnused]>;
def foptimization_record_file_EQ : Joined<["-"], "foptimization-record-file=">,
  Group<f_Group>,
  HelpText<"Specify the output name of the file containing the optimization remarks. Implies -fsave-optimization-record. On Darwin platforms, this cannot be used with multiple -arch <arch> options.">,
  MetaVarName<"<file>">;
def foptimization_record_passes_EQ : Joined<["-"], "foptimization-record-passes=">,
  Group<f_Group>,
  HelpText<"Only include passes which match a specified regular expression in the generated optimization record (by default, include all passes)">,
  MetaVarName<"<regex>">;

defm test_coverage : BoolFOption<"test-coverage",
  "CodeGenOpts.EmitGcovNotes", DefaultsToFalse,
  ChangedBy<PosFlag>, ResetBy<NegFlag>>;
def fvectorize : Flag<["-"], "fvectorize">, Group<f_Group>,
  HelpText<"Enable the loop vectorization passes">;
def fno_vectorize : Flag<["-"], "fno-vectorize">, Group<f_Group>;
def : Flag<["-"], "ftree-vectorize">, Alias<fvectorize>;
def : Flag<["-"], "fno-tree-vectorize">, Alias<fno_vectorize>;
def fslp_vectorize : Flag<["-"], "fslp-vectorize">, Group<f_Group>,
  HelpText<"Enable the superword-level parallelism vectorization passes">;
def fno_slp_vectorize : Flag<["-"], "fno-slp-vectorize">, Group<f_Group>;
def : Flag<["-"], "ftree-slp-vectorize">, Alias<fslp_vectorize>;
def : Flag<["-"], "fno-tree-slp-vectorize">, Alias<fno_slp_vectorize>;
def Wlarge_by_value_copy_def : Flag<["-"], "Wlarge-by-value-copy">,
  HelpText<"Warn if a function definition returns or accepts an object larger "
           "in bytes than a given value">, Flags<[HelpHidden]>;
def Wlarge_by_value_copy_EQ : Joined<["-"], "Wlarge-by-value-copy=">, Flags<[CC1Option]>,
  MarshallingInfoStringInt<"LangOpts->NumLargeByValueCopy">;

// These "special" warning flags are effectively processed as f_Group flags by the driver:
// Just silence warnings about -Wlarger-than for now.
def Wlarger_than_EQ : Joined<["-"], "Wlarger-than=">, Group<clang_ignored_f_Group>;
def Wlarger_than_ : Joined<["-"], "Wlarger-than-">, Alias<Wlarger_than_EQ>;
def Wframe_larger_than_EQ : Joined<["-"], "Wframe-larger-than=">, Group<f_Group>, Flags<[NoXarchOption]>;

def : Flag<["-"], "fterminated-vtables">, Alias<fapple_kext>;
defm threadsafe_statics : BoolFOption<"threadsafe-statics",
  "LangOpts->ThreadsafeStatics", DefaultsToTrue,
  ChangedBy<NegFlag, [], "Do not emit code to make initialization of local statics thread safe">,
  ResetBy<PosFlag>>;
def ftime_report : Flag<["-"], "ftime-report">, Group<f_Group>, Flags<[CC1Option]>,
  MarshallingInfoFlag<"CodeGenOpts.TimePasses">;
def ftime_report_EQ: Joined<["-"], "ftime-report=">, Group<f_Group>,
  Flags<[CC1Option]>, Values<"per-pass,per-pass-run">,
  MarshallingInfoFlag<"CodeGenOpts.TimePassesPerRun">,
  HelpText<"(For new pass manager) \"per-pass\": one report for each pass; "
           "\"per-pass-run\": one report for each pass invocation">;
def ftime_trace : Flag<["-"], "ftime-trace">, Group<f_Group>,
  HelpText<"Turn on time profiler. Generates JSON file based on output filename.">,
  DocBrief<[{
Turn on time profiler. Generates JSON file based on output filename. Results
can be analyzed with chrome://tracing or `Speedscope App
<https://www.speedscope.app>`_ for flamegraph visualization.}]>,
  Flags<[CC1Option, CoreOption]>,
  MarshallingInfoFlag<"FrontendOpts.TimeTrace">;
def ftime_trace_granularity_EQ : Joined<["-"], "ftime-trace-granularity=">, Group<f_Group>,
  HelpText<"Minimum time granularity (in microseconds) traced by time profiler">,
  Flags<[CC1Option, CoreOption]>,
  MarshallingInfoStringInt<"FrontendOpts.TimeTraceGranularity", "500u">;
def fproc_stat_report : Joined<["-"], "fproc-stat-report">, Group<f_Group>,
  HelpText<"Print subprocess statistics">;
def fproc_stat_report_EQ : Joined<["-"], "fproc-stat-report=">, Group<f_Group>,
  HelpText<"Save subprocess statistics to the given file">;
def ftlsmodel_EQ : Joined<["-"], "ftls-model=">, Group<f_Group>, Flags<[CC1Option]>,
  Values<"global-dynamic,local-dynamic,initial-exec,local-exec">,
  NormalizedValuesScope<"CodeGenOptions">,
  NormalizedValues<["GeneralDynamicTLSModel", "LocalDynamicTLSModel", "InitialExecTLSModel", "LocalExecTLSModel"]>,
  MarshallingInfoString<"CodeGenOpts.DefaultTLSModel", "GeneralDynamicTLSModel">, AutoNormalizeEnum;
def ftrapv : Flag<["-"], "ftrapv">, Group<f_Group>, Flags<[CC1Option]>,
  HelpText<"Trap on integer overflow">;
def ftrapv_handler_EQ : Joined<["-"], "ftrapv-handler=">, Group<f_Group>,
  MetaVarName<"<function name>">,
  HelpText<"Specify the function to be called on overflow">;
def ftrapv_handler : Separate<["-"], "ftrapv-handler">, Group<f_Group>, Flags<[CC1Option]>;
def ftrap_function_EQ : Joined<["-"], "ftrap-function=">, Group<f_Group>, Flags<[CC1Option]>,
  HelpText<"Issue call to specified function rather than a trap instruction">,
  MarshallingInfoString<"CodeGenOpts.TrapFuncName">;
def funit_at_a_time : Flag<["-"], "funit-at-a-time">, Group<f_Group>;
def funroll_loops : Flag<["-"], "funroll-loops">, Group<f_Group>,
  HelpText<"Turn on loop unroller">, Flags<[CC1Option]>;
def fno_unroll_loops : Flag<["-"], "fno-unroll-loops">, Group<f_Group>,
  HelpText<"Turn off loop unroller">, Flags<[CC1Option]>;
defm reroll_loops : BoolFOption<"reroll-loops",
  "CodeGenOpts.RerollLoops", DefaultsToFalse,
  ChangedBy<PosFlag, [], "Turn on loop reroller">, ResetBy<NegFlag>>;
def ftrigraphs : Flag<["-"], "ftrigraphs">, Group<f_Group>,
  HelpText<"Process trigraph sequences">, Flags<[CC1Option]>;
def fno_trigraphs : Flag<["-"], "fno-trigraphs">, Group<f_Group>,
  HelpText<"Do not process trigraph sequences">, Flags<[CC1Option]>;
def funsigned_bitfields : Flag<["-"], "funsigned-bitfields">, Group<f_Group>;
def funsigned_char : Flag<["-"], "funsigned-char">, Group<f_Group>;
def fno_unsigned_char : Flag<["-"], "fno-unsigned-char">;
def funwind_tables : Flag<["-"], "funwind-tables">, Group<f_Group>;
defm register_global_dtors_with_atexit : BoolFOption<"register-global-dtors-with-atexit",
  "CodeGenOpts.RegisterGlobalDtorsWithAtExit", DefaultsToFalse,
  ChangedBy<PosFlag, [], "Use">, ResetBy<NegFlag, [], "Don't use">,
  BothFlags<[], " atexit or __cxa_atexit to register global destructors">>;
defm use_init_array : BoolFOption<"use-init-array",
  "CodeGenOpts.UseInitArray", DefaultsToTrue,
  ChangedBy<NegFlag, [], "Use .ctors/.dtors instead of .init_array/.fini_array">,
  ResetBy<PosFlag>>;
def fno_var_tracking : Flag<["-"], "fno-var-tracking">, Group<clang_ignored_f_Group>;
def fverbose_asm : Flag<["-"], "fverbose-asm">, Group<f_Group>,
  HelpText<"Generate verbose assembly output">;
def dA : Flag<["-"], "dA">, Alias<fverbose_asm>;
defm visibility_from_dllstorageclass : OptInFFlag<"visibility-from-dllstorageclass", "Set the visiblity of symbols in the generated code from their DLL storage class">;
def fvisibility_dllexport_EQ : Joined<["-"], "fvisibility-dllexport=">, Group<f_Group>, Flags<[CC1Option]>,
  HelpText<"The visibility for dllexport defintions [-fvisibility-from-dllstorageclass]">, Values<"hidden,protected,default">;
def fvisibility_nodllstorageclass_EQ : Joined<["-"], "fvisibility-nodllstorageclass=">, Group<f_Group>, Flags<[CC1Option]>,
  HelpText<"The visibility for defintiions without an explicit DLL export class [-fvisibility-from-dllstorageclass]">, Values<"hidden,protected,default">;
def fvisibility_externs_dllimport_EQ : Joined<["-"], "fvisibility-externs-dllimport=">, Group<f_Group>, Flags<[CC1Option]>,
  HelpText<"The visibility for dllimport external declarations [-fvisibility-from-dllstorageclass]">, Values<"hidden,protected,default">;
def fvisibility_externs_nodllstorageclass_EQ : Joined<["-"], "fvisibility-externs-nodllstorageclass=">, Group<f_Group>, Flags<[CC1Option]>,
  HelpText<"The visibility for external declarations without an explicit DLL dllstorageclass [-fvisibility-from-dllstorageclass]">, Values<"hidden,protected,default">;
def fvisibility_EQ : Joined<["-"], "fvisibility=">, Group<f_Group>,
  HelpText<"Set the default symbol visibility for all global declarations">, Values<"hidden,default">;
def fvisibility_inlines_hidden : Flag<["-"], "fvisibility-inlines-hidden">, Group<f_Group>,
  HelpText<"Give inline C++ member functions hidden visibility by default">,
  Flags<[CC1Option]>, MarshallingInfoFlag<"LangOpts->InlineVisibilityHidden">;
defm visibility_inlines_hidden_static_local_var : BoolFOption<"visibility-inlines-hidden-static-local-var",
  "LangOpts->VisibilityInlinesHiddenStaticLocalVar", DefaultsToFalse,
  ChangedBy<PosFlag, [], "When -fvisibility-inlines-hidden is enabled, static variables in"
            " inline C++ member functions will also be given hidden visibility by default">,
  ResetBy<NegFlag, [], "Disables -fvisibility-inlines-hidden-static-local-var"
         " (this is the default on non-darwin targets)">, BothFlags<[CC1Option]>>;
def fvisibility_ms_compat : Flag<["-"], "fvisibility-ms-compat">, Group<f_Group>,
  HelpText<"Give global types 'default' visibility and global functions and "
           "variables 'hidden' visibility by default">;
def fvisibility_global_new_delete_hidden : Flag<["-"], "fvisibility-global-new-delete-hidden">, Group<f_Group>,
  HelpText<"Give global C++ operator new and delete declarations hidden visibility">, Flags<[CC1Option]>,
  MarshallingInfoFlag<"LangOpts->GlobalAllocationFunctionVisibilityHidden">;
defm whole_program_vtables : BoolFOption<"whole-program-vtables",
  "CodeGenOpts.WholeProgramVTables", DefaultsToFalse,
  ChangedBy<PosFlag, [], "Enables whole-program vtable optimization. Requires -flto">,
  ResetBy<NegFlag>, BothFlags<[CoreOption]>>;
defm split_lto_unit : BoolFOption<"split-lto-unit",
  "CodeGenOpts.EnableSplitLTOUnit", DefaultsToFalse,
  ChangedBy<PosFlag, [], "Enables splitting of the LTO unit">,
  ResetBy<NegFlag>, BothFlags<[CoreOption]>>;
defm force_emit_vtables : BoolFOption<"force-emit-vtables",
  "CodeGenOpts.ForceEmitVTables", DefaultsToFalse,
  ChangedBy<PosFlag, [], "Emits more virtual tables to improve devirtualization">,
  ResetBy<NegFlag>, BothFlags<[CoreOption]>>;
defm virtual_function_elimination : BoolFOption<"virtual-function-elimination",
  "CodeGenOpts.VirtualFunctionElimination", DefaultsToFalse,
  ChangedBy<PosFlag, [], "Enables dead virtual function elimination optimization. Requires -flto=full">,
  ResetBy<NegFlag>, BothFlags<[CoreOption]>>;

def fwrapv : Flag<["-"], "fwrapv">, Group<f_Group>, Flags<[CC1Option]>,
  HelpText<"Treat signed integer overflow as two's complement">;
def fwritable_strings : Flag<["-"], "fwritable-strings">, Group<f_Group>, Flags<[CC1Option]>,
  HelpText<"Store string literals as writable data">,
  MarshallingInfoFlag<"LangOpts->WritableStrings">;
defm zero_initialized_in_bss : BoolFOption<"zero-initialized-in-bss",
  "CodeGenOpts.NoZeroInitializedInBSS", DefaultsToFalse,
  ChangedBy<NegFlag, [], "Don't place zero initialized data in BSS">,
  ResetBy<PosFlag>>;
defm function_sections : OptInFFlag<"function-sections", "Place each function in its own section">;
def fbasic_block_sections_EQ : Joined<["-"], "fbasic-block-sections=">, Group<f_Group>,
  Flags<[CC1Option, CC1AsOption]>,
  HelpText<"Place each function's basic blocks in unique sections (ELF Only) : all | labels | none | list=<file>">,
  DocBrief<[{Generate labels for each basic block or place each basic block or a subset of basic blocks in its own section.}]>,
  Values<"all,labels,none,list=">,
  MarshallingInfoString<"CodeGenOpts.BBSections", [{"none"}]>;
defm data_sections : BoolFOption<"data-sections",
  "CodeGenOpts.DataSections", DefaultsToFalse,
  ChangedBy<PosFlag, [], "Place each data in its own section">, ResetBy<NegFlag>>;
defm stack_size_section : BoolFOption<"stack-size-section",
  "CodeGenOpts.StackSizeSection", DefaultsToFalse,
  ChangedBy<PosFlag, [], "Emit section containing metadata on function stack sizes">,
  ResetBy<NegFlag>>;

defm unique_basic_block_section_names : BoolFOption<"unique-basic-block-section-names",
  "CodeGenOpts.UniqueBasicBlockSectionNames", DefaultsToFalse,
  ChangedBy<PosFlag, [], "Use unique names for basic block sections (ELF Only)">,
  ResetBy<NegFlag>>;
defm unique_internal_linkage_names : BoolFOption<"unique-internal-linkage-names",
  "CodeGenOpts.UniqueInternalLinkageNames", DefaultsToFalse,
  ChangedBy<PosFlag, [], "Uniqueify Internal Linkage Symbol Names by appending"
            " the MD5 hash of the module path">,
  ResetBy<NegFlag>>;
defm unique_section_names : BoolFOption<"unique-section-names",
  "CodeGenOpts.UniqueSectionNames", DefaultsToTrue,
  ChangedBy<NegFlag, [], "Don't use unique names for text and data sections">,
  ResetBy<PosFlag>>;

defm split_machine_functions: BoolFOption<"split-machine-functions",
  "CodeGenOpts.SplitMachineFunctions", DefaultsToFalse,
  ChangedBy<PosFlag, [], "Enable">, ResetBy<NegFlag, [], "Disable">,
  BothFlags<[], " late function splitting using profile information (x86 ELF)">>;

defm strict_return : BoolFOption<"strict-return",
  "CodeGenOpts.StrictReturn", DefaultsToTrue,
  ChangedBy<NegFlag, [], "Don't treat control flow paths that fall off the end"
            " of a non-void function as unreachable">,
  ResetBy<PosFlag>>;

def fenable_matrix : Flag<["-"], "fenable-matrix">, Group<f_Group>,
    Flags<[CC1Option]>,
    HelpText<"Enable matrix data type and related builtin functions">,
    MarshallingInfoFlag<"LangOpts->MatrixTypes">;


def fdebug_types_section: Flag <["-"], "fdebug-types-section">, Group<f_Group>,
  HelpText<"Place debug types in their own section (ELF Only)">;
def fno_debug_types_section: Flag<["-"], "fno-debug-types-section">, Group<f_Group>;
defm debug_ranges_base_address : BoolFOption<"debug-ranges-base-address",
  "CodeGenOpts.DebugRangesBaseAddress", DefaultsToFalse,
  ChangedBy<PosFlag, [], "Use DWARF base address selection entries in .debug_ranges">,
  ResetBy<NegFlag>>;
defm split_dwarf_inlining : BoolFOption<"split-dwarf-inlining",
  "CodeGenOpts.SplitDwarfInlining", DefaultsToTrue,
  ChangedBy<NegFlag>,
  ResetBy<PosFlag, [], "Provide minimal debug info in the object/executable"
          " to facilitate online symbolication/stack traces in the absence of"
          " .dwo/.dwp files when using Split DWARF">>;
def fdebug_default_version: Joined<["-"], "fdebug-default-version=">, Group<f_Group>,
  HelpText<"Default DWARF version to use, if a -g option caused DWARF debug info to be produced">;
def fdebug_prefix_map_EQ
  : Joined<["-"], "fdebug-prefix-map=">, Group<f_Group>,
    Flags<[CC1Option,CC1AsOption]>,
    HelpText<"remap file source paths in debug info">;
def ffile_prefix_map_EQ
  : Joined<["-"], "ffile-prefix-map=">, Group<f_Group>,
    HelpText<"remap file source paths in debug info and predefined preprocessor macros">;
def fmacro_prefix_map_EQ
  : Joined<["-"], "fmacro-prefix-map=">, Group<Preprocessor_Group>, Flags<[CC1Option]>,
    HelpText<"remap file source paths in predefined preprocessor macros">;
defm force_dwarf_frame : BoolFOption<"force-dwarf-frame",
  "CodeGenOpts.ForceDwarfFrameSection", DefaultsToFalse,
  ChangedBy<PosFlag, [], "Always emit a debug frame section">, ResetBy<NegFlag>>;
def g_Flag : Flag<["-"], "g">, Group<g_Group>,
  HelpText<"Generate source-level debug information">;
def gline_tables_only : Flag<["-"], "gline-tables-only">, Group<gN_Group>,
  Flags<[CoreOption]>, HelpText<"Emit debug line number tables only">;
def gline_directives_only : Flag<["-"], "gline-directives-only">, Group<gN_Group>,
  Flags<[CoreOption]>, HelpText<"Emit debug line info directives only">;
def gmlt : Flag<["-"], "gmlt">, Alias<gline_tables_only>;
def g0 : Flag<["-"], "g0">, Group<gN_Group>;
def g1 : Flag<["-"], "g1">, Group<gN_Group>, Alias<gline_tables_only>;
def g2 : Flag<["-"], "g2">, Group<gN_Group>;
def g3 : Flag<["-"], "g3">, Group<gN_Group>;
def ggdb : Flag<["-"], "ggdb">, Group<gTune_Group>;
def ggdb0 : Flag<["-"], "ggdb0">, Group<ggdbN_Group>;
def ggdb1 : Flag<["-"], "ggdb1">, Group<ggdbN_Group>;
def ggdb2 : Flag<["-"], "ggdb2">, Group<ggdbN_Group>;
def ggdb3 : Flag<["-"], "ggdb3">, Group<ggdbN_Group>;
def glldb : Flag<["-"], "glldb">, Group<gTune_Group>;
def gsce : Flag<["-"], "gsce">, Group<gTune_Group>;
// Equivalent to our default dwarf version. Forces usual dwarf emission when
// CodeView is enabled.
def gdwarf : Flag<["-"], "gdwarf">, Group<g_Group>, Flags<[CoreOption]>,
  HelpText<"Generate source-level debug information with the default dwarf version">;
def gdwarf_2 : Flag<["-"], "gdwarf-2">, Group<g_Group>,
  HelpText<"Generate source-level debug information with dwarf version 2">;
def gdwarf_3 : Flag<["-"], "gdwarf-3">, Group<g_Group>,
  HelpText<"Generate source-level debug information with dwarf version 3">;
def gdwarf_4 : Flag<["-"], "gdwarf-4">, Group<g_Group>,
  HelpText<"Generate source-level debug information with dwarf version 4">;
def gdwarf_5 : Flag<["-"], "gdwarf-5">, Group<g_Group>,
  HelpText<"Generate source-level debug information with dwarf version 5">;

def gcodeview : Flag<["-"], "gcodeview">,
  HelpText<"Generate CodeView debug information">,
  Flags<[CC1Option, CC1AsOption, CoreOption]>,
  MarshallingInfoFlag<"CodeGenOpts.EmitCodeView">;
defm codeview_ghash : BoolOption<"codeview-ghash",
  "CodeGenOpts.CodeViewGHash", DefaultsToFalse,
  ChangedBy<PosFlag, [CC1Option], "Emit type record hashes in a .debug$H section">,
  ResetBy<NegFlag>, BothFlags<[CoreOption]>, "g">;
defm inline_line_tables : BoolGOption<"inline-line-tables",
  "CodeGenOpts.NoInlineLineTables", DefaultsToFalse,
  ChangedBy<NegFlag, [], "Don't emit inline line tables.">,
  ResetBy<PosFlag>, BothFlags<[CoreOption]>>;

def gfull : Flag<["-"], "gfull">, Group<g_Group>;
def gused : Flag<["-"], "gused">, Group<g_Group>;
def gstabs : Joined<["-"], "gstabs">, Group<g_Group>, Flags<[Unsupported]>;
def gcoff : Joined<["-"], "gcoff">, Group<g_Group>, Flags<[Unsupported]>;
def gxcoff : Joined<["-"], "gxcoff">, Group<g_Group>, Flags<[Unsupported]>;
def gvms : Joined<["-"], "gvms">, Group<g_Group>, Flags<[Unsupported]>;
def gtoggle : Flag<["-"], "gtoggle">, Group<g_flags_Group>, Flags<[Unsupported]>;
def grecord_command_line : Flag<["-"], "grecord-command-line">,
  Group<g_flags_Group>;
def gno_record_command_line : Flag<["-"], "gno-record-command-line">,
  Group<g_flags_Group>;
def : Flag<["-"], "grecord-gcc-switches">, Alias<grecord_command_line>;
def : Flag<["-"], "gno-record-gcc-switches">, Alias<gno_record_command_line>;
def gstrict_dwarf : Flag<["-"], "gstrict-dwarf">, Group<g_flags_Group>;
def gno_strict_dwarf : Flag<["-"], "gno-strict-dwarf">, Group<g_flags_Group>;
defm column_info : BoolGOption<"column-info",
  "CodeGenOpts.DebugColumnInfo", DefaultsToTrue,
  ChangedBy<NegFlag>, ResetBy<PosFlag>, BothFlags<[CoreOption]>>;
def gsplit_dwarf : Flag<["-"], "gsplit-dwarf">, Group<g_flags_Group>;
def gsplit_dwarf_EQ : Joined<["-"], "gsplit-dwarf=">, Group<g_flags_Group>,
  HelpText<"Set DWARF fission mode to either 'split' or 'single'">,
  Values<"split,single">;
def gno_split_dwarf : Flag<["-"], "gno-split-dwarf">, Group<g_flags_Group>;
def ggnu_pubnames : Flag<["-"], "ggnu-pubnames">, Group<g_flags_Group>, Flags<[CC1Option]>;
def gno_gnu_pubnames : Flag<["-"], "gno-gnu-pubnames">, Group<g_flags_Group>;
def gpubnames : Flag<["-"], "gpubnames">, Group<g_flags_Group>, Flags<[CC1Option]>;
def gno_pubnames : Flag<["-"], "gno-pubnames">, Group<g_flags_Group>;
def gdwarf_aranges : Flag<["-"], "gdwarf-aranges">, Group<g_flags_Group>;
def gmodules : Flag <["-"], "gmodules">, Group<gN_Group>,
  HelpText<"Generate debug info with external references to clang modules"
           " or precompiled headers">;
def gz_EQ : Joined<["-"], "gz=">, Group<g_flags_Group>,
    HelpText<"DWARF debug sections compression type">;
def gz : Flag<["-"], "gz">, Alias<gz_EQ>, AliasArgs<["zlib"]>, Group<g_flags_Group>;
def gembed_source : Flag<["-"], "gembed-source">, Group<g_flags_Group>, Flags<[CC1Option]>,
    HelpText<"Embed source text in DWARF debug sections">,
    MarshallingInfoFlag<"CodeGenOpts.EmbedSource">;
def gno_embed_source : Flag<["-"], "gno-embed-source">, Group<g_flags_Group>,
    Flags<[NoXarchOption]>,
    HelpText<"Restore the default behavior of not embedding source text in DWARF debug sections">;
def headerpad__max__install__names : Joined<["-"], "headerpad_max_install_names">;
def help : Flag<["-", "--"], "help">, Flags<[CC1Option,CC1AsOption, FC1Option,
    FlangOption]>, HelpText<"Display available options">,
    MarshallingInfoFlag<"FrontendOpts.ShowHelp">;
def ibuiltininc : Flag<["-"], "ibuiltininc">,
  HelpText<"Enable builtin #include directories even when -nostdinc is used "
           "before or after -ibuiltininc. "
           "Using -nobuiltininc after the option disables it">;
def index_header_map : Flag<["-"], "index-header-map">, Flags<[CC1Option]>,
  HelpText<"Make the next included directory (-I or -F) an indexer header map">;
def idirafter : JoinedOrSeparate<["-"], "idirafter">, Group<clang_i_Group>, Flags<[CC1Option]>,
  HelpText<"Add directory to AFTER include search path">;
def iframework : JoinedOrSeparate<["-"], "iframework">, Group<clang_i_Group>, Flags<[CC1Option]>,
  HelpText<"Add directory to SYSTEM framework search path">;
def iframeworkwithsysroot : JoinedOrSeparate<["-"], "iframeworkwithsysroot">,
  Group<clang_i_Group>,
  HelpText<"Add directory to SYSTEM framework search path, "
           "absolute paths are relative to -isysroot">,
  MetaVarName<"<directory>">, Flags<[CC1Option]>;
def imacros : JoinedOrSeparate<["-", "--"], "imacros">, Group<clang_i_Group>, Flags<[CC1Option]>,
  HelpText<"Include macros from file before parsing">, MetaVarName<"<file>">;
def image__base : Separate<["-"], "image_base">;
def include_ : JoinedOrSeparate<["-", "--"], "include">, Group<clang_i_Group>, EnumName<"include">,
    MetaVarName<"<file>">, HelpText<"Include file before parsing">, Flags<[CC1Option]>;
def include_pch : Separate<["-"], "include-pch">, Group<clang_i_Group>, Flags<[CC1Option]>,
  HelpText<"Include precompiled header file">, MetaVarName<"<file>">,
  MarshallingInfoString<"PreprocessorOpts->ImplicitPCHInclude">;
def relocatable_pch : Flag<["-", "--"], "relocatable-pch">, Flags<[CC1Option]>,
  HelpText<"Whether to build a relocatable precompiled header">,
  MarshallingInfoFlag<"FrontendOpts.RelocatablePCH">;
def verify_pch : Flag<["-"], "verify-pch">, Group<Action_Group>, Flags<[CC1Option]>,
  HelpText<"Load and verify that a pre-compiled header file is not stale">;
def init : Separate<["-"], "init">;
def install__name : Separate<["-"], "install_name">;
def iprefix : JoinedOrSeparate<["-"], "iprefix">, Group<clang_i_Group>, Flags<[CC1Option]>,
  HelpText<"Set the -iwithprefix/-iwithprefixbefore prefix">, MetaVarName<"<dir>">;
def iquote : JoinedOrSeparate<["-"], "iquote">, Group<clang_i_Group>, Flags<[CC1Option]>,
  HelpText<"Add directory to QUOTE include search path">, MetaVarName<"<directory>">;
def isysroot : JoinedOrSeparate<["-"], "isysroot">, Group<clang_i_Group>, Flags<[CC1Option]>,
  HelpText<"Set the system root directory (usually /)">, MetaVarName<"<dir>">,
  MarshallingInfoString<"HeaderSearchOpts->Sysroot", [{"/"}]>;
def isystem : JoinedOrSeparate<["-"], "isystem">, Group<clang_i_Group>,
  Flags<[CC1Option]>,
  HelpText<"Add directory to SYSTEM include search path">, MetaVarName<"<directory>">;
def isystem_after : JoinedOrSeparate<["-"], "isystem-after">,
  Group<clang_i_Group>, Flags<[NoXarchOption]>, MetaVarName<"<directory>">,
  HelpText<"Add directory to end of the SYSTEM include search path">;
def iwithprefixbefore : JoinedOrSeparate<["-"], "iwithprefixbefore">, Group<clang_i_Group>,
  HelpText<"Set directory to include search path with prefix">, MetaVarName<"<dir>">,
  Flags<[CC1Option]>;
def iwithprefix : JoinedOrSeparate<["-"], "iwithprefix">, Group<clang_i_Group>, Flags<[CC1Option]>,
  HelpText<"Set directory to SYSTEM include search path with prefix">, MetaVarName<"<dir>">;
def iwithsysroot : JoinedOrSeparate<["-"], "iwithsysroot">, Group<clang_i_Group>,
  HelpText<"Add directory to SYSTEM include search path, "
           "absolute paths are relative to -isysroot">, MetaVarName<"<directory>">,
  Flags<[CC1Option]>;
def ivfsoverlay : JoinedOrSeparate<["-"], "ivfsoverlay">, Group<clang_i_Group>, Flags<[CC1Option]>,
  HelpText<"Overlay the virtual filesystem described by file over the real file system">;
def imultilib : Separate<["-"], "imultilib">, Group<gfortran_Group>;
def keep__private__externs : Flag<["-"], "keep_private_externs">;
def l : JoinedOrSeparate<["-"], "l">, Flags<[LinkerInput, RenderJoined]>,
        Group<Link_Group>;
def lazy__framework : Separate<["-"], "lazy_framework">, Flags<[LinkerInput]>;
def lazy__library : Separate<["-"], "lazy_library">, Flags<[LinkerInput]>;
def mlittle_endian : Flag<["-"], "mlittle-endian">, Flags<[NoXarchOption]>;
def EL : Flag<["-"], "EL">, Alias<mlittle_endian>;
def mbig_endian : Flag<["-"], "mbig-endian">, Flags<[NoXarchOption]>;
def EB : Flag<["-"], "EB">, Alias<mbig_endian>;
def m16 : Flag<["-"], "m16">, Group<m_Group>, Flags<[NoXarchOption, CoreOption]>;
def m32 : Flag<["-"], "m32">, Group<m_Group>, Flags<[NoXarchOption, CoreOption]>;
def mqdsp6_compat : Flag<["-"], "mqdsp6-compat">, Group<m_Group>, Flags<[NoXarchOption,CC1Option]>,
  HelpText<"Enable hexagon-qdsp6 backward compatibility">,
  MarshallingInfoFlag<"LangOpts->HexagonQdsp6Compat">;
def m64 : Flag<["-"], "m64">, Group<m_Group>, Flags<[NoXarchOption, CoreOption]>;
def mx32 : Flag<["-"], "mx32">, Group<m_Group>, Flags<[NoXarchOption, CoreOption]>;
def mabi_EQ : Joined<["-"], "mabi=">, Group<m_Group>;
def miamcu : Flag<["-"], "miamcu">, Group<m_Group>, Flags<[NoXarchOption, CoreOption]>,
  HelpText<"Use Intel MCU ABI">;
def mno_iamcu : Flag<["-"], "mno-iamcu">, Group<m_Group>, Flags<[NoXarchOption, CoreOption]>;
def malign_functions_EQ : Joined<["-"], "malign-functions=">, Group<clang_ignored_m_Group>;
def malign_loops_EQ : Joined<["-"], "malign-loops=">, Group<clang_ignored_m_Group>;
def malign_jumps_EQ : Joined<["-"], "malign-jumps=">, Group<clang_ignored_m_Group>;
def malign_branch_EQ : CommaJoined<["-"], "malign-branch=">, Group<m_Group>, Flags<[NoXarchOption]>,
  HelpText<"Specify types of branches to align">;
def malign_branch_boundary_EQ : Joined<["-"], "malign-branch-boundary=">, Group<m_Group>, Flags<[NoXarchOption]>,
  HelpText<"Specify the boundary's size to align branches">;
def mpad_max_prefix_size_EQ : Joined<["-"], "mpad-max-prefix-size=">, Group<m_Group>, Flags<[NoXarchOption]>,
  HelpText<"Specify maximum number of prefixes to use for padding">;
def mbranches_within_32B_boundaries : Flag<["-"], "mbranches-within-32B-boundaries">, Flags<[NoXarchOption]>, Group<m_Group>,
  HelpText<"Align selected branches (fused, jcc, jmp) within 32-byte boundary">;
def mfancy_math_387 : Flag<["-"], "mfancy-math-387">, Group<clang_ignored_m_Group>;
def mlong_calls : Flag<["-"], "mlong-calls">, Group<m_Group>,
  HelpText<"Generate branches with extended addressability, usually via indirect jumps.">;
def mdouble_EQ : Joined<["-"], "mdouble=">, Group<m_Group>, Values<"32,64">, Flags<[CC1Option]>,
  HelpText<"Force double to be 32 bits or 64 bits">,
  MarshallingInfoStringInt<"LangOpts->DoubleSize", "0">;
def LongDouble_Group : OptionGroup<"<LongDouble group>">, Group<m_Group>,
  DocName<"Long double flags">,
  DocBrief<[{Selects the long double implementation}]>;
def mlong_double_64 : Flag<["-"], "mlong-double-64">, Group<LongDouble_Group>, Flags<[CC1Option]>,
  HelpText<"Force long double to be 64 bits">;
def mlong_double_80 : Flag<["-"], "mlong-double-80">, Group<LongDouble_Group>, Flags<[CC1Option]>,
  HelpText<"Force long double to be 80 bits, padded to 128 bits for storage">;
def mlong_double_128 : Flag<["-"], "mlong-double-128">, Group<LongDouble_Group>, Flags<[CC1Option]>,
  HelpText<"Force long double to be 128 bits">;
def mno_long_calls : Flag<["-"], "mno-long-calls">, Group<m_Group>,
  HelpText<"Restore the default behaviour of not generating long calls">;
def mexecute_only : Flag<["-"], "mexecute-only">, Group<m_arm_Features_Group>,
  HelpText<"Disallow generation of data access to code sections (ARM only)">;
def mno_execute_only : Flag<["-"], "mno-execute-only">, Group<m_arm_Features_Group>,
  HelpText<"Allow generation of data access to code sections (ARM only)">;
def mtp_mode_EQ : Joined<["-"], "mtp=">, Group<m_arm_Features_Group>, Values<"soft,cp15,el0,el1,el2,el3">,
  HelpText<"Thread pointer access method (AArch32/AArch64 only)">;
def mpure_code : Flag<["-"], "mpure-code">, Alias<mexecute_only>; // Alias for GCC compatibility
def mno_pure_code : Flag<["-"], "mno-pure-code">, Alias<mno_execute_only>;
def mtvos_version_min_EQ : Joined<["-"], "mtvos-version-min=">, Group<m_Group>;
def mappletvos_version_min_EQ : Joined<["-"], "mappletvos-version-min=">, Alias<mtvos_version_min_EQ>;
def mtvos_simulator_version_min_EQ : Joined<["-"], "mtvos-simulator-version-min=">;
def mappletvsimulator_version_min_EQ : Joined<["-"], "mappletvsimulator-version-min=">, Alias<mtvos_simulator_version_min_EQ>;
def mwatchos_version_min_EQ : Joined<["-"], "mwatchos-version-min=">, Group<m_Group>;
def mwatchos_simulator_version_min_EQ : Joined<["-"], "mwatchos-simulator-version-min=">;
def mwatchsimulator_version_min_EQ : Joined<["-"], "mwatchsimulator-version-min=">, Alias<mwatchos_simulator_version_min_EQ>;
def march_EQ : Joined<["-"], "march=">, Group<m_Group>, Flags<[CoreOption]>;
def masm_EQ : Joined<["-"], "masm=">, Group<m_Group>, Flags<[NoXarchOption]>;
def mcmodel_EQ : Joined<["-"], "mcmodel=">, Group<m_Group>, Flags<[CC1Option]>,
  MarshallingInfoString<"TargetOpts->CodeModel", [{"default"}]>;
def mtls_size_EQ : Joined<["-"], "mtls-size=">, Group<m_Group>, Flags<[NoXarchOption, CC1Option]>,
  HelpText<"Specify bit size of immediate TLS offsets (AArch64 ELF only): "
           "12 (for 4KB) | 24 (for 16MB, default) | 32 (for 4GB) | 48 (for 256TB, needs -mcmodel=large)">,
  MarshallingInfoStringInt<"CodeGenOpts.TLSSize">;
def mimplicit_it_EQ : Joined<["-"], "mimplicit-it=">, Group<m_Group>;
def mdefault_build_attributes : Joined<["-"], "mdefault-build-attributes">, Group<m_Group>;
def mno_default_build_attributes : Joined<["-"], "mno-default-build-attributes">, Group<m_Group>;
def mconstant_cfstrings : Flag<["-"], "mconstant-cfstrings">, Group<clang_ignored_m_Group>;
def mconsole : Joined<["-"], "mconsole">, Group<m_Group>, Flags<[NoXarchOption]>;
def mwindows : Joined<["-"], "mwindows">, Group<m_Group>, Flags<[NoXarchOption]>;
def mdll : Joined<["-"], "mdll">, Group<m_Group>, Flags<[NoXarchOption]>;
def municode : Joined<["-"], "municode">, Group<m_Group>, Flags<[NoXarchOption]>;
def mthreads : Joined<["-"], "mthreads">, Group<m_Group>, Flags<[NoXarchOption]>;
def mcpu_EQ : Joined<["-"], "mcpu=">, Group<m_Group>;
def mmcu_EQ : Joined<["-"], "mmcu=">, Group<m_Group>;
def msim : Flag<["-"], "msim">, Group<m_Group>;
def mdynamic_no_pic : Joined<["-"], "mdynamic-no-pic">, Group<m_Group>;
def mfix_and_continue : Flag<["-"], "mfix-and-continue">, Group<clang_ignored_m_Group>;
def mieee_fp : Flag<["-"], "mieee-fp">, Group<clang_ignored_m_Group>;
def minline_all_stringops : Flag<["-"], "minline-all-stringops">, Group<clang_ignored_m_Group>;
def mno_inline_all_stringops : Flag<["-"], "mno-inline-all-stringops">, Group<clang_ignored_m_Group>;
def malign_double : Flag<["-"], "malign-double">, Group<m_Group>, Flags<[CC1Option]>,
  HelpText<"Align doubles to two words in structs (x86 only)">,
  MarshallingInfoFlag<"LangOpts->AlignDouble">;
def mfloat_abi_EQ : Joined<["-"], "mfloat-abi=">, Group<m_Group>, Values<"soft,softfp,hard">;
def mfpmath_EQ : Joined<["-"], "mfpmath=">, Group<m_Group>;
def mfpu_EQ : Joined<["-"], "mfpu=">, Group<m_Group>;
def mhwdiv_EQ : Joined<["-"], "mhwdiv=">, Group<m_Group>;
def mhwmult_EQ : Joined<["-"], "mhwmult=">, Group<m_Group>;
def mglobal_merge : Flag<["-"], "mglobal-merge">, Group<m_Group>, Flags<[CC1Option]>,
  HelpText<"Enable merging of globals">;
def mhard_float : Flag<["-"], "mhard-float">, Group<m_Group>;
def miphoneos_version_min_EQ : Joined<["-"], "miphoneos-version-min=">, Group<m_Group>;
def mios_version_min_EQ : Joined<["-"], "mios-version-min=">,
  Alias<miphoneos_version_min_EQ>, HelpText<"Set iOS deployment target">;
def mios_simulator_version_min_EQ : Joined<["-"], "mios-simulator-version-min=">;
def miphonesimulator_version_min_EQ : Joined<["-"], "miphonesimulator-version-min=">, Alias<mios_simulator_version_min_EQ>;
def mkernel : Flag<["-"], "mkernel">, Group<m_Group>;
def mlinker_version_EQ : Joined<["-"], "mlinker-version=">,
  Flags<[NoXarchOption]>;
def mllvm : Separate<["-"], "mllvm">, Flags<[CC1Option,CC1AsOption,CoreOption]>,
  HelpText<"Additional arguments to forward to LLVM's option processing">;
def mmacosx_version_min_EQ : Joined<["-"], "mmacosx-version-min=">,
  Group<m_Group>, HelpText<"Set Mac OS X deployment target">;
def mmacos_version_min_EQ : Joined<["-"], "mmacos-version-min=">,
  Group<m_Group>, Alias<mmacosx_version_min_EQ>;
def mms_bitfields : Flag<["-"], "mms-bitfields">, Group<m_Group>, Flags<[CC1Option]>,
  HelpText<"Set the default structure layout to be compatible with the Microsoft compiler standard">,
  MarshallingInfoFlag<"LangOpts->MSBitfields">;
def moutline : Flag<["-"], "moutline">, Group<f_clang_Group>, Flags<[CC1Option]>,
    HelpText<"Enable function outlining (AArch64 only)">;
def mno_outline : Flag<["-"], "mno-outline">, Group<f_clang_Group>, Flags<[CC1Option]>,
    HelpText<"Disable function outlining (AArch64 only)">;
def mno_ms_bitfields : Flag<["-"], "mno-ms-bitfields">, Group<m_Group>,
  HelpText<"Do not set the default structure layout to be compatible with the Microsoft compiler standard">;
def mstackrealign : Flag<["-"], "mstackrealign">, Group<m_Group>, Flags<[CC1Option]>,
  HelpText<"Force realign the stack at entry to every function">,
  MarshallingInfoFlag<"CodeGenOpts.StackRealignment">;
def mstack_alignment : Joined<["-"], "mstack-alignment=">, Group<m_Group>, Flags<[CC1Option]>,
  HelpText<"Set the stack alignment">,
  MarshallingInfoStringInt<"CodeGenOpts.StackAlignment">;
def mstack_probe_size : Joined<["-"], "mstack-probe-size=">, Group<m_Group>, Flags<[CC1Option]>,
  HelpText<"Set the stack probe size">,
  MarshallingInfoStringInt<"CodeGenOpts.StackProbeSize", "4096">;
def mstack_arg_probe : Flag<["-"], "mstack-arg-probe">, Group<m_Group>,
  HelpText<"Enable stack probes">;
def mno_stack_arg_probe : Flag<["-"], "mno-stack-arg-probe">, Group<m_Group>, Flags<[CC1Option]>,
  HelpText<"Disable stack probes which are enabled by default">,
  MarshallingInfoFlag<"CodeGenOpts.NoStackArgProbe">;
def mthread_model : Separate<["-"], "mthread-model">, Group<m_Group>, Flags<[CC1Option]>,
  HelpText<"The thread model to use, e.g. posix, single (posix by default)">, Values<"posix,single">;
def meabi : Separate<["-"], "meabi">, Group<m_Group>, Flags<[CC1Option]>,
  HelpText<"Set EABI type, e.g. 4, 5 or gnu (default depends on triple)">, Values<"default,4,5,gnu">,
  MarshallingInfoString<"TargetOpts->EABIVersion", "Default">,
  NormalizedValuesScope<"llvm::EABI">,
  NormalizedValues<["Default", "EABI4", "EABI5", "GNU"]>, AutoNormalizeEnum;

def mno_constant_cfstrings : Flag<["-"], "mno-constant-cfstrings">, Group<m_Group>;
def mno_global_merge : Flag<["-"], "mno-global-merge">, Group<m_Group>, Flags<[CC1Option]>,
  HelpText<"Disable merging of globals">;
def mno_pascal_strings : Flag<["-"], "mno-pascal-strings">,
  Alias<fno_pascal_strings>;
def mno_red_zone : Flag<["-"], "mno-red-zone">, Group<m_Group>;
def mno_tls_direct_seg_refs : Flag<["-"], "mno-tls-direct-seg-refs">, Group<m_Group>, Flags<[CC1Option]>,
  HelpText<"Disable direct TLS access through segment registers">,
  MarshallingInfoFlag<"CodeGenOpts.IndirectTlsSegRefs">;
def mno_relax_all : Flag<["-"], "mno-relax-all">, Group<m_Group>;
def mno_rtd: Flag<["-"], "mno-rtd">, Group<m_Group>;
def mno_soft_float : Flag<["-"], "mno-soft-float">, Group<m_Group>;
def mno_stackrealign : Flag<["-"], "mno-stackrealign">, Group<m_Group>;

def mretpoline : Flag<["-"], "mretpoline">, Group<m_Group>, Flags<[CoreOption,NoXarchOption]>;
def mno_retpoline : Flag<["-"], "mno-retpoline">, Group<m_Group>, Flags<[CoreOption,NoXarchOption]>;
defm speculative_load_hardening : BoolOption<"speculative-load-hardening",
  "CodeGenOpts.SpeculativeLoadHardening", DefaultsToFalse,
  ChangedBy<PosFlag, [CC1Option]>, ResetBy<NegFlag>, BothFlags<[CoreOption]>,
  "m">, Group<m_Group>;
def mlvi_hardening : Flag<["-"], "mlvi-hardening">, Group<m_Group>, Flags<[CoreOption,NoXarchOption]>,
  HelpText<"Enable all mitigations for Load Value Injection (LVI)">;
def mno_lvi_hardening : Flag<["-"], "mno-lvi-hardening">, Group<m_Group>, Flags<[CoreOption,NoXarchOption]>,
  HelpText<"Disable mitigations for Load Value Injection (LVI)">;
def mlvi_cfi : Flag<["-"], "mlvi-cfi">, Group<m_Group>, Flags<[CoreOption,NoXarchOption]>,
  HelpText<"Enable only control-flow mitigations for Load Value Injection (LVI)">;
def mno_lvi_cfi : Flag<["-"], "mno-lvi-cfi">, Group<m_Group>, Flags<[CoreOption,NoXarchOption]>,
  HelpText<"Disable control-flow mitigations for Load Value Injection (LVI)">;
def m_seses : Flag<["-"], "mseses">, Group<m_Group>, Flags<[CoreOption, NoXarchOption]>,
  HelpText<"Enable speculative execution side effect suppression (SESES). "
    "Includes LVI control flow integrity mitigations">;
def mno_seses : Flag<["-"], "mno-seses">, Group<m_Group>, Flags<[CoreOption, NoXarchOption]>,
  HelpText<"Disable speculative execution side effect suppression (SESES)">;

def mrelax : Flag<["-"], "mrelax">, Group<m_Group>,
  HelpText<"Enable linker relaxation">;
def mno_relax : Flag<["-"], "mno-relax">, Group<m_Group>,
  HelpText<"Disable linker relaxation">;
def msmall_data_limit_EQ : Joined<["-"], "msmall-data-limit=">, Group<m_Group>,
  Alias<G>,
  HelpText<"Put global and static data smaller than the limit into a special section">;
def msave_restore : Flag<["-"], "msave-restore">, Group<m_riscv_Features_Group>,
  HelpText<"Enable using library calls for save and restore">;
def mno_save_restore : Flag<["-"], "mno-save-restore">, Group<m_riscv_Features_Group>,
  HelpText<"Disable using library calls for save and restore">;
def mcmodel_EQ_medlow : Flag<["-"], "mcmodel=medlow">, Group<m_riscv_Features_Group>,
  Flags<[CC1Option]>, Alias<mcmodel_EQ>, AliasArgs<["small"]>,
  HelpText<"Equivalent to -mcmodel=small, compatible with RISC-V gcc.">;
def mcmodel_EQ_medany : Flag<["-"], "mcmodel=medany">, Group<m_riscv_Features_Group>,
  Flags<[CC1Option]>, Alias<mcmodel_EQ>, AliasArgs<["medium"]>,
  HelpText<"Equivalent to -mcmodel=medium, compatible with RISC-V gcc.">;
def menable_experimental_extensions : Flag<["-"], "menable-experimental-extensions">, Group<m_Group>,
  HelpText<"Enable use of experimental RISC-V extensions.">;

def munaligned_access : Flag<["-"], "munaligned-access">, Group<m_arm_Features_Group>,
  HelpText<"Allow memory accesses to be unaligned (AArch32/AArch64 only)">;
def mno_unaligned_access : Flag<["-"], "mno-unaligned-access">, Group<m_arm_Features_Group>,
  HelpText<"Force all memory accesses to be aligned (AArch32/AArch64 only)">;
def mstrict_align : Flag<["-"], "mstrict-align">, Alias<mno_unaligned_access>, Flags<[CC1Option,HelpHidden]>,
  HelpText<"Force all memory accesses to be aligned (same as mno-unaligned-access)">;
def mno_thumb : Flag<["-"], "mno-thumb">, Group<m_arm_Features_Group>;
def mrestrict_it: Flag<["-"], "mrestrict-it">, Group<m_arm_Features_Group>,
  HelpText<"Disallow generation of deprecated IT blocks for ARMv8. It is on by default for ARMv8 Thumb mode.">;
def mno_restrict_it: Flag<["-"], "mno-restrict-it">, Group<m_arm_Features_Group>,
  HelpText<"Allow generation of deprecated IT blocks for ARMv8. It is off by default for ARMv8 Thumb mode">;
def marm : Flag<["-"], "marm">, Alias<mno_thumb>;
def ffixed_r9 : Flag<["-"], "ffixed-r9">, Group<m_arm_Features_Group>,
  HelpText<"Reserve the r9 register (ARM only)">;
def mno_movt : Flag<["-"], "mno-movt">, Group<m_arm_Features_Group>,
  HelpText<"Disallow use of movt/movw pairs (ARM only)">;
def mcrc : Flag<["-"], "mcrc">, Group<m_Group>,
  HelpText<"Allow use of CRC instructions (ARM/Mips only)">;
def mnocrc : Flag<["-"], "mnocrc">, Group<m_arm_Features_Group>,
  HelpText<"Disallow use of CRC instructions (ARM only)">;
def mno_neg_immediates: Flag<["-"], "mno-neg-immediates">, Group<m_arm_Features_Group>,
  HelpText<"Disallow converting instructions with negative immediates to their negation or inversion.">;
def mcmse : Flag<["-"], "mcmse">, Group<m_arm_Features_Group>,
  Flags<[NoXarchOption,CC1Option]>,
  HelpText<"Allow use of CMSE (Armv8-M Security Extensions)">,
  MarshallingInfoFlag<"LangOpts->Cmse">;
def ForceAAPCSBitfieldLoad : Flag<["-"], "faapcs-bitfield-load">, Group<m_arm_Features_Group>,
  Flags<[NoXarchOption,CC1Option]>,
  HelpText<"Follows the AAPCS standard that all volatile bit-field write generates at least one load. (ARM only).">,
  MarshallingInfoFlag<"CodeGenOpts.ForceAAPCSBitfieldLoad">;
defm aapcs_bitfield_width : BoolOption<"aapcs-bitfield-width",
  "CodeGenOpts.AAPCSBitfieldWidth", DefaultsToTrue,
  ChangedBy<NegFlag, [], "Do not follow">, ResetBy<PosFlag, [], "Follow">,
  BothFlags<[NoXarchOption, CC1Option], " the AAPCS standard requirement stating that"
            " volatile bit-field width is dictated by the field container type. (ARM only).">,
  "f">, Group<m_arm_Features_Group>;

def mgeneral_regs_only : Flag<["-"], "mgeneral-regs-only">, Group<m_aarch64_Features_Group>,
  HelpText<"Generate code which only uses the general purpose registers (AArch64 only)">;
def mfix_cortex_a53_835769 : Flag<["-"], "mfix-cortex-a53-835769">,
  Group<m_aarch64_Features_Group>,
  HelpText<"Workaround Cortex-A53 erratum 835769 (AArch64 only)">;
def mno_fix_cortex_a53_835769 : Flag<["-"], "mno-fix-cortex-a53-835769">,
  Group<m_aarch64_Features_Group>,
  HelpText<"Don't workaround Cortex-A53 erratum 835769 (AArch64 only)">;
def mmark_bti_property : Flag<["-"], "mmark-bti-property">,
  Group<m_aarch64_Features_Group>,
  HelpText<"Add .note.gnu.property with BTI to assembly files (AArch64 only)">;
foreach i = {1-31} in
  def ffixed_x#i : Flag<["-"], "ffixed-x"#i>, Group<m_Group>,
    HelpText<"Reserve the x"#i#" register (AArch64/RISC-V only)">;

foreach i = {8-15,18} in
  def fcall_saved_x#i : Flag<["-"], "fcall-saved-x"#i>, Group<m_aarch64_Features_Group>,
    HelpText<"Make the x"#i#" register call-saved (AArch64 only)">;

def msve_vector_bits_EQ : Joined<["-"], "msve-vector-bits=">,
  Group<m_aarch64_Features_Group>, Flags<[NoXarchOption,CC1Option]>,
  HelpText<"Specify the size in bits of an SVE vector register. Defaults to the"
           " vector length agnostic value of \"scalable\". (AArch64 only)">,
  Values<"128,256,512,1024,2048,scalable">;

def msign_return_address_EQ : Joined<["-"], "msign-return-address=">,
  Flags<[CC1Option]>, Group<m_Group>, Values<"none,all,non-leaf">,
  HelpText<"Select return address signing scope">;
def mbranch_protection_EQ : Joined<["-"], "mbranch-protection=">,
  HelpText<"Enforce targets of indirect branches and function returns">;

def mharden_sls_EQ : Joined<["-"], "mharden-sls=">,
  HelpText<"Select straight-line speculation hardening scope">;

def msimd128 : Flag<["-"], "msimd128">, Group<m_wasm_Features_Group>;
def munimplemented_simd128 : Flag<["-"], "munimplemented-simd128">, Group<m_wasm_Features_Group>;
def mno_unimplemented_simd128 : Flag<["-"], "mno-unimplemented-simd128">, Group<m_wasm_Features_Group>;
def mno_simd128 : Flag<["-"], "mno-simd128">, Group<m_wasm_Features_Group>;
def mnontrapping_fptoint : Flag<["-"], "mnontrapping-fptoint">, Group<m_wasm_Features_Group>;
def mno_nontrapping_fptoint : Flag<["-"], "mno-nontrapping-fptoint">, Group<m_wasm_Features_Group>;
def msign_ext : Flag<["-"], "msign-ext">, Group<m_wasm_Features_Group>;
def mno_sign_ext : Flag<["-"], "mno-sign-ext">, Group<m_wasm_Features_Group>;
def mexception_handing : Flag<["-"], "mexception-handling">, Group<m_wasm_Features_Group>;
def mno_exception_handing : Flag<["-"], "mno-exception-handling">, Group<m_wasm_Features_Group>;
def matomics : Flag<["-"], "matomics">, Group<m_wasm_Features_Group>;
def mno_atomics : Flag<["-"], "mno-atomics">, Group<m_wasm_Features_Group>;
def mbulk_memory : Flag<["-"], "mbulk-memory">, Group<m_wasm_Features_Group>;
def mno_bulk_memory : Flag<["-"], "mno-bulk-memory">, Group<m_wasm_Features_Group>;
def mmutable_globals : Flag<["-"], "mmutable-globals">, Group<m_wasm_Features_Group>;
def mno_mutable_globals : Flag<["-"], "mno-mutable-globals">, Group<m_wasm_Features_Group>;
def mmultivalue : Flag<["-"], "mmultivalue">, Group<m_wasm_Features_Group>;
def mno_multivalue : Flag<["-"], "mno-multivalue">, Group<m_wasm_Features_Group>;
def mtail_call : Flag<["-"], "mtail-call">, Group<m_wasm_Features_Group>;
def mno_tail_call : Flag<["-"], "mno-tail-call">, Group<m_wasm_Features_Group>;
def mreference_types : Flag<["-"], "mreference-types">, Group<m_wasm_Features_Group>;
def mno_reference_types : Flag<["-"], "mno-reference-types">, Group<m_wasm_Features_Group>;
def mexec_model_EQ : Joined<["-"], "mexec-model=">, Group<m_wasm_Features_Driver_Group>,
                     Values<"command,reactor">,
                     HelpText<"Execution model (WebAssembly only)">;

def mcode_object_version_EQ : Joined<["-"], "mcode-object-version=">, Group<m_Group>,
  HelpText<"Specify code object ABI version. Defaults to 3. (AMDGPU only)">,
  MetaVarName<"<version>">, Values<"2,3,4">;

def mcode_object_v3_legacy : Flag<["-"], "mcode-object-v3">, Group<m_Group>,
  HelpText<"Legacy option to specify code object ABI V2 (-mnocode-object-v3) or V3 (-mcode-object-v3) (AMDGPU only)">;
def mno_code_object_v3_legacy : Flag<["-"], "mno-code-object-v3">, Group<m_Group>;

def mcumode : Flag<["-"], "mcumode">, Group<m_amdgpu_Features_Group>,
  HelpText<"Specify CU (-mcumode) or WGP (-mno-cumode) wavefront execution mode (AMDGPU only)">;
def mno_cumode : Flag<["-"], "mno-cumode">, Group<m_amdgpu_Features_Group>;

// TODO: Remove during upstreaming target id.
def msram_ecc_legacy : Flag<["-"], "msram-ecc">, Group<m_Group>,
  HelpText<"Legacy option to specify SRAM ECC mode (AMDGPU only)">;
def mno_sram_ecc_legacy : Flag<["-"], "mno-sram-ecc">, Group<m_Group>;

def mwavefrontsize64 : Flag<["-"], "mwavefrontsize64">, Group<m_Group>,
  HelpText<"Specify wavefront size 64 mode (AMDGPU only)">;
def mno_wavefrontsize64 : Flag<["-"], "mno-wavefrontsize64">, Group<m_Group>,
  HelpText<"Specify wavefront size 32 mode (AMDGPU only)">;

def munsafe_fp_atomics : Flag<["-"], "munsafe-fp-atomics">, Group<m_Group>,
  HelpText<"Enable unsafe floating point atomic instructions (AMDGPU only)">,
  Flags<[CC1Option]>;
def mno_unsafe_fp_atomics : Flag<["-"], "mno-unsafe-fp-atomics">, Group<m_Group>;

// TODO: Remove during upstreaming target id.
def mxnack : Flag<["-"], "mxnack">, Group<m_amdgpu_Features_Group>,
  HelpText<"Legacy option to specify XNACK mode (AMDGPU only)">;
def mno_xnack : Flag<["-"], "mno-xnack">, Group<m_amdgpu_Features_Group>;

def faltivec : Flag<["-"], "faltivec">, Group<f_Group>, Flags<[NoXarchOption]>;
def fno_altivec : Flag<["-"], "fno-altivec">, Group<f_Group>, Flags<[NoXarchOption]>;
def maltivec : Flag<["-"], "maltivec">, Group<m_ppc_Features_Group>;
def mno_altivec : Flag<["-"], "mno-altivec">, Group<m_ppc_Features_Group>;
def mpcrel: Flag<["-"], "mpcrel">, Group<m_ppc_Features_Group>;
def mno_pcrel: Flag<["-"], "mno-pcrel">, Group<m_ppc_Features_Group>;
def mspe : Flag<["-"], "mspe">, Group<m_ppc_Features_Group>;
def mno_spe : Flag<["-"], "mno-spe">, Group<m_ppc_Features_Group>;
def mabi_EQ_vec_extabi : Flag<["-"], "mabi=vec-extabi">, Group<m_Group>, Flags<[CC1Option]>,
  HelpText<"Enable the extended Altivec ABI on AIX (AIX only). Uses volatile and nonvolatile vector registers">;
def mabi_EQ_vec_default : Flag<["-"], "mabi=vec-default">, Group<m_Group>, Flags<[CC1Option]>,
  HelpText<"Enable the default Altivec ABI on AIX (AIX only). Uses only volatile vector registers.">;
def mvsx : Flag<["-"], "mvsx">, Group<m_ppc_Features_Group>;
def mno_vsx : Flag<["-"], "mno-vsx">, Group<m_ppc_Features_Group>;
def msecure_plt : Flag<["-"], "msecure-plt">, Group<m_ppc_Features_Group>;
def mpower8_vector : Flag<["-"], "mpower8-vector">,
    Group<m_ppc_Features_Group>;
def mno_power8_vector : Flag<["-"], "mno-power8-vector">,
    Group<m_ppc_Features_Group>;
def mpower9_vector : Flag<["-"], "mpower9-vector">,
    Group<m_ppc_Features_Group>;
def mno_power9_vector : Flag<["-"], "mno-power9-vector">,
    Group<m_ppc_Features_Group>;
def mpower10_vector : Flag<["-"], "mpower10-vector">,
    Group<m_ppc_Features_Group>;
def mno_power10_vector : Flag<["-"], "mno-power10-vector">,
    Group<m_ppc_Features_Group>;
def mpower8_crypto : Flag<["-"], "mcrypto">,
    Group<m_ppc_Features_Group>;
def mnopower8_crypto : Flag<["-"], "mno-crypto">,
    Group<m_ppc_Features_Group>;
def mdirect_move : Flag<["-"], "mdirect-move">,
    Group<m_ppc_Features_Group>;
def mnodirect_move : Flag<["-"], "mno-direct-move">,
    Group<m_ppc_Features_Group>;
def mpaired_vector_memops: Flag<["-"], "mpaired-vector-memops">,
    Group<m_ppc_Features_Group>;
def mnopaired_vector_memops: Flag<["-"], "mno-paired-vector-memops">,
    Group<m_ppc_Features_Group>;
def mhtm : Flag<["-"], "mhtm">, Group<m_ppc_Features_Group>;
def mno_htm : Flag<["-"], "mno-htm">, Group<m_ppc_Features_Group>;
def mfprnd : Flag<["-"], "mfprnd">, Group<m_ppc_Features_Group>;
def mno_fprnd : Flag<["-"], "mno-fprnd">, Group<m_ppc_Features_Group>;
def mcmpb : Flag<["-"], "mcmpb">, Group<m_ppc_Features_Group>;
def mno_cmpb : Flag<["-"], "mno-cmpb">, Group<m_ppc_Features_Group>;
def misel : Flag<["-"], "misel">, Group<m_ppc_Features_Group>;
def mno_isel : Flag<["-"], "mno-isel">, Group<m_ppc_Features_Group>;
def mmfocrf : Flag<["-"], "mmfocrf">, Group<m_ppc_Features_Group>;
def mmfcrf : Flag<["-"], "mmfcrf">, Alias<mmfocrf>;
def mno_mfocrf : Flag<["-"], "mno-mfocrf">, Group<m_ppc_Features_Group>;
def mno_mfcrf : Flag<["-"], "mno-mfcrf">, Alias<mno_mfocrf>;
def mpopcntd : Flag<["-"], "mpopcntd">, Group<m_ppc_Features_Group>;
def mno_popcntd : Flag<["-"], "mno-popcntd">, Group<m_ppc_Features_Group>;
def mcrbits : Flag<["-"], "mcrbits">, Group<m_ppc_Features_Group>;
def mno_crbits : Flag<["-"], "mno-crbits">, Group<m_ppc_Features_Group>;
def minvariant_function_descriptors :
  Flag<["-"], "minvariant-function-descriptors">, Group<m_ppc_Features_Group>;
def mno_invariant_function_descriptors :
  Flag<["-"], "mno-invariant-function-descriptors">,
  Group<m_ppc_Features_Group>;
def mfloat128: Flag<["-"], "mfloat128">,
    Group<m_ppc_Features_Group>;
def mno_float128 : Flag<["-"], "mno-float128">,
    Group<m_ppc_Features_Group>;
def mlongcall: Flag<["-"], "mlongcall">,
    Group<m_ppc_Features_Group>;
def mno_longcall : Flag<["-"], "mno-longcall">,
    Group<m_ppc_Features_Group>;
def mmma: Flag<["-"], "mmma">, Group<m_ppc_Features_Group>;
def mno_mma: Flag<["-"], "mno-mma">, Group<m_ppc_Features_Group>;
def maix_struct_return : Flag<["-"], "maix-struct-return">,
  Group<m_Group>, Flags<[CC1Option]>,
  HelpText<"Return all structs in memory (PPC32 only)">;
def msvr4_struct_return : Flag<["-"], "msvr4-struct-return">,
  Group<m_Group>, Flags<[CC1Option]>,
  HelpText<"Return small structs in registers (PPC32 only)">;

def mvx : Flag<["-"], "mvx">, Group<m_Group>;
def mno_vx : Flag<["-"], "mno-vx">, Group<m_Group>;

defm zvector : BoolFOption<"zvector",
  "LangOpts->ZVector", DefaultsToFalse,
  ChangedBy<PosFlag, [], "Enable System z vector language extension">,
  ResetBy<NegFlag>>;
def mzvector : Flag<["-"], "mzvector">, Alias<fzvector>;
def mno_zvector : Flag<["-"], "mno-zvector">, Alias<fno_zvector>;

def mignore_xcoff_visibility : Flag<["-"], "mignore-xcoff-visibility">, Group<m_Group>,
HelpText<"Not emit the visibility attribute for asm in AIX OS or give all symbols 'unspecified' visibility in XCOFF object file">,
  Flags<[CC1Option]>;
defm backchain : BoolOption<"backchain",
  "CodeGenOpts.Backchain", DefaultsToFalse,
  ChangedBy<PosFlag, [], "Link stack frames through backchain on System Z">,
  ResetBy<NegFlag>, BothFlags<[NoXarchOption,CC1Option]>, "m">, Group<m_Group>;

def mno_warn_nonportable_cfstrings : Flag<["-"], "mno-warn-nonportable-cfstrings">, Group<m_Group>;
def mno_omit_leaf_frame_pointer : Flag<["-"], "mno-omit-leaf-frame-pointer">, Group<m_Group>;
def momit_leaf_frame_pointer : Flag<["-"], "momit-leaf-frame-pointer">, Group<m_Group>,
  HelpText<"Omit frame pointer setup for leaf functions">;
def moslib_EQ : Joined<["-"], "moslib=">, Group<m_Group>;
def mpascal_strings : Flag<["-"], "mpascal-strings">, Alias<fpascal_strings>;
def mred_zone : Flag<["-"], "mred-zone">, Group<m_Group>;
def mtls_direct_seg_refs : Flag<["-"], "mtls-direct-seg-refs">, Group<m_Group>,
  HelpText<"Enable direct TLS access through segment registers (default)">;
def mregparm_EQ : Joined<["-"], "mregparm=">, Group<m_Group>;
def mrelax_all : Flag<["-"], "mrelax-all">, Group<m_Group>, Flags<[CC1Option,CC1AsOption]>,
  HelpText<"(integrated-as) Relax all machine instructions">,
  MarshallingInfoFlag<"CodeGenOpts.RelaxAll">;
def mincremental_linker_compatible : Flag<["-"], "mincremental-linker-compatible">, Group<m_Group>,
  Flags<[CC1Option,CC1AsOption]>,
  HelpText<"(integrated-as) Emit an object file which can be used with an incremental linker">,
  MarshallingInfoFlag<"CodeGenOpts.IncrementalLinkerCompatible">;
def mno_incremental_linker_compatible : Flag<["-"], "mno-incremental-linker-compatible">, Group<m_Group>,
  HelpText<"(integrated-as) Emit an object file which cannot be used with an incremental linker">;
def mrtd : Flag<["-"], "mrtd">, Group<m_Group>, Flags<[CC1Option]>,
  HelpText<"Make StdCall calling convention the default">;
def msmall_data_threshold_EQ : Joined <["-"], "msmall-data-threshold=">,
  Group<m_Group>, Alias<G>;
def msoft_float : Flag<["-"], "msoft-float">, Group<m_Group>, Flags<[CC1Option]>,
  HelpText<"Use software floating point">,
  MarshallingInfoFlag<"CodeGenOpts.SoftFloat">;
def moutline_atomics : Flag<["-"], "moutline-atomics">, Group<f_clang_Group>, Flags<[CC1Option]>,
  HelpText<"Generate local calls to out-of-line atomic operations">;
def mno_outline_atomics : Flag<["-"], "mno-outline-atomics">, Group<f_clang_Group>, Flags<[CC1Option]>,
  HelpText<"Don't generate local calls to out-of-line atomic operations">;
def mno_implicit_float : Flag<["-"], "mno-implicit-float">, Group<m_Group>,
  HelpText<"Don't generate implicit floating point instructions">;
def mimplicit_float : Flag<["-"], "mimplicit-float">, Group<m_Group>;
def mrecip : Flag<["-"], "mrecip">, Group<m_Group>;
def mrecip_EQ : CommaJoined<["-"], "mrecip=">, Group<m_Group>, Flags<[CC1Option]>;
def mprefer_vector_width_EQ : Joined<["-"], "mprefer-vector-width=">, Group<m_Group>, Flags<[CC1Option]>,
  HelpText<"Specifies preferred vector width for auto-vectorization. Defaults to 'none' which allows target specific decisions.">,
  MarshallingInfoString<"CodeGenOpts.PreferVectorWidth">;
def mstack_protector_guard_EQ : Joined<["-"], "mstack-protector-guard=">, Group<m_Group>, Flags<[CC1Option]>,
  HelpText<"Use the given guard (global, tls) for addressing the stack-protector guard">;
def mstack_protector_guard_offset_EQ : Joined<["-"], "mstack-protector-guard-offset=">, Group<m_Group>, Flags<[CC1Option]>,
  HelpText<"Use the given offset for addressing the stack-protector guard">;
def mstack_protector_guard_reg_EQ : Joined<["-"], "mstack-protector-guard-reg=">, Group<m_Group>, Flags<[CC1Option]>,
  HelpText<"Use the given reg for addressing the stack-protector guard">;
defm pie_copy_relocations : BoolOption<"pie-copy-relocations",
  "CodeGenOpts.PIECopyRelocations", DefaultsToFalse,
  ChangedBy<PosFlag, [CC1Option], "Use copy relocations support for PIE builds">,
  ResetBy<NegFlag>, BothFlags<[]>, "m">, Group<m_Group>;
def mfentry : Flag<["-"], "mfentry">, HelpText<"Insert calls to fentry at function entry (x86/SystemZ only)">,
  Flags<[CC1Option]>, Group<m_Group>,
  MarshallingInfoFlag<"CodeGenOpts.CallFEntry">;
def mnop_mcount : Flag<["-"], "mnop-mcount">, HelpText<"Generate mcount/__fentry__ calls as nops. To activate they need to be patched in.">,
  Flags<[CC1Option]>, Group<m_Group>,
  MarshallingInfoFlag<"CodeGenOpts.MNopMCount">;
def mrecord_mcount : Flag<["-"], "mrecord-mcount">, HelpText<"Generate a __mcount_loc section entry for each __fentry__ call.">,
  Flags<[CC1Option]>, Group<m_Group>,
  MarshallingInfoFlag<"CodeGenOpts.RecordMCount">;
def mpacked_stack : Flag<["-"], "mpacked-stack">, HelpText<"Use packed stack layout (SystemZ only).">,
  Flags<[CC1Option]>, Group<m_Group>,
  MarshallingInfoFlag<"CodeGenOpts.PackedStack">;
def mno_packed_stack : Flag<["-"], "mno-packed-stack">, Flags<[CC1Option]>, Group<m_Group>;
def mips16 : Flag<["-"], "mips16">, Group<m_mips_Features_Group>;
def mno_mips16 : Flag<["-"], "mno-mips16">, Group<m_mips_Features_Group>;
def mmicromips : Flag<["-"], "mmicromips">, Group<m_mips_Features_Group>;
def mno_micromips : Flag<["-"], "mno-micromips">, Group<m_mips_Features_Group>;
def mxgot : Flag<["-"], "mxgot">, Group<m_mips_Features_Group>;
def mno_xgot : Flag<["-"], "mno-xgot">, Group<m_mips_Features_Group>;
def mldc1_sdc1 : Flag<["-"], "mldc1-sdc1">, Group<m_mips_Features_Group>;
def mno_ldc1_sdc1 : Flag<["-"], "mno-ldc1-sdc1">, Group<m_mips_Features_Group>;
def mcheck_zero_division : Flag<["-"], "mcheck-zero-division">,
                           Group<m_mips_Features_Group>;
def mno_check_zero_division : Flag<["-"], "mno-check-zero-division">,
                              Group<m_mips_Features_Group>;
def mcompact_branches_EQ : Joined<["-"], "mcompact-branches=">,
                           Group<m_mips_Features_Group>;
def mbranch_likely : Flag<["-"], "mbranch-likely">, Group<m_Group>,
  IgnoredGCCCompat;
def mno_branch_likely : Flag<["-"], "mno-branch-likely">, Group<m_Group>,
  IgnoredGCCCompat;
def mindirect_jump_EQ : Joined<["-"], "mindirect-jump=">,
  Group<m_mips_Features_Group>,
  HelpText<"Change indirect jump instructions to inhibit speculation">;
def mdsp : Flag<["-"], "mdsp">, Group<m_mips_Features_Group>;
def mno_dsp : Flag<["-"], "mno-dsp">, Group<m_mips_Features_Group>;
def mdspr2 : Flag<["-"], "mdspr2">, Group<m_mips_Features_Group>;
def mno_dspr2 : Flag<["-"], "mno-dspr2">, Group<m_mips_Features_Group>;
def msingle_float : Flag<["-"], "msingle-float">, Group<m_mips_Features_Group>;
def mdouble_float : Flag<["-"], "mdouble-float">, Group<m_mips_Features_Group>;
def mmadd4 : Flag<["-"], "mmadd4">, Group<m_mips_Features_Group>,
  HelpText<"Enable the generation of 4-operand madd.s, madd.d and related instructions.">;
def mno_madd4 : Flag<["-"], "mno-madd4">, Group<m_mips_Features_Group>,
  HelpText<"Disable the generation of 4-operand madd.s, madd.d and related instructions.">;
def mmsa : Flag<["-"], "mmsa">, Group<m_mips_Features_Group>,
  HelpText<"Enable MSA ASE (MIPS only)">;
def mno_msa : Flag<["-"], "mno-msa">, Group<m_mips_Features_Group>,
  HelpText<"Disable MSA ASE (MIPS only)">;
def mmt : Flag<["-"], "mmt">, Group<m_mips_Features_Group>,
  HelpText<"Enable MT ASE (MIPS only)">;
def mno_mt : Flag<["-"], "mno-mt">, Group<m_mips_Features_Group>,
  HelpText<"Disable MT ASE (MIPS only)">;
def mfp64 : Flag<["-"], "mfp64">, Group<m_mips_Features_Group>,
  HelpText<"Use 64-bit floating point registers (MIPS only)">;
def mfp32 : Flag<["-"], "mfp32">, Group<m_mips_Features_Group>,
  HelpText<"Use 32-bit floating point registers (MIPS only)">;
def mgpopt : Flag<["-"], "mgpopt">, Group<m_mips_Features_Group>,
  HelpText<"Use GP relative accesses for symbols known to be in a small"
           " data section (MIPS)">;
def mno_gpopt : Flag<["-"], "mno-gpopt">, Group<m_mips_Features_Group>,
  HelpText<"Do not use GP relative accesses for symbols known to be in a small"
           " data section (MIPS)">;
def mlocal_sdata : Flag<["-"], "mlocal-sdata">,
  Group<m_mips_Features_Group>,
  HelpText<"Extend the -G behaviour to object local data (MIPS)">;
def mno_local_sdata : Flag<["-"], "mno-local-sdata">,
  Group<m_mips_Features_Group>,
  HelpText<"Do not extend the -G behaviour to object local data (MIPS)">;
def mextern_sdata : Flag<["-"], "mextern-sdata">,
  Group<m_mips_Features_Group>,
  HelpText<"Assume that externally defined data is in the small data if it"
           " meets the -G <size> threshold (MIPS)">;
def mno_extern_sdata : Flag<["-"], "mno-extern-sdata">,
  Group<m_mips_Features_Group>,
  HelpText<"Do not assume that externally defined data is in the small data if"
           " it meets the -G <size> threshold (MIPS)">;
def membedded_data : Flag<["-"], "membedded-data">,
  Group<m_mips_Features_Group>,
  HelpText<"Place constants in the .rodata section instead of the .sdata "
           "section even if they meet the -G <size> threshold (MIPS)">;
def mno_embedded_data : Flag<["-"], "mno-embedded-data">,
  Group<m_mips_Features_Group>,
  HelpText<"Do not place constants in the .rodata section instead of the "
           ".sdata if they meet the -G <size> threshold (MIPS)">;
def mnan_EQ : Joined<["-"], "mnan=">, Group<m_mips_Features_Group>;
def mabs_EQ : Joined<["-"], "mabs=">, Group<m_mips_Features_Group>;
def mabicalls : Flag<["-"], "mabicalls">, Group<m_mips_Features_Group>,
  HelpText<"Enable SVR4-style position-independent code (Mips only)">;
def mno_abicalls : Flag<["-"], "mno-abicalls">, Group<m_mips_Features_Group>,
  HelpText<"Disable SVR4-style position-independent code (Mips only)">;
def mno_crc : Flag<["-"], "mno-crc">, Group<m_mips_Features_Group>,
  HelpText<"Disallow use of CRC instructions (Mips only)">;
def mvirt : Flag<["-"], "mvirt">, Group<m_mips_Features_Group>;
def mno_virt : Flag<["-"], "mno-virt">, Group<m_mips_Features_Group>;
def mginv : Flag<["-"], "mginv">, Group<m_mips_Features_Group>;
def mno_ginv : Flag<["-"], "mno-ginv">, Group<m_mips_Features_Group>;
def mips1 : Flag<["-"], "mips1">,
  Alias<march_EQ>, AliasArgs<["mips1"]>, Group<m_mips_Features_Group>,
  HelpText<"Equivalent to -march=mips1">, Flags<[HelpHidden]>;
def mips2 : Flag<["-"], "mips2">,
  Alias<march_EQ>, AliasArgs<["mips2"]>, Group<m_mips_Features_Group>,
  HelpText<"Equivalent to -march=mips2">, Flags<[HelpHidden]>;
def mips3 : Flag<["-"], "mips3">,
  Alias<march_EQ>, AliasArgs<["mips3"]>, Group<m_mips_Features_Group>,
  HelpText<"Equivalent to -march=mips3">, Flags<[HelpHidden]>;
def mips4 : Flag<["-"], "mips4">,
  Alias<march_EQ>, AliasArgs<["mips4"]>, Group<m_mips_Features_Group>,
  HelpText<"Equivalent to -march=mips4">, Flags<[HelpHidden]>;
def mips5 : Flag<["-"], "mips5">,
  Alias<march_EQ>, AliasArgs<["mips5"]>, Group<m_mips_Features_Group>,
  HelpText<"Equivalent to -march=mips5">, Flags<[HelpHidden]>;
def mips32 : Flag<["-"], "mips32">,
  Alias<march_EQ>, AliasArgs<["mips32"]>, Group<m_mips_Features_Group>,
  HelpText<"Equivalent to -march=mips32">, Flags<[HelpHidden]>;
def mips32r2 : Flag<["-"], "mips32r2">,
  Alias<march_EQ>, AliasArgs<["mips32r2"]>, Group<m_mips_Features_Group>,
  HelpText<"Equivalent to -march=mips32r2">, Flags<[HelpHidden]>;
def mips32r3 : Flag<["-"], "mips32r3">,
  Alias<march_EQ>, AliasArgs<["mips32r3"]>, Group<m_mips_Features_Group>,
  HelpText<"Equivalent to -march=mips32r3">, Flags<[HelpHidden]>;
def mips32r5 : Flag<["-"], "mips32r5">,
  Alias<march_EQ>, AliasArgs<["mips32r5"]>, Group<m_mips_Features_Group>,
  HelpText<"Equivalent to -march=mips32r5">, Flags<[HelpHidden]>;
def mips32r6 : Flag<["-"], "mips32r6">,
  Alias<march_EQ>, AliasArgs<["mips32r6"]>, Group<m_mips_Features_Group>,
  HelpText<"Equivalent to -march=mips32r6">, Flags<[HelpHidden]>;
def mips64 : Flag<["-"], "mips64">,
  Alias<march_EQ>, AliasArgs<["mips64"]>, Group<m_mips_Features_Group>,
  HelpText<"Equivalent to -march=mips64">, Flags<[HelpHidden]>;
def mips64r2 : Flag<["-"], "mips64r2">,
  Alias<march_EQ>, AliasArgs<["mips64r2"]>, Group<m_mips_Features_Group>,
  HelpText<"Equivalent to -march=mips64r2">, Flags<[HelpHidden]>;
def mips64r3 : Flag<["-"], "mips64r3">,
  Alias<march_EQ>, AliasArgs<["mips64r3"]>, Group<m_mips_Features_Group>,
  HelpText<"Equivalent to -march=mips64r3">, Flags<[HelpHidden]>;
def mips64r5 : Flag<["-"], "mips64r5">,
  Alias<march_EQ>, AliasArgs<["mips64r5"]>, Group<m_mips_Features_Group>,
  HelpText<"Equivalent to -march=mips64r5">, Flags<[HelpHidden]>;
def mips64r6 : Flag<["-"], "mips64r6">,
  Alias<march_EQ>, AliasArgs<["mips64r6"]>, Group<m_mips_Features_Group>,
  HelpText<"Equivalent to -march=mips64r6">, Flags<[HelpHidden]>;
def mfpxx : Flag<["-"], "mfpxx">, Group<m_mips_Features_Group>,
  HelpText<"Avoid FPU mode dependent operations when used with the O32 ABI">,
  Flags<[HelpHidden]>;
def modd_spreg : Flag<["-"], "modd-spreg">, Group<m_mips_Features_Group>,
  HelpText<"Enable odd single-precision floating point registers">,
  Flags<[HelpHidden]>;
def mno_odd_spreg : Flag<["-"], "mno-odd-spreg">, Group<m_mips_Features_Group>,
  HelpText<"Disable odd single-precision floating point registers">,
  Flags<[HelpHidden]>;
def mrelax_pic_calls : Flag<["-"], "mrelax-pic-calls">,
  Group<m_mips_Features_Group>,
  HelpText<"Produce relaxation hints for linkers to try optimizing PIC "
           "call sequences into direct calls (MIPS only)">, Flags<[HelpHidden]>;
def mno_relax_pic_calls : Flag<["-"], "mno-relax-pic-calls">,
  Group<m_mips_Features_Group>,
  HelpText<"Do not produce relaxation hints for linkers to try optimizing PIC "
           "call sequences into direct calls (MIPS only)">, Flags<[HelpHidden]>;
def mglibc : Flag<["-"], "mglibc">, Group<m_libc_Group>, Flags<[HelpHidden]>;
def muclibc : Flag<["-"], "muclibc">, Group<m_libc_Group>, Flags<[HelpHidden]>;
def module_file_info : Flag<["-"], "module-file-info">, Flags<[NoXarchOption,CC1Option]>, Group<Action_Group>,
  HelpText<"Provide information about a particular module file">;
def mthumb : Flag<["-"], "mthumb">, Group<m_Group>;
def mtune_EQ : Joined<["-"], "mtune=">, Group<m_Group>,
  HelpText<"Only supported on X86 and RISC-V. Otherwise accepted for compatibility with GCC.">;
def multi__module : Flag<["-"], "multi_module">;
def multiply__defined__unused : Separate<["-"], "multiply_defined_unused">;
def multiply__defined : Separate<["-"], "multiply_defined">;
def mwarn_nonportable_cfstrings : Flag<["-"], "mwarn-nonportable-cfstrings">, Group<m_Group>;
def no_canonical_prefixes : Flag<["-"], "no-canonical-prefixes">, Flags<[HelpHidden, CoreOption]>,
  HelpText<"Use relative instead of canonical paths">;
def no_cpp_precomp : Flag<["-"], "no-cpp-precomp">, Group<clang_ignored_f_Group>;
def no_integrated_cpp : Flag<["-", "--"], "no-integrated-cpp">, Flags<[NoXarchOption]>;
def no_pedantic : Flag<["-", "--"], "no-pedantic">, Group<pedantic_Group>;
def no__dead__strip__inits__and__terms : Flag<["-"], "no_dead_strip_inits_and_terms">;
def nobuiltininc : Flag<["-"], "nobuiltininc">, Flags<[CC1Option, CoreOption]>,
  HelpText<"Disable builtin #include directories">,
  MarshallingInfoNegativeFlag<"HeaderSearchOpts->UseBuiltinIncludes">;
def nogpuinc : Flag<["-"], "nogpuinc">, HelpText<"Do not add include paths for CUDA/HIP and"
  " do not include the default CUDA/HIP wrapper headers">;
def : Flag<["-"], "nocudainc">, Alias<nogpuinc>;
def nogpulib : Flag<["-"], "nogpulib">,
  HelpText<"Do not link device library for CUDA/HIP device compilation">;
def : Flag<["-"], "nocudalib">, Alias<nogpulib>;
def nodefaultlibs : Flag<["-"], "nodefaultlibs">;
def nofixprebinding : Flag<["-"], "nofixprebinding">;
def nolibc : Flag<["-"], "nolibc">;
def nomultidefs : Flag<["-"], "nomultidefs">;
def nopie : Flag<["-"], "nopie">;
def no_pie : Flag<["-"], "no-pie">, Alias<nopie>;
def noprebind : Flag<["-"], "noprebind">;
def noprofilelib : Flag<["-"], "noprofilelib">;
def noseglinkedit : Flag<["-"], "noseglinkedit">;
def nostartfiles : Flag<["-"], "nostartfiles">, Group<Link_Group>;
def nostdinc : Flag<["-"], "nostdinc">, Flags<[CoreOption]>;
def nostdlibinc : Flag<["-"], "nostdlibinc">;
def nostdincxx : Flag<["-"], "nostdinc++">, Flags<[CC1Option]>,
  HelpText<"Disable standard #include directories for the C++ standard library">,
  MarshallingInfoNegativeFlag<"HeaderSearchOpts->UseStandardCXXIncludes">;
def nostdlib : Flag<["-"], "nostdlib">, Group<Link_Group>;
def nostdlibxx : Flag<["-"], "nostdlib++">;
def object : Flag<["-"], "object">;
def o : JoinedOrSeparate<["-"], "o">, Flags<[NoXarchOption, RenderAsInput,
  CC1Option, CC1AsOption, FC1Option, FlangOption]>,
  HelpText<"Write output to <file>">, MetaVarName<"<file>">,
  MarshallingInfoString<"FrontendOpts.OutputFile">;
def pagezero__size : JoinedOrSeparate<["-"], "pagezero_size">;
def pass_exit_codes : Flag<["-", "--"], "pass-exit-codes">, Flags<[Unsupported]>;
def pedantic_errors : Flag<["-", "--"], "pedantic-errors">, Group<pedantic_Group>, Flags<[CC1Option]>;
def pedantic : Flag<["-", "--"], "pedantic">, Group<pedantic_Group>, Flags<[CC1Option]>;
def pg : Flag<["-"], "pg">, HelpText<"Enable mcount instrumentation">, Flags<[CC1Option]>,
  MarshallingInfoFlag<"CodeGenOpts.InstrumentForProfiling">;
def pipe : Flag<["-", "--"], "pipe">,
  HelpText<"Use pipes between commands, when possible">;
def prebind__all__twolevel__modules : Flag<["-"], "prebind_all_twolevel_modules">;
def prebind : Flag<["-"], "prebind">;
def preload : Flag<["-"], "preload">;
def print_file_name_EQ : Joined<["-", "--"], "print-file-name=">,
  HelpText<"Print the full library path of <file>">, MetaVarName<"<file>">;
def print_ivar_layout : Flag<["-"], "print-ivar-layout">, Flags<[CC1Option]>,
  HelpText<"Enable Objective-C Ivar layout bitmap print trace">,
  MarshallingInfoFlag<"LangOpts->ObjCGCBitmapPrint">;
def print_libgcc_file_name : Flag<["-", "--"], "print-libgcc-file-name">,
  HelpText<"Print the library path for the currently used compiler runtime "
           "library (\"libgcc.a\" or \"libclang_rt.builtins.*.a\")">;
def print_multi_directory : Flag<["-", "--"], "print-multi-directory">;
def print_multi_lib : Flag<["-", "--"], "print-multi-lib">;
def print_multi_os_directory : Flag<["-", "--"], "print-multi-os-directory">,
  Flags<[Unsupported]>;
def print_target_triple : Flag<["-", "--"], "print-target-triple">,
  HelpText<"Print the normalized target triple">;
def print_effective_triple : Flag<["-", "--"], "print-effective-triple">,
  HelpText<"Print the effective target triple">;
def print_prog_name_EQ : Joined<["-", "--"], "print-prog-name=">,
  HelpText<"Print the full program path of <name>">, MetaVarName<"<name>">;
def print_resource_dir : Flag<["-", "--"], "print-resource-dir">,
  HelpText<"Print the resource directory pathname">;
def print_search_dirs : Flag<["-", "--"], "print-search-dirs">,
  HelpText<"Print the paths used for finding libraries and programs">;
def print_targets : Flag<["-", "--"], "print-targets">,
  HelpText<"Print the registered targets">;
def private__bundle : Flag<["-"], "private_bundle">;
def pthreads : Flag<["-"], "pthreads">;
defm pthread : BoolOption<"pthread",
  "LangOpts->POSIXThreads", DefaultsToFalse,
  ChangedBy<PosFlag, [], "Support POSIX threads in generated code">,
  ResetBy<NegFlag>, BothFlags<[CC1Option]>>;
def p : Flag<["-"], "p">;
def pie : Flag<["-"], "pie">, Group<Link_Group>;
def static_pie : Flag<["-"], "static-pie">, Group<Link_Group>;
def read__only__relocs : Separate<["-"], "read_only_relocs">;
def remap : Flag<["-"], "remap">;
def rewrite_objc : Flag<["-"], "rewrite-objc">, Flags<[NoXarchOption,CC1Option]>,
  HelpText<"Rewrite Objective-C source to C++">, Group<Action_Group>;
def rewrite_legacy_objc : Flag<["-"], "rewrite-legacy-objc">, Flags<[NoXarchOption]>,
  HelpText<"Rewrite Legacy Objective-C source to C++">;
def rdynamic : Flag<["-"], "rdynamic">, Group<Link_Group>;
def resource_dir : Separate<["-"], "resource-dir">,
  Flags<[NoXarchOption, CC1Option, CoreOption, HelpHidden]>,
  HelpText<"The directory which holds the compiler resource files">,
  MarshallingInfoString<"HeaderSearchOpts->ResourceDir">;
def resource_dir_EQ : Joined<["-"], "resource-dir=">, Flags<[NoXarchOption, CoreOption]>,
  Alias<resource_dir>;
def rpath : Separate<["-"], "rpath">, Flags<[LinkerInput]>, Group<Link_Group>;
def rtlib_EQ : Joined<["-", "--"], "rtlib=">,
  HelpText<"Compiler runtime library to use">;
def frtlib_add_rpath: Flag<["-"], "frtlib-add-rpath">, Flags<[NoArgumentUnused]>,
  HelpText<"Add -rpath with architecture-specific resource directory to the linker flags">;
def fno_rtlib_add_rpath: Flag<["-"], "fno-rtlib-add-rpath">, Flags<[NoArgumentUnused]>,
  HelpText<"Do not add -rpath with architecture-specific resource directory to the linker flags">;
def r : Flag<["-"], "r">, Flags<[LinkerInput,NoArgumentUnused]>,
        Group<Link_Group>;
def save_temps_EQ : Joined<["-", "--"], "save-temps=">, Flags<[CC1Option, NoXarchOption]>,
  HelpText<"Save intermediate compilation results.">;
def save_temps : Flag<["-", "--"], "save-temps">, Flags<[NoXarchOption]>,
  Alias<save_temps_EQ>, AliasArgs<["cwd"]>,
  HelpText<"Save intermediate compilation results">;
def save_stats_EQ : Joined<["-", "--"], "save-stats=">, Flags<[NoXarchOption]>,
  HelpText<"Save llvm statistics.">;
def save_stats : Flag<["-", "--"], "save-stats">, Flags<[NoXarchOption]>,
  Alias<save_stats_EQ>, AliasArgs<["cwd"]>,
  HelpText<"Save llvm statistics.">;
def via_file_asm : Flag<["-", "--"], "via-file-asm">, InternalDebugOpt,
  HelpText<"Write assembly to file for input to assemble jobs">;
def sectalign : MultiArg<["-"], "sectalign", 3>;
def sectcreate : MultiArg<["-"], "sectcreate", 3>;
def sectobjectsymbols : MultiArg<["-"], "sectobjectsymbols", 2>;
def sectorder : MultiArg<["-"], "sectorder", 3>;
def seg1addr : JoinedOrSeparate<["-"], "seg1addr">;
def seg__addr__table__filename : Separate<["-"], "seg_addr_table_filename">;
def seg__addr__table : Separate<["-"], "seg_addr_table">;
def segaddr : MultiArg<["-"], "segaddr", 2>;
def segcreate : MultiArg<["-"], "segcreate", 3>;
def seglinkedit : Flag<["-"], "seglinkedit">;
def segprot : MultiArg<["-"], "segprot", 3>;
def segs__read__only__addr : Separate<["-"], "segs_read_only_addr">;
def segs__read__write__addr : Separate<["-"], "segs_read_write_addr">;
def segs__read__ : Joined<["-"], "segs_read_">;
def shared_libgcc : Flag<["-"], "shared-libgcc">;
def shared : Flag<["-", "--"], "shared">, Group<Link_Group>;
def single__module : Flag<["-"], "single_module">;
def specs_EQ : Joined<["-", "--"], "specs=">, Group<Link_Group>;
def specs : Separate<["-", "--"], "specs">, Flags<[Unsupported]>;
def static_libgcc : Flag<["-"], "static-libgcc">;
def static_libstdcxx : Flag<["-"], "static-libstdc++">;
def static : Flag<["-", "--"], "static">, Group<Link_Group>, Flags<[NoArgumentUnused]>;
def std_default_EQ : Joined<["-"], "std-default=">;
def std_EQ : Joined<["-", "--"], "std=">, Flags<[CC1Option]>,
  Group<CompileOnly_Group>, HelpText<"Language standard to compile for">,
  ValuesCode<[{
    const char *Values =
    #define LANGSTANDARD(id, name, lang, desc, features) name ","
    #define LANGSTANDARD_ALIAS(id, alias) alias ","
    #include "clang/Basic/LangStandards.def"
    ;
  }]>;
def stdlib_EQ : Joined<["-", "--"], "stdlib=">, Flags<[CC1Option]>,
  HelpText<"C++ standard library to use">, Values<"libc++,libstdc++,platform">;
def stdlibxx_isystem : JoinedOrSeparate<["-"], "stdlib++-isystem">,
  Group<clang_i_Group>,
  HelpText<"Use directory as the C++ standard library include path">,
  Flags<[NoXarchOption]>, MetaVarName<"<directory>">;
def unwindlib_EQ : Joined<["-", "--"], "unwindlib=">, Flags<[CC1Option]>,
  HelpText<"Unwind library to use">, Values<"libgcc,unwindlib,platform">;
def sub__library : JoinedOrSeparate<["-"], "sub_library">;
def sub__umbrella : JoinedOrSeparate<["-"], "sub_umbrella">;
def system_header_prefix : Joined<["--"], "system-header-prefix=">,
  Group<clang_i_Group>, Flags<[CC1Option]>, MetaVarName<"<prefix>">,
  HelpText<"Treat all #include paths starting with <prefix> as including a "
           "system header.">;
def : Separate<["--"], "system-header-prefix">, Alias<system_header_prefix>;
def no_system_header_prefix : Joined<["--"], "no-system-header-prefix=">,
  Group<clang_i_Group>, Flags<[CC1Option]>, MetaVarName<"<prefix>">,
  HelpText<"Treat all #include paths starting with <prefix> as not including a "
           "system header.">;
def : Separate<["--"], "no-system-header-prefix">, Alias<no_system_header_prefix>;
def s : Flag<["-"], "s">, Group<Link_Group>;
def target : Joined<["--"], "target=">, Flags<[NoXarchOption, CoreOption]>,
  HelpText<"Generate code for the given target">;
def print_supported_cpus : Flag<["-", "--"], "print-supported-cpus">,
  Group<CompileOnly_Group>, Flags<[CC1Option, CoreOption]>,
  HelpText<"Print supported cpu models for the given target (if target is not specified,"
           " it will print the supported cpus for the default target)">,
  MarshallingInfoFlag<"FrontendOpts.PrintSupportedCPUs">;
def mcpu_EQ_QUESTION : Flag<["-"], "mcpu=?">, Alias<print_supported_cpus>;
def mtune_EQ_QUESTION : Flag<["-"], "mtune=?">, Alias<print_supported_cpus>;
def gcc_toolchain : Joined<["--"], "gcc-toolchain=">, Flags<[NoXarchOption]>,
  HelpText<"Use the gcc toolchain at the given directory">;
def time : Flag<["-"], "time">,
  HelpText<"Time individual commands">;
def traditional_cpp : Flag<["-", "--"], "traditional-cpp">, Flags<[CC1Option]>,
  HelpText<"Enable some traditional CPP emulation">,
  MarshallingInfoFlag<"LangOpts->TraditionalCPP">;
def traditional : Flag<["-", "--"], "traditional">;
def trigraphs : Flag<["-", "--"], "trigraphs">, Alias<ftrigraphs>,
  HelpText<"Process trigraph sequences">;
def twolevel__namespace__hints : Flag<["-"], "twolevel_namespace_hints">;
def twolevel__namespace : Flag<["-"], "twolevel_namespace">;
def t : Flag<["-"], "t">, Group<Link_Group>;
def umbrella : Separate<["-"], "umbrella">;
def undefined : JoinedOrSeparate<["-"], "undefined">, Group<u_Group>;
def undef : Flag<["-"], "undef">, Group<u_Group>, Flags<[CC1Option]>,
  HelpText<"undef all system defines">,
  MarshallingInfoNegativeFlag<"PreprocessorOpts->UsePredefines">;
def unexported__symbols__list : Separate<["-"], "unexported_symbols_list">;
def u : JoinedOrSeparate<["-"], "u">, Group<u_Group>;
def v : Flag<["-"], "v">, Flags<[CC1Option, CoreOption]>,
  HelpText<"Show commands to run and use verbose output">,
  MarshallingInfoFlag<"HeaderSearchOpts->Verbose">;
def verify_debug_info : Flag<["--"], "verify-debug-info">, Flags<[NoXarchOption]>,
  HelpText<"Verify the binary representation of debug output">;
def weak_l : Joined<["-"], "weak-l">, Flags<[LinkerInput]>;
def weak__framework : Separate<["-"], "weak_framework">, Flags<[LinkerInput]>;
def weak__library : Separate<["-"], "weak_library">, Flags<[LinkerInput]>;
def weak__reference__mismatches : Separate<["-"], "weak_reference_mismatches">;
def whatsloaded : Flag<["-"], "whatsloaded">;
def whyload : Flag<["-"], "whyload">;
def w : Flag<["-"], "w">, HelpText<"Suppress all warnings">, Flags<[CC1Option]>;
def x : JoinedOrSeparate<["-"], "x">, Flags<[NoXarchOption,CC1Option]>,
  HelpText<"Treat subsequent input files as having type <language>">,
  MetaVarName<"<language>">;
def y : Joined<["-"], "y">;

defm integrated_as : BoolFOption<"integrated-as",
  "CodeGenOpts.DisableIntegratedAS", DefaultsToFalse,
  ChangedBy<NegFlag, [], "Disable">, ResetBy<PosFlag, [], "Enable">,
  BothFlags<[], " the integrated assembler">>;

def fintegrated_cc1 : Flag<["-"], "fintegrated-cc1">,
                      Flags<[CoreOption, NoXarchOption]>, Group<f_Group>,
                      HelpText<"Run cc1 in-process">;
def fno_integrated_cc1 : Flag<["-"], "fno-integrated-cc1">,
                         Flags<[CoreOption, NoXarchOption]>, Group<f_Group>,
                         HelpText<"Spawn a separate process for each cc1">;

def : Flag<["-"], "integrated-as">, Alias<fintegrated_as>, Flags<[NoXarchOption]>;
def : Flag<["-"], "no-integrated-as">, Alias<fno_integrated_as>,
      Flags<[CC1Option, NoXarchOption]>;

def working_directory : JoinedOrSeparate<["-"], "working-directory">, Flags<[CC1Option]>,
  HelpText<"Resolve file paths relative to the specified directory">,
  MarshallingInfoString<"FileSystemOpts.WorkingDir">;
def working_directory_EQ : Joined<["-"], "working-directory=">, Flags<[CC1Option]>,
  Alias<working_directory>;

// Double dash options, which are usually an alias for one of the previous
// options.

def _mhwdiv_EQ : Joined<["--"], "mhwdiv=">, Alias<mhwdiv_EQ>;
def _mhwdiv : Separate<["--"], "mhwdiv">, Alias<mhwdiv_EQ>;
def _CLASSPATH_EQ : Joined<["--"], "CLASSPATH=">, Alias<fclasspath_EQ>;
def _CLASSPATH : Separate<["--"], "CLASSPATH">, Alias<fclasspath_EQ>;
def _all_warnings : Flag<["--"], "all-warnings">, Alias<Wall>;
def _analyzer_no_default_checks : Flag<["--"], "analyzer-no-default-checks">, Flags<[NoXarchOption]>;
def _analyzer_output : JoinedOrSeparate<["--"], "analyzer-output">, Flags<[NoXarchOption]>,
  HelpText<"Static analyzer report output format (html|plist|plist-multi-file|plist-html|sarif|text).">;
def _analyze : Flag<["--"], "analyze">, Flags<[NoXarchOption, CoreOption]>,
  HelpText<"Run the static analyzer">;
def _assemble : Flag<["--"], "assemble">, Alias<S>;
def _assert_EQ : Joined<["--"], "assert=">, Alias<A>;
def _assert : Separate<["--"], "assert">, Alias<A>;
def _bootclasspath_EQ : Joined<["--"], "bootclasspath=">, Alias<fbootclasspath_EQ>;
def _bootclasspath : Separate<["--"], "bootclasspath">, Alias<fbootclasspath_EQ>;
def _classpath_EQ : Joined<["--"], "classpath=">, Alias<fclasspath_EQ>;
def _classpath : Separate<["--"], "classpath">, Alias<fclasspath_EQ>;
def _comments_in_macros : Flag<["--"], "comments-in-macros">, Alias<CC>;
def _comments : Flag<["--"], "comments">, Alias<C>;
def _compile : Flag<["--"], "compile">, Alias<c>;
def _constant_cfstrings : Flag<["--"], "constant-cfstrings">;
def _debug_EQ : Joined<["--"], "debug=">, Alias<g_Flag>;
def _debug : Flag<["--"], "debug">, Alias<g_Flag>;
def _define_macro_EQ : Joined<["--"], "define-macro=">, Alias<D>;
def _define_macro : Separate<["--"], "define-macro">, Alias<D>;
def _dependencies : Flag<["--"], "dependencies">, Alias<M>;
def _dyld_prefix_EQ : Joined<["--"], "dyld-prefix=">;
def _dyld_prefix : Separate<["--"], "dyld-prefix">, Alias<_dyld_prefix_EQ>;
def _encoding_EQ : Joined<["--"], "encoding=">, Alias<fencoding_EQ>;
def _encoding : Separate<["--"], "encoding">, Alias<fencoding_EQ>;
def _entry : Flag<["--"], "entry">, Alias<e>;
def _extdirs_EQ : Joined<["--"], "extdirs=">, Alias<fextdirs_EQ>;
def _extdirs : Separate<["--"], "extdirs">, Alias<fextdirs_EQ>;
def _extra_warnings : Flag<["--"], "extra-warnings">, Alias<W_Joined>;
def _for_linker_EQ : Joined<["--"], "for-linker=">, Alias<Xlinker>;
def _for_linker : Separate<["--"], "for-linker">, Alias<Xlinker>;
def _force_link_EQ : Joined<["--"], "force-link=">, Alias<u>;
def _force_link : Separate<["--"], "force-link">, Alias<u>;
def _help_hidden : Flag<["--"], "help-hidden">,
  HelpText<"Display help for hidden options">;
def _imacros_EQ : Joined<["--"], "imacros=">, Alias<imacros>;
def _include_barrier : Flag<["--"], "include-barrier">, Alias<I_>;
def _include_directory_after_EQ : Joined<["--"], "include-directory-after=">, Alias<idirafter>;
def _include_directory_after : Separate<["--"], "include-directory-after">, Alias<idirafter>;
def _include_directory_EQ : Joined<["--"], "include-directory=">, Alias<I>;
def _include_directory : Separate<["--"], "include-directory">, Alias<I>;
def _include_prefix_EQ : Joined<["--"], "include-prefix=">, Alias<iprefix>;
def _include_prefix : Separate<["--"], "include-prefix">, Alias<iprefix>;
def _include_with_prefix_after_EQ : Joined<["--"], "include-with-prefix-after=">, Alias<iwithprefix>;
def _include_with_prefix_after : Separate<["--"], "include-with-prefix-after">, Alias<iwithprefix>;
def _include_with_prefix_before_EQ : Joined<["--"], "include-with-prefix-before=">, Alias<iwithprefixbefore>;
def _include_with_prefix_before : Separate<["--"], "include-with-prefix-before">, Alias<iwithprefixbefore>;
def _include_with_prefix_EQ : Joined<["--"], "include-with-prefix=">, Alias<iwithprefix>;
def _include_with_prefix : Separate<["--"], "include-with-prefix">, Alias<iwithprefix>;
def _include_EQ : Joined<["--"], "include=">, Alias<include_>;
def _language_EQ : Joined<["--"], "language=">, Alias<x>;
def _language : Separate<["--"], "language">, Alias<x>;
def _library_directory_EQ : Joined<["--"], "library-directory=">, Alias<L>;
def _library_directory : Separate<["--"], "library-directory">, Alias<L>;
def _no_line_commands : Flag<["--"], "no-line-commands">, Alias<P>;
def _no_standard_includes : Flag<["--"], "no-standard-includes">, Alias<nostdinc>;
def _no_standard_libraries : Flag<["--"], "no-standard-libraries">, Alias<nostdlib>;
def _no_undefined : Flag<["--"], "no-undefined">, Flags<[LinkerInput]>;
def _no_warnings : Flag<["--"], "no-warnings">, Alias<w>;
def _optimize_EQ : Joined<["--"], "optimize=">, Alias<O>;
def _optimize : Flag<["--"], "optimize">, Alias<O>;
def _output_class_directory_EQ : Joined<["--"], "output-class-directory=">, Alias<foutput_class_dir_EQ>;
def _output_class_directory : Separate<["--"], "output-class-directory">, Alias<foutput_class_dir_EQ>;
def _output_EQ : Joined<["--"], "output=">, Alias<o>;
def _output : Separate<["--"], "output">, Alias<o>;
def _param : Separate<["--"], "param">, Group<CompileOnly_Group>;
def _param_EQ : Joined<["--"], "param=">, Alias<_param>;
def _precompile : Flag<["--"], "precompile">, Flags<[NoXarchOption]>,
  Group<Action_Group>, HelpText<"Only precompile the input">;
def _prefix_EQ : Joined<["--"], "prefix=">, Alias<B>;
def _prefix : Separate<["--"], "prefix">, Alias<B>;
def _preprocess : Flag<["--"], "preprocess">, Alias<E>;
def _print_diagnostic_categories : Flag<["--"], "print-diagnostic-categories">;
def _print_file_name : Separate<["--"], "print-file-name">, Alias<print_file_name_EQ>;
def _print_missing_file_dependencies : Flag<["--"], "print-missing-file-dependencies">, Alias<MG>;
def _print_prog_name : Separate<["--"], "print-prog-name">, Alias<print_prog_name_EQ>;
def _profile_blocks : Flag<["--"], "profile-blocks">, Alias<a>;
def _profile : Flag<["--"], "profile">, Alias<p>;
def _resource_EQ : Joined<["--"], "resource=">, Alias<fcompile_resource_EQ>;
def _resource : Separate<["--"], "resource">, Alias<fcompile_resource_EQ>;
def _rtlib : Separate<["--"], "rtlib">, Alias<rtlib_EQ>;
def _serialize_diags : Separate<["-", "--"], "serialize-diagnostics">, Flags<[NoXarchOption]>,
  HelpText<"Serialize compiler diagnostics to a file">;
// We give --version different semantics from -version.
def _version : Flag<["--"], "version">,
  Flags<[CoreOption, CC1Option, FC1Option, FlangOption]>,
  HelpText<"Print version information">;
def _signed_char : Flag<["--"], "signed-char">, Alias<fsigned_char>;
def _std : Separate<["--"], "std">, Alias<std_EQ>;
def _stdlib : Separate<["--"], "stdlib">, Alias<stdlib_EQ>;
def _sysroot_EQ : Joined<["--"], "sysroot=">;
def _sysroot : Separate<["--"], "sysroot">, Alias<_sysroot_EQ>;
def _target_help : Flag<["--"], "target-help">;
def _trace_includes : Flag<["--"], "trace-includes">, Alias<H>;
def _undefine_macro_EQ : Joined<["--"], "undefine-macro=">, Alias<U>;
def _undefine_macro : Separate<["--"], "undefine-macro">, Alias<U>;
def _unsigned_char : Flag<["--"], "unsigned-char">, Alias<funsigned_char>;
def _user_dependencies : Flag<["--"], "user-dependencies">, Alias<MM>;
def _verbose : Flag<["--"], "verbose">, Alias<v>;
def _warn__EQ : Joined<["--"], "warn-=">, Alias<W_Joined>;
def _warn_ : Joined<["--"], "warn-">, Alias<W_Joined>;
def _write_dependencies : Flag<["--"], "write-dependencies">, Alias<MD>;
def _write_user_dependencies : Flag<["--"], "write-user-dependencies">, Alias<MMD>;
def _ : Joined<["--"], "">, Flags<[Unsupported]>;

// Hexagon feature flags.
def mieee_rnd_near : Flag<["-"], "mieee-rnd-near">,
  Group<m_hexagon_Features_Group>;
def mv5 : Flag<["-"], "mv5">, Group<m_hexagon_Features_Group>, Alias<mcpu_EQ>,
  AliasArgs<["hexagonv5"]>;
def mv55 : Flag<["-"], "mv55">, Group<m_hexagon_Features_Group>,
  Alias<mcpu_EQ>, AliasArgs<["hexagonv55"]>;
def mv60 : Flag<["-"], "mv60">, Group<m_hexagon_Features_Group>,
  Alias<mcpu_EQ>, AliasArgs<["hexagonv60"]>;
def mv62 : Flag<["-"], "mv62">, Group<m_hexagon_Features_Group>,
  Alias<mcpu_EQ>, AliasArgs<["hexagonv62"]>;
def mv65 : Flag<["-"], "mv65">, Group<m_hexagon_Features_Group>,
  Alias<mcpu_EQ>, AliasArgs<["hexagonv65"]>;
def mv66 : Flag<["-"], "mv66">, Group<m_hexagon_Features_Group>,
  Alias<mcpu_EQ>, AliasArgs<["hexagonv66"]>;
def mv67 : Flag<["-"], "mv67">, Group<m_hexagon_Features_Group>,
  Alias<mcpu_EQ>, AliasArgs<["hexagonv67"]>;
def mv67t : Flag<["-"], "mv67t">, Group<m_hexagon_Features_Group>,
  Alias<mcpu_EQ>, AliasArgs<["hexagonv67t"]>;
def mhexagon_hvx : Flag<["-"], "mhvx">, Group<m_hexagon_Features_HVX_Group>,
  HelpText<"Enable Hexagon Vector eXtensions">;
def mhexagon_hvx_EQ : Joined<["-"], "mhvx=">,
  Group<m_hexagon_Features_HVX_Group>,
  HelpText<"Enable Hexagon Vector eXtensions">;
def mno_hexagon_hvx : Flag<["-"], "mno-hvx">,
  Group<m_hexagon_Features_HVX_Group>,
  HelpText<"Disable Hexagon Vector eXtensions">;
def mhexagon_hvx_length_EQ : Joined<["-"], "mhvx-length=">,
  Group<m_hexagon_Features_HVX_Group>, HelpText<"Set Hexagon Vector Length">,
  Values<"64B,128B">;
def ffixed_r19: Flag<["-"], "ffixed-r19">,
  HelpText<"Reserve register r19 (Hexagon only)">;
def mmemops : Flag<["-"], "mmemops">, Group<m_hexagon_Features_Group>,
  Flags<[CC1Option]>, HelpText<"Enable generation of memop instructions">;
def mno_memops : Flag<["-"], "mno-memops">, Group<m_hexagon_Features_Group>,
  Flags<[CC1Option]>, HelpText<"Disable generation of memop instructions">;
def mpackets : Flag<["-"], "mpackets">, Group<m_hexagon_Features_Group>,
  Flags<[CC1Option]>, HelpText<"Enable generation of instruction packets">;
def mno_packets : Flag<["-"], "mno-packets">, Group<m_hexagon_Features_Group>,
  Flags<[CC1Option]>, HelpText<"Disable generation of instruction packets">;
def mnvj : Flag<["-"], "mnvj">, Group<m_hexagon_Features_Group>,
  Flags<[CC1Option]>, HelpText<"Enable generation of new-value jumps">;
def mno_nvj : Flag<["-"], "mno-nvj">, Group<m_hexagon_Features_Group>,
  Flags<[CC1Option]>, HelpText<"Disable generation of new-value jumps">;
def mnvs : Flag<["-"], "mnvs">, Group<m_hexagon_Features_Group>,
  Flags<[CC1Option]>, HelpText<"Enable generation of new-value stores">;
def mno_nvs : Flag<["-"], "mno-nvs">, Group<m_hexagon_Features_Group>,
  Flags<[CC1Option]>, HelpText<"Disable generation of new-value stores">;


// X86 feature flags
def mx87 : Flag<["-"], "mx87">, Group<m_x86_Features_Group>;
def mno_x87 : Flag<["-"], "mno-x87">, Group<m_x86_Features_Group>;
def m80387 : Flag<["-"], "m80387">, Alias<mx87>;
def mno_80387 : Flag<["-"], "mno-80387">, Alias<mno_x87>;
def mmmx : Flag<["-"], "mmmx">, Group<m_x86_Features_Group>;
def mno_mmx : Flag<["-"], "mno-mmx">, Group<m_x86_Features_Group>;
def m3dnow : Flag<["-"], "m3dnow">, Group<m_x86_Features_Group>;
def mno_3dnow : Flag<["-"], "mno-3dnow">, Group<m_x86_Features_Group>;
def m3dnowa : Flag<["-"], "m3dnowa">, Group<m_x86_Features_Group>;
def mno_3dnowa : Flag<["-"], "mno-3dnowa">, Group<m_x86_Features_Group>;
def mamx_bf16 : Flag<["-"], "mamx-bf16">, Group<m_x86_Features_Group>;
def mno_amx_bf16 : Flag<["-"], "mno-amx-bf16">, Group<m_x86_Features_Group>;
def mtamx_int8 : Flag<["-"], "mamx-int8">, Group<m_x86_Features_Group>;
def mno_amx_int8 : Flag<["-"], "mno-amx-int8">, Group<m_x86_Features_Group>;
def mamx_tile : Flag<["-"], "mamx-tile">, Group<m_x86_Features_Group>;
def mno_amx_tile : Flag<["-"], "mno-amx-tile">, Group<m_x86_Features_Group>;
def msse : Flag<["-"], "msse">, Group<m_x86_Features_Group>;
def mno_sse : Flag<["-"], "mno-sse">, Group<m_x86_Features_Group>;
def msse2 : Flag<["-"], "msse2">, Group<m_x86_Features_Group>;
def mno_sse2 : Flag<["-"], "mno-sse2">, Group<m_x86_Features_Group>;
def msse3 : Flag<["-"], "msse3">, Group<m_x86_Features_Group>;
def mno_sse3 : Flag<["-"], "mno-sse3">, Group<m_x86_Features_Group>;
def mssse3 : Flag<["-"], "mssse3">, Group<m_x86_Features_Group>;
def mno_ssse3 : Flag<["-"], "mno-ssse3">, Group<m_x86_Features_Group>;
def msse4_1 : Flag<["-"], "msse4.1">, Group<m_x86_Features_Group>;
def mno_sse4_1 : Flag<["-"], "mno-sse4.1">, Group<m_x86_Features_Group>;
def msse4_2 : Flag<["-"], "msse4.2">, Group<m_x86_Features_Group>;
def mno_sse4_2 : Flag<["-"], "mno-sse4.2">, Group<m_x86_Features_Group>;
def msse4 : Flag<["-"], "msse4">, Alias<msse4_2>;
// -mno-sse4 turns off sse4.1 which has the effect of turning off everything
// later than 4.1. -msse4 turns on 4.2 which has the effect of turning on
// everything earlier than 4.2.
def mno_sse4 : Flag<["-"], "mno-sse4">, Alias<mno_sse4_1>;
def msse4a : Flag<["-"], "msse4a">, Group<m_x86_Features_Group>;
def mno_sse4a : Flag<["-"], "mno-sse4a">, Group<m_x86_Features_Group>;
def mavx : Flag<["-"], "mavx">, Group<m_x86_Features_Group>;
def mno_avx : Flag<["-"], "mno-avx">, Group<m_x86_Features_Group>;
def mavx2 : Flag<["-"], "mavx2">, Group<m_x86_Features_Group>;
def mno_avx2 : Flag<["-"], "mno-avx2">, Group<m_x86_Features_Group>;
def mavx512f : Flag<["-"], "mavx512f">, Group<m_x86_Features_Group>;
def mno_avx512f : Flag<["-"], "mno-avx512f">, Group<m_x86_Features_Group>;
def mavx512bf16 : Flag<["-"], "mavx512bf16">, Group<m_x86_Features_Group>;
def mno_avx512bf16 : Flag<["-"], "mno-avx512bf16">, Group<m_x86_Features_Group>;
def mavx512bitalg : Flag<["-"], "mavx512bitalg">, Group<m_x86_Features_Group>;
def mno_avx512bitalg : Flag<["-"], "mno-avx512bitalg">, Group<m_x86_Features_Group>;
def mavx512bw : Flag<["-"], "mavx512bw">, Group<m_x86_Features_Group>;
def mno_avx512bw : Flag<["-"], "mno-avx512bw">, Group<m_x86_Features_Group>;
def mavx512cd : Flag<["-"], "mavx512cd">, Group<m_x86_Features_Group>;
def mno_avx512cd : Flag<["-"], "mno-avx512cd">, Group<m_x86_Features_Group>;
def mavx512dq : Flag<["-"], "mavx512dq">, Group<m_x86_Features_Group>;
def mno_avx512dq : Flag<["-"], "mno-avx512dq">, Group<m_x86_Features_Group>;
def mavx512er : Flag<["-"], "mavx512er">, Group<m_x86_Features_Group>;
def mno_avx512er : Flag<["-"], "mno-avx512er">, Group<m_x86_Features_Group>;
def mavx512ifma : Flag<["-"], "mavx512ifma">, Group<m_x86_Features_Group>;
def mno_avx512ifma : Flag<["-"], "mno-avx512ifma">, Group<m_x86_Features_Group>;
def mavx512pf : Flag<["-"], "mavx512pf">, Group<m_x86_Features_Group>;
def mno_avx512pf : Flag<["-"], "mno-avx512pf">, Group<m_x86_Features_Group>;
def mavx512vbmi : Flag<["-"], "mavx512vbmi">, Group<m_x86_Features_Group>;
def mno_avx512vbmi : Flag<["-"], "mno-avx512vbmi">, Group<m_x86_Features_Group>;
def mavx512vbmi2 : Flag<["-"], "mavx512vbmi2">, Group<m_x86_Features_Group>;
def mno_avx512vbmi2 : Flag<["-"], "mno-avx512vbmi2">, Group<m_x86_Features_Group>;
def mavx512vl : Flag<["-"], "mavx512vl">, Group<m_x86_Features_Group>;
def mno_avx512vl : Flag<["-"], "mno-avx512vl">, Group<m_x86_Features_Group>;
def mavx512vnni : Flag<["-"], "mavx512vnni">, Group<m_x86_Features_Group>;
def mno_avx512vnni : Flag<["-"], "mno-avx512vnni">, Group<m_x86_Features_Group>;
def mavx512vpopcntdq : Flag<["-"], "mavx512vpopcntdq">, Group<m_x86_Features_Group>;
def mno_avx512vpopcntdq : Flag<["-"], "mno-avx512vpopcntdq">, Group<m_x86_Features_Group>;
def mavx512vp2intersect : Flag<["-"], "mavx512vp2intersect">, Group<m_x86_Features_Group>;
def mno_avx512vp2intersect : Flag<["-"], "mno-avx512vp2intersect">, Group<m_x86_Features_Group>;
def mavxvnni : Flag<["-"], "mavxvnni">, Group<m_x86_Features_Group>;
def mno_avxvnni : Flag<["-"], "mno-avxvnni">, Group<m_x86_Features_Group>;
def madx : Flag<["-"], "madx">, Group<m_x86_Features_Group>;
def mno_adx : Flag<["-"], "mno-adx">, Group<m_x86_Features_Group>;
def maes : Flag<["-"], "maes">, Group<m_x86_Features_Group>;
def mno_aes : Flag<["-"], "mno-aes">, Group<m_x86_Features_Group>;
def mbmi : Flag<["-"], "mbmi">, Group<m_x86_Features_Group>;
def mno_bmi : Flag<["-"], "mno-bmi">, Group<m_x86_Features_Group>;
def mbmi2 : Flag<["-"], "mbmi2">, Group<m_x86_Features_Group>;
def mno_bmi2 : Flag<["-"], "mno-bmi2">, Group<m_x86_Features_Group>;
def mcldemote : Flag<["-"], "mcldemote">, Group<m_x86_Features_Group>;
def mno_cldemote : Flag<["-"], "mno-cldemote">, Group<m_x86_Features_Group>;
def mclflushopt : Flag<["-"], "mclflushopt">, Group<m_x86_Features_Group>;
def mno_clflushopt : Flag<["-"], "mno-clflushopt">, Group<m_x86_Features_Group>;
def mclwb : Flag<["-"], "mclwb">, Group<m_x86_Features_Group>;
def mno_clwb : Flag<["-"], "mno-clwb">, Group<m_x86_Features_Group>;
def mwbnoinvd : Flag<["-"], "mwbnoinvd">, Group<m_x86_Features_Group>;
def mno_wbnoinvd : Flag<["-"], "mno-wbnoinvd">, Group<m_x86_Features_Group>;
def mclzero : Flag<["-"], "mclzero">, Group<m_x86_Features_Group>;
def mno_clzero : Flag<["-"], "mno-clzero">, Group<m_x86_Features_Group>;
def mcx16 : Flag<["-"], "mcx16">, Group<m_x86_Features_Group>;
def mno_cx16 : Flag<["-"], "mno-cx16">, Group<m_x86_Features_Group>;
def menqcmd : Flag<["-"], "menqcmd">, Group<m_x86_Features_Group>;
def mno_enqcmd : Flag<["-"], "mno-enqcmd">, Group<m_x86_Features_Group>;
def mf16c : Flag<["-"], "mf16c">, Group<m_x86_Features_Group>;
def mno_f16c : Flag<["-"], "mno-f16c">, Group<m_x86_Features_Group>;
def mfma : Flag<["-"], "mfma">, Group<m_x86_Features_Group>;
def mno_fma : Flag<["-"], "mno-fma">, Group<m_x86_Features_Group>;
def mfma4 : Flag<["-"], "mfma4">, Group<m_x86_Features_Group>;
def mno_fma4 : Flag<["-"], "mno-fma4">, Group<m_x86_Features_Group>;
def mfsgsbase : Flag<["-"], "mfsgsbase">, Group<m_x86_Features_Group>;
def mno_fsgsbase : Flag<["-"], "mno-fsgsbase">, Group<m_x86_Features_Group>;
def mfxsr : Flag<["-"], "mfxsr">, Group<m_x86_Features_Group>;
def mno_fxsr : Flag<["-"], "mno-fxsr">, Group<m_x86_Features_Group>;
def minvpcid : Flag<["-"], "minvpcid">, Group<m_x86_Features_Group>;
def mno_invpcid : Flag<["-"], "mno-invpcid">, Group<m_x86_Features_Group>;
def mgfni : Flag<["-"], "mgfni">, Group<m_x86_Features_Group>;
def mno_gfni : Flag<["-"], "mno-gfni">, Group<m_x86_Features_Group>;
def mhreset : Flag<["-"], "mhreset">, Group<m_x86_Features_Group>;
def mno_hreset : Flag<["-"], "mno-hreset">, Group<m_x86_Features_Group>;
def mkl : Flag<["-"], "mkl">, Group<m_x86_Features_Group>;
def mno_kl : Flag<["-"], "mno-kl">, Group<m_x86_Features_Group>;
def mwidekl : Flag<["-"], "mwidekl">, Group<m_x86_Features_Group>;
def mno_widekl : Flag<["-"], "mno-widekl">, Group<m_x86_Features_Group>;
def mlwp : Flag<["-"], "mlwp">, Group<m_x86_Features_Group>;
def mno_lwp : Flag<["-"], "mno-lwp">, Group<m_x86_Features_Group>;
def mlzcnt : Flag<["-"], "mlzcnt">, Group<m_x86_Features_Group>;
def mno_lzcnt : Flag<["-"], "mno-lzcnt">, Group<m_x86_Features_Group>;
def mmovbe : Flag<["-"], "mmovbe">, Group<m_x86_Features_Group>;
def mno_movbe : Flag<["-"], "mno-movbe">, Group<m_x86_Features_Group>;
def mmovdiri : Flag<["-"], "mmovdiri">, Group<m_x86_Features_Group>;
def mno_movdiri : Flag<["-"], "mno-movdiri">, Group<m_x86_Features_Group>;
def mmovdir64b : Flag<["-"], "mmovdir64b">, Group<m_x86_Features_Group>;
def mno_movdir64b : Flag<["-"], "mno-movdir64b">, Group<m_x86_Features_Group>;
def mmwaitx : Flag<["-"], "mmwaitx">, Group<m_x86_Features_Group>;
def mno_mwaitx : Flag<["-"], "mno-mwaitx">, Group<m_x86_Features_Group>;
def mpku : Flag<["-"], "mpku">, Group<m_x86_Features_Group>;
def mno_pku : Flag<["-"], "mno-pku">, Group<m_x86_Features_Group>;
def mpclmul : Flag<["-"], "mpclmul">, Group<m_x86_Features_Group>;
def mno_pclmul : Flag<["-"], "mno-pclmul">, Group<m_x86_Features_Group>;
def mpconfig : Flag<["-"], "mpconfig">, Group<m_x86_Features_Group>;
def mno_pconfig : Flag<["-"], "mno-pconfig">, Group<m_x86_Features_Group>;
def mpopcnt : Flag<["-"], "mpopcnt">, Group<m_x86_Features_Group>;
def mno_popcnt : Flag<["-"], "mno-popcnt">, Group<m_x86_Features_Group>;
def mprefetchwt1 : Flag<["-"], "mprefetchwt1">, Group<m_x86_Features_Group>;
def mno_prefetchwt1 : Flag<["-"], "mno-prefetchwt1">, Group<m_x86_Features_Group>;
def mprfchw : Flag<["-"], "mprfchw">, Group<m_x86_Features_Group>;
def mno_prfchw : Flag<["-"], "mno-prfchw">, Group<m_x86_Features_Group>;
def mptwrite : Flag<["-"], "mptwrite">, Group<m_x86_Features_Group>;
def mno_ptwrite : Flag<["-"], "mno-ptwrite">, Group<m_x86_Features_Group>;
def mrdpid : Flag<["-"], "mrdpid">, Group<m_x86_Features_Group>;
def mno_rdpid : Flag<["-"], "mno-rdpid">, Group<m_x86_Features_Group>;
def mrdrnd : Flag<["-"], "mrdrnd">, Group<m_x86_Features_Group>;
def mno_rdrnd : Flag<["-"], "mno-rdrnd">, Group<m_x86_Features_Group>;
def mrtm : Flag<["-"], "mrtm">, Group<m_x86_Features_Group>;
def mno_rtm : Flag<["-"], "mno-rtm">, Group<m_x86_Features_Group>;
def mrdseed : Flag<["-"], "mrdseed">, Group<m_x86_Features_Group>;
def mno_rdseed : Flag<["-"], "mno-rdseed">, Group<m_x86_Features_Group>;
def msahf : Flag<["-"], "msahf">, Group<m_x86_Features_Group>;
def mno_sahf : Flag<["-"], "mno-sahf">, Group<m_x86_Features_Group>;
def mserialize : Flag<["-"], "mserialize">, Group<m_x86_Features_Group>;
def mno_serialize : Flag<["-"], "mno-serialize">, Group<m_x86_Features_Group>;
def msgx : Flag<["-"], "msgx">, Group<m_x86_Features_Group>;
def mno_sgx : Flag<["-"], "mno-sgx">, Group<m_x86_Features_Group>;
def msha : Flag<["-"], "msha">, Group<m_x86_Features_Group>;
def mno_sha : Flag<["-"], "mno-sha">, Group<m_x86_Features_Group>;
def mtbm : Flag<["-"], "mtbm">, Group<m_x86_Features_Group>;
def mno_tbm : Flag<["-"], "mno-tbm">, Group<m_x86_Features_Group>;
def mtsxldtrk : Flag<["-"], "mtsxldtrk">, Group<m_x86_Features_Group>;
def mno_tsxldtrk : Flag<["-"], "mno-tsxldtrk">, Group<m_x86_Features_Group>;
def muintr : Flag<["-"], "muintr">, Group<m_x86_Features_Group>;
def mno_uintr : Flag<["-"], "mno-uintr">, Group<m_x86_Features_Group>;
def mvaes : Flag<["-"], "mvaes">, Group<m_x86_Features_Group>;
def mno_vaes : Flag<["-"], "mno-vaes">, Group<m_x86_Features_Group>;
def mvpclmulqdq : Flag<["-"], "mvpclmulqdq">, Group<m_x86_Features_Group>;
def mno_vpclmulqdq : Flag<["-"], "mno-vpclmulqdq">, Group<m_x86_Features_Group>;
def mwaitpkg : Flag<["-"], "mwaitpkg">, Group<m_x86_Features_Group>;
def mno_waitpkg : Flag<["-"], "mno-waitpkg">, Group<m_x86_Features_Group>;
def mxop : Flag<["-"], "mxop">, Group<m_x86_Features_Group>;
def mno_xop : Flag<["-"], "mno-xop">, Group<m_x86_Features_Group>;
def mxsave : Flag<["-"], "mxsave">, Group<m_x86_Features_Group>;
def mno_xsave : Flag<["-"], "mno-xsave">, Group<m_x86_Features_Group>;
def mxsavec : Flag<["-"], "mxsavec">, Group<m_x86_Features_Group>;
def mno_xsavec : Flag<["-"], "mno-xsavec">, Group<m_x86_Features_Group>;
def mxsaveopt : Flag<["-"], "mxsaveopt">, Group<m_x86_Features_Group>;
def mno_xsaveopt : Flag<["-"], "mno-xsaveopt">, Group<m_x86_Features_Group>;
def mxsaves : Flag<["-"], "mxsaves">, Group<m_x86_Features_Group>;
def mno_xsaves : Flag<["-"], "mno-xsaves">, Group<m_x86_Features_Group>;
def mshstk : Flag<["-"], "mshstk">, Group<m_x86_Features_Group>;
def mno_shstk : Flag<["-"], "mno-shstk">, Group<m_x86_Features_Group>;
def mretpoline_external_thunk : Flag<["-"], "mretpoline-external-thunk">, Group<m_x86_Features_Group>;
def mno_retpoline_external_thunk : Flag<["-"], "mno-retpoline-external-thunk">, Group<m_x86_Features_Group>;
def mvzeroupper : Flag<["-"], "mvzeroupper">, Group<m_x86_Features_Group>;
def mno_vzeroupper : Flag<["-"], "mno-vzeroupper">, Group<m_x86_Features_Group>;

// These are legacy user-facing driver-level option spellings. They are always
// aliases for options that are spelled using the more common Unix / GNU flag
// style of double-dash and equals-joined flags.
def gcc_toolchain_legacy_spelling : Separate<["-"], "gcc-toolchain">, Alias<gcc_toolchain>;
def target_legacy_spelling : Separate<["-"], "target">, Alias<target>;

// Special internal option to handle -Xlinker --no-demangle.
def Z_Xlinker__no_demangle : Flag<["-"], "Z-Xlinker-no-demangle">,
    Flags<[Unsupported, NoArgumentUnused]>;

// Special internal option to allow forwarding arbitrary arguments to linker.
def Zlinker_input : Separate<["-"], "Zlinker-input">,
    Flags<[Unsupported, NoArgumentUnused]>;

// Reserved library options.
def Z_reserved_lib_stdcxx : Flag<["-"], "Z-reserved-lib-stdc++">,
    Flags<[LinkerInput, NoArgumentUnused, Unsupported]>, Group<reserved_lib_Group>;
def Z_reserved_lib_cckext : Flag<["-"], "Z-reserved-lib-cckext">,
    Flags<[LinkerInput, NoArgumentUnused, Unsupported]>, Group<reserved_lib_Group>;

// Ignored options
multiclass BooleanFFlag<string name> {
  def f#NAME : Flag<["-"], "f"#name>;
  def fno_#NAME : Flag<["-"], "fno-"#name>;
}

defm : BooleanFFlag<"keep-inline-functions">, Group<clang_ignored_gcc_optimization_f_Group>;

def fprofile_dir : Joined<["-"], "fprofile-dir=">, Group<f_Group>;

def fuse_ld_EQ : Joined<["-"], "fuse-ld=">, Group<f_Group>, Flags<[CoreOption, LinkOption]>;
def ld_path_EQ : Joined<["--"], "ld-path=">, Group<Link_Group>;

defm align_labels : BooleanFFlag<"align-labels">, Group<clang_ignored_gcc_optimization_f_Group>;
def falign_labels_EQ : Joined<["-"], "falign-labels=">, Group<clang_ignored_gcc_optimization_f_Group>;
defm align_loops : BooleanFFlag<"align-loops">, Group<clang_ignored_gcc_optimization_f_Group>;
def falign_loops_EQ : Joined<["-"], "falign-loops=">, Group<clang_ignored_gcc_optimization_f_Group>;
defm align_jumps : BooleanFFlag<"align-jumps">, Group<clang_ignored_gcc_optimization_f_Group>;
def falign_jumps_EQ : Joined<["-"], "falign-jumps=">, Group<clang_ignored_gcc_optimization_f_Group>;

// FIXME: This option should be supported and wired up to our diognostics, but
// ignore it for now to avoid breaking builds that use it.
def fdiagnostics_show_location_EQ : Joined<["-"], "fdiagnostics-show-location=">, Group<clang_ignored_f_Group>;

defm fcheck_new : BooleanFFlag<"check-new">, Group<clang_ignored_f_Group>;
defm caller_saves : BooleanFFlag<"caller-saves">, Group<clang_ignored_gcc_optimization_f_Group>;
defm reorder_blocks : BooleanFFlag<"reorder-blocks">, Group<clang_ignored_gcc_optimization_f_Group>;
defm branch_count_reg : BooleanFFlag<"branch-count-reg">, Group<clang_ignored_gcc_optimization_f_Group>;
defm default_inline : BooleanFFlag<"default-inline">, Group<clang_ignored_gcc_optimization_f_Group>;
defm fat_lto_objects : BooleanFFlag<"fat-lto-objects">, Group<clang_ignored_gcc_optimization_f_Group>;
defm float_store : BooleanFFlag<"float-store">, Group<clang_ignored_gcc_optimization_f_Group>;
defm friend_injection : BooleanFFlag<"friend-injection">, Group<clang_ignored_f_Group>;
defm function_attribute_list : BooleanFFlag<"function-attribute-list">, Group<clang_ignored_f_Group>;
defm gcse : BooleanFFlag<"gcse">, Group<clang_ignored_gcc_optimization_f_Group>;
defm gcse_after_reload: BooleanFFlag<"gcse-after-reload">, Group<clang_ignored_gcc_optimization_f_Group>;
defm gcse_las: BooleanFFlag<"gcse-las">, Group<clang_ignored_gcc_optimization_f_Group>;
defm gcse_sm: BooleanFFlag<"gcse-sm">, Group<clang_ignored_gcc_optimization_f_Group>;
defm gnu : BooleanFFlag<"gnu">, Group<clang_ignored_f_Group>;
defm implicit_templates : BooleanFFlag<"implicit-templates">, Group<clang_ignored_f_Group>;
defm implement_inlines : BooleanFFlag<"implement-inlines">, Group<clang_ignored_f_Group>;
defm merge_constants : BooleanFFlag<"merge-constants">, Group<clang_ignored_gcc_optimization_f_Group>;
defm modulo_sched : BooleanFFlag<"modulo-sched">, Group<clang_ignored_gcc_optimization_f_Group>;
defm modulo_sched_allow_regmoves : BooleanFFlag<"modulo-sched-allow-regmoves">,
    Group<clang_ignored_gcc_optimization_f_Group>;
defm inline_functions_called_once : BooleanFFlag<"inline-functions-called-once">,
    Group<clang_ignored_gcc_optimization_f_Group>;
def finline_limit_EQ : Joined<["-"], "finline-limit=">, Group<clang_ignored_gcc_optimization_f_Group>;
defm finline_limit : BooleanFFlag<"inline-limit">, Group<clang_ignored_gcc_optimization_f_Group>;
defm inline_small_functions : BooleanFFlag<"inline-small-functions">,
    Group<clang_ignored_gcc_optimization_f_Group>;
defm ipa_cp : BooleanFFlag<"ipa-cp">,
    Group<clang_ignored_gcc_optimization_f_Group>;
defm ivopts : BooleanFFlag<"ivopts">, Group<clang_ignored_gcc_optimization_f_Group>;
def fsemantic_interposition : Flag<["-"], "fsemantic-interposition">, Group<f_Group>, Flags<[CC1Option]>,
  MarshallingInfoFlag<"LangOpts->SemanticInterposition">;
// An explicit -fno-semantic-interposition infers dso_local.
def fno_semantic_interposition: Flag<["-"], "fno-semantic-interposition">, Group<f_Group>, Flags<[CC1Option]>,
  MarshallingInfoFlag<"LangOpts->ExplicitNoSemanticInterposition">;
defm non_call_exceptions : BooleanFFlag<"non-call-exceptions">, Group<clang_ignored_f_Group>;
defm peel_loops : BooleanFFlag<"peel-loops">, Group<clang_ignored_gcc_optimization_f_Group>;
defm permissive : BooleanFFlag<"permissive">, Group<clang_ignored_f_Group>;
defm prefetch_loop_arrays : BooleanFFlag<"prefetch-loop-arrays">, Group<clang_ignored_gcc_optimization_f_Group>;
defm printf : BooleanFFlag<"printf">, Group<clang_ignored_f_Group>;
defm profile : BooleanFFlag<"profile">, Group<clang_ignored_f_Group>;
defm profile_correction : BooleanFFlag<"profile-correction">, Group<clang_ignored_gcc_optimization_f_Group>;
defm profile_generate_sampling : BooleanFFlag<"profile-generate-sampling">, Group<clang_ignored_f_Group>;
defm profile_reusedist : BooleanFFlag<"profile-reusedist">, Group<clang_ignored_f_Group>;
defm profile_values : BooleanFFlag<"profile-values">, Group<clang_ignored_gcc_optimization_f_Group>;
defm regs_graph : BooleanFFlag<"regs-graph">, Group<clang_ignored_f_Group>;
defm rename_registers : BooleanFFlag<"rename-registers">, Group<clang_ignored_gcc_optimization_f_Group>;
defm ripa : BooleanFFlag<"ripa">, Group<clang_ignored_f_Group>;
defm schedule_insns : BooleanFFlag<"schedule-insns">, Group<clang_ignored_gcc_optimization_f_Group>;
defm schedule_insns2 : BooleanFFlag<"schedule-insns2">, Group<clang_ignored_gcc_optimization_f_Group>;
defm see : BooleanFFlag<"see">, Group<clang_ignored_f_Group>;
defm signaling_nans : BooleanFFlag<"signaling-nans">, Group<clang_ignored_gcc_optimization_f_Group>;
defm single_precision_constant : BooleanFFlag<"single-precision-constant">,
    Group<clang_ignored_gcc_optimization_f_Group>;
defm spec_constr_count : BooleanFFlag<"spec-constr-count">, Group<clang_ignored_f_Group>;
defm stack_check : BooleanFFlag<"stack-check">, Group<clang_ignored_f_Group>;
defm strength_reduce :
    BooleanFFlag<"strength-reduce">, Group<clang_ignored_gcc_optimization_f_Group>;
defm tls_model : BooleanFFlag<"tls-model">, Group<clang_ignored_f_Group>;
defm tracer : BooleanFFlag<"tracer">, Group<clang_ignored_gcc_optimization_f_Group>;
defm tree_dce : BooleanFFlag<"tree-dce">, Group<clang_ignored_gcc_optimization_f_Group>;
defm tree_salias : BooleanFFlag<"tree-salias">, Group<clang_ignored_f_Group>;
defm tree_ter : BooleanFFlag<"tree-ter">, Group<clang_ignored_gcc_optimization_f_Group>;
defm tree_vectorizer_verbose : BooleanFFlag<"tree-vectorizer-verbose">, Group<clang_ignored_f_Group>;
defm tree_vrp : BooleanFFlag<"tree-vrp">, Group<clang_ignored_gcc_optimization_f_Group>;
defm unroll_all_loops : BooleanFFlag<"unroll-all-loops">, Group<clang_ignored_gcc_optimization_f_Group>;
defm unsafe_loop_optimizations : BooleanFFlag<"unsafe-loop-optimizations">,
    Group<clang_ignored_gcc_optimization_f_Group>;
defm unswitch_loops : BooleanFFlag<"unswitch-loops">, Group<clang_ignored_gcc_optimization_f_Group>;
defm use_linker_plugin : BooleanFFlag<"use-linker-plugin">, Group<clang_ignored_gcc_optimization_f_Group>;
defm vect_cost_model : BooleanFFlag<"vect-cost-model">, Group<clang_ignored_gcc_optimization_f_Group>;
defm variable_expansion_in_unroller : BooleanFFlag<"variable-expansion-in-unroller">,
    Group<clang_ignored_gcc_optimization_f_Group>;
defm web : BooleanFFlag<"web">, Group<clang_ignored_gcc_optimization_f_Group>;
defm whole_program : BooleanFFlag<"whole-program">, Group<clang_ignored_gcc_optimization_f_Group>;
defm devirtualize : BooleanFFlag<"devirtualize">, Group<clang_ignored_gcc_optimization_f_Group>;
defm devirtualize_speculatively : BooleanFFlag<"devirtualize-speculatively">,
    Group<clang_ignored_gcc_optimization_f_Group>;

// Generic gfortran options.
def A_DASH : Joined<["-"], "A-">, Group<gfortran_Group>;
def J : JoinedOrSeparate<["-"], "J">, Flags<[RenderJoined]>, Group<gfortran_Group>;
def cpp : Flag<["-"], "cpp">, Group<gfortran_Group>;
def nocpp : Flag<["-"], "nocpp">, Group<gfortran_Group>;
def static_libgfortran : Flag<["-"], "static-libgfortran">, Group<gfortran_Group>;

// "f" options with values for gfortran.
def fblas_matmul_limit_EQ : Joined<["-"], "fblas-matmul-limit=">, Group<gfortran_Group>;
def fcheck_EQ : Joined<["-"], "fcheck=">, Group<gfortran_Group>;
def fcoarray_EQ : Joined<["-"], "fcoarray=">, Group<gfortran_Group>;
def fconvert_EQ : Joined<["-"], "fconvert=">, Group<gfortran_Group>;
def ffixed_line_length_VALUE : Joined<["-"], "ffixed-line-length-">, Group<gfortran_Group>;
def ffpe_trap_EQ : Joined<["-"], "ffpe-trap=">, Group<gfortran_Group>;
def ffree_line_length_VALUE : Joined<["-"], "ffree-line-length-">, Group<gfortran_Group>;
def finit_character_EQ : Joined<["-"], "finit-character=">, Group<gfortran_Group>;
def finit_integer_EQ : Joined<["-"], "finit-integer=">, Group<gfortran_Group>;
def finit_logical_EQ : Joined<["-"], "finit-logical=">, Group<gfortran_Group>;
def finit_real_EQ : Joined<["-"], "finit-real=">, Group<gfortran_Group>;
def fmax_array_constructor_EQ : Joined<["-"], "fmax-array-constructor=">, Group<gfortran_Group>;
def fmax_errors_EQ : Joined<["-"], "fmax-errors=">, Group<gfortran_Group>;
def fmax_stack_var_size_EQ : Joined<["-"], "fmax-stack-var-size=">, Group<gfortran_Group>;
def fmax_subrecord_length_EQ : Joined<["-"], "fmax-subrecord-length=">, Group<gfortran_Group>;
def frecord_marker_EQ : Joined<["-"], "frecord-marker=">, Group<gfortran_Group>;

// Define a group for Fortran source format
def fortran_format_Group : OptionGroup<"Fortran format Group">, Group<gfortran_Group>;
// "f" flags for gfortran.
defm aggressive_function_elimination : BooleanFFlag<"aggressive-function-elimination">, Group<gfortran_Group>;
defm align_commons : BooleanFFlag<"align-commons">, Group<gfortran_Group>;
defm all_intrinsics : BooleanFFlag<"all-intrinsics">, Group<gfortran_Group>;
defm automatic : BooleanFFlag<"automatic">, Group<gfortran_Group>;
def fbackslash: Flag<["-"], "fbackslash">, Group<gfortran_Group>,
  HelpText<"Treat backslash as C-style escape character">;
def fnobackslash: Flag<["-"], "fno-backslash">, Group<gfortran_Group>,
  HelpText<"Treat backslash like any other character in character strings">;
defm backtrace : BooleanFFlag<"backtrace">, Group<gfortran_Group>;
defm bounds_check : BooleanFFlag<"bounds-check">, Group<gfortran_Group>;
defm check_array_temporaries : BooleanFFlag<"check-array-temporaries">, Group<gfortran_Group>;
defm cray_pointer : BooleanFFlag<"cray-pointer">, Group<gfortran_Group>;
defm d_lines_as_code : BooleanFFlag<"d-lines-as-code">, Group<gfortran_Group>;
defm d_lines_as_comments : BooleanFFlag<"d-lines-as-comments">, Group<gfortran_Group>;
defm default_double_8 : BooleanFFlag<"default-double-8">, Group<gfortran_Group>;
defm default_integer_8 : BooleanFFlag<"default-integer-8">, Group<gfortran_Group>;
defm default_real_8 : BooleanFFlag<"default-real-8">, Group<gfortran_Group>;
defm dollar_ok : BooleanFFlag<"dollar-ok">, Group<gfortran_Group>;
defm dump_fortran_optimized : BooleanFFlag<"dump-fortran-optimized">, Group<gfortran_Group>;
defm dump_fortran_original : BooleanFFlag<"dump-fortran-original">, Group<gfortran_Group>;
defm dump_parse_tree : BooleanFFlag<"dump-parse-tree">, Group<gfortran_Group>;
defm external_blas : BooleanFFlag<"external-blas">, Group<gfortran_Group>;
defm f2c : BooleanFFlag<"f2c">, Group<gfortran_Group>;
def fixed_form_on : Flag<["-"], "ffixed-form">, Group<fortran_format_Group>,
  HelpText<"Enable fixed-form format for Fortran">;
def fixed_form_off : Flag<["-"], "fno-fixed-form">, Group<fortran_format_Group>,
  HelpText<"Disable fixed-form format for Fortran">;
def free_form_on : Flag<["-"], "ffree-form">, Group<fortran_format_Group>,
  HelpText<"Enable free-form format for Fortran">;
def free_form_off : Flag<["-"], "fno-free-form">, Group<fortran_format_Group>,
  HelpText<"Disable free-form format for Fortran">;
defm frontend_optimize : BooleanFFlag<"frontend-optimize">, Group<gfortran_Group>;
defm implicit_none : BooleanFFlag<"implicit-none">, Group<gfortran_Group>;
defm init_local_zero : BooleanFFlag<"init-local-zero">, Group<gfortran_Group>;
defm integer_4_integer_8 : BooleanFFlag<"integer-4-integer-8">, Group<gfortran_Group>;
defm intrinsic_modules_path : BooleanFFlag<"intrinsic-modules-path">, Group<gfortran_Group>;
defm max_identifier_length : BooleanFFlag<"max-identifier-length">, Group<gfortran_Group>;
defm module_private : BooleanFFlag<"module-private">, Group<gfortran_Group>;
defm pack_derived : BooleanFFlag<"pack-derived">, Group<gfortran_Group>;
defm protect_parens : BooleanFFlag<"protect-parens">, Group<gfortran_Group>;
defm range_check : BooleanFFlag<"range-check">, Group<gfortran_Group>;
defm real_4_real_10 : BooleanFFlag<"real-4-real-10">, Group<gfortran_Group>;
defm real_4_real_16 : BooleanFFlag<"real-4-real-16">, Group<gfortran_Group>;
defm real_4_real_8 : BooleanFFlag<"real-4-real-8">, Group<gfortran_Group>;
defm real_8_real_10 : BooleanFFlag<"real-8-real-10">, Group<gfortran_Group>;
defm real_8_real_16 : BooleanFFlag<"real-8-real-16">, Group<gfortran_Group>;
defm real_8_real_4 : BooleanFFlag<"real-8-real-4">, Group<gfortran_Group>;
defm realloc_lhs : BooleanFFlag<"realloc-lhs">, Group<gfortran_Group>;
defm recursive : BooleanFFlag<"recursive">, Group<gfortran_Group>;
defm repack_arrays : BooleanFFlag<"repack-arrays">, Group<gfortran_Group>;
defm second_underscore : BooleanFFlag<"second-underscore">, Group<gfortran_Group>;
defm sign_zero : BooleanFFlag<"sign-zero">, Group<gfortran_Group>;
defm stack_arrays : BooleanFFlag<"stack-arrays">, Group<gfortran_Group>;
defm underscoring : BooleanFFlag<"underscoring">, Group<gfortran_Group>;
defm whole_file : BooleanFFlag<"whole-file">, Group<gfortran_Group>;
defm fortran_gnu_ext : BooleanFFlag<"allow-fortran-gnu-ext">, Group<gfortran_Group>,
  HelpText<"Allow Fortran GNU extensions">;
defm func_args_alias : BooleanFFlag<"func-args-alias">, Group<gfortran_Group>,
  HelpText<"Function argument may alias (equivalent to ansi alias)">;
defm use_flang_math_libs : BooleanFFlag<"use-flang-math-libs">, Group<gfortran_Group>,
  HelpText<"Use Flang internal runtime math library instead of LLVM math intrinsics.">;
// AOCC Begin
// Flang option to enable all loop vectorize pragmas: !dir$ vector/novector/ivdep
def Menable_vectorize_pragmas_EQ : Joined<["-"], "Menable-vectorize-pragmas=">, Group<pgi_fortran_Group>,
HelpText<"Enable loop vectorizing pragmas">, Values<"true,false">,
Flags<[HelpHidden]>;
// AOCC End

// Flang-specific options
multiclass BooleanKFlag<string name> {
  def _on : Flag<["-"], "K"#name>;
  def _off : Flag<["-"], "Kno"#name>;
}

multiclass BooleanMFlag<string name> {
  def _on : Flag<["-"], "M"#name>;
  def _off : Flag<["-"], "Mno"#name>;
}

def Mfixed : Flag<["-"], "Mfixed">, Group<fortran_format_Group>,
  HelpText<"Force fixed-form format Fortran">,
  Flags<[HelpHidden]>;
def Mfree_on: Flag<["-"], "Mfree">, Group<fortran_format_Group>,
  HelpText<"Enable free-form format for Fortran">,
  Flags<[HelpHidden]>;
def Mfree_off: Flag<["-"], "Mnofree">, Group<fortran_format_Group>,
  HelpText<"Disable free-form format for Fortran">,
  Flags<[HelpHidden]>;
def Mfreeform_on: Flag<["-"], "Mfreeform">, Group<fortran_format_Group>,
  HelpText<"Enable free-form format for Fortran">,
  Flags<[HelpHidden]>;
def Mfreeform_off: Flag<["-"], "Mnofreeform">, Group<fortran_format_Group>,
  HelpText<"Disable free-form format for Fortran">,
  Flags<[HelpHidden]>;

def Mipa: Joined<["-"], "Mipa">, Group<pgi_fortran_Group>;
def Mstackarrays: Joined<["-"], "Mstack_arrays">, Group<pgi_fortran_Group>;
def pc: JoinedOrSeparate<["-"], "pc">, Group<pgi_fortran_Group>;
def Mfprelaxed: Joined<["-"], "Mfprelaxed">, Group<pgi_fortran_Group>;
def Mnofprelaxed: Joined<["-"], "Mnofprelaxed">, Group<pgi_fortran_Group>;
defm Mstride0: BooleanMFlag<"stride0">, Group<pgi_fortran_Group>;
defm Mrecursive: BooleanMFlag<"recursive">, Group<pgi_fortran_Group>;
defm Mreentrant: BooleanMFlag<"reentrant">, Group<pgi_fortran_Group>;
defm Mbounds: BooleanMFlag<"bounds">, Group<pgi_fortran_Group>;
def Mdaz_on: Flag<["-"], "Mdaz">, Group<pgi_fortran_Group>,
  HelpText<"Treat denormalized numbers as zero">;
def Mdaz_off: Flag<["-"], "Mnodaz">, Group<pgi_fortran_Group>,
  HelpText<"Disable treating denormalized numbers as zero">;
def Kieee_on : Flag<["-"], "Kieee">, Group<pgi_fortran_Group>,
  HelpText<"Enable IEEE division">;
def Kieee_off : Flag<["-"], "Knoieee">, Group<pgi_fortran_Group>,
  HelpText<"Disable IEEE division">;
def Mextend : Flag<["-"], "Mextend">, Group<pgi_fortran_Group>,
  HelpText<"Allow lines up to 132 characters in Fortran sources">;
def Mpreprocess : Flag<["-"], "Mpreprocess">, Group<pgi_fortran_Group>,
  HelpText<"Preprocess Fortran files">;
def Mstandard: Flag<["-"], "Mstandard">, Group<pgi_fortran_Group>,
  HelpText<"Check Fortran standard conformance">;
def Mchkptr: Flag<["-"], "Mchkptr">, Group<pgi_fortran_Group>;
defm Minline: BooleanMFlag<"inline">, Group<pgi_fortran_Group>;
def fma: Flag<["-"], "fma">, Group<pgi_fortran_Group>,
  HelpText<"Enable generation of FMA instructions">;
def nofma: Flag<["-"], "nofma">, Group<pgi_fortran_Group>,
  HelpText<"Disable generation of FMA instructions">;
defm Mfma: BooleanMFlag<"fma">, Group<pgi_fortran_Group>,
  HelpText<"Enable generation of FMA instructions">;
def mp: Flag<["-"], "mp">, Group<pgi_fortran_Group>,
  HelpText<"Enable OpenMP">;
def nomp: Flag<["-"], "nomp">, Group<pgi_fortran_Group>,
  HelpText<"Do not link with OpenMP library libomp">;
def Mflushz_on: Flag<["-"], "Mflushz">, Group<pgi_fortran_Group>,
  HelpText<"Set SSE to flush-to-zero mode">;
def Mflushz_off: Flag<["-"], "Mnoflushz">, Group<pgi_fortran_Group>,
  HelpText<"Disabling setting SSE to flush-to-zero mode">;
def Msave_on: Flag<["-"], "Msave">, Group<pgi_fortran_Group>,
  HelpText<"Assume all Fortran variables have SAVE attribute">;
def Msave_off: Flag<["-"], "Mnosave">, Group<pgi_fortran_Group>,
  HelpText<"Assume no Fortran variables have SAVE attribute">;
def Mcache_align_on: Flag<["-"], "Mcache_align">, Group<pgi_fortran_Group>,
  HelpText<"Align large objects on cache-line boundaries">;
def Mcache_align_off: Flag<["-"], "Mnocache_align">, Group<pgi_fortran_Group>,
  HelpText<"Disable aligning large objects on cache-line boundaries">;
def ModuleDir : Separate<["-"], "module">, Group<pgi_fortran_Group>,
  HelpText<"Fortran module path">;
def Minform_EQ : Joined<["-"], "Minform=">,
  HelpText<"Set error level of messages to display">;
def Mallocatable_EQ : Joined<["-"], "Mallocatable=">,
  HelpText<"Select semantics for assignments to allocatables (F03 or F95)">;
def Mbyteswapio: Flag<["-"], "Mbyteswapio">, Group<pgi_fortran_Group>,
  HelpText<"Swap byte-order for unformatted input/output">;
def byteswapio: Flag<["-"], "byteswapio">, Group<gfortran_Group>,
  HelpText<"Swap byte-order for unformatted input/output">;
def Mbackslash: Flag<["-"], "Mbackslash">, Group<pgi_fortran_Group>,
  HelpText<"Treat backslash like any other character in character strings">;
def Mnobackslash: Flag<["-"], "Mnobackslash">, Group<pgi_fortran_Group>,
  HelpText<"Treat backslash as C-style escape character">;
def staticFlangLibs: Flag<["-"], "static-flang-libs">, Group<flang_rt_Group>,
  HelpText<"Link using static Flang libraries">;
def noFlangLibs: Flag<["-"], "no-flang-libs">, Group<flang_rt_Group>,
  HelpText<"Do not link against Flang libraries">;
def r8: Flag<["-"], "r8">, Group<pgi_fortran_Group>,
  HelpText<"Treat REAL as REAL*8">;
def i8: Flag<["-"], "i8">, Group<pgi_fortran_Group>,
  HelpText<"Treat INTEGER and LOGICAL as INTEGER*8 and LOGICAL*8">;
def no_fortran_main: Flag<["-"], "fno-fortran-main">, Group<gfortran_Group>,
  HelpText<"Don't link in Fortran main">;
def Mnomain: Flag<["-"], "Mnomain">, Group<pgi_fortran_Group>,
  HelpText<"Don't link in Fortran main">;

// Flang internal debug options
def Mx_EQ : Joined<["-"], "Mx,">, Group<pgi_fortran_Group>;
def My_EQ : Joined<["-"], "My,">, Group<pgi_fortran_Group>;
def Hx_EQ : Joined<["-"], "Hx,">, Group<pgi_fortran_Group>;
def Hy_EQ : Joined<["-"], "Hy,">, Group<pgi_fortran_Group>;
def Hz_EQ : Joined<["-"], "Hz,">, Group<pgi_fortran_Group>;
def Wm_EQ : Joined<["-"], "Wm,">, Group<pgi_fortran_Group>;

def Mq_EQ : Joined<["-"], "Mq,">, Group<pgi_fortran_Group>;
def Hq_EQ : Joined<["-"], "Hq,">, Group<pgi_fortran_Group>;
def Mqq_EQ : Joined<["-"], "Mqq,">, Group<pgi_fortran_Group>;
def Hqq_EQ : Joined<["-"], "Hqq,">, Group<pgi_fortran_Group>;
def Wh_EQ : Joined<["-"], "Wh,">, Group<pgi_fortran_Group>;

// C++ SYCL options
defm sycl : BoolOption<"sycl",
  "LangOpts->SYCL", DefaultsToFalse,
  ChangedBy<PosFlag, [CC1Option], "Enable">, ResetBy<NegFlag, [], "Disable">,
  BothFlags<[CoreOption], " SYCL kernels compilation for device">, "f">,
  Group<sycl_Group>;
def sycl_std_EQ : Joined<["-"], "sycl-std=">, Group<sycl_Group>, Flags<[CC1Option, NoArgumentUnused, CoreOption]>,
  HelpText<"SYCL language standard to compile for.">, Values<"2017, 121, 1.2.1, sycl-1.2.1">;

//===----------------------------------------------------------------------===//
// FlangOption and FC1 Options
//===----------------------------------------------------------------------===//
def test_io : Flag<["-"], "test-io">, Flags<[HelpHidden, FlangOption, FC1Option, FlangOnlyOption]>, Group<Action_Group>,
  HelpText<"Run the InputOuputTest action. Use for development and testing only.">;

//===----------------------------------------------------------------------===//
// CC1 Options
//===----------------------------------------------------------------------===//

let Flags = [CC1Option, NoDriverOption] in {

//===----------------------------------------------------------------------===//
// Target Options
//===----------------------------------------------------------------------===//

let Flags = [CC1Option, CC1AsOption, NoDriverOption] in {

def target_cpu : Separate<["-"], "target-cpu">,
  HelpText<"Target a specific cpu type">,
  MarshallingInfoString<"TargetOpts->CPU">;
def tune_cpu : Separate<["-"], "tune-cpu">,
  HelpText<"Tune for a specific cpu type">,
  MarshallingInfoString<"TargetOpts->TuneCPU">;
def target_feature : Separate<["-"], "target-feature">,
  HelpText<"Target specific attributes">;
def triple : Separate<["-"], "triple">,
  HelpText<"Specify target triple (e.g. i686-apple-darwin9)">,
  MarshallingInfoString<"TargetOpts->Triple", "llvm::Triple::normalize(llvm::sys::getDefaultTargetTriple())">,
  AlwaysEmit, Normalizer<"normalizeTriple">;
def target_abi : Separate<["-"], "target-abi">,
  HelpText<"Target a particular ABI type">,
  MarshallingInfoString<"TargetOpts->ABI">;
def target_sdk_version_EQ : Joined<["-"], "target-sdk-version=">,
  HelpText<"The version of target SDK used for compilation">;

}

def target_linker_version : Separate<["-"], "target-linker-version">,
  HelpText<"Target linker version">,
  MarshallingInfoString<"TargetOpts->LinkerVersion">;
def triple_EQ : Joined<["-"], "triple=">, Alias<triple>;
def mfpmath : Separate<["-"], "mfpmath">,
  HelpText<"Which unit to use for fp math">,
  MarshallingInfoString<"TargetOpts->FPMath">;

def fpadding_on_unsigned_fixed_point : Flag<["-"], "fpadding-on-unsigned-fixed-point">,
  HelpText<"Force each unsigned fixed point type to have an extra bit of padding to align their scales with those of signed fixed point types">;
def fno_padding_on_unsigned_fixed_point : Flag<["-"], "fno-padding-on-unsigned-fixed-point">;

//===----------------------------------------------------------------------===//
// Analyzer Options
//===----------------------------------------------------------------------===//

def analysis_UnoptimizedCFG : Flag<["-"], "unoptimized-cfg">,
  HelpText<"Generate unoptimized CFGs for all analyses">,
  MarshallingInfoFlag<"AnalyzerOpts->UnoptimizedCFG">;
def analysis_CFGAddImplicitDtors : Flag<["-"], "cfg-add-implicit-dtors">,
  HelpText<"Add C++ implicit destructors to CFGs for all analyses">;

def analyzer_store : Separate<["-"], "analyzer-store">,
  HelpText<"Source Code Analysis - Abstract Memory Store Models">;
def analyzer_store_EQ : Joined<["-"], "analyzer-store=">, Alias<analyzer_store>;

def analyzer_constraints : Separate<["-"], "analyzer-constraints">,
  HelpText<"Source Code Analysis - Symbolic Constraint Engines">;
def analyzer_constraints_EQ : Joined<["-"], "analyzer-constraints=">,
  Alias<analyzer_constraints>;

def analyzer_output : Separate<["-"], "analyzer-output">,
  HelpText<"Source Code Analysis - Output Options">;
def analyzer_output_EQ : Joined<["-"], "analyzer-output=">,
  Alias<analyzer_output>;

def analyzer_purge : Separate<["-"], "analyzer-purge">,
  HelpText<"Source Code Analysis - Dead Symbol Removal Frequency">;
def analyzer_purge_EQ : Joined<["-"], "analyzer-purge=">, Alias<analyzer_purge>;

def analyzer_opt_analyze_headers : Flag<["-"], "analyzer-opt-analyze-headers">,
  HelpText<"Force the static analyzer to analyze functions defined in header files">,
  MarshallingInfoFlag<"AnalyzerOpts->AnalyzeAll">;
def analyzer_opt_analyze_nested_blocks : Flag<["-"], "analyzer-opt-analyze-nested-blocks">,
  HelpText<"Analyze the definitions of blocks in addition to functions">,
  MarshallingInfoFlag<"AnalyzerOpts->AnalyzeNestedBlocks">;
def analyzer_display_progress : Flag<["-"], "analyzer-display-progress">,
  HelpText<"Emit verbose output about the analyzer's progress">,
  MarshallingInfoFlag<"AnalyzerOpts->AnalyzerDisplayProgress">;
def analyze_function : Separate<["-"], "analyze-function">,
  HelpText<"Run analysis on specific function (for C++ include parameters in name)">,
  MarshallingInfoString<"AnalyzerOpts->AnalyzeSpecificFunction">;
def analyze_function_EQ : Joined<["-"], "analyze-function=">, Alias<analyze_function>;
def trim_egraph : Flag<["-"], "trim-egraph">,
  HelpText<"Only show error-related paths in the analysis graph">,
  MarshallingInfoFlag<"AnalyzerOpts->TrimGraph">;
def analyzer_viz_egraph_graphviz : Flag<["-"], "analyzer-viz-egraph-graphviz">,
  HelpText<"Display exploded graph using GraphViz">,
  MarshallingInfoFlag<"AnalyzerOpts->visualizeExplodedGraphWithGraphViz">;
def analyzer_dump_egraph : Separate<["-"], "analyzer-dump-egraph">,
  HelpText<"Dump exploded graph to the specified file">,
  MarshallingInfoString<"AnalyzerOpts->DumpExplodedGraphTo">;
def analyzer_dump_egraph_EQ : Joined<["-"], "analyzer-dump-egraph=">, Alias<analyzer_dump_egraph>;

def analyzer_inline_max_stack_depth : Separate<["-"], "analyzer-inline-max-stack-depth">,
  HelpText<"Bound on stack depth while inlining (4 by default)">,
  // Cap the stack depth at 4 calls (5 stack frames, base + 4 calls).
  MarshallingInfoStringInt<"AnalyzerOpts->InlineMaxStackDepth", "5">;
def analyzer_inline_max_stack_depth_EQ : Joined<["-"], "analyzer-inline-max-stack-depth=">,
  Alias<analyzer_inline_max_stack_depth>;

def analyzer_inlining_mode : Separate<["-"], "analyzer-inlining-mode">,
  HelpText<"Specify the function selection heuristic used during inlining">;
def analyzer_inlining_mode_EQ : Joined<["-"], "analyzer-inlining-mode=">, Alias<analyzer_inlining_mode>;

def analyzer_disable_retry_exhausted : Flag<["-"], "analyzer-disable-retry-exhausted">,
  HelpText<"Do not re-analyze paths leading to exhausted nodes with a different strategy (may decrease code coverage)">,
  MarshallingInfoFlag<"AnalyzerOpts->NoRetryExhausted">;

def analyzer_max_loop : Separate<["-"], "analyzer-max-loop">,
  HelpText<"The maximum number of times the analyzer will go through a loop">,
  MarshallingInfoStringInt<"AnalyzerOpts->maxBlockVisitOnPath", "4">;
def analyzer_stats : Flag<["-"], "analyzer-stats">,
  HelpText<"Print internal analyzer statistics.">,
  MarshallingInfoFlag<"AnalyzerOpts->PrintStats">;

def analyzer_checker : Separate<["-"], "analyzer-checker">,
  HelpText<"Choose analyzer checkers to enable">,
  ValuesCode<[{
    const char *Values =
    #define GET_CHECKERS
    #define CHECKER(FULLNAME, CLASS, HT, DOC_URI, IS_HIDDEN)  FULLNAME ","
    #include "clang/StaticAnalyzer/Checkers/Checkers.inc"
    #undef GET_CHECKERS
    #define GET_PACKAGES
    #define PACKAGE(FULLNAME)  FULLNAME ","
    #include "clang/StaticAnalyzer/Checkers/Checkers.inc"
    #undef GET_PACKAGES
    ;
  }]>;
def analyzer_checker_EQ : Joined<["-"], "analyzer-checker=">,
  Alias<analyzer_checker>;

def analyzer_disable_checker : Separate<["-"], "analyzer-disable-checker">,
  HelpText<"Choose analyzer checkers to disable">;
def analyzer_disable_checker_EQ : Joined<["-"], "analyzer-disable-checker=">,
  Alias<analyzer_disable_checker>;

def analyzer_disable_all_checks : Flag<["-"], "analyzer-disable-all-checks">,
  HelpText<"Disable all static analyzer checks">,
  MarshallingInfoFlag<"AnalyzerOpts->DisableAllCheckers">;

def analyzer_checker_help : Flag<["-"], "analyzer-checker-help">,
  HelpText<"Display the list of analyzer checkers that are available">,
  MarshallingInfoFlag<"AnalyzerOpts->ShowCheckerHelp">;

def analyzer_checker_help_alpha : Flag<["-"], "analyzer-checker-help-alpha">,
  HelpText<"Display the list of in development analyzer checkers. These "
           "are NOT considered safe, they are unstable and will emit incorrect "
           "reports. Enable ONLY FOR DEVELOPMENT purposes">,
  MarshallingInfoFlag<"AnalyzerOpts->ShowCheckerHelpAlpha">;

def analyzer_checker_help_developer : Flag<["-"], "analyzer-checker-help-developer">,
  HelpText<"Display the list of developer-only checkers such as modeling "
           "and debug checkers">,
  MarshallingInfoFlag<"AnalyzerOpts->ShowCheckerHelpDeveloper">;

def analyzer_config_help : Flag<["-"], "analyzer-config-help">,
  HelpText<"Display the list of -analyzer-config options. These are meant for "
           "development purposes only!">,
  MarshallingInfoFlag<"AnalyzerOpts->ShowConfigOptionsList">;

def analyzer_list_enabled_checkers : Flag<["-"], "analyzer-list-enabled-checkers">,
  HelpText<"Display the list of enabled analyzer checkers">,
  MarshallingInfoFlag<"AnalyzerOpts->ShowEnabledCheckerList">;

def analyzer_config : Separate<["-"], "analyzer-config">,
  HelpText<"Choose analyzer options to enable">;

def analyzer_checker_option_help : Flag<["-"], "analyzer-checker-option-help">,
  HelpText<"Display the list of checker and package options">,
  MarshallingInfoFlag<"AnalyzerOpts->ShowCheckerOptionList">;

def analyzer_checker_option_help_alpha : Flag<["-"], "analyzer-checker-option-help-alpha">,
  HelpText<"Display the list of in development checker and package options. "
           "These are NOT considered safe, they are unstable and will emit "
           "incorrect reports. Enable ONLY FOR DEVELOPMENT purposes">,
  MarshallingInfoFlag<"AnalyzerOpts->ShowCheckerOptionAlphaList">;

def analyzer_checker_option_help_developer : Flag<["-"], "analyzer-checker-option-help-developer">,
  HelpText<"Display the list of checker and package options meant for "
           "development purposes only">,
  MarshallingInfoFlag<"AnalyzerOpts->ShowCheckerOptionDeveloperList">;

def analyzer_config_compatibility_mode : Separate<["-"], "analyzer-config-compatibility-mode">,
  HelpText<"Don't emit errors on invalid analyzer-config inputs">;

def analyzer_config_compatibility_mode_EQ : Joined<["-"], "analyzer-config-compatibility-mode=">,
  Alias<analyzer_config_compatibility_mode>;

def analyzer_werror : Flag<["-"], "analyzer-werror">,
  HelpText<"Emit analyzer results as errors rather than warnings">,
  MarshallingInfoFlag<"AnalyzerOpts->AnalyzerWerror">;

//===----------------------------------------------------------------------===//
// Migrator Options
//===----------------------------------------------------------------------===//
def migrator_no_nsalloc_error : Flag<["-"], "no-ns-alloc-error">,
  HelpText<"Do not error on use of NSAllocateCollectable/NSReallocateCollectable">,
  MarshallingInfoFlag<"MigratorOpts.NoNSAllocReallocError">;

def migrator_no_finalize_removal : Flag<["-"], "no-finalize-removal">,
  HelpText<"Do not remove finalize method in gc mode">,
  MarshallingInfoFlag<"MigratorOpts.NoFinalizeRemoval">;

//===----------------------------------------------------------------------===//
// CodeGen Options
//===----------------------------------------------------------------------===//

let Flags = [CC1Option, CC1AsOption, NoDriverOption] in {
def debug_info_kind_EQ : Joined<["-"], "debug-info-kind=">,
  Values<"line-tables-only,line-directives-only,constructor,limited,standalone,unused-types">,
  NormalizedValuesScope<"codegenoptions">,
  NormalizedValues<["DebugLineTablesOnly", "DebugDirectivesOnly", "DebugInfoConstructor",
                    "LimitedDebugInfo", "FullDebugInfo", "UnusedTypeInfo"]>,
  MarshallingInfoString<"CodeGenOpts.DebugInfo", "NoDebugInfo">, AutoNormalizeEnum;
def debug_info_macro : Flag<["-"], "debug-info-macro">,
  HelpText<"Emit macro debug information">,
  MarshallingInfoFlag<"CodeGenOpts.MacroDebugInfo">;
def default_function_attr : Separate<["-"], "default-function-attr">,
  HelpText<"Apply given attribute to all functions">;
def dwarf_version_EQ : Joined<["-"], "dwarf-version=">,
  MarshallingInfoStringInt<"CodeGenOpts.DwarfVersion">;
def debugger_tuning_EQ : Joined<["-"], "debugger-tuning=">,
  Values<"gdb,lldb,sce">,
  NormalizedValuesScope<"llvm::DebuggerKind">, NormalizedValues<["GDB", "LLDB", "SCE"]>,
  MarshallingInfoString<"CodeGenOpts.DebuggerTuning", "Default">, AutoNormalizeEnum;
def dwarf_debug_flags : Separate<["-"], "dwarf-debug-flags">,
  HelpText<"The string to embed in the Dwarf debug flags record.">,
  MarshallingInfoString<"CodeGenOpts.DwarfDebugFlags">;
def record_command_line : Separate<["-"], "record-command-line">,
  HelpText<"The string to embed in the .LLVM.command.line section.">,
  MarshallingInfoString<"CodeGenOpts.RecordCommandLine">;
def compress_debug_sections_EQ : Joined<["-", "--"], "compress-debug-sections=">,
    HelpText<"DWARF debug sections compression type">;
def compress_debug_sections : Flag<["-", "--"], "compress-debug-sections">,
  Alias<compress_debug_sections_EQ>, AliasArgs<["zlib"]>;
def mno_exec_stack : Flag<["-"], "mnoexecstack">,
  HelpText<"Mark the file as not needing an executable stack">,
  MarshallingInfoFlag<"CodeGenOpts.NoExecStack">;
def massembler_no_warn : Flag<["-"], "massembler-no-warn">,
  HelpText<"Make assembler not emit warnings">,
  MarshallingInfoFlag<"CodeGenOpts.NoWarn">;
def massembler_fatal_warnings : Flag<["-"], "massembler-fatal-warnings">,
  HelpText<"Make assembler warnings fatal">,
  MarshallingInfoFlag<"CodeGenOpts.FatalWarnings">;
def mrelax_relocations : Flag<["--"], "mrelax-relocations">,
    HelpText<"Use relaxable elf relocations">,
    MarshallingInfoFlag<"CodeGenOpts.RelaxELFRelocations">;
def msave_temp_labels : Flag<["-"], "msave-temp-labels">,
  HelpText<"Save temporary labels in the symbol table. "
           "Note this may change .s semantics and shouldn't generally be used "
           "on compiler-generated code.">,
  MarshallingInfoFlag<"CodeGenOpts.SaveTempLabels">;
def mrelocation_model : Separate<["-"], "mrelocation-model">,
  HelpText<"The relocation model to use">, Values<"static,pic,ropi,rwpi,ropi-rwpi,dynamic-no-pic">,
  NormalizedValuesScope<"llvm::Reloc">,
  NormalizedValues<["Static", "PIC_", "ROPI", "RWPI", "ROPI_RWPI", "DynamicNoPIC"]>,
  MarshallingInfoString<"CodeGenOpts.RelocationModel", "PIC_">,
  AutoNormalizeEnum;
def fno_math_builtin : Flag<["-"], "fno-math-builtin">,
  HelpText<"Disable implicit builtin knowledge of math functions">,
  MarshallingInfoFlag<"LangOpts->NoMathBuiltin">;
def fuse_ctor_homing: Flag<["-"], "fuse-ctor-homing">,
    HelpText<"Use constructor homing if we are using limited debug info already">;
}

def disable_llvm_verifier : Flag<["-"], "disable-llvm-verifier">,
  HelpText<"Don't run the LLVM IR verifier pass">,
  MarshallingInfoNegativeFlag<"CodeGenOpts.VerifyModule">;
def disable_llvm_passes : Flag<["-"], "disable-llvm-passes">,
  HelpText<"Use together with -emit-llvm to get pristine LLVM IR from the "
           "frontend by not running any LLVM passes at all">,
  MarshallingInfoFlag<"CodeGenOpts.DisableLLVMPasses">;
def disable_llvm_optzns : Flag<["-"], "disable-llvm-optzns">,
  Alias<disable_llvm_passes>;
def disable_lifetimemarkers : Flag<["-"], "disable-lifetime-markers">,
  HelpText<"Disable lifetime-markers emission even when optimizations are "
           "enabled">,
  MarshallingInfoFlag<"CodeGenOpts.DisableLifetimeMarkers">;
def disable_O0_optnone : Flag<["-"], "disable-O0-optnone">,
<<<<<<< HEAD
  HelpText<"Disable adding the optnone attribute to functions at O0">;
def disable_O0_noinline : Flag<["-"], "disable-O0-noinline">,
  HelpText<"Disable forcing the noinline attribute to be added to non-always_inline functions at O0">;
=======
  HelpText<"Disable adding the optnone attribute to functions at O0">,
  MarshallingInfoFlag<"CodeGenOpts.DisableO0ImplyOptNone">;
>>>>>>> 442aac5d
def disable_red_zone : Flag<["-"], "disable-red-zone">,
  HelpText<"Do not emit code that uses the red zone.">,
  MarshallingInfoFlag<"CodeGenOpts.DisableRedZone">;
def dwarf_ext_refs : Flag<["-"], "dwarf-ext-refs">,
  HelpText<"Generate debug info with external references to clang modules"
           " or precompiled headers">,
  MarshallingInfoFlag<"CodeGenOpts.DebugTypeExtRefs">;
def dwarf_explicit_import : Flag<["-"], "dwarf-explicit-import">,
  HelpText<"Generate explicit import from anonymous namespace to containing"
           " scope">,
  MarshallingInfoFlag<"CodeGenOpts.DebugExplicitImport">;
def debug_forward_template_params : Flag<["-"], "debug-forward-template-params">,
  HelpText<"Emit complete descriptions of template parameters in forward"
           " declarations">,
  MarshallingInfoFlag<"CodeGenOpts.DebugFwdTemplateParams">;
def fforbid_guard_variables : Flag<["-"], "fforbid-guard-variables">,
  HelpText<"Emit an error if a C++ static local initializer would need a guard variable">,
  MarshallingInfoFlag<"CodeGenOpts.ForbidGuardVariables">;
def no_implicit_float : Flag<["-"], "no-implicit-float">,
  HelpText<"Don't generate implicit floating point instructions">,
  MarshallingInfoFlag<"CodeGenOpts.NoImplicitFloat">;
def fdump_vtable_layouts : Flag<["-"], "fdump-vtable-layouts">,
  HelpText<"Dump the layouts of all vtables that will be emitted in a translation unit">,
  MarshallingInfoFlag<"LangOpts->DumpVTableLayouts">;
def fmerge_functions : Flag<["-"], "fmerge-functions">,
  HelpText<"Permit merging of identical functions when optimizing.">,
  MarshallingInfoFlag<"CodeGenOpts.MergeFunctions">;
def coverage_data_file : Separate<["-"], "coverage-data-file">,
  HelpText<"Emit coverage data to this filename.">;
def coverage_data_file_EQ : Joined<["-"], "coverage-data-file=">,
  Alias<coverage_data_file>;
def coverage_notes_file : Separate<["-"], "coverage-notes-file">,
  HelpText<"Emit coverage notes to this filename.">;
def coverage_notes_file_EQ : Joined<["-"], "coverage-notes-file=">,
  Alias<coverage_notes_file>;
def coverage_version_EQ : Joined<["-"], "coverage-version=">,
  HelpText<"Four-byte version string for gcov files.">;
def dump_coverage_mapping : Flag<["-"], "dump-coverage-mapping">,
  HelpText<"Dump the coverage mapping records, for testing">,
  MarshallingInfoFlag<"CodeGenOpts.DumpCoverageMapping">;
def fuse_register_sized_bitfield_access: Flag<["-"], "fuse-register-sized-bitfield-access">,
  HelpText<"Use register sized accesses to bit-fields, when possible.">,
  MarshallingInfoFlag<"CodeGenOpts.UseRegisterSizedBitfieldAccess">;
def relaxed_aliasing : Flag<["-"], "relaxed-aliasing">,
  HelpText<"Turn off Type Based Alias Analysis">,
  MarshallingInfoFlag<"CodeGenOpts.RelaxedAliasing">;
def no_struct_path_tbaa : Flag<["-"], "no-struct-path-tbaa">,
  HelpText<"Turn off struct-path aware Type Based Alias Analysis">,
  MarshallingInfoNegativeFlag<"CodeGenOpts.StructPathTBAA">;
def new_struct_path_tbaa : Flag<["-"], "new-struct-path-tbaa">,
  HelpText<"Enable enhanced struct-path aware Type Based Alias Analysis">;
def mdebug_pass : Separate<["-"], "mdebug-pass">,
  HelpText<"Enable additional debug output">,
  MarshallingInfoString<"CodeGenOpts.DebugPass">;
def mframe_pointer_EQ : Joined<["-"], "mframe-pointer=">,
  HelpText<"Specify which frame pointers to retain (all, non-leaf, none).">, Values<"all,non-leaf,none">,
  NormalizedValuesScope<"CodeGenOptions::FramePointerKind">, NormalizedValues<["All", "NonLeaf", "None"]>,
  MarshallingInfoString<"CodeGenOpts.FramePointer", "None">, AutoNormalizeEnum;
def mdisable_tail_calls : Flag<["-"], "mdisable-tail-calls">,
  HelpText<"Disable tail call optimization, keeping the call stack accurate">,
  MarshallingInfoFlag<"CodeGenOpts.DisableTailCalls">;
def menable_no_infinities : Flag<["-"], "menable-no-infs">,
  HelpText<"Allow optimization to assume there are no infinities.">,
  MarshallingInfoFlag<"LangOpts->NoHonorInfs">, ImpliedByAnyOf<[ffinite_math_only]>;
def menable_no_nans : Flag<["-"], "menable-no-nans">,
  HelpText<"Allow optimization to assume there are no NaNs.">,
  MarshallingInfoFlag<"LangOpts->NoHonorNaNs">, ImpliedByAnyOf<[ffinite_math_only]>;
def mreassociate : Flag<["-"], "mreassociate">,
  HelpText<"Allow reassociation transformations for floating-point instructions">,
  MarshallingInfoFlag<"LangOpts->AllowFPReassoc">, ImpliedByAnyOf<[menable_unsafe_fp_math]>;
def mabi_EQ_ieeelongdouble : Flag<["-"], "mabi=ieeelongdouble">,
  HelpText<"Use IEEE 754 quadruple-precision for long double">,
  MarshallingInfoFlag<"LangOpts->PPCIEEELongDouble">;
def mfloat_abi : Separate<["-"], "mfloat-abi">,
  HelpText<"The float ABI to use">,
  MarshallingInfoString<"CodeGenOpts.FloatABI">;
def mtp : Separate<["-"], "mtp">,
  HelpText<"Mode for reading thread pointer">;
def mlimit_float_precision : Separate<["-"], "mlimit-float-precision">,
  HelpText<"Limit float precision to the given value">,
  MarshallingInfoString<"CodeGenOpts.LimitFloatPrecision">;
def split_stacks : Flag<["-"], "split-stacks">,
  HelpText<"Try to use a split stack if possible.">,
  MarshallingInfoFlag<"CodeGenOpts.EnableSegmentedStacks">;
def mregparm : Separate<["-"], "mregparm">,
  HelpText<"Limit the number of registers available for integer arguments">,
  MarshallingInfoStringInt<"CodeGenOpts.NumRegisterParameters">;
def msmall_data_limit : Separate<["-"], "msmall-data-limit">,
  HelpText<"Put global and static data smaller than the limit into a special section">,
  MarshallingInfoStringInt<"CodeGenOpts.SmallDataLimit">;
def munwind_tables : Flag<["-"], "munwind-tables">,
  HelpText<"Generate unwinding tables for all functions">,
  MarshallingInfoFlag<"CodeGenOpts.UnwindTables">;
def mconstructor_aliases : Flag<["-"], "mconstructor-aliases">,
  HelpText<"Emit complete constructors and destructors as aliases when possible">,
  MarshallingInfoFlag<"CodeGenOpts.CXXCtorDtorAliases">;
def mlink_bitcode_file : Separate<["-"], "mlink-bitcode-file">,
  HelpText<"Link the given bitcode file before performing optimizations.">;
def mlink_builtin_bitcode : Separate<["-"], "mlink-builtin-bitcode">,
  HelpText<"Link and internalize needed symbols from the given bitcode file "
           "before performing optimizations.">;
def mlink_cuda_bitcode : Separate<["-"], "mlink-cuda-bitcode">,
  Alias<mlink_builtin_bitcode>;
def vectorize_loops : Flag<["-"], "vectorize-loops">,
  HelpText<"Run the Loop vectorization passes">,
  MarshallingInfoFlag<"CodeGenOpts.VectorizeLoop">;
def vectorize_slp : Flag<["-"], "vectorize-slp">,
  HelpText<"Run the SLP vectorization passes">,
  MarshallingInfoFlag<"CodeGenOpts.VectorizeSLP">;
def dependent_lib : Joined<["--"], "dependent-lib=">,
  HelpText<"Add dependent library">;
def linker_option : Joined<["--"], "linker-option=">,
  HelpText<"Add linker option">;
def fsanitize_coverage_type : Joined<["-"], "fsanitize-coverage-type=">,
                              HelpText<"Sanitizer coverage type">,
                              MarshallingInfoStringInt<"CodeGenOpts.SanitizeCoverageType">;
def fsanitize_coverage_indirect_calls
    : Flag<["-"], "fsanitize-coverage-indirect-calls">,
      HelpText<"Enable sanitizer coverage for indirect calls">,
      MarshallingInfoFlag<"CodeGenOpts.SanitizeCoverageIndirectCalls">;
def fsanitize_coverage_trace_bb
    : Flag<["-"], "fsanitize-coverage-trace-bb">,
      HelpText<"Enable basic block tracing in sanitizer coverage">,
      MarshallingInfoFlag<"CodeGenOpts.SanitizeCoverageTraceBB">;
def fsanitize_coverage_trace_cmp
    : Flag<["-"], "fsanitize-coverage-trace-cmp">,
      HelpText<"Enable cmp instruction tracing in sanitizer coverage">,
      MarshallingInfoFlag<"CodeGenOpts.SanitizeCoverageTraceCmp">;
def fsanitize_coverage_trace_div
    : Flag<["-"], "fsanitize-coverage-trace-div">,
      HelpText<"Enable div instruction tracing in sanitizer coverage">,
      MarshallingInfoFlag<"CodeGenOpts.SanitizeCoverageTraceDiv">;
def fsanitize_coverage_trace_gep
    : Flag<["-"], "fsanitize-coverage-trace-gep">,
      HelpText<"Enable gep instruction tracing in sanitizer coverage">,
      MarshallingInfoFlag<"CodeGenOpts.SanitizeCoverageTraceGep">;
def fsanitize_coverage_8bit_counters
    : Flag<["-"], "fsanitize-coverage-8bit-counters">,
      HelpText<"Enable frequency counters in sanitizer coverage">,
      MarshallingInfoFlag<"CodeGenOpts.SanitizeCoverage8bitCounters">;
def fsanitize_coverage_inline_8bit_counters
    : Flag<["-"], "fsanitize-coverage-inline-8bit-counters">,
      HelpText<"Enable inline 8-bit counters in sanitizer coverage">,
      MarshallingInfoFlag<"CodeGenOpts.SanitizeCoverageInline8bitCounters">;
def fsanitize_coverage_inline_bool_flag
    : Flag<["-"], "fsanitize-coverage-inline-bool-flag">,
      HelpText<"Enable inline bool flag in sanitizer coverage">,
      MarshallingInfoFlag<"CodeGenOpts.SanitizeCoverageInlineBoolFlag">;
def fsanitize_coverage_pc_table
    : Flag<["-"], "fsanitize-coverage-pc-table">,
      HelpText<"Create a table of coverage-instrumented PCs">,
      MarshallingInfoFlag<"CodeGenOpts.SanitizeCoveragePCTable">;
def fsanitize_coverage_trace_pc
    : Flag<["-"], "fsanitize-coverage-trace-pc">,
      HelpText<"Enable PC tracing in sanitizer coverage">,
      MarshallingInfoFlag<"CodeGenOpts.SanitizeCoverageTracePC">;
def fsanitize_coverage_trace_pc_guard
    : Flag<["-"], "fsanitize-coverage-trace-pc-guard">,
      HelpText<"Enable PC tracing with guard in sanitizer coverage">,
      MarshallingInfoFlag<"CodeGenOpts.SanitizeCoverageTracePCGuard">;
def fsanitize_coverage_no_prune
    : Flag<["-"], "fsanitize-coverage-no-prune">,
      HelpText<"Disable coverage pruning (i.e. instrument all blocks/edges)">,
      MarshallingInfoFlag<"CodeGenOpts.SanitizeCoverageNoPrune">;
def fsanitize_coverage_stack_depth
    : Flag<["-"], "fsanitize-coverage-stack-depth">,
      HelpText<"Enable max stack depth tracing">,
      MarshallingInfoFlag<"CodeGenOpts.SanitizeCoverageStackDepth">;
def fpatchable_function_entry_offset_EQ
    : Joined<["-"], "fpatchable-function-entry-offset=">, MetaVarName<"<M>">,
      HelpText<"Generate M NOPs before function entry">,
      MarshallingInfoStringInt<"CodeGenOpts.PatchableFunctionEntryOffset">;
def fprofile_instrument_EQ : Joined<["-"], "fprofile-instrument=">,
    HelpText<"Enable PGO instrumentation. The accepted value is clang, llvm, "
             "or none">, Values<"none,clang,llvm,csllvm">,
    NormalizedValuesScope<"CodeGenOptions">,
    NormalizedValues<["ProfileNone", "ProfileClangInstr", "ProfileIRInstr", "ProfileCSIRInstr"]>,
    MarshallingInfoString<"CodeGenOpts.ProfileInstr", "ProfileNone">, AutoNormalizeEnum;
def fprofile_instrument_path_EQ : Joined<["-"], "fprofile-instrument-path=">,
    HelpText<"Generate instrumented code to collect execution counts into "
             "<file> (overridden by LLVM_PROFILE_FILE env var)">,
    MarshallingInfoString<"CodeGenOpts.InstrProfileOutput">;
def fprofile_instrument_use_path_EQ :
    Joined<["-"], "fprofile-instrument-use-path=">,
    HelpText<"Specify the profile path in PGO use compilation">,
    MarshallingInfoString<"CodeGenOpts.ProfileInstrumentUsePath">;
def flto_visibility_public_std:
    Flag<["-"], "flto-visibility-public-std">,
    HelpText<"Use public LTO visibility for classes in std and stdext namespaces">,
    MarshallingInfoFlag<"CodeGenOpts.LTOVisibilityPublicStd">;
defm lto_unit : BoolFOption<"lto-unit",
  "CodeGenOpts.LTOUnit", DefaultsToFalse,
  ChangedBy<PosFlag, [], "Emit IR to support LTO unit features (CFI, whole program vtable opt)">,
  ResetBy<NegFlag>>;
defm debug_pass_manager : BoolOption<"debug-pass-manager",
  "CodeGenOpts.DebugPassManager", DefaultsToFalse,
  ChangedBy<PosFlag, [], "Prints debug information for the new pass manager">,
  ResetBy<NegFlag, [], "Disables debug printing for the new pass manager">,
  BothFlags<[]>, "f">;
def fexperimental_debug_variable_locations : Flag<["-"],
    "fexperimental-debug-variable-locations">,
    HelpText<"Use experimental new value-tracking variable locations">,
    MarshallingInfoFlag<"CodeGenOpts.ValueTrackingVariableLocations">;
// The driver option takes the key as a parameter to the -msign-return-address=
// and -mbranch-protection= options, but CC1 has a separate option so we
// don't have to parse the parameter twice.
def msign_return_address_key_EQ : Joined<["-"], "msign-return-address-key=">,
    Values<"a_key,b_key">;
def mbranch_target_enforce : Flag<["-"], "mbranch-target-enforce">,
  MarshallingInfoFlag<"LangOpts->BranchTargetEnforcement">;
def fno_dllexport_inlines : Flag<["-"], "fno-dllexport-inlines">,
  MarshallingInfoNegativeFlag<"LangOpts->DllExportInlines">;
def cfguard_no_checks : Flag<["-"], "cfguard-no-checks">,
    HelpText<"Emit Windows Control Flow Guard tables only (no checks)">,
    MarshallingInfoFlag<"CodeGenOpts.ControlFlowGuardNoChecks">;
def cfguard : Flag<["-"], "cfguard">,
    HelpText<"Emit Windows Control Flow Guard tables and checks">,
    MarshallingInfoFlag<"CodeGenOpts.ControlFlowGuard">;

def fdenormal_fp_math_f32_EQ : Joined<["-"], "fdenormal-fp-math-f32=">,
   Group<f_Group>;

//===----------------------------------------------------------------------===//
// Dependency Output Options
//===----------------------------------------------------------------------===//

def sys_header_deps : Flag<["-"], "sys-header-deps">,
  HelpText<"Include system headers in dependency output">,
  MarshallingInfoFlag<"DependencyOutputOpts.IncludeSystemHeaders">;
def module_file_deps : Flag<["-"], "module-file-deps">,
  HelpText<"Include module files in dependency output">,
  MarshallingInfoFlag<"DependencyOutputOpts.IncludeModuleFiles">;
def header_include_file : Separate<["-"], "header-include-file">,
  HelpText<"Filename (or -) to write header include output to">,
  MarshallingInfoString<"DependencyOutputOpts.HeaderIncludeOutputFile">;
def show_includes : Flag<["--"], "show-includes">,
  HelpText<"Print cl.exe style /showIncludes to stdout">;

//===----------------------------------------------------------------------===//
// Diagnostic Options
//===----------------------------------------------------------------------===//

def diagnostic_log_file : Separate<["-"], "diagnostic-log-file">,
  HelpText<"Filename (or -) to log diagnostics to">;
def diagnostic_serialized_file : Separate<["-"], "serialize-diagnostic-file">,
  MetaVarName<"<filename>">,
  HelpText<"File for serializing diagnostics in a binary format">;

def fdiagnostics_format : Separate<["-"], "fdiagnostics-format">,
  HelpText<"Change diagnostic formatting to match IDE and command line tools">, Values<"clang,msvc,msvc-fallback,vi">;
def fdiagnostics_show_category : Separate<["-"], "fdiagnostics-show-category">,
  HelpText<"Print diagnostic category">, Values<"none,id,name">;
def fno_diagnostics_use_presumed_location : Flag<["-"], "fno-diagnostics-use-presumed-location">,
  HelpText<"Ignore #line directives when displaying diagnostic locations">;
def ftabstop : Separate<["-"], "ftabstop">, MetaVarName<"<N>">,
  HelpText<"Set the tab stop distance.">;
def ferror_limit : Separate<["-"], "ferror-limit">, MetaVarName<"<N>">,
  HelpText<"Set the maximum number of errors to emit before stopping (0 = no limit).">;
def fmacro_backtrace_limit : Separate<["-"], "fmacro-backtrace-limit">, MetaVarName<"<N>">,
  HelpText<"Set the maximum number of entries to print in a macro expansion backtrace (0 = no limit).">;
def ftemplate_backtrace_limit : Separate<["-"], "ftemplate-backtrace-limit">, MetaVarName<"<N>">,
  HelpText<"Set the maximum number of entries to print in a template instantiation backtrace (0 = no limit).">;
def fconstexpr_backtrace_limit : Separate<["-"], "fconstexpr-backtrace-limit">, MetaVarName<"<N>">,
  HelpText<"Set the maximum number of entries to print in a constexpr evaluation backtrace (0 = no limit).">;
def fspell_checking_limit : Separate<["-"], "fspell-checking-limit">, MetaVarName<"<N>">,
  HelpText<"Set the maximum number of times to perform spell checking on unrecognized identifiers (0 = no limit).">;
def fcaret_diagnostics_max_lines :
  Separate<["-"], "fcaret-diagnostics-max-lines">, MetaVarName<"<N>">,
  HelpText<"Set the maximum number of source lines to show in a caret diagnostic">;
def verify_EQ : CommaJoined<["-"], "verify=">,
  MetaVarName<"<prefixes>">,
  HelpText<"Verify diagnostic output using comment directives that start with"
           " prefixes in the comma-separated sequence <prefixes>">;
def verify : Flag<["-"], "verify">,
  HelpText<"Equivalent to -verify=expected">;
def verify_ignore_unexpected : Flag<["-"], "verify-ignore-unexpected">,
  HelpText<"Ignore unexpected diagnostic messages">;
def verify_ignore_unexpected_EQ : CommaJoined<["-"], "verify-ignore-unexpected=">,
  HelpText<"Ignore unexpected diagnostic messages">;
def Wno_rewrite_macros : Flag<["-"], "Wno-rewrite-macros">,
  HelpText<"Silence ObjC rewriting warnings">;

//===----------------------------------------------------------------------===//
// Frontend Options
//===----------------------------------------------------------------------===//

// This isn't normally used, it is just here so we can parse a
// CompilerInvocation out of a driver-derived argument vector.
def cc1 : Flag<["-"], "cc1">;
def cc1as : Flag<["-"], "cc1as">;

def ast_merge : Separate<["-"], "ast-merge">,
  MetaVarName<"<ast file>">,
  HelpText<"Merge the given AST file into the translation unit being compiled.">;
def aux_target_cpu : Separate<["-"], "aux-target-cpu">,
  HelpText<"Target a specific auxiliary cpu type">;
def aux_target_feature : Separate<["-"], "aux-target-feature">,
  HelpText<"Target specific auxiliary attributes">;
def aux_triple : Separate<["-"], "aux-triple">,
  HelpText<"Auxiliary target triple.">,
  MarshallingInfoString<"FrontendOpts.AuxTriple">;
def code_completion_at : Separate<["-"], "code-completion-at">,
  MetaVarName<"<file>:<line>:<column>">,
  HelpText<"Dump code-completion information at a location">;
def remap_file : Separate<["-"], "remap-file">,
  MetaVarName<"<from>;<to>">,
  HelpText<"Replace the contents of the <from> file with the contents of the <to> file">;
def code_completion_at_EQ : Joined<["-"], "code-completion-at=">,
  Alias<code_completion_at>;
def code_completion_macros : Flag<["-"], "code-completion-macros">,
  HelpText<"Include macros in code-completion results">,
  MarshallingInfoFlag<"FrontendOpts.CodeCompleteOpts.IncludeMacros">;
def code_completion_patterns : Flag<["-"], "code-completion-patterns">,
  HelpText<"Include code patterns in code-completion results">,
  MarshallingInfoFlag<"FrontendOpts.CodeCompleteOpts.IncludeCodePatterns">;
def no_code_completion_globals : Flag<["-"], "no-code-completion-globals">,
  HelpText<"Do not include global declarations in code-completion results.">,
  MarshallingInfoNegativeFlag<"FrontendOpts.CodeCompleteOpts.IncludeGlobals">;
def no_code_completion_ns_level_decls : Flag<["-"], "no-code-completion-ns-level-decls">,
  HelpText<"Do not include declarations inside namespaces (incl. global namespace) in the code-completion results.">,
  MarshallingInfoNegativeFlag<"FrontendOpts.CodeCompleteOpts.IncludeNamespaceLevelDecls">;
def code_completion_brief_comments : Flag<["-"], "code-completion-brief-comments">,
  HelpText<"Include brief documentation comments in code-completion results.">,
  MarshallingInfoFlag<"FrontendOpts.CodeCompleteOpts.IncludeBriefComments">;
def code_completion_with_fixits : Flag<["-"], "code-completion-with-fixits">,
  HelpText<"Include code completion results which require small fix-its.">,
  MarshallingInfoFlag<"FrontendOpts.CodeCompleteOpts.IncludeFixIts">;
def disable_free : Flag<["-"], "disable-free">,
  HelpText<"Disable freeing of memory on exit">,
  MarshallingInfoFlag<"FrontendOpts.DisableFree">;
def discard_value_names : Flag<["-"], "discard-value-names">,
  HelpText<"Discard value names in LLVM IR">,
  MarshallingInfoFlag<"CodeGenOpts.DiscardValueNames">;
def load : Separate<["-"], "load">, MetaVarName<"<dsopath>">,
  HelpText<"Load the named plugin (dynamic shared object)">;
def plugin : Separate<["-"], "plugin">, MetaVarName<"<name>">,
  HelpText<"Use the named plugin action instead of the default action (use \"help\" to list available options)">;
def plugin_arg : JoinedAndSeparate<["-"], "plugin-arg-">,
    MetaVarName<"<name> <arg>">,
    HelpText<"Pass <arg> to plugin <name>">;
def add_plugin : Separate<["-"], "add-plugin">, MetaVarName<"<name>">,
  HelpText<"Use the named plugin action in addition to the default action">;
def ast_dump_filter : Separate<["-"], "ast-dump-filter">,
  MetaVarName<"<dump_filter>">,
  HelpText<"Use with -ast-dump or -ast-print to dump/print only AST declaration"
           " nodes having a certain substring in a qualified name. Use"
           " -ast-list to list all filterable declaration node names.">,
  MarshallingInfoString<"FrontendOpts.ASTDumpFilter">;
def fno_modules_global_index : Flag<["-"], "fno-modules-global-index">,
  HelpText<"Do not automatically generate or update the global module index">,
  MarshallingInfoNegativeFlag<"FrontendOpts.UseGlobalModuleIndex">;
def fno_modules_error_recovery : Flag<["-"], "fno-modules-error-recovery">,
  HelpText<"Do not automatically import modules for error recovery">,
  MarshallingInfoNegativeFlag<"LangOpts->ModulesErrorRecovery">;
def fmodule_map_file_home_is_cwd : Flag<["-"], "fmodule-map-file-home-is-cwd">,
  HelpText<"Use the current working directory as the home directory of "
           "module maps specified by -fmodule-map-file=<FILE>">,
  MarshallingInfoFlag<"HeaderSearchOpts->ModuleMapFileHomeIsCwd">;
def fmodule_feature : Separate<["-"], "fmodule-feature">,
  MetaVarName<"<feature>">,
  HelpText<"Enable <feature> in module map requires declarations">;
def fmodules_embed_file_EQ : Joined<["-"], "fmodules-embed-file=">,
  MetaVarName<"<file>">,
  HelpText<"Embed the contents of the specified file into the module file "
           "being compiled.">;
def fmodules_embed_all_files : Joined<["-"], "fmodules-embed-all-files">,
  HelpText<"Embed the contents of all files read by this compilation into "
           "the produced module file.">,
  MarshallingInfoFlag<"FrontendOpts.ModulesEmbedAllFiles">;
def fmodules_local_submodule_visibility :
  Flag<["-"], "fmodules-local-submodule-visibility">,
  HelpText<"Enforce name visibility rules across submodules of the same "
           "top-level module.">;
def fmodules_codegen :
  Flag<["-"], "fmodules-codegen">,
  HelpText<"Generate code for uses of this module that assumes an explicit "
           "object file will be built for the module">,
  MarshallingInfoFlag<"LangOpts->ModulesCodegen">;
def fmodules_debuginfo :
  Flag<["-"], "fmodules-debuginfo">,
  HelpText<"Generate debug info for types in an object file built from this "
           "module and do not generate them elsewhere">,
  MarshallingInfoFlag<"LangOpts->ModulesDebugInfo">;
def fmodule_format_EQ : Joined<["-"], "fmodule-format=">,
  HelpText<"Select the container format for clang modules and PCH. "
           "Supported options are 'raw' and 'obj'.">,
  MarshallingInfoString<"HeaderSearchOpts->ModuleFormat", [{"raw"}]>;
def ftest_module_file_extension_EQ :
  Joined<["-"], "ftest-module-file-extension=">,
  HelpText<"introduce a module file extension for testing purposes. "
           "The argument is parsed as blockname:major:minor:hashed:user info">;
def fconcepts_ts : Flag<["-"], "fconcepts-ts">,
  HelpText<"Enable C++ Extensions for Concepts. (deprecated - use -std=c++2a)">;
def fno_concept_satisfaction_caching : Flag<["-"],
                                            "fno-concept-satisfaction-caching">,
  HelpText<"Disable satisfaction caching for C++2a Concepts.">,
  MarshallingInfoNegativeFlag<"LangOpts->ConceptSatisfactionCaching">;

defm recovery_ast : BoolOption<"recovery-ast",
  "LangOpts->RecoveryAST", DefaultsToTrue,
  ChangedBy<NegFlag>, ResetBy<PosFlag, [], "Preserve expressions in AST rather "
                              "than dropping them when encountering semantic errors">,
  BothFlags<[]>, "f">;
defm recovery_ast_type : BoolOption<"recovery-ast-type",
  "LangOpts->RecoveryASTType", DefaultsToTrue,
  ChangedBy<NegFlag>, ResetBy<PosFlag, [], "Preserve the type for recovery "
                              "expressions when possible">,
  BothFlags<[]>, "f">;

let Group = Action_Group in {

def Eonly : Flag<["-"], "Eonly">,
  HelpText<"Just run preprocessor, no output (for timings)">;
def dump_raw_tokens : Flag<["-"], "dump-raw-tokens">,
  HelpText<"Lex file in raw mode and dump raw tokens">;
def analyze : Flag<["-"], "analyze">,
  HelpText<"Run static analysis engine">;
def dump_tokens : Flag<["-"], "dump-tokens">,
  HelpText<"Run preprocessor, dump internal rep of tokens">;
def init_only : Flag<["-"], "init-only">,
  HelpText<"Only execute frontend initialization">;
def fixit : Flag<["-"], "fixit">,
  HelpText<"Apply fix-it advice to the input source">;
def fixit_EQ : Joined<["-"], "fixit=">,
  HelpText<"Apply fix-it advice creating a file with the given suffix">;
def print_preamble : Flag<["-"], "print-preamble">,
  HelpText<"Print the \"preamble\" of a file, which is a candidate for implicit"
           " precompiled headers.">;
def emit_html : Flag<["-"], "emit-html">,
  HelpText<"Output input source as HTML">;
def ast_print : Flag<["-"], "ast-print">,
  HelpText<"Build ASTs and then pretty-print them">;
def ast_list : Flag<["-"], "ast-list">,
  HelpText<"Build ASTs and print the list of declaration node qualified names">;
def ast_dump : Flag<["-"], "ast-dump">,
  HelpText<"Build ASTs and then debug dump them">;
def ast_dump_EQ : Joined<["-"], "ast-dump=">,
  HelpText<"Build ASTs and then debug dump them in the specified format. "
           "Supported formats include: default, json">;
def ast_dump_all : Flag<["-"], "ast-dump-all">,
  HelpText<"Build ASTs and then debug dump them, forcing deserialization">;
def ast_dump_all_EQ : Joined<["-"], "ast-dump-all=">,
  HelpText<"Build ASTs and then debug dump them in the specified format, "
           "forcing deserialization. Supported formats include: default, json">;
def ast_dump_decl_types : Flag<["-"], "ast-dump-decl-types">,
  HelpText<"Include declaration types in AST dumps">,
  MarshallingInfoFlag<"FrontendOpts.ASTDumpDeclTypes">;
def templight_dump : Flag<["-"], "templight-dump">,
  HelpText<"Dump templight information to stdout">;
def ast_dump_lookups : Flag<["-"], "ast-dump-lookups">,
  HelpText<"Build ASTs and then debug dump their name lookup tables">,
  MarshallingInfoFlag<"FrontendOpts.ASTDumpLookups">;
def ast_view : Flag<["-"], "ast-view">,
  HelpText<"Build ASTs and view them with GraphViz">;
def emit_module : Flag<["-"], "emit-module">,
  HelpText<"Generate pre-compiled module file from a module map">;
def emit_module_interface : Flag<["-"], "emit-module-interface">,
  HelpText<"Generate pre-compiled module file from a C++ module interface">;
def emit_header_module : Flag<["-"], "emit-header-module">,
  HelpText<"Generate pre-compiled module file from a set of header files">;
def emit_pch : Flag<["-"], "emit-pch">,
  HelpText<"Generate pre-compiled header file">;
def emit_llvm_bc : Flag<["-"], "emit-llvm-bc">,
  HelpText<"Build ASTs then convert to LLVM, emit .bc file">;
def emit_llvm_only : Flag<["-"], "emit-llvm-only">,
  HelpText<"Build ASTs and convert to LLVM, discarding output">;
def emit_codegen_only : Flag<["-"], "emit-codegen-only">,
  HelpText<"Generate machine code, but discard output">;
def emit_obj : Flag<["-"], "emit-obj">,
  HelpText<"Emit native object files">;
def rewrite_test : Flag<["-"], "rewrite-test">,
  HelpText<"Rewriter playground">;
def rewrite_macros : Flag<["-"], "rewrite-macros">,
  HelpText<"Expand macros without full preprocessing">;
def migrate : Flag<["-"], "migrate">,
  HelpText<"Migrate source code">;
def compiler_options_dump : Flag<["-"], "compiler-options-dump">,
  HelpText<"Dump the compiler configuration options">;
def print_dependency_directives_minimized_source : Flag<["-"],
  "print-dependency-directives-minimized-source">,
  HelpText<"Print the output of the dependency directives source minimizer">;
}

defm emit_llvm_uselists : BoolOption<"emit-llvm-uselists",
  "CodeGenOpts.EmitLLVMUseLists", DefaultsToFalse,
  ChangedBy<PosFlag, [], "Preserve">,
  ResetBy<NegFlag, [], "Don't preserve">,
  BothFlags<[], " order of LLVM use-lists when serializing">>;

def mt_migrate_directory : Separate<["-"], "mt-migrate-directory">,
  HelpText<"Directory for temporary files produced during ARC or ObjC migration">,
  MarshallingInfoString<"FrontendOpts.MTMigrateDir">;

def arcmt_action_EQ : Joined<["-"], "arcmt-action=">, Flags<[CC1Option, NoDriverOption]>,
  HelpText<"The ARC migration action to take">, Values<"check,modify,migrate">,
  NormalizedValuesScope<"FrontendOptions">,
  NormalizedValues<["ARCMT_Check", "ARCMT_Modify", "ARCMT_Migrate"]>,
  MarshallingInfoString<"FrontendOpts.ARCMTAction", "ARCMT_None">,
  AutoNormalizeEnum;

def opt_record_file : Separate<["-"], "opt-record-file">,
  HelpText<"File name to use for YAML optimization record output">,
  MarshallingInfoString<"CodeGenOpts.OptRecordFile">;
def opt_record_passes : Separate<["-"], "opt-record-passes">,
  HelpText<"Only record remark information for passes whose names match the given regular expression">;
def opt_record_format : Separate<["-"], "opt-record-format">,
  HelpText<"The format used for serializing remarks (default: YAML)">;

def print_stats : Flag<["-"], "print-stats">,
  HelpText<"Print performance metrics and statistics">,
  MarshallingInfoFlag<"FrontendOpts.ShowStats">;
def stats_file : Joined<["-"], "stats-file=">,
  HelpText<"Filename to write statistics to">,
  MarshallingInfoString<"FrontendOpts.StatsFile">;
def fdump_record_layouts : Flag<["-"], "fdump-record-layouts">,
  HelpText<"Dump record layout information">;
def fdump_record_layouts_simple : Flag<["-"], "fdump-record-layouts-simple">,
  HelpText<"Dump record layout information in a simple form used for testing">,
  MarshallingInfoFlag<"LangOpts->DumpRecordLayoutsSimple">;
def fix_what_you_can : Flag<["-"], "fix-what-you-can">,
  HelpText<"Apply fix-it advice even in the presence of unfixable errors">,
  MarshallingInfoFlag<"FrontendOpts.FixWhatYouCan">;
def fix_only_warnings : Flag<["-"], "fix-only-warnings">,
  HelpText<"Apply fix-it advice only for warnings, not errors">,
  MarshallingInfoFlag<"FrontendOpts.FixOnlyWarnings">;
def fixit_recompile : Flag<["-"], "fixit-recompile">,
  HelpText<"Apply fix-it changes and recompile">,
  MarshallingInfoFlag<"FrontendOpts.FixAndRecompile">;
def fixit_to_temp : Flag<["-"], "fixit-to-temporary">,
  HelpText<"Apply fix-it changes to temporary files">,
  MarshallingInfoFlag<"FrontendOpts.FixToTemporaries">;

def foverride_record_layout_EQ : Joined<["-"], "foverride-record-layout=">,
  HelpText<"Override record layouts with those in the given file">,
  MarshallingInfoString<"FrontendOpts.OverrideRecordLayoutsFile">;
def pch_through_header_EQ : Joined<["-"], "pch-through-header=">,
  HelpText<"Stop PCH generation after including this file.  When using a PCH, "
           "skip tokens until after this file is included.">,
  MarshallingInfoString<"PreprocessorOpts->PCHThroughHeader">;
def pch_through_hdrstop_create : Flag<["-"], "pch-through-hdrstop-create">,
  HelpText<"When creating a PCH, stop PCH generation after #pragma hdrstop.">,
  MarshallingInfoFlag<"PreprocessorOpts->PCHWithHdrStopCreate">;
def pch_through_hdrstop_use : Flag<["-"], "pch-through-hdrstop-use">,
  HelpText<"When using a PCH, skip tokens until after a #pragma hdrstop.">;
def fno_pch_timestamp : Flag<["-"], "fno-pch-timestamp">,
  HelpText<"Disable inclusion of timestamp in precompiled headers">,
  MarshallingInfoNegativeFlag<"FrontendOpts.IncludeTimestamps">;
def building_pch_with_obj : Flag<["-"], "building-pch-with-obj">,
  HelpText<"This compilation is part of building a PCH with corresponding object file.">,
  MarshallingInfoFlag<"LangOpts->BuildingPCHWithObjectFile">;

def aligned_alloc_unavailable : Flag<["-"], "faligned-alloc-unavailable">,
  HelpText<"Aligned allocation/deallocation functions are unavailable">;

//===----------------------------------------------------------------------===//
// Language Options
//===----------------------------------------------------------------------===//

let Flags = [CC1Option, CC1AsOption, NoDriverOption] in {

def version : Flag<["-"], "version">,
  HelpText<"Print the compiler version">,
  MarshallingInfoFlag<"FrontendOpts.ShowVersion">;
def main_file_name : Separate<["-"], "main-file-name">,
  HelpText<"Main file name to use for debug info and source if missing">,
  MarshallingInfoString<"CodeGenOpts.MainFileName">;
def split_dwarf_output : Separate<["-"], "split-dwarf-output">,
  HelpText<"File name to use for split dwarf debug info output">,
  MarshallingInfoString<"CodeGenOpts.SplitDwarfOutput">;

}

def fblocks_runtime_optional : Flag<["-"], "fblocks-runtime-optional">,
  HelpText<"Weakly link in the blocks runtime">,
  MarshallingInfoFlag<"LangOpts->BlocksRuntimeOptional">;
def fexternc_nounwind : Flag<["-"], "fexternc-nounwind">,
  HelpText<"Assume all functions with C linkage do not unwind">,
  MarshallingInfoFlag<"LangOpts->ExternCNoUnwind">;
def split_dwarf_file : Separate<["-"], "split-dwarf-file">,
  HelpText<"Name of the split dwarf debug info file to encode in the object file">,
  MarshallingInfoString<"CodeGenOpts.SplitDwarfFile">;
def fno_wchar : Flag<["-"], "fno-wchar">,
  HelpText<"Disable C++ builtin type wchar_t">;
def fconstant_string_class : Separate<["-"], "fconstant-string-class">,
  MetaVarName<"<class name>">,
  HelpText<"Specify the class to use for constant Objective-C string objects.">,
  MarshallingInfoString<"LangOpts->ObjCConstantStringClass">;
def fobjc_arc_cxxlib_EQ : Joined<["-"], "fobjc-arc-cxxlib=">,
  HelpText<"Objective-C++ Automatic Reference Counting standard library kind">, Values<"libc++,libstdc++,none">,
  NormalizedValues<["ARCXX_libcxx", "ARCXX_libstdcxx", "ARCXX_nolib"]>,
  MarshallingInfoString<"PreprocessorOpts->ObjCXXARCStandardLibrary", "ARCXX_nolib">, AutoNormalizeEnum;
def fobjc_runtime_has_weak : Flag<["-"], "fobjc-runtime-has-weak">,
  HelpText<"The target Objective-C runtime supports ARC weak operations">;
def fobjc_dispatch_method_EQ : Joined<["-"], "fobjc-dispatch-method=">,
  HelpText<"Objective-C dispatch method to use">, Values<"legacy,non-legacy,mixed">,
  NormalizedValuesScope<"CodeGenOptions">, NormalizedValues<["Legacy", "NonLegacy", "Mixed"]>,
  MarshallingInfoString<"CodeGenOpts.ObjCDispatchMethod", "Legacy">, AutoNormalizeEnum;
def disable_objc_default_synthesize_properties : Flag<["-"], "disable-objc-default-synthesize-properties">,
  HelpText<"disable the default synthesis of Objective-C properties">,
  MarshallingInfoNegativeFlag<"LangOpts->ObjCDefaultSynthProperties">;
def fencode_extended_block_signature : Flag<["-"], "fencode-extended-block-signature">,
  HelpText<"enable extended encoding of block type signature">,
  MarshallingInfoFlag<"LangOpts->EncodeExtendedBlockSig">;
def function_alignment : Separate<["-"], "function-alignment">,
    HelpText<"default alignment for functions">,
    MarshallingInfoStringInt<"LangOpts->FunctionAlignment">;
def pic_level : Separate<["-"], "pic-level">,
  HelpText<"Value for __PIC__">;
def pic_is_pie : Flag<["-"], "pic-is-pie">,
  HelpText<"File is for a position independent executable">,
  MarshallingInfoFlag<"LangOpts->PIE">;
def fno_validate_pch : Flag<["-"], "fno-validate-pch">,
  HelpText<"Disable validation of precompiled headers">,
  MarshallingInfoFlag<"PreprocessorOpts->DisablePCHValidation">;
def fallow_pch_with_errors : Flag<["-"], "fallow-pch-with-compiler-errors">,
  HelpText<"Accept a PCH file that was created with compiler errors">;
def fallow_pcm_with_errors : Flag<["-"], "fallow-pcm-with-compiler-errors">,
  HelpText<"Accept a PCM file that was created with compiler errors">;
def dump_deserialized_pch_decls : Flag<["-"], "dump-deserialized-decls">,
  HelpText<"Dump declarations that are deserialized from PCH, for testing">,
  MarshallingInfoFlag<"PreprocessorOpts->DumpDeserializedPCHDecls">;
def error_on_deserialized_pch_decl : Separate<["-"], "error-on-deserialized-decl">,
  HelpText<"Emit error if a specific declaration is deserialized from PCH, for testing">;
def error_on_deserialized_pch_decl_EQ : Joined<["-"], "error-on-deserialized-decl=">,
  Alias<error_on_deserialized_pch_decl>;
def static_define : Flag<["-"], "static-define">,
  HelpText<"Should __STATIC__ be defined">,
  MarshallingInfoFlag<"LangOpts->Static">;
def stack_protector : Separate<["-"], "stack-protector">,
  HelpText<"Enable stack protectors">, Values<"0,1,2,3">,
  NormalizedValuesScope<"LangOptions">,
  NormalizedValues<["SSPOff", "SSPOn", "SSPStrong", "SSPReq"]>,
  MarshallingInfoString<"LangOpts->StackProtector", "SSPOff">, AutoNormalizeEnum;
def stack_protector_buffer_size : Separate<["-"], "stack-protector-buffer-size">,
  HelpText<"Lower bound for a buffer to be considered for stack protection">,
  MarshallingInfoStringInt<"CodeGenOpts.SSPBufferSize", "8">;
// FIXME: diagnose if target does not support protected visibility
// Good place for this is CompilerInvocation::fixupInvocation. Do the same for parseVisibility.
def fvisibility : Separate<["-"], "fvisibility">,
  HelpText<"Default type and symbol visibility">, Values<"default,hidden,internal,protected">,
  NormalizedValues<["DefaultVisibility", "HiddenVisibility", "HiddenVisibility", "ProtectedVisibility"]>,
  MarshallingInfoString<"LangOpts->ValueVisibilityMode", "DefaultVisibility">, AutoNormalizeEnum;
def ftype_visibility : Separate<["-"], "ftype-visibility">,
  HelpText<"Default type visibility">;
def fapply_global_visibility_to_externs : Flag<["-"], "fapply-global-visibility-to-externs">,
  HelpText<"Apply global symbol visibility to external declarations without an explicit visibility">,
  MarshallingInfoFlag<"LangOpts->SetVisibilityForExternDecls">;
def ftemplate_depth : Separate<["-"], "ftemplate-depth">,
  HelpText<"Maximum depth of recursive template instantiation">,
  MarshallingInfoStringInt<"LangOpts->InstantiationDepth", "1024">;
def foperator_arrow_depth : Separate<["-"], "foperator-arrow-depth">,
  HelpText<"Maximum number of 'operator->'s to call for a member access">,
  MarshallingInfoStringInt<"LangOpts->ArrowDepth", "256">;
def fconstexpr_depth : Separate<["-"], "fconstexpr-depth">,
  HelpText<"Maximum depth of recursive constexpr function calls">,
  MarshallingInfoStringInt<"LangOpts->ConstexprCallDepth", "512">;
def fconstexpr_steps : Separate<["-"], "fconstexpr-steps">,
  HelpText<"Maximum number of steps in constexpr function evaluation">,
  MarshallingInfoStringInt<"LangOpts->ConstexprStepLimit", "1048576">;
def fbracket_depth : Separate<["-"], "fbracket-depth">,
  HelpText<"Maximum nesting level for parentheses, brackets, and braces">,
  MarshallingInfoStringInt<"LangOpts->BracketDepth", "256">;
defm const_strings : BoolFOption<"const-strings",
  "LangOpts->ConstStrings", DefaultsToFalse,
  ChangedBy<PosFlag, [], "Use">, ResetBy<NegFlag, [], "Don't use">,
  BothFlags<[], " a const qualified type for string literals in C and ObjC">>;
def fno_bitfield_type_align : Flag<["-"], "fno-bitfield-type-align">,
  HelpText<"Ignore bit-field types when aligning structures">,
  MarshallingInfoFlag<"LangOpts->NoBitFieldTypeAlign">;
def ffake_address_space_map : Flag<["-"], "ffake-address-space-map">,
  HelpText<"Use a fake address space map; OpenCL testing purposes only">,
  MarshallingInfoFlag<"LangOpts->FakeAddressSpaceMap">;
def faddress_space_map_mangling_EQ : Joined<["-"], "faddress-space-map-mangling=">, MetaVarName<"<yes|no|target>">,
  HelpText<"Set the mode for address space map based mangling; OpenCL testing purposes only">,
  Values<"target,no,yes">, NormalizedValuesScope<"LangOptions">,
  NormalizedValues<["ASMM_Target", "ASMM_Off", "ASMM_On"]>,
  MarshallingInfoString<"LangOpts->AddressSpaceMapMangling", "ASMM_Target">, AutoNormalizeEnum;
def funknown_anytype : Flag<["-"], "funknown-anytype">,
  HelpText<"Enable parser support for the __unknown_anytype type; for testing purposes only">,
  MarshallingInfoFlag<"LangOpts->ParseUnknownAnytype">;
def fdebugger_support : Flag<["-"], "fdebugger-support">,
  HelpText<"Enable special debugger support behavior">,
  MarshallingInfoFlag<"LangOpts->DebuggerSupport">;
def fdebugger_cast_result_to_id : Flag<["-"], "fdebugger-cast-result-to-id">,
  HelpText<"Enable casting unknown expression results to id">,
  MarshallingInfoFlag<"LangOpts->DebuggerCastResultToId">;
def fdebugger_objc_literal : Flag<["-"], "fdebugger-objc-literal">,
  HelpText<"Enable special debugger support for Objective-C subscripting and literals">,
  MarshallingInfoFlag<"LangOpts->DebuggerObjCLiteral">;
def fdeprecated_macro : Flag<["-"], "fdeprecated-macro">,
  HelpText<"Defines the __DEPRECATED macro">;
def fno_deprecated_macro : Flag<["-"], "fno-deprecated-macro">,
  HelpText<"Undefines the __DEPRECATED macro">;
def fobjc_subscripting_legacy_runtime : Flag<["-"], "fobjc-subscripting-legacy-runtime">,
  HelpText<"Allow Objective-C array and dictionary subscripting in legacy runtime">;
// TODO: Enforce values valid for MSVtorDispMode.
def vtordisp_mode_EQ : Joined<["-"], "vtordisp-mode=">,
  HelpText<"Control vtordisp placement on win32 targets">,
  MarshallingInfoStringInt<"LangOpts->VtorDispMode", "1">;
def fnative_half_type: Flag<["-"], "fnative-half-type">,
  HelpText<"Use the native half type for __fp16 instead of promoting to float">;
def fnative_half_arguments_and_returns : Flag<["-"], "fnative-half-arguments-and-returns">,
  HelpText<"Use the native __fp16 type for arguments and returns (and skip ABI-specific lowering)">;
def fallow_half_arguments_and_returns : Flag<["-"], "fallow-half-arguments-and-returns">,
  HelpText<"Allow function arguments and returns of type half">;
def fdefault_calling_conv_EQ : Joined<["-"], "fdefault-calling-conv=">,
  HelpText<"Set default calling convention">, Values<"cdecl,fastcall,stdcall,vectorcall,regcall">,
  NormalizedValuesScope<"LangOptions">,
  NormalizedValues<["DCC_CDecl", "DCC_FastCall", "DCC_StdCall", "DCC_VectorCall", "DCC_RegCall"]>,
  MarshallingInfoString<"LangOpts->DefaultCallingConv", "DCC_None">, AutoNormalizeEnum;
def finclude_default_header : Flag<["-"], "finclude-default-header">,
  HelpText<"Include default header file for OpenCL">,
  MarshallingInfoFlag<"LangOpts->IncludeDefaultHeader">;
def fdeclare_opencl_builtins : Flag<["-"], "fdeclare-opencl-builtins">,
  HelpText<"Add OpenCL builtin function declarations (experimental)">,
  MarshallingInfoFlag<"LangOpts->DeclareOpenCLBuiltins">;
def fpreserve_vec3_type : Flag<["-"], "fpreserve-vec3-type">,
  HelpText<"Preserve 3-component vector type">,
  MarshallingInfoFlag<"CodeGenOpts.PreserveVec3Type">;
def fwchar_type_EQ : Joined<["-"], "fwchar-type=">,
  HelpText<"Select underlying type for wchar_t">, Values<"char,short,int">,
  NormalizedValues<["1", "2", "4"]>,
  MarshallingInfoString<"LangOpts->WCharSize", "0">, AutoNormalizeEnum;
defm signed_wchar : BoolFOption<"signed-wchar",
  "LangOpts->WCharIsSigned", DefaultsToTrue,
  ChangedBy<NegFlag, [], "Use an unsigned">, ResetBy<PosFlag, [], "Use a signed">,
  BothFlags<[], " type for wchar_t">>;
def fcompatibility_qualified_id_block_param_type_checking : Flag<["-"], "fcompatibility-qualified-id-block-type-checking">,
  HelpText<"Allow using blocks with parameters of more specific type than "
           "the type system guarantees when a parameter is qualified id">,
  MarshallingInfoFlag<"LangOpts->CompatibilityQualifiedIdBlockParamTypeChecking">;
def fpass_by_value_is_noalias: Flag<["-"], "fpass-by-value-is-noalias">,
  HelpText<"Allows assuming by-value parameters do not alias any other value. "
           "Has no effect on non-trivially-copyable classes in C++.">, Group<f_Group>,
  MarshallingInfoFlag<"CodeGenOpts.PassByValueIsNoAlias">;

// FIXME: Remove these entirely once functionality/tests have been excised.
def fobjc_gc_only : Flag<["-"], "fobjc-gc-only">, Group<f_Group>,
  HelpText<"Use GC exclusively for Objective-C related memory management">;
def fobjc_gc : Flag<["-"], "fobjc-gc">, Group<f_Group>,
  HelpText<"Enable Objective-C garbage collection">;

//===----------------------------------------------------------------------===//
// Header Search Options
//===----------------------------------------------------------------------===//

def nostdsysteminc : Flag<["-"], "nostdsysteminc">,
  HelpText<"Disable standard system #include directories">,
  MarshallingInfoNegativeFlag<"HeaderSearchOpts->UseStandardSystemIncludes">;
def fdisable_module_hash : Flag<["-"], "fdisable-module-hash">,
  HelpText<"Disable the module hash">,
  MarshallingInfoFlag<"HeaderSearchOpts->DisableModuleHash">;
def fmodules_hash_content : Flag<["-"], "fmodules-hash-content">,
  HelpText<"Enable hashing the content of a module file">,
  MarshallingInfoFlag<"HeaderSearchOpts->ModulesHashContent">;
def fmodules_strict_context_hash : Flag<["-"], "fmodules-strict-context-hash">,
  HelpText<"Enable hashing of all compiler options that could impact the "
           "semantics of a module in an implicit build">,
  MarshallingInfoFlag<"HeaderSearchOpts->ModulesStrictContextHash">;
def c_isystem : JoinedOrSeparate<["-"], "c-isystem">, MetaVarName<"<directory>">,
  HelpText<"Add directory to the C SYSTEM include search path">;
def objc_isystem : JoinedOrSeparate<["-"], "objc-isystem">,
  MetaVarName<"<directory>">,
  HelpText<"Add directory to the ObjC SYSTEM include search path">;
def objcxx_isystem : JoinedOrSeparate<["-"], "objcxx-isystem">,
  MetaVarName<"<directory>">,
  HelpText<"Add directory to the ObjC++ SYSTEM include search path">;
def internal_isystem : JoinedOrSeparate<["-"], "internal-isystem">,
  MetaVarName<"<directory>">,
  HelpText<"Add directory to the internal system include search path; these "
           "are assumed to not be user-provided and are used to model system "
           "and standard headers' paths.">;
def internal_externc_isystem : JoinedOrSeparate<["-"], "internal-externc-isystem">,
  MetaVarName<"<directory>">,
  HelpText<"Add directory to the internal system include search path with "
           "implicit extern \"C\" semantics; these are assumed to not be "
           "user-provided and are used to model system and standard headers' "
           "paths.">;

//===----------------------------------------------------------------------===//
// Preprocessor Options
//===----------------------------------------------------------------------===//

def chain_include : Separate<["-"], "chain-include">, MetaVarName<"<file>">,
  HelpText<"Include and chain a header file after turning it into PCH">;
def preamble_bytes_EQ : Joined<["-"], "preamble-bytes=">,
  HelpText<"Assume that the precompiled header is a precompiled preamble "
           "covering the first N bytes of the main file">;
def detailed_preprocessing_record : Flag<["-"], "detailed-preprocessing-record">,
  HelpText<"include a detailed record of preprocessing actions">,
  MarshallingInfoFlag<"PreprocessorOpts->DetailedRecord">;
def setup_static_analyzer : Flag<["-"], "setup-static-analyzer">,
  HelpText<"Set up preprocessor for static analyzer (done automatically when static analyzer is run).">,
  MarshallingInfoFlag<"PreprocessorOpts->SetUpStaticAnalyzer">;
def disable_pragma_debug_crash : Flag<["-"], "disable-pragma-debug-crash">,
  HelpText<"Disable any #pragma clang __debug that can lead to crashing behavior. This is meant for testing.">,
  MarshallingInfoFlag<"PreprocessorOpts->DisablePragmaDebugCrash">;

//===----------------------------------------------------------------------===//
// OpenCL Options
//===----------------------------------------------------------------------===//

def cl_ext_EQ : CommaJoined<["-"], "cl-ext=">,
  HelpText<"OpenCL only. Enable or disable OpenCL extensions. The argument is a comma-separated sequence of one or more extension names, each prefixed by '+' or '-'.">;

//===----------------------------------------------------------------------===//
// CUDA Options
//===----------------------------------------------------------------------===//

def fcuda_is_device : Flag<["-"], "fcuda-is-device">,
  HelpText<"Generate code for CUDA device">,
  MarshallingInfoFlag<"LangOpts->CUDAIsDevice">;
def fcuda_include_gpubinary : Separate<["-"], "fcuda-include-gpubinary">,
  HelpText<"Incorporate CUDA device-side binary into host object file.">,
  MarshallingInfoString<"CodeGenOpts.CudaGpuBinaryFileName">;
def fcuda_allow_variadic_functions : Flag<["-"], "fcuda-allow-variadic-functions">,
  HelpText<"Allow variadic functions in CUDA device code.">,
  MarshallingInfoFlag<"LangOpts->CUDAAllowVariadicFunctions">;
def fno_cuda_host_device_constexpr : Flag<["-"], "fno-cuda-host-device-constexpr">,
  HelpText<"Don't treat unattributed constexpr functions as __host__ __device__.">,
  MarshallingInfoNegativeFlag<"LangOpts->CUDAHostDeviceConstexpr">;

//===----------------------------------------------------------------------===//
// OpenMP Options
//===----------------------------------------------------------------------===//

def fopenmp_is_device : Flag<["-"], "fopenmp-is-device">,
  HelpText<"Generate code only for an OpenMP target device.">;
def fopenmp_host_ir_file_path : Separate<["-"], "fopenmp-host-ir-file-path">,
  HelpText<"Path to the IR file produced by the frontend for the host.">;

//===----------------------------------------------------------------------===//
// SYCL Options
//===----------------------------------------------------------------------===//

def fsycl_is_device : Flag<["-"], "fsycl-is-device">,
  HelpText<"Generate code for SYCL device.">;

} // let Flags = [CC1Option, NoDriverOption]

//===----------------------------------------------------------------------===//
// cc1as-only Options
//===----------------------------------------------------------------------===//

let Flags = [CC1AsOption, NoDriverOption] in {

// Language Options
def n : Flag<["-"], "n">,
  HelpText<"Don't automatically start assembly file with a text section">;

// Frontend Options
def filetype : Separate<["-"], "filetype">,
    HelpText<"Specify the output file type ('asm', 'null', or 'obj')">;

// Transliterate Options
def output_asm_variant : Separate<["-"], "output-asm-variant">,
    HelpText<"Select the asm variant index to use for output">;
def show_encoding : Flag<["-"], "show-encoding">,
    HelpText<"Show instruction encoding information in transliterate mode">;
def show_inst : Flag<["-"], "show-inst">,
    HelpText<"Show internal instruction representation in transliterate mode">;

// Assemble Options
def dwarf_debug_producer : Separate<["-"], "dwarf-debug-producer">,
  HelpText<"The string to embed in the Dwarf debug AT_producer record.">;

def defsym : Separate<["-"], "defsym">,
  HelpText<"Define a value for a symbol">;

} // let Flags = [CC1AsOption]

//===----------------------------------------------------------------------===//
// clang-cl Options
//===----------------------------------------------------------------------===//

def cl_Group : OptionGroup<"<clang-cl options>">, Flags<[CLOption]>,
  HelpText<"CL.EXE COMPATIBILITY OPTIONS">;

def cl_compile_Group : OptionGroup<"<clang-cl compile-only options>">,
  Group<cl_Group>;

def cl_ignored_Group : OptionGroup<"<clang-cl ignored options>">,
  Group<cl_Group>;

class CLFlag<string name> : Option<["/", "-"], name, KIND_FLAG>,
  Group<cl_Group>, Flags<[CLOption, NoXarchOption]>;

class CLCompileFlag<string name> : Option<["/", "-"], name, KIND_FLAG>,
  Group<cl_compile_Group>, Flags<[CLOption, NoXarchOption]>;

class CLIgnoredFlag<string name> : Option<["/", "-"], name, KIND_FLAG>,
  Group<cl_ignored_Group>, Flags<[CLOption, NoXarchOption]>;

class CLJoined<string name> : Option<["/", "-"], name, KIND_JOINED>,
  Group<cl_Group>, Flags<[CLOption, NoXarchOption]>;

class CLCompileJoined<string name> : Option<["/", "-"], name, KIND_JOINED>,
  Group<cl_compile_Group>, Flags<[CLOption, NoXarchOption]>;

class CLIgnoredJoined<string name> : Option<["/", "-"], name, KIND_JOINED>,
  Group<cl_ignored_Group>, Flags<[CLOption, NoXarchOption, HelpHidden]>;

class CLJoinedOrSeparate<string name> : Option<["/", "-"], name,
  KIND_JOINED_OR_SEPARATE>, Group<cl_Group>, Flags<[CLOption, NoXarchOption]>;

class CLCompileJoinedOrSeparate<string name> : Option<["/", "-"], name,
  KIND_JOINED_OR_SEPARATE>, Group<cl_compile_Group>,
  Flags<[CLOption, NoXarchOption]>;

class CLRemainingArgsJoined<string name> : Option<["/", "-"], name,
  KIND_REMAINING_ARGS_JOINED>, Group<cl_Group>, Flags<[CLOption, NoXarchOption]>;

// Aliases:
// (We don't put any of these in cl_compile_Group as the options they alias are
// already in the right group.)

def _SLASH_Brepro : CLFlag<"Brepro">,
  HelpText<"Do not write current time into COFF output (breaks link.exe /incremental)">,
  Alias<mno_incremental_linker_compatible>;
def _SLASH_Brepro_ : CLFlag<"Brepro-">,
  HelpText<"Write current time into COFF output (default)">,
  Alias<mincremental_linker_compatible>;
def _SLASH_C : CLFlag<"C">,
  HelpText<"Do not discard comments when preprocessing">, Alias<C>;
def _SLASH_c : CLFlag<"c">, HelpText<"Compile only">, Alias<c>;
def _SLASH_d1PP : CLFlag<"d1PP">,
  HelpText<"Retain macro definitions in /E mode">, Alias<dD>;
def _SLASH_d1reportAllClassLayout : CLFlag<"d1reportAllClassLayout">,
  HelpText<"Dump record layout information">,
  Alias<Xclang>, AliasArgs<["-fdump-record-layouts"]>;
def _SLASH_diagnostics_caret : CLFlag<"diagnostics:caret">,
  HelpText<"Enable caret and column diagnostics (default)">;
def _SLASH_diagnostics_column : CLFlag<"diagnostics:column">,
  HelpText<"Disable caret diagnostics but keep column info">;
def _SLASH_diagnostics_classic : CLFlag<"diagnostics:classic">,
  HelpText<"Disable column and caret diagnostics">;
def _SLASH_D : CLJoinedOrSeparate<"D">, HelpText<"Define macro">,
  MetaVarName<"<macro[=value]>">, Alias<D>;
def _SLASH_E : CLFlag<"E">, HelpText<"Preprocess to stdout">, Alias<E>;
def _SLASH_fp_except : CLFlag<"fp:except">, HelpText<"">, Alias<ftrapping_math>;
def _SLASH_fp_except_ : CLFlag<"fp:except-">,
  HelpText<"">, Alias<fno_trapping_math>;
def _SLASH_fp_fast : CLFlag<"fp:fast">, HelpText<"">, Alias<ffast_math>;
def _SLASH_fp_precise : CLFlag<"fp:precise">,
  HelpText<"">, Alias<fno_fast_math>;
def _SLASH_fp_strict : CLFlag<"fp:strict">, HelpText<"">, Alias<fno_fast_math>;
def _SLASH_GA : CLFlag<"GA">, Alias<ftlsmodel_EQ>, AliasArgs<["local-exec"]>,
  HelpText<"Assume thread-local variables are defined in the executable">;
def _SLASH_GR : CLFlag<"GR">, HelpText<"Emit RTTI data (default)">;
def _SLASH_GR_ : CLFlag<"GR-">, HelpText<"Do not emit RTTI data">;
def _SLASH_GF : CLIgnoredFlag<"GF">,
  HelpText<"Enable string pooling (default)">;
def _SLASH_GF_ : CLFlag<"GF-">, HelpText<"Disable string pooling">,
  Alias<fwritable_strings>;
def _SLASH_GS : CLFlag<"GS">,
  HelpText<"Enable buffer security check (default)">;
def _SLASH_GS_ : CLFlag<"GS-">, HelpText<"Disable buffer security check">;
def : CLFlag<"Gs">, HelpText<"Use stack probes (default)">,
  Alias<mstack_probe_size>, AliasArgs<["4096"]>;
def _SLASH_Gs : CLJoined<"Gs">,
  HelpText<"Set stack probe size (default 4096)">, Alias<mstack_probe_size>;
def _SLASH_Gy : CLFlag<"Gy">, HelpText<"Put each function in its own section">,
  Alias<ffunction_sections>;
def _SLASH_Gy_ : CLFlag<"Gy-">,
  HelpText<"Do not put each function in its own section (default)">,
  Alias<fno_function_sections>;
def _SLASH_Gw : CLFlag<"Gw">, HelpText<"Put each data item in its own section">,
  Alias<fdata_sections>;
def _SLASH_Gw_ : CLFlag<"Gw-">,
  HelpText<"Do not put each data item in its own section (default)">,
  Alias<fno_data_sections>;
def _SLASH_help : CLFlag<"help">, Alias<help>,
  HelpText<"Display available options">;
def _SLASH_HELP : CLFlag<"HELP">, Alias<help>;
def _SLASH_I : CLJoinedOrSeparate<"I">,
  HelpText<"Add directory to include search path">, MetaVarName<"<dir>">,
  Alias<I>;
def _SLASH_J : CLFlag<"J">, HelpText<"Make char type unsigned">,
  Alias<funsigned_char>;

// The _SLASH_O option handles all the /O flags, but we also provide separate
// aliased options to provide separate help messages.
def _SLASH_O : CLJoined<"O">,
  HelpText<"Set multiple /O flags at once; e.g. '/O2y-' for '/O2 /Oy-'">,
  MetaVarName<"<flags>">;
def : CLFlag<"O1">, Alias<_SLASH_O>, AliasArgs<["1"]>,
  HelpText<"Optimize for size  (like /Og     /Os /Oy /Ob2 /GF /Gy)">;
def : CLFlag<"O2">, Alias<_SLASH_O>, AliasArgs<["2"]>,
  HelpText<"Optimize for speed (like /Og /Oi /Ot /Oy /Ob2 /GF /Gy)">;
def : CLFlag<"Ob0">, Alias<_SLASH_O>, AliasArgs<["b0"]>,
  HelpText<"Disable function inlining">;
def : CLFlag<"Ob1">, Alias<_SLASH_O>, AliasArgs<["b1"]>,
  HelpText<"Only inline functions explicitly or implicitly marked inline">;
def : CLFlag<"Ob2">, Alias<_SLASH_O>, AliasArgs<["b2"]>,
  HelpText<"Inline functions as deemed beneficial by the compiler">;
def : CLFlag<"Od">, Alias<_SLASH_O>, AliasArgs<["d"]>,
  HelpText<"Disable optimization">;
def : CLFlag<"Og">, Alias<_SLASH_O>, AliasArgs<["g"]>,
  HelpText<"No effect">;
def : CLFlag<"Oi">, Alias<_SLASH_O>, AliasArgs<["i"]>,
  HelpText<"Enable use of builtin functions">;
def : CLFlag<"Oi-">, Alias<_SLASH_O>, AliasArgs<["i-"]>,
  HelpText<"Disable use of builtin functions">;
def : CLFlag<"Os">, Alias<_SLASH_O>, AliasArgs<["s"]>,
  HelpText<"Optimize for size">;
def : CLFlag<"Ot">, Alias<_SLASH_O>, AliasArgs<["t"]>,
  HelpText<"Optimize for speed">;
def : CLFlag<"Ox">, Alias<_SLASH_O>, AliasArgs<["x"]>,
  HelpText<"Deprecated (like /Og /Oi /Ot /Oy /Ob2); use /O2">;
def : CLFlag<"Oy">, Alias<_SLASH_O>, AliasArgs<["y"]>,
  HelpText<"Enable frame pointer omission (x86 only)">;
def : CLFlag<"Oy-">, Alias<_SLASH_O>, AliasArgs<["y-"]>,
  HelpText<"Disable frame pointer omission (x86 only, default)">;

def _SLASH_QUESTION : CLFlag<"?">, Alias<help>,
  HelpText<"Display available options">;
def _SLASH_Qvec : CLFlag<"Qvec">,
  HelpText<"Enable the loop vectorization passes">, Alias<fvectorize>;
def _SLASH_Qvec_ : CLFlag<"Qvec-">,
  HelpText<"Disable the loop vectorization passes">, Alias<fno_vectorize>;
def _SLASH_showIncludes : CLFlag<"showIncludes">,
  HelpText<"Print info about included files to stderr">;
def _SLASH_showIncludes_user : CLFlag<"showIncludes:user">,
  HelpText<"Like /showIncludes but omit system headers">;
def _SLASH_showFilenames : CLFlag<"showFilenames">,
  HelpText<"Print the name of each compiled file">;
def _SLASH_showFilenames_ : CLFlag<"showFilenames-">,
  HelpText<"Do not print the name of each compiled file (default)">;
def _SLASH_source_charset : CLCompileJoined<"source-charset:">,
  HelpText<"Set source encoding, supports only UTF-8">,
  Alias<finput_charset_EQ>;
def _SLASH_execution_charset : CLCompileJoined<"execution-charset:">,
  HelpText<"Set runtime encoding, supports only UTF-8">,
  Alias<fexec_charset_EQ>;
def _SLASH_std : CLCompileJoined<"std:">,
  HelpText<"Set C++ version (c++14,c++17,c++latest)">;
def _SLASH_U : CLJoinedOrSeparate<"U">, HelpText<"Undefine macro">,
  MetaVarName<"<macro>">, Alias<U>;
def _SLASH_validate_charset : CLFlag<"validate-charset">,
  Alias<W_Joined>, AliasArgs<["invalid-source-encoding"]>;
def _SLASH_validate_charset_ : CLFlag<"validate-charset-">,
  Alias<W_Joined>, AliasArgs<["no-invalid-source-encoding"]>;
def _SLASH_W0 : CLFlag<"W0">, HelpText<"Disable all warnings">, Alias<w>;
def _SLASH_W1 : CLFlag<"W1">, HelpText<"Enable -Wall">, Alias<Wall>;
def _SLASH_W2 : CLFlag<"W2">, HelpText<"Enable -Wall">, Alias<Wall>;
def _SLASH_W3 : CLFlag<"W3">, HelpText<"Enable -Wall">, Alias<Wall>;
def _SLASH_W4 : CLFlag<"W4">, HelpText<"Enable -Wall and -Wextra">, Alias<WCL4>;
def _SLASH_Wall : CLFlag<"Wall">, HelpText<"Enable -Weverything">,
  Alias<W_Joined>, AliasArgs<["everything"]>;
def _SLASH_WX : CLFlag<"WX">, HelpText<"Treat warnings as errors">,
  Alias<W_Joined>, AliasArgs<["error"]>;
def _SLASH_WX_ : CLFlag<"WX-">,
  HelpText<"Do not treat warnings as errors (default)">,
  Alias<W_Joined>, AliasArgs<["no-error"]>;
def _SLASH_w_flag : CLFlag<"w">, HelpText<"Disable all warnings">, Alias<w>;
def _SLASH_wd4005 : CLFlag<"wd4005">, Alias<W_Joined>,
  AliasArgs<["no-macro-redefined"]>;
def _SLASH_wd4018 : CLFlag<"wd4018">, Alias<W_Joined>,
  AliasArgs<["no-sign-compare"]>;
def _SLASH_wd4100 : CLFlag<"wd4100">, Alias<W_Joined>,
  AliasArgs<["no-unused-parameter"]>;
def _SLASH_wd4910 : CLFlag<"wd4910">, Alias<W_Joined>,
  AliasArgs<["no-dllexport-explicit-instantiation-decl"]>;
def _SLASH_wd4996 : CLFlag<"wd4996">, Alias<W_Joined>,
  AliasArgs<["no-deprecated-declarations"]>;
def _SLASH_vd : CLJoined<"vd">, HelpText<"Control vtordisp placement">,
  Alias<vtordisp_mode_EQ>;
def _SLASH_X : CLFlag<"X">,
  HelpText<"Do not add %INCLUDE% to include search path">, Alias<nostdlibinc>;
def _SLASH_Zc_sizedDealloc : CLFlag<"Zc:sizedDealloc">,
  HelpText<"Enable C++14 sized global deallocation functions">,
  Alias<fsized_deallocation>;
def _SLASH_Zc_sizedDealloc_ : CLFlag<"Zc:sizedDealloc-">,
  HelpText<"Disable C++14 sized global deallocation functions">,
  Alias<fno_sized_deallocation>;
def _SLASH_Zc_alignedNew : CLFlag<"Zc:alignedNew">,
  HelpText<"Enable C++17 aligned allocation functions">,
  Alias<faligned_allocation>;
def _SLASH_Zc_alignedNew_ : CLFlag<"Zc:alignedNew-">,
  HelpText<"Disable C++17 aligned allocation functions">,
  Alias<fno_aligned_allocation>;
def _SLASH_Zc_char8_t : CLFlag<"Zc:char8_t">,
  HelpText<"Enable char8_t from C++2a">,
  Alias<fchar8__t>;
def _SLASH_Zc_char8_t_ : CLFlag<"Zc:char8_t-">,
  HelpText<"Disable char8_t from c++2a">,
  Alias<fno_char8__t>;
def _SLASH_Zc_strictStrings : CLFlag<"Zc:strictStrings">,
  HelpText<"Treat string literals as const">, Alias<W_Joined>,
  AliasArgs<["error=c++11-compat-deprecated-writable-strings"]>;
def _SLASH_Zc_threadSafeInit : CLFlag<"Zc:threadSafeInit">,
  HelpText<"Enable thread-safe initialization of static variables">,
  Alias<fthreadsafe_statics>;
def _SLASH_Zc_threadSafeInit_ : CLFlag<"Zc:threadSafeInit-">,
  HelpText<"Disable thread-safe initialization of static variables">,
  Alias<fno_threadsafe_statics>;
def _SLASH_Zc_trigraphs : CLFlag<"Zc:trigraphs">,
  HelpText<"Enable trigraphs">, Alias<ftrigraphs>;
def _SLASH_Zc_trigraphs_off : CLFlag<"Zc:trigraphs-">,
  HelpText<"Disable trigraphs (default)">, Alias<fno_trigraphs>;
def _SLASH_Zc_twoPhase : CLFlag<"Zc:twoPhase">,
  HelpText<"Enable two-phase name lookup in templates">,
  Alias<fno_delayed_template_parsing>;
def _SLASH_Zc_twoPhase_ : CLFlag<"Zc:twoPhase-">,
  HelpText<"Disable two-phase name lookup in templates (default)">,
  Alias<fdelayed_template_parsing>;
def _SLASH_Z7 : CLFlag<"Z7">,
  HelpText<"Enable CodeView debug information in object files">;
def _SLASH_Zi : CLFlag<"Zi">, Alias<_SLASH_Z7>,
  HelpText<"Like /Z7">;
def _SLASH_Zp : CLJoined<"Zp">,
  HelpText<"Set default maximum struct packing alignment">,
  Alias<fpack_struct_EQ>;
def _SLASH_Zp_flag : CLFlag<"Zp">,
  HelpText<"Set default maximum struct packing alignment to 1">,
  Alias<fpack_struct_EQ>, AliasArgs<["1"]>;
def _SLASH_Zs : CLFlag<"Zs">, HelpText<"Syntax-check only">,
  Alias<fsyntax_only>;
def _SLASH_openmp_ : CLFlag<"openmp-">,
  HelpText<"Disable OpenMP support">, Alias<fno_openmp>;
def _SLASH_openmp : CLFlag<"openmp">, HelpText<"Enable OpenMP support">,
  Alias<fopenmp>;
def _SLASH_openmp_experimental : CLFlag<"openmp:experimental">,
  HelpText<"Enable OpenMP support with experimental SIMD support">,
  Alias<fopenmp>;
def _SLASH_tune : CLCompileJoined<"tune:">,
  HelpText<"Set CPU for optimization without affecting instruction set">,
  Alias<mtune_EQ>;

// Non-aliases:

def _SLASH_arch : CLCompileJoined<"arch:">,
  HelpText<"Set architecture for code generation">;

def _SLASH_M_Group : OptionGroup<"</M group>">, Group<cl_compile_Group>;
def _SLASH_volatile_Group : OptionGroup<"</volatile group>">,
  Group<cl_compile_Group>;

def _SLASH_EH : CLJoined<"EH">, HelpText<"Set exception handling model">;
def _SLASH_EP : CLFlag<"EP">,
  HelpText<"Disable linemarker output and preprocess to stdout">;
def _SLASH_FA : CLFlag<"FA">,
  HelpText<"Output assembly code file during compilation">;
def _SLASH_Fa : CLJoined<"Fa">,
  HelpText<"Set assembly output file name (with /FA)">,
  MetaVarName<"<file or dir/>">;
def _SLASH_fallback : CLCompileFlag<"fallback">,
  HelpText<"Fall back to cl.exe if clang-cl fails to compile">;
def _SLASH_FI : CLJoinedOrSeparate<"FI">,
  HelpText<"Include file before parsing">, Alias<include_>;
def _SLASH_Fe : CLJoined<"Fe">,
  HelpText<"Set output executable file name">,
  MetaVarName<"<file or dir/>">;
def _SLASH_Fe_COLON : CLJoined<"Fe:">, Alias<_SLASH_Fe>;
def _SLASH_Fi : CLCompileJoined<"Fi">,
  HelpText<"Set preprocess output file name (with /P)">,
  MetaVarName<"<file>">;
def _SLASH_Fo : CLCompileJoined<"Fo">,
  HelpText<"Set output object file (with /c)">,
  MetaVarName<"<file or dir/>">;
def _SLASH_guard : CLJoined<"guard:">,
  HelpText<"Enable Control Flow Guard with /guard:cf, or only the table with /guard:cf,nochecks">;
def _SLASH_GX : CLFlag<"GX">,
  HelpText<"Deprecated; use /EHsc">;
def _SLASH_GX_ : CLFlag<"GX-">,
  HelpText<"Deprecated (like not passing /EH)">;
def _SLASH_imsvc : CLJoinedOrSeparate<"imsvc">,
  HelpText<"Add <dir> to system include search path, as if in %INCLUDE%">,
  MetaVarName<"<dir>">;
def _SLASH_LD : CLFlag<"LD">, HelpText<"Create DLL">;
def _SLASH_LDd : CLFlag<"LDd">, HelpText<"Create debug DLL">;
def _SLASH_link : CLRemainingArgsJoined<"link">,
  HelpText<"Forward options to the linker">, MetaVarName<"<options>">;
def _SLASH_MD : Option<["/", "-"], "MD", KIND_FLAG>, Group<_SLASH_M_Group>,
  Flags<[CLOption, NoXarchOption]>, HelpText<"Use DLL run-time">;
def _SLASH_MDd : Option<["/", "-"], "MDd", KIND_FLAG>, Group<_SLASH_M_Group>,
  Flags<[CLOption, NoXarchOption]>, HelpText<"Use DLL debug run-time">;
def _SLASH_MT : Option<["/", "-"], "MT", KIND_FLAG>, Group<_SLASH_M_Group>,
  Flags<[CLOption, NoXarchOption]>, HelpText<"Use static run-time">;
def _SLASH_MTd : Option<["/", "-"], "MTd", KIND_FLAG>, Group<_SLASH_M_Group>,
  Flags<[CLOption, NoXarchOption]>, HelpText<"Use static debug run-time">;
def _SLASH_o : CLJoinedOrSeparate<"o">,
  HelpText<"Deprecated (set output file name); use /Fe or /Fe">,
  MetaVarName<"<file or dir/>">;
def _SLASH_P : CLFlag<"P">, HelpText<"Preprocess to file">;
def _SLASH_Tc : CLCompileJoinedOrSeparate<"Tc">,
  HelpText<"Treat <file> as C source file">, MetaVarName<"<file>">;
def _SLASH_TC : CLCompileFlag<"TC">, HelpText<"Treat all source files as C">;
def _SLASH_Tp : CLCompileJoinedOrSeparate<"Tp">,
  HelpText<"Treat <file> as C++ source file">, MetaVarName<"<file>">;
def _SLASH_TP : CLCompileFlag<"TP">, HelpText<"Treat all source files as C++">;
def _SLASH_vctoolsdir : CLJoinedOrSeparate<"vctoolsdir">,
  HelpText<"Path to the VCToolChain">, MetaVarName<"<dir>">;
def _SLASH_volatile_iso : Option<["/", "-"], "volatile:iso", KIND_FLAG>,
  Group<_SLASH_volatile_Group>, Flags<[CLOption, NoXarchOption]>,
  HelpText<"Volatile loads and stores have standard semantics">;
def _SLASH_vmb : CLFlag<"vmb">,
  HelpText<"Use a best-case representation method for member pointers">;
def _SLASH_vmg : CLFlag<"vmg">,
  HelpText<"Use a most-general representation for member pointers">;
def _SLASH_vms : CLFlag<"vms">,
  HelpText<"Set the default most-general representation to single inheritance">;
def _SLASH_vmm : CLFlag<"vmm">,
  HelpText<"Set the default most-general representation to "
           "multiple inheritance">;
def _SLASH_vmv : CLFlag<"vmv">,
  HelpText<"Set the default most-general representation to "
           "virtual inheritance">;
def _SLASH_volatile_ms  : Option<["/", "-"], "volatile:ms", KIND_FLAG>,
  Group<_SLASH_volatile_Group>, Flags<[CLOption, NoXarchOption]>,
  HelpText<"Volatile loads and stores have acquire and release semantics">;
def _SLASH_clang : CLJoined<"clang:">,
  HelpText<"Pass <arg> to the clang driver">, MetaVarName<"<arg>">;
def _SLASH_Zl : CLFlag<"Zl">,
  HelpText<"Do not let object file auto-link default libraries">;

def _SLASH_Yc : CLJoined<"Yc">,
  HelpText<"Generate a pch file for all code up to and including <filename>">,
  MetaVarName<"<filename>">;
def _SLASH_Yu : CLJoined<"Yu">,
  HelpText<"Load a pch file and use it instead of all code up to "
           "and including <filename>">,
  MetaVarName<"<filename>">;
def _SLASH_Y_ : CLFlag<"Y-">,
  HelpText<"Disable precompiled headers, overrides /Yc and /Yu">;
def _SLASH_Zc_dllexportInlines : CLFlag<"Zc:dllexportInlines">,
  HelpText<"dllexport/dllimport inline member functions of dllexport/import classes (default)">;
def _SLASH_Zc_dllexportInlines_ : CLFlag<"Zc:dllexportInlines-">,
  HelpText<"Do not dllexport/dllimport inline member functions of dllexport/import classes">;
def _SLASH_Fp : CLJoined<"Fp">,
  HelpText<"Set pch file name (with /Yc and /Yu)">, MetaVarName<"<file>">;

def _SLASH_Gd : CLFlag<"Gd">,
  HelpText<"Set __cdecl as a default calling convention">;
def _SLASH_Gr : CLFlag<"Gr">,
  HelpText<"Set __fastcall as a default calling convention">;
def _SLASH_Gz : CLFlag<"Gz">,
  HelpText<"Set __stdcall as a default calling convention">;
def _SLASH_Gv : CLFlag<"Gv">,
  HelpText<"Set __vectorcall as a default calling convention">;
def _SLASH_Gregcall : CLFlag<"Gregcall">,
  HelpText<"Set __regcall as a default calling convention">;

// Ignored:

def _SLASH_analyze_ : CLIgnoredFlag<"analyze-">;
def _SLASH_bigobj : CLIgnoredFlag<"bigobj">;
def _SLASH_cgthreads : CLIgnoredJoined<"cgthreads">;
def _SLASH_d2FastFail : CLIgnoredFlag<"d2FastFail">;
def _SLASH_d2Zi_PLUS : CLIgnoredFlag<"d2Zi+">;
def _SLASH_errorReport : CLIgnoredJoined<"errorReport">;
def _SLASH_FC : CLIgnoredFlag<"FC">;
def _SLASH_Fd : CLIgnoredJoined<"Fd">;
def _SLASH_FS : CLIgnoredFlag<"FS">;
def _SLASH_JMC : CLIgnoredFlag<"JMC">;
def _SLASH_kernel_ : CLIgnoredFlag<"kernel-">;
def _SLASH_nologo : CLIgnoredFlag<"nologo">;
def _SLASH_permissive_ : CLIgnoredFlag<"permissive-">;
def _SLASH_RTC : CLIgnoredJoined<"RTC">;
def _SLASH_sdl : CLIgnoredFlag<"sdl">;
def _SLASH_sdl_ : CLIgnoredFlag<"sdl-">;
def _SLASH_utf8 : CLIgnoredFlag<"utf-8">,
  HelpText<"Set source and runtime encoding to UTF-8 (default)">;
def _SLASH_w : CLIgnoredJoined<"w">;
def _SLASH_Zc___cplusplus : CLIgnoredFlag<"Zc:__cplusplus">;
def _SLASH_Zc_auto : CLIgnoredFlag<"Zc:auto">;
def _SLASH_Zc_forScope : CLIgnoredFlag<"Zc:forScope">;
def _SLASH_Zc_inline : CLIgnoredFlag<"Zc:inline">;
def _SLASH_Zc_rvalueCast : CLIgnoredFlag<"Zc:rvalueCast">;
def _SLASH_Zc_ternary : CLIgnoredFlag<"Zc:ternary">;
def _SLASH_Zc_wchar_t : CLIgnoredFlag<"Zc:wchar_t">;
def _SLASH_ZH_MD5 : CLIgnoredFlag<"ZH:MD5">;
def _SLASH_ZH_SHA1 : CLIgnoredFlag<"ZH:SHA1">;
def _SLASH_ZH_SHA_256 : CLIgnoredFlag<"ZH:SHA_256">;
def _SLASH_Zm : CLIgnoredJoined<"Zm">;
def _SLASH_Zo : CLIgnoredFlag<"Zo">;
def _SLASH_Zo_ : CLIgnoredFlag<"Zo-">;


// Unsupported:

def _SLASH_await : CLFlag<"await">;
def _SLASH_constexpr : CLJoined<"constexpr:">;
def _SLASH_AI : CLJoinedOrSeparate<"AI">;
def _SLASH_Bt : CLFlag<"Bt">;
def _SLASH_Bt_plus : CLFlag<"Bt+">;
def _SLASH_clr : CLJoined<"clr">;
def _SLASH_d2 : CLJoined<"d2">;
def _SLASH_doc : CLJoined<"doc">;
def _SLASH_FA_joined : CLJoined<"FA">;
def _SLASH_favor : CLJoined<"favor">;
def _SLASH_F : CLJoinedOrSeparate<"F">;
def _SLASH_Fm : CLJoined<"Fm">;
def _SLASH_Fr : CLJoined<"Fr">;
def _SLASH_FR : CLJoined<"FR">;
def _SLASH_FU : CLJoinedOrSeparate<"FU">;
def _SLASH_Fx : CLFlag<"Fx">;
def _SLASH_G1 : CLFlag<"G1">;
def _SLASH_G2 : CLFlag<"G2">;
def _SLASH_Ge : CLFlag<"Ge">;
def _SLASH_Gh : CLFlag<"Gh">;
def _SLASH_GH : CLFlag<"GH">;
def _SLASH_GL : CLFlag<"GL">;
def _SLASH_GL_ : CLFlag<"GL-">;
def _SLASH_Gm : CLFlag<"Gm">;
def _SLASH_Gm_ : CLFlag<"Gm-">;
def _SLASH_GT : CLFlag<"GT">;
def _SLASH_GZ : CLFlag<"GZ">;
def _SLASH_H : CLFlag<"H">;
def _SLASH_homeparams : CLFlag<"homeparams">;
def _SLASH_hotpatch : CLFlag<"hotpatch">;
def _SLASH_kernel : CLFlag<"kernel">;
def _SLASH_LN : CLFlag<"LN">;
def _SLASH_MP : CLJoined<"MP">;
def _SLASH_Qfast_transcendentals : CLFlag<"Qfast_transcendentals">;
def _SLASH_QIfist : CLFlag<"QIfist">;
def _SLASH_QIntel_jcc_erratum : CLFlag<"QIntel-jcc-erratum">;
def _SLASH_Qimprecise_fwaits : CLFlag<"Qimprecise_fwaits">;
def _SLASH_Qpar : CLFlag<"Qpar">;
def _SLASH_Qpar_report : CLJoined<"Qpar-report">;
def _SLASH_Qsafe_fp_loads : CLFlag<"Qsafe_fp_loads">;
def _SLASH_Qspectre : CLFlag<"Qspectre">;
def _SLASH_Qspectre_load : CLFlag<"Qspectre-load">;
def _SLASH_Qspectre_load_cf : CLFlag<"Qspectre-load-cf">;
def _SLASH_Qvec_report : CLJoined<"Qvec-report">;
def _SLASH_u : CLFlag<"u">;
def _SLASH_V : CLFlag<"V">;
def _SLASH_WL : CLFlag<"WL">;
def _SLASH_Wp64 : CLFlag<"Wp64">;
def _SLASH_Yd : CLFlag<"Yd">;
def _SLASH_Yl : CLJoined<"Yl">;
def _SLASH_Za : CLFlag<"Za">;
def _SLASH_Zc : CLJoined<"Zc:">;
def _SLASH_Ze : CLFlag<"Ze">;
def _SLASH_Zg : CLFlag<"Zg">;
def _SLASH_ZI : CLFlag<"ZI">;
def _SLASH_ZW : CLJoined<"ZW">;<|MERGE_RESOLUTION|>--- conflicted
+++ resolved
@@ -700,13 +700,9 @@
 def Ofast : Joined<["-"], "Ofast">, Group<O_Group>, Flags<[CC1Option]>;
 def P : Flag<["-"], "P">, Flags<[CC1Option]>, Group<Preprocessor_Group>,
   HelpText<"Disable linemarker output in -E mode">,
-<<<<<<< HEAD
-  MarshallingInfoFlag<"PreprocessorOutputOpts.ShowLineMarkers", "true">, IsNegative;
+  MarshallingInfoNegativeFlag<"PreprocessorOutputOpts.ShowLineMarkers">;
 def parallel_jobs_EQ : Joined<["-"], "parallel-jobs=">, Flags<[NoXarchOption]>,
   HelpText<"Number of parallel jobs">;
-=======
-  MarshallingInfoNegativeFlag<"PreprocessorOutputOpts.ShowLineMarkers">;
->>>>>>> 442aac5d
 def Qy : Flag<["-"], "Qy">, Flags<[CC1Option]>,
   HelpText<"Emit metadata containing compiler name and version">;
 def Qn : Flag<["-"], "Qn">, Flags<[CC1Option]>,
@@ -4540,14 +4536,10 @@
            "enabled">,
   MarshallingInfoFlag<"CodeGenOpts.DisableLifetimeMarkers">;
 def disable_O0_optnone : Flag<["-"], "disable-O0-optnone">,
-<<<<<<< HEAD
-  HelpText<"Disable adding the optnone attribute to functions at O0">;
+  HelpText<"Disable adding the optnone attribute to functions at O0">,
+  MarshallingInfoFlag<"CodeGenOpts.DisableO0ImplyOptNone">;
 def disable_O0_noinline : Flag<["-"], "disable-O0-noinline">,
   HelpText<"Disable forcing the noinline attribute to be added to non-always_inline functions at O0">;
-=======
-  HelpText<"Disable adding the optnone attribute to functions at O0">,
-  MarshallingInfoFlag<"CodeGenOpts.DisableO0ImplyOptNone">;
->>>>>>> 442aac5d
 def disable_red_zone : Flag<["-"], "disable-red-zone">,
   HelpText<"Do not emit code that uses the red zone.">,
   MarshallingInfoFlag<"CodeGenOpts.DisableRedZone">;
