--- conflicted
+++ resolved
@@ -2588,30 +2588,25 @@
   HelpText<"Specify CU (-mcumode) or WGP (-mno-cumode) wavefront execution mode (AMDGPU only)">;
 def mno_cumode : Flag<["-"], "mno-cumode">, Group<m_amdgpu_Features_Group>;
 
-<<<<<<< HEAD
 // TODO: Remove during upstreaming target id.
 def msram_ecc_legacy : Flag<["-"], "msram-ecc">, Group<m_Group>,
   HelpText<"Legacy option to specify SRAM ECC mode (AMDGPU only)">;
 def mno_sram_ecc_legacy : Flag<["-"], "mno-sram-ecc">, Group<m_Group>;
 
-=======
->>>>>>> 9168a0f5
 def mwavefrontsize64 : Flag<["-"], "mwavefrontsize64">, Group<m_Group>,
   HelpText<"Specify wavefront size 64 mode (AMDGPU only)">;
 def mno_wavefrontsize64 : Flag<["-"], "mno-wavefrontsize64">, Group<m_Group>,
   HelpText<"Specify wavefront size 32 mode (AMDGPU only)">;
 
-<<<<<<< HEAD
+def munsafe_fp_atomics : Flag<["-"], "munsafe-fp-atomics">, Group<m_Group>,
+  HelpText<"Enable unsafe floating point atomic instructions (AMDGPU only)">,
+  Flags<[CC1Option]>;
+def mno_unsafe_fp_atomics : Flag<["-"], "mno-unsafe-fp-atomics">, Group<m_Group>;
+
 // TODO: Remove during upstreaming target id.
 def mxnack : Flag<["-"], "mxnack">, Group<m_amdgpu_Features_Group>,
   HelpText<"Legacy option to specify XNACK mode (AMDGPU only)">;
 def mno_xnack : Flag<["-"], "mno-xnack">, Group<m_amdgpu_Features_Group>;
-=======
-def munsafe_fp_atomics : Flag<["-"], "munsafe-fp-atomics">, Group<m_Group>,
-  HelpText<"Enable unsafe floating point atomic instructions (AMDGPU only)">,
-  Flags<[CC1Option]>;
-def mno_unsafe_fp_atomics : Flag<["-"], "mno-unsafe-fp-atomics">, Group<m_Group>;
->>>>>>> 9168a0f5
 
 def faltivec : Flag<["-"], "faltivec">, Group<f_Group>, Flags<[NoXarchOption]>;
 def fno_altivec : Flag<["-"], "fno-altivec">, Group<f_Group>, Flags<[NoXarchOption]>;
