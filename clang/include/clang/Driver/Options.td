//===--- Options.td - Options for clang -----------------------------------===//
//
// Part of the LLVM Project, under the Apache License v2.0 with LLVM Exceptions.
// See https://llvm.org/LICENSE.txt for license information.
// SPDX-License-Identifier: Apache-2.0 WITH LLVM-exception
//
//===----------------------------------------------------------------------===//
//
//  This file defines the options accepted by clang.
//
//===----------------------------------------------------------------------===//

// Include the common option parsing interfaces.
include "llvm/Option/OptParser.td"

/////////
// Flags

// The option is a "driver"-only option, and should not be forwarded to other
// tools via `-Xarch` options.
def NoXarchOption : OptionFlag;

// LinkerInput - The option is a linker input.
def LinkerInput : OptionFlag;

// NoArgumentUnused - Don't report argument unused warnings for this option; this
// is useful for options like -static or -dynamic which a user may always end up
// passing, even if the platform defaults to (or only supports) that option.
def NoArgumentUnused : OptionFlag;

// Unsupported - The option is unsupported, and the driver will reject command
// lines that use it.
def Unsupported : OptionFlag;

// Ignored - The option is unsupported, and the driver will silently ignore it.
def Ignored : OptionFlag;

// CoreOption - This is considered a "core" Clang option, available in both
// clang and clang-cl modes.
def CoreOption : OptionFlag;

// CLOption - This is a cl.exe compatibility option. Options with this flag
// are made available when the driver is running in CL compatibility mode.
def CLOption : OptionFlag;

// CC1Option - This option should be accepted by clang -cc1.
def CC1Option : OptionFlag;

// CC1AsOption - This option should be accepted by clang -cc1as.
def CC1AsOption : OptionFlag;

// DXCOption - This is a dxc.exe compatibility option. Options with this flag
// are made available when the driver is running in DXC compatibility mode.
def DXCOption : OptionFlag;

// CLDXCOption - This is a cl.exe/dxc.exe compatibility option. Options with this flag
// are made available when the driver is running in CL/DXC compatibility mode.
def CLDXCOption : OptionFlag;

// NoDriverOption - This option should not be accepted by the driver.
def NoDriverOption : OptionFlag;

// If an option affects linking, but has a primary group (so Link_Group cannot
// be used), add this flag.
def LinkOption : OptionFlag;

// FlangOption - This is considered a "core" Flang option, available in
// flang mode.
def FlangOption : OptionFlag;

// FlangOnlyOption - This option should only be used by Flang (i.e. it is not
// available for Clang)
def FlangOnlyOption : OptionFlag;

// FC1Option - This option should be accepted by flang -fc1.
def FC1Option : OptionFlag;

// This is a target-specific option for compilation. Using it on an unsupported
// target will lead to an err_drv_unsupported_opt_for_target error.
def TargetSpecific : OptionFlag;

// A short name to show in documentation. The name will be interpreted as rST.
class DocName<string name> { string DocName = name; }

// A brief description to show in documentation, interpreted as rST.
class DocBrief<code descr> { code DocBrief = descr; }

// Indicates that this group should be flattened into its parent when generating
// documentation.
class DocFlatten { bit DocFlatten = 1; }

// Indicates that this warning is ignored, but accepted with a warning for
// GCC compatibility.
class IgnoredGCCCompat : Flags<[HelpHidden]> {}

class TargetSpecific : Flags<[TargetSpecific]> {}

/////////
// Groups

def Action_Group : OptionGroup<"<action group>">, DocName<"Actions">,
                   DocBrief<[{The action to perform on the input.}]>;

// Meta-group for options which are only used for compilation,
// and not linking etc.
def CompileOnly_Group : OptionGroup<"<CompileOnly group>">,
                        DocName<"Compilation options">, DocBrief<[{
Flags controlling the behavior of Clang during compilation. These flags have
no effect during actions that do not perform compilation.}]>;

def Preprocessor_Group : OptionGroup<"<Preprocessor group>">,
                         Group<CompileOnly_Group>,
                         DocName<"Preprocessor options">, DocBrief<[{
Flags controlling the behavior of the Clang preprocessor.}]>;

def IncludePath_Group : OptionGroup<"<I/i group>">, Group<Preprocessor_Group>,
                        DocName<"Include path management">,
                        DocBrief<[{
Flags controlling how ``#include``\s are resolved to files.}]>;

def I_Group : OptionGroup<"<I group>">, Group<IncludePath_Group>, DocFlatten;
def i_Group : OptionGroup<"<i group>">, Group<IncludePath_Group>, DocFlatten;
def clang_i_Group : OptionGroup<"<clang i group>">, Group<i_Group>, DocFlatten;

def M_Group : OptionGroup<"<M group>">, Group<Preprocessor_Group>,
              DocName<"Dependency file generation">, DocBrief<[{
Flags controlling generation of a dependency file for ``make``-like build
systems.}]>;

def d_Group : OptionGroup<"<d group>">, Group<Preprocessor_Group>,
              DocName<"Dumping preprocessor state">, DocBrief<[{
Flags allowing the state of the preprocessor to be dumped in various ways.}]>;

def Diag_Group : OptionGroup<"<W/R group>">, Group<CompileOnly_Group>,
                 DocName<"Diagnostic options">, DocBrief<[{
Flags controlling which warnings, errors, and remarks Clang will generate.
See the :doc:`full list of warning and remark flags <DiagnosticsReference>`.}]>;

def R_Group : OptionGroup<"<R group>">, Group<Diag_Group>, DocFlatten;
def R_value_Group : OptionGroup<"<R (with value) group>">, Group<R_Group>,
                    DocFlatten;
def W_Group : OptionGroup<"<W group>">, Group<Diag_Group>, DocFlatten;
def W_value_Group : OptionGroup<"<W (with value) group>">, Group<W_Group>,
                    DocFlatten;

def f_Group : OptionGroup<"<f group>">, Group<CompileOnly_Group>,
              DocName<"Target-independent compilation options">;

def f_clang_Group : OptionGroup<"<f (clang-only) group>">,
                    Group<CompileOnly_Group>, DocFlatten;
def pedantic_Group : OptionGroup<"<pedantic group>">, Group<f_Group>,
                     DocFlatten;

def offload_Group : OptionGroup<"<offload group>">, Group<f_Group>,
                   DocName<"Common Offloading options">;

def opencl_Group : OptionGroup<"<opencl group>">, Group<f_Group>,
                   DocName<"OpenCL options">;

def sycl_Group : OptionGroup<"<SYCL group>">, Group<f_Group>,
                 DocName<"SYCL options">;

def cuda_Group : OptionGroup<"<CUDA group>">, Group<f_Group>,
                   DocName<"CUDA options">;

def hip_Group : OptionGroup<"<HIP group>">, Group<f_Group>,
                   DocName<"HIP options">;

def m_Group : OptionGroup<"<m group>">, Group<CompileOnly_Group>,
              DocName<"Target-dependent compilation options">;

// Feature groups - these take command line options that correspond directly to
// target specific features and can be translated directly from command line
// options.
def m_aarch64_Features_Group : OptionGroup<"<aarch64 features group>">,
                               Group<m_Group>, DocName<"AARCH64">;
def m_amdgpu_Features_Group : OptionGroup<"<amdgpu features group>">,
                              Group<m_Group>, DocName<"AMDGPU">;
def m_arm_Features_Group : OptionGroup<"<arm features group>">,
                           Group<m_Group>, DocName<"ARM">;
def m_hexagon_Features_Group : OptionGroup<"<hexagon features group>">,
                               Group<m_Group>, DocName<"Hexagon">;
def m_sparc_Features_Group : OptionGroup<"<sparc features group>">,
                               Group<m_Group>, DocName<"SPARC">;
// The features added by this group will not be added to target features.
// These are explicitly handled.
def m_hexagon_Features_HVX_Group : OptionGroup<"<hexagon features group>">,
                                   Group<m_Group>, DocName<"Hexagon">;
def m_m68k_Features_Group: OptionGroup<"<m68k features group>">,
                           Group<m_Group>, DocName<"M68k">;
def m_mips_Features_Group : OptionGroup<"<mips features group>">,
                            Group<m_Group>, DocName<"MIPS">;
def m_ppc_Features_Group : OptionGroup<"<ppc features group>">,
                           Group<m_Group>, DocName<"PowerPC">;
def m_wasm_Features_Group : OptionGroup<"<wasm features group>">,
                            Group<m_Group>, DocName<"WebAssembly">;
// The features added by this group will not be added to target features.
// These are explicitly handled.
def m_wasm_Features_Driver_Group : OptionGroup<"<wasm driver features group>">,
                                   Group<m_Group>, DocName<"WebAssembly Driver">;
def m_x86_Features_Group : OptionGroup<"<x86 features group>">,
                           Group<m_Group>, Flags<[CoreOption]>, DocName<"X86">;
def m_riscv_Features_Group : OptionGroup<"<riscv features group>">,
                             Group<m_Group>, DocName<"RISC-V">;

def m_libc_Group : OptionGroup<"<m libc group>">, Group<m_mips_Features_Group>,
                   Flags<[HelpHidden]>;

def O_Group : OptionGroup<"<O group>">, Group<CompileOnly_Group>,
              DocName<"Optimization level">, DocBrief<[{
Flags controlling how much optimization should be performed.}]>;

def DebugInfo_Group : OptionGroup<"<g group>">, Group<CompileOnly_Group>,
                      DocName<"Debug information generation">, DocBrief<[{
Flags controlling how much and what kind of debug information should be
generated.}]>;

def g_Group : OptionGroup<"<g group>">, Group<DebugInfo_Group>,
              DocName<"Kind and level of debug information">;
def gN_Group : OptionGroup<"<gN group>">, Group<g_Group>,
               DocName<"Debug level">;
def ggdbN_Group : OptionGroup<"<ggdbN group>">, Group<gN_Group>, DocFlatten;
def gTune_Group : OptionGroup<"<gTune group>">, Group<g_Group>,
                  DocName<"Debugger to tune debug information for">;
def g_flags_Group : OptionGroup<"<g flags group>">, Group<DebugInfo_Group>,
                    DocName<"Debug information options">;

def StaticAnalyzer_Group : OptionGroup<"<Static analyzer group>">,
                           DocName<"Static analyzer options">, DocBrief<[{
Flags controlling the behavior of the Clang Static Analyzer.}]>;

// gfortran options that we recognize in the driver and pass along when
// invoking GCC to compile Fortran code.
def gfortran_Group : OptionGroup<"<gfortran group>">,
                     DocName<"Fortran compilation options">, DocBrief<[{
Flags that will be passed onto the ``gfortran`` compiler when Clang is given
a Fortran input.}]>;

def flang_rt_Group : OptionGroup<"Flang runtime library Group">;
def pgi_fortran_Group : OptionGroup<"PGI Fortran compatibility Group">,
  Flags<[FlangOption, FlangOnlyOption]>;

def Link_Group : OptionGroup<"<T/e/s/t/u group>">, DocName<"Linker options">,
                 DocBrief<[{Flags that are passed on to the linker}]>;
def T_Group : OptionGroup<"<T group>">, Group<Link_Group>, DocFlatten;
def u_Group : OptionGroup<"<u group>">, Group<Link_Group>, DocFlatten;

def reserved_lib_Group : OptionGroup<"<reserved libs group>">,
                         Flags<[Unsupported]>;

// Temporary groups for clang options which we know we don't support,
// but don't want to verbosely warn the user about.
def clang_ignored_f_Group : OptionGroup<"<clang ignored f group>">,
  Group<f_Group>, Flags<[Ignored]>;
def clang_ignored_m_Group : OptionGroup<"<clang ignored m group>">,
  Group<m_Group>, Flags<[Ignored]>;

// Unsupported flang groups
def flang_ignored_w_Group : OptionGroup<"<flang ignored W group>">,
  Group<W_Group>, Flags<[FlangOnlyOption, Ignored]>;

// Group for clang options in the process of deprecation.
// Please include the version that deprecated the flag as comment to allow
// easier garbage collection.
def clang_ignored_legacy_options_Group : OptionGroup<"<clang legacy flags>">,
  Group<f_Group>, Flags<[Ignored]>;

def LongDouble_Group : OptionGroup<"<LongDouble group>">, Group<m_Group>,
  DocName<"Long double options">,
  DocBrief<[{Selects the long double implementation}]>;

// Retired with clang-5.0
def : Flag<["-"], "fslp-vectorize-aggressive">, Group<clang_ignored_legacy_options_Group>;
def : Flag<["-"], "fno-slp-vectorize-aggressive">, Group<clang_ignored_legacy_options_Group>;

// Retired with clang-10.0. Previously controlled X86 MPX ISA.
def mmpx : Flag<["-"], "mmpx">, Group<clang_ignored_legacy_options_Group>;
def mno_mpx : Flag<["-"], "mno-mpx">, Group<clang_ignored_legacy_options_Group>;

// Retired with clang-16.0, to provide a deprecation period; it should
// be removed in Clang 18 or later.
def enable_trivial_var_init_zero : Flag<["-"], "enable-trivial-auto-var-init-zero-knowing-it-will-be-removed-from-clang">,
  Flags<[CC1Option, CoreOption, NoArgumentUnused]>,
  Group<clang_ignored_legacy_options_Group>;

// Group that ignores all gcc optimizations that won't be implemented
def clang_ignored_gcc_optimization_f_Group : OptionGroup<
  "<clang_ignored_gcc_optimization_f_Group>">, Group<f_Group>, Flags<[Ignored]>;

class DiagnosticOpts<string base>
  : KeyPathAndMacro<"DiagnosticOpts->", base, "DIAG_"> {}
class LangOpts<string base>
  : KeyPathAndMacro<"LangOpts->", base, "LANG_"> {}
class TargetOpts<string base>
  : KeyPathAndMacro<"TargetOpts->", base, "TARGET_"> {}
class FrontendOpts<string base>
  : KeyPathAndMacro<"FrontendOpts.", base, "FRONTEND_"> {}
class PreprocessorOutputOpts<string base>
  : KeyPathAndMacro<"PreprocessorOutputOpts.", base, "PREPROCESSOR_OUTPUT_"> {}
class DependencyOutputOpts<string base>
  : KeyPathAndMacro<"DependencyOutputOpts.", base, "DEPENDENCY_OUTPUT_"> {}
class CodeGenOpts<string base>
  : KeyPathAndMacro<"CodeGenOpts.", base, "CODEGEN_"> {}
class HeaderSearchOpts<string base>
  : KeyPathAndMacro<"HeaderSearchOpts->", base, "HEADER_SEARCH_"> {}
class PreprocessorOpts<string base>
  : KeyPathAndMacro<"PreprocessorOpts->", base, "PREPROCESSOR_"> {}
class FileSystemOpts<string base>
  : KeyPathAndMacro<"FileSystemOpts.", base, "FILE_SYSTEM_"> {}
class AnalyzerOpts<string base>
  : KeyPathAndMacro<"AnalyzerOpts->", base, "ANALYZER_"> {}
class MigratorOpts<string base>
  : KeyPathAndMacro<"MigratorOpts.", base, "MIGRATOR_"> {}

// A boolean option which is opt-in in CC1. The positive option exists in CC1 and
// Args.hasArg(OPT_ffoo) can be used to check that the flag is enabled.
// This is useful if the option is usually disabled.
// Use this only when the option cannot be declared via BoolFOption.
multiclass OptInCC1FFlag<string name, string pos_prefix, string neg_prefix="",
                      string help="", list<OptionFlag> flags=[]> {
  def f#NAME : Flag<["-"], "f"#name>, Flags<[CC1Option] # flags>,
               Group<f_Group>, HelpText<pos_prefix # help>;
  def fno_#NAME : Flag<["-"], "fno-"#name>, Flags<flags>,
                  Group<f_Group>, HelpText<neg_prefix # help>;
}

// A boolean option which is opt-out in CC1. The negative option exists in CC1 and
// Args.hasArg(OPT_fno_foo) can be used to check that the flag is disabled.
// Use this only when the option cannot be declared via BoolFOption.
multiclass OptOutCC1FFlag<string name, string pos_prefix, string neg_prefix,
                       string help="", list<OptionFlag> flags=[]> {
  def f#NAME : Flag<["-"], "f"#name>, Flags<flags>,
               Group<f_Group>, HelpText<pos_prefix # help>;
  def fno_#NAME : Flag<["-"], "fno-"#name>, Flags<[CC1Option] # flags>,
                  Group<f_Group>, HelpText<neg_prefix # help>;
}

// A boolean option which is opt-in in FC1. The positive option exists in FC1 and
// Args.hasArg(OPT_ffoo) can be used to check that the flag is enabled.
// This is useful if the option is usually disabled.
multiclass OptInFC1FFlag<string name, string pos_prefix, string neg_prefix="",
                      string help="", list<OptionFlag> flags=[]> {
  def f#NAME : Flag<["-"], "f"#name>, Flags<[FC1Option] # flags>,
               Group<f_Group>, HelpText<pos_prefix # help>;
  def fno_#NAME : Flag<["-"], "fno-"#name>, Flags<flags>,
                  Group<f_Group>, HelpText<neg_prefix # help>;
}

// A boolean option which is opt-out in FC1. The negative option exists in FC1 and
// Args.hasArg(OPT_fno_foo) can be used to check that the flag is disabled.
multiclass OptOutFC1FFlag<string name, string pos_prefix, string neg_prefix,
                       string help="", list<OptionFlag> flags=[]> {
  def f#NAME : Flag<["-"], "f"#name>, Flags<flags>,
               Group<f_Group>, HelpText<pos_prefix # help>;
  def fno_#NAME : Flag<["-"], "fno-"#name>, Flags<[FC1Option] # flags>,
                  Group<f_Group>, HelpText<neg_prefix # help>;
}

// Creates a positive and negative flags where both of them are prefixed with
// "m", have help text specified for positive and negative option, and a Group
// optionally specified by the opt_group argument, otherwise Group<m_Group>.
multiclass SimpleMFlag<string name, string pos_prefix, string neg_prefix,
                       string help, OptionGroup opt_group = m_Group> {
  def m#NAME : Flag<["-"], "m"#name>, Group<opt_group>,
    HelpText<pos_prefix # help>;
  def mno_#NAME : Flag<["-"], "mno-"#name>, Group<opt_group>,
    HelpText<neg_prefix # help>;
}

//===----------------------------------------------------------------------===//
// BoolOption
//===----------------------------------------------------------------------===//

// The default value of a marshalled key path.
class Default<code value> { code Value = value; }

// Convenience variables for boolean defaults.
def DefaultTrue : Default<"true"> {}
def DefaultFalse : Default<"false"> {}

// The value set to the key path when the flag is present on the command line.
class Set<bit value> { bit Value = value; }
def SetTrue : Set<true> {}
def SetFalse : Set<false> {}

// Definition of single command line flag. This is an implementation detail, use
// SetTrueBy or SetFalseBy instead.
class FlagDef<bit polarity, bit value, list<OptionFlag> option_flags,
              string help, list<code> implied_by_expressions = []> {
  // The polarity. Besides spelling, this also decides whether the TableGen
  // record will be prefixed with "no_".
  bit Polarity = polarity;

  // The value assigned to key path when the flag is present on command line.
  bit Value = value;

  // OptionFlags that control visibility of the flag in different tools.
  list<OptionFlag> OptionFlags = option_flags;

  // The help text associated with the flag.
  string Help = help;

  // List of expressions that, when true, imply this flag.
  list<code> ImpliedBy = implied_by_expressions;
}

// Additional information to be appended to both positive and negative flag.
class BothFlags<list<OptionFlag> option_flags, string help = ""> {
  list<OptionFlag> OptionFlags = option_flags;
  string Help = help;
}

// Functor that appends the suffix to the base flag definition.
class ApplySuffix<FlagDef flag, BothFlags suffix> {
  FlagDef Result
    = FlagDef<flag.Polarity, flag.Value,
              flag.OptionFlags # suffix.OptionFlags,
              flag.Help # suffix.Help, flag.ImpliedBy>;
}

// Definition of the command line flag with positive spelling, e.g. "-ffoo".
class PosFlag<Set value, list<OptionFlag> flags = [], string help = "",
              list<code> implied_by_expressions = []>
  : FlagDef<true, value.Value, flags, help, implied_by_expressions> {}

// Definition of the command line flag with negative spelling, e.g. "-fno-foo".
class NegFlag<Set value, list<OptionFlag> flags = [], string help = "",
              list<code> implied_by_expressions = []>
  : FlagDef<false, value.Value, flags, help, implied_by_expressions> {}

// Expanded FlagDef that's convenient for creation of TableGen records.
class FlagDefExpanded<FlagDef flag, string prefix, string name, string spelling>
  : FlagDef<flag.Polarity, flag.Value, flag.OptionFlags, flag.Help,
            flag.ImpliedBy> {
  // Name of the TableGen record.
  string RecordName = prefix # !if(flag.Polarity, "", "no_") # name;

  // Spelling of the flag.
  string Spelling = prefix # !if(flag.Polarity, "", "no-") # spelling;

  // Can the flag be implied by another flag?
  bit CanBeImplied = !not(!empty(flag.ImpliedBy));

  // C++ code that will be assigned to the keypath when the flag is present.
  code ValueAsCode = !if(flag.Value, "true", "false");
}

// TableGen record for a single marshalled flag.
class MarshalledFlagRec<FlagDefExpanded flag, FlagDefExpanded other,
                        FlagDefExpanded implied, KeyPathAndMacro kpm,
                        Default default>
  : Flag<["-"], flag.Spelling>, Flags<flag.OptionFlags>, HelpText<flag.Help>,
    MarshallingInfoBooleanFlag<kpm, default.Value, flag.ValueAsCode,
                               other.ValueAsCode, other.RecordName>,
    ImpliedByAnyOf<implied.ImpliedBy, implied.ValueAsCode> {}

// Generates TableGen records for two command line flags that control the same
// key path via the marshalling infrastructure.
// Names of the records consist of the specified prefix, "no_" for the negative
// flag, and NAME.
// Used for -cc1 frontend options. Driver-only options do not map to
// CompilerInvocation.
multiclass BoolOption<string prefix = "", string spelling_base,
                      KeyPathAndMacro kpm, Default default,
                      FlagDef flag1_base, FlagDef flag2_base,
                      BothFlags suffix = BothFlags<[], "">> {
  defvar flag1 = FlagDefExpanded<ApplySuffix<flag1_base, suffix>.Result, prefix,
                                 NAME, spelling_base>;

  defvar flag2 = FlagDefExpanded<ApplySuffix<flag2_base, suffix>.Result, prefix,
                                 NAME, spelling_base>;

  // The flags must have different polarity, different values, and only
  // one can be implied.
  assert !xor(flag1.Polarity, flag2.Polarity),
         "the flags must have different polarity: flag1: " #
             flag1.Polarity # ", flag2: " # flag2.Polarity;
  assert !ne(flag1.Value, flag2.Value),
         "the flags must have different values: flag1: " #
             flag1.Value # ", flag2: " # flag2.Value;
  assert !not(!and(flag1.CanBeImplied, flag2.CanBeImplied)),
         "only one of the flags can be implied: flag1: " #
             flag1.CanBeImplied # ", flag2: " # flag2.CanBeImplied;

  defvar implied = !if(flag1.CanBeImplied, flag1, flag2);

  def flag1.RecordName : MarshalledFlagRec<flag1, flag2, implied, kpm, default>;
  def flag2.RecordName : MarshalledFlagRec<flag2, flag1, implied, kpm, default>;
}

/// Creates a BoolOption where both of the flags are prefixed with "f", are in
/// the Group<f_Group>.
/// Used for -cc1 frontend options. Driver-only options do not map to
/// CompilerInvocation.
multiclass BoolFOption<string flag_base, KeyPathAndMacro kpm,
                       Default default, FlagDef flag1, FlagDef flag2,
                       BothFlags both = BothFlags<[], "">> {
  defm NAME : BoolOption<"f", flag_base, kpm, default, flag1, flag2, both>,
              Group<f_Group>;
}

// Creates a BoolOption where both of the flags are prefixed with "g" and have
// the Group<g_Group>.
// Used for -cc1 frontend options. Driver-only options do not map to
// CompilerInvocation.
multiclass BoolGOption<string flag_base, KeyPathAndMacro kpm,
                       Default default, FlagDef flag1, FlagDef flag2,
                       BothFlags both = BothFlags<[], "">> {
  defm NAME : BoolOption<"g", flag_base, kpm, default, flag1, flag2, both>,
              Group<g_Group>;
}

// Works like BoolOption except without marshalling
multiclass BoolOptionWithoutMarshalling<string prefix = "", string spelling_base,
                                        FlagDef flag1_base, FlagDef flag2_base,
                                        BothFlags suffix = BothFlags<[], "">> {
  defvar flag1 = FlagDefExpanded<ApplySuffix<flag1_base, suffix>.Result, prefix,
                                 NAME, spelling_base>;

  defvar flag2 = FlagDefExpanded<ApplySuffix<flag2_base, suffix>.Result, prefix,
                                 NAME, spelling_base>;

  // The flags must have different polarity, different values, and only
  // one can be implied.
  assert !xor(flag1.Polarity, flag2.Polarity),
         "the flags must have different polarity: flag1: " #
             flag1.Polarity # ", flag2: " # flag2.Polarity;
  assert !ne(flag1.Value, flag2.Value),
         "the flags must have different values: flag1: " #
             flag1.Value # ", flag2: " # flag2.Value;
  assert !not(!and(flag1.CanBeImplied, flag2.CanBeImplied)),
         "only one of the flags can be implied: flag1: " #
             flag1.CanBeImplied # ", flag2: " # flag2.CanBeImplied;

  defvar implied = !if(flag1.CanBeImplied, flag1, flag2);

  def flag1.RecordName : Flag<["-"], flag1.Spelling>, Flags<flag1.OptionFlags>,
                         HelpText<flag1.Help>,
                         ImpliedByAnyOf<implied.ImpliedBy, implied.ValueAsCode>
                         {}
  def flag2.RecordName : Flag<["-"], flag2.Spelling>, Flags<flag2.OptionFlags>,
                         HelpText<flag2.Help>,
                         ImpliedByAnyOf<implied.ImpliedBy, implied.ValueAsCode>
                         {}
}

// FIXME: Diagnose if target does not support protected visibility.
class MarshallingInfoVisibility<KeyPathAndMacro kpm, code default>
  : MarshallingInfoEnum<kpm, default>,
    Values<"default,hidden,internal,protected">,
    NormalizedValues<["DefaultVisibility", "HiddenVisibility",
                      "HiddenVisibility", "ProtectedVisibility"]> {}

// Key paths that are constant during parsing of options with the same key path prefix.
defvar cplusplus = LangOpts<"CPlusPlus">;
defvar cpp11 = LangOpts<"CPlusPlus11">;
defvar cpp17 = LangOpts<"CPlusPlus17">;
defvar cpp20 = LangOpts<"CPlusPlus20">;
defvar c99 = LangOpts<"C99">;
defvar c2x = LangOpts<"C2x">;
defvar lang_std = LangOpts<"LangStd">;
defvar open_cl = LangOpts<"OpenCL">;
defvar cuda = LangOpts<"CUDA">;
defvar render_script = LangOpts<"RenderScript">;
defvar hip = LangOpts<"HIP">;
defvar gnu_mode = LangOpts<"GNUMode">;
defvar asm_preprocessor = LangOpts<"AsmPreprocessor">;
defvar hlsl = LangOpts<"HLSL">;

defvar std = !strconcat("LangStandard::getLangStandardForKind(", lang_std.KeyPath, ")");

/////////
// Options

// The internal option ID must be a valid C++ identifier and results in a
// clang::driver::options::OPT_XX enum constant for XX.
//
// We want to unambiguously be able to refer to options from the driver source
// code, for this reason the option name is mangled into an ID. This mangling
// isn't guaranteed to have an inverse, but for practical purposes it does.
//
// The mangling scheme is to ignore the leading '-', and perform the following
// substitutions:
//   _ => __
//   - => _
//   / => _SLASH
//   # => _HASH
//   ? => _QUESTION
//   , => _COMMA
//   = => _EQ
//   C++ => CXX
//   . => _

// Developer Driver Options

def internal_Group : OptionGroup<"<clang internal options>">, Flags<[HelpHidden]>;
def internal_driver_Group : OptionGroup<"<clang driver internal options>">,
  Group<internal_Group>, HelpText<"DRIVER OPTIONS">;
def internal_debug_Group :
  OptionGroup<"<clang debug/development internal options>">,
  Group<internal_Group>, HelpText<"DEBUG/DEVELOPMENT OPTIONS">;

class InternalDriverOpt : Group<internal_driver_Group>,
  Flags<[NoXarchOption, HelpHidden]>;
def driver_mode : Joined<["--"], "driver-mode=">, Group<internal_driver_Group>,
  Flags<[CoreOption, NoXarchOption, HelpHidden]>,
  HelpText<"Set the driver mode to either 'gcc', 'g++', 'cpp', or 'cl'">;
def rsp_quoting : Joined<["--"], "rsp-quoting=">, Group<internal_driver_Group>,
  Flags<[CoreOption, NoXarchOption, HelpHidden]>,
  HelpText<"Set the rsp quoting to either 'posix', or 'windows'">;
def ccc_gcc_name : Separate<["-"], "ccc-gcc-name">, InternalDriverOpt,
  HelpText<"Name for native GCC compiler">,
  MetaVarName<"<gcc-path>">;

class InternalDebugOpt : Group<internal_debug_Group>,
  Flags<[NoXarchOption, HelpHidden, CoreOption]>;
def ccc_install_dir : Separate<["-"], "ccc-install-dir">, InternalDebugOpt,
  HelpText<"Simulate installation in the given directory">;
def ccc_print_phases : Flag<["-"], "ccc-print-phases">, InternalDebugOpt,
  HelpText<"Dump list of actions to perform">;
def ccc_print_bindings : Flag<["-"], "ccc-print-bindings">, InternalDebugOpt,
  HelpText<"Show bindings of tools to actions">;

def ccc_arcmt_check : Flag<["-"], "ccc-arcmt-check">, InternalDriverOpt,
  HelpText<"Check for ARC migration issues that need manual handling">;
def ccc_arcmt_modify : Flag<["-"], "ccc-arcmt-modify">, InternalDriverOpt,
  HelpText<"Apply modifications to files to conform to ARC">;
def ccc_arcmt_migrate : Separate<["-"], "ccc-arcmt-migrate">, InternalDriverOpt,
  HelpText<"Apply modifications and produces temporary files that conform to ARC">;
def arcmt_migrate_report_output : Separate<["-"], "arcmt-migrate-report-output">,
  HelpText<"Output path for the plist report">,  Flags<[CC1Option]>,
  MarshallingInfoString<FrontendOpts<"ARCMTMigrateReportOut">>;
def arcmt_migrate_emit_arc_errors : Flag<["-"], "arcmt-migrate-emit-errors">,
  HelpText<"Emit ARC errors even if the migrator can fix them">, Flags<[CC1Option]>,
  MarshallingInfoFlag<FrontendOpts<"ARCMTMigrateEmitARCErrors">>;
def gen_reproducer_eq: Joined<["-"], "gen-reproducer=">, Flags<[NoArgumentUnused, CoreOption]>,
  HelpText<"Emit reproducer on (option: off, crash (default), error, always)">;
def gen_reproducer: Flag<["-"], "gen-reproducer">, InternalDebugOpt,
  Alias<gen_reproducer_eq>, AliasArgs<["always"]>,
  HelpText<"Auto-generates preprocessed source files and a reproduction script">;
def gen_cdb_fragment_path: Separate<["-"], "gen-cdb-fragment-path">, InternalDebugOpt,
  HelpText<"Emit a compilation database fragment to the specified directory">;

def round_trip_args : Flag<["-"], "round-trip-args">, Flags<[CC1Option, NoDriverOption]>,
  HelpText<"Enable command line arguments round-trip.">;
def no_round_trip_args : Flag<["-"], "no-round-trip-args">, Flags<[CC1Option, NoDriverOption]>,
  HelpText<"Disable command line arguments round-trip.">;

def _migrate : Flag<["--"], "migrate">, Flags<[NoXarchOption]>,
  HelpText<"Run the migrator">;
def ccc_objcmt_migrate : Separate<["-"], "ccc-objcmt-migrate">,
  InternalDriverOpt,
  HelpText<"Apply modifications and produces temporary files to migrate to "
   "modern ObjC syntax">;

def objcmt_migrate_literals : Flag<["-"], "objcmt-migrate-literals">, Flags<[CC1Option]>,
  HelpText<"Enable migration to modern ObjC literals">,
  MarshallingInfoBitfieldFlag<FrontendOpts<"ObjCMTAction">, "FrontendOptions::ObjCMT_Literals">;
def objcmt_migrate_subscripting : Flag<["-"], "objcmt-migrate-subscripting">, Flags<[CC1Option]>,
  HelpText<"Enable migration to modern ObjC subscripting">,
  MarshallingInfoBitfieldFlag<FrontendOpts<"ObjCMTAction">, "FrontendOptions::ObjCMT_Subscripting">;
def objcmt_migrate_property : Flag<["-"], "objcmt-migrate-property">, Flags<[CC1Option]>,
  HelpText<"Enable migration to modern ObjC property">,
  MarshallingInfoBitfieldFlag<FrontendOpts<"ObjCMTAction">, "FrontendOptions::ObjCMT_Property">;
def objcmt_migrate_all : Flag<["-"], "objcmt-migrate-all">, Flags<[CC1Option]>,
  HelpText<"Enable migration to modern ObjC">,
  MarshallingInfoBitfieldFlag<FrontendOpts<"ObjCMTAction">, "FrontendOptions::ObjCMT_MigrateDecls">;
def objcmt_migrate_readonly_property : Flag<["-"], "objcmt-migrate-readonly-property">, Flags<[CC1Option]>,
  HelpText<"Enable migration to modern ObjC readonly property">,
  MarshallingInfoBitfieldFlag<FrontendOpts<"ObjCMTAction">, "FrontendOptions::ObjCMT_ReadonlyProperty">;
def objcmt_migrate_readwrite_property : Flag<["-"], "objcmt-migrate-readwrite-property">, Flags<[CC1Option]>,
  HelpText<"Enable migration to modern ObjC readwrite property">,
  MarshallingInfoBitfieldFlag<FrontendOpts<"ObjCMTAction">, "FrontendOptions::ObjCMT_ReadwriteProperty">;
def objcmt_migrate_property_dot_syntax : Flag<["-"], "objcmt-migrate-property-dot-syntax">, Flags<[CC1Option]>,
  HelpText<"Enable migration of setter/getter messages to property-dot syntax">,
  MarshallingInfoBitfieldFlag<FrontendOpts<"ObjCMTAction">, "FrontendOptions::ObjCMT_PropertyDotSyntax">;
def objcmt_migrate_annotation : Flag<["-"], "objcmt-migrate-annotation">, Flags<[CC1Option]>,
  HelpText<"Enable migration to property and method annotations">,
  MarshallingInfoBitfieldFlag<FrontendOpts<"ObjCMTAction">, "FrontendOptions::ObjCMT_Annotation">;
def objcmt_migrate_instancetype : Flag<["-"], "objcmt-migrate-instancetype">, Flags<[CC1Option]>,
  HelpText<"Enable migration to infer instancetype for method result type">,
  MarshallingInfoBitfieldFlag<FrontendOpts<"ObjCMTAction">, "FrontendOptions::ObjCMT_Instancetype">;
def objcmt_migrate_nsmacros : Flag<["-"], "objcmt-migrate-ns-macros">, Flags<[CC1Option]>,
  HelpText<"Enable migration to NS_ENUM/NS_OPTIONS macros">,
  MarshallingInfoBitfieldFlag<FrontendOpts<"ObjCMTAction">, "FrontendOptions::ObjCMT_NsMacros">;
def objcmt_migrate_protocol_conformance : Flag<["-"], "objcmt-migrate-protocol-conformance">, Flags<[CC1Option]>,
  HelpText<"Enable migration to add protocol conformance on classes">,
  MarshallingInfoBitfieldFlag<FrontendOpts<"ObjCMTAction">, "FrontendOptions::ObjCMT_ProtocolConformance">;
def objcmt_atomic_property : Flag<["-"], "objcmt-atomic-property">, Flags<[CC1Option]>,
  HelpText<"Make migration to 'atomic' properties">,
  MarshallingInfoBitfieldFlag<FrontendOpts<"ObjCMTAction">, "FrontendOptions::ObjCMT_AtomicProperty">;
def objcmt_returns_innerpointer_property : Flag<["-"], "objcmt-returns-innerpointer-property">, Flags<[CC1Option]>,
  HelpText<"Enable migration to annotate property with NS_RETURNS_INNER_POINTER">,
  MarshallingInfoBitfieldFlag<FrontendOpts<"ObjCMTAction">, "FrontendOptions::ObjCMT_ReturnsInnerPointerProperty">;
def objcmt_ns_nonatomic_iosonly: Flag<["-"], "objcmt-ns-nonatomic-iosonly">, Flags<[CC1Option]>,
  HelpText<"Enable migration to use NS_NONATOMIC_IOSONLY macro for setting property's 'atomic' attribute">,
  MarshallingInfoBitfieldFlag<FrontendOpts<"ObjCMTAction">, "FrontendOptions::ObjCMT_NsAtomicIOSOnlyProperty">;
def objcmt_migrate_designated_init : Flag<["-"], "objcmt-migrate-designated-init">, Flags<[CC1Option]>,
  HelpText<"Enable migration to infer NS_DESIGNATED_INITIALIZER for initializer methods">,
  MarshallingInfoBitfieldFlag<FrontendOpts<"ObjCMTAction">, "FrontendOptions::ObjCMT_DesignatedInitializer">;

def objcmt_allowlist_dir_path: Joined<["-"], "objcmt-allowlist-dir-path=">, Flags<[CC1Option]>,
  HelpText<"Only modify files with a filename contained in the provided directory path">,
  MarshallingInfoString<FrontendOpts<"ObjCMTAllowListPath">>;
def : Joined<["-"], "objcmt-whitelist-dir-path=">, Flags<[CC1Option]>,
  HelpText<"Alias for -objcmt-allowlist-dir-path">,
  Alias<objcmt_allowlist_dir_path>;
// The misspelt "white-list" [sic] alias is due for removal.
def : Joined<["-"], "objcmt-white-list-dir-path=">, Flags<[CC1Option]>,
  Alias<objcmt_allowlist_dir_path>;

// Make sure all other -ccc- options are rejected.
def ccc_ : Joined<["-"], "ccc-">, Group<internal_Group>, Flags<[Unsupported]>;

// Standard Options

def _HASH_HASH_HASH : Flag<["-"], "###">, Flags<[NoXarchOption, CoreOption, FlangOption]>,
    HelpText<"Print (but do not run) the commands to run for this compilation">;
def _DASH_DASH : Option<["--"], "", KIND_REMAINING_ARGS>,
    Flags<[NoXarchOption, CoreOption]>;
def A : JoinedOrSeparate<["-"], "A">, Flags<[RenderJoined]>, Group<gfortran_Group>;
def B : JoinedOrSeparate<["-"], "B">, MetaVarName<"<prefix>">,
    HelpText<"Search $prefix$file for executables, libraries, and data files. "
    "If $prefix is a directory, search $prefix/$file">;
def gcc_install_dir_EQ : Joined<["--"], "gcc-install-dir=">,
  HelpText<"Use GCC installation in the specified directory. The directory ends with path components like 'lib{,32,64}/gcc{,-cross}/$triple/$version'. "
  "Note: executables (e.g. ld) used by the compiler are not overridden by the selected GCC installation">;
def gcc_toolchain : Joined<["--"], "gcc-toolchain=">, Flags<[NoXarchOption]>,
  HelpText<"Specify a directory where Clang can find 'include' and 'lib{,32,64}/gcc{,-cross}/$triple/$version'. "
  "Clang will use the GCC installation with the largest version">;
def CC : Flag<["-"], "CC">, Flags<[CC1Option]>, Group<Preprocessor_Group>,
    HelpText<"Include comments from within macros in preprocessed output">,
    MarshallingInfoFlag<PreprocessorOutputOpts<"ShowMacroComments">>;
def C : Flag<["-"], "C">, Flags<[CC1Option]>, Group<Preprocessor_Group>,
    HelpText<"Include comments in preprocessed output">,
    MarshallingInfoFlag<PreprocessorOutputOpts<"ShowComments">>;
def D : JoinedOrSeparate<["-"], "D">, Group<Preprocessor_Group>,
    Flags<[CC1Option, FlangOption, FC1Option]>, MetaVarName<"<macro>=<value>">,
    HelpText<"Define <macro> to <value> (or 1 if <value> omitted)">;
def E : Flag<["-"], "E">, Flags<[NoXarchOption,CC1Option, FlangOption, FC1Option]>, Group<Action_Group>,
    HelpText<"Only run the preprocessor">;
def F : JoinedOrSeparate<["-"], "F">, Flags<[RenderJoined,CC1Option]>,
    HelpText<"Add directory to framework include search path">;
def G : JoinedOrSeparate<["-"], "G">, Flags<[NoXarchOption,TargetSpecific]>, Group<m_Group>,
    MetaVarName<"<size>">, HelpText<"Put objects of at most <size> bytes "
    "into small data section (MIPS / Hexagon)">;
def G_EQ : Joined<["-"], "G=">, Flags<[NoXarchOption]>, Group<m_Group>, Alias<G>;
def H : Flag<["-"], "H">, Flags<[CC1Option]>, Group<Preprocessor_Group>,
    HelpText<"Show header includes and nesting depth">,
    MarshallingInfoFlag<DependencyOutputOpts<"ShowHeaderIncludes">>;
def fshow_skipped_includes : Flag<["-"], "fshow-skipped-includes">,
  Flags<[CC1Option]>, HelpText<"Show skipped includes in -H output.">,
  DocBrief<[{#include files may be "skipped" due to include guard optimization
             or #pragma once. This flag makes -H show also such includes.}]>,
  MarshallingInfoFlag<DependencyOutputOpts<"ShowSkippedHeaderIncludes">>;

def I_ : Flag<["-"], "I-">, Group<I_Group>,
    HelpText<"Restrict all prior -I flags to double-quoted inclusion and "
             "remove current directory from include path">;
def I : JoinedOrSeparate<["-"], "I">, Group<I_Group>,
    Flags<[CC1Option,CC1AsOption,FlangOption,FC1Option]>, MetaVarName<"<dir>">,
    HelpText<"Add directory to the end of the list of include search paths">,
    DocBrief<[{Add directory to include search path. For C++ inputs, if
there are multiple -I options, these directories are searched
in the order they are given before the standard system directories
are searched. If the same directory is in the SYSTEM include search
paths, for example if also specified with -isystem, the -I option
will be ignored}]>;
def L : JoinedOrSeparate<["-"], "L">, Flags<[RenderJoined]>, Group<Link_Group>,
    MetaVarName<"<dir>">, HelpText<"Add directory to library search path">;
def MD : Flag<["-"], "MD">, Group<M_Group>,
    HelpText<"Write a depfile containing user and system headers">;
def MMD : Flag<["-"], "MMD">, Group<M_Group>,
    HelpText<"Write a depfile containing user headers">;
def M : Flag<["-"], "M">, Group<M_Group>,
    HelpText<"Like -MD, but also implies -E and writes to stdout by default">;
def MM : Flag<["-"], "MM">, Group<M_Group>,
    HelpText<"Like -MMD, but also implies -E and writes to stdout by default">;
def MF : JoinedOrSeparate<["-"], "MF">, Group<M_Group>,
    HelpText<"Write depfile output from -MMD, -MD, -MM, or -M to <file>">,
    MetaVarName<"<file>">;
def MG : Flag<["-"], "MG">, Group<M_Group>, Flags<[CC1Option]>,
    HelpText<"Add missing headers to depfile">,
    MarshallingInfoFlag<DependencyOutputOpts<"AddMissingHeaderDeps">>;
def MJ : JoinedOrSeparate<["-"], "MJ">, Group<M_Group>,
    HelpText<"Write a compilation database entry per input">;
def MP : Flag<["-"], "MP">, Group<M_Group>, Flags<[CC1Option]>,
    HelpText<"Create phony target for each dependency (other than main file)">,
    MarshallingInfoFlag<DependencyOutputOpts<"UsePhonyTargets">>;
def MQ : JoinedOrSeparate<["-"], "MQ">, Group<M_Group>, Flags<[CC1Option]>,
    HelpText<"Specify name of main file output to quote in depfile">;
def MT : JoinedOrSeparate<["-"], "MT">, Group<M_Group>, Flags<[CC1Option]>,
    HelpText<"Specify name of main file output in depfile">,
    MarshallingInfoStringVector<DependencyOutputOpts<"Targets">>;
def MV : Flag<["-"], "MV">, Group<M_Group>, Flags<[CC1Option]>,
    HelpText<"Use NMake/Jom format for the depfile">,
    MarshallingInfoFlag<DependencyOutputOpts<"OutputFormat">, "DependencyOutputFormat::Make">,
    Normalizer<"makeFlagToValueNormalizer(DependencyOutputFormat::NMake)">;
def Mach : Flag<["-"], "Mach">, Group<Link_Group>;
def O0 : Flag<["-"], "O0">, Group<O_Group>, Flags<[CC1Option, FC1Option, HelpHidden]>;
def O4 : Flag<["-"], "O4">, Group<O_Group>, Flags<[CC1Option, FC1Option, HelpHidden]>;
def ObjCXX : Flag<["-"], "ObjC++">, Flags<[NoXarchOption]>,
  HelpText<"Treat source input files as Objective-C++ inputs">;
def ObjC : Flag<["-"], "ObjC">, Flags<[NoXarchOption]>,
  HelpText<"Treat source input files as Objective-C inputs">;
def O : Joined<["-"], "O">, Group<O_Group>, Flags<[CC1Option,FC1Option]>;
def O_flag : Flag<["-"], "O">, Flags<[CC1Option,FC1Option]>, Alias<O>, AliasArgs<["1"]>;
def Ofast : Joined<["-"], "Ofast">, Group<O_Group>, Flags<[CC1Option, FlangOption]>;
def P : Flag<["-"], "P">, Flags<[CC1Option,FlangOption,FC1Option]>, Group<Preprocessor_Group>,
  HelpText<"Disable linemarker output in -E mode">,
  MarshallingInfoNegativeFlag<PreprocessorOutputOpts<"ShowLineMarkers">>;
def parallel_jobs_EQ : Joined<["-"], "parallel-jobs=">, Flags<[NoXarchOption]>,
  HelpText<"Number of parallel jobs">;
def Qy : Flag<["-"], "Qy">, Flags<[CC1Option]>,
  HelpText<"Emit metadata containing compiler name and version">;
def Qn : Flag<["-"], "Qn">, Flags<[CC1Option]>,
  HelpText<"Do not emit metadata containing compiler name and version">;
def : Flag<["-"], "fident">, Group<f_Group>, Alias<Qy>,
  Flags<[CoreOption, CC1Option]>;
def : Flag<["-"], "fno-ident">, Group<f_Group>, Alias<Qn>,
  Flags<[CoreOption, CC1Option]>;
def Qunused_arguments : Flag<["-"], "Qunused-arguments">, Flags<[NoXarchOption, CoreOption]>,
  HelpText<"Don't emit warning for unused driver arguments">;
def Q : Flag<["-"], "Q">, IgnoredGCCCompat;
def Rpass_EQ : Joined<["-"], "Rpass=">, Group<R_value_Group>, Flags<[CC1Option]>,
  HelpText<"Report transformations performed by optimization passes whose "
           "name matches the given POSIX regular expression">;
def Rpass_missed_EQ : Joined<["-"], "Rpass-missed=">, Group<R_value_Group>,
  Flags<[CC1Option]>,
  HelpText<"Report missed transformations by optimization passes whose "
           "name matches the given POSIX regular expression">;
def Rpass_analysis_EQ : Joined<["-"], "Rpass-analysis=">, Group<R_value_Group>,
  Flags<[CC1Option]>,
  HelpText<"Report transformation analysis from optimization passes whose "
           "name matches the given POSIX regular expression">;
def R_Joined : Joined<["-"], "R">, Group<R_Group>, Flags<[CC1Option, CoreOption]>,
  MetaVarName<"<remark>">, HelpText<"Enable the specified remark">;
def S : Flag<["-"], "S">, Flags<[NoXarchOption,CC1Option,FlangOption,FC1Option]>, Group<Action_Group>,
  HelpText<"Only run preprocess and compilation steps">;
def T : JoinedOrSeparate<["-"], "T">, Group<T_Group>,
  MetaVarName<"<script>">, HelpText<"Specify <script> as linker script">;
def U : JoinedOrSeparate<["-"], "U">, Group<Preprocessor_Group>,
  Flags<[CC1Option, FlangOption, FC1Option]>, MetaVarName<"<macro>">, HelpText<"Undefine macro <macro>">;
def V : JoinedOrSeparate<["-"], "V">, Flags<[NoXarchOption, Unsupported]>;
def Wa_COMMA : CommaJoined<["-"], "Wa,">,
  HelpText<"Pass the comma separated arguments in <arg> to the assembler">,
  MetaVarName<"<arg>">;
def Wall : Flag<["-"], "Wall">, Group<W_Group>, Flags<[CC1Option, HelpHidden]>;
def WCL4 : Flag<["-"], "WCL4">, Group<W_Group>, Flags<[CC1Option, HelpHidden]>;
def Wsystem_headers : Flag<["-"], "Wsystem-headers">, Group<W_Group>, Flags<[CC1Option, HelpHidden]>;
def Wno_system_headers : Flag<["-"], "Wno-system-headers">, Group<W_Group>, Flags<[CC1Option, HelpHidden]>;
def Wdeprecated : Flag<["-"], "Wdeprecated">, Group<W_Group>, Flags<[CC1Option]>,
  HelpText<"Enable warnings for deprecated constructs and define __DEPRECATED">;
def Wno_deprecated : Flag<["-"], "Wno-deprecated">, Group<W_Group>, Flags<[CC1Option]>;
def Wl_COMMA : CommaJoined<["-"], "Wl,">, Flags<[LinkerInput, RenderAsInput]>,
  HelpText<"Pass the comma separated arguments in <arg> to the linker">,
  MetaVarName<"<arg>">, Group<Link_Group>;
// FIXME: This is broken; these should not be Joined arguments.
def Wno_nonportable_cfstrings : Joined<["-"], "Wno-nonportable-cfstrings">, Group<W_Group>,
  Flags<[CC1Option]>;
def Wnonportable_cfstrings : Joined<["-"], "Wnonportable-cfstrings">, Group<W_Group>,
  Flags<[CC1Option]>;
def Wp_COMMA : CommaJoined<["-"], "Wp,">,
  HelpText<"Pass the comma separated arguments in <arg> to the preprocessor">,
  MetaVarName<"<arg>">, Group<Preprocessor_Group>;
def Wundef_prefix_EQ : CommaJoined<["-"], "Wundef-prefix=">, Group<W_value_Group>,
  Flags<[CC1Option, CoreOption, HelpHidden]>, MetaVarName<"<arg>">,
  HelpText<"Enable warnings for undefined macros with a prefix in the comma separated list <arg>">,
  MarshallingInfoStringVector<DiagnosticOpts<"UndefPrefixes">>;
def Wwrite_strings : Flag<["-"], "Wwrite-strings">, Group<W_Group>, Flags<[CC1Option, HelpHidden]>;
def Wno_write_strings : Flag<["-"], "Wno-write-strings">, Group<W_Group>, Flags<[CC1Option, HelpHidden]>;
def W_Joined : Joined<["-"], "W">, Group<W_Group>, Flags<[CC1Option, CoreOption, FC1Option, FlangOption]>,
  MetaVarName<"<warning>">, HelpText<"Enable the specified warning">;
def Xanalyzer : Separate<["-"], "Xanalyzer">,
  HelpText<"Pass <arg> to the static analyzer">, MetaVarName<"<arg>">,
  Group<StaticAnalyzer_Group>;
def Xarch__ : JoinedAndSeparate<["-"], "Xarch_">, Flags<[NoXarchOption]>;
def Xarch_host : Separate<["-"], "Xarch_host">, Flags<[NoXarchOption]>,
  HelpText<"Pass <arg> to the CUDA/HIP host compilation">, MetaVarName<"<arg>">;
def Xarch_device : Separate<["-"], "Xarch_device">, Flags<[NoXarchOption]>,
  HelpText<"Pass <arg> to the CUDA/HIP device compilation">, MetaVarName<"<arg>">;
def Xassembler : Separate<["-"], "Xassembler">,
  HelpText<"Pass <arg> to the assembler">, MetaVarName<"<arg>">,
  Group<CompileOnly_Group>;
def Xclang : Separate<["-"], "Xclang">,
  HelpText<"Pass <arg> to clang -cc1">, MetaVarName<"<arg>">,
  Flags<[NoXarchOption, CoreOption]>, Group<CompileOnly_Group>;
def : Joined<["-"], "Xclang=">, Group<CompileOnly_Group>, Flags<[NoXarchOption, CoreOption]>, Alias<Xclang>,
  HelpText<"Alias for -Xclang">, MetaVarName<"<arg>">;
def Xcuda_fatbinary : Separate<["-"], "Xcuda-fatbinary">,
  HelpText<"Pass <arg> to fatbinary invocation">, MetaVarName<"<arg>">;
def Xcuda_ptxas : Separate<["-"], "Xcuda-ptxas">,
  HelpText<"Pass <arg> to the ptxas assembler">, MetaVarName<"<arg>">;
def Xopenmp_target : Separate<["-"], "Xopenmp-target">, Group<CompileOnly_Group>,
  HelpText<"Pass <arg> to the target offloading toolchain.">, MetaVarName<"<arg>">;
def Xopenmp_target_EQ : JoinedAndSeparate<["-"], "Xopenmp-target=">, Group<CompileOnly_Group>,
  HelpText<"Pass <arg> to the target offloading toolchain identified by <triple>.">,
  MetaVarName<"<triple> <arg>">;
def z : Separate<["-"], "z">, Flags<[LinkerInput]>,
  HelpText<"Pass -z <arg> to the linker">, MetaVarName<"<arg>">,
  Group<Link_Group>;
def offload_link : Flag<["--"], "offload-link">, Group<Link_Group>,
  HelpText<"Use the new offloading linker to perform the link job.">;
def Xlinker : Separate<["-"], "Xlinker">, Flags<[LinkerInput, RenderAsInput]>,
  HelpText<"Pass <arg> to the linker">, MetaVarName<"<arg>">,
  Group<Link_Group>;
def Xoffload_linker : JoinedAndSeparate<["-"], "Xoffload-linker">,
  HelpText<"Pass <arg> to the offload linkers or the ones idenfied by -<triple>">,
  MetaVarName<"<triple> <arg>">, Group<Link_Group>;
def Xpreprocessor : Separate<["-"], "Xpreprocessor">, Group<Preprocessor_Group>,
  HelpText<"Pass <arg> to the preprocessor">, MetaVarName<"<arg>">;
def X_Flag : Flag<["-"], "X">, Group<Link_Group>;
// Used by some macOS projects. IgnoredGCCCompat is a misnomer since GCC doesn't allow it.
def : Flag<["-"], "Xparser">, IgnoredGCCCompat;
// FIXME -Xcompiler is misused by some ChromeOS packages. Remove it after a while.
def : Flag<["-"], "Xcompiler">, IgnoredGCCCompat;
def Z_Flag : Flag<["-"], "Z">, Group<Link_Group>;
def all__load : Flag<["-"], "all_load">;
def allowable__client : Separate<["-"], "allowable_client">;
def ansi : Flag<["-", "--"], "ansi">, Group<CompileOnly_Group>;
def arch__errors__fatal : Flag<["-"], "arch_errors_fatal">;
def arch : Separate<["-"], "arch">, Flags<[NoXarchOption]>;
def arch__only : Separate<["-"], "arch_only">;
def autocomplete : Joined<["--"], "autocomplete=">;
def bind__at__load : Flag<["-"], "bind_at_load">;
def bundle__loader : Separate<["-"], "bundle_loader">;
def bundle : Flag<["-"], "bundle">;
def b : JoinedOrSeparate<["-"], "b">, Flags<[LinkerInput]>,
  HelpText<"Pass -b <arg> to the linker on AIX">, MetaVarName<"<arg>">,
  Group<Link_Group>;

defm offload_uniform_block : BoolFOption<"offload-uniform-block",
  LangOpts<"OffloadUniformBlock">, Default<"LangOpts->CUDA">,
  PosFlag<SetTrue, [CC1Option], "Assume">, NegFlag<SetFalse, [CC1Option], "Don't assume">,
  BothFlags<[], " that kernels are launched with uniform block sizes (default true for CUDA/HIP and false otherwise)">>;

// OpenCL-only Options
def cl_opt_disable : Flag<["-"], "cl-opt-disable">, Group<opencl_Group>, Flags<[CC1Option]>,
  HelpText<"OpenCL only. This option disables all optimizations. By default optimizations are enabled.">;
def cl_strict_aliasing : Flag<["-"], "cl-strict-aliasing">, Group<opencl_Group>, Flags<[CC1Option]>,
  HelpText<"OpenCL only. This option is added for compatibility with OpenCL 1.0.">;
def cl_single_precision_constant : Flag<["-"], "cl-single-precision-constant">, Group<opencl_Group>, Flags<[CC1Option]>,
  HelpText<"OpenCL only. Treat double precision floating-point constant as single precision constant.">,
  MarshallingInfoFlag<LangOpts<"SinglePrecisionConstants">>;
def cl_finite_math_only : Flag<["-"], "cl-finite-math-only">, Group<opencl_Group>, Flags<[CC1Option]>,
  HelpText<"OpenCL only. Allow floating-point optimizations that assume arguments and results are not NaNs or +-Inf.">,
  MarshallingInfoFlag<LangOpts<"CLFiniteMathOnly">>;
def cl_kernel_arg_info : Flag<["-"], "cl-kernel-arg-info">, Group<opencl_Group>, Flags<[CC1Option]>,
  HelpText<"OpenCL only. Generate kernel argument metadata.">,
  MarshallingInfoFlag<CodeGenOpts<"EmitOpenCLArgMetadata">>;
def cl_unsafe_math_optimizations : Flag<["-"], "cl-unsafe-math-optimizations">, Group<opencl_Group>, Flags<[CC1Option]>,
  HelpText<"OpenCL only. Allow unsafe floating-point optimizations.  Also implies -cl-no-signed-zeros and -cl-mad-enable.">,
  MarshallingInfoFlag<LangOpts<"CLUnsafeMath">>;
def cl_fast_relaxed_math : Flag<["-"], "cl-fast-relaxed-math">, Group<opencl_Group>, Flags<[CC1Option]>,
  HelpText<"OpenCL only. Sets -cl-finite-math-only and -cl-unsafe-math-optimizations, and defines __FAST_RELAXED_MATH__.">,
  MarshallingInfoFlag<LangOpts<"FastRelaxedMath">>;
def cl_mad_enable : Flag<["-"], "cl-mad-enable">, Group<opencl_Group>, Flags<[CC1Option]>,
  HelpText<"OpenCL only. Allow use of less precise MAD computations in the generated binary.">,
  MarshallingInfoFlag<CodeGenOpts<"LessPreciseFPMAD">>,
  ImpliedByAnyOf<[cl_unsafe_math_optimizations.KeyPath, cl_fast_relaxed_math.KeyPath]>;
def cl_no_signed_zeros : Flag<["-"], "cl-no-signed-zeros">, Group<opencl_Group>, Flags<[CC1Option]>,
  HelpText<"OpenCL only. Allow use of less precise no signed zeros computations in the generated binary.">,
  MarshallingInfoFlag<LangOpts<"CLNoSignedZero">>;
def cl_std_EQ : Joined<["-"], "cl-std=">, Group<opencl_Group>, Flags<[CC1Option]>,
  HelpText<"OpenCL language standard to compile for.">,
  Values<"cl,CL,cl1.0,CL1.0,cl1.1,CL1.1,cl1.2,CL1.2,cl2.0,CL2.0,cl3.0,CL3.0,clc++,CLC++,clc++1.0,CLC++1.0,clc++2021,CLC++2021">;
def cl_denorms_are_zero : Flag<["-"], "cl-denorms-are-zero">, Group<opencl_Group>,
  HelpText<"OpenCL only. Allow denormals to be flushed to zero.">;
def cl_fp32_correctly_rounded_divide_sqrt : Flag<["-"], "cl-fp32-correctly-rounded-divide-sqrt">, Group<opencl_Group>, Flags<[CC1Option]>,
  HelpText<"OpenCL only. Specify that single precision floating-point divide and sqrt used in the program source are correctly rounded.">,
  MarshallingInfoFlag<CodeGenOpts<"OpenCLCorrectlyRoundedDivSqrt">>;
def cl_uniform_work_group_size : Flag<["-"], "cl-uniform-work-group-size">, Group<opencl_Group>, Flags<[CC1Option]>, Alias<foffload_uniform_block>,
  HelpText<"OpenCL only. Defines that the global work-size be a multiple of the work-group size specified to clEnqueueNDRangeKernel">;
def cl_no_stdinc : Flag<["-"], "cl-no-stdinc">, Group<opencl_Group>,
  HelpText<"OpenCL only. Disables all standard includes containing non-native compiler types and functions.">;
def cl_ext_EQ : CommaJoined<["-"], "cl-ext=">, Group<opencl_Group>, Flags<[CC1Option]>,
  HelpText<"OpenCL only. Enable or disable OpenCL extensions/optional features. The argument is a comma-separated "
           "sequence of one or more extension names, each prefixed by '+' or '-'.">,
  MarshallingInfoStringVector<TargetOpts<"OpenCLExtensionsAsWritten">>;

def client__name : JoinedOrSeparate<["-"], "client_name">;
def combine : Flag<["-", "--"], "combine">, Flags<[NoXarchOption, Unsupported]>;
def compatibility__version : JoinedOrSeparate<["-"], "compatibility_version">;
def config : Joined<["--"], "config=">, Flags<[NoXarchOption, CoreOption]>, MetaVarName<"<file>">,
  HelpText<"Specify configuration file">;
def : Separate<["--"], "config">, Alias<config>;
def no_default_config : Flag<["--"], "no-default-config">, Flags<[NoXarchOption, CoreOption]>,
  HelpText<"Disable loading default configuration files">;
def config_system_dir_EQ : Joined<["--"], "config-system-dir=">, Flags<[NoXarchOption, CoreOption, HelpHidden]>,
  HelpText<"System directory for configuration files">;
def config_user_dir_EQ : Joined<["--"], "config-user-dir=">, Flags<[NoXarchOption, CoreOption, HelpHidden]>,
  HelpText<"User directory for configuration files">;
def coverage : Flag<["-", "--"], "coverage">, Group<Link_Group>, Flags<[CoreOption]>;
def cpp_precomp : Flag<["-"], "cpp-precomp">, Group<clang_ignored_f_Group>;
def current__version : JoinedOrSeparate<["-"], "current_version">;
def cxx_isystem : JoinedOrSeparate<["-"], "cxx-isystem">, Group<clang_i_Group>,
  HelpText<"Add directory to the C++ SYSTEM include search path">, Flags<[CC1Option]>,
  MetaVarName<"<directory>">;
def c : Flag<["-"], "c">, Flags<[NoXarchOption, FlangOption]>, Group<Action_Group>,
  HelpText<"Only run preprocess, compile, and assemble steps">;
defm convergent_functions : BoolFOption<"convergent-functions",
  LangOpts<"ConvergentFunctions">, DefaultFalse,
  NegFlag<SetFalse, [], "Assume all functions may be convergent.">,
  PosFlag<SetTrue, [CC1Option]>>;

// Common offloading options
let Group = offload_Group in {
def offload_arch_EQ : Joined<["--"], "offload-arch=">, Flags<[NoXarchOption]>,
  HelpText<"Specify an offloading device architecture for CUDA, HIP, or OpenMP. (e.g. sm_35). "
           "If 'native' is used the compiler will detect locally installed architectures. "
           "For HIP offloading, the device architecture can be followed by target ID features "
           "delimited by a colon (e.g. gfx908:xnack+:sramecc-). May be specified more than once.">;
def no_offload_arch_EQ : Joined<["--"], "no-offload-arch=">, Flags<[NoXarchOption]>,
  HelpText<"Remove CUDA/HIP offloading device architecture (e.g. sm_35, gfx906) from the list of devices to compile for. "
           "'all' resets the list to its default value.">;

def offload_new_driver : Flag<["--"], "offload-new-driver">, Flags<[CC1Option]>, Group<f_Group>,
  MarshallingInfoFlag<LangOpts<"OffloadingNewDriver">>, HelpText<"Use the new driver for offloading compilation.">;
def no_offload_new_driver : Flag<["--"], "no-offload-new-driver">, Flags<[CC1Option]>, Group<f_Group>,
  HelpText<"Don't Use the new driver for offloading compilation.">;

def offload_device_only : Flag<["--"], "offload-device-only">, Flags<[FlangOption]>,
  HelpText<"Only compile for the offloading device.">;
def offload_host_only : Flag<["--"], "offload-host-only">, Flags<[FlangOption]>,
  HelpText<"Only compile for the offloading host.">;
def offload_host_device : Flag<["--"], "offload-host-device">, Flags<[FlangOption]>,
  HelpText<"Compile for both the offloading host and device (default).">;

def gpu_use_aux_triple_only : Flag<["--"], "gpu-use-aux-triple-only">,
  InternalDriverOpt, HelpText<"Prepare '-aux-triple' only without populating "
                              "'-aux-target-cpu' and '-aux-target-feature'.">;
def amdgpu_arch_tool_EQ : Joined<["--"], "amdgpu-arch-tool=">,
  HelpText<"Tool used for detecting AMD GPU arch in the system.">;
def nvptx_arch_tool_EQ : Joined<["--"], "nvptx-arch-tool=">,
  HelpText<"Tool used for detecting NVIDIA GPU arch in the system.">;

defm gpu_rdc : BoolFOption<"gpu-rdc",
  LangOpts<"GPURelocatableDeviceCode">, DefaultFalse,
  PosFlag<SetTrue, [CC1Option], "Generate relocatable device code, also known as separate compilation mode">,
  NegFlag<SetFalse>>;

def fgpu_default_stream_EQ : Joined<["-"], "fgpu-default-stream=">,
  HelpText<"Specify default stream. The default value is 'legacy'. (CUDA/HIP only)">,
  Flags<[CC1Option]>,
  Values<"legacy,per-thread">,
  NormalizedValuesScope<"LangOptions::GPUDefaultStreamKind">,
  NormalizedValues<["Legacy", "PerThread"]>,
  MarshallingInfoEnum<LangOpts<"GPUDefaultStream">, "Legacy">;

def fgpu_flush_denormals_to_zero : Flag<["-"], "fgpu-flush-denormals-to-zero">,
  HelpText<"Flush denormal floating point values to zero in CUDA/HIP device mode.">;
def fno_gpu_flush_denormals_to_zero : Flag<["-"], "fno-gpu-flush-denormals-to-zero">;

defm gpu_defer_diag : BoolFOption<"gpu-defer-diag",
  LangOpts<"GPUDeferDiag">, DefaultFalse,
  PosFlag<SetTrue, [CC1Option], "Defer">, NegFlag<SetFalse, [], "Don't defer">,
  BothFlags<[], " host/device related diagnostic messages for CUDA/HIP">>;

defm gpu_exclude_wrong_side_overloads : BoolFOption<"gpu-exclude-wrong-side-overloads",
  LangOpts<"GPUExcludeWrongSideOverloads">, DefaultFalse,
  PosFlag<SetTrue, [CC1Option], "Always exclude wrong side overloads">,
  NegFlag<SetFalse, [], "Exclude wrong side overloads only if there are same side overloads">,
  BothFlags<[HelpHidden], " in overloading resolution for CUDA/HIP">>;

def cuid_EQ : Joined<["-"], "cuid=">, Flags<[CC1Option]>,
  HelpText<"An ID for compilation unit, which should be the same for the same "
           "compilation unit but different for different compilation units. "
           "It is used to externalize device-side static variables for single "
           "source offloading languages CUDA and HIP so that they can be "
           "accessed by the host code of the same compilation unit.">,
  MarshallingInfoString<LangOpts<"CUID">>;
def fuse_cuid_EQ : Joined<["-"], "fuse-cuid=">,
  HelpText<"Method to generate ID's for compilation units for single source "
           "offloading languages CUDA and HIP: 'hash' (ID's generated by hashing "
           "file path and command line options) | 'random' (ID's generated as "
           "random numbers) | 'none' (disabled). Default is 'hash'. This option "
           "will be overridden by option '-cuid=[ID]' if it is specified." >;

def fgpu_inline_threshold_EQ : Joined<["-"], "fgpu-inline-threshold=">,
  Flags<[HelpHidden]>,
  HelpText<"Inline threshold for device compilation for CUDA/HIP">;

def fgpu_sanitize : Flag<["-"], "fgpu-sanitize">, Group<f_Group>,
  HelpText<"Enable sanitizer for supported offloading devices">;
def fno_gpu_sanitize : Flag<["-"], "fno-gpu-sanitize">, Group<f_Group>;
}

// CUDA options
let Group = cuda_Group in {
def cuda_include_ptx_EQ : Joined<["--"], "cuda-include-ptx=">, Flags<[NoXarchOption]>,
  HelpText<"Include PTX for the following GPU architecture (e.g. sm_35) or 'all'. May be specified more than once.">;
def no_cuda_include_ptx_EQ : Joined<["--"], "no-cuda-include-ptx=">, Flags<[NoXarchOption]>,
  HelpText<"Do not include PTX for the following GPU architecture (e.g. sm_35) or 'all'. May be specified more than once.">;
def cuda_gpu_arch_EQ : Joined<["--"], "cuda-gpu-arch=">, Flags<[NoXarchOption]>,
  Alias<offload_arch_EQ>;
def cuda_feature_EQ : Joined<["--"], "cuda-feature=">, HelpText<"Manually specify the CUDA feature to use">;
def no_cuda_gpu_arch_EQ : Joined<["--"], "no-cuda-gpu-arch=">, Flags<[NoXarchOption]>,
  Alias<no_offload_arch_EQ>;

def cuda_device_only : Flag<["--"], "cuda-device-only">, Alias<offload_device_only>,
  HelpText<"Compile CUDA code for device only">;
def cuda_host_only : Flag<["--"], "cuda-host-only">, Alias<offload_host_only>,
  HelpText<"Compile CUDA code for host only. Has no effect on non-CUDA compilations.">;
def cuda_compile_host_device : Flag<["--"], "cuda-compile-host-device">, Alias<offload_host_device>,
  HelpText<"Compile CUDA code for both host and device (default). Has no "
           "effect on non-CUDA compilations.">;

def cuda_noopt_device_debug : Flag<["--"], "cuda-noopt-device-debug">,
  HelpText<"Enable device-side debug info generation. Disables ptxas optimizations.">;
def no_cuda_version_check : Flag<["--"], "no-cuda-version-check">,
  HelpText<"Don't error out if the detected version of the CUDA install is "
           "too low for the requested CUDA gpu architecture.">;
def no_cuda_noopt_device_debug : Flag<["--"], "no-cuda-noopt-device-debug">;
def cuda_path_EQ : Joined<["--"], "cuda-path=">, Group<i_Group>,
  HelpText<"CUDA installation path">;
def cuda_path_ignore_env : Flag<["--"], "cuda-path-ignore-env">, Group<i_Group>,
  HelpText<"Ignore environment variables to detect CUDA installation">;
def ptxas_path_EQ : Joined<["--"], "ptxas-path=">, Group<i_Group>,
  HelpText<"Path to ptxas (used for compiling CUDA code)">;
def fcuda_flush_denormals_to_zero : Flag<["-"], "fcuda-flush-denormals-to-zero">,
  Alias<fgpu_flush_denormals_to_zero>;
def fno_cuda_flush_denormals_to_zero : Flag<["-"], "fno-cuda-flush-denormals-to-zero">,
  Alias<fno_gpu_flush_denormals_to_zero>;
def : Flag<["-"], "fcuda-rdc">, Alias<fgpu_rdc>;
def : Flag<["-"], "fno-cuda-rdc">, Alias<fno_gpu_rdc>;
defm cuda_short_ptr : BoolFOption<"cuda-short-ptr",
  TargetOpts<"NVPTXUseShortPointers">, DefaultFalse,
  PosFlag<SetTrue, [CC1Option], "Use 32-bit pointers for accessing const/local/shared address spaces">,
  NegFlag<SetFalse>>;
}

def emit_static_lib : Flag<["--"], "emit-static-lib">,
  HelpText<"Enable linker job to emit a static library.">;

def mprintf_kind_EQ : Joined<["-"], "mprintf-kind=">, Group<m_Group>,
  HelpText<"Specify the printf lowering scheme (AMDGPU only), allowed values are "
  "\"hostcall\"(printing happens during kernel execution, this scheme "
  "relies on hostcalls which require system to support pcie atomics) "
  "and \"buffered\"(printing happens after all kernel threads exit, "
  "this uses a printf buffer and does not rely on pcie atomic support)">,
  Flags<[CC1Option]>,
  Values<"hostcall,buffered">,
  NormalizedValuesScope<"TargetOptions::AMDGPUPrintfKind">,
  NormalizedValues<["Hostcall", "Buffered"]>,
  MarshallingInfoEnum<TargetOpts<"AMDGPUPrintfKindVal">, "Hostcall">;

// HIP options
let Group = hip_Group in {
def hip_link : Flag<["--"], "hip-link">, Group<opencl_Group>,
  HelpText<"Link clang-offload-bundler bundles for HIP">;
def no_hip_rt: Flag<["-"], "no-hip-rt">, Group<hip_Group>,
  HelpText<"Do not link against HIP runtime libraries">;
def rocm_path_EQ : Joined<["--"], "rocm-path=">, Group<hip_Group>,
  HelpText<"ROCm installation path, used for finding and automatically linking required bitcode libraries.">;
def hip_path_EQ : Joined<["--"], "hip-path=">, Group<hip_Group>,
  HelpText<"HIP runtime installation path, used for finding HIP version and adding HIP include path.">;
def rocm_device_lib_path_EQ : Joined<["--"], "rocm-device-lib-path=">, Group<hip_Group>,
  HelpText<"ROCm device library path. Alternative to rocm-path.">;
def : Joined<["--"], "hip-device-lib-path=">, Alias<rocm_device_lib_path_EQ>;
def hip_device_lib_EQ : Joined<["--"], "hip-device-lib=">, Group<hip_Group>,
  HelpText<"HIP device library">;
def hip_version_EQ : Joined<["--"], "hip-version=">, Group<hip_Group>,
  HelpText<"HIP version in the format of major.minor.patch">;
def fhip_dump_offload_linker_script : Flag<["-"], "fhip-dump-offload-linker-script">,
  Group<hip_Group>, Flags<[NoArgumentUnused, HelpHidden]>;
defm hip_new_launch_api : BoolFOption<"hip-new-launch-api",
  LangOpts<"HIPUseNewLaunchAPI">, DefaultFalse,
  PosFlag<SetTrue, [CC1Option], "Use">, NegFlag<SetFalse, [], "Don't use">,
  BothFlags<[], " new kernel launching API for HIP">>;
defm hip_fp32_correctly_rounded_divide_sqrt : BoolFOption<"hip-fp32-correctly-rounded-divide-sqrt",
  CodeGenOpts<"HIPCorrectlyRoundedDivSqrt">, DefaultTrue,
  PosFlag<SetTrue, [], "Specify">,
  NegFlag<SetFalse, [CC1Option], "Don't specify">,
  BothFlags<[], " that single precision floating-point divide and sqrt used in "
  "the program source are correctly rounded (HIP device compilation only)">>,
  ShouldParseIf<hip.KeyPath>;
defm hip_kernel_arg_name : BoolFOption<"hip-kernel-arg-name",
  CodeGenOpts<"HIPSaveKernelArgName">, DefaultFalse,
  PosFlag<SetTrue, [CC1Option], "Specify">,
  NegFlag<SetFalse, [], "Don't specify">,
  BothFlags<[], " that kernel argument names are preserved (HIP only)">>,
  ShouldParseIf<hip.KeyPath>;
def hipspv_pass_plugin_EQ : Joined<["--"], "hipspv-pass-plugin=">,
  Group<Link_Group>, MetaVarName<"<dsopath>">,
  HelpText<"path to a pass plugin for HIP to SPIR-V passes.">;
defm gpu_allow_device_init : BoolFOption<"gpu-allow-device-init",
  LangOpts<"GPUAllowDeviceInit">, DefaultFalse,
  PosFlag<SetTrue, [CC1Option], "Allow">, NegFlag<SetFalse, [], "Don't allow">,
  BothFlags<[], " device side init function in HIP (experimental)">>,
  ShouldParseIf<hip.KeyPath>;
def gpu_max_threads_per_block_EQ : Joined<["--"], "gpu-max-threads-per-block=">,
  Flags<[CC1Option]>,
  HelpText<"Default max threads per block for kernel launch bounds for HIP">,
  MarshallingInfoInt<LangOpts<"GPUMaxThreadsPerBlock">, "1024">,
  ShouldParseIf<hip.KeyPath>;
def gpu_instrument_lib_EQ : Joined<["--"], "gpu-instrument-lib=">,
  HelpText<"Instrument device library for HIP, which is a LLVM bitcode containing "
  "__cyg_profile_func_enter and __cyg_profile_func_exit">;
<<<<<<< HEAD
def fgpu_sanitize : Flag<["-"], "fgpu-sanitize">, Group<f_Group>,
  HelpText<"Enable sanitizer for AMDGPU target">;
def fno_gpu_sanitize : Flag<["-"], "fno-gpu-sanitize">, Group<f_Group>;
def fenable_host_devmem : Flag<["-"], "fenable-host-devmem">, Group<f_Group>,
  HelpText<"Enable host-assisted dynamic device memory management (Default)">;
def fdisable_host_devmem : Flag<["-"], "fdisable-host-devmem">, Group<f_Group>,
  HelpText<"Disable host-assisted dynamic device memory management">;
=======
>>>>>>> 318f6007
def gpu_bundle_output : Flag<["--"], "gpu-bundle-output">,
  HelpText<"Bundle output files of HIP device compilation">;
def no_gpu_bundle_output : Flag<["--"], "no-gpu-bundle-output">,
  Group<hip_Group>, HelpText<"Do not bundle output files of HIP device compilation">;
def fhip_emit_relocatable : Flag<["-"], "fhip-emit-relocatable">,
  HelpText<"Compile HIP source to relocatable">;
def fno_hip_emit_relocatable : Flag<["-"], "fno-hip-emit-relocatable">,
  HelpText<"Do not override toolchain to compile HIP source to relocatable">;
}

def libomptarget_amdgpu_bc_path_EQ : Joined<["--"], "libomptarget-amdgpu-bc-path=">, Group<i_Group>,
  HelpText<"Path to libomptarget-amdgcn bitcode library">;
def libomptarget_amdgcn_bc_path_EQ : Joined<["--"], "libomptarget-amdgcn-bc-path=">, Group<i_Group>,
  HelpText<"Path to libomptarget-amdgcn bitcode library">, Alias<libomptarget_amdgpu_bc_path_EQ>;
def libomptarget_nvptx_bc_path_EQ : Joined<["--"], "libomptarget-nvptx-bc-path=">, Group<i_Group>,
  HelpText<"Path to libomptarget-nvptx bitcode library">;
def dD : Flag<["-"], "dD">, Group<d_Group>, Flags<[CC1Option]>,
  HelpText<"Print macro definitions in -E mode in addition to normal output">;
def dI : Flag<["-"], "dI">, Group<d_Group>, Flags<[CC1Option]>,
  HelpText<"Print include directives in -E mode in addition to normal output">,
  MarshallingInfoFlag<PreprocessorOutputOpts<"ShowIncludeDirectives">>;
def dM : Flag<["-"], "dM">, Group<d_Group>, Flags<[CC1Option]>,
  HelpText<"Print macro definitions in -E mode instead of normal output">;
def dead__strip : Flag<["-"], "dead_strip">;
def dependency_file : Separate<["-"], "dependency-file">, Flags<[CC1Option]>,
  HelpText<"Filename (or -) to write dependency output to">,
  MarshallingInfoString<DependencyOutputOpts<"OutputFile">>;
def dependency_dot : Separate<["-"], "dependency-dot">, Flags<[CC1Option]>,
  HelpText<"Filename to write DOT-formatted header dependencies to">,
  MarshallingInfoString<DependencyOutputOpts<"DOTOutputFile">>;
def module_dependency_dir : Separate<["-"], "module-dependency-dir">,
  Flags<[CC1Option]>, HelpText<"Directory to dump module dependencies to">,
  MarshallingInfoString<DependencyOutputOpts<"ModuleDependencyOutputDir">>;
def module_dir : Separate<["-"], "module-dir">, Flags<[FlangOption,FC1Option]>, MetaVarName<"<dir>">,
  HelpText<"Put MODULE files in <dir>">,
  DocBrief<[{This option specifies where to put .mod files for compiled modules.
It is also added to the list of directories to be searched by an USE statement.
The default is the current directory.}]>;
def dsym_dir : JoinedOrSeparate<["-"], "dsym-dir">,
  Flags<[NoXarchOption, RenderAsInput]>,
  HelpText<"Directory to output dSYM's (if any) to">, MetaVarName<"<dir>">;
// GCC style -dumpdir. We intentionally don't implement the less useful -dumpbase{,-ext}.
def dumpdir : Separate<["-"], "dumpdir">, Flags<[CC1Option]>,
  MetaVarName<"<dumppfx>">,
  HelpText<"Use <dumpfpx> as a prefix to form auxiliary and dump file names">;
def dumpmachine : Flag<["-"], "dumpmachine">;
def dumpspecs : Flag<["-"], "dumpspecs">, Flags<[Unsupported]>;
def dumpversion : Flag<["-"], "dumpversion">;
def dylib__file : Separate<["-"], "dylib_file">;
def dylinker__install__name : JoinedOrSeparate<["-"], "dylinker_install_name">;
def dylinker : Flag<["-"], "dylinker">;
def dynamiclib : Flag<["-"], "dynamiclib">;
def dynamic : Flag<["-"], "dynamic">, Flags<[NoArgumentUnused]>;
def d_Flag : Flag<["-"], "d">, Group<d_Group>;
def d_Joined : Joined<["-"], "d">, Group<d_Group>;
def emit_ast : Flag<["-"], "emit-ast">, Flags<[CoreOption]>,
  HelpText<"Emit Clang AST files for source inputs">;
def emit_llvm : Flag<["-"], "emit-llvm">, Flags<[CC1Option, FC1Option, FlangOption]>, Group<Action_Group>,
  HelpText<"Use the LLVM representation for assembler and object files">;
def emit_interface_stubs : Flag<["-"], "emit-interface-stubs">, Flags<[CC1Option]>, Group<Action_Group>,
  HelpText<"Generate Interface Stub Files.">;
def emit_merged_ifs : Flag<["-"], "emit-merged-ifs">,
  Flags<[CC1Option]>, Group<Action_Group>,
  HelpText<"Generate Interface Stub Files, emit merged text not binary.">;
def end_no_unused_arguments : Flag<["--"], "end-no-unused-arguments">, Flags<[CoreOption]>,
  HelpText<"Start emitting warnings for unused driver arguments">;
def interface_stub_version_EQ : JoinedOrSeparate<["-"], "interface-stub-version=">, Flags<[CC1Option]>;
def exported__symbols__list : Separate<["-"], "exported_symbols_list">;
def extract_api : Flag<["-"], "extract-api">, Flags<[CC1Option]>, Group<Action_Group>,
  HelpText<"Extract API information">;
def product_name_EQ: Joined<["--"], "product-name=">, Flags<[CC1Option]>,
  MarshallingInfoString<FrontendOpts<"ProductName">>;
def emit_symbol_graph_EQ: JoinedOrSeparate<["--"], "emit-symbol-graph=">, Flags<[CC1Option]>,
    HelpText<"Generate Extract API information as a side effect of compilation.">,
    MarshallingInfoString<FrontendOpts<"SymbolGraphOutputDir">>;
def extract_api_ignores_EQ: CommaJoined<["--"], "extract-api-ignores=">, Flags<[CC1Option]>,
    HelpText<"Comma separated list of files containing a new line separated list of API symbols to ignore when extracting API information.">,
    MarshallingInfoStringVector<FrontendOpts<"ExtractAPIIgnoresFileList">>;
def e : JoinedOrSeparate<["-"], "e">, Flags<[LinkerInput]>, Group<Link_Group>;
def fmax_tokens_EQ : Joined<["-"], "fmax-tokens=">, Group<f_Group>, Flags<[CC1Option]>,
  HelpText<"Max total number of preprocessed tokens for -Wmax-tokens.">,
  MarshallingInfoInt<LangOpts<"MaxTokens">>;
def fPIC : Flag<["-"], "fPIC">, Group<f_Group>;
def fno_PIC : Flag<["-"], "fno-PIC">, Group<f_Group>;
def fPIE : Flag<["-"], "fPIE">, Group<f_Group>;
def fno_PIE : Flag<["-"], "fno-PIE">, Group<f_Group>;
defm access_control : BoolFOption<"access-control",
  LangOpts<"AccessControl">, DefaultTrue,
  NegFlag<SetFalse, [CC1Option], "Disable C++ access control">,
  PosFlag<SetTrue>>;
def falign_functions : Flag<["-"], "falign-functions">, Group<f_Group>;
def falign_functions_EQ : Joined<["-"], "falign-functions=">, Group<f_Group>;
def falign_loops_EQ : Joined<["-"], "falign-loops=">, Group<f_Group>, Flags<[CC1Option]>, MetaVarName<"<N>">,
  HelpText<"N must be a power of two. Align loops to the boundary">,
  MarshallingInfoInt<CodeGenOpts<"LoopAlignment">>;
def fno_align_functions: Flag<["-"], "fno-align-functions">, Group<f_Group>;
defm allow_editor_placeholders : BoolFOption<"allow-editor-placeholders",
  LangOpts<"AllowEditorPlaceholders">, DefaultFalse,
  PosFlag<SetTrue, [CC1Option], "Treat editor placeholders as valid source code">,
  NegFlag<SetFalse>>;
def fallow_unsupported : Flag<["-"], "fallow-unsupported">, Group<f_Group>;
def fapple_kext : Flag<["-"], "fapple-kext">, Group<f_Group>, Flags<[CC1Option]>,
  HelpText<"Use Apple's kernel extensions ABI">,
  MarshallingInfoFlag<LangOpts<"AppleKext">>;
def fstrict_flex_arrays_EQ : Joined<["-"], "fstrict-flex-arrays=">, Group<f_Group>,
  MetaVarName<"<n>">, Values<"0,1,2,3">,
  LangOpts<"StrictFlexArraysLevel">,
  Flags<[CC1Option]>,
  NormalizedValuesScope<"LangOptions::StrictFlexArraysLevelKind">,
  NormalizedValues<["Default", "OneZeroOrIncomplete", "ZeroOrIncomplete", "IncompleteOnly"]>,
  HelpText<"Enable optimizations based on the strict definition of flexible arrays">,
  MarshallingInfoEnum<LangOpts<"StrictFlexArraysLevel">, "Default">;
defm apple_pragma_pack : BoolFOption<"apple-pragma-pack",
  LangOpts<"ApplePragmaPack">, DefaultFalse,
  PosFlag<SetTrue, [CC1Option], "Enable Apple gcc-compatible #pragma pack handling">,
  NegFlag<SetFalse>>;
defm xl_pragma_pack : BoolFOption<"xl-pragma-pack",
  LangOpts<"XLPragmaPack">, DefaultFalse,
  PosFlag<SetTrue, [CC1Option], "Enable IBM XL #pragma pack handling">,
  NegFlag<SetFalse>>;
def shared_libsan : Flag<["-"], "shared-libsan">,
  HelpText<"Dynamically link the sanitizer runtime">;
def static_libsan : Flag<["-"], "static-libsan">,
  HelpText<"Statically link the sanitizer runtime (Not supported for ASan, TSan or UBSan on darwin)">;
def : Flag<["-"], "shared-libasan">, Alias<shared_libsan>;
def fasm : Flag<["-"], "fasm">, Group<f_Group>;

defm assume_unique_vtables : BoolFOption<"assume-unique-vtables",
  CodeGenOpts<"AssumeUniqueVTables">, DefaultTrue,
  PosFlag<SetTrue>,
  NegFlag<SetFalse, [CC1Option],
          "Disable optimizations based on vtable pointer identity">,
  BothFlags<[CoreOption]>>;

def fassume_sane_operator_new : Flag<["-"], "fassume-sane-operator-new">, Group<f_Group>;
def fastcp : Flag<["-"], "fastcp">, Group<f_Group>;
def fastf : Flag<["-"], "fastf">, Group<f_Group>;
def fast : Flag<["-"], "fast">, Group<f_Group>;
def fasynchronous_unwind_tables : Flag<["-"], "fasynchronous-unwind-tables">, Group<f_Group>;

defm double_square_bracket_attributes : BoolFOption<"double-square-bracket-attributes",
  LangOpts<"DoubleSquareBracketAttributes">, DefaultTrue, PosFlag<SetTrue>, NegFlag<SetFalse>>;

defm autolink : BoolFOption<"autolink",
  CodeGenOpts<"Autolink">, DefaultTrue,
  NegFlag<SetFalse, [CC1Option], "Disable generation of linker directives for automatic library linking">,
  PosFlag<SetTrue>>;

// In the future this option will be supported by other offloading
// languages and accept other values such as CPU/GPU architectures,
// offload kinds and target aliases.
def offload_EQ : CommaJoined<["--"], "offload=">, Flags<[NoXarchOption]>,
  HelpText<"Specify comma-separated list of offloading target triples (CUDA and HIP only)">;

// C++ Coroutines
defm coroutines : BoolFOption<"coroutines",
  LangOpts<"Coroutines">, Default<cpp20.KeyPath>,
  PosFlag<SetTrue, [CC1Option], "Enable support for the C++ Coroutines">,
  NegFlag<SetFalse>>;

defm coro_aligned_allocation : BoolFOption<"coro-aligned-allocation",
  LangOpts<"CoroAlignedAllocation">, DefaultFalse,
  PosFlag<SetTrue, [CC1Option], "Prefer aligned allocation for C++ Coroutines">,
  NegFlag<SetFalse>>;

defm experimental_library : BoolFOption<"experimental-library",
  LangOpts<"ExperimentalLibrary">, DefaultFalse,
  PosFlag<SetTrue, [CC1Option, CoreOption], "Control whether unstable and experimental library features are enabled. "
          "This option enables various library features that are either experimental (also known as TSes), or have been "
          "but are not stable yet in the selected Standard Library implementation. It is not recommended to use this option "
          "in production code, since neither ABI nor API stability are guaranteed. This is intended to provide a preview "
          "of features that will ship in the future for experimentation purposes">,
  NegFlag<SetFalse>>;

def fembed_offload_object_EQ : Joined<["-"], "fembed-offload-object=">,
  Group<f_Group>, Flags<[NoXarchOption, CC1Option, FC1Option]>,
  HelpText<"Embed Offloading device-side binary into host object file as a section.">,
  MarshallingInfoStringVector<CodeGenOpts<"OffloadObjects">>;
def fembed_bitcode_EQ : Joined<["-"], "fembed-bitcode=">,
    Group<f_Group>, Flags<[NoXarchOption, CC1Option, CC1AsOption]>, MetaVarName<"<option>">,
    HelpText<"Embed LLVM bitcode">,
    Values<"off,all,bitcode,marker">, NormalizedValuesScope<"CodeGenOptions">,
    NormalizedValues<["Embed_Off", "Embed_All", "Embed_Bitcode", "Embed_Marker"]>,
    MarshallingInfoEnum<CodeGenOpts<"EmbedBitcode">, "Embed_Off">;
def fembed_bitcode : Flag<["-"], "fembed-bitcode">, Group<f_Group>,
  Alias<fembed_bitcode_EQ>, AliasArgs<["all"]>,
  HelpText<"Embed LLVM IR bitcode as data">;
def fembed_bitcode_marker : Flag<["-"], "fembed-bitcode-marker">,
  Alias<fembed_bitcode_EQ>, AliasArgs<["marker"]>,
  HelpText<"Embed placeholder LLVM IR data as a marker">;
defm gnu_inline_asm : BoolFOption<"gnu-inline-asm",
  LangOpts<"GNUAsm">, DefaultTrue,
  NegFlag<SetFalse, [CC1Option], "Disable GNU style inline asm">, PosFlag<SetTrue>>;

def fprofile_sample_use : Flag<["-"], "fprofile-sample-use">, Group<f_Group>,
    Flags<[CoreOption]>;
def fno_profile_sample_use : Flag<["-"], "fno-profile-sample-use">, Group<f_Group>,
    Flags<[CoreOption]>;
def fprofile_sample_use_EQ : Joined<["-"], "fprofile-sample-use=">,
    Group<f_Group>, Flags<[NoXarchOption, CC1Option]>,
    HelpText<"Enable sample-based profile guided optimizations">,
    MarshallingInfoString<CodeGenOpts<"SampleProfileFile">>;
def fprofile_sample_accurate : Flag<["-"], "fprofile-sample-accurate">,
    Group<f_Group>, Flags<[NoXarchOption, CC1Option]>,
    HelpText<"Specifies that the sample profile is accurate">,
    DocBrief<[{Specifies that the sample profile is accurate. If the sample
               profile is accurate, callsites without profile samples are marked
               as cold. Otherwise, treat callsites without profile samples as if
               we have no profile}]>,
   MarshallingInfoFlag<CodeGenOpts<"ProfileSampleAccurate">>;
def fsample_profile_use_profi : Flag<["-"], "fsample-profile-use-profi">,
    Flags<[NoXarchOption, CC1Option]>, Group<f_Group>,
    HelpText<"Use profi to infer block and edge counts">,
    DocBrief<[{Infer block and edge counts. If the profiles have errors or missing
               blocks caused by sampling, profile inference (profi) can convert
               basic block counts to branch probabilites to fix them by extended
               and re-engineered classic MCMF (min-cost max-flow) approach.}]>;
def fno_profile_sample_accurate : Flag<["-"], "fno-profile-sample-accurate">,
  Group<f_Group>, Flags<[NoXarchOption]>;
def fauto_profile : Flag<["-"], "fauto-profile">, Group<f_Group>,
    Alias<fprofile_sample_use>;
def fno_auto_profile : Flag<["-"], "fno-auto-profile">, Group<f_Group>,
    Alias<fno_profile_sample_use>;
def fauto_profile_EQ : Joined<["-"], "fauto-profile=">,
    Alias<fprofile_sample_use_EQ>;
def fauto_profile_accurate : Flag<["-"], "fauto-profile-accurate">,
    Group<f_Group>, Alias<fprofile_sample_accurate>;
def fno_auto_profile_accurate : Flag<["-"], "fno-auto-profile-accurate">,
    Group<f_Group>, Alias<fno_profile_sample_accurate>;
def fdebug_compilation_dir_EQ : Joined<["-"], "fdebug-compilation-dir=">,
    Group<f_Group>, Flags<[CC1Option, CC1AsOption, CoreOption]>,
    HelpText<"The compilation directory to embed in the debug info">,
    MarshallingInfoString<CodeGenOpts<"DebugCompilationDir">>;
def fdebug_compilation_dir : Separate<["-"], "fdebug-compilation-dir">,
    Group<f_Group>, Flags<[CC1Option, CC1AsOption, CoreOption]>,
    Alias<fdebug_compilation_dir_EQ>;
def fcoverage_compilation_dir_EQ : Joined<["-"], "fcoverage-compilation-dir=">,
    Group<f_Group>, Flags<[CC1Option, CC1AsOption, CoreOption]>,
    HelpText<"The compilation directory to embed in the coverage mapping.">,
    MarshallingInfoString<CodeGenOpts<"CoverageCompilationDir">>;
def ffile_compilation_dir_EQ : Joined<["-"], "ffile-compilation-dir=">, Group<f_Group>,
    Flags<[CoreOption]>,
    HelpText<"The compilation directory to embed in the debug info and coverage mapping.">;
defm debug_info_for_profiling : BoolFOption<"debug-info-for-profiling",
  CodeGenOpts<"DebugInfoForProfiling">, DefaultFalse,
  PosFlag<SetTrue, [CC1Option], "Emit extra debug info to make sample profile more accurate">,
  NegFlag<SetFalse>>;
def fprofile_instr_generate : Flag<["-"], "fprofile-instr-generate">,
    Group<f_Group>, Flags<[CoreOption]>,
    HelpText<"Generate instrumented code to collect execution counts into default.profraw file (overridden by '=' form of option or LLVM_PROFILE_FILE env var)">;
def fprofile_instr_generate_EQ : Joined<["-"], "fprofile-instr-generate=">,
    Group<f_Group>, Flags<[CoreOption]>, MetaVarName<"<file>">,
    HelpText<"Generate instrumented code to collect execution counts into <file> (overridden by LLVM_PROFILE_FILE env var)">;
def fprofile_instr_use : Flag<["-"], "fprofile-instr-use">, Group<f_Group>,
    Flags<[CoreOption]>;
def fprofile_instr_use_EQ : Joined<["-"], "fprofile-instr-use=">,
    Group<f_Group>, Flags<[CoreOption]>,
    HelpText<"Use instrumentation data for profile-guided optimization">;
def fprofile_remapping_file_EQ : Joined<["-"], "fprofile-remapping-file=">,
    Group<f_Group>, Flags<[CC1Option, CoreOption]>, MetaVarName<"<file>">,
    HelpText<"Use the remappings described in <file> to match the profile data against names in the program">,
    MarshallingInfoString<CodeGenOpts<"ProfileRemappingFile">>;
defm coverage_mapping : BoolFOption<"coverage-mapping",
  CodeGenOpts<"CoverageMapping">, DefaultFalse,
  PosFlag<SetTrue, [CC1Option], "Generate coverage mapping to enable code coverage analysis">,
  NegFlag<SetFalse, [], "Disable code coverage analysis">, BothFlags<[CoreOption]>>;
def fprofile_generate : Flag<["-"], "fprofile-generate">,
    Group<f_Group>, Flags<[CoreOption]>,
    HelpText<"Generate instrumented code to collect execution counts into default.profraw (overridden by LLVM_PROFILE_FILE env var)">;
def fprofile_generate_EQ : Joined<["-"], "fprofile-generate=">,
    Group<f_Group>, Flags<[CoreOption]>, MetaVarName<"<directory>">,
    HelpText<"Generate instrumented code to collect execution counts into <directory>/default.profraw (overridden by LLVM_PROFILE_FILE env var)">;
def fcs_profile_generate : Flag<["-"], "fcs-profile-generate">,
    Group<f_Group>, Flags<[CoreOption]>,
    HelpText<"Generate instrumented code to collect context sensitive execution counts into default.profraw (overridden by LLVM_PROFILE_FILE env var)">;
def fcs_profile_generate_EQ : Joined<["-"], "fcs-profile-generate=">,
    Group<f_Group>, Flags<[CoreOption]>, MetaVarName<"<directory>">,
    HelpText<"Generate instrumented code to collect context sensitive execution counts into <directory>/default.profraw (overridden by LLVM_PROFILE_FILE env var)">;
def fprofile_use : Flag<["-"], "fprofile-use">, Group<f_Group>,
    Flags<[CoreOption]>, Alias<fprofile_instr_use>;
def fprofile_use_EQ : Joined<["-"], "fprofile-use=">,
    Group<f_Group>, Flags<[NoXarchOption, CoreOption]>,
    MetaVarName<"<pathname>">,
    HelpText<"Use instrumentation data for profile-guided optimization. If pathname is a directory, it reads from <pathname>/default.profdata. Otherwise, it reads from file <pathname>.">;
def fno_profile_instr_generate : Flag<["-"], "fno-profile-instr-generate">,
    Group<f_Group>, Flags<[CoreOption]>,
    HelpText<"Disable generation of profile instrumentation.">;
def fno_profile_generate : Flag<["-"], "fno-profile-generate">,
    Group<f_Group>, Flags<[CoreOption]>,
    HelpText<"Disable generation of profile instrumentation.">;
def fno_profile_instr_use : Flag<["-"], "fno-profile-instr-use">,
    Group<f_Group>, Flags<[CoreOption]>,
    HelpText<"Disable using instrumentation data for profile-guided optimization">;
def fno_profile_use : Flag<["-"], "fno-profile-use">,
    Alias<fno_profile_instr_use>;
def ftest_coverage : Flag<["-"], "ftest-coverage">, Group<f_Group>,
    HelpText<"Produce gcov notes files (*.gcno)">;
def fno_test_coverage : Flag<["-"], "fno-test-coverage">, Group<f_Group>;
def fprofile_arcs : Flag<["-"], "fprofile-arcs">, Group<f_Group>,
    HelpText<"Instrument code to produce gcov data files (*.gcda)">;
def fno_profile_arcs : Flag<["-"], "fno-profile-arcs">, Group<f_Group>;
def fprofile_filter_files_EQ : Joined<["-"], "fprofile-filter-files=">,
    Group<f_Group>, Flags<[CC1Option, CoreOption]>,
    HelpText<"Instrument only functions from files where names match any regex separated by a semi-colon">,
    MarshallingInfoString<CodeGenOpts<"ProfileFilterFiles">>;
def fprofile_exclude_files_EQ : Joined<["-"], "fprofile-exclude-files=">,
    Group<f_Group>, Flags<[CC1Option, CoreOption]>,
    HelpText<"Instrument only functions from files where names don't match all the regexes separated by a semi-colon">,
    MarshallingInfoString<CodeGenOpts<"ProfileExcludeFiles">>;
def fprofile_update_EQ : Joined<["-"], "fprofile-update=">,
    Group<f_Group>, Flags<[CC1Option, CoreOption]>, Values<"atomic,prefer-atomic,single">,
    MetaVarName<"<method>">, HelpText<"Set update method of profile counters">,
    MarshallingInfoFlag<CodeGenOpts<"AtomicProfileUpdate">>;
defm pseudo_probe_for_profiling : BoolFOption<"pseudo-probe-for-profiling",
  CodeGenOpts<"PseudoProbeForProfiling">, DefaultFalse,
  PosFlag<SetTrue, [], "Emit">, NegFlag<SetFalse, [], "Do not emit">,
  BothFlags<[NoXarchOption, CC1Option], " pseudo probes for sample profiling">>;
def forder_file_instrumentation : Flag<["-"], "forder-file-instrumentation">,
    Group<f_Group>, Flags<[CC1Option, CoreOption]>,
    HelpText<"Generate instrumented code to collect order file into default.profraw file (overridden by '=' form of option or LLVM_PROFILE_FILE env var)">;
def fprofile_list_EQ : Joined<["-"], "fprofile-list=">,
    Group<f_Group>, Flags<[CC1Option, CoreOption]>,
    HelpText<"Filename defining the list of functions/files to instrument. "
             "The file uses the sanitizer special case list format.">,
    MarshallingInfoStringVector<LangOpts<"ProfileListFiles">>;
def fprofile_function_groups : Joined<["-"], "fprofile-function-groups=">,
  Group<f_Group>, Flags<[CC1Option]>, MetaVarName<"<N>">,
  HelpText<"Partition functions into N groups and select only functions in group i to be instrumented using -fprofile-selected-function-group">,
  MarshallingInfoInt<CodeGenOpts<"ProfileTotalFunctionGroups">, "1">;
def fprofile_selected_function_group :
  Joined<["-"], "fprofile-selected-function-group=">, Group<f_Group>,
  Flags<[CC1Option]>, MetaVarName<"<i>">,
  HelpText<"Partition functions into N groups using -fprofile-function-groups and select only functions in group i to be instrumented. The valid range is 0 to N-1 inclusive">,
  MarshallingInfoInt<CodeGenOpts<"ProfileSelectedFunctionGroup">>;
def fswift_async_fp_EQ : Joined<["-"], "fswift-async-fp=">,
    Group<f_Group>, Flags<[CC1Option, CC1AsOption, CoreOption]>, MetaVarName<"<option>">,
    HelpText<"Control emission of Swift async extended frame info">,
    Values<"auto,always,never">,
    NormalizedValuesScope<"CodeGenOptions::SwiftAsyncFramePointerKind">,
    NormalizedValues<["Auto", "Always", "Never"]>,
    MarshallingInfoEnum<CodeGenOpts<"SwiftAsyncFramePointer">, "Always">;

defm addrsig : BoolFOption<"addrsig",
  CodeGenOpts<"Addrsig">, DefaultFalse,
  PosFlag<SetTrue, [CC1Option], "Emit">, NegFlag<SetFalse, [], "Don't emit">,
  BothFlags<[CoreOption], " an address-significance table">>;
defm blocks : OptInCC1FFlag<"blocks", "Enable the 'blocks' language feature", "", "", [CoreOption]>;
def fbootclasspath_EQ : Joined<["-"], "fbootclasspath=">, Group<f_Group>;
defm borland_extensions : BoolFOption<"borland-extensions",
  LangOpts<"Borland">, DefaultFalse,
  PosFlag<SetTrue, [CC1Option], "Accept non-standard constructs supported by the Borland compiler">,
  NegFlag<SetFalse>>;
def fbuiltin : Flag<["-"], "fbuiltin">, Group<f_Group>, Flags<[CoreOption]>;
def fbuiltin_module_map : Flag <["-"], "fbuiltin-module-map">, Group<f_Group>,
  Flags<[NoXarchOption]>, HelpText<"Load the clang builtins module map file.">;
defm caret_diagnostics : BoolFOption<"caret-diagnostics",
  DiagnosticOpts<"ShowCarets">, DefaultTrue,
  NegFlag<SetFalse, [CC1Option]>, PosFlag<SetTrue>>;
def fclang_abi_compat_EQ : Joined<["-"], "fclang-abi-compat=">, Group<f_clang_Group>,
  Flags<[CC1Option]>, MetaVarName<"<version>">, Values<"<major>.<minor>,latest">,
  HelpText<"Attempt to match the ABI of Clang <version>">;
def fclasspath_EQ : Joined<["-"], "fclasspath=">, Group<f_Group>;
def fcolor_diagnostics : Flag<["-"], "fcolor-diagnostics">, Group<f_Group>,
  Flags<[CoreOption, CC1Option, FlangOption, FC1Option]>,
  HelpText<"Enable colors in diagnostics">;
def fno_color_diagnostics : Flag<["-"], "fno-color-diagnostics">, Group<f_Group>,
  Flags<[CoreOption, FlangOption]>, HelpText<"Disable colors in diagnostics">;
def : Flag<["-"], "fdiagnostics-color">, Group<f_Group>, Flags<[CoreOption]>, Alias<fcolor_diagnostics>;
def : Flag<["-"], "fno-diagnostics-color">, Group<f_Group>, Flags<[CoreOption]>, Alias<fno_color_diagnostics>;
def fdiagnostics_color_EQ : Joined<["-"], "fdiagnostics-color=">, Group<f_Group>;
def fansi_escape_codes : Flag<["-"], "fansi-escape-codes">, Group<f_Group>,
  Flags<[CoreOption, CC1Option]>, HelpText<"Use ANSI escape codes for diagnostics">,
  MarshallingInfoFlag<DiagnosticOpts<"UseANSIEscapeCodes">>;
def fcomment_block_commands : CommaJoined<["-"], "fcomment-block-commands=">, Group<f_clang_Group>, Flags<[CC1Option]>,
  HelpText<"Treat each comma separated argument in <arg> as a documentation comment block command">,
  MetaVarName<"<arg>">, MarshallingInfoStringVector<LangOpts<"CommentOpts.BlockCommandNames">>;
def fparse_all_comments : Flag<["-"], "fparse-all-comments">, Group<f_clang_Group>, Flags<[CC1Option]>,
  MarshallingInfoFlag<LangOpts<"CommentOpts.ParseAllComments">>;
def frecord_command_line : Flag<["-"], "frecord-command-line">,
  DocBrief<[{Generate a section named ".GCC.command.line" containing the clang
driver command-line. After linking, the section may contain multiple command
lines, which will be individually terminated by null bytes. Separate arguments
within a command line are combined with spaces; spaces and backslashes within an
argument are escaped with backslashes. This format differs from the format of
the equivalent section produced by GCC with the -frecord-gcc-switches flag.
This option is currently only supported on ELF targets.}]>,
  Group<f_clang_Group>;
def fno_record_command_line : Flag<["-"], "fno-record-command-line">,
  Group<f_clang_Group>;
def : Flag<["-"], "frecord-gcc-switches">, Alias<frecord_command_line>;
def : Flag<["-"], "fno-record-gcc-switches">, Alias<fno_record_command_line>;
def fcommon : Flag<["-"], "fcommon">, Group<f_Group>,
  Flags<[CoreOption, CC1Option]>, HelpText<"Place uninitialized global variables in a common block">,
  MarshallingInfoNegativeFlag<CodeGenOpts<"NoCommon">>,
  DocBrief<[{Place definitions of variables with no storage class and no initializer
(tentative definitions) in a common block, instead of generating individual
zero-initialized definitions (default -fno-common).}]>;
def fcompile_resource_EQ : Joined<["-"], "fcompile-resource=">, Group<f_Group>;
defm complete_member_pointers : BoolOption<"f", "complete-member-pointers",
  LangOpts<"CompleteMemberPointers">, DefaultFalse,
  PosFlag<SetTrue, [CC1Option], "Require">, NegFlag<SetFalse, [], "Do not require">,
  BothFlags<[CoreOption], " member pointer base types to be complete if they"
            " would be significant under the Microsoft ABI">>,
  Group<f_clang_Group>;
def fcf_runtime_abi_EQ : Joined<["-"], "fcf-runtime-abi=">, Group<f_Group>,
    Flags<[CC1Option]>, Values<"unspecified,standalone,objc,swift,swift-5.0,swift-4.2,swift-4.1">,
    NormalizedValuesScope<"LangOptions::CoreFoundationABI">,
    NormalizedValues<["ObjectiveC", "ObjectiveC", "ObjectiveC", "Swift5_0", "Swift5_0", "Swift4_2", "Swift4_1"]>,
    MarshallingInfoEnum<LangOpts<"CFRuntime">, "ObjectiveC">;
defm constant_cfstrings : BoolFOption<"constant-cfstrings",
  LangOpts<"NoConstantCFStrings">, DefaultFalse,
  NegFlag<SetTrue, [CC1Option], "Disable creation of CodeFoundation-type constant strings">,
  PosFlag<SetFalse>>;
def fconstant_string_class_EQ : Joined<["-"], "fconstant-string-class=">, Group<f_Group>;
def fconstexpr_depth_EQ : Joined<["-"], "fconstexpr-depth=">, Group<f_Group>, Flags<[CC1Option]>,
  HelpText<"Set the maximum depth of recursive constexpr function calls">,
  MarshallingInfoInt<LangOpts<"ConstexprCallDepth">, "512">;
def fconstexpr_steps_EQ : Joined<["-"], "fconstexpr-steps=">, Group<f_Group>, Flags<[CC1Option]>,
  HelpText<"Set the maximum number of steps in constexpr function evaluation">,
  MarshallingInfoInt<LangOpts<"ConstexprStepLimit">, "1048576">;
def fexperimental_new_constant_interpreter : Flag<["-"], "fexperimental-new-constant-interpreter">, Group<f_Group>,
  HelpText<"Enable the experimental new constant interpreter">, Flags<[CC1Option]>,
  MarshallingInfoFlag<LangOpts<"EnableNewConstInterp">>;
def fconstexpr_backtrace_limit_EQ : Joined<["-"], "fconstexpr-backtrace-limit=">, Group<f_Group>, Flags<[CC1Option]>,
  HelpText<"Set the maximum number of entries to print in a constexpr evaluation backtrace (0 = no limit)">,
  MarshallingInfoInt<DiagnosticOpts<"ConstexprBacktraceLimit">, "DiagnosticOptions::DefaultConstexprBacktraceLimit">;
def fcrash_diagnostics_EQ : Joined<["-"], "fcrash-diagnostics=">, Group<f_clang_Group>, Flags<[NoArgumentUnused, CoreOption]>,
  HelpText<"Set level of crash diagnostic reporting, (option: off, compiler, all)">;
def fcrash_diagnostics : Flag<["-"], "fcrash-diagnostics">, Group<f_clang_Group>, Flags<[NoArgumentUnused, CoreOption]>,
  HelpText<"Enable crash diagnostic reporting (default)">, Alias<fcrash_diagnostics_EQ>, AliasArgs<["compiler"]>;
def fno_crash_diagnostics : Flag<["-"], "fno-crash-diagnostics">, Group<f_clang_Group>, Flags<[NoArgumentUnused, CoreOption]>,
  Alias<gen_reproducer_eq>, AliasArgs<["off"]>,
  HelpText<"Disable auto-generation of preprocessed source files and a script for reproduction during a clang crash">;
def fcrash_diagnostics_dir : Joined<["-"], "fcrash-diagnostics-dir=">,
  Group<f_clang_Group>, Flags<[NoArgumentUnused, CoreOption]>,
  HelpText<"Put crash-report files in <dir>">, MetaVarName<"<dir>">;
def fcreate_profile : Flag<["-"], "fcreate-profile">, Group<f_Group>;
defm cxx_exceptions: BoolFOption<"cxx-exceptions",
  LangOpts<"CXXExceptions">, DefaultFalse,
  PosFlag<SetTrue, [CC1Option], "Enable C++ exceptions">, NegFlag<SetFalse>>;
defm async_exceptions: BoolFOption<"async-exceptions",
  LangOpts<"EHAsynch">, DefaultFalse,
  PosFlag<SetTrue, [CC1Option], "Enable EH Asynchronous exceptions">, NegFlag<SetFalse>>;
defm cxx_modules : BoolFOption<"cxx-modules",
  LangOpts<"CPlusPlusModules">, Default<cpp20.KeyPath>,
  NegFlag<SetFalse, [CC1Option], "Disable">, PosFlag<SetTrue, [], "Enable">,
  BothFlags<[NoXarchOption], " modules for C++">>,
  ShouldParseIf<cplusplus.KeyPath>;
def fdebug_pass_arguments : Flag<["-"], "fdebug-pass-arguments">, Group<f_Group>;
def fdebug_pass_structure : Flag<["-"], "fdebug-pass-structure">, Group<f_Group>;
def fdepfile_entry : Joined<["-"], "fdepfile-entry=">,
    Group<f_clang_Group>, Flags<[CC1Option]>;
def fdiagnostics_fixit_info : Flag<["-"], "fdiagnostics-fixit-info">, Group<f_clang_Group>;
def fno_diagnostics_fixit_info : Flag<["-"], "fno-diagnostics-fixit-info">, Group<f_Group>,
  Flags<[CC1Option]>, HelpText<"Do not include fixit information in diagnostics">,
  MarshallingInfoNegativeFlag<DiagnosticOpts<"ShowFixits">>;
def fdiagnostics_parseable_fixits : Flag<["-"], "fdiagnostics-parseable-fixits">, Group<f_clang_Group>,
    Flags<[CoreOption, CC1Option]>, HelpText<"Print fix-its in machine parseable form">,
    MarshallingInfoFlag<DiagnosticOpts<"ShowParseableFixits">>;
def fdiagnostics_print_source_range_info : Flag<["-"], "fdiagnostics-print-source-range-info">,
    Group<f_clang_Group>,  Flags<[CC1Option]>,
    HelpText<"Print source range spans in numeric form">,
    MarshallingInfoFlag<DiagnosticOpts<"ShowSourceRanges">>;
defm diagnostics_show_hotness : BoolFOption<"diagnostics-show-hotness",
  CodeGenOpts<"DiagnosticsWithHotness">, DefaultFalse,
  PosFlag<SetTrue, [CC1Option], "Enable profile hotness information in diagnostic line">,
  NegFlag<SetFalse>>;
def fdiagnostics_hotness_threshold_EQ : Joined<["-"], "fdiagnostics-hotness-threshold=">,
    Group<f_Group>, Flags<[CC1Option]>, MetaVarName<"<value>">,
    HelpText<"Prevent optimization remarks from being output if they do not have at least this profile count. "
    "Use 'auto' to apply the threshold from profile summary">;
def fdiagnostics_misexpect_tolerance_EQ : Joined<["-"], "fdiagnostics-misexpect-tolerance=">,
    Group<f_Group>, Flags<[CC1Option]>, MetaVarName<"<value>">,
    HelpText<"Prevent misexpect diagnostics from being output if the profile counts are within N% of the expected. ">;
defm diagnostics_show_option : BoolFOption<"diagnostics-show-option",
    DiagnosticOpts<"ShowOptionNames">, DefaultTrue,
    NegFlag<SetFalse, [CC1Option]>, PosFlag<SetTrue, [], "Print option name with mappable diagnostics">>;
defm diagnostics_show_note_include_stack : BoolFOption<"diagnostics-show-note-include-stack",
    DiagnosticOpts<"ShowNoteIncludeStack">, DefaultFalse,
    PosFlag<SetTrue, [], "Display include stacks for diagnostic notes">,
    NegFlag<SetFalse>, BothFlags<[CC1Option]>>;
def fdiagnostics_format_EQ : Joined<["-"], "fdiagnostics-format=">, Group<f_clang_Group>;
def fdiagnostics_show_category_EQ : Joined<["-"], "fdiagnostics-show-category=">, Group<f_clang_Group>;
def fdiagnostics_show_template_tree : Flag<["-"], "fdiagnostics-show-template-tree">,
    Group<f_Group>, Flags<[CC1Option]>,
    HelpText<"Print a template comparison tree for differing templates">,
    MarshallingInfoFlag<DiagnosticOpts<"ShowTemplateTree">>;
defm safe_buffer_usage_suggestions : BoolFOption<"safe-buffer-usage-suggestions",
  DiagnosticOpts<"ShowSafeBufferUsageSuggestions">, DefaultFalse,
  PosFlag<SetTrue, [CC1Option],
          "Display suggestions to update code associated with -Wunsafe-buffer-usage warnings">,
  NegFlag<SetFalse>>;
def fdiscard_value_names : Flag<["-"], "fdiscard-value-names">, Group<f_clang_Group>,
  HelpText<"Discard value names in LLVM IR">, Flags<[NoXarchOption]>;
def fno_discard_value_names : Flag<["-"], "fno-discard-value-names">, Group<f_clang_Group>,
  HelpText<"Do not discard value names in LLVM IR">, Flags<[NoXarchOption]>;
defm dollars_in_identifiers : BoolFOption<"dollars-in-identifiers",
  LangOpts<"DollarIdents">, Default<!strconcat("!", asm_preprocessor.KeyPath)>,
  PosFlag<SetTrue, [], "Allow">, NegFlag<SetFalse, [], "Disallow">,
  BothFlags<[CC1Option], " '$' in identifiers">>;
def fdwarf2_cfi_asm : Flag<["-"], "fdwarf2-cfi-asm">, Group<clang_ignored_f_Group>;
def fno_dwarf2_cfi_asm : Flag<["-"], "fno-dwarf2-cfi-asm">, Group<clang_ignored_f_Group>;
defm dwarf_directory_asm : BoolFOption<"dwarf-directory-asm",
  CodeGenOpts<"NoDwarfDirectoryAsm">, DefaultFalse,
  NegFlag<SetTrue, [CC1Option]>, PosFlag<SetFalse>>;
defm elide_constructors : BoolFOption<"elide-constructors",
  LangOpts<"ElideConstructors">, DefaultTrue,
  NegFlag<SetFalse, [CC1Option], "Disable C++ copy constructor elision">,
  PosFlag<SetTrue>>;
def fno_elide_type : Flag<["-"], "fno-elide-type">, Group<f_Group>,
    Flags<[CC1Option]>,
    HelpText<"Do not elide types when printing diagnostics">,
    MarshallingInfoNegativeFlag<DiagnosticOpts<"ElideType">>;
def feliminate_unused_debug_symbols : Flag<["-"], "feliminate-unused-debug-symbols">, Group<f_Group>;
defm eliminate_unused_debug_types : OptOutCC1FFlag<"eliminate-unused-debug-types",
  "Do not emit ", "Emit ", " debug info for defined but unused types">;
def femit_all_decls : Flag<["-"], "femit-all-decls">, Group<f_Group>, Flags<[CC1Option]>,
  HelpText<"Emit all declarations, even if unused">,
  MarshallingInfoFlag<LangOpts<"EmitAllDecls">>;
defm emulated_tls : BoolFOption<"emulated-tls",
  CodeGenOpts<"EmulatedTLS">, DefaultFalse,
  PosFlag<SetTrue, [CC1Option], "Use emutls functions to access thread_local variables">,
  NegFlag<SetFalse>>;
def fencoding_EQ : Joined<["-"], "fencoding=">, Group<f_Group>;
def ferror_limit_EQ : Joined<["-"], "ferror-limit=">, Group<f_Group>, Flags<[CoreOption]>;
defm exceptions : BoolFOption<"exceptions",
  LangOpts<"Exceptions">, DefaultFalse,
  PosFlag<SetTrue, [CC1Option], "Enable">, NegFlag<SetFalse, [], "Disable">,
  BothFlags<[], " support for exception handling">>;
def fdwarf_exceptions : Flag<["-"], "fdwarf-exceptions">, Group<f_Group>,
  HelpText<"Use DWARF style exceptions">;
def fsjlj_exceptions : Flag<["-"], "fsjlj-exceptions">, Group<f_Group>,
  HelpText<"Use SjLj style exceptions">;
def fseh_exceptions : Flag<["-"], "fseh-exceptions">, Group<f_Group>,
  HelpText<"Use SEH style exceptions">;
def fwasm_exceptions : Flag<["-"], "fwasm-exceptions">, Group<f_Group>,
  HelpText<"Use WebAssembly style exceptions">;
def exception_model : Separate<["-"], "exception-model">,
  Flags<[CC1Option, NoDriverOption]>, HelpText<"The exception model">,
  Values<"dwarf,sjlj,seh,wasm">,
  NormalizedValuesScope<"LangOptions::ExceptionHandlingKind">,
  NormalizedValues<["DwarfCFI", "SjLj", "WinEH", "Wasm"]>,
  MarshallingInfoEnum<LangOpts<"ExceptionHandling">, "None">;
def exception_model_EQ : Joined<["-"], "exception-model=">,
  Flags<[CC1Option, NoDriverOption]>, Alias<exception_model>;
def fignore_exceptions : Flag<["-"], "fignore-exceptions">, Group<f_Group>, Flags<[CC1Option]>,
  HelpText<"Enable support for ignoring exception handling constructs">,
  MarshallingInfoFlag<LangOpts<"IgnoreExceptions">>;
def fexcess_precision_EQ : Joined<["-"], "fexcess-precision=">, Group<f_Group>,
  Flags<[CoreOption]>,
  HelpText<"Allows control over excess precision on targets where native "
  "support for the precision types is not available. By default, excess "
  "precision is used to calculate intermediate results following the "
  "rules specified in ISO C99.">,
  Values<"standard,fast,none">, NormalizedValuesScope<"LangOptions">,
  NormalizedValues<["FPP_Standard", "FPP_Fast", "FPP_None"]>;
def ffloat16_excess_precision_EQ : Joined<["-"], "ffloat16-excess-precision=">,
  Group<f_Group>, Flags<[CC1Option, NoDriverOption]>,
  HelpText<"Allows control over excess precision on targets where native "
  "support for Float16 precision types is not available. By default, excess "
  "precision is used to calculate intermediate results following the "
  "rules specified in ISO C99.">,
  Values<"standard,fast,none">, NormalizedValuesScope<"LangOptions">,
  NormalizedValues<["FPP_Standard", "FPP_Fast", "FPP_None"]>,
  MarshallingInfoEnum<LangOpts<"Float16ExcessPrecision">, "FPP_Standard">;
def fbfloat16_excess_precision_EQ : Joined<["-"], "fbfloat16-excess-precision=">,
  Group<f_Group>, Flags<[CC1Option, NoDriverOption]>,
  HelpText<"Allows control over excess precision on targets where native "
  "support for BFloat16 precision types is not available. By default, excess "
  "precision is used to calculate intermediate results following the "
  "rules specified in ISO C99.">,
  Values<"standard,fast,none">, NormalizedValuesScope<"LangOptions">,
  NormalizedValues<["FPP_Standard", "FPP_Fast", "FPP_None"]>,
  MarshallingInfoEnum<LangOpts<"BFloat16ExcessPrecision">, "FPP_Standard">;
def : Flag<["-"], "fexpensive-optimizations">, Group<clang_ignored_gcc_optimization_f_Group>;
def : Flag<["-"], "fno-expensive-optimizations">, Group<clang_ignored_gcc_optimization_f_Group>;
def fextdirs_EQ : Joined<["-"], "fextdirs=">, Group<f_Group>;
def : Flag<["-"], "fdefer-pop">, Group<clang_ignored_gcc_optimization_f_Group>;
def : Flag<["-"], "fno-defer-pop">, Group<clang_ignored_gcc_optimization_f_Group>;
def : Flag<["-"], "fextended-identifiers">, Group<clang_ignored_f_Group>;
def : Flag<["-"], "fno-extended-identifiers">, Group<f_Group>, Flags<[Unsupported]>;
def fhosted : Flag<["-"], "fhosted">, Group<f_Group>;
def fdenormal_fp_math_EQ : Joined<["-"], "fdenormal-fp-math=">, Group<f_Group>, Flags<[CC1Option]>;
def ffile_reproducible : Flag<["-"], "ffile-reproducible">, Group<f_Group>,
  Flags<[CoreOption, CC1Option]>,
  HelpText<"Use the target's platform-specific path separator character when "
           "expanding the __FILE__ macro">;
def fno_file_reproducible : Flag<["-"], "fno-file-reproducible">,
  Group<f_Group>, Flags<[CoreOption, CC1Option]>,
  HelpText<"Use the host's platform-specific path separator character when "
           "expanding the __FILE__ macro">;
def ffp_eval_method_EQ : Joined<["-"], "ffp-eval-method=">, Group<f_Group>, Flags<[CC1Option]>,
  HelpText<"Specifies the evaluation method to use for floating-point arithmetic.">,
  Values<"source,double,extended">, NormalizedValuesScope<"LangOptions">,
  NormalizedValues<["FEM_Source", "FEM_Double", "FEM_Extended"]>,
  MarshallingInfoEnum<LangOpts<"FPEvalMethod">, "FEM_UnsetOnCommandLine">;
def ffp_model_EQ : Joined<["-"], "ffp-model=">, Group<f_Group>, Flags<[NoXarchOption]>,
  HelpText<"Controls the semantics of floating-point calculations.">;
def ffp_exception_behavior_EQ : Joined<["-"], "ffp-exception-behavior=">, Group<f_Group>, Flags<[CC1Option]>,
  HelpText<"Specifies the exception behavior of floating-point operations.">,
  Values<"ignore,maytrap,strict">, NormalizedValuesScope<"LangOptions">,
  NormalizedValues<["FPE_Ignore", "FPE_MayTrap", "FPE_Strict"]>,
  MarshallingInfoEnum<LangOpts<"FPExceptionMode">, "FPE_Default">;
defm fast_math : BoolFOption<"fast-math",
  LangOpts<"FastMath">, DefaultFalse,
  PosFlag<SetTrue, [CC1Option, FC1Option, FlangOption], "Allow aggressive, lossy floating-point optimizations",
          [cl_fast_relaxed_math.KeyPath]>,
  NegFlag<SetFalse>>;
defm math_errno : BoolFOption<"math-errno",
  LangOpts<"MathErrno">, DefaultFalse,
  PosFlag<SetTrue, [CC1Option], "Require math functions to indicate errors by setting errno">,
  NegFlag<SetFalse>>,
  ShouldParseIf<!strconcat("!", open_cl.KeyPath)>;
def fextend_args_EQ : Joined<["-"], "fextend-arguments=">, Group<f_Group>,
  Flags<[CC1Option, NoArgumentUnused]>,
  HelpText<"Controls how scalar integer arguments are extended in calls "
           "to unprototyped and varargs functions">,
  Values<"32,64">,
  NormalizedValues<["ExtendTo32", "ExtendTo64"]>,
  NormalizedValuesScope<"LangOptions::ExtendArgsKind">,
  MarshallingInfoEnum<LangOpts<"ExtendIntArgs">,"ExtendTo32">;
def fbracket_depth_EQ : Joined<["-"], "fbracket-depth=">, Group<f_Group>, Flags<[CoreOption]>;
def fsignaling_math : Flag<["-"], "fsignaling-math">, Group<f_Group>;
def fno_signaling_math : Flag<["-"], "fno-signaling-math">, Group<f_Group>;
defm jump_tables : BoolFOption<"jump-tables",
  CodeGenOpts<"NoUseJumpTables">, DefaultFalse,
  NegFlag<SetTrue, [CC1Option], "Do not use">, PosFlag<SetFalse, [], "Use">,
  BothFlags<[], " jump tables for lowering switches">>;
defm force_enable_int128 : BoolFOption<"force-enable-int128",
  TargetOpts<"ForceEnableInt128">, DefaultFalse,
  PosFlag<SetTrue, [CC1Option], "Enable">, NegFlag<SetFalse, [], "Disable">,
  BothFlags<[], " support for int128_t type">>;
defm keep_static_consts : BoolFOption<"keep-static-consts",
  CodeGenOpts<"KeepStaticConsts">, DefaultFalse,
  PosFlag<SetTrue, [CC1Option], "Keep">, NegFlag<SetFalse, [], "Don't keep">,
  BothFlags<[NoXarchOption], " static const variables even if unused">>;
defm keep_persistent_storage_variables : BoolFOption<"keep-persistent-storage-variables",
  CodeGenOpts<"KeepPersistentStorageVariables">, DefaultFalse,
  PosFlag<SetTrue, [CC1Option], "Enable">, NegFlag<SetFalse, [], "Disable">,
  BothFlags<[NoXarchOption], " keeping all variables that have a persistent storage duration, including global, static and thread-local variables, to guarantee that they can be directly addressed">>;
defm fixed_point : BoolFOption<"fixed-point",
  LangOpts<"FixedPoint">, DefaultFalse,
  PosFlag<SetTrue, [CC1Option], "Enable">, NegFlag<SetFalse, [], "Disable">,
  BothFlags<[], " fixed point types">>, ShouldParseIf<!strconcat("!", cplusplus.KeyPath)>;
defm cxx_static_destructors : BoolFOption<"c++-static-destructors",
  LangOpts<"RegisterStaticDestructors">, DefaultTrue,
  NegFlag<SetFalse, [CC1Option], "Disable C++ static destructor registration">,
  PosFlag<SetTrue>>;
def fsymbol_partition_EQ : Joined<["-"], "fsymbol-partition=">, Group<f_Group>,
  Flags<[CC1Option]>, MarshallingInfoString<CodeGenOpts<"SymbolPartition">>;

defm memory_profile : OptInCC1FFlag<"memory-profile", "Enable", "Disable", " heap memory profiling">;
def fmemory_profile_EQ : Joined<["-"], "fmemory-profile=">,
    Group<f_Group>, Flags<[CC1Option]>, MetaVarName<"<directory>">,
    HelpText<"Enable heap memory profiling and dump results into <directory>">;
def fmemory_profile_use_EQ : Joined<["-"], "fmemory-profile-use=">,
    Group<f_Group>, Flags<[CC1Option, CoreOption]>, MetaVarName<"<pathname>">,
    HelpText<"Use memory profile for profile-guided memory optimization">,
    MarshallingInfoString<CodeGenOpts<"MemoryProfileUsePath">>;

// Begin sanitizer flags. These should all be core options exposed in all driver
// modes.
let Flags = [CC1Option, CoreOption] in {

def fsanitize_EQ : CommaJoined<["-"], "fsanitize=">, Group<f_clang_Group>,
                   MetaVarName<"<check>">,
                   HelpText<"Turn on runtime checks for various forms of undefined "
                            "or suspicious behavior. See user manual for available checks">;
def fno_sanitize_EQ : CommaJoined<["-"], "fno-sanitize=">, Group<f_clang_Group>,
                      Flags<[CoreOption, NoXarchOption]>;

def fsanitize_ignorelist_EQ : Joined<["-"], "fsanitize-ignorelist=">,
  Group<f_clang_Group>, HelpText<"Path to ignorelist file for sanitizers">;
def : Joined<["-"], "fsanitize-blacklist=">,
  Group<f_clang_Group>, Flags<[HelpHidden]>, Alias<fsanitize_ignorelist_EQ>,
  HelpText<"Alias for -fsanitize-ignorelist=">;

def fsanitize_system_ignorelist_EQ : Joined<["-"], "fsanitize-system-ignorelist=">,
  HelpText<"Path to system ignorelist file for sanitizers">, Flags<[CC1Option]>;

def fno_sanitize_ignorelist : Flag<["-"], "fno-sanitize-ignorelist">,
  Group<f_clang_Group>, HelpText<"Don't use ignorelist file for sanitizers">;
def : Flag<["-"], "fno-sanitize-blacklist">,
  Group<f_clang_Group>, Flags<[HelpHidden]>, Alias<fno_sanitize_ignorelist>;

def fsanitize_coverage : CommaJoined<["-"], "fsanitize-coverage=">,
  Group<f_clang_Group>,
  HelpText<"Specify the type of coverage instrumentation for Sanitizers">;
def fno_sanitize_coverage : CommaJoined<["-"], "fno-sanitize-coverage=">,
  Group<f_clang_Group>, Flags<[CoreOption, NoXarchOption]>,
  HelpText<"Disable features of coverage instrumentation for Sanitizers">,
  Values<"func,bb,edge,indirect-calls,trace-bb,trace-cmp,trace-div,trace-gep,"
         "8bit-counters,trace-pc,trace-pc-guard,no-prune,inline-8bit-counters,"
         "inline-bool-flag">;
def fsanitize_coverage_allowlist : Joined<["-"], "fsanitize-coverage-allowlist=">,
    Group<f_clang_Group>, Flags<[CoreOption, NoXarchOption]>,
    HelpText<"Restrict sanitizer coverage instrumentation exclusively to modules and functions that match the provided special case list, except the blocked ones">,
    MarshallingInfoStringVector<CodeGenOpts<"SanitizeCoverageAllowlistFiles">>;
def fsanitize_coverage_ignorelist : Joined<["-"], "fsanitize-coverage-ignorelist=">,
    Group<f_clang_Group>, Flags<[CoreOption, NoXarchOption]>,
    HelpText<"Disable sanitizer coverage instrumentation for modules and functions "
             "that match the provided special case list, even the allowed ones">,
    MarshallingInfoStringVector<CodeGenOpts<"SanitizeCoverageIgnorelistFiles">>;
def fexperimental_sanitize_metadata_EQ : CommaJoined<["-"], "fexperimental-sanitize-metadata=">,
  Group<f_Group>,
  HelpText<"Specify the type of metadata to emit for binary analysis sanitizers">;
def fno_experimental_sanitize_metadata_EQ : CommaJoined<["-"], "fno-experimental-sanitize-metadata=">,
  Group<f_Group>, Flags<[CoreOption]>,
  HelpText<"Disable emitting metadata for binary analysis sanitizers">;
def fexperimental_sanitize_metadata_ignorelist_EQ : Joined<["-"], "fexperimental-sanitize-metadata-ignorelist=">,
    Group<f_Group>, Flags<[CoreOption]>,
    HelpText<"Disable sanitizer metadata for modules and functions that match the provided special case list">,
    MarshallingInfoStringVector<CodeGenOpts<"SanitizeMetadataIgnorelistFiles">>;
def fsanitize_memory_track_origins_EQ : Joined<["-"], "fsanitize-memory-track-origins=">,
                                        Group<f_clang_Group>,
                                        HelpText<"Enable origins tracking in MemorySanitizer">,
                                        MarshallingInfoInt<CodeGenOpts<"SanitizeMemoryTrackOrigins">>;
def fsanitize_memory_track_origins : Flag<["-"], "fsanitize-memory-track-origins">,
                                     Group<f_clang_Group>,
                                     Alias<fsanitize_memory_track_origins_EQ>, AliasArgs<["2"]>,
                                     HelpText<"Enable origins tracking in MemorySanitizer">;
def fno_sanitize_memory_track_origins : Flag<["-"], "fno-sanitize-memory-track-origins">,
                                        Group<f_clang_Group>,
                                        Flags<[CoreOption, NoXarchOption]>,
                                        HelpText<"Disable origins tracking in MemorySanitizer">;
def fsanitize_address_outline_instrumentation : Flag<["-"], "fsanitize-address-outline-instrumentation">,
                                                Group<f_clang_Group>,
                                                HelpText<"Always generate function calls for address sanitizer instrumentation">;
def fno_sanitize_address_outline_instrumentation : Flag<["-"], "fno-sanitize-address-outline-instrumentation">,
                                                   Group<f_clang_Group>,
                                                   HelpText<"Use default code inlining logic for the address sanitizer">;
defm sanitize_stable_abi
  : OptInCC1FFlag<"sanitize-stable-abi", "Stable  ", "Conventional ",
    "ABI instrumentation for sanitizer runtime. Default: Conventional">;

def fsanitize_memtag_mode_EQ : Joined<["-"], "fsanitize-memtag-mode=">,
                                        Group<f_clang_Group>,
                                        HelpText<"Set default MTE mode to 'sync' (default) or 'async'">;
def fsanitize_hwaddress_experimental_aliasing
  : Flag<["-"], "fsanitize-hwaddress-experimental-aliasing">,
    Group<f_clang_Group>,
    HelpText<"Enable aliasing mode in HWAddressSanitizer">;
def fno_sanitize_hwaddress_experimental_aliasing
  : Flag<["-"], "fno-sanitize-hwaddress-experimental-aliasing">,
    Group<f_clang_Group>, Flags<[CoreOption, NoXarchOption]>,
    HelpText<"Disable aliasing mode in HWAddressSanitizer">;
defm sanitize_memory_use_after_dtor : BoolOption<"f", "sanitize-memory-use-after-dtor",
  CodeGenOpts<"SanitizeMemoryUseAfterDtor">, DefaultFalse,
  PosFlag<SetTrue, [CC1Option], "Enable">, NegFlag<SetFalse, [], "Disable">,
  BothFlags<[], " use-after-destroy detection in MemorySanitizer">>,
  Group<f_clang_Group>;
def fsanitize_address_field_padding : Joined<["-"], "fsanitize-address-field-padding=">,
                                        Group<f_clang_Group>,
                                        HelpText<"Level of field padding for AddressSanitizer">,
                                        MarshallingInfoInt<LangOpts<"SanitizeAddressFieldPadding">>;
defm sanitize_address_use_after_scope : BoolOption<"f", "sanitize-address-use-after-scope",
  CodeGenOpts<"SanitizeAddressUseAfterScope">, DefaultFalse,
  PosFlag<SetTrue, [], "Enable">, NegFlag<SetFalse, [CoreOption, NoXarchOption], "Disable">,
  BothFlags<[], " use-after-scope detection in AddressSanitizer">>,
  Group<f_clang_Group>;
def sanitize_address_use_after_return_EQ
  : Joined<["-"], "fsanitize-address-use-after-return=">,
    MetaVarName<"<mode>">,
    Flags<[CC1Option]>,
    HelpText<"Select the mode of detecting stack use-after-return in AddressSanitizer">,
    Group<f_clang_Group>,
    Values<"never,runtime,always">,
    NormalizedValuesScope<"llvm::AsanDetectStackUseAfterReturnMode">,
    NormalizedValues<["Never", "Runtime", "Always"]>,
    MarshallingInfoEnum<CodeGenOpts<"SanitizeAddressUseAfterReturn">, "Runtime">;
defm sanitize_address_poison_custom_array_cookie : BoolOption<"f", "sanitize-address-poison-custom-array-cookie",
  CodeGenOpts<"SanitizeAddressPoisonCustomArrayCookie">, DefaultFalse,
  PosFlag<SetTrue, [], "Enable">, NegFlag<SetFalse, [], "Disable">,
  BothFlags<[], " poisoning array cookies when using custom operator new[] in AddressSanitizer">>,
  DocBrief<[{Enable "poisoning" array cookies when allocating arrays with a
custom operator new\[\] in Address Sanitizer, preventing accesses to the
cookies from user code. An array cookie is a small implementation-defined
header added to certain array allocations to record metadata such as the
length of the array. Accesses to array cookies from user code are technically
allowed by the standard but are more likely to be the result of an
out-of-bounds array access.

An operator new\[\] is "custom" if it is not one of the allocation functions
provided by the C++ standard library. Array cookies from non-custom allocation
functions are always poisoned.}]>,
  Group<f_clang_Group>;
defm sanitize_address_globals_dead_stripping : BoolOption<"f", "sanitize-address-globals-dead-stripping",
  CodeGenOpts<"SanitizeAddressGlobalsDeadStripping">, DefaultFalse,
  PosFlag<SetTrue, [], "Enable linker dead stripping of globals in AddressSanitizer">,
  NegFlag<SetFalse, [], "Disable linker dead stripping of globals in AddressSanitizer">>,
  Group<f_clang_Group>;
defm sanitize_address_use_odr_indicator : BoolOption<"f", "sanitize-address-use-odr-indicator",
  CodeGenOpts<"SanitizeAddressUseOdrIndicator">, DefaultTrue,
  PosFlag<SetTrue, [], "Enable ODR indicator globals to avoid false ODR violation"
            " reports in partially sanitized programs at the cost of an increase in binary size">,
  NegFlag<SetFalse, [], "Disable ODR indicator globals">>,
  Group<f_clang_Group>;
def sanitize_address_destructor_EQ
    : Joined<["-"], "fsanitize-address-destructor=">,
      Flags<[CC1Option]>,
      HelpText<"Set the kind of module destructors emitted by "
               "AddressSanitizer instrumentation. These destructors are "
               "emitted to unregister instrumented global variables when "
               "code is unloaded (e.g. via `dlclose()`).">,
      Group<f_clang_Group>,
      Values<"none,global">,
      NormalizedValuesScope<"llvm::AsanDtorKind">,
      NormalizedValues<["None", "Global"]>,
      MarshallingInfoEnum<CodeGenOpts<"SanitizeAddressDtor">, "Global">;
defm sanitize_memory_param_retval
    : BoolFOption<"sanitize-memory-param-retval",
        CodeGenOpts<"SanitizeMemoryParamRetval">,
        DefaultTrue,
        PosFlag<SetTrue, [CC1Option], "Enable">, NegFlag<SetFalse, [], "Disable">,
        BothFlags<[], " detection of uninitialized parameters and return values">>;
//// Note: This flag was introduced when it was necessary to distinguish between
//       ABI for correct codegen.  This is no longer needed, but the flag is
//       not removed since targeting either ABI will behave the same.
//       This way we cause no disturbance to existing scripts & code, and if we
//       want to use this flag in the future we will cause no disturbance then
//       either.
def fsanitize_hwaddress_abi_EQ
    : Joined<["-"], "fsanitize-hwaddress-abi=">,
      Group<f_clang_Group>,
      HelpText<"Select the HWAddressSanitizer ABI to target (interceptor or platform, default interceptor). This option is currently unused.">;
def fsanitize_recover_EQ : CommaJoined<["-"], "fsanitize-recover=">,
                           Group<f_clang_Group>,
                           HelpText<"Enable recovery for specified sanitizers">;
def fno_sanitize_recover_EQ : CommaJoined<["-"], "fno-sanitize-recover=">,
                              Group<f_clang_Group>, Flags<[CoreOption, NoXarchOption]>,
                              HelpText<"Disable recovery for specified sanitizers">;
def fsanitize_recover : Flag<["-"], "fsanitize-recover">, Group<f_clang_Group>,
                        Alias<fsanitize_recover_EQ>, AliasArgs<["all"]>;
def fno_sanitize_recover : Flag<["-"], "fno-sanitize-recover">,
                           Flags<[CoreOption, NoXarchOption]>, Group<f_clang_Group>,
                           Alias<fno_sanitize_recover_EQ>, AliasArgs<["all"]>;
def fsanitize_trap_EQ : CommaJoined<["-"], "fsanitize-trap=">, Group<f_clang_Group>,
                        HelpText<"Enable trapping for specified sanitizers">;
def fno_sanitize_trap_EQ : CommaJoined<["-"], "fno-sanitize-trap=">, Group<f_clang_Group>,
                           Flags<[CoreOption, NoXarchOption]>,
                           HelpText<"Disable trapping for specified sanitizers">;
def fsanitize_trap : Flag<["-"], "fsanitize-trap">, Group<f_clang_Group>,
                     Alias<fsanitize_trap_EQ>, AliasArgs<["all"]>,
                     HelpText<"Enable trapping for all sanitizers">;
def fno_sanitize_trap : Flag<["-"], "fno-sanitize-trap">, Group<f_clang_Group>,
                        Alias<fno_sanitize_trap_EQ>, AliasArgs<["all"]>,
                        Flags<[CoreOption, NoXarchOption]>,
                        HelpText<"Disable trapping for all sanitizers">;
def fsanitize_undefined_trap_on_error
    : Flag<["-"], "fsanitize-undefined-trap-on-error">, Group<f_clang_Group>,
      Alias<fsanitize_trap_EQ>, AliasArgs<["undefined"]>;
def fno_sanitize_undefined_trap_on_error
    : Flag<["-"], "fno-sanitize-undefined-trap-on-error">, Group<f_clang_Group>,
      Alias<fno_sanitize_trap_EQ>, AliasArgs<["undefined"]>;
defm sanitize_minimal_runtime : BoolOption<"f", "sanitize-minimal-runtime",
  CodeGenOpts<"SanitizeMinimalRuntime">, DefaultFalse,
  PosFlag<SetTrue>, NegFlag<SetFalse>>,
  Group<f_clang_Group>;
def fsanitize_link_runtime : Flag<["-"], "fsanitize-link-runtime">,
                           Group<f_clang_Group>;
def fno_sanitize_link_runtime : Flag<["-"], "fno-sanitize-link-runtime">,
                              Group<f_clang_Group>;
def fsanitize_link_cxx_runtime : Flag<["-"], "fsanitize-link-c++-runtime">,
                                 Group<f_clang_Group>;
def fno_sanitize_link_cxx_runtime : Flag<["-"], "fno-sanitize-link-c++-runtime">,
                                    Group<f_clang_Group>;
defm sanitize_cfi_cross_dso : BoolOption<"f", "sanitize-cfi-cross-dso",
  CodeGenOpts<"SanitizeCfiCrossDso">, DefaultFalse,
  PosFlag<SetTrue, [], "Enable">, NegFlag<SetFalse, [CoreOption, NoXarchOption], "Disable">,
  BothFlags<[], " control flow integrity (CFI) checks for cross-DSO calls.">>,
  Group<f_clang_Group>;
def fsanitize_cfi_icall_generalize_pointers : Flag<["-"], "fsanitize-cfi-icall-generalize-pointers">,
                                              Group<f_clang_Group>,
                                              HelpText<"Generalize pointers in CFI indirect call type signature checks">,
                                              MarshallingInfoFlag<CodeGenOpts<"SanitizeCfiICallGeneralizePointers">>;
def fsanitize_cfi_icall_normalize_integers : Flag<["-"], "fsanitize-cfi-icall-experimental-normalize-integers">,
                                             Group<f_clang_Group>,
                                             HelpText<"Normalize integers in CFI indirect call type signature checks">,
                                             MarshallingInfoFlag<CodeGenOpts<"SanitizeCfiICallNormalizeIntegers">>;
defm sanitize_cfi_canonical_jump_tables : BoolOption<"f", "sanitize-cfi-canonical-jump-tables",
  CodeGenOpts<"SanitizeCfiCanonicalJumpTables">, DefaultFalse,
  PosFlag<SetTrue, [], "Make">, NegFlag<SetFalse, [CoreOption, NoXarchOption], "Do not make">,
  BothFlags<[], " the jump table addresses canonical in the symbol table">>,
  Group<f_clang_Group>;
defm sanitize_stats : BoolOption<"f", "sanitize-stats",
  CodeGenOpts<"SanitizeStats">, DefaultFalse,
  PosFlag<SetTrue, [], "Enable">, NegFlag<SetFalse, [CoreOption, NoXarchOption], "Disable">,
  BothFlags<[], " sanitizer statistics gathering.">>,
  Group<f_clang_Group>;
def fsanitize_thread_memory_access : Flag<["-"], "fsanitize-thread-memory-access">,
                                     Group<f_clang_Group>,
                                     HelpText<"Enable memory access instrumentation in ThreadSanitizer (default)">;
def fno_sanitize_thread_memory_access : Flag<["-"], "fno-sanitize-thread-memory-access">,
                                        Group<f_clang_Group>,
                                        Flags<[CoreOption, NoXarchOption]>,
                                        HelpText<"Disable memory access instrumentation in ThreadSanitizer">;
def fsanitize_thread_func_entry_exit : Flag<["-"], "fsanitize-thread-func-entry-exit">,
                                       Group<f_clang_Group>,
                                       HelpText<"Enable function entry/exit instrumentation in ThreadSanitizer (default)">;
def fno_sanitize_thread_func_entry_exit : Flag<["-"], "fno-sanitize-thread-func-entry-exit">,
                                          Group<f_clang_Group>,
                                          Flags<[CoreOption, NoXarchOption]>,
                                          HelpText<"Disable function entry/exit instrumentation in ThreadSanitizer">;
def fsanitize_thread_atomics : Flag<["-"], "fsanitize-thread-atomics">,
                               Group<f_clang_Group>,
                               HelpText<"Enable atomic operations instrumentation in ThreadSanitizer (default)">;
def fno_sanitize_thread_atomics : Flag<["-"], "fno-sanitize-thread-atomics">,
                                  Group<f_clang_Group>,
                                  Flags<[CoreOption, NoXarchOption]>,
                                  HelpText<"Disable atomic operations instrumentation in ThreadSanitizer">;
def fsanitize_undefined_strip_path_components_EQ : Joined<["-"], "fsanitize-undefined-strip-path-components=">,
  Group<f_clang_Group>, MetaVarName<"<number>">,
  HelpText<"Strip (or keep only, if negative) a given number of path components "
           "when emitting check metadata.">,
  MarshallingInfoInt<CodeGenOpts<"EmitCheckPathComponentsToStrip">, "0", "int">;

} // end -f[no-]sanitize* flags

def funsafe_math_optimizations : Flag<["-"], "funsafe-math-optimizations">,
  Group<f_Group>, Flags<[CC1Option]>,
  HelpText<"Allow unsafe floating-point math optimizations which may decrease precision">,
  MarshallingInfoFlag<LangOpts<"UnsafeFPMath">>,
  ImpliedByAnyOf<[cl_unsafe_math_optimizations.KeyPath, ffast_math.KeyPath]>;
def fno_unsafe_math_optimizations : Flag<["-"], "fno-unsafe-math-optimizations">,
  Group<f_Group>;
def fassociative_math : Flag<["-"], "fassociative-math">, Group<f_Group>;
def fno_associative_math : Flag<["-"], "fno-associative-math">, Group<f_Group>;
defm reciprocal_math : BoolFOption<"reciprocal-math",
  LangOpts<"AllowRecip">, DefaultFalse,
  PosFlag<SetTrue, [CC1Option, FC1Option, FlangOption], "Allow division operations to be reassociated",
          [funsafe_math_optimizations.KeyPath]>,
  NegFlag<SetFalse>>;
defm approx_func : BoolFOption<"approx-func", LangOpts<"ApproxFunc">, DefaultFalse,
   PosFlag<SetTrue, [CC1Option, FC1Option, FlangOption], "Allow certain math function calls to be replaced "
           "with an approximately equivalent calculation",
           [funsafe_math_optimizations.KeyPath]>,
   NegFlag<SetFalse>>;
defm finite_math_only : BoolFOption<"finite-math-only",
  LangOpts<"FiniteMathOnly">, DefaultFalse,
  PosFlag<SetTrue, [CC1Option], "Allow floating-point optimizations that "
          "assume arguments and results are not NaNs or +-inf. This defines "
          "the \\_\\_FINITE\\_MATH\\_ONLY\\_\\_ preprocessor macro.",
          [cl_finite_math_only.KeyPath, ffast_math.KeyPath]>,
  NegFlag<SetFalse>>;
defm signed_zeros : BoolFOption<"signed-zeros",
  LangOpts<"NoSignedZero">, DefaultFalse,
  NegFlag<SetTrue, [CC1Option, FC1Option, FlangOption], "Allow optimizations that ignore the sign of floating point zeros",
            [cl_no_signed_zeros.KeyPath, funsafe_math_optimizations.KeyPath]>,
  PosFlag<SetFalse>>;
def fhonor_nans : Flag<["-"], "fhonor-nans">, Group<f_Group>,
  HelpText<"Specify that floating-point optimizations are not allowed that "
           "assume arguments and results are not NANs.">;
def fno_honor_nans : Flag<["-"], "fno-honor-nans">, Group<f_Group>;
def fhonor_infinities : Flag<["-"], "fhonor-infinities">,
  Group<f_Group>,
  HelpText<"Specify that floating-point optimizations are not allowed that "
           "assume arguments and results are not +-inf.">;
def fno_honor_infinities : Flag<["-"], "fno-honor-infinities">, Group<f_Group>;
// This option was originally misspelt "infinites" [sic].
def : Flag<["-"], "fhonor-infinites">, Alias<fhonor_infinities>;
def : Flag<["-"], "fno-honor-infinites">, Alias<fno_honor_infinities>;
def frounding_math : Flag<["-"], "frounding-math">, Group<f_Group>, Flags<[CC1Option]>,
  MarshallingInfoFlag<LangOpts<"RoundingMath">>,
  Normalizer<"makeFlagToValueNormalizer(llvm::RoundingMode::Dynamic)">;
def fno_rounding_math : Flag<["-"], "fno-rounding-math">, Group<f_Group>, Flags<[CC1Option]>;
def ftrapping_math : Flag<["-"], "ftrapping-math">, Group<f_Group>;
def fno_trapping_math : Flag<["-"], "fno-trapping-math">, Group<f_Group>;
def ffp_contract : Joined<["-"], "ffp-contract=">, Group<f_Group>,
  Flags<[CC1Option, FC1Option, FlangOption]>,
  DocBrief<"Form fused FP ops (e.g. FMAs):"
  " fast (fuses across statements disregarding pragmas)"
  " | on (only fuses in the same statement unless dictated by pragmas)"
  " | off (never fuses)"
  " | fast-honor-pragmas (fuses across statements unless dictated by pragmas)."
  " Default is 'fast' for CUDA, 'fast-honor-pragmas' for HIP, and 'on' otherwise.">,
  HelpText<"Form fused FP ops (e.g. FMAs)">,
  Values<"fast,on,off,fast-honor-pragmas">;

defm strict_float_cast_overflow : BoolFOption<"strict-float-cast-overflow",
  CodeGenOpts<"StrictFloatCastOverflow">, DefaultTrue,
  NegFlag<SetFalse, [CC1Option], "Relax language rules and try to match the behavior"
            " of the target's native float-to-int conversion instructions">,
  PosFlag<SetTrue, [], "Assume that overflowing float-to-int casts are undefined (default)">>;

defm protect_parens : BoolFOption<"protect-parens",
  LangOpts<"ProtectParens">, DefaultFalse,
  PosFlag<SetTrue, [CoreOption, CC1Option],
          "Determines whether the optimizer honors parentheses when "
          "floating-point expressions are evaluated">,
  NegFlag<SetFalse>>;

def ffor_scope : Flag<["-"], "ffor-scope">, Group<f_Group>;
def fno_for_scope : Flag<["-"], "fno-for-scope">, Group<f_Group>;

defm rewrite_imports : BoolFOption<"rewrite-imports",
  PreprocessorOutputOpts<"RewriteImports">, DefaultFalse,
  PosFlag<SetTrue, [CC1Option]>, NegFlag<SetFalse>>;
defm rewrite_includes : BoolFOption<"rewrite-includes",
  PreprocessorOutputOpts<"RewriteIncludes">, DefaultFalse,
  PosFlag<SetTrue, [CC1Option]>, NegFlag<SetFalse>>;

defm directives_only : OptInCC1FFlag<"directives-only", "">;

defm delete_null_pointer_checks : BoolFOption<"delete-null-pointer-checks",
  CodeGenOpts<"NullPointerIsValid">, DefaultFalse,
  NegFlag<SetTrue, [CC1Option], "Do not treat usage of null pointers as undefined behavior">,
  PosFlag<SetFalse, [], "Treat usage of null pointers as undefined behavior (default)">,
  BothFlags<[CoreOption]>>,
  DocBrief<[{When enabled, treat null pointer dereference, creation of a reference to null,
or passing a null pointer to a function parameter annotated with the "nonnull"
attribute as undefined behavior. (And, thus the optimizer may assume that any
pointer used in such a way must not have been null and optimize away the
branches accordingly.) On by default.}]>;

defm use_line_directives : BoolFOption<"use-line-directives",
  PreprocessorOutputOpts<"UseLineDirectives">, DefaultFalse,
  PosFlag<SetTrue, [CC1Option], "Use #line in preprocessed output">, NegFlag<SetFalse>>;
defm minimize_whitespace : BoolFOption<"minimize-whitespace",
  PreprocessorOutputOpts<"MinimizeWhitespace">, DefaultFalse,
  PosFlag<SetTrue, [CC1Option], "Ignore the whitespace from the input file "
          "when emitting preprocessor output. It will only contain whitespace "
          "when necessary, e.g. to keep two minus signs from merging into to "
          "an increment operator. Useful with the -P option to normalize "
          "whitespace such that two files with only formatting changes are "
          "equal.\n\nOnly valid with -E on C-like inputs and incompatible "
          "with -traditional-cpp.">, NegFlag<SetFalse>>;

def ffreestanding : Flag<["-"], "ffreestanding">, Group<f_Group>, Flags<[CC1Option]>,
  HelpText<"Assert that the compilation takes place in a freestanding environment">,
  MarshallingInfoFlag<LangOpts<"Freestanding">>;
def fgnuc_version_EQ : Joined<["-"], "fgnuc-version=">, Group<f_Group>,
  HelpText<"Sets various macros to claim compatibility with the given GCC version (default is 4.2.1)">,
  Flags<[CC1Option, CoreOption]>;
// We abuse '-f[no-]gnu-keywords' to force overriding all GNU-extension
// keywords. This behavior is provided by GCC's poorly named '-fasm' flag,
// while a subset (the non-C++ GNU keywords) is provided by GCC's
// '-fgnu-keywords'. Clang conflates the two for simplicity under the single
// name, as it doesn't seem a useful distinction.
defm gnu_keywords : BoolFOption<"gnu-keywords",
  LangOpts<"GNUKeywords">, Default<gnu_mode.KeyPath>,
  PosFlag<SetTrue, [], "Allow GNU-extension keywords regardless of language standard">,
  NegFlag<SetFalse>, BothFlags<[CC1Option]>>;
defm gnu89_inline : BoolFOption<"gnu89-inline",
  LangOpts<"GNUInline">, Default<!strconcat("!", c99.KeyPath, " && !", cplusplus.KeyPath)>,
  PosFlag<SetTrue, [CC1Option], "Use the gnu89 inline semantics">,
  NegFlag<SetFalse>>, ShouldParseIf<!strconcat("!", cplusplus.KeyPath)>;
def fgnu_runtime : Flag<["-"], "fgnu-runtime">, Group<f_Group>,
  HelpText<"Generate output compatible with the standard GNU Objective-C runtime">;
def fheinous_gnu_extensions : Flag<["-"], "fheinous-gnu-extensions">, Flags<[CC1Option]>,
  MarshallingInfoFlag<LangOpts<"HeinousExtensions">>;
def filelist : Separate<["-"], "filelist">, Flags<[LinkerInput]>,
               Group<Link_Group>;
def : Flag<["-"], "findirect-virtual-calls">, Alias<fapple_kext>;
def finline_functions : Flag<["-"], "finline-functions">, Group<f_clang_Group>, Flags<[CC1Option]>,
  HelpText<"Inline suitable functions">;
def finline_hint_functions: Flag<["-"], "finline-hint-functions">, Group<f_clang_Group>, Flags<[CC1Option]>,
  HelpText<"Inline functions which are (explicitly or implicitly) marked inline">;
def finline : Flag<["-"], "finline">, Group<clang_ignored_f_Group>;
def finline_max_stacksize_EQ
    : Joined<["-"], "finline-max-stacksize=">,
      Group<f_Group>, Flags<[CoreOption, CC1Option]>,
      HelpText<"Suppress inlining of functions whose stack size exceeds the given value">,
      MarshallingInfoInt<CodeGenOpts<"InlineMaxStackSize">, "UINT_MAX">;
defm jmc : BoolFOption<"jmc",
  CodeGenOpts<"JMCInstrument">, DefaultFalse,
  PosFlag<SetTrue, [CC1Option], "Enable just-my-code debugging">,
  NegFlag<SetFalse>>;
def fglobal_isel : Flag<["-"], "fglobal-isel">, Group<f_clang_Group>,
  HelpText<"Enables the global instruction selector">;
def fexperimental_isel : Flag<["-"], "fexperimental-isel">, Group<f_clang_Group>,
  Alias<fglobal_isel>;
def fexperimental_strict_floating_point : Flag<["-"], "fexperimental-strict-floating-point">,
  Group<f_clang_Group>, Flags<[CC1Option]>,
  HelpText<"Enables the use of non-default rounding modes and non-default exception handling on targets that are not currently ready.">,
  MarshallingInfoFlag<LangOpts<"ExpStrictFP">>;
def finput_charset_EQ : Joined<["-"], "finput-charset=">, Flags<[FlangOption, FC1Option]>, Group<f_Group>,
  HelpText<"Specify the default character set for source files">;
def fexec_charset_EQ : Joined<["-"], "fexec-charset=">, Group<f_Group>;
def finstrument_functions : Flag<["-"], "finstrument-functions">, Group<f_Group>, Flags<[CC1Option]>,
  HelpText<"Generate calls to instrument function entry and exit">,
  MarshallingInfoFlag<CodeGenOpts<"InstrumentFunctions">>;
def finstrument_functions_after_inlining : Flag<["-"], "finstrument-functions-after-inlining">, Group<f_Group>, Flags<[CC1Option]>,
  HelpText<"Like -finstrument-functions, but insert the calls after inlining">,
  MarshallingInfoFlag<CodeGenOpts<"InstrumentFunctionsAfterInlining">>;
def finstrument_function_entry_bare : Flag<["-"], "finstrument-function-entry-bare">, Group<f_Group>, Flags<[CC1Option]>,
  HelpText<"Instrument function entry only, after inlining, without arguments to the instrumentation call">,
  MarshallingInfoFlag<CodeGenOpts<"InstrumentFunctionEntryBare">>;
def fcf_protection_EQ : Joined<["-"], "fcf-protection=">, Flags<[CoreOption, CC1Option]>, Group<f_Group>,
  HelpText<"Instrument control-flow architecture protection">, Values<"return,branch,full,none">;
def fcf_protection : Flag<["-"], "fcf-protection">, Group<f_Group>, Flags<[CoreOption, CC1Option]>,
  Alias<fcf_protection_EQ>, AliasArgs<["full"]>,
  HelpText<"Enable cf-protection in 'full' mode">;
def mfunction_return_EQ : Joined<["-"], "mfunction-return=">,
  Group<m_Group>, Flags<[CoreOption, CC1Option]>,
  HelpText<"Replace returns with jumps to ``__x86_return_thunk`` (x86 only, error otherwise)">,
  Values<"keep,thunk-extern">,
  NormalizedValues<["Keep", "Extern"]>,
  NormalizedValuesScope<"llvm::FunctionReturnThunksKind">,
  MarshallingInfoEnum<CodeGenOpts<"FunctionReturnThunks">, "Keep">;
def mindirect_branch_cs_prefix : Flag<["-"], "mindirect-branch-cs-prefix">,
  Group<m_Group>, Flags<[CoreOption, CC1Option]>,
  HelpText<"Add cs prefix to call and jmp to indirect thunk">,
  MarshallingInfoFlag<CodeGenOpts<"IndirectBranchCSPrefix">>;

defm xray_instrument : BoolFOption<"xray-instrument",
  LangOpts<"XRayInstrument">, DefaultFalse,
  PosFlag<SetTrue, [CC1Option], "Generate XRay instrumentation sleds on function entry and exit">,
  NegFlag<SetFalse>>;

def fxray_instruction_threshold_EQ :
  Joined<["-"], "fxray-instruction-threshold=">,
  Group<f_Group>, Flags<[CC1Option]>,
  HelpText<"Sets the minimum function size to instrument with XRay">,
  MarshallingInfoInt<CodeGenOpts<"XRayInstructionThreshold">, "200">;

def fxray_always_instrument :
  Joined<["-"], "fxray-always-instrument=">,
  Group<f_Group>, Flags<[CC1Option]>,
  HelpText<"DEPRECATED: Filename defining the whitelist for imbuing the 'always instrument' XRay attribute.">,
  MarshallingInfoStringVector<LangOpts<"XRayAlwaysInstrumentFiles">>;
def fxray_never_instrument :
  Joined<["-"], "fxray-never-instrument=">,
  Group<f_Group>, Flags<[CC1Option]>,
  HelpText<"DEPRECATED: Filename defining the whitelist for imbuing the 'never instrument' XRay attribute.">,
  MarshallingInfoStringVector<LangOpts<"XRayNeverInstrumentFiles">>;
def fxray_attr_list :
  Joined<["-"], "fxray-attr-list=">,
  Group<f_Group>, Flags<[CC1Option]>,
  HelpText<"Filename defining the list of functions/types for imbuing XRay attributes.">,
  MarshallingInfoStringVector<LangOpts<"XRayAttrListFiles">>;
def fxray_modes :
  Joined<["-"], "fxray-modes=">,
  Group<f_Group>, Flags<[CC1Option]>,
  HelpText<"List of modes to link in by default into XRay instrumented binaries.">;

defm xray_always_emit_customevents : BoolFOption<"xray-always-emit-customevents",
  LangOpts<"XRayAlwaysEmitCustomEvents">, DefaultFalse,
  PosFlag<SetTrue, [CC1Option], "Always emit __xray_customevent(...) calls"
          " even if the containing function is not always instrumented">,
  NegFlag<SetFalse>>;

defm xray_always_emit_typedevents : BoolFOption<"xray-always-emit-typedevents",
  LangOpts<"XRayAlwaysEmitTypedEvents">, DefaultFalse,
  PosFlag<SetTrue, [CC1Option], "Always emit __xray_typedevent(...) calls"
          " even if the containing function is not always instrumented">,
  NegFlag<SetFalse>>;

defm xray_ignore_loops : BoolFOption<"xray-ignore-loops",
  CodeGenOpts<"XRayIgnoreLoops">, DefaultFalse,
  PosFlag<SetTrue, [CC1Option], "Don't instrument functions with loops"
          " unless they also meet the minimum function size">,
  NegFlag<SetFalse>>;

defm xray_function_index : BoolFOption<"xray-function-index",
  CodeGenOpts<"XRayFunctionIndex">, DefaultTrue,
  PosFlag<SetTrue, []>,
  NegFlag<SetFalse, [CC1Option], "Omit function index section at the"
          " expense of single-function patching performance">>;

def fxray_link_deps : Flag<["-"], "fxray-link-deps">, Group<f_Group>,
  HelpText<"Link XRay runtime library when -fxray-instrument is specified (default)">;
def fno_xray_link_deps : Flag<["-"], "fno-xray-link-deps">, Group<f_Group>;

def fxray_instrumentation_bundle :
  Joined<["-"], "fxray-instrumentation-bundle=">,
  Group<f_Group>, Flags<[CC1Option]>,
  HelpText<"Select which XRay instrumentation points to emit. Options: all, none, function-entry, function-exit, function, custom. Default is 'all'.  'function' includes both 'function-entry' and 'function-exit'.">;

def fxray_function_groups :
  Joined<["-"], "fxray-function-groups=">,
  Group<f_Group>, Flags<[CC1Option]>,
  HelpText<"Only instrument 1 of N groups">,
  MarshallingInfoInt<CodeGenOpts<"XRayTotalFunctionGroups">, "1">;

def fxray_selected_function_group :
  Joined<["-"], "fxray-selected-function-group=">,
  Group<f_Group>, Flags<[CC1Option]>,
  HelpText<"When using -fxray-function-groups, select which group of functions to instrument. Valid range is 0 to fxray-function-groups - 1">,
  MarshallingInfoInt<CodeGenOpts<"XRaySelectedFunctionGroup">, "0">;


defm fine_grained_bitfield_accesses : BoolOption<"f", "fine-grained-bitfield-accesses",
  CodeGenOpts<"FineGrainedBitfieldAccesses">, DefaultFalse,
  PosFlag<SetTrue, [], "Use separate accesses for consecutive bitfield runs with legal widths and alignments.">,
  NegFlag<SetFalse, [], "Use large-integer access for consecutive bitfield runs.">,
  BothFlags<[CC1Option]>>,
  Group<f_clang_Group>;

def fexperimental_relative_cxx_abi_vtables :
  Flag<["-"], "fexperimental-relative-c++-abi-vtables">,
  Group<f_clang_Group>, Flags<[CC1Option]>,
  HelpText<"Use the experimental C++ class ABI for classes with virtual tables">;
def fno_experimental_relative_cxx_abi_vtables :
  Flag<["-"], "fno-experimental-relative-c++-abi-vtables">,
  Group<f_clang_Group>, Flags<[CC1Option]>,
  HelpText<"Do not use the experimental C++ class ABI for classes with virtual tables">;

def fcxx_abi_EQ : Joined<["-"], "fc++-abi=">,
                  Group<f_clang_Group>, Flags<[CC1Option]>,
                  HelpText<"C++ ABI to use. This will override the target C++ ABI.">;

def flat__namespace : Flag<["-"], "flat_namespace">;
def flax_vector_conversions_EQ : Joined<["-"], "flax-vector-conversions=">, Group<f_Group>,
  HelpText<"Enable implicit vector bit-casts">, Values<"none,integer,all">, Flags<[CC1Option]>,
  NormalizedValues<["LangOptions::LaxVectorConversionKind::None",
                    "LangOptions::LaxVectorConversionKind::Integer",
                    "LangOptions::LaxVectorConversionKind::All"]>,
  MarshallingInfoEnum<LangOpts<"LaxVectorConversions">,
                      open_cl.KeyPath #
                          " ? LangOptions::LaxVectorConversionKind::None" #
                          " : LangOptions::LaxVectorConversionKind::All">;
def flax_vector_conversions : Flag<["-"], "flax-vector-conversions">, Group<f_Group>,
  Alias<flax_vector_conversions_EQ>, AliasArgs<["integer"]>;
def flimited_precision_EQ : Joined<["-"], "flimited-precision=">, Group<f_Group>;
def fapple_link_rtlib : Flag<["-"], "fapple-link-rtlib">, Group<f_Group>,
  HelpText<"Force linking the clang builtins runtime library">;
def flto_EQ : Joined<["-"], "flto=">, Flags<[CoreOption, CC1Option, FC1Option, FlangOption]>, Group<f_Group>,
  HelpText<"Set LTO mode">, Values<"thin,full">;
def flto_EQ_jobserver : Flag<["-"], "flto=jobserver">, Group<f_Group>,
  Alias<flto_EQ>, AliasArgs<["full"]>, HelpText<"Enable LTO in 'full' mode">;
def flto_EQ_auto : Flag<["-"], "flto=auto">, Group<f_Group>,
  Alias<flto_EQ>, AliasArgs<["full"]>, HelpText<"Enable LTO in 'full' mode">;
def flto : Flag<["-"], "flto">, Flags<[CoreOption, CC1Option, FC1Option, FlangOption]>, Group<f_Group>,
  Alias<flto_EQ>, AliasArgs<["full"]>, HelpText<"Enable LTO in 'full' mode">;
defm unified_lto : BoolFOption<"unified-lto",
  CodeGenOpts<"UnifiedLTO">, DefaultFalse,
  PosFlag<SetTrue, [], "Use the unified LTO pipeline">,
  NegFlag<SetFalse, [], "Use distinct LTO pipelines">,
  BothFlags<[CC1Option], "">>;
def fno_lto : Flag<["-"], "fno-lto">, Flags<[CoreOption, CC1Option]>, Group<f_Group>,
  HelpText<"Disable LTO mode (default)">;
def foffload_lto_EQ : Joined<["-"], "foffload-lto=">, Flags<[CoreOption]>, Group<f_Group>,
  HelpText<"Set LTO mode for offload compilation">, Values<"thin,full">;
def foffload_lto : Flag<["-"], "foffload-lto">, Flags<[CoreOption]>, Group<f_Group>,
  Alias<foffload_lto_EQ>, AliasArgs<["full"]>, HelpText<"Enable LTO in 'full' mode for offload compilation">;
def fno_offload_lto : Flag<["-"], "fno-offload-lto">, Flags<[CoreOption]>, Group<f_Group>,
  HelpText<"Disable LTO mode (default) for offload compilation">;
def flto_jobs_EQ : Joined<["-"], "flto-jobs=">,
  Flags<[CC1Option]>, Group<f_Group>,
  HelpText<"Controls the backend parallelism of -flto=thin (default "
           "of 0 means the number of threads will be derived from "
           "the number of CPUs detected)">;
def fthinlto_index_EQ : Joined<["-"], "fthinlto-index=">,
  Flags<[CoreOption, CC1Option]>, Group<f_Group>,
  HelpText<"Perform ThinLTO importing using provided function summary index">;
def fthin_link_bitcode_EQ : Joined<["-"], "fthin-link-bitcode=">,
  Flags<[CoreOption, CC1Option]>, Group<f_Group>,
  HelpText<"Write minimized bitcode to <file> for the ThinLTO thin link only">,
  MarshallingInfoString<CodeGenOpts<"ThinLinkBitcodeFile">>;
defm fat_lto_objects : BoolFOption<"fat-lto-objects",
  CodeGenOpts<"FatLTO">, DefaultFalse,
  PosFlag<SetTrue, [CC1Option], "Enable">,
  NegFlag<SetFalse, [CC1Option], "Disable">,
  BothFlags<[CC1Option], " fat LTO object support">>;
def fmacro_backtrace_limit_EQ : Joined<["-"], "fmacro-backtrace-limit=">,
  Group<f_Group>, Flags<[NoXarchOption, CC1Option, CoreOption]>,
  HelpText<"Set the maximum number of entries to print in a macro expansion backtrace (0 = no limit)">,
  MarshallingInfoInt<DiagnosticOpts<"MacroBacktraceLimit">, "DiagnosticOptions::DefaultMacroBacktraceLimit">;
def fcaret_diagnostics_max_lines_EQ :
  Joined<["-"], "fcaret-diagnostics-max-lines=">,
  Group<f_Group>, Flags<[CC1Option, CoreOption]>,
  HelpText<"Set the maximum number of source lines to show in a caret diagnostic (0 = no limit).">,
  MarshallingInfoInt<DiagnosticOpts<"SnippetLineLimit">, "DiagnosticOptions::DefaultSnippetLineLimit">;
defm merge_all_constants : BoolFOption<"merge-all-constants",
  CodeGenOpts<"MergeAllConstants">, DefaultFalse,
  PosFlag<SetTrue, [CC1Option, CoreOption], "Allow">, NegFlag<SetFalse, [], "Disallow">,
  BothFlags<[], " merging of constants">>;
def fmessage_length_EQ : Joined<["-"], "fmessage-length=">, Group<f_Group>, Flags<[CC1Option]>,
  HelpText<"Format message diagnostics so that they fit within N columns">,
  MarshallingInfoInt<DiagnosticOpts<"MessageLength">>;
def frandomize_layout_seed_EQ : Joined<["-"], "frandomize-layout-seed=">,
  MetaVarName<"<seed>">, Group<f_clang_Group>, Flags<[CC1Option]>,
  HelpText<"The seed used by the randomize structure layout feature">;
def frandomize_layout_seed_file_EQ : Joined<["-"], "frandomize-layout-seed-file=">,
  MetaVarName<"<file>">, Group<f_clang_Group>, Flags<[CC1Option]>,
  HelpText<"File holding the seed used by the randomize structure layout feature">;
def fms_compatibility : Flag<["-"], "fms-compatibility">, Group<f_Group>, Flags<[CC1Option, CoreOption]>,
  HelpText<"Enable full Microsoft Visual C++ compatibility">,
  MarshallingInfoFlag<LangOpts<"MSVCCompat">>;
def fms_extensions : Flag<["-"], "fms-extensions">, Group<f_Group>, Flags<[CC1Option, CoreOption]>,
  HelpText<"Accept some non-standard constructs supported by the Microsoft compiler">,
  MarshallingInfoFlag<LangOpts<"MicrosoftExt">>, ImpliedByAnyOf<[fms_compatibility.KeyPath]>;
defm asm_blocks : BoolFOption<"asm-blocks",
  LangOpts<"AsmBlocks">, Default<fms_extensions.KeyPath>,
  PosFlag<SetTrue, [CC1Option]>, NegFlag<SetFalse>>;
def fms_volatile : Flag<["-"], "fms-volatile">, Group<f_Group>, Flags<[CC1Option]>,
  MarshallingInfoFlag<LangOpts<"MSVolatile">>;
def fmsc_version : Joined<["-"], "fmsc-version=">, Group<f_Group>, Flags<[NoXarchOption, CoreOption]>,
  HelpText<"Microsoft compiler version number to report in _MSC_VER (0 = don't define it (default))">;
def fms_compatibility_version
    : Joined<["-"], "fms-compatibility-version=">,
      Group<f_Group>,
      Flags<[ CC1Option, CoreOption ]>,
      HelpText<"Dot-separated value representing the Microsoft compiler "
               "version number to report in _MSC_VER (0 = don't define it "
               "(default))">;
def fms_runtime_lib_EQ : Joined<["-"], "fms-runtime-lib=">, Group<f_Group>,
  Flags<[NoXarchOption, CoreOption]>, Values<"static,static_dbg,dll,dll_dbg">,
  HelpText<"Select Windows run-time library">,
  DocBrief<[{
Specify Visual Studio C runtime library. "static" and "static_dbg" correspond
to the cl flags /MT and /MTd which use the multithread, static version. "dll"
and "dll_dbg" correspond to the cl flags /MD and /MDd which use the multithread,
dll version.}]>;
def fms_omit_default_lib : Joined<["-"], "fms-omit-default-lib">,
  Group<f_Group>, Flags<[NoXarchOption, CoreOption]>;
defm delayed_template_parsing : BoolFOption<"delayed-template-parsing",
  LangOpts<"DelayedTemplateParsing">, DefaultFalse,
  PosFlag<SetTrue, [CC1Option], "Parse templated function definitions at the end of the translation unit">,
  NegFlag<SetFalse, [NoXarchOption], "Disable delayed template parsing">,
  BothFlags<[CoreOption]>>;
def fms_memptr_rep_EQ : Joined<["-"], "fms-memptr-rep=">, Group<f_Group>, Flags<[CC1Option]>,
  Values<"single,multiple,virtual">, NormalizedValuesScope<"LangOptions">,
  NormalizedValues<["PPTMK_FullGeneralitySingleInheritance", "PPTMK_FullGeneralityMultipleInheritance",
                    "PPTMK_FullGeneralityVirtualInheritance"]>,
  MarshallingInfoEnum<LangOpts<"MSPointerToMemberRepresentationMethod">, "PPTMK_BestCase">;
def fms_kernel : Flag<["-"], "fms-kernel">, Group<f_Group>, Flags<[CC1Option, NoDriverOption]>,
  MarshallingInfoFlag<LangOpts<"Kernel">>;
// __declspec is enabled by default for the PS4 by the driver, and also
// enabled for Microsoft Extensions or Borland Extensions, here.
//
// FIXME: __declspec is also currently enabled for CUDA, but isn't really a
// CUDA extension. However, it is required for supporting
// __clang_cuda_builtin_vars.h, which uses __declspec(property). Once that has
// been rewritten in terms of something more generic, remove the Opts.CUDA
// term here.
defm declspec : BoolOption<"f", "declspec",
  LangOpts<"DeclSpecKeyword">, DefaultFalse,
  PosFlag<SetTrue, [], "Allow", [fms_extensions.KeyPath, fborland_extensions.KeyPath, cuda.KeyPath]>,
  NegFlag<SetFalse, [], "Disallow">,
  BothFlags<[CC1Option], " __declspec as a keyword">>, Group<f_clang_Group>;
def fmodules_cache_path : Joined<["-"], "fmodules-cache-path=">, Group<i_Group>,
  Flags<[NoXarchOption, CC1Option]>, MetaVarName<"<directory>">,
  HelpText<"Specify the module cache path">;
def fmodules_user_build_path : Separate<["-"], "fmodules-user-build-path">, Group<i_Group>,
  Flags<[NoXarchOption, CC1Option]>, MetaVarName<"<directory>">,
  HelpText<"Specify the module user build path">,
  MarshallingInfoString<HeaderSearchOpts<"ModuleUserBuildPath">>;
def fprebuilt_module_path : Joined<["-"], "fprebuilt-module-path=">, Group<i_Group>,
  Flags<[NoXarchOption, CC1Option]>, MetaVarName<"<directory>">,
  HelpText<"Specify the prebuilt module path">;
defm prebuilt_implicit_modules : BoolFOption<"prebuilt-implicit-modules",
  HeaderSearchOpts<"EnablePrebuiltImplicitModules">, DefaultFalse,
  PosFlag<SetTrue, [], "Look up implicit modules in the prebuilt module path">,
  NegFlag<SetFalse>, BothFlags<[NoXarchOption, CC1Option]>>;

def fmodule_output_EQ : Joined<["-"], "fmodule-output=">, Flags<[NoXarchOption, CC1Option]>,
  HelpText<"Save intermediate module file results when compiling a standard C++ module unit.">;
def fmodule_output : Flag<["-"], "fmodule-output">, Flags<[NoXarchOption, CC1Option]>,
  HelpText<"Save intermediate module file results when compiling a standard C++ module unit.">;

def fmodules_prune_interval : Joined<["-"], "fmodules-prune-interval=">, Group<i_Group>,
  Flags<[CC1Option]>, MetaVarName<"<seconds>">,
  HelpText<"Specify the interval (in seconds) between attempts to prune the module cache">,
  MarshallingInfoInt<HeaderSearchOpts<"ModuleCachePruneInterval">, "7 * 24 * 60 * 60">;
def fmodules_prune_after : Joined<["-"], "fmodules-prune-after=">, Group<i_Group>,
  Flags<[CC1Option]>, MetaVarName<"<seconds>">,
  HelpText<"Specify the interval (in seconds) after which a module file will be considered unused">,
  MarshallingInfoInt<HeaderSearchOpts<"ModuleCachePruneAfter">, "31 * 24 * 60 * 60">;
def fbuild_session_timestamp : Joined<["-"], "fbuild-session-timestamp=">,
  Group<i_Group>, Flags<[CC1Option]>, MetaVarName<"<time since Epoch in seconds>">,
  HelpText<"Time when the current build session started">,
  MarshallingInfoInt<HeaderSearchOpts<"BuildSessionTimestamp">, "0", "uint64_t">;
def fbuild_session_file : Joined<["-"], "fbuild-session-file=">,
  Group<i_Group>, MetaVarName<"<file>">,
  HelpText<"Use the last modification time of <file> as the build session timestamp">;
def fmodules_validate_once_per_build_session : Flag<["-"], "fmodules-validate-once-per-build-session">,
  Group<i_Group>, Flags<[CC1Option]>,
  HelpText<"Don't verify input files for the modules if the module has been "
           "successfully validated or loaded during this build session">,
  MarshallingInfoFlag<HeaderSearchOpts<"ModulesValidateOncePerBuildSession">>;
def fmodules_disable_diagnostic_validation : Flag<["-"], "fmodules-disable-diagnostic-validation">,
  Group<i_Group>, Flags<[CC1Option]>,
  HelpText<"Disable validation of the diagnostic options when loading the module">,
  MarshallingInfoNegativeFlag<HeaderSearchOpts<"ModulesValidateDiagnosticOptions">>;
defm modules_validate_system_headers : BoolOption<"f", "modules-validate-system-headers",
  HeaderSearchOpts<"ModulesValidateSystemHeaders">, DefaultFalse,
  PosFlag<SetTrue, [CC1Option], "Validate the system headers that a module depends on when loading the module">,
  NegFlag<SetFalse, [NoXarchOption]>>, Group<i_Group>;
def fno_modules_validate_textual_header_includes :
  Flag<["-"], "fno-modules-validate-textual-header-includes">,
  Group<f_Group>, Flags<[CC1Option, NoXarchOption]>,
  MarshallingInfoNegativeFlag<LangOpts<"ModulesValidateTextualHeaderIncludes">>,
  HelpText<"Do not enforce -fmodules-decluse and private header restrictions for textual headers. "
           "This flag will be removed in a future Clang release.">;

def fincremental_extensions :
  Flag<["-"], "fincremental-extensions">,
  Group<f_Group>, Flags<[CC1Option]>,
  HelpText<"Enable incremental processing extensions such as processing"
           "statements on the global scope.">,
  MarshallingInfoFlag<LangOpts<"IncrementalExtensions">>;

def fvalidate_ast_input_files_content:
  Flag <["-"], "fvalidate-ast-input-files-content">,
  Group<f_Group>, Flags<[CC1Option]>,
  HelpText<"Compute and store the hash of input files used to build an AST."
           " Files with mismatching mtime's are considered valid"
           " if both contents is identical">,
  MarshallingInfoFlag<HeaderSearchOpts<"ValidateASTInputFilesContent">>;
def fmodules_validate_input_files_content:
  Flag <["-"], "fmodules-validate-input-files-content">,
  Group<f_Group>, Flags<[NoXarchOption]>,
  HelpText<"Validate PCM input files based on content if mtime differs">;
def fno_modules_validate_input_files_content:
  Flag <["-"], "fno_modules-validate-input-files-content">,
  Group<f_Group>, Flags<[NoXarchOption]>;
def fpch_validate_input_files_content:
  Flag <["-"], "fpch-validate-input-files-content">,
  Group<f_Group>, Flags<[NoXarchOption]>,
  HelpText<"Validate PCH input files based on content if mtime differs">;
def fno_pch_validate_input_files_content:
  Flag <["-"], "fno_pch-validate-input-files-content">,
  Group<f_Group>, Flags<[NoXarchOption]>;
defm pch_instantiate_templates : BoolFOption<"pch-instantiate-templates",
  LangOpts<"PCHInstantiateTemplates">, DefaultFalse,
  PosFlag<SetTrue, [], "Instantiate templates already while building a PCH">,
  NegFlag<SetFalse>, BothFlags<[CC1Option, CoreOption]>>;
defm pch_codegen: OptInCC1FFlag<"pch-codegen", "Generate ", "Do not generate ",
  "code for uses of this PCH that assumes an explicit object file will be built for the PCH">;
defm pch_debuginfo: OptInCC1FFlag<"pch-debuginfo", "Generate ", "Do not generate ",
  "debug info for types in an object file built from this PCH and do not generate them elsewhere">;

def fimplicit_module_maps : Flag <["-"], "fimplicit-module-maps">, Group<f_Group>,
  Flags<[NoXarchOption, CC1Option, CoreOption]>,
  HelpText<"Implicitly search the file system for module map files.">,
  MarshallingInfoFlag<HeaderSearchOpts<"ImplicitModuleMaps">>;
defm modules : BoolFOption<"modules",
  LangOpts<"Modules">, Default<fcxx_modules.KeyPath>,
  PosFlag<SetTrue, [CC1Option], "Enable the 'modules' language feature">,
  NegFlag<SetFalse>, BothFlags<[NoXarchOption, CoreOption]>>;
def fmodule_maps : Flag <["-"], "fmodule-maps">, Flags<[CoreOption]>, Alias<fimplicit_module_maps>;
def fmodule_name_EQ : Joined<["-"], "fmodule-name=">, Group<f_Group>,
  Flags<[NoXarchOption,CC1Option,CoreOption]>, MetaVarName<"<name>">,
  HelpText<"Specify the name of the module to build">,
  MarshallingInfoString<LangOpts<"ModuleName">>;
def fmodule_implementation_of : Separate<["-"], "fmodule-implementation-of">,
  Flags<[CC1Option,CoreOption]>, Alias<fmodule_name_EQ>;
def fsystem_module : Flag<["-"], "fsystem-module">, Flags<[CC1Option,CoreOption]>,
  HelpText<"Build this module as a system module. Only used with -emit-module">,
  MarshallingInfoFlag<FrontendOpts<"IsSystemModule">>;
def fmodule_map_file : Joined<["-"], "fmodule-map-file=">,
  Group<f_Group>, Flags<[NoXarchOption,CC1Option,CoreOption]>, MetaVarName<"<file>">,
  HelpText<"Load this module map file">,
  MarshallingInfoStringVector<FrontendOpts<"ModuleMapFiles">>;
def fmodule_file : Joined<["-"], "fmodule-file=">,
  Group<i_Group>, Flags<[NoXarchOption,CC1Option,CoreOption]>, MetaVarName<"[<name>=]<file>">,
  HelpText<"Specify the mapping of module name to precompiled module file, or load a module file if name is omitted.">;
def fmodules_ignore_macro : Joined<["-"], "fmodules-ignore-macro=">, Group<f_Group>,
  Flags<[CC1Option,CoreOption]>,
  HelpText<"Ignore the definition of the given macro when building and loading modules">;
def fmodules_strict_decluse : Flag <["-"], "fmodules-strict-decluse">, Group<f_Group>,
  Flags<[NoXarchOption,CC1Option,CoreOption]>,
  HelpText<"Like -fmodules-decluse but requires all headers to be in modules">,
  MarshallingInfoFlag<LangOpts<"ModulesStrictDeclUse">>;
defm modules_decluse : BoolFOption<"modules-decluse",
  LangOpts<"ModulesDeclUse">, Default<fmodules_strict_decluse.KeyPath>,
  PosFlag<SetTrue, [CC1Option], "Require declaration of modules used within a module">,
  NegFlag<SetFalse>, BothFlags<[NoXarchOption,CoreOption]>>;
defm modules_search_all : BoolFOption<"modules-search-all",
  LangOpts<"ModulesSearchAll">, DefaultFalse,
  PosFlag<SetTrue, [], "Search even non-imported modules to resolve references">,
  NegFlag<SetFalse>, BothFlags<[NoXarchOption, CC1Option,CoreOption]>>,
  ShouldParseIf<fmodules.KeyPath>;
defm implicit_modules : BoolFOption<"implicit-modules",
  LangOpts<"ImplicitModules">, DefaultTrue,
  NegFlag<SetFalse, [CC1Option]>, PosFlag<SetTrue>, BothFlags<[NoXarchOption,CoreOption]>>;
def fno_modules_check_relocated : Joined<["-"], "fno-modules-check-relocated">,
  Group<f_Group>, Flags<[CC1Option]>,
  HelpText<"Skip checks for relocated modules when loading PCM files">,
  MarshallingInfoNegativeFlag<PreprocessorOpts<"ModulesCheckRelocated">>;
def fretain_comments_from_system_headers : Flag<["-"], "fretain-comments-from-system-headers">, Group<f_Group>, Flags<[CC1Option]>,
  MarshallingInfoFlag<LangOpts<"RetainCommentsFromSystemHeaders">>;
def fmodule_header : Flag <["-"], "fmodule-header">, Group<f_Group>,
  Flags<[NoXarchOption]>, HelpText<"Build a C++20 Header Unit from a header.">;
def fmodule_header_EQ : Joined<["-"], "fmodule-header=">, Group<f_Group>,
  Flags<[NoXarchOption]>, MetaVarName<"<kind>">,
  HelpText<"Build a C++20 Header Unit from a header that should be found in the user (fmodule-header=user) or system (fmodule-header=system) search path.">;

def fno_knr_functions : Flag<["-"], "fno-knr-functions">, Group<f_Group>,
  MarshallingInfoFlag<LangOpts<"DisableKNRFunctions">>,
  HelpText<"Disable support for K&R C function declarations">,
  Flags<[CC1Option, CoreOption]>;

def fmudflapth : Flag<["-"], "fmudflapth">, Group<f_Group>;
def fmudflap : Flag<["-"], "fmudflap">, Group<f_Group>;
def fnested_functions : Flag<["-"], "fnested-functions">, Group<f_Group>;
def fnext_runtime : Flag<["-"], "fnext-runtime">, Group<f_Group>;
def fno_asm : Flag<["-"], "fno-asm">, Group<f_Group>;
def fno_asynchronous_unwind_tables : Flag<["-"], "fno-asynchronous-unwind-tables">, Group<f_Group>;
def fno_assume_sane_operator_new : Flag<["-"], "fno-assume-sane-operator-new">, Group<f_Group>,
  HelpText<"Don't assume that C++'s global operator new can't alias any pointer">,
  Flags<[CC1Option]>, MarshallingInfoNegativeFlag<CodeGenOpts<"AssumeSaneOperatorNew">>;
def fno_builtin : Flag<["-"], "fno-builtin">, Group<f_Group>, Flags<[CC1Option, CoreOption]>,
  HelpText<"Disable implicit builtin knowledge of functions">;
def fno_builtin_ : Joined<["-"], "fno-builtin-">, Group<f_Group>, Flags<[CC1Option, CoreOption]>,
  HelpText<"Disable implicit builtin knowledge of a specific function">;
def fno_common : Flag<["-"], "fno-common">, Group<f_Group>, Flags<[CC1Option]>,
    HelpText<"Compile common globals like normal definitions">;
defm digraphs : BoolFOption<"digraphs",
  LangOpts<"Digraphs">, Default<std#".hasDigraphs()">,
  PosFlag<SetTrue, [], "Enable alternative token representations '<:', ':>', '<%', '%>', '%:', '%:%:' (default)">,
  NegFlag<SetFalse, [], "Disallow alternative token representations '<:', ':>', '<%', '%>', '%:', '%:%:'">,
  BothFlags<[CC1Option]>>;
def fno_eliminate_unused_debug_symbols : Flag<["-"], "fno-eliminate-unused-debug-symbols">, Group<f_Group>;
def fno_inline_functions : Flag<["-"], "fno-inline-functions">, Group<f_clang_Group>, Flags<[CC1Option]>;
def fno_inline : Flag<["-"], "fno-inline">, Group<f_clang_Group>, Flags<[CC1Option]>;
def fno_global_isel : Flag<["-"], "fno-global-isel">, Group<f_clang_Group>,
  HelpText<"Disables the global instruction selector">;
def fno_experimental_isel : Flag<["-"], "fno-experimental-isel">, Group<f_clang_Group>,
  Alias<fno_global_isel>;
def fveclib : Joined<["-"], "fveclib=">, Group<f_Group>, Flags<[CC1Option]>,
    HelpText<"Use the given vector functions library">,
    Values<"Accelerate,libmvec,MASSV,SVML,SLEEF,Darwin_libsystem_m,ArmPL,none">,
    NormalizedValuesScope<"CodeGenOptions">,
    NormalizedValues<["Accelerate", "LIBMVEC", "MASSV", "SVML", "SLEEF",
                      "Darwin_libsystem_m", "ArmPL", "NoLibrary"]>,
    MarshallingInfoEnum<CodeGenOpts<"VecLib">, "NoLibrary">;
def fno_lax_vector_conversions : Flag<["-"], "fno-lax-vector-conversions">, Group<f_Group>,
  Alias<flax_vector_conversions_EQ>, AliasArgs<["none"]>;
def fno_implicit_module_maps : Flag <["-"], "fno-implicit-module-maps">, Group<f_Group>,
  Flags<[NoXarchOption]>;
def fno_module_maps : Flag <["-"], "fno-module-maps">, Alias<fno_implicit_module_maps>;
def fno_modules_strict_decluse : Flag <["-"], "fno-strict-modules-decluse">, Group<f_Group>,
  Flags<[NoXarchOption]>;
def fmodule_file_deps : Flag <["-"], "fmodule-file-deps">, Group<f_Group>,
  Flags<[NoXarchOption]>;
def fno_module_file_deps : Flag <["-"], "fno-module-file-deps">, Group<f_Group>,
  Flags<[NoXarchOption]>;
def fno_ms_extensions : Flag<["-"], "fno-ms-extensions">, Group<f_Group>,
  Flags<[CoreOption]>;
def fno_ms_compatibility : Flag<["-"], "fno-ms-compatibility">, Group<f_Group>,
  Flags<[CoreOption]>;
def fno_objc_legacy_dispatch : Flag<["-"], "fno-objc-legacy-dispatch">, Group<f_Group>;
def fno_objc_weak : Flag<["-"], "fno-objc-weak">, Group<f_Group>, Flags<[CC1Option]>;
def fno_omit_frame_pointer : Flag<["-"], "fno-omit-frame-pointer">, Group<f_Group>;
defm operator_names : BoolFOption<"operator-names",
  LangOpts<"CXXOperatorNames">, Default<cplusplus.KeyPath>,
  NegFlag<SetFalse, [CC1Option], "Do not treat C++ operator name keywords as synonyms for operators">,
  PosFlag<SetTrue>>;
def fdiagnostics_absolute_paths : Flag<["-"], "fdiagnostics-absolute-paths">, Group<f_Group>,
  Flags<[CC1Option, CoreOption]>, HelpText<"Print absolute paths in diagnostics">,
  MarshallingInfoFlag<DiagnosticOpts<"AbsolutePath">>;
defm diagnostics_show_line_numbers : BoolFOption<"diagnostics-show-line-numbers",
  DiagnosticOpts<"ShowLineNumbers">, DefaultTrue,
  NegFlag<SetFalse, [CC1Option], "Show line numbers in diagnostic code snippets">,
  PosFlag<SetTrue>>;
def fno_stack_protector : Flag<["-"], "fno-stack-protector">, Group<f_Group>,
  HelpText<"Disable the use of stack protectors">;
def fno_strict_aliasing : Flag<["-"], "fno-strict-aliasing">, Group<f_Group>,
  Flags<[NoXarchOption, CoreOption]>;
def fstruct_path_tbaa : Flag<["-"], "fstruct-path-tbaa">, Group<f_Group>;
def fno_struct_path_tbaa : Flag<["-"], "fno-struct-path-tbaa">, Group<f_Group>;
def fno_strict_enums : Flag<["-"], "fno-strict-enums">, Group<f_Group>;
def fno_strict_overflow : Flag<["-"], "fno-strict-overflow">, Group<f_Group>;
def fno_temp_file : Flag<["-"], "fno-temp-file">, Group<f_Group>,
  Flags<[CC1Option, CoreOption]>, HelpText<
  "Directly create compilation output files. This may lead to incorrect incremental builds if the compiler crashes">,
  MarshallingInfoNegativeFlag<FrontendOpts<"UseTemporary">>;
defm use_cxa_atexit : BoolFOption<"use-cxa-atexit",
  CodeGenOpts<"CXAAtExit">, DefaultTrue,
  NegFlag<SetFalse, [CC1Option], "Don't use __cxa_atexit for calling destructors">,
  PosFlag<SetTrue>>;
def fno_unwind_tables : Flag<["-"], "fno-unwind-tables">, Group<f_Group>;
def fno_verbose_asm : Flag<["-"], "fno-verbose-asm">, Group<f_Group>, Flags<[CC1Option]>,
  MarshallingInfoNegativeFlag<CodeGenOpts<"AsmVerbose">>;
def fno_working_directory : Flag<["-"], "fno-working-directory">, Group<f_Group>;
def fno_wrapv : Flag<["-"], "fno-wrapv">, Group<f_Group>;
def fobjc_arc : Flag<["-"], "fobjc-arc">, Group<f_Group>, Flags<[CC1Option]>,
  HelpText<"Synthesize retain and release calls for Objective-C pointers">;
def fno_objc_arc : Flag<["-"], "fno-objc-arc">, Group<f_Group>;
defm objc_encode_cxx_class_template_spec : BoolFOption<"objc-encode-cxx-class-template-spec",
  LangOpts<"EncodeCXXClassTemplateSpec">, DefaultFalse,
  PosFlag<SetTrue, [CC1Option], "Fully encode c++ class template specialization">,
  NegFlag<SetFalse>>;
defm objc_convert_messages_to_runtime_calls : BoolFOption<"objc-convert-messages-to-runtime-calls",
  CodeGenOpts<"ObjCConvertMessagesToRuntimeCalls">, DefaultTrue,
  NegFlag<SetFalse, [CC1Option]>, PosFlag<SetTrue>>;
defm objc_arc_exceptions : BoolFOption<"objc-arc-exceptions",
  CodeGenOpts<"ObjCAutoRefCountExceptions">, DefaultFalse,
  PosFlag<SetTrue, [CC1Option], "Use EH-safe code when synthesizing retains and releases in -fobjc-arc">,
  NegFlag<SetFalse>>;
def fobjc_atdefs : Flag<["-"], "fobjc-atdefs">, Group<clang_ignored_f_Group>;
def fobjc_call_cxx_cdtors : Flag<["-"], "fobjc-call-cxx-cdtors">, Group<clang_ignored_f_Group>;
defm objc_exceptions : BoolFOption<"objc-exceptions",
  LangOpts<"ObjCExceptions">, DefaultFalse,
  PosFlag<SetTrue, [CC1Option], "Enable Objective-C exceptions">, NegFlag<SetFalse>>;
defm application_extension : BoolFOption<"application-extension",
  LangOpts<"AppExt">, DefaultFalse,
  PosFlag<SetTrue, [CC1Option], "Restrict code to those available for App Extensions">,
  NegFlag<SetFalse>>;
defm relaxed_template_template_args : BoolFOption<"relaxed-template-template-args",
  LangOpts<"RelaxedTemplateTemplateArgs">, DefaultFalse,
  PosFlag<SetTrue, [CC1Option], "Enable C++17 relaxed template template argument matching">,
  NegFlag<SetFalse>>;
defm sized_deallocation : BoolFOption<"sized-deallocation",
  LangOpts<"SizedDeallocation">, DefaultFalse,
  PosFlag<SetTrue, [CC1Option], "Enable C++14 sized global deallocation functions">,
  NegFlag<SetFalse>>;
defm aligned_allocation : BoolFOption<"aligned-allocation",
  LangOpts<"AlignedAllocation">, Default<cpp17.KeyPath>,
  PosFlag<SetTrue, [], "Enable C++17 aligned allocation functions">,
  NegFlag<SetFalse>, BothFlags<[CC1Option]>>;
def fnew_alignment_EQ : Joined<["-"], "fnew-alignment=">,
  HelpText<"Specifies the largest alignment guaranteed by '::operator new(size_t)'">,
  MetaVarName<"<align>">, Group<f_Group>, Flags<[CC1Option]>,
  MarshallingInfoInt<LangOpts<"NewAlignOverride">>;
def : Separate<["-"], "fnew-alignment">, Alias<fnew_alignment_EQ>;
def : Flag<["-"], "faligned-new">, Alias<faligned_allocation>;
def : Flag<["-"], "fno-aligned-new">, Alias<fno_aligned_allocation>;
def faligned_new_EQ : Joined<["-"], "faligned-new=">;

def fobjc_legacy_dispatch : Flag<["-"], "fobjc-legacy-dispatch">, Group<f_Group>;
def fobjc_new_property : Flag<["-"], "fobjc-new-property">, Group<clang_ignored_f_Group>;
defm objc_infer_related_result_type : BoolFOption<"objc-infer-related-result-type",
  LangOpts<"ObjCInferRelatedResultType">, DefaultTrue,
  NegFlag<SetFalse, [CC1Option], "do not infer Objective-C related result type based on method family">,
  PosFlag<SetTrue>>;
def fobjc_link_runtime: Flag<["-"], "fobjc-link-runtime">, Group<f_Group>;
def fobjc_weak : Flag<["-"], "fobjc-weak">, Group<f_Group>, Flags<[CC1Option]>,
  HelpText<"Enable ARC-style weak references in Objective-C">;

// Objective-C ABI options.
def fobjc_runtime_EQ : Joined<["-"], "fobjc-runtime=">, Group<f_Group>, Flags<[CC1Option, CoreOption]>,
  HelpText<"Specify the target Objective-C runtime kind and version">;
def fobjc_abi_version_EQ : Joined<["-"], "fobjc-abi-version=">, Group<f_Group>;
def fobjc_nonfragile_abi_version_EQ : Joined<["-"], "fobjc-nonfragile-abi-version=">, Group<f_Group>;
def fobjc_nonfragile_abi : Flag<["-"], "fobjc-nonfragile-abi">, Group<f_Group>;
def fno_objc_nonfragile_abi : Flag<["-"], "fno-objc-nonfragile-abi">, Group<f_Group>;

def fobjc_sender_dependent_dispatch : Flag<["-"], "fobjc-sender-dependent-dispatch">, Group<f_Group>;
def fobjc_disable_direct_methods_for_testing :
  Flag<["-"], "fobjc-disable-direct-methods-for-testing">,
  Group<f_Group>, Flags<[CC1Option]>,
  HelpText<"Ignore attribute objc_direct so that direct methods can be tested">,
  MarshallingInfoFlag<LangOpts<"ObjCDisableDirectMethodsForTesting">>;
defm objc_avoid_heapify_local_blocks : BoolFOption<"objc-avoid-heapify-local-blocks",
  CodeGenOpts<"ObjCAvoidHeapifyLocalBlocks">, DefaultFalse,
  PosFlag<SetTrue, [], "Try">,
  NegFlag<SetFalse, [], "Don't try">,
  BothFlags<[CC1Option, NoDriverOption], " to avoid heapifying local blocks">>;

def fomit_frame_pointer : Flag<["-"], "fomit-frame-pointer">, Group<f_Group>,
  HelpText<"Omit the frame pointer from functions that don't need it. "
  "Some stack unwinding cases, such as profilers and sanitizers, may prefer specifying -fno-omit-frame-pointer. "
  "On many targets, -O1 and higher omit the frame pointer by default. "
  "-m[no-]omit-leaf-frame-pointer takes precedence for leaf functions">;
def fopenmp : Flag<["-"], "fopenmp">, Group<f_Group>, Flags<[CC1Option, NoArgumentUnused, FlangOption, FC1Option]>,
  HelpText<"Parse OpenMP pragmas and generate parallel code.">;
def fno_openmp : Flag<["-"], "fno-openmp">, Group<f_Group>, Flags<[NoArgumentUnused]>;
def fopenmp_version_EQ : Joined<["-"], "fopenmp-version=">, Group<f_Group>, Flags<[CC1Option, NoArgumentUnused, FlangOption, FC1Option]>,
  HelpText<"Set OpenMP version (e.g. 45 for OpenMP 4.5, 50 for OpenMP 5.0). Default value is 50 for Clang and 11 for Flang">;
defm openmp_extensions: BoolFOption<"openmp-extensions",
  LangOpts<"OpenMPExtensions">, DefaultTrue,
  PosFlag<SetTrue, [CC1Option, NoArgumentUnused],
          "Enable all Clang extensions for OpenMP directives and clauses">,
  NegFlag<SetFalse, [CC1Option, NoArgumentUnused],
          "Disable all Clang extensions for OpenMP directives and clauses">>;
def fopenmp_EQ : Joined<["-"], "fopenmp=">, Group<f_Group>;
def fopenmp_use_tls : Flag<["-"], "fopenmp-use-tls">, Group<f_Group>,
  Flags<[NoArgumentUnused, HelpHidden]>;
def fnoopenmp_use_tls : Flag<["-"], "fnoopenmp-use-tls">, Group<f_Group>,
  Flags<[CC1Option, NoArgumentUnused, HelpHidden]>;

def fopenmp_runtimelib_EQ : Joined<["-"], "fopenmp-runtimelib=">, Group<f_Group>, Flags<[CC1Option, NoArgumentUnused, FlangOption, FC1Option]>,
  HelpText<"Select lib, lib-perf, or lib-debug openmp runtime"
           " <arg> must be: lib, lib-perf or lib-debug.">;

def fopenmp_targets_EQ : CommaJoined<["-"], "fopenmp-targets=">, Flags<[NoXarchOption, CC1Option]>,
  HelpText<"Specify comma-separated list of triples OpenMP offloading targets to be supported">;
def fopenmp_relocatable_target : Flag<["-"], "fopenmp-relocatable-target">,
  Group<f_Group>, Flags<[CC1Option, NoArgumentUnused, HelpHidden]>;
def fnoopenmp_relocatable_target : Flag<["-"], "fnoopenmp-relocatable-target">,
  Group<f_Group>, Flags<[CC1Option, NoArgumentUnused, HelpHidden]>;
def fopenmp_simd : Flag<["-"], "fopenmp-simd">, Group<f_Group>, Flags<[CC1Option, NoArgumentUnused]>,
  HelpText<"Emit OpenMP code only for SIMD-based constructs.">;
def fopenmp_enable_irbuilder : Flag<["-"], "fopenmp-enable-irbuilder">, Group<f_Group>, Flags<[CC1Option, NoArgumentUnused, HelpHidden]>,
  HelpText<"Use the experimental OpenMP-IR-Builder codegen path.">;
def fno_openmp_simd : Flag<["-"], "fno-openmp-simd">, Group<f_Group>, Flags<[CC1Option, NoArgumentUnused]>;
def fopenmp_cuda_mode : Flag<["-"], "fopenmp-cuda-mode">, Group<f_Group>,
  Flags<[CC1Option, NoArgumentUnused, HelpHidden]>;
def fno_openmp_cuda_mode : Flag<["-"], "fno-openmp-cuda-mode">, Group<f_Group>,
  Flags<[NoArgumentUnused, HelpHidden]>;
def fopenmp_cuda_number_of_sm_EQ : Joined<["-"], "fopenmp-cuda-number-of-sm=">, Group<f_Group>,
  Flags<[CC1Option, NoArgumentUnused, HelpHidden]>;
def fopenmp_cuda_blocks_per_sm_EQ : Joined<["-"], "fopenmp-cuda-blocks-per-sm=">, Group<f_Group>,
  Flags<[CC1Option, NoArgumentUnused, HelpHidden]>;
def fopenmp_cuda_teams_reduction_recs_num_EQ : Joined<["-"], "fopenmp-cuda-teams-reduction-recs-num=">, Group<f_Group>,
  Flags<[CC1Option, NoArgumentUnused, HelpHidden]>;
def fopenmp_gpu_threads_per_team_EQ : Joined<["-"], "fopenmp-gpu-threads-per-team=">, Group<f_Group>,
  Flags<[CC1Option, NoArgumentUnused, HelpHidden]>;
def fopenmp_target_xteam_reduction_blocksize_EQ : Joined<["-"], "fopenmp-target-xteam-reduction-blocksize=">, Group<f_Group>,
  Flags<[CC1Option, NoArgumentUnused, HelpHidden]>;
def fopenmp_target_fast : Flag<["-"], "fopenmp-target-fast">, Group<f_Group>, Flags<[CC1Option, NoArgumentUnused, HelpHidden]>;
def fno_openmp_target_fast : Flag<["-"], "fno-openmp-target-fast">, Group<f_Group>, Flags<[CC1Option, NoArgumentUnused, HelpHidden]>;
def fopenmp_target_ignore_env_vars : Flag<["-"], "fopenmp-target-ignore-env-vars">, Group<f_Group>, 
  Flags<[CC1Option, NoArgumentUnused, HelpHidden]>, 
  HelpText<"Assert that device related environment variables can be ignored while generating code">,
  MarshallingInfoFlag<LangOpts<"OpenMPTargetIgnoreEnvVars">>;
def fno_openmp_target_ignore_env_vars : Flag<["-"], "fno-openmp-target-ignore-env-vars">, Group<f_Group>, 
  Flags<[CC1Option, NoArgumentUnused, HelpHidden]>, 
  HelpText<"Assert that device related environment variables cannot be ignored while generating code">,
  MarshallingInfoFlag<LangOpts<"OpenMPTargetIgnoreEnvVars">>;
def fopenmp_target_big_jump_loop : Flag<["-"], "fopenmp-target-big-jump-loop">, Group<f_Group>, 
  Flags<[CC1Option, NoArgumentUnused, HelpHidden]>, 
  HelpText<"Use the big-jump-loop code generation technique if possible">,
  MarshallingInfoFlag<LangOpts<"OpenMPTargetBigJumpLoop">>;
def fno_openmp_target_big_jump_loop : Flag<["-"], "fno-openmp-target-big-jump-loop">, Group<f_Group>, 
  Flags<[CC1Option, NoArgumentUnused, HelpHidden]>, 
  HelpText<"Do not use the big-jump-loop code generation technique">,
  MarshallingInfoFlag<LangOpts<"OpenMPTargetBigJumpLoop">>;
def fopenmp_target_no_loop : Flag<["-"], "fopenmp-target-no-loop">, Group<f_Group>, 
  Flags<[CC1Option, NoArgumentUnused, HelpHidden]>, 
  HelpText<"Use the no-loop code generation technique if possible">,
  MarshallingInfoFlag<LangOpts<"OpenMPTargetNoLoop">>;
def fno_openmp_target_no_loop : Flag<["-"], "fno-openmp-target-no-loop">, Group<f_Group>, 
  Flags<[CC1Option, NoArgumentUnused, HelpHidden]>, 
  HelpText<"Do not use the no-loop code generation technique">,
  MarshallingInfoFlag<LangOpts<"OpenMPTargetNoLoop">>;
def fopenmp_target_xteam_reduction : Flag<["-"], "fopenmp-target-xteam-reduction">, Group<f_Group>, 
  Flags<[CC1Option, NoArgumentUnused, HelpHidden]>, 
  HelpText<"Use the cross-team code generation technique if possible">,
  MarshallingInfoFlag<LangOpts<"OpenMPTargetXteamReduction">>;
def fno_openmp_target_xteam_reduction : Flag<["-"], "fno-openmp-target-xteam-reduction">, Group<f_Group>, 
  Flags<[CC1Option, NoArgumentUnused, HelpHidden]>, 
  HelpText<"Do not use the cross-team reduction code generation technique">,
  MarshallingInfoFlag<LangOpts<"OpenMPTargetXteamReduction">>;
def fopenmp_force_usm : Flag<["-"], "fopenmp-force-usm">, Group<f_Group>, Flags<[CC1Option, NoArgumentUnused, HelpHidden]>;

//===----------------------------------------------------------------------===//
// Shared cc1 + fc1 OpenMP Target Options
//===----------------------------------------------------------------------===//

let Flags = [CC1Option, FC1Option, NoArgumentUnused] in {
let Group = f_Group in {

def fopenmp_target_debug : Flag<["-"], "fopenmp-target-debug">,
  HelpText<"Enable debugging in the OpenMP offloading device RTL">;
def fno_openmp_target_debug : Flag<["-"], "fno-openmp-target-debug">;

} // let Group = f_Group
} // let Flags = [CC1Option, FC1Option, NoArgumentUnused]

let Flags = [CC1Option, FC1Option, NoArgumentUnused, HelpHidden] in {
let Group = f_Group in {

def fopenmp_target_debug_EQ : Joined<["-"], "fopenmp-target-debug=">;
def fopenmp_assume_teams_oversubscription : Flag<["-"], "fopenmp-assume-teams-oversubscription">;
def fopenmp_assume_threads_oversubscription : Flag<["-"], "fopenmp-assume-threads-oversubscription">;
def fno_openmp_assume_teams_oversubscription : Flag<["-"], "fno-openmp-assume-teams-oversubscription">;
def fno_openmp_assume_threads_oversubscription : Flag<["-"], "fno-openmp-assume-threads-oversubscription">;
def fno_openmp_assume_no_thread_state : Flag<["-"], "fno-openmp-assume-no-thread-state">, Group<f_Group>,
  Flags<[CC1Option, NoArgumentUnused, HelpHidden]>,
  HelpText<"Assert that a thread in a parallel region may modify an ICV">,
  MarshallingInfoFlag<LangOpts<"OpenMPNoThreadState">>;
def fopenmp_assume_no_thread_state : Flag<["-"], "fopenmp-assume-no-thread-state">,
  HelpText<"Assert no thread in a parallel region modifies an ICV">,
  MarshallingInfoFlag<LangOpts<"OpenMPNoThreadState">>;
def fopenmp_assume_no_nested_parallelism : Flag<["-"], "fopenmp-assume-no-nested-parallelism">,
  HelpText<"Assert no nested parallel regions in the GPU">,
  MarshallingInfoFlag<LangOpts<"OpenMPNoNestedParallelism">>;
def fno_openmp_assume_no_nested_parallelism : Flag<["-"], "fno-openmp-assume-no-nested-parallelism">, Group<f_Group>,
  Flags<[CC1Option, NoArgumentUnused, HelpHidden]>,
  HelpText<"Assert that a nested parallel region may be used in the GPU">,
  MarshallingInfoFlag<LangOpts<"OpenMPNoNestedParallelism">>;

} // let Group = f_Group
} // let Flags = [CC1Option, FC1Option, NoArgumentUnused, HelpHidden]

def fopenmp_offload_mandatory : Flag<["-"], "fopenmp-offload-mandatory">, Group<f_Group>,
  Flags<[CC1Option, NoArgumentUnused]>,
  HelpText<"Do not create a host fallback if offloading to the device fails.">,
  MarshallingInfoFlag<LangOpts<"OpenMPOffloadMandatory">>;
def fopenmp_target_jit : Flag<["-"], "fopenmp-target-jit">, Group<f_Group>,
  Flags<[CoreOption, NoArgumentUnused]>,
  HelpText<"Emit code that can be JIT compiled for OpenMP offloading. Implies -foffload-lto=full">;
def fno_openmp_target_jit : Flag<["-"], "fno-openmp-target-jit">, Group<f_Group>,
  Flags<[CoreOption, NoArgumentUnused, HelpHidden]>;

// This option deprecated. The old runtime was deleted.
def fopenmp_target_new_runtime : Flag<["-"], "fopenmp-target-new-runtime">,
  Group<f_Group>, Flags<[CC1Option, HelpHidden]>;
def fno_openmp_target_new_runtime : Flag<["-"], "fno-openmp-target-new-runtime">,
  Group<f_Group>, Flags<[CC1Option, HelpHidden]>;

defm openmp_optimistic_collapse : BoolFOption<"openmp-optimistic-collapse",
  LangOpts<"OpenMPOptimisticCollapse">, DefaultFalse,
  PosFlag<SetTrue, [CC1Option]>, NegFlag<SetFalse>, BothFlags<[NoArgumentUnused, HelpHidden]>>;
def static_openmp: Flag<["-"], "static-openmp">,
  HelpText<"Use the static host OpenMP runtime while linking.">;
<<<<<<< HEAD
def offload_new_driver : Flag<["--"], "offload-new-driver">, Flags<[CC1Option]>, Group<f_Group>,
  MarshallingInfoFlag<LangOpts<"OffloadingNewDriver">>, HelpText<"Use the new driver for offloading compilation.">;
def no_offload_new_driver : Flag<["--"], "no-offload-new-driver">, Flags<[CC1Option]>, Group<f_Group>,
  HelpText<"Don't Use the new driver for offloading compilation.">;
def opaque_offload_linker : Flag<["--"], "opaque-offload-linker">, Flags<[CC1Option]>, Group<f_Group>,
  HelpText<"Build/link omp offload binary, construct opaque cmd list instead of single clang-linker-wrapper cmd.">;
def no_opaque_offload_linker : Flag<["--"], "no-opaque-offload-linker">, Flags<[CC1Option]>, Group<f_Group>,
  HelpText<"Build/link omp offload binary, using single clang-linker-wrapper cmd.">;
def offload_device_only : Flag<["--"], "offload-device-only">, Flags<[FlangOption]>,
  HelpText<"Only compile for the offloading device.">;
def offload_host_only : Flag<["--"], "offload-host-only">, Flags<[FlangOption]>,
  HelpText<"Only compile for the offloading host.">;
def offload_host_device : Flag<["--"], "offload-host-device">, Flags<[FlangOption]>,
  HelpText<"Compile for both the offloading host and device (default).">;
def cuda_device_only : Flag<["--"], "cuda-device-only">, Alias<offload_device_only>,
  HelpText<"Compile CUDA code for device only">;
def cuda_host_only : Flag<["--"], "cuda-host-only">, Alias<offload_host_only>,
  HelpText<"Compile CUDA code for host only. Has no effect on non-CUDA compilations.">;
def cuda_compile_host_device : Flag<["--"], "cuda-compile-host-device">, Alias<offload_host_device>,
  HelpText<"Compile CUDA code for both host and device (default). Has no "
           "effect on non-CUDA compilations.">;
=======
>>>>>>> 318f6007
def fopenmp_new_driver : Flag<["-"], "fopenmp-new-driver">, Flags<[HelpHidden]>,
  HelpText<"Use the new driver for OpenMP offloading.">;
def fno_openmp_new_driver : Flag<["-"], "fno-openmp-new-driver">, Flags<[HelpHidden]>,
  HelpText<"Don't use the new driver for OpenMP offloading.">;
def fno_optimize_sibling_calls : Flag<["-"], "fno-optimize-sibling-calls">, Group<f_Group>, Flags<[CC1Option]>,
  HelpText<"Disable tail call optimization, keeping the call stack accurate">,
  MarshallingInfoFlag<CodeGenOpts<"DisableTailCalls">>;
def foptimize_sibling_calls : Flag<["-"], "foptimize-sibling-calls">, Group<f_Group>;
defm escaping_block_tail_calls : BoolFOption<"escaping-block-tail-calls",
  CodeGenOpts<"NoEscapingBlockTailCalls">, DefaultFalse,
  NegFlag<SetTrue, [CC1Option]>, PosFlag<SetFalse>>;
def force__cpusubtype__ALL : Flag<["-"], "force_cpusubtype_ALL">;
def force__flat__namespace : Flag<["-"], "force_flat_namespace">;
def force__load : Separate<["-"], "force_load">;
def force_addr : Joined<["-"], "fforce-addr">, Group<clang_ignored_f_Group>;
def foutput_class_dir_EQ : Joined<["-"], "foutput-class-dir=">, Group<f_Group>;
def fpack_struct : Flag<["-"], "fpack-struct">, Group<f_Group>;
def fno_pack_struct : Flag<["-"], "fno-pack-struct">, Group<f_Group>;
def fpack_struct_EQ : Joined<["-"], "fpack-struct=">, Group<f_Group>, Flags<[CC1Option]>,
  HelpText<"Specify the default maximum struct packing alignment">,
  MarshallingInfoInt<LangOpts<"PackStruct">>;
def fmax_type_align_EQ : Joined<["-"], "fmax-type-align=">, Group<f_Group>, Flags<[CC1Option]>,
  HelpText<"Specify the maximum alignment to enforce on pointers lacking an explicit alignment">,
  MarshallingInfoInt<LangOpts<"MaxTypeAlign">>;
def fno_max_type_align : Flag<["-"], "fno-max-type-align">, Group<f_Group>;
defm pascal_strings : BoolFOption<"pascal-strings",
  LangOpts<"PascalStrings">, DefaultFalse,
  PosFlag<SetTrue, [CC1Option], "Recognize and construct Pascal-style string literals">,
  NegFlag<SetFalse>>;
// Note: This flag has different semantics in the driver and in -cc1. The driver accepts -fpatchable-function-entry=M,N
// and forwards it to -cc1 as -fpatchable-function-entry=M and -fpatchable-function-entry-offset=N. In -cc1, both flags
// are treated as a single integer.
def fpatchable_function_entry_EQ : Joined<["-"], "fpatchable-function-entry=">, Group<f_Group>, Flags<[CC1Option]>,
  MetaVarName<"<N,M>">, HelpText<"Generate M NOPs before function entry and N-M NOPs after function entry">,
  MarshallingInfoInt<CodeGenOpts<"PatchableFunctionEntryCount">>;
def fms_hotpatch : Flag<["-"], "fms-hotpatch">, Group<f_Group>, Flags<[CC1Option, CoreOption]>,
  HelpText<"Ensure that all functions can be hotpatched at runtime">,
  MarshallingInfoFlag<CodeGenOpts<"HotPatch">>;
def fpcc_struct_return : Flag<["-"], "fpcc-struct-return">, Group<f_Group>, Flags<[CC1Option]>,
  HelpText<"Override the default ABI to return all structs on the stack">;
def fpch_preprocess : Flag<["-"], "fpch-preprocess">, Group<f_Group>;
def fpic : Flag<["-"], "fpic">, Group<f_Group>;
def fno_pic : Flag<["-"], "fno-pic">, Group<f_Group>;
def fpie : Flag<["-"], "fpie">, Group<f_Group>;
def fno_pie : Flag<["-"], "fno-pie">, Group<f_Group>;
defm pic_data_is_text_relative : SimpleMFlag<"pic-data-is-text-relative",
     "Assume", "Don't assume", " data segments are relative to text segment">;
def fdirect_access_external_data : Flag<["-"], "fdirect-access-external-data">, Group<f_Group>, Flags<[CC1Option]>,
  HelpText<"Don't use GOT indirection to reference external data symbols">;
def fno_direct_access_external_data : Flag<["-"], "fno-direct-access-external-data">, Group<f_Group>, Flags<[CC1Option]>,
  HelpText<"Use GOT indirection to reference external data symbols">;
defm plt : BoolFOption<"plt",
  CodeGenOpts<"NoPLT">, DefaultFalse,
  NegFlag<SetTrue, [CC1Option], "Use GOT indirection instead of PLT to make external function calls (x86 only)">,
  PosFlag<SetFalse>>;
defm ropi : BoolFOption<"ropi",
  LangOpts<"ROPI">, DefaultFalse,
  PosFlag<SetTrue, [CC1Option], "Generate read-only position independent code (ARM only)">,
  NegFlag<SetFalse>>;
defm rwpi : BoolFOption<"rwpi",
  LangOpts<"RWPI">, DefaultFalse,
  PosFlag<SetTrue, [CC1Option], "Generate read-write position independent code (ARM only)">,
  NegFlag<SetFalse>>;
def fplugin_EQ : Joined<["-"], "fplugin=">, Group<f_Group>, Flags<[NoXarchOption]>, MetaVarName<"<dsopath>">,
  HelpText<"Load the named plugin (dynamic shared object)">;
def fplugin_arg : Joined<["-"], "fplugin-arg-">,
  MetaVarName<"<name>-<arg>">,
  HelpText<"Pass <arg> to plugin <name>">;
def fpass_plugin_EQ : Joined<["-"], "fpass-plugin=">,
  Group<f_Group>, Flags<[CC1Option,FlangOption,FC1Option]>, MetaVarName<"<dsopath>">,
  HelpText<"Load pass plugin from a dynamic shared object file (only with new pass manager).">,
  MarshallingInfoStringVector<CodeGenOpts<"PassPlugins">>;
defm preserve_as_comments : BoolFOption<"preserve-as-comments",
  CodeGenOpts<"PreserveAsmComments">, DefaultTrue,
  NegFlag<SetFalse, [CC1Option], "Do not preserve comments in inline assembly">,
  PosFlag<SetTrue>>;
def framework : Separate<["-"], "framework">, Flags<[LinkerInput]>;
def frandom_seed_EQ : Joined<["-"], "frandom-seed=">, Group<clang_ignored_f_Group>;
def freg_struct_return : Flag<["-"], "freg-struct-return">, Group<f_Group>, Flags<[CC1Option]>,
  HelpText<"Override the default ABI to return small structs in registers">;
defm rtti : BoolFOption<"rtti",
  LangOpts<"RTTI">, Default<cplusplus.KeyPath>,
  NegFlag<SetFalse, [CC1Option], "Disable generation of rtti information">,
  PosFlag<SetTrue>>, ShouldParseIf<cplusplus.KeyPath>;
defm rtti_data : BoolFOption<"rtti-data",
  LangOpts<"RTTIData">, Default<frtti.KeyPath>,
  NegFlag<SetFalse, [CC1Option], "Disable generation of RTTI data">,
  PosFlag<SetTrue>>, ShouldParseIf<frtti.KeyPath>;
def : Flag<["-"], "fsched-interblock">, Group<clang_ignored_f_Group>;
defm short_enums : BoolFOption<"short-enums",
  LangOpts<"ShortEnums">, DefaultFalse,
  PosFlag<SetTrue, [CC1Option], "Allocate to an enum type only as many bytes as it"
           " needs for the declared range of possible values">,
  NegFlag<SetFalse>>;
defm char8__t : BoolFOption<"char8_t",
  LangOpts<"Char8">, Default<cpp20.KeyPath>,
  PosFlag<SetTrue, [], "Enable">, NegFlag<SetFalse, [], "Disable">,
  BothFlags<[CC1Option], " C++ builtin type char8_t">>;
def fshort_wchar : Flag<["-"], "fshort-wchar">, Group<f_Group>,
  HelpText<"Force wchar_t to be a short unsigned int">;
def fno_short_wchar : Flag<["-"], "fno-short-wchar">, Group<f_Group>,
  HelpText<"Force wchar_t to be an unsigned int">;
def fshow_overloads_EQ : Joined<["-"], "fshow-overloads=">, Group<f_Group>, Flags<[CC1Option]>,
  HelpText<"Which overload candidates to show when overload resolution fails. Defaults to 'all'">,
  Values<"best,all">,
  NormalizedValues<["Ovl_Best", "Ovl_All"]>,
  MarshallingInfoEnum<DiagnosticOpts<"ShowOverloads">, "Ovl_All">;
defm show_column : BoolFOption<"show-column",
  DiagnosticOpts<"ShowColumn">, DefaultTrue,
  NegFlag<SetFalse, [CC1Option], "Do not include column number on diagnostics">,
  PosFlag<SetTrue>>;
defm show_source_location : BoolFOption<"show-source-location",
  DiagnosticOpts<"ShowLocation">, DefaultTrue,
  NegFlag<SetFalse, [CC1Option], "Do not include source location information with diagnostics">,
  PosFlag<SetTrue>>;
defm spell_checking : BoolFOption<"spell-checking",
  LangOpts<"SpellChecking">, DefaultTrue,
  NegFlag<SetFalse, [CC1Option], "Disable spell-checking">, PosFlag<SetTrue>>;
def fspell_checking_limit_EQ : Joined<["-"], "fspell-checking-limit=">, Group<f_Group>, Flags<[CC1Option]>,
  HelpText<"Set the maximum number of times to perform spell checking on unrecognized identifiers (0 = no limit)">,
  MarshallingInfoInt<DiagnosticOpts<"SpellCheckingLimit">, "DiagnosticOptions::DefaultSpellCheckingLimit">;
def fsigned_bitfields : Flag<["-"], "fsigned-bitfields">, Group<f_Group>;
defm signed_char : BoolFOption<"signed-char",
  LangOpts<"CharIsSigned">, DefaultTrue,
  NegFlag<SetFalse, [CC1Option], "char is unsigned">, PosFlag<SetTrue, [], "char is signed">>,
  ShouldParseIf<!strconcat("!", open_cl.KeyPath)>;
defm split_stack : BoolFOption<"split-stack",
  CodeGenOpts<"EnableSegmentedStacks">, DefaultFalse,
  NegFlag<SetFalse, [], "Wouldn't use segmented stack">,
  PosFlag<SetTrue, [CC1Option], "Use segmented stack">>;
def fstack_protector_all : Flag<["-"], "fstack-protector-all">, Group<f_Group>,
  HelpText<"Enable stack protectors for all functions">;
defm stack_clash_protection : BoolFOption<"stack-clash-protection",
  CodeGenOpts<"StackClashProtector">, DefaultFalse,
  PosFlag<SetTrue, [CC1Option], "Enable">, NegFlag<SetFalse, [], "Disable">,
  BothFlags<[], " stack clash protection">>,
  DocBrief<"Instrument stack allocation to prevent stack clash attacks">;
def fstack_protector_strong : Flag<["-"], "fstack-protector-strong">, Group<f_Group>,
  HelpText<"Enable stack protectors for some functions vulnerable to stack smashing. "
           "Compared to -fstack-protector, this uses a stronger heuristic "
           "that includes functions containing arrays of any size (and any type), "
           "as well as any calls to alloca or the taking of an address from a local variable">;
def fstack_protector : Flag<["-"], "fstack-protector">, Group<f_Group>,
  HelpText<"Enable stack protectors for some functions vulnerable to stack smashing. "
           "This uses a loose heuristic which considers functions vulnerable if they "
           "contain a char (or 8bit integer) array or constant sized calls to alloca "
           ", which are of greater size than ssp-buffer-size (default: 8 bytes). All "
           "variable sized calls to alloca are considered vulnerable. A function with "
           "a stack protector has a guard value added to the stack frame that is "
           "checked on function exit. The guard value must be positioned in the "
           "stack frame such that a buffer overflow from a vulnerable variable will "
           "overwrite the guard value before overwriting the function's return "
           "address. The reference stack guard value is stored in a global variable.">;
def ftrivial_auto_var_init : Joined<["-"], "ftrivial-auto-var-init=">, Group<f_Group>,
  Flags<[CC1Option, CoreOption]>, HelpText<"Initialize trivial automatic stack variables. Defaults to 'uninitialized'">,
  Values<"uninitialized,zero,pattern">,
  NormalizedValuesScope<"LangOptions::TrivialAutoVarInitKind">,
  NormalizedValues<["Uninitialized", "Zero", "Pattern"]>,
  MarshallingInfoEnum<LangOpts<"TrivialAutoVarInit">, "Uninitialized">;
def ftrivial_auto_var_init_stop_after : Joined<["-"], "ftrivial-auto-var-init-stop-after=">, Group<f_Group>,
  Flags<[CC1Option, CoreOption]>, HelpText<"Stop initializing trivial automatic stack variables after the specified number of instances">,
  MarshallingInfoInt<LangOpts<"TrivialAutoVarInitStopAfter">>;
def fstandalone_debug : Flag<["-"], "fstandalone-debug">, Group<f_Group>, Flags<[CoreOption]>,
  HelpText<"Emit full debug info for all types used by the program">;
def fno_standalone_debug : Flag<["-"], "fno-standalone-debug">, Group<f_Group>, Flags<[CoreOption]>,
  HelpText<"Limit debug information produced to reduce size of debug binary">;
def flimit_debug_info : Flag<["-"], "flimit-debug-info">, Flags<[CoreOption]>, Alias<fno_standalone_debug>;
def fno_limit_debug_info : Flag<["-"], "fno-limit-debug-info">, Flags<[CoreOption]>, Alias<fstandalone_debug>;
def fdebug_macro : Flag<["-"], "fdebug-macro">, Group<f_Group>, Flags<[CoreOption]>,
  HelpText<"Emit macro debug information">;
def fno_debug_macro : Flag<["-"], "fno-debug-macro">, Group<f_Group>, Flags<[CoreOption]>,
  HelpText<"Do not emit macro debug information">;
def fstrict_aliasing : Flag<["-"], "fstrict-aliasing">, Group<f_Group>,
  Flags<[NoXarchOption, CoreOption]>;
def fstrict_enums : Flag<["-"], "fstrict-enums">, Group<f_Group>, Flags<[CC1Option]>,
  HelpText<"Enable optimizations based on the strict definition of an enum's "
           "value range">,
  MarshallingInfoFlag<CodeGenOpts<"StrictEnums">>;
defm strict_vtable_pointers : BoolFOption<"strict-vtable-pointers",
  CodeGenOpts<"StrictVTablePointers">, DefaultFalse,
  PosFlag<SetTrue, [CC1Option], "Enable optimizations based on the strict rules for"
            " overwriting polymorphic C++ objects">,
  NegFlag<SetFalse>>;
def fstrict_overflow : Flag<["-"], "fstrict-overflow">, Group<f_Group>;
def fdriver_only : Flag<["-"], "fdriver-only">, Flags<[NoXarchOption, CoreOption]>,
  Group<Action_Group>, HelpText<"Only run the driver.">;
def fsyntax_only : Flag<["-"], "fsyntax-only">,
  Flags<[NoXarchOption,CoreOption,CC1Option,FC1Option,FlangOption]>, Group<Action_Group>,
  HelpText<"Run the preprocessor, parser and semantic analysis stages">;
def ftabstop_EQ : Joined<["-"], "ftabstop=">, Group<f_Group>;
def ftemplate_depth_EQ : Joined<["-"], "ftemplate-depth=">, Group<f_Group>, Flags<[CC1Option]>,
  HelpText<"Set the maximum depth of recursive template instantiation">,
  MarshallingInfoInt<LangOpts<"InstantiationDepth">, "1024">;
def : Joined<["-"], "ftemplate-depth-">, Group<f_Group>, Alias<ftemplate_depth_EQ>;
def ftemplate_backtrace_limit_EQ : Joined<["-"], "ftemplate-backtrace-limit=">, Group<f_Group>, Flags<[CC1Option]>,
  HelpText<"Set the maximum number of entries to print in a template instantiation backtrace (0 = no limit)">,
  MarshallingInfoInt<DiagnosticOpts<"TemplateBacktraceLimit">, "DiagnosticOptions::DefaultTemplateBacktraceLimit">;
def foperator_arrow_depth_EQ : Joined<["-"], "foperator-arrow-depth=">, Group<f_Group>, Flags<[CC1Option]>,
  HelpText<"Maximum number of 'operator->'s to call for a member access">,
  MarshallingInfoInt<LangOpts<"ArrowDepth">, "256">;

def fsave_optimization_record : Flag<["-"], "fsave-optimization-record">, Flags<[FlangOption]>,
  Group<f_Group>, HelpText<"Generate a YAML optimization record file">;
def fsave_optimization_record_EQ : Joined<["-"], "fsave-optimization-record=">, Flags<[FlangOption]>,
  Group<f_Group>, HelpText<"Generate an optimization record file in a specific format">,
  MetaVarName<"<format>">;
def fno_save_optimization_record : Flag<["-"], "fno-save-optimization-record">,
  Group<f_Group>, Flags<[FlangOption, NoArgumentUnused]>;
def foptimization_record_file_EQ : Joined<["-"], "foptimization-record-file=">, Flags<[FlangOption]>,
  Group<f_Group>,
  HelpText<"Specify the output name of the file containing the optimization remarks. Implies -fsave-optimization-record. On Darwin platforms, this cannot be used with multiple -arch <arch> options.">,
  MetaVarName<"<file>">;
def foptimization_record_passes_EQ : Joined<["-"], "foptimization-record-passes=">, Flags<[FlangOption]>,
  Group<f_Group>,
  HelpText<"Only include passes which match a specified regular expression in the generated optimization record (by default, include all passes)">,
  MetaVarName<"<regex>">;

def fvectorize : Flag<["-"], "fvectorize">, Group<f_Group>,
  HelpText<"Enable the loop vectorization passes">;
def fno_vectorize : Flag<["-"], "fno-vectorize">, Group<f_Group>;
def : Flag<["-"], "ftree-vectorize">, Alias<fvectorize>;
def : Flag<["-"], "fno-tree-vectorize">, Alias<fno_vectorize>;
def fslp_vectorize : Flag<["-"], "fslp-vectorize">, Group<f_Group>,
  HelpText<"Enable the superword-level parallelism vectorization passes">;
def fno_slp_vectorize : Flag<["-"], "fno-slp-vectorize">, Group<f_Group>;
def : Flag<["-"], "ftree-slp-vectorize">, Alias<fslp_vectorize>;
def : Flag<["-"], "fno-tree-slp-vectorize">, Alias<fno_slp_vectorize>;
def Wlarge_by_value_copy_def : Flag<["-"], "Wlarge-by-value-copy">,
  HelpText<"Warn if a function definition returns or accepts an object larger "
           "in bytes than a given value">, Flags<[HelpHidden]>;
def Wlarge_by_value_copy_EQ : Joined<["-"], "Wlarge-by-value-copy=">, Flags<[CC1Option]>,
  MarshallingInfoInt<LangOpts<"NumLargeByValueCopy">>;

// These "special" warning flags are effectively processed as f_Group flags by the driver:
// Just silence warnings about -Wlarger-than for now.
def Wlarger_than_EQ : Joined<["-"], "Wlarger-than=">, Group<clang_ignored_f_Group>;
def Wlarger_than_ : Joined<["-"], "Wlarger-than-">, Alias<Wlarger_than_EQ>;

// This is converted to -fwarn-stack-size=N and also passed through by the driver.
// FIXME: The driver should strip out the =<value> when passing W_value_Group through.
def Wframe_larger_than_EQ : Joined<["-"], "Wframe-larger-than=">, Group<W_value_Group>,
                            Flags<[NoXarchOption, CC1Option]>;
def Wframe_larger_than : Flag<["-"], "Wframe-larger-than">, Alias<Wframe_larger_than_EQ>;

def : Flag<["-"], "fterminated-vtables">, Alias<fapple_kext>;
defm threadsafe_statics : BoolFOption<"threadsafe-statics",
  LangOpts<"ThreadsafeStatics">, DefaultTrue,
  NegFlag<SetFalse, [CC1Option], "Do not emit code to make initialization of local statics thread safe">,
  PosFlag<SetTrue>>;
def ftime_report : Flag<["-"], "ftime-report">, Group<f_Group>, Flags<[CC1Option]>,
  MarshallingInfoFlag<CodeGenOpts<"TimePasses">>;
def ftime_report_EQ: Joined<["-"], "ftime-report=">, Group<f_Group>,
  Flags<[CC1Option]>, Values<"per-pass,per-pass-run">,
  MarshallingInfoFlag<CodeGenOpts<"TimePassesPerRun">>,
  HelpText<"(For new pass manager) 'per-pass': one report for each pass; "
           "'per-pass-run': one report for each pass invocation">;
def ftime_trace : Flag<["-"], "ftime-trace">, Group<f_Group>,
  HelpText<"Turn on time profiler. Generates JSON file based on output filename.">,
  DocBrief<[{
Turn on time profiler. Generates JSON file based on output filename. Results
can be analyzed with chrome://tracing or `Speedscope App
<https://www.speedscope.app>`_ for flamegraph visualization.}]>,
  Flags<[CoreOption]>;
def ftime_trace_granularity_EQ : Joined<["-"], "ftime-trace-granularity=">, Group<f_Group>,
  HelpText<"Minimum time granularity (in microseconds) traced by time profiler">,
  Flags<[CC1Option, CoreOption]>,
  MarshallingInfoInt<FrontendOpts<"TimeTraceGranularity">, "500u">;
def ftime_trace_EQ : Joined<["-"], "ftime-trace=">, Group<f_Group>,
  HelpText<"Similar to -ftime-trace. Specify the JSON file or a directory which will contain the JSON file">,
  Flags<[CC1Option, CoreOption]>,
  MarshallingInfoString<FrontendOpts<"TimeTracePath">>;
def fproc_stat_report : Joined<["-"], "fproc-stat-report">, Group<f_Group>,
  HelpText<"Print subprocess statistics">;
def fproc_stat_report_EQ : Joined<["-"], "fproc-stat-report=">, Group<f_Group>,
  HelpText<"Save subprocess statistics to the given file">;
def ftlsmodel_EQ : Joined<["-"], "ftls-model=">, Group<f_Group>, Flags<[CC1Option]>,
  Values<"global-dynamic,local-dynamic,initial-exec,local-exec">,
  NormalizedValuesScope<"CodeGenOptions">,
  NormalizedValues<["GeneralDynamicTLSModel", "LocalDynamicTLSModel", "InitialExecTLSModel", "LocalExecTLSModel"]>,
  MarshallingInfoEnum<CodeGenOpts<"DefaultTLSModel">, "GeneralDynamicTLSModel">;
def ftrapv : Flag<["-"], "ftrapv">, Group<f_Group>, Flags<[CC1Option]>,
  HelpText<"Trap on integer overflow">;
def ftrapv_handler_EQ : Joined<["-"], "ftrapv-handler=">, Group<f_Group>,
  MetaVarName<"<function name>">,
  HelpText<"Specify the function to be called on overflow">;
def ftrapv_handler : Separate<["-"], "ftrapv-handler">, Group<f_Group>, Flags<[CC1Option]>;
def ftrap_function_EQ : Joined<["-"], "ftrap-function=">, Group<f_Group>, Flags<[CC1Option]>,
  HelpText<"Issue call to specified function rather than a trap instruction">,
  MarshallingInfoString<CodeGenOpts<"TrapFuncName">>;
def funroll_loops : Flag<["-"], "funroll-loops">, Group<f_Group>,
  HelpText<"Turn on loop unroller">, Flags<[CC1Option]>;
def fno_unroll_loops : Flag<["-"], "fno-unroll-loops">, Group<f_Group>,
  HelpText<"Turn off loop unroller">, Flags<[CC1Option]>;
defm reroll_loops : BoolFOption<"reroll-loops",
  CodeGenOpts<"RerollLoops">, DefaultFalse,
  PosFlag<SetTrue, [CC1Option], "Turn on loop reroller">, NegFlag<SetFalse>>;
def ffinite_loops: Flag<["-"],  "ffinite-loops">, Group<f_Group>,
  HelpText<"Assume all loops are finite.">, Flags<[CC1Option]>;
def fno_finite_loops: Flag<["-"], "fno-finite-loops">, Group<f_Group>,
  HelpText<"Do not assume that any loop is finite.">, Flags<[CC1Option]>;

def ftrigraphs : Flag<["-"], "ftrigraphs">, Group<f_Group>,
  HelpText<"Process trigraph sequences">, Flags<[CC1Option]>;
def fno_trigraphs : Flag<["-"], "fno-trigraphs">, Group<f_Group>,
  HelpText<"Do not process trigraph sequences">, Flags<[CC1Option]>;
def funsigned_bitfields : Flag<["-"], "funsigned-bitfields">, Group<f_Group>;
def funsigned_char : Flag<["-"], "funsigned-char">, Group<f_Group>;
def fno_unsigned_char : Flag<["-"], "fno-unsigned-char">;
def funwind_tables : Flag<["-"], "funwind-tables">, Group<f_Group>;
defm register_global_dtors_with_atexit : BoolFOption<"register-global-dtors-with-atexit",
  CodeGenOpts<"RegisterGlobalDtorsWithAtExit">, DefaultFalse,
  PosFlag<SetTrue, [CC1Option], "Use">, NegFlag<SetFalse, [], "Don't use">,
  BothFlags<[], " atexit or __cxa_atexit to register global destructors">>;
defm use_init_array : BoolFOption<"use-init-array",
  CodeGenOpts<"UseInitArray">, DefaultTrue,
  NegFlag<SetFalse, [CC1Option], "Use .ctors/.dtors instead of .init_array/.fini_array">,
  PosFlag<SetTrue>>;
def fno_var_tracking : Flag<["-"], "fno-var-tracking">, Group<clang_ignored_f_Group>;
def fverbose_asm : Flag<["-"], "fverbose-asm">, Group<f_Group>,
  HelpText<"Generate verbose assembly output">;
def dA : Flag<["-"], "dA">, Alias<fverbose_asm>;
defm visibility_from_dllstorageclass : BoolFOption<"visibility-from-dllstorageclass",
  LangOpts<"VisibilityFromDLLStorageClass">, DefaultFalse,
  PosFlag<SetTrue, [CC1Option], "Set the visibility of symbols in the generated code from their DLL storage class">,
  NegFlag<SetFalse>>;
def fvisibility_dllexport_EQ : Joined<["-"], "fvisibility-dllexport=">, Group<f_Group>, Flags<[CC1Option]>,
  HelpText<"The visibility for dllexport definitions [-fvisibility-from-dllstorageclass]">,
  MarshallingInfoVisibility<LangOpts<"DLLExportVisibility">, "DefaultVisibility">,
  ShouldParseIf<fvisibility_from_dllstorageclass.KeyPath>;
def fvisibility_nodllstorageclass_EQ : Joined<["-"], "fvisibility-nodllstorageclass=">, Group<f_Group>, Flags<[CC1Option]>,
  HelpText<"The visibility for definitions without an explicit DLL export class [-fvisibility-from-dllstorageclass]">,
  MarshallingInfoVisibility<LangOpts<"NoDLLStorageClassVisibility">, "HiddenVisibility">,
  ShouldParseIf<fvisibility_from_dllstorageclass.KeyPath>;
def fvisibility_externs_dllimport_EQ : Joined<["-"], "fvisibility-externs-dllimport=">, Group<f_Group>, Flags<[CC1Option]>,
  HelpText<"The visibility for dllimport external declarations [-fvisibility-from-dllstorageclass]">,
  MarshallingInfoVisibility<LangOpts<"ExternDeclDLLImportVisibility">, "DefaultVisibility">,
  ShouldParseIf<fvisibility_from_dllstorageclass.KeyPath>;
def fvisibility_externs_nodllstorageclass_EQ : Joined<["-"], "fvisibility-externs-nodllstorageclass=">, Group<f_Group>, Flags<[CC1Option]>,
  HelpText<"The visibility for external declarations without an explicit DLL dllstorageclass [-fvisibility-from-dllstorageclass]">,
  MarshallingInfoVisibility<LangOpts<"ExternDeclNoDLLStorageClassVisibility">, "HiddenVisibility">,
  ShouldParseIf<fvisibility_from_dllstorageclass.KeyPath>;
def fvisibility_EQ : Joined<["-"], "fvisibility=">, Group<f_Group>, Flags<[CC1Option]>,
  HelpText<"Set the default symbol visibility for all global definitions">,
  MarshallingInfoVisibility<LangOpts<"ValueVisibilityMode">, "DefaultVisibility">;
defm visibility_inlines_hidden : BoolFOption<"visibility-inlines-hidden",
  LangOpts<"InlineVisibilityHidden">, DefaultFalse,
  PosFlag<SetTrue, [CC1Option], "Give inline C++ member functions hidden visibility by default">,
  NegFlag<SetFalse>>;
defm visibility_inlines_hidden_static_local_var : BoolFOption<"visibility-inlines-hidden-static-local-var",
  LangOpts<"VisibilityInlinesHiddenStaticLocalVar">, DefaultFalse,
  PosFlag<SetTrue, [CC1Option], "When -fvisibility-inlines-hidden is enabled, static variables in"
            " inline C++ member functions will also be given hidden visibility by default">,
  NegFlag<SetFalse, [], "Disables -fvisibility-inlines-hidden-static-local-var"
         " (this is the default on non-darwin targets)">, BothFlags<[CC1Option]>>;
def fvisibility_ms_compat : Flag<["-"], "fvisibility-ms-compat">, Group<f_Group>,
  HelpText<"Give global types 'default' visibility and global functions and "
           "variables 'hidden' visibility by default">;
def fvisibility_global_new_delete_hidden : Flag<["-"], "fvisibility-global-new-delete-hidden">, Group<f_Group>,
  HelpText<"Give global C++ operator new and delete declarations hidden visibility">, Flags<[CC1Option]>,
  MarshallingInfoFlag<LangOpts<"GlobalAllocationFunctionVisibilityHidden">>;
def mdefault_visibility_export_mapping_EQ : Joined<["-"], "mdefault-visibility-export-mapping=">,
  Values<"none,explicit,all">,
  NormalizedValuesScope<"LangOptions::DefaultVisiblityExportMapping">,
  NormalizedValues<["None", "Explicit", "All"]>,
  HelpText<"Mapping between default visibility and export">,
  Group<m_Group>, Flags<[CC1Option,TargetSpecific]>,
  MarshallingInfoEnum<LangOpts<"DefaultVisibilityExportMapping">,"None">;
defm new_infallible : BoolFOption<"new-infallible",
  LangOpts<"NewInfallible">, DefaultFalse,
  PosFlag<SetTrue, [], "Enable">, NegFlag<SetFalse, [], "Disable">,
  BothFlags<[CC1Option], " treating throwing global C++ operator new as always returning valid memory "
  "(annotates with __attribute__((returns_nonnull)) and throw()). This is detectable in source.">>;
defm whole_program_vtables : BoolFOption<"whole-program-vtables",
  CodeGenOpts<"WholeProgramVTables">, DefaultFalse,
  PosFlag<SetTrue, [CC1Option], "Enables whole-program vtable optimization. Requires -flto">,
  NegFlag<SetFalse>, BothFlags<[CoreOption]>>;
defm split_lto_unit : BoolFOption<"split-lto-unit",
  CodeGenOpts<"EnableSplitLTOUnit">, DefaultFalse,
  PosFlag<SetTrue, [CC1Option], "Enables splitting of the LTO unit">,
  NegFlag<SetFalse>, BothFlags<[CoreOption]>>;
defm force_emit_vtables : BoolFOption<"force-emit-vtables",
  CodeGenOpts<"ForceEmitVTables">, DefaultFalse,
  PosFlag<SetTrue, [CC1Option], "Emits more virtual tables to improve devirtualization">,
  NegFlag<SetFalse>, BothFlags<[CoreOption]>>,
  DocBrief<[{In order to improve devirtualization, forces emitting of vtables even in
modules where it isn't necessary. It causes more inline virtual functions
to be emitted.}]>;
defm virtual_function_elimination : BoolFOption<"virtual-function-elimination",
  CodeGenOpts<"VirtualFunctionElimination">, DefaultFalse,
  PosFlag<SetTrue, [CC1Option], "Enables dead virtual function elimination optimization. Requires -flto=full">,
  NegFlag<SetFalse>, BothFlags<[CoreOption]>>;

def fwrapv : Flag<["-"], "fwrapv">, Group<f_Group>, Flags<[CC1Option]>,
  HelpText<"Treat signed integer overflow as two's complement">;
def fwritable_strings : Flag<["-"], "fwritable-strings">, Group<f_Group>, Flags<[CC1Option]>,
  HelpText<"Store string literals as writable data">,
  MarshallingInfoFlag<LangOpts<"WritableStrings">>;
defm zero_initialized_in_bss : BoolFOption<"zero-initialized-in-bss",
  CodeGenOpts<"NoZeroInitializedInBSS">, DefaultFalse,
  NegFlag<SetTrue, [CC1Option], "Don't place zero initialized data in BSS">,
  PosFlag<SetFalse>>;
defm function_sections : BoolFOption<"function-sections",
  CodeGenOpts<"FunctionSections">, DefaultFalse,
  PosFlag<SetTrue, [CC1Option], "Place each function in its own section">,
  NegFlag<SetFalse>>;
def fbasic_block_sections_EQ : Joined<["-"], "fbasic-block-sections=">, Group<f_Group>,
  Flags<[CC1Option, CC1AsOption]>,
  HelpText<"Place each function's basic blocks in unique sections (ELF Only)">,
  DocBrief<[{Generate labels for each basic block or place each basic block or a subset of basic blocks in its own section.}]>,
  Values<"all,labels,none,list=">,
  MarshallingInfoString<CodeGenOpts<"BBSections">, [{"none"}]>;
defm data_sections : BoolFOption<"data-sections",
  CodeGenOpts<"DataSections">, DefaultFalse,
  PosFlag<SetTrue, [CC1Option], "Place each data in its own section">, NegFlag<SetFalse>>;
defm stack_size_section : BoolFOption<"stack-size-section",
  CodeGenOpts<"StackSizeSection">, DefaultFalse,
  PosFlag<SetTrue, [CC1Option], "Emit section containing metadata on function stack sizes">,
  NegFlag<SetFalse>>;
def fstack_usage : Flag<["-"], "fstack-usage">, Group<f_Group>,
  HelpText<"Emit .su file containing information on function stack sizes">;
def stack_usage_file : Separate<["-"], "stack-usage-file">,
  Flags<[CC1Option, NoDriverOption]>,
  HelpText<"Filename (or -) to write stack usage output to">,
  MarshallingInfoString<CodeGenOpts<"StackUsageOutput">>;

defm unique_basic_block_section_names : BoolFOption<"unique-basic-block-section-names",
  CodeGenOpts<"UniqueBasicBlockSectionNames">, DefaultFalse,
  PosFlag<SetTrue, [CC1Option], "Use unique names for basic block sections (ELF Only)">,
  NegFlag<SetFalse>>;
defm unique_internal_linkage_names : BoolFOption<"unique-internal-linkage-names",
  CodeGenOpts<"UniqueInternalLinkageNames">, DefaultFalse,
  PosFlag<SetTrue, [CC1Option], "Uniqueify Internal Linkage Symbol Names by appending"
            " the MD5 hash of the module path">,
  NegFlag<SetFalse>>;
defm unique_section_names : BoolFOption<"unique-section-names",
  CodeGenOpts<"UniqueSectionNames">, DefaultTrue,
  NegFlag<SetFalse, [CC1Option], "Don't use unique names for text and data sections">,
  PosFlag<SetTrue>>;

defm split_machine_functions: BoolFOption<"split-machine-functions",
  CodeGenOpts<"SplitMachineFunctions">, DefaultFalse,
  PosFlag<SetTrue, [CC1Option], "Enable">, NegFlag<SetFalse, [], "Disable">,
  BothFlags<[], " late function splitting using profile information (x86 ELF)">>;

defm strict_return : BoolFOption<"strict-return",
  CodeGenOpts<"StrictReturn">, DefaultTrue,
  NegFlag<SetFalse, [CC1Option], "Don't treat control flow paths that fall off the end"
            " of a non-void function as unreachable">,
  PosFlag<SetTrue>>;

def fenable_matrix : Flag<["-"], "fenable-matrix">, Group<f_Group>,
    Flags<[CC1Option]>,
    HelpText<"Enable matrix data type and related builtin functions">,
    MarshallingInfoFlag<LangOpts<"MatrixTypes">>;

def fzero_call_used_regs_EQ
    : Joined<["-"], "fzero-call-used-regs=">, Group<f_Group>, Flags<[CC1Option]>,
      HelpText<"Clear call-used registers upon function return (AArch64/x86 only)">,
      Values<"skip,used-gpr-arg,used-gpr,used-arg,used,all-gpr-arg,all-gpr,all-arg,all">,
      NormalizedValues<["Skip", "UsedGPRArg", "UsedGPR", "UsedArg", "Used",
                        "AllGPRArg", "AllGPR", "AllArg", "All"]>,
      NormalizedValuesScope<"llvm::ZeroCallUsedRegs::ZeroCallUsedRegsKind">,
      MarshallingInfoEnum<CodeGenOpts<"ZeroCallUsedRegs">, "Skip">;

def fdebug_types_section: Flag <["-"], "fdebug-types-section">, Group<f_Group>,
  HelpText<"Place debug types in their own section (ELF Only)">;
def fno_debug_types_section: Flag<["-"], "fno-debug-types-section">, Group<f_Group>;
defm debug_ranges_base_address : BoolFOption<"debug-ranges-base-address",
  CodeGenOpts<"DebugRangesBaseAddress">, DefaultFalse,
  PosFlag<SetTrue, [CC1Option], "Use DWARF base address selection entries in .debug_ranges">,
  NegFlag<SetFalse>>;
defm split_dwarf_inlining : BoolFOption<"split-dwarf-inlining",
  CodeGenOpts<"SplitDwarfInlining">, DefaultFalse,
  NegFlag<SetFalse, []>,
  PosFlag<SetTrue, [CC1Option], "Provide minimal debug info in the object/executable"
          " to facilitate online symbolication/stack traces in the absence of"
          " .dwo/.dwp files when using Split DWARF">>;
def fdebug_default_version: Joined<["-"], "fdebug-default-version=">, Group<f_Group>,
  HelpText<"Default DWARF version to use, if a -g option caused DWARF debug info to be produced">;
def fdebug_prefix_map_EQ
  : Joined<["-"], "fdebug-prefix-map=">, Group<f_Group>,
    Flags<[CC1Option,CC1AsOption]>,
    MetaVarName<"<old>=<new>">,
    HelpText<"For paths in debug info, remap directory <old> to <new>. If multiple options match a path, the last option wins">;
def fcoverage_prefix_map_EQ
  : Joined<["-"], "fcoverage-prefix-map=">, Group<f_Group>,
    Flags<[CC1Option]>,
    MetaVarName<"<old>=<new>">,
    HelpText<"remap file source paths <old> to <new> in coverage mapping. If there are multiple options, prefix replacement is applied in reverse order starting from the last one">;
def ffile_prefix_map_EQ
  : Joined<["-"], "ffile-prefix-map=">, Group<f_Group>,
    HelpText<"remap file source paths in debug info, predefined preprocessor "
             "macros and __builtin_FILE(). Implies -ffile-reproducible.">;
def fmacro_prefix_map_EQ
  : Joined<["-"], "fmacro-prefix-map=">, Group<f_Group>, Flags<[CC1Option]>,
    HelpText<"remap file source paths in predefined preprocessor macros and "
             "__builtin_FILE(). Implies -ffile-reproducible.">;
defm force_dwarf_frame : BoolFOption<"force-dwarf-frame",
  CodeGenOpts<"ForceDwarfFrameSection">, DefaultFalse,
  PosFlag<SetTrue, [CC1Option], "Always emit a debug frame section">, NegFlag<SetFalse>>;
def femit_dwarf_unwind_EQ : Joined<["-"], "femit-dwarf-unwind=">,
  Group<f_Group>, Flags<[CC1Option, CC1AsOption]>,
  HelpText<"When to emit DWARF unwind (EH frame) info">,
  Values<"always,no-compact-unwind,default">,
  NormalizedValues<["Always", "NoCompactUnwind", "Default"]>,
  NormalizedValuesScope<"llvm::EmitDwarfUnwindType">,
  MarshallingInfoEnum<CodeGenOpts<"EmitDwarfUnwind">, "Default">;
defm emit_compact_unwind_non_canonical : BoolFOption<"emit-compact-unwind-non-canonical",
  CodeGenOpts<"EmitCompactUnwindNonCanonical">, DefaultFalse,
  PosFlag<SetTrue, [CC1Option, CC1AsOption], "Try emitting Compact-Unwind for non-canonical entries. Maybe overriden by other constraints">, NegFlag<SetFalse>>;
def g_Flag : Flag<["-"], "g">, Group<g_Group>,
    Flags<[CoreOption,FlangOption]>, HelpText<"Generate source-level debug information">;
def gline_tables_only : Flag<["-"], "gline-tables-only">, Group<gN_Group>,
  Flags<[CoreOption,FlangOption]>, HelpText<"Emit debug line number tables only">;
def gline_directives_only : Flag<["-"], "gline-directives-only">, Group<gN_Group>,
  Flags<[CoreOption]>, HelpText<"Emit debug line info directives only">;
def gmlt : Flag<["-"], "gmlt">, Alias<gline_tables_only>;
def g0 : Flag<["-"], "g0">, Group<gN_Group>;
def g1 : Flag<["-"], "g1">, Group<gN_Group>, Alias<gline_tables_only>;
def g2 : Flag<["-"], "g2">, Group<gN_Group>;
def g3 : Flag<["-"], "g3">, Group<gN_Group>;
def ggdb : Flag<["-"], "ggdb">, Group<gTune_Group>;
def ggdb0 : Flag<["-"], "ggdb0">, Group<ggdbN_Group>;
def ggdb1 : Flag<["-"], "ggdb1">, Group<ggdbN_Group>;
def ggdb2 : Flag<["-"], "ggdb2">, Group<ggdbN_Group>;
def ggdb3 : Flag<["-"], "ggdb3">, Group<ggdbN_Group>;
def glldb : Flag<["-"], "glldb">, Group<gTune_Group>;
def gsce : Flag<["-"], "gsce">, Group<gTune_Group>;
def gdbx : Flag<["-"], "gdbx">, Group<gTune_Group>;
// Equivalent to our default dwarf version. Forces usual dwarf emission when
// CodeView is enabled.
def gdwarf : Flag<["-"], "gdwarf">, Group<g_Group>, Flags<[CoreOption]>,
  HelpText<"Generate source-level debug information with the default dwarf version">;
def gdwarf_2 : Flag<["-"], "gdwarf-2">, Group<g_Group>,
  HelpText<"Generate source-level debug information with dwarf version 2">;
def gdwarf_3 : Flag<["-"], "gdwarf-3">, Group<g_Group>,
  HelpText<"Generate source-level debug information with dwarf version 3">;
def gdwarf_4 : Flag<["-"], "gdwarf-4">, Group<g_Group>,
  HelpText<"Generate source-level debug information with dwarf version 4">;
def gdwarf_5 : Flag<["-"], "gdwarf-5">, Group<g_Group>,
  HelpText<"Generate source-level debug information with dwarf version 5">;
def gdwarf64 : Flag<["-"], "gdwarf64">, Group<g_Group>,
  Flags<[CC1Option, CC1AsOption]>,
  HelpText<"Enables DWARF64 format for ELF binaries, if debug information emission is enabled.">,
  MarshallingInfoFlag<CodeGenOpts<"Dwarf64">>;
def gdwarf32 : Flag<["-"], "gdwarf32">, Group<g_Group>,
  Flags<[CC1Option, CC1AsOption]>,
  HelpText<"Enables DWARF32 format for ELF binaries, if debug information emission is enabled.">;
def gheterogeneous_dwarf : Flag<["-"], "gheterogeneous-dwarf">,
  Group<g_Group>, Flags<[CC1Option]>,
  HelpText<"Enable DWARF extensions for heterogeneous debugging">,
  MarshallingInfoFlag<CodeGenOpts<"HeterogeneousDwarf">>;
def gno_heterogeneous_dwarf : Flag<["-"], "gno-heterogeneous-dwarf">,
  Group<g_Group>, HelpText<"Disable DWARF extensions for heterogeneous debugging">;

def gcodeview : Flag<["-"], "gcodeview">,
  HelpText<"Generate CodeView debug information">,
  Flags<[CC1Option, CC1AsOption, CoreOption]>,
  MarshallingInfoFlag<CodeGenOpts<"EmitCodeView">>;
defm codeview_ghash : BoolOption<"g", "codeview-ghash",
  CodeGenOpts<"CodeViewGHash">, DefaultFalse,
  PosFlag<SetTrue, [CC1Option], "Emit type record hashes in a .debug$H section">,
  NegFlag<SetFalse>, BothFlags<[CoreOption]>>;
defm codeview_command_line : BoolOption<"g", "codeview-command-line",
  CodeGenOpts<"CodeViewCommandLine">, DefaultTrue,
  PosFlag<SetTrue, [], "Emit compiler path and command line into CodeView debug information">,
  NegFlag<SetFalse, [], "Don't emit compiler path and command line into CodeView debug information">,
  BothFlags<[CoreOption, CC1Option]>>;
defm inline_line_tables : BoolGOption<"inline-line-tables",
  CodeGenOpts<"NoInlineLineTables">, DefaultFalse,
  NegFlag<SetTrue, [CC1Option], "Don't emit inline line tables.">,
  PosFlag<SetFalse>, BothFlags<[CoreOption]>>;

def gfull : Flag<["-"], "gfull">, Group<g_Group>;
def gused : Flag<["-"], "gused">, Group<g_Group>;
def gstabs : Joined<["-"], "gstabs">, Group<g_Group>, Flags<[Unsupported]>;
def gcoff : Joined<["-"], "gcoff">, Group<g_Group>, Flags<[Unsupported]>;
def gxcoff : Joined<["-"], "gxcoff">, Group<g_Group>, Flags<[Unsupported]>;
def gvms : Joined<["-"], "gvms">, Group<g_Group>, Flags<[Unsupported]>;
def gtoggle : Flag<["-"], "gtoggle">, Group<g_flags_Group>, Flags<[Unsupported]>;
def grecord_command_line : Flag<["-"], "grecord-command-line">,
  Group<g_flags_Group>;
def gno_record_command_line : Flag<["-"], "gno-record-command-line">,
  Group<g_flags_Group>;
def : Flag<["-"], "grecord-gcc-switches">, Alias<grecord_command_line>;
def : Flag<["-"], "gno-record-gcc-switches">, Alias<gno_record_command_line>;
defm strict_dwarf : BoolOption<"g", "strict-dwarf",
  CodeGenOpts<"DebugStrictDwarf">, DefaultFalse,
  PosFlag<SetTrue, [CC1Option], "Restrict DWARF features to those defined in "
          "the specified version, avoiding features from later versions.">,
  NegFlag<SetFalse>, BothFlags<[CoreOption]>>,
  Group<g_flags_Group>;
defm column_info : BoolOption<"g", "column-info",
  CodeGenOpts<"DebugColumnInfo">, DefaultTrue,
  NegFlag<SetFalse, [CC1Option]>, PosFlag<SetTrue>, BothFlags<[CoreOption]>>,
  Group<g_flags_Group>;
def gsplit_dwarf : Flag<["-"], "gsplit-dwarf">, Group<g_flags_Group>,
  Flags<[CoreOption]>;
def gsplit_dwarf_EQ : Joined<["-"], "gsplit-dwarf=">, Group<g_flags_Group>,
  Flags<[CoreOption]>, HelpText<"Set DWARF fission mode">,
  Values<"split,single">;
def gno_split_dwarf : Flag<["-"], "gno-split-dwarf">, Group<g_flags_Group>,
  Flags<[CoreOption]>;
def gsimple_template_names : Flag<["-"], "gsimple-template-names">, Group<g_flags_Group>;
def gsimple_template_names_EQ
    : Joined<["-"], "gsimple-template-names=">,
      HelpText<"Use simple template names in DWARF, or include the full "
               "template name with a modified prefix for validation">,
      Values<"simple,mangled">, Flags<[CC1Option, NoDriverOption]>;
def gsrc_hash_EQ : Joined<["-"], "gsrc-hash=">,
  Group<g_flags_Group>, Flags<[CC1Option, NoDriverOption]>,
  Values<"md5,sha1,sha256">,
  NormalizedValues<["DSH_MD5", "DSH_SHA1", "DSH_SHA256"]>,
  NormalizedValuesScope<"CodeGenOptions">,
  MarshallingInfoEnum<CodeGenOpts<"DebugSrcHash">, "DSH_MD5">;
def gno_simple_template_names : Flag<["-"], "gno-simple-template-names">,
                                Group<g_flags_Group>;
def ggnu_pubnames : Flag<["-"], "ggnu-pubnames">, Group<g_flags_Group>, Flags<[CC1Option]>;
def gno_gnu_pubnames : Flag<["-"], "gno-gnu-pubnames">, Group<g_flags_Group>;
def gpubnames : Flag<["-"], "gpubnames">, Group<g_flags_Group>, Flags<[CC1Option]>;
def gno_pubnames : Flag<["-"], "gno-pubnames">, Group<g_flags_Group>;
def gdwarf_aranges : Flag<["-"], "gdwarf-aranges">, Group<g_flags_Group>;
def gmodules : Flag <["-"], "gmodules">, Group<gN_Group>,
  HelpText<"Generate debug info with external references to clang modules"
           " or precompiled headers">;
def gno_modules : Flag <["-"], "gno-modules">, Group<g_flags_Group>;
def gz_EQ : Joined<["-"], "gz=">, Group<g_flags_Group>,
    HelpText<"DWARF debug sections compression type">;
def gz : Flag<["-"], "gz">, Alias<gz_EQ>, AliasArgs<["zlib"]>, Group<g_flags_Group>;
def gembed_source : Flag<["-"], "gembed-source">, Group<g_flags_Group>, Flags<[CC1Option]>,
    HelpText<"Embed source text in DWARF debug sections">,
    MarshallingInfoFlag<CodeGenOpts<"EmbedSource">>;
def gno_embed_source : Flag<["-"], "gno-embed-source">, Group<g_flags_Group>,
    Flags<[NoXarchOption]>,
    HelpText<"Restore the default behavior of not embedding source text in DWARF debug sections">;
def headerpad__max__install__names : Joined<["-"], "headerpad_max_install_names">;
def help : Flag<["-", "--"], "help">,
    Flags<[CC1Option, CC1AsOption, FC1Option, FlangOption]>,
    HelpText<"Display available options">,
    MarshallingInfoFlag<FrontendOpts<"ShowHelp">>;
def ibuiltininc : Flag<["-"], "ibuiltininc">, Group<clang_i_Group>,
  HelpText<"Enable builtin #include directories even when -nostdinc is used "
           "before or after -ibuiltininc. "
           "Using -nobuiltininc after the option disables it">;
def index_header_map : Flag<["-"], "index-header-map">, Flags<[CC1Option]>,
  HelpText<"Make the next included directory (-I or -F) an indexer header map">;
def idirafter : JoinedOrSeparate<["-"], "idirafter">, Group<clang_i_Group>, Flags<[CC1Option]>,
  HelpText<"Add directory to AFTER include search path">;
def iframework : JoinedOrSeparate<["-"], "iframework">, Group<clang_i_Group>, Flags<[CC1Option]>,
  HelpText<"Add directory to SYSTEM framework search path">;
def iframeworkwithsysroot : JoinedOrSeparate<["-"], "iframeworkwithsysroot">,
  Group<clang_i_Group>,
  HelpText<"Add directory to SYSTEM framework search path, "
           "absolute paths are relative to -isysroot">,
  MetaVarName<"<directory>">, Flags<[CC1Option]>;
def imacros : JoinedOrSeparate<["-", "--"], "imacros">, Group<clang_i_Group>, Flags<[CC1Option]>,
  HelpText<"Include macros from file before parsing">, MetaVarName<"<file>">,
  MarshallingInfoStringVector<PreprocessorOpts<"MacroIncludes">>;
def image__base : Separate<["-"], "image_base">;
def include_ : JoinedOrSeparate<["-", "--"], "include">, Group<clang_i_Group>, EnumName<"include">,
    MetaVarName<"<file>">, HelpText<"Include file before parsing">, Flags<[CC1Option]>;
def include_pch : Separate<["-"], "include-pch">, Group<clang_i_Group>, Flags<[CC1Option]>,
  HelpText<"Include precompiled header file">, MetaVarName<"<file>">,
  MarshallingInfoString<PreprocessorOpts<"ImplicitPCHInclude">>;
def relocatable_pch : Flag<["-", "--"], "relocatable-pch">, Flags<[CC1Option]>,
  HelpText<"Whether to build a relocatable precompiled header">,
  MarshallingInfoFlag<FrontendOpts<"RelocatablePCH">>;
def verify_pch : Flag<["-"], "verify-pch">, Group<Action_Group>, Flags<[CC1Option]>,
  HelpText<"Load and verify that a pre-compiled header file is not stale">;
def init : Separate<["-"], "init">;
def install__name : Separate<["-"], "install_name">;
def iprefix : JoinedOrSeparate<["-"], "iprefix">, Group<clang_i_Group>, Flags<[CC1Option]>,
  HelpText<"Set the -iwithprefix/-iwithprefixbefore prefix">, MetaVarName<"<dir>">;
def iquote : JoinedOrSeparate<["-"], "iquote">, Group<clang_i_Group>, Flags<[CC1Option]>,
  HelpText<"Add directory to QUOTE include search path">, MetaVarName<"<directory>">;
def isysroot : JoinedOrSeparate<["-"], "isysroot">, Group<clang_i_Group>, Flags<[CC1Option]>,
  HelpText<"Set the system root directory (usually /)">, MetaVarName<"<dir>">,
  MarshallingInfoString<HeaderSearchOpts<"Sysroot">, [{"/"}]>;
def isystem : JoinedOrSeparate<["-"], "isystem">, Group<clang_i_Group>,
  Flags<[CC1Option]>,
  HelpText<"Add directory to SYSTEM include search path">, MetaVarName<"<directory>">;
def isystem_after : JoinedOrSeparate<["-"], "isystem-after">,
  Group<clang_i_Group>, Flags<[NoXarchOption]>, MetaVarName<"<directory>">,
  HelpText<"Add directory to end of the SYSTEM include search path">;
def iwithprefixbefore : JoinedOrSeparate<["-"], "iwithprefixbefore">, Group<clang_i_Group>,
  HelpText<"Set directory to include search path with prefix">, MetaVarName<"<dir>">,
  Flags<[CC1Option]>;
def iwithprefix : JoinedOrSeparate<["-"], "iwithprefix">, Group<clang_i_Group>, Flags<[CC1Option]>,
  HelpText<"Set directory to SYSTEM include search path with prefix">, MetaVarName<"<dir>">;
def iwithsysroot : JoinedOrSeparate<["-"], "iwithsysroot">, Group<clang_i_Group>,
  HelpText<"Add directory to SYSTEM include search path, "
           "absolute paths are relative to -isysroot">, MetaVarName<"<directory>">,
  Flags<[CC1Option]>;
def ivfsoverlay : JoinedOrSeparate<["-"], "ivfsoverlay">, Group<clang_i_Group>, Flags<[CC1Option]>,
  HelpText<"Overlay the virtual filesystem described by file over the real file system">;
def vfsoverlay : JoinedOrSeparate<["-", "--"], "vfsoverlay">, Flags<[CC1Option, CoreOption]>,
  HelpText<"Overlay the virtual filesystem described by file over the real file system. "
           "Additionally, pass this overlay file to the linker if it supports it">;
def imultilib : Separate<["-"], "imultilib">, Group<gfortran_Group>;
def K : Flag<["-"], "K">, Flags<[LinkerInput]>;
def keep__private__externs : Flag<["-"], "keep_private_externs">;
def l : JoinedOrSeparate<["-"], "l">, Flags<[LinkerInput, RenderJoined]>,
        Group<Link_Group>;
def lazy__framework : Separate<["-"], "lazy_framework">, Flags<[LinkerInput]>;
def lazy__library : Separate<["-"], "lazy_library">, Flags<[LinkerInput]>;
def mlittle_endian : Flag<["-"], "mlittle-endian">, Group<m_Group>, Flags<[NoXarchOption,TargetSpecific]>;
def EL : Flag<["-"], "EL">, Alias<mlittle_endian>;
def mbig_endian : Flag<["-"], "mbig-endian">, Group<m_Group>, Flags<[NoXarchOption,TargetSpecific]>;
def EB : Flag<["-"], "EB">, Alias<mbig_endian>;
def m16 : Flag<["-"], "m16">, Group<m_Group>, Flags<[NoXarchOption, CoreOption]>;
def m32 : Flag<["-"], "m32">, Group<m_Group>, Flags<[NoXarchOption, CoreOption]>;
def maix32 : Flag<["-"], "maix32">, Group<m_Group>, Flags<[NoXarchOption]>;
def mqdsp6_compat : Flag<["-"], "mqdsp6-compat">, Group<m_Group>, Flags<[NoXarchOption,CC1Option]>,
  HelpText<"Enable hexagon-qdsp6 backward compatibility">,
  MarshallingInfoFlag<LangOpts<"HexagonQdsp6Compat">>;
def m64 : Flag<["-"], "m64">, Group<m_Group>, Flags<[NoXarchOption, CoreOption]>;
def maix64 : Flag<["-"], "maix64">, Group<m_Group>, Flags<[NoXarchOption]>;
def mx32 : Flag<["-"], "mx32">, Group<m_Group>, Flags<[NoXarchOption, CoreOption]>;
def miamcu : Flag<["-"], "miamcu">, Group<m_Group>, Flags<[NoXarchOption, CoreOption]>,
  HelpText<"Use Intel MCU ABI">;
def mno_iamcu : Flag<["-"], "mno-iamcu">, Group<m_Group>, Flags<[NoXarchOption, CoreOption]>;
def malign_functions_EQ : Joined<["-"], "malign-functions=">, Group<clang_ignored_m_Group>;
def malign_loops_EQ : Joined<["-"], "malign-loops=">, Group<clang_ignored_m_Group>;
def malign_jumps_EQ : Joined<["-"], "malign-jumps=">, Group<clang_ignored_m_Group>;

let Flags = [TargetSpecific] in {
def mabi_EQ : Joined<["-"], "mabi=">, Group<m_Group>;
def malign_branch_EQ : CommaJoined<["-"], "malign-branch=">, Group<m_Group>,
  HelpText<"Specify types of branches to align">;
def malign_branch_boundary_EQ : Joined<["-"], "malign-branch-boundary=">, Group<m_Group>,
  HelpText<"Specify the boundary's size to align branches">;
def mpad_max_prefix_size_EQ : Joined<["-"], "mpad-max-prefix-size=">, Group<m_Group>,
  HelpText<"Specify maximum number of prefixes to use for padding">;
def mbranches_within_32B_boundaries : Flag<["-"], "mbranches-within-32B-boundaries">, Group<m_Group>,
  HelpText<"Align selected branches (fused, jcc, jmp) within 32-byte boundary">;
def mfancy_math_387 : Flag<["-"], "mfancy-math-387">, Group<clang_ignored_m_Group>;
def mlong_calls : Flag<["-"], "mlong-calls">, Group<m_Group>,
  HelpText<"Generate branches with extended addressability, usually via indirect jumps.">;
} // let Flags = [TargetSpecific]
def mdouble_EQ : Joined<["-"], "mdouble=">, Group<m_Group>,
  MetaVarName<"<n">, Values<"32,64">, Flags<[CC1Option]>,
  HelpText<"Force double to be <n> bits">,
  MarshallingInfoInt<LangOpts<"DoubleSize">, "0">;
def mlong_double_64 : Flag<["-"], "mlong-double-64">, Group<LongDouble_Group>, Flags<[CC1Option]>,
  HelpText<"Force long double to be 64 bits">;
def mlong_double_80 : Flag<["-"], "mlong-double-80">, Group<LongDouble_Group>, Flags<[CC1Option]>,
  HelpText<"Force long double to be 80 bits, padded to 128 bits for storage">;
def mlong_double_128 : Flag<["-"], "mlong-double-128">, Group<LongDouble_Group>, Flags<[CC1Option]>,
  HelpText<"Force long double to be 128 bits">;
let Flags = [TargetSpecific] in {
def mno_long_calls : Flag<["-"], "mno-long-calls">, Group<m_Group>,
  HelpText<"Restore the default behaviour of not generating long calls">;
} // let Flags = [TargetSpecific]
def mexecute_only : Flag<["-"], "mexecute-only">, Group<m_arm_Features_Group>,
  HelpText<"Disallow generation of data access to code sections (ARM only)">;
def mno_execute_only : Flag<["-"], "mno-execute-only">, Group<m_arm_Features_Group>,
  HelpText<"Allow generation of data access to code sections (ARM only)">;
let Flags = [TargetSpecific] in {
def mtp_mode_EQ : Joined<["-"], "mtp=">, Group<m_arm_Features_Group>, Values<"soft,cp15,tpidrurw,tpidruro,tpidrprw,el0,el1,el2,el3,tpidr_el0,tpidr_el1,tpidr_el2,tpidr_el3,tpidrro_el0">,
  HelpText<"Thread pointer access method. "
           "For AArch32: 'soft' uses a function call, or 'tpidrurw', 'tpidruro' or 'tpidrprw' use the three CP15 registers. 'cp15' is an alias for 'tpidruro'. "
           "For AArch64: 'tpidr_el0', 'tpidr_el1', 'tpidr_el2', 'tpidr_el3' or 'tpidrro_el0' use the five system registers. 'elN' is an alias for 'tpidr_elN'.">;
def mpure_code : Flag<["-"], "mpure-code">, Alias<mexecute_only>; // Alias for GCC compatibility
def mno_pure_code : Flag<["-"], "mno-pure-code">, Alias<mno_execute_only>;
def mtvos_version_min_EQ : Joined<["-"], "mtvos-version-min=">, Group<m_Group>;
def mappletvos_version_min_EQ : Joined<["-"], "mappletvos-version-min=">, Alias<mtvos_version_min_EQ>;
def mtvos_simulator_version_min_EQ : Joined<["-"], "mtvos-simulator-version-min=">;
def mappletvsimulator_version_min_EQ : Joined<["-"], "mappletvsimulator-version-min=">, Alias<mtvos_simulator_version_min_EQ>;
def mwatchos_version_min_EQ : Joined<["-"], "mwatchos-version-min=">, Group<m_Group>;
def mwatchos_simulator_version_min_EQ : Joined<["-"], "mwatchos-simulator-version-min=">, Group<m_Group>;
def mwatchsimulator_version_min_EQ : Joined<["-"], "mwatchsimulator-version-min=">, Alias<mwatchos_simulator_version_min_EQ>;
} // let Flags = [TargetSpecific]
def march_EQ : Joined<["-"], "march=">, Group<m_Group>, Flags<[CoreOption,TargetSpecific]>,
  HelpText<"For a list of available architectures for the target use '-mcpu=help'">;
def masm_EQ : Joined<["-"], "masm=">, Group<m_Group>, Flags<[NoXarchOption]>;
def inline_asm_EQ : Joined<["-"], "inline-asm=">, Group<m_Group>, Flags<[CC1Option]>,
  Values<"att,intel">,
  NormalizedValuesScope<"CodeGenOptions">, NormalizedValues<["IAD_ATT", "IAD_Intel"]>,
  MarshallingInfoEnum<CodeGenOpts<"InlineAsmDialect">, "IAD_ATT">;
def mcmodel_EQ : Joined<["-"], "mcmodel=">, Group<m_Group>, Flags<[CC1Option]>,
  MarshallingInfoString<TargetOpts<"CodeModel">, [{"default"}]>;
def mtls_size_EQ : Joined<["-"], "mtls-size=">, Group<m_Group>, Flags<[NoXarchOption, CC1Option]>,
  HelpText<"Specify bit size of immediate TLS offsets (AArch64 ELF only): "
           "12 (for 4KB) | 24 (for 16MB, default) | 32 (for 4GB) | 48 (for 256TB, needs -mcmodel=large)">,
  MarshallingInfoInt<CodeGenOpts<"TLSSize">>;
def mimplicit_it_EQ : Joined<["-"], "mimplicit-it=">, Group<m_Group>;
def mdefault_build_attributes : Joined<["-"], "mdefault-build-attributes">, Group<m_Group>;
def mno_default_build_attributes : Joined<["-"], "mno-default-build-attributes">, Group<m_Group>;
let Flags = [TargetSpecific] in {
def mconstant_cfstrings : Flag<["-"], "mconstant-cfstrings">, Group<clang_ignored_m_Group>;
def mconsole : Joined<["-"], "mconsole">, Group<m_Group>;
def mwindows : Joined<["-"], "mwindows">, Group<m_Group>;
def mdll : Joined<["-"], "mdll">, Group<m_Group>;
def municode : Joined<["-"], "municode">, Group<m_Group>;
def mthreads : Joined<["-"], "mthreads">, Group<m_Group>;
def mguard_EQ : Joined<["-"], "mguard=">, Group<m_Group>,
  HelpText<"Enable or disable Control Flow Guard checks and guard tables emission">,
  Values<"none,cf,cf-nochecks">;
def mcpu_EQ : Joined<["-"], "mcpu=">, Group<m_Group>,
  HelpText<"For a list of available CPUs for the target use '-mcpu=help'">;
def mmcu_EQ : Joined<["-"], "mmcu=">, Group<m_Group>;
def msim : Flag<["-"], "msim">, Group<m_Group>;
def mdynamic_no_pic : Joined<["-"], "mdynamic-no-pic">, Group<m_Group>;
def mfix_and_continue : Flag<["-"], "mfix-and-continue">, Group<clang_ignored_m_Group>;
def mieee_fp : Flag<["-"], "mieee-fp">, Group<clang_ignored_m_Group>;
def minline_all_stringops : Flag<["-"], "minline-all-stringops">, Group<clang_ignored_m_Group>;
def mno_inline_all_stringops : Flag<["-"], "mno-inline-all-stringops">, Group<clang_ignored_m_Group>;
} // let Flags = [TargetSpecific]
def malign_double : Flag<["-"], "malign-double">, Group<m_Group>, Flags<[CC1Option]>,
  HelpText<"Align doubles to two words in structs (x86 only)">,
  MarshallingInfoFlag<LangOpts<"AlignDouble">>;
let Flags = [TargetSpecific] in {
def mfloat_abi_EQ : Joined<["-"], "mfloat-abi=">, Group<m_Group>, Values<"soft,softfp,hard">;
def mfpmath_EQ : Joined<["-"], "mfpmath=">, Group<m_Group>;
def mfpu_EQ : Joined<["-"], "mfpu=">, Group<m_Group>;
def mhwdiv_EQ : Joined<["-"], "mhwdiv=">, Group<m_Group>;
def mhwmult_EQ : Joined<["-"], "mhwmult=">, Group<m_Group>;
} // let Flags = [TargetSpecific]
def mglobal_merge : Flag<["-"], "mglobal-merge">, Group<m_Group>, Flags<[CC1Option]>,
  HelpText<"Enable merging of globals">;
let Flags = [TargetSpecific] in {
def mhard_float : Flag<["-"], "mhard-float">, Group<m_Group>;
def mios_version_min_EQ : Joined<["-"], "mios-version-min=">,
  Group<m_Group>, HelpText<"Set iOS deployment target">;
def : Joined<["-"], "miphoneos-version-min=">,
  Group<m_Group>, Alias<mios_version_min_EQ>;
def mios_simulator_version_min_EQ : Joined<["-"], "mios-simulator-version-min=">, Group<m_Group>;
def : Joined<["-"], "miphonesimulator-version-min=">, Alias<mios_simulator_version_min_EQ>;
def mkernel : Flag<["-"], "mkernel">, Group<m_Group>;
def mlinker_version_EQ : Joined<["-"], "mlinker-version=">, Group<m_Group>, Flags<[NoXarchOption]>;
} // let Flags = [TargetSpecific]
def mllvm : Separate<["-"], "mllvm">,Flags<[CC1Option,CC1AsOption,CoreOption,FC1Option,FlangOption]>,
  HelpText<"Additional arguments to forward to LLVM's option processing">,
  MarshallingInfoStringVector<FrontendOpts<"LLVMArgs">>;
def : Joined<["-"], "mllvm=">, Flags<[CoreOption,FlangOption]>, Alias<mllvm>,
  HelpText<"Alias for -mllvm">, MetaVarName<"<arg>">;
def mmlir : Separate<["-"], "mmlir">, Flags<[CoreOption,FC1Option,FlangOption]>,
  HelpText<"Additional arguments to forward to MLIR's option processing">;
def ffuchsia_api_level_EQ : Joined<["-"], "ffuchsia-api-level=">,
  Group<m_Group>, Flags<[CC1Option]>, HelpText<"Set Fuchsia API level">,
  MarshallingInfoInt<LangOpts<"FuchsiaAPILevel">>;
def mmacos_version_min_EQ : Joined<["-"], "mmacos-version-min=">,
  Group<m_Group>, HelpText<"Set macOS deployment target">;
def : Joined<["-"], "mmacosx-version-min=">,
  Group<m_Group>, Alias<mmacos_version_min_EQ>;
def mms_bitfields : Flag<["-"], "mms-bitfields">, Group<m_Group>, Flags<[CC1Option]>,
  HelpText<"Set the default structure layout to be compatible with the Microsoft compiler standard">,
  MarshallingInfoFlag<LangOpts<"MSBitfields">>;
def moutline : Flag<["-"], "moutline">, Group<f_clang_Group>, Flags<[CC1Option]>,
    HelpText<"Enable function outlining (AArch64 only)">;
def mno_outline : Flag<["-"], "mno-outline">, Group<f_clang_Group>, Flags<[CC1Option]>,
    HelpText<"Disable function outlining (AArch64 only)">;
def mno_ms_bitfields : Flag<["-"], "mno-ms-bitfields">, Group<m_Group>,
  HelpText<"Do not set the default structure layout to be compatible with the Microsoft compiler standard">;
def mskip_rax_setup : Flag<["-"], "mskip-rax-setup">, Group<m_Group>, Flags<[CC1Option]>,
  HelpText<"Skip setting up RAX register when passing variable arguments (x86 only)">,
  MarshallingInfoFlag<CodeGenOpts<"SkipRaxSetup">>;
def mno_skip_rax_setup : Flag<["-"], "mno-skip-rax-setup">, Group<m_Group>, Flags<[CC1Option]>;
def mstackrealign : Flag<["-"], "mstackrealign">, Group<m_Group>, Flags<[CC1Option]>,
  HelpText<"Force realign the stack at entry to every function">,
  MarshallingInfoFlag<CodeGenOpts<"StackRealignment">>;
def mstack_alignment : Joined<["-"], "mstack-alignment=">, Group<m_Group>, Flags<[CC1Option]>,
  HelpText<"Set the stack alignment">,
  MarshallingInfoInt<CodeGenOpts<"StackAlignment">>;
def mstack_probe_size : Joined<["-"], "mstack-probe-size=">, Group<m_Group>, Flags<[CC1Option]>,
  HelpText<"Set the stack probe size">,
  MarshallingInfoInt<CodeGenOpts<"StackProbeSize">, "4096">;
def mstack_arg_probe : Flag<["-"], "mstack-arg-probe">, Group<m_Group>,
  HelpText<"Enable stack probes">;
def mzos_sys_include_EQ : Joined<["-"], "mzos-sys-include=">, MetaVarName<"<SysInclude>">,
    HelpText<"Path to system headers on z/OS">;
def mno_stack_arg_probe : Flag<["-"], "mno-stack-arg-probe">, Group<m_Group>, Flags<[CC1Option]>,
  HelpText<"Disable stack probes which are enabled by default">,
  MarshallingInfoFlag<CodeGenOpts<"NoStackArgProbe">>;
def mthread_model : Separate<["-"], "mthread-model">, Group<m_Group>, Flags<[CC1Option]>,
  HelpText<"The thread model to use. Defaults to 'posix')">, Values<"posix,single">,
  NormalizedValues<["POSIX", "Single"]>, NormalizedValuesScope<"LangOptions::ThreadModelKind">,
  MarshallingInfoEnum<LangOpts<"ThreadModel">, "POSIX">;
def meabi : Separate<["-"], "meabi">, Group<m_Group>, Flags<[CC1Option]>,
  HelpText<"Set EABI type. Default depends on triple)">, Values<"default,4,5,gnu">,
  MarshallingInfoEnum<TargetOpts<"EABIVersion">, "Default">,
  NormalizedValuesScope<"llvm::EABI">,
  NormalizedValues<["Default", "EABI4", "EABI5", "GNU"]>;
def mtargetos_EQ : Joined<["-"], "mtargetos=">, Group<m_Group>,
  HelpText<"Set the deployment target to be the specified OS and OS version">;
def mzos_hlq_le_EQ : Joined<["-"], "mzos-hlq-le=">, MetaVarName<"<LeHLQ>">,
  HelpText<"High level qualifier for z/OS Language Environment datasets">;
def mzos_hlq_clang_EQ : Joined<["-"], "mzos-hlq-clang=">, MetaVarName<"<ClangHLQ>">,
  HelpText<"High level qualifier for z/OS C++RT side deck datasets">;
def mzos_hlq_csslib_EQ : Joined<["-"], "mzos-hlq-csslib=">, MetaVarName<"<CsslibHLQ>">,
  HelpText<"High level qualifier for z/OS CSSLIB dataset">;

def mno_constant_cfstrings : Flag<["-"], "mno-constant-cfstrings">, Group<m_Group>;
def mno_global_merge : Flag<["-"], "mno-global-merge">, Group<m_Group>, Flags<[CC1Option]>,
  HelpText<"Disable merging of globals">;
def mno_pascal_strings : Flag<["-"], "mno-pascal-strings">,
  Alias<fno_pascal_strings>;
def mno_red_zone : Flag<["-"], "mno-red-zone">, Group<m_Group>;
def mno_tls_direct_seg_refs : Flag<["-"], "mno-tls-direct-seg-refs">, Group<m_Group>, Flags<[CC1Option]>,
  HelpText<"Disable direct TLS access through segment registers">,
  MarshallingInfoFlag<CodeGenOpts<"IndirectTlsSegRefs">>;
def mno_relax_all : Flag<["-"], "mno-relax-all">, Group<m_Group>;
let Flags = [TargetSpecific] in {
def mno_rtd: Flag<["-"], "mno-rtd">, Group<m_Group>;
def mno_soft_float : Flag<["-"], "mno-soft-float">, Group<m_Group>;
def mno_stackrealign : Flag<["-"], "mno-stackrealign">, Group<m_Group>;
} // let Flags = [TargetSpecific]

def mretpoline : Flag<["-"], "mretpoline">, Group<m_Group>, Flags<[CoreOption,NoXarchOption]>;
def mno_retpoline : Flag<["-"], "mno-retpoline">, Group<m_Group>, Flags<[CoreOption,NoXarchOption]>;
defm speculative_load_hardening : BoolOption<"m", "speculative-load-hardening",
  CodeGenOpts<"SpeculativeLoadHardening">, DefaultFalse,
  PosFlag<SetTrue, [CC1Option]>, NegFlag<SetFalse>, BothFlags<[CoreOption]>>,
  Group<m_Group>;
def mlvi_hardening : Flag<["-"], "mlvi-hardening">, Group<m_Group>, Flags<[CoreOption,NoXarchOption]>,
  HelpText<"Enable all mitigations for Load Value Injection (LVI)">;
def mno_lvi_hardening : Flag<["-"], "mno-lvi-hardening">, Group<m_Group>, Flags<[CoreOption,NoXarchOption]>,
  HelpText<"Disable mitigations for Load Value Injection (LVI)">;
def mlvi_cfi : Flag<["-"], "mlvi-cfi">, Group<m_Group>, Flags<[CoreOption,NoXarchOption]>,
  HelpText<"Enable only control-flow mitigations for Load Value Injection (LVI)">;
def mno_lvi_cfi : Flag<["-"], "mno-lvi-cfi">, Group<m_Group>, Flags<[CoreOption,NoXarchOption]>,
  HelpText<"Disable control-flow mitigations for Load Value Injection (LVI)">;
def m_seses : Flag<["-"], "mseses">, Group<m_Group>, Flags<[CoreOption, NoXarchOption]>,
  HelpText<"Enable speculative execution side effect suppression (SESES). "
    "Includes LVI control flow integrity mitigations">;
def mno_seses : Flag<["-"], "mno-seses">, Group<m_Group>, Flags<[CoreOption, NoXarchOption]>,
  HelpText<"Disable speculative execution side effect suppression (SESES)">;

def mrelax : Flag<["-"], "mrelax">, Group<m_Group>,
  HelpText<"Enable linker relaxation">;
def mno_relax : Flag<["-"], "mno-relax">, Group<m_Group>,
  HelpText<"Disable linker relaxation">;
def msmall_data_limit_EQ : Joined<["-"], "msmall-data-limit=">, Group<m_Group>,
  Alias<G>,
  HelpText<"Put global and static data smaller than the limit into a special section">;
let Flags = [TargetSpecific] in {
def msave_restore : Flag<["-"], "msave-restore">, Group<m_riscv_Features_Group>,
  HelpText<"Enable using library calls for save and restore">;
def mno_save_restore : Flag<["-"], "mno-save-restore">, Group<m_riscv_Features_Group>,
  HelpText<"Disable using library calls for save and restore">;
} // let Flags = [TargetSpecific]
def mcmodel_EQ_medlow : Flag<["-"], "mcmodel=medlow">, Group<m_Group>,
  Flags<[CC1Option]>, Alias<mcmodel_EQ>, AliasArgs<["small"]>,
  HelpText<"Equivalent to -mcmodel=small, compatible with RISC-V gcc.">;
def mcmodel_EQ_medany : Flag<["-"], "mcmodel=medany">, Group<m_Group>,
  Flags<[CC1Option]>, Alias<mcmodel_EQ>, AliasArgs<["medium"]>,
  HelpText<"Equivalent to -mcmodel=medium, compatible with RISC-V gcc.">;
let Flags = [TargetSpecific] in {
def menable_experimental_extensions : Flag<["-"], "menable-experimental-extensions">, Group<m_Group>,
  HelpText<"Enable use of experimental RISC-V extensions.">;
def mrvv_vector_bits_EQ : Joined<["-"], "mrvv-vector-bits=">, Group<m_Group>,
  HelpText<"Specify the size in bits of an RVV vector register. Defaults to "
           "the vector length agnostic value of \"scalable\". Accepts power of "
           "2 values between 64 and 65536. Also accepts \"zvl\" "
           "to use the value implied by -march/-mcpu. Value will be reflected "
           "in __riscv_v_fixed_vlen preprocessor define (RISC-V only)">;

def munaligned_access : Flag<["-"], "munaligned-access">, Group<m_Group>,
  HelpText<"Allow memory accesses to be unaligned (AArch32/AArch64/LoongArch/RISC-V only)">;
def mno_unaligned_access : Flag<["-"], "mno-unaligned-access">, Group<m_Group>,
  HelpText<"Force all memory accesses to be aligned (AArch32/AArch64/LoongArch/RISC-V only)">;
} // let Flags = [TargetSpecific]
def mstrict_align : Flag<["-"], "mstrict-align">, Alias<mno_unaligned_access>, Flags<[CC1Option,HelpHidden]>,
  HelpText<"Force all memory accesses to be aligned (same as mno-unaligned-access)">;
def mno_strict_align : Flag<["-"], "mno-strict-align">, Alias<munaligned_access>, Flags<[CC1Option,HelpHidden]>,
  HelpText<"Allow memory accesses to be unaligned (same as munaligned-access)">;
let Flags = [TargetSpecific] in {
def mno_thumb : Flag<["-"], "mno-thumb">, Group<m_arm_Features_Group>;
def mrestrict_it: Flag<["-"], "mrestrict-it">, Group<m_arm_Features_Group>,
  HelpText<"Disallow generation of complex IT blocks. It is off by default.">;
def mno_restrict_it: Flag<["-"], "mno-restrict-it">, Group<m_arm_Features_Group>,
  HelpText<"Allow generation of complex IT blocks.">;
def marm : Flag<["-"], "marm">, Alias<mno_thumb>;
def ffixed_r9 : Flag<["-"], "ffixed-r9">, Group<m_arm_Features_Group>,
  HelpText<"Reserve the r9 register (ARM only)">;
def mno_movt : Flag<["-"], "mno-movt">, Group<m_arm_Features_Group>,
  HelpText<"Disallow use of movt/movw pairs (ARM only)">;
def mcrc : Flag<["-"], "mcrc">, Group<m_Group>,
  HelpText<"Allow use of CRC instructions (ARM/Mips only)">;
def mnocrc : Flag<["-"], "mnocrc">, Group<m_arm_Features_Group>,
  HelpText<"Disallow use of CRC instructions (ARM only)">;
def mno_neg_immediates: Flag<["-"], "mno-neg-immediates">, Group<m_arm_Features_Group>,
  HelpText<"Disallow converting instructions with negative immediates to their negation or inversion.">;
} // let Flags = [TargetSpecific]
def mcmse : Flag<["-"], "mcmse">, Group<m_arm_Features_Group>,
  Flags<[NoXarchOption,CC1Option]>,
  HelpText<"Allow use of CMSE (Armv8-M Security Extensions)">,
  MarshallingInfoFlag<LangOpts<"Cmse">>;
def ForceAAPCSBitfieldLoad : Flag<["-"], "faapcs-bitfield-load">, Group<m_arm_Features_Group>,
  Flags<[NoXarchOption,CC1Option]>,
  HelpText<"Follows the AAPCS standard that all volatile bit-field write generates at least one load. (ARM only).">,
  MarshallingInfoFlag<CodeGenOpts<"ForceAAPCSBitfieldLoad">>;
defm aapcs_bitfield_width : BoolOption<"f", "aapcs-bitfield-width",
  CodeGenOpts<"AAPCSBitfieldWidth">, DefaultTrue,
  NegFlag<SetFalse, [], "Do not follow">, PosFlag<SetTrue, [], "Follow">,
  BothFlags<[NoXarchOption, CC1Option], " the AAPCS standard requirement stating that"
            " volatile bit-field width is dictated by the field container type. (ARM only).">>,
  Group<m_arm_Features_Group>;
let Flags = [TargetSpecific] in {
def mframe_chain : Joined<["-"], "mframe-chain=">,
  Group<m_arm_Features_Group>, Values<"none,aapcs,aapcs+leaf">,
  HelpText<"Select the frame chain model used to emit frame records (Arm only).">;
def mgeneral_regs_only : Flag<["-"], "mgeneral-regs-only">, Group<m_Group>,
  HelpText<"Generate code which only uses the general purpose registers (AArch64/x86 only)">;
def mfix_cmse_cve_2021_35465 : Flag<["-"], "mfix-cmse-cve-2021-35465">,
  Group<m_arm_Features_Group>,
  HelpText<"Work around VLLDM erratum CVE-2021-35465 (ARM only)">;
def mno_fix_cmse_cve_2021_35465 : Flag<["-"], "mno-fix-cmse-cve-2021-35465">,
  Group<m_arm_Features_Group>,
  HelpText<"Don't work around VLLDM erratum CVE-2021-35465 (ARM only)">;
def mfix_cortex_a57_aes_1742098 : Flag<["-"], "mfix-cortex-a57-aes-1742098">,
  Group<m_arm_Features_Group>,
  HelpText<"Work around Cortex-A57 Erratum 1742098 (ARM only)">;
def mno_fix_cortex_a57_aes_1742098 : Flag<["-"], "mno-fix-cortex-a57-aes-1742098">,
  Group<m_arm_Features_Group>,
  HelpText<"Don't work around Cortex-A57 Erratum 1742098 (ARM only)">;
def mfix_cortex_a72_aes_1655431 : Flag<["-"], "mfix-cortex-a72-aes-1655431">,
  Group<m_arm_Features_Group>,
  HelpText<"Work around Cortex-A72 Erratum 1655431 (ARM only)">,
  Alias<mfix_cortex_a57_aes_1742098>;
def mno_fix_cortex_a72_aes_1655431 : Flag<["-"], "mno-fix-cortex-a72-aes-1655431">,
  Group<m_arm_Features_Group>,
  HelpText<"Don't work around Cortex-A72 Erratum 1655431 (ARM only)">,
  Alias<mno_fix_cortex_a57_aes_1742098>;
def mfix_cortex_a53_835769 : Flag<["-"], "mfix-cortex-a53-835769">,
  Group<m_aarch64_Features_Group>,
  HelpText<"Workaround Cortex-A53 erratum 835769 (AArch64 only)">;
def mno_fix_cortex_a53_835769 : Flag<["-"], "mno-fix-cortex-a53-835769">,
  Group<m_aarch64_Features_Group>,
  HelpText<"Don't workaround Cortex-A53 erratum 835769 (AArch64 only)">;
def mmark_bti_property : Flag<["-"], "mmark-bti-property">,
  Group<m_aarch64_Features_Group>,
  HelpText<"Add .note.gnu.property with BTI to assembly files (AArch64 only)">;
def mno_bti_at_return_twice : Flag<["-"], "mno-bti-at-return-twice">,
  Group<m_arm_Features_Group>,
  HelpText<"Do not add a BTI instruction after a setjmp or other"
           " return-twice construct (Arm/AArch64 only)">;

foreach i = {1-31} in
  def ffixed_x#i : Flag<["-"], "ffixed-x"#i>, Group<m_Group>,
    HelpText<"Reserve the x"#i#" register (AArch64/RISC-V only)">;

foreach i = {8-15,18} in
  def fcall_saved_x#i : Flag<["-"], "fcall-saved-x"#i>, Group<m_aarch64_Features_Group>,
    HelpText<"Make the x"#i#" register call-saved (AArch64 only)">;

def msve_vector_bits_EQ : Joined<["-"], "msve-vector-bits=">, Group<m_aarch64_Features_Group>,
  HelpText<"Specify the size in bits of an SVE vector register. Defaults to the"
           " vector length agnostic value of \"scalable\". (AArch64 only)">;
} // let Flags = [TargetSpecific]

def mvscale_min_EQ : Joined<["-"], "mvscale-min=">,
  Group<m_aarch64_Features_Group>, Flags<[NoXarchOption,CC1Option]>,
  HelpText<"Specify the vscale minimum. Defaults to \"1\". (AArch64/RISC-V only)">,
  MarshallingInfoInt<LangOpts<"VScaleMin">>;
def mvscale_max_EQ : Joined<["-"], "mvscale-max=">,
  Group<m_aarch64_Features_Group>, Flags<[NoXarchOption,CC1Option]>,
  HelpText<"Specify the vscale maximum. Defaults to the"
           " vector length agnostic value of \"0\". (AArch64/RISC-V only)">,
  MarshallingInfoInt<LangOpts<"VScaleMax">>;

def msign_return_address_EQ : Joined<["-"], "msign-return-address=">,
  Flags<[CC1Option]>, Group<m_Group>, Values<"none,all,non-leaf">,
  HelpText<"Select return address signing scope">;
let Flags = [TargetSpecific] in {
def mbranch_protection_EQ : Joined<["-"], "mbranch-protection=">,
  Group<m_Group>,
  HelpText<"Enforce targets of indirect branches and function returns">;

def mharden_sls_EQ : Joined<["-"], "mharden-sls=">, Group<m_Group>,
  HelpText<"Select straight-line speculation hardening scope (ARM/AArch64/X86"
           " only). <arg> must be: all, none, retbr(ARM/AArch64),"
           " blr(ARM/AArch64), comdat(ARM/AArch64), nocomdat(ARM/AArch64),"
           " return(X86), indirect-jmp(X86)">;

def msimd128 : Flag<["-"], "msimd128">, Group<m_wasm_Features_Group>;
def mno_simd128 : Flag<["-"], "mno-simd128">, Group<m_wasm_Features_Group>;
def mrelaxed_simd : Flag<["-"], "mrelaxed-simd">, Group<m_wasm_Features_Group>;
def mno_relaxed_simd : Flag<["-"], "mno-relaxed-simd">, Group<m_wasm_Features_Group>;
def mnontrapping_fptoint : Flag<["-"], "mnontrapping-fptoint">, Group<m_wasm_Features_Group>;
def mno_nontrapping_fptoint : Flag<["-"], "mno-nontrapping-fptoint">, Group<m_wasm_Features_Group>;
def msign_ext : Flag<["-"], "msign-ext">, Group<m_wasm_Features_Group>;
def mno_sign_ext : Flag<["-"], "mno-sign-ext">, Group<m_wasm_Features_Group>;
def mexception_handing : Flag<["-"], "mexception-handling">, Group<m_wasm_Features_Group>;
def mno_exception_handing : Flag<["-"], "mno-exception-handling">, Group<m_wasm_Features_Group>;
def matomics : Flag<["-"], "matomics">, Group<m_wasm_Features_Group>;
def mno_atomics : Flag<["-"], "mno-atomics">, Group<m_wasm_Features_Group>;
def mbulk_memory : Flag<["-"], "mbulk-memory">, Group<m_wasm_Features_Group>;
def mno_bulk_memory : Flag<["-"], "mno-bulk-memory">, Group<m_wasm_Features_Group>;
def mmutable_globals : Flag<["-"], "mmutable-globals">, Group<m_wasm_Features_Group>;
def mno_mutable_globals : Flag<["-"], "mno-mutable-globals">, Group<m_wasm_Features_Group>;
def mmultivalue : Flag<["-"], "mmultivalue">, Group<m_wasm_Features_Group>;
def mno_multivalue : Flag<["-"], "mno-multivalue">, Group<m_wasm_Features_Group>;
def mtail_call : Flag<["-"], "mtail-call">, Group<m_wasm_Features_Group>;
def mno_tail_call : Flag<["-"], "mno-tail-call">, Group<m_wasm_Features_Group>;
def mreference_types : Flag<["-"], "mreference-types">, Group<m_wasm_Features_Group>;
def mno_reference_types : Flag<["-"], "mno-reference-types">, Group<m_wasm_Features_Group>;
def mextended_const : Flag<["-"], "mextended-const">, Group<m_wasm_Features_Group>;
def mno_extended_const : Flag<["-"], "mno-extended-const">, Group<m_wasm_Features_Group>;
def mexec_model_EQ : Joined<["-"], "mexec-model=">, Group<m_wasm_Features_Driver_Group>,
                     Values<"command,reactor">,
                     HelpText<"Execution model (WebAssembly only)">,
  DocBrief<"Select between \"command\" and \"reactor\" executable models. "
           "Commands have a main-function which scopes the lifetime of the "
           "program. Reactors are activated and remain active until "
           "explicitly terminated.">;
} // let Flags = [TargetSpecific]

defm amdgpu_ieee : BoolOption<"m", "amdgpu-ieee",
  CodeGenOpts<"EmitIEEENaNCompliantInsts">, DefaultTrue,
  PosFlag<SetTrue, [], "Sets the IEEE bit in the expected default floating point "
  " mode register. Floating point opcodes that support exception flag "
  "gathering quiet and propagate signaling NaN inputs per IEEE 754-2008. "
  "This option changes the ABI. (AMDGPU only)">,
  NegFlag<SetFalse, [CC1Option]>>, Group<m_Group>;

def mcode_object_version_EQ : Joined<["-"], "mcode-object-version=">, Group<m_Group>,
  HelpText<"Specify code object ABI version. Defaults to 5. (AMDGPU only)">,
  Flags<[CC1Option]>,
  Values<"none,2,3,4,5">,
  NormalizedValuesScope<"TargetOptions">,
  NormalizedValues<["COV_None", "COV_2", "COV_3", "COV_4", "COV_5"]>,
  MarshallingInfoEnum<TargetOpts<"CodeObjectVersion">, "COV_5">;

defm cumode : SimpleMFlag<"cumode",
  "Specify CU wavefront", "Specify WGP wavefront",
  " execution mode (AMDGPU only)", m_amdgpu_Features_Group>;
defm sram_ecc_legacy : SimpleMFlag<"sram-ecc", "", "",
  "Legacy option to specify SRAM ECC mode (AMDGPU only)">;
defm tgsplit : SimpleMFlag<"tgsplit", "Enable", "Disable",
  " threadgroup split execution mode (AMDGPU only)", m_amdgpu_Features_Group>;
defm wavefrontsize64 : SimpleMFlag<"wavefrontsize64",
  "Specify wavefront size 64", "Specify wavefront size 32",
  " mode (AMDGPU only)">;

defm unsafe_fp_atomics : BoolOption<"m", "unsafe-fp-atomics",
  TargetOpts<"AllowAMDGPUUnsafeFPAtomics">, DefaultFalse,
  PosFlag<SetTrue, [CC1Option], "Enable generation of unsafe floating point "
          "atomic instructions. May generate more efficient code, but may not "
          "respect rounding and denormal modes, and may give incorrect results "
          "for certain memory destinations. (AMDGPU only)">,
  NegFlag<SetFalse>>, Group<m_Group>;

// TODO: Remove during upstreaming target id.
def mxnack : Flag<["-"], "mxnack">, Group<m_amdgpu_Features_Group>,
  HelpText<"Legacy option to specify XNACK mode (AMDGPU only)">;
def mno_xnack : Flag<["-"], "mno-xnack">, Group<m_amdgpu_Features_Group>;

def faltivec : Flag<["-"], "faltivec">, Group<f_Group>, Flags<[NoXarchOption]>;
def fno_altivec : Flag<["-"], "fno-altivec">, Group<f_Group>, Flags<[NoXarchOption]>;
let Flags = [TargetSpecific] in {
def maltivec : Flag<["-"], "maltivec">, Group<m_ppc_Features_Group>,
  HelpText<"Enable AltiVec vector initializer syntax">;
def mno_altivec : Flag<["-"], "mno-altivec">, Group<m_ppc_Features_Group>;
def mpcrel: Flag<["-"], "mpcrel">, Group<m_ppc_Features_Group>;
def mno_pcrel: Flag<["-"], "mno-pcrel">, Group<m_ppc_Features_Group>;
def mprefixed: Flag<["-"], "mprefixed">, Group<m_ppc_Features_Group>;
def mno_prefixed: Flag<["-"], "mno-prefixed">, Group<m_ppc_Features_Group>;
def mspe : Flag<["-"], "mspe">, Group<m_ppc_Features_Group>;
def mno_spe : Flag<["-"], "mno-spe">, Group<m_ppc_Features_Group>;
def mefpu2 : Flag<["-"], "mefpu2">, Group<m_ppc_Features_Group>;
} // let Flags = [TargetSpecific]
def mabi_EQ_quadword_atomics : Flag<["-"], "mabi=quadword-atomics">,
  Group<m_Group>, Flags<[CC1Option]>,
  HelpText<"Enable quadword atomics ABI on AIX (AIX PPC64 only). Uses lqarx/stqcx. instructions.">,
  MarshallingInfoFlag<LangOpts<"EnableAIXQuadwordAtomicsABI">>;
let Flags = [TargetSpecific] in {
def mvsx : Flag<["-"], "mvsx">, Group<m_ppc_Features_Group>;
def mno_vsx : Flag<["-"], "mno-vsx">, Group<m_ppc_Features_Group>;
def msecure_plt : Flag<["-"], "msecure-plt">, Group<m_ppc_Features_Group>;
def mpower8_vector : Flag<["-"], "mpower8-vector">,
    Group<m_ppc_Features_Group>;
def mno_power8_vector : Flag<["-"], "mno-power8-vector">,
    Group<m_ppc_Features_Group>;
def mpower9_vector : Flag<["-"], "mpower9-vector">,
    Group<m_ppc_Features_Group>;
def mno_power9_vector : Flag<["-"], "mno-power9-vector">,
    Group<m_ppc_Features_Group>;
def mpower10_vector : Flag<["-"], "mpower10-vector">,
    Group<m_ppc_Features_Group>;
def mno_power10_vector : Flag<["-"], "mno-power10-vector">,
    Group<m_ppc_Features_Group>;
def mpower8_crypto : Flag<["-"], "mcrypto">,
    Group<m_ppc_Features_Group>;
def mnopower8_crypto : Flag<["-"], "mno-crypto">,
    Group<m_ppc_Features_Group>;
def mdirect_move : Flag<["-"], "mdirect-move">,
    Group<m_ppc_Features_Group>;
def mnodirect_move : Flag<["-"], "mno-direct-move">,
    Group<m_ppc_Features_Group>;
def mpaired_vector_memops: Flag<["-"], "mpaired-vector-memops">,
    Group<m_ppc_Features_Group>;
def mnopaired_vector_memops: Flag<["-"], "mno-paired-vector-memops">,
    Group<m_ppc_Features_Group>;
def mhtm : Flag<["-"], "mhtm">, Group<m_ppc_Features_Group>;
def mno_htm : Flag<["-"], "mno-htm">, Group<m_ppc_Features_Group>;
def mfprnd : Flag<["-"], "mfprnd">, Group<m_ppc_Features_Group>;
def mno_fprnd : Flag<["-"], "mno-fprnd">, Group<m_ppc_Features_Group>;
def mcmpb : Flag<["-"], "mcmpb">, Group<m_ppc_Features_Group>;
def mno_cmpb : Flag<["-"], "mno-cmpb">, Group<m_ppc_Features_Group>;
def misel : Flag<["-"], "misel">, Group<m_ppc_Features_Group>;
def mno_isel : Flag<["-"], "mno-isel">, Group<m_ppc_Features_Group>;
def mmfocrf : Flag<["-"], "mmfocrf">, Group<m_ppc_Features_Group>;
def mmfcrf : Flag<["-"], "mmfcrf">, Alias<mmfocrf>;
def mno_mfocrf : Flag<["-"], "mno-mfocrf">, Group<m_ppc_Features_Group>;
def mno_mfcrf : Flag<["-"], "mno-mfcrf">, Alias<mno_mfocrf>;
def mpopcntd : Flag<["-"], "mpopcntd">, Group<m_ppc_Features_Group>;
def mno_popcntd : Flag<["-"], "mno-popcntd">, Group<m_ppc_Features_Group>;
def mcrbits : Flag<["-"], "mcrbits">, Group<m_ppc_Features_Group>,
    HelpText<"Control the CR-bit tracking feature on PowerPC. ``-mcrbits`` "
             "(the enablement of CR-bit tracking support) is the default for "
             "POWER8 and above, as well as for all other CPUs when "
             "optimization is applied (-O2 and above).">;
def mno_crbits : Flag<["-"], "mno-crbits">, Group<m_ppc_Features_Group>;
def minvariant_function_descriptors :
  Flag<["-"], "minvariant-function-descriptors">, Group<m_ppc_Features_Group>;
def mno_invariant_function_descriptors :
  Flag<["-"], "mno-invariant-function-descriptors">,
  Group<m_ppc_Features_Group>;
def mfloat128: Flag<["-"], "mfloat128">,
    Group<m_ppc_Features_Group>;
def mno_float128 : Flag<["-"], "mno-float128">,
    Group<m_ppc_Features_Group>;
def mlongcall: Flag<["-"], "mlongcall">,
    Group<m_ppc_Features_Group>;
def mno_longcall : Flag<["-"], "mno-longcall">,
    Group<m_ppc_Features_Group>;
def mmma: Flag<["-"], "mmma">, Group<m_ppc_Features_Group>;
def mno_mma: Flag<["-"], "mno-mma">, Group<m_ppc_Features_Group>;
def mrop_protect : Flag<["-"], "mrop-protect">,
    Group<m_ppc_Features_Group>;
def mprivileged : Flag<["-"], "mprivileged">,
    Group<m_ppc_Features_Group>;
} // let Flags = [TargetSpecific]
def maix_struct_return : Flag<["-"], "maix-struct-return">,
  Group<m_Group>, Flags<[CC1Option]>,
  HelpText<"Return all structs in memory (PPC32 only)">,
  DocBrief<"Override the default ABI for 32-bit targets to return all "
           "structs in memory, as in the Power 32-bit ABI for Linux (2011), "
           "and on AIX and Darwin.">;
def msvr4_struct_return : Flag<["-"], "msvr4-struct-return">,
  Group<m_Group>, Flags<[CC1Option]>,
  HelpText<"Return small structs in registers (PPC32 only)">,
  DocBrief<"Override the default ABI for 32-bit targets to return small "
           "structs in registers, as in the System V ABI (1995).">;
def mxcoff_roptr : Flag<["-"], "mxcoff-roptr">, Group<m_Group>, Flags<[CC1Option,TargetSpecific]>,
  HelpText<"Place constant objects with relocatable address values in the RO data section and add -bforceimprw to the linker flags (AIX only)">;
def mno_xcoff_roptr : Flag<["-"], "mno-xcoff-roptr">, Group<m_Group>, TargetSpecific;

let Flags = [TargetSpecific] in {
def mvx : Flag<["-"], "mvx">, Group<m_Group>;
def mno_vx : Flag<["-"], "mno-vx">, Group<m_Group>;
} // let Flags = [TargetSpecific]

defm zvector : BoolFOption<"zvector",
  LangOpts<"ZVector">, DefaultFalse,
  PosFlag<SetTrue, [CC1Option], "Enable System z vector language extension">,
  NegFlag<SetFalse>>;
def mzvector : Flag<["-"], "mzvector">, Alias<fzvector>;
def mno_zvector : Flag<["-"], "mno-zvector">, Alias<fno_zvector>;

def mxcoff_build_id_EQ : Joined<["-"], "mxcoff-build-id=">, Group<Link_Group>, MetaVarName<"<0xHEXSTRING>">,
  HelpText<"On AIX, request creation of a build-id string, \"0xHEXSTRING\", in the string table of the loader section inside the linked binary">;
def mignore_xcoff_visibility : Flag<["-"], "mignore-xcoff-visibility">, Group<m_Group>,
HelpText<"Not emit the visibility attribute for asm in AIX OS or give all symbols 'unspecified' visibility in XCOFF object file">,
  Flags<[CC1Option,TargetSpecific]>;
defm backchain : BoolOption<"m", "backchain",
  CodeGenOpts<"Backchain">, DefaultFalse,
  PosFlag<SetTrue, [], "Link stack frames through backchain on System Z">,
  NegFlag<SetFalse>, BothFlags<[NoXarchOption,CC1Option]>>, Group<m_Group>;

def mno_warn_nonportable_cfstrings : Flag<["-"], "mno-warn-nonportable-cfstrings">, Group<m_Group>;
def mno_omit_leaf_frame_pointer : Flag<["-"], "mno-omit-leaf-frame-pointer">, Group<m_Group>;
def momit_leaf_frame_pointer : Flag<["-"], "momit-leaf-frame-pointer">, Group<m_Group>,
  HelpText<"Omit frame pointer setup for leaf functions">;
def moslib_EQ : Joined<["-"], "moslib=">, Group<m_Group>;
def mpascal_strings : Flag<["-"], "mpascal-strings">, Alias<fpascal_strings>;
def mred_zone : Flag<["-"], "mred-zone">, Group<m_Group>;
def mtls_direct_seg_refs : Flag<["-"], "mtls-direct-seg-refs">, Group<m_Group>,
  HelpText<"Enable direct TLS access through segment registers (default)">;
def mregparm_EQ : Joined<["-"], "mregparm=">, Group<m_Group>;
def mrelax_all : Flag<["-"], "mrelax-all">, Group<m_Group>, Flags<[CC1Option,CC1AsOption]>,
  HelpText<"(integrated-as) Relax all machine instructions">,
  MarshallingInfoFlag<CodeGenOpts<"RelaxAll">>;
def mincremental_linker_compatible : Flag<["-"], "mincremental-linker-compatible">, Group<m_Group>,
  Flags<[CC1Option,CC1AsOption]>,
  HelpText<"(integrated-as) Emit an object file which can be used with an incremental linker">,
  MarshallingInfoFlag<CodeGenOpts<"IncrementalLinkerCompatible">>;
def mno_incremental_linker_compatible : Flag<["-"], "mno-incremental-linker-compatible">, Group<m_Group>,
  HelpText<"(integrated-as) Emit an object file which cannot be used with an incremental linker">;
def mrtd : Flag<["-"], "mrtd">, Group<m_Group>, Flags<[CC1Option]>,
  HelpText<"Make StdCall calling convention the default">;
def msmall_data_threshold_EQ : Joined <["-"], "msmall-data-threshold=">,
  Group<m_Group>, Alias<G>;
def msoft_float : Flag<["-"], "msoft-float">, Group<m_Group>, Flags<[CC1Option]>,
  HelpText<"Use software floating point">,
  MarshallingInfoFlag<CodeGenOpts<"SoftFloat">>;
def mno_fmv : Flag<["-"], "mno-fmv">, Group<f_clang_Group>, Flags<[CC1Option]>,
  HelpText<"Disable function multiversioning">;
def moutline_atomics : Flag<["-"], "moutline-atomics">, Group<f_clang_Group>, Flags<[CC1Option]>,
  HelpText<"Generate local calls to out-of-line atomic operations">;
def mno_outline_atomics : Flag<["-"], "mno-outline-atomics">, Group<f_clang_Group>, Flags<[CC1Option]>,
  HelpText<"Don't generate local calls to out-of-line atomic operations">;
def mno_implicit_float : Flag<["-"], "mno-implicit-float">, Group<m_Group>,
  HelpText<"Don't generate implicit floating point or vector instructions">;
def mimplicit_float : Flag<["-"], "mimplicit-float">, Group<m_Group>;
def mrecip : Flag<["-"], "mrecip">, Group<m_Group>,
  HelpText<"Equivalent to '-mrecip=all'">;
def mrecip_EQ : CommaJoined<["-"], "mrecip=">, Group<m_Group>, Flags<[CC1Option]>,
  HelpText<"Control use of approximate reciprocal and reciprocal square root instructions followed by <n> iterations of "
           "Newton-Raphson refinement. "
           "<value> = ( ['!'] ['vec-'] ('rcp'|'sqrt') [('h'|'s'|'d')] [':'<n>] ) | 'all' | 'default' | 'none'">,
  MarshallingInfoStringVector<CodeGenOpts<"Reciprocals">>;
def mprefer_vector_width_EQ : Joined<["-"], "mprefer-vector-width=">, Group<m_Group>, Flags<[CC1Option]>,
  HelpText<"Specifies preferred vector width for auto-vectorization. Defaults to 'none' which allows target specific decisions.">,
  MarshallingInfoString<CodeGenOpts<"PreferVectorWidth">>;
def mstack_protector_guard_EQ : Joined<["-"], "mstack-protector-guard=">, Group<m_Group>, Flags<[CC1Option]>,
  HelpText<"Use the given guard (global, tls) for addressing the stack-protector guard">,
  MarshallingInfoString<CodeGenOpts<"StackProtectorGuard">>;
def mstack_protector_guard_offset_EQ : Joined<["-"], "mstack-protector-guard-offset=">, Group<m_Group>, Flags<[CC1Option]>,
  HelpText<"Use the given offset for addressing the stack-protector guard">,
  MarshallingInfoInt<CodeGenOpts<"StackProtectorGuardOffset">, "INT_MAX", "int">;
def mstack_protector_guard_symbol_EQ : Joined<["-"], "mstack-protector-guard-symbol=">, Group<m_Group>, Flags<[CC1Option]>,
  HelpText<"Use the given symbol for addressing the stack-protector guard">,
  MarshallingInfoString<CodeGenOpts<"StackProtectorGuardSymbol">>;
def mstack_protector_guard_reg_EQ : Joined<["-"], "mstack-protector-guard-reg=">, Group<m_Group>, Flags<[CC1Option]>,
  HelpText<"Use the given reg for addressing the stack-protector guard">,
  MarshallingInfoString<CodeGenOpts<"StackProtectorGuardReg">>;
def mfentry : Flag<["-"], "mfentry">, HelpText<"Insert calls to fentry at function entry (x86/SystemZ only)">,
  Flags<[CC1Option]>, Group<m_Group>,
  MarshallingInfoFlag<CodeGenOpts<"CallFEntry">>;
def mnop_mcount : Flag<["-"], "mnop-mcount">, HelpText<"Generate mcount/__fentry__ calls as nops. To activate they need to be patched in.">,
  Flags<[CC1Option]>, Group<m_Group>,
  MarshallingInfoFlag<CodeGenOpts<"MNopMCount">>;
def mrecord_mcount : Flag<["-"], "mrecord-mcount">, HelpText<"Generate a __mcount_loc section entry for each __fentry__ call.">,
  Flags<[CC1Option]>, Group<m_Group>,
  MarshallingInfoFlag<CodeGenOpts<"RecordMCount">>;
def mpacked_stack : Flag<["-"], "mpacked-stack">, HelpText<"Use packed stack layout (SystemZ only).">,
  Flags<[CC1Option]>, Group<m_Group>,
  MarshallingInfoFlag<CodeGenOpts<"PackedStack">>;
def mno_packed_stack : Flag<["-"], "mno-packed-stack">, Flags<[CC1Option]>, Group<m_Group>;

let Flags = [TargetSpecific] in {
def mips16 : Flag<["-"], "mips16">, Group<m_mips_Features_Group>;
def mno_mips16 : Flag<["-"], "mno-mips16">, Group<m_mips_Features_Group>;
def mmicromips : Flag<["-"], "mmicromips">, Group<m_mips_Features_Group>;
def mno_micromips : Flag<["-"], "mno-micromips">, Group<m_mips_Features_Group>;
def mxgot : Flag<["-"], "mxgot">, Group<m_mips_Features_Group>;
def mno_xgot : Flag<["-"], "mno-xgot">, Group<m_mips_Features_Group>;
def mldc1_sdc1 : Flag<["-"], "mldc1-sdc1">, Group<m_mips_Features_Group>;
def mno_ldc1_sdc1 : Flag<["-"], "mno-ldc1-sdc1">, Group<m_mips_Features_Group>;
def mcheck_zero_division : Flag<["-"], "mcheck-zero-division">,
                           Group<m_mips_Features_Group>;
def mno_check_zero_division : Flag<["-"], "mno-check-zero-division">,
                              Group<m_mips_Features_Group>;
def mfix4300 : Flag<["-"], "mfix4300">, Group<m_mips_Features_Group>;
def mcompact_branches_EQ : Joined<["-"], "mcompact-branches=">,
                           Group<m_mips_Features_Group>;
} // let Flags = [TargetSpecific]
def mbranch_likely : Flag<["-"], "mbranch-likely">, Group<m_Group>,
  IgnoredGCCCompat;
def mno_branch_likely : Flag<["-"], "mno-branch-likely">, Group<m_Group>,
  IgnoredGCCCompat;
let Flags = [TargetSpecific] in {
def mindirect_jump_EQ : Joined<["-"], "mindirect-jump=">,
  Group<m_mips_Features_Group>,
  HelpText<"Change indirect jump instructions to inhibit speculation">;
def mdsp : Flag<["-"], "mdsp">, Group<m_mips_Features_Group>;
def mno_dsp : Flag<["-"], "mno-dsp">, Group<m_mips_Features_Group>;
def mdspr2 : Flag<["-"], "mdspr2">, Group<m_mips_Features_Group>;
def mno_dspr2 : Flag<["-"], "mno-dspr2">, Group<m_mips_Features_Group>;
def msingle_float : Flag<["-"], "msingle-float">, Group<m_Group>;
def mdouble_float : Flag<["-"], "mdouble-float">, Group<m_Group>;
def mmadd4 : Flag<["-"], "mmadd4">, Group<m_mips_Features_Group>,
  HelpText<"Enable the generation of 4-operand madd.s, madd.d and related instructions.">;
def mno_madd4 : Flag<["-"], "mno-madd4">, Group<m_mips_Features_Group>,
  HelpText<"Disable the generation of 4-operand madd.s, madd.d and related instructions.">;
def mmsa : Flag<["-"], "mmsa">, Group<m_mips_Features_Group>,
  HelpText<"Enable MSA ASE (MIPS only)">;
def mno_msa : Flag<["-"], "mno-msa">, Group<m_mips_Features_Group>,
  HelpText<"Disable MSA ASE (MIPS only)">;
def mmt : Flag<["-"], "mmt">, Group<m_mips_Features_Group>,
  HelpText<"Enable MT ASE (MIPS only)">;
def mno_mt : Flag<["-"], "mno-mt">, Group<m_mips_Features_Group>,
  HelpText<"Disable MT ASE (MIPS only)">;
def mfp64 : Flag<["-"], "mfp64">, Group<m_mips_Features_Group>,
  HelpText<"Use 64-bit floating point registers (MIPS only)">;
def mfp32 : Flag<["-"], "mfp32">, Group<m_mips_Features_Group>,
  HelpText<"Use 32-bit floating point registers (MIPS only)">;
def mgpopt : Flag<["-"], "mgpopt">, Group<m_mips_Features_Group>,
  HelpText<"Use GP relative accesses for symbols known to be in a small"
           " data section (MIPS)">;
def mno_gpopt : Flag<["-"], "mno-gpopt">, Group<m_mips_Features_Group>,
  HelpText<"Do not use GP relative accesses for symbols known to be in a small"
           " data section (MIPS)">;
def mlocal_sdata : Flag<["-"], "mlocal-sdata">,
  Group<m_mips_Features_Group>,
  HelpText<"Extend the -G behaviour to object local data (MIPS)">;
def mno_local_sdata : Flag<["-"], "mno-local-sdata">,
  Group<m_mips_Features_Group>,
  HelpText<"Do not extend the -G behaviour to object local data (MIPS)">;
def mextern_sdata : Flag<["-"], "mextern-sdata">,
  Group<m_mips_Features_Group>,
  HelpText<"Assume that externally defined data is in the small data if it"
           " meets the -G <size> threshold (MIPS)">;
def mno_extern_sdata : Flag<["-"], "mno-extern-sdata">,
  Group<m_mips_Features_Group>,
  HelpText<"Do not assume that externally defined data is in the small data if"
           " it meets the -G <size> threshold (MIPS)">;
def membedded_data : Flag<["-"], "membedded-data">,
  Group<m_mips_Features_Group>,
  HelpText<"Place constants in the .rodata section instead of the .sdata "
           "section even if they meet the -G <size> threshold (MIPS)">;
def mno_embedded_data : Flag<["-"], "mno-embedded-data">,
  Group<m_mips_Features_Group>,
  HelpText<"Do not place constants in the .rodata section instead of the "
           ".sdata if they meet the -G <size> threshold (MIPS)">;
def mnan_EQ : Joined<["-"], "mnan=">, Group<m_mips_Features_Group>;
def mabs_EQ : Joined<["-"], "mabs=">, Group<m_mips_Features_Group>;
def mabicalls : Flag<["-"], "mabicalls">, Group<m_mips_Features_Group>,
  HelpText<"Enable SVR4-style position-independent code (Mips only)">;
def mno_abicalls : Flag<["-"], "mno-abicalls">, Group<m_mips_Features_Group>,
  HelpText<"Disable SVR4-style position-independent code (Mips only)">;
def mno_crc : Flag<["-"], "mno-crc">, Group<m_mips_Features_Group>,
  HelpText<"Disallow use of CRC instructions (Mips only)">;
def mvirt : Flag<["-"], "mvirt">, Group<m_mips_Features_Group>;
def mno_virt : Flag<["-"], "mno-virt">, Group<m_mips_Features_Group>;
def mginv : Flag<["-"], "mginv">, Group<m_mips_Features_Group>;
def mno_ginv : Flag<["-"], "mno-ginv">, Group<m_mips_Features_Group>;
} // let Flags = [TargetSpecific]
def mips1 : Flag<["-"], "mips1">,
  Alias<march_EQ>, AliasArgs<["mips1"]>, Group<m_mips_Features_Group>,
  HelpText<"Equivalent to -march=mips1">, Flags<[HelpHidden]>;
def mips2 : Flag<["-"], "mips2">,
  Alias<march_EQ>, AliasArgs<["mips2"]>, Group<m_mips_Features_Group>,
  HelpText<"Equivalent to -march=mips2">, Flags<[HelpHidden]>;
def mips3 : Flag<["-"], "mips3">,
  Alias<march_EQ>, AliasArgs<["mips3"]>, Group<m_mips_Features_Group>,
  HelpText<"Equivalent to -march=mips3">, Flags<[HelpHidden]>;
def mips4 : Flag<["-"], "mips4">,
  Alias<march_EQ>, AliasArgs<["mips4"]>, Group<m_mips_Features_Group>,
  HelpText<"Equivalent to -march=mips4">, Flags<[HelpHidden]>;
def mips5 : Flag<["-"], "mips5">,
  Alias<march_EQ>, AliasArgs<["mips5"]>, Group<m_mips_Features_Group>,
  HelpText<"Equivalent to -march=mips5">, Flags<[HelpHidden]>;
def mips32 : Flag<["-"], "mips32">,
  Alias<march_EQ>, AliasArgs<["mips32"]>, Group<m_mips_Features_Group>,
  HelpText<"Equivalent to -march=mips32">, Flags<[HelpHidden]>;
def mips32r2 : Flag<["-"], "mips32r2">,
  Alias<march_EQ>, AliasArgs<["mips32r2"]>, Group<m_mips_Features_Group>,
  HelpText<"Equivalent to -march=mips32r2">, Flags<[HelpHidden]>;
def mips32r3 : Flag<["-"], "mips32r3">,
  Alias<march_EQ>, AliasArgs<["mips32r3"]>, Group<m_mips_Features_Group>,
  HelpText<"Equivalent to -march=mips32r3">, Flags<[HelpHidden]>;
def mips32r5 : Flag<["-"], "mips32r5">,
  Alias<march_EQ>, AliasArgs<["mips32r5"]>, Group<m_mips_Features_Group>,
  HelpText<"Equivalent to -march=mips32r5">, Flags<[HelpHidden]>;
def mips32r6 : Flag<["-"], "mips32r6">,
  Alias<march_EQ>, AliasArgs<["mips32r6"]>, Group<m_mips_Features_Group>,
  HelpText<"Equivalent to -march=mips32r6">, Flags<[HelpHidden]>;
def mips64 : Flag<["-"], "mips64">,
  Alias<march_EQ>, AliasArgs<["mips64"]>, Group<m_mips_Features_Group>,
  HelpText<"Equivalent to -march=mips64">, Flags<[HelpHidden]>;
def mips64r2 : Flag<["-"], "mips64r2">,
  Alias<march_EQ>, AliasArgs<["mips64r2"]>, Group<m_mips_Features_Group>,
  HelpText<"Equivalent to -march=mips64r2">, Flags<[HelpHidden]>;
def mips64r3 : Flag<["-"], "mips64r3">,
  Alias<march_EQ>, AliasArgs<["mips64r3"]>, Group<m_mips_Features_Group>,
  HelpText<"Equivalent to -march=mips64r3">, Flags<[HelpHidden]>;
def mips64r5 : Flag<["-"], "mips64r5">,
  Alias<march_EQ>, AliasArgs<["mips64r5"]>, Group<m_mips_Features_Group>,
  HelpText<"Equivalent to -march=mips64r5">, Flags<[HelpHidden]>;
def mips64r6 : Flag<["-"], "mips64r6">,
  Alias<march_EQ>, AliasArgs<["mips64r6"]>, Group<m_mips_Features_Group>,
  HelpText<"Equivalent to -march=mips64r6">, Flags<[HelpHidden]>;
def mfpxx : Flag<["-"], "mfpxx">, Group<m_mips_Features_Group>,
  HelpText<"Avoid FPU mode dependent operations when used with the O32 ABI">,
  Flags<[HelpHidden]>;
def modd_spreg : Flag<["-"], "modd-spreg">, Group<m_mips_Features_Group>,
  HelpText<"Enable odd single-precision floating point registers">,
  Flags<[HelpHidden]>;
def mno_odd_spreg : Flag<["-"], "mno-odd-spreg">, Group<m_mips_Features_Group>,
  HelpText<"Disable odd single-precision floating point registers">,
  Flags<[HelpHidden]>;
def mrelax_pic_calls : Flag<["-"], "mrelax-pic-calls">,
  Group<m_mips_Features_Group>,
  HelpText<"Produce relaxation hints for linkers to try optimizing PIC "
           "call sequences into direct calls (MIPS only)">, Flags<[HelpHidden]>;
def mno_relax_pic_calls : Flag<["-"], "mno-relax-pic-calls">,
  Group<m_mips_Features_Group>,
  HelpText<"Do not produce relaxation hints for linkers to try optimizing PIC "
           "call sequences into direct calls (MIPS only)">, Flags<[HelpHidden]>;
def mglibc : Flag<["-"], "mglibc">, Group<m_libc_Group>, Flags<[HelpHidden]>;
def muclibc : Flag<["-"], "muclibc">, Group<m_libc_Group>, Flags<[HelpHidden]>;
def module_file_info : Flag<["-"], "module-file-info">, Flags<[NoXarchOption,CC1Option]>, Group<Action_Group>,
  HelpText<"Provide information about a particular module file">;
def mthumb : Flag<["-"], "mthumb">, Group<m_Group>;
def mtune_EQ : Joined<["-"], "mtune=">, Group<m_Group>,
  HelpText<"Only supported on AArch64, PowerPC, RISC-V, SystemZ, and X86">;
def multi__module : Flag<["-"], "multi_module">;
def multiply__defined__unused : Separate<["-"], "multiply_defined_unused">;
def multiply__defined : Separate<["-"], "multiply_defined">;
def mwarn_nonportable_cfstrings : Flag<["-"], "mwarn-nonportable-cfstrings">, Group<m_Group>;
def canonical_prefixes : Flag<["-"], "canonical-prefixes">, Flags<[HelpHidden, CoreOption]>,
  HelpText<"Use absolute paths for invoking subcommands (default)">;
def no_canonical_prefixes : Flag<["-"], "no-canonical-prefixes">, Flags<[HelpHidden, CoreOption]>,
  HelpText<"Use relative paths for invoking subcommands">;
def no_cpp_precomp : Flag<["-"], "no-cpp-precomp">, Group<clang_ignored_f_Group>;
def no_integrated_cpp : Flag<["-", "--"], "no-integrated-cpp">, Flags<[NoXarchOption]>;
def no_pedantic : Flag<["-", "--"], "no-pedantic">, Group<pedantic_Group>;
def no__dead__strip__inits__and__terms : Flag<["-"], "no_dead_strip_inits_and_terms">;
def nobuiltininc : Flag<["-"], "nobuiltininc">, Flags<[CC1Option, CoreOption]>, Group<IncludePath_Group>,
  HelpText<"Disable builtin #include directories">,
  MarshallingInfoNegativeFlag<HeaderSearchOpts<"UseBuiltinIncludes">>;
def nogpuinc : Flag<["-"], "nogpuinc">, Group<IncludePath_Group>,
  HelpText<"Do not add include paths for CUDA/HIP and"
  " do not include the default CUDA/HIP wrapper headers">;
def nohipwrapperinc : Flag<["-"], "nohipwrapperinc">, Group<IncludePath_Group>,
  HelpText<"Do not include the default HIP wrapper headers and include paths">;
def : Flag<["-"], "nocudainc">, Alias<nogpuinc>;
def nogpulib : Flag<["-"], "nogpulib">, MarshallingInfoFlag<LangOpts<"NoGPULib">>,
  Flags<[CC1Option]>, HelpText<"Do not link device library for CUDA/HIP device compilation">;
def : Flag<["-"], "nocudalib">, Alias<nogpulib>;
def nodefaultlibs : Flag<["-"], "nodefaultlibs">;
def nodriverkitlib : Flag<["-"], "nodriverkitlib">;
def nofixprebinding : Flag<["-"], "nofixprebinding">;
def nolibc : Flag<["-"], "nolibc">;
def nomultidefs : Flag<["-"], "nomultidefs">;
def nopie : Flag<["-"], "nopie">;
def no_pie : Flag<["-"], "no-pie">, Alias<nopie>;
def noprebind : Flag<["-"], "noprebind">;
def noprofilelib : Flag<["-"], "noprofilelib">;
def noseglinkedit : Flag<["-"], "noseglinkedit">;
def nostartfiles : Flag<["-"], "nostartfiles">, Group<Link_Group>;
def nostdinc : Flag<["-"], "nostdinc">, Flags<[CoreOption]>, Group<IncludePath_Group>;
def nostdlibinc : Flag<["-"], "nostdlibinc">, Group<IncludePath_Group>;
def nostdincxx : Flag<["-"], "nostdinc++">, Flags<[CC1Option]>, Group<IncludePath_Group>,
  HelpText<"Disable standard #include directories for the C++ standard library">,
  MarshallingInfoNegativeFlag<HeaderSearchOpts<"UseStandardCXXIncludes">>;
def nostdlib : Flag<["-"], "nostdlib">, Group<Link_Group>;
def nostdlibxx : Flag<["-"], "nostdlib++">;
def object : Flag<["-"], "object">;
def o : JoinedOrSeparate<["-"], "o">,
  Flags<[NoXarchOption, CC1Option, CC1AsOption, FC1Option, FlangOption]>,
  HelpText<"Write output to <file>">, MetaVarName<"<file>">,
  MarshallingInfoString<FrontendOpts<"OutputFile">>;
def object_file_name_EQ : Joined<["-"], "object-file-name=">, Flags<[CC1Option, CC1AsOption, CoreOption]>,
  HelpText<"Set the output <file> for debug infos">, MetaVarName<"<file>">,
  MarshallingInfoString<CodeGenOpts<"ObjectFilenameForDebug">>;
def object_file_name : Separate<["-"], "object-file-name">, Flags<[CC1Option, CC1AsOption, CoreOption]>,
    Alias<object_file_name_EQ>;
def pagezero__size : JoinedOrSeparate<["-"], "pagezero_size">;
def pass_exit_codes : Flag<["-", "--"], "pass-exit-codes">, Flags<[Unsupported]>;
def pedantic_errors : Flag<["-", "--"], "pedantic-errors">, Group<pedantic_Group>, Flags<[CC1Option]>,
  MarshallingInfoFlag<DiagnosticOpts<"PedanticErrors">>;
def pedantic : Flag<["-", "--"], "pedantic">, Group<pedantic_Group>, Flags<[CC1Option,FlangOption,FC1Option]>,
  HelpText<"Warn on language extensions">, MarshallingInfoFlag<DiagnosticOpts<"Pedantic">>;
def p : Flag<["-"], "p">, HelpText<"Enable mcount instrumentation with prof">;
def pg : Flag<["-"], "pg">, HelpText<"Enable mcount instrumentation">, Flags<[CC1Option]>,
  MarshallingInfoFlag<CodeGenOpts<"InstrumentForProfiling">>;
def pipe : Flag<["-", "--"], "pipe">,
  HelpText<"Use pipes between commands, when possible">;
def prebind__all__twolevel__modules : Flag<["-"], "prebind_all_twolevel_modules">;
def prebind : Flag<["-"], "prebind">;
def preload : Flag<["-"], "preload">;
def print_file_name_EQ : Joined<["-", "--"], "print-file-name=">,
  HelpText<"Print the full library path of <file>">, MetaVarName<"<file>">;
def print_ivar_layout : Flag<["-"], "print-ivar-layout">, Flags<[CC1Option]>,
  HelpText<"Enable Objective-C Ivar layout bitmap print trace">,
  MarshallingInfoFlag<LangOpts<"ObjCGCBitmapPrint">>;
def print_libgcc_file_name : Flag<["-", "--"], "print-libgcc-file-name">,
  HelpText<"Print the library path for the currently used compiler runtime "
           "library (\"libgcc.a\" or \"libclang_rt.builtins.*.a\")">;
def print_multi_directory : Flag<["-", "--"], "print-multi-directory">;
def print_multi_lib : Flag<["-", "--"], "print-multi-lib">;
def print_multi_flags : Flag<["-", "--"], "print-multi-flags-experimental">,
  HelpText<"Print the flags used for selecting multilibs (experimental)">;
def print_multi_os_directory : Flag<["-", "--"], "print-multi-os-directory">,
  Flags<[Unsupported]>;
def print_target_triple : Flag<["-", "--"], "print-target-triple">,
  HelpText<"Print the normalized target triple">, Flags<[FlangOption]>;
def print_effective_triple : Flag<["-", "--"], "print-effective-triple">,
  HelpText<"Print the effective target triple">, Flags<[FlangOption]>;
// GCC --disable-multiarch, GCC --enable-multiarch (upstream and Debian
// specific) have different behaviors. We choose not to support the option.
def : Flag<["-", "--"], "print-multiarch">, Flags<[Unsupported]>;
def print_prog_name_EQ : Joined<["-", "--"], "print-prog-name=">,
  HelpText<"Print the full program path of <name>">, MetaVarName<"<name>">;
def print_resource_dir : Flag<["-", "--"], "print-resource-dir">,
  HelpText<"Print the resource directory pathname">;
def print_search_dirs : Flag<["-", "--"], "print-search-dirs">,
  HelpText<"Print the paths used for finding libraries and programs">;
def print_targets : Flag<["-", "--"], "print-targets">,
  HelpText<"Print the registered targets">;
def print_rocm_search_dirs : Flag<["-", "--"], "print-rocm-search-dirs">,
  HelpText<"Print the paths used for finding ROCm installation">;
def print_runtime_dir : Flag<["-", "--"], "print-runtime-dir">,
  HelpText<"Print the directory pathname containing clangs runtime libraries">;
def print_diagnostic_options : Flag<["-", "--"], "print-diagnostic-options">,
  HelpText<"Print all of Clang's warning options">;
def private__bundle : Flag<["-"], "private_bundle">;
def pthreads : Flag<["-"], "pthreads">;
defm pthread : BoolOption<"", "pthread",
  LangOpts<"POSIXThreads">, DefaultFalse,
  PosFlag<SetTrue, [], "Support POSIX threads in generated code">,
  NegFlag<SetFalse>, BothFlags<[CC1Option]>>;
def pie : Flag<["-"], "pie">, Group<Link_Group>;
def static_pie : Flag<["-"], "static-pie">, Group<Link_Group>;
def read__only__relocs : Separate<["-"], "read_only_relocs">;
def remap : Flag<["-"], "remap">;
def rewrite_objc : Flag<["-"], "rewrite-objc">, Flags<[NoXarchOption,CC1Option]>,
  HelpText<"Rewrite Objective-C source to C++">, Group<Action_Group>;
def rewrite_legacy_objc : Flag<["-"], "rewrite-legacy-objc">, Flags<[NoXarchOption]>,
  HelpText<"Rewrite Legacy Objective-C source to C++">;
def rdynamic : Flag<["-"], "rdynamic">, Group<Link_Group>;
def resource_dir : Separate<["-"], "resource-dir">,
  Flags<[NoXarchOption, CC1Option, CoreOption, HelpHidden]>,
  HelpText<"The directory which holds the compiler resource files">,
  MarshallingInfoString<HeaderSearchOpts<"ResourceDir">>;
def resource_dir_EQ : Joined<["-"], "resource-dir=">, Flags<[NoXarchOption, CoreOption]>,
  Alias<resource_dir>;
def rpath : Separate<["-"], "rpath">, Flags<[LinkerInput]>, Group<Link_Group>;
def rtlib_EQ : Joined<["-", "--"], "rtlib=">,
  HelpText<"Compiler runtime library to use">;
def frtlib_add_rpath: Flag<["-"], "frtlib-add-rpath">, Flags<[NoArgumentUnused]>,
  HelpText<"Add -rpath with architecture-specific resource directory to the linker flags">;
def fno_rtlib_add_rpath: Flag<["-"], "fno-rtlib-add-rpath">, Flags<[NoArgumentUnused]>,
  HelpText<"Do not add -rpath with architecture-specific resource directory to the linker flags">;
def r : Flag<["-"], "r">, Flags<[LinkerInput,NoArgumentUnused]>,
        Group<Link_Group>;
defm openmp_implicit_rpath: BoolFOption<"openmp-implicit-rpath",
  LangOpts<"OpenMP">,
  DefaultTrue,
  PosFlag<SetTrue, [], "Set rpath on OpenMP executables">,
  NegFlag<SetFalse>,
  BothFlags<[NoArgumentUnused]>>;
def regcall4 : Flag<["-"], "regcall4">, Group<m_Group>, Flags<[CC1Option]>,
  HelpText<"Set __regcall4 as a default calling convention to respect __regcall ABI v.4">,
  MarshallingInfoFlag<LangOpts<"RegCall4">>;
def save_temps_EQ : Joined<["-", "--"], "save-temps=">, Flags<[CC1Option, FlangOption, FC1Option, NoXarchOption]>,
  HelpText<"Save intermediate compilation results.">;
def save_temps : Flag<["-", "--"], "save-temps">, Flags<[FlangOption, FC1Option, NoXarchOption]>,
  Alias<save_temps_EQ>, AliasArgs<["cwd"]>,
  HelpText<"Save intermediate compilation results">;
def save_stats_EQ : Joined<["-", "--"], "save-stats=">, Flags<[NoXarchOption]>,
  HelpText<"Save llvm statistics.">;
def save_stats : Flag<["-", "--"], "save-stats">, Flags<[NoXarchOption]>,
  Alias<save_stats_EQ>, AliasArgs<["cwd"]>,
  HelpText<"Save llvm statistics.">;
def via_file_asm : Flag<["-", "--"], "via-file-asm">, InternalDebugOpt,
  HelpText<"Write assembly to file for input to assemble jobs">;
def sectalign : MultiArg<["-"], "sectalign", 3>;
def sectcreate : MultiArg<["-"], "sectcreate", 3>;
def sectobjectsymbols : MultiArg<["-"], "sectobjectsymbols", 2>;
def sectorder : MultiArg<["-"], "sectorder", 3>;
def seg1addr : JoinedOrSeparate<["-"], "seg1addr">;
def seg__addr__table__filename : Separate<["-"], "seg_addr_table_filename">;
def seg__addr__table : Separate<["-"], "seg_addr_table">;
def segaddr : MultiArg<["-"], "segaddr", 2>;
def segcreate : MultiArg<["-"], "segcreate", 3>;
def seglinkedit : Flag<["-"], "seglinkedit">;
def segprot : MultiArg<["-"], "segprot", 3>;
def segs__read__only__addr : Separate<["-"], "segs_read_only_addr">;
def segs__read__write__addr : Separate<["-"], "segs_read_write_addr">;
def segs__read__ : Joined<["-"], "segs_read_">;
def shared_libgcc : Flag<["-"], "shared-libgcc">;
def shared : Flag<["-", "--"], "shared">, Group<Link_Group>;
def single__module : Flag<["-"], "single_module">;
def specs_EQ : Joined<["-", "--"], "specs=">, Group<Link_Group>;
def specs : Separate<["-", "--"], "specs">, Flags<[Unsupported]>;
def start_no_unused_arguments : Flag<["--"], "start-no-unused-arguments">, Flags<[CoreOption]>,
  HelpText<"Don't emit warnings about unused arguments for the following arguments">;
def static_libgcc : Flag<["-"], "static-libgcc">;
def static_libstdcxx : Flag<["-"], "static-libstdc++">;
def static : Flag<["-", "--"], "static">, Group<Link_Group>, Flags<[NoArgumentUnused]>;
def std_default_EQ : Joined<["-"], "std-default=">;
def std_EQ : Joined<["-", "--"], "std=">, Flags<[CC1Option,FlangOption,FC1Option]>,
  Group<CompileOnly_Group>, HelpText<"Language standard to compile for">,
  ValuesCode<[{
    static constexpr const char VALUES_CODE [] =
    #define LANGSTANDARD(id, name, lang, desc, features) name ","
    #define LANGSTANDARD_ALIAS(id, alias) alias ","
    #include "clang/Basic/LangStandards.def"
    ;
  }]>;
def stdlib_EQ : Joined<["-", "--"], "stdlib=">, Flags<[CC1Option]>,
  HelpText<"C++ standard library to use">, Values<"libc++,libstdc++,platform">;
def stdlibxx_isystem : JoinedOrSeparate<["-"], "stdlib++-isystem">,
  Group<clang_i_Group>,
  HelpText<"Use directory as the C++ standard library include path">,
  Flags<[NoXarchOption]>, MetaVarName<"<directory>">;
def unwindlib_EQ : Joined<["-", "--"], "unwindlib=">, Flags<[CC1Option]>,
  HelpText<"Unwind library to use">, Values<"libgcc,unwindlib,platform">;
def sub__library : JoinedOrSeparate<["-"], "sub_library">;
def sub__umbrella : JoinedOrSeparate<["-"], "sub_umbrella">;
def system_header_prefix : Joined<["--"], "system-header-prefix=">,
  Group<clang_i_Group>, Flags<[CC1Option]>, MetaVarName<"<prefix>">,
  HelpText<"Treat all #include paths starting with <prefix> as including a "
           "system header.">;
def : Separate<["--"], "system-header-prefix">, Alias<system_header_prefix>;
def no_system_header_prefix : Joined<["--"], "no-system-header-prefix=">,
  Group<clang_i_Group>, Flags<[CC1Option]>, MetaVarName<"<prefix>">,
  HelpText<"Treat all #include paths starting with <prefix> as not including a "
           "system header.">;
def : Separate<["--"], "no-system-header-prefix">, Alias<no_system_header_prefix>;
def s : Flag<["-"], "s">, Group<Link_Group>;
def target : Joined<["--"], "target=">, Flags<[NoXarchOption, CoreOption, FlangOption]>,
  HelpText<"Generate code for the given target">;
def darwin_target_variant : Separate<["-"], "darwin-target-variant">,
  Flags<[NoXarchOption, CoreOption]>,
  HelpText<"Generate code for an additional runtime variant of the deployment target">;
def print_supported_cpus : Flag<["-", "--"], "print-supported-cpus">,
  Group<CompileOnly_Group>, Flags<[CC1Option, CoreOption]>,
  HelpText<"Print supported cpu models for the given target (if target is not specified,"
           " it will print the supported cpus for the default target)">,
  MarshallingInfoFlag<FrontendOpts<"PrintSupportedCPUs">>;
def : Flag<["-"], "mcpu=help">, Alias<print_supported_cpus>;
def : Flag<["-"], "mtune=help">, Alias<print_supported_cpus>;
def time : Flag<["-"], "time">,
  HelpText<"Time individual commands">;
def traditional_cpp : Flag<["-", "--"], "traditional-cpp">, Flags<[CC1Option]>,
  HelpText<"Enable some traditional CPP emulation">,
  MarshallingInfoFlag<LangOpts<"TraditionalCPP">>;
def traditional : Flag<["-", "--"], "traditional">;
def trigraphs : Flag<["-", "--"], "trigraphs">, Alias<ftrigraphs>,
  HelpText<"Process trigraph sequences">;
def twolevel__namespace__hints : Flag<["-"], "twolevel_namespace_hints">;
def twolevel__namespace : Flag<["-"], "twolevel_namespace">;
def t : Flag<["-"], "t">, Group<Link_Group>;
def umbrella : Separate<["-"], "umbrella">;
def undefined : JoinedOrSeparate<["-"], "undefined">, Group<u_Group>;
def undef : Flag<["-"], "undef">, Group<u_Group>, Flags<[CC1Option]>,
  HelpText<"undef all system defines">,
  MarshallingInfoNegativeFlag<PreprocessorOpts<"UsePredefines">>;
def unexported__symbols__list : Separate<["-"], "unexported_symbols_list">;
def u : JoinedOrSeparate<["-"], "u">, Group<u_Group>;
def v : Flag<["-"], "v">, Flags<[CC1Option, CoreOption]>,
  HelpText<"Show commands to run and use verbose output">,
  MarshallingInfoFlag<HeaderSearchOpts<"Verbose">>;
def altivec_src_compat : Joined<["-"], "faltivec-src-compat=">,
  Flags<[CC1Option]>, Group<f_Group>,
  HelpText<"Source-level compatibility for Altivec vectors (for PowerPC "
           "targets). This includes results of vector comparison (scalar for "
           "'xl', vector for 'gcc') as well as behavior when initializing with "
           "a scalar (splatting for 'xl', element zero only for 'gcc'). For "
           "'mixed', the compatibility is as 'gcc' for 'vector bool/vector "
           "pixel' and as 'xl' for other types. Current default is 'mixed'.">,
  Values<"mixed,gcc,xl">,
  NormalizedValuesScope<"LangOptions::AltivecSrcCompatKind">,
  NormalizedValues<["Mixed", "GCC", "XL"]>,
  MarshallingInfoEnum<LangOpts<"AltivecSrcCompat">, "Mixed">;
def verify_debug_info : Flag<["--"], "verify-debug-info">, Flags<[NoXarchOption]>,
  HelpText<"Verify the binary representation of debug output">;
def weak_l : Joined<["-"], "weak-l">, Flags<[LinkerInput]>;
def weak__framework : Separate<["-"], "weak_framework">, Flags<[LinkerInput]>;
def weak__library : Separate<["-"], "weak_library">, Flags<[LinkerInput]>;
def weak__reference__mismatches : Separate<["-"], "weak_reference_mismatches">;
def whatsloaded : Flag<["-"], "whatsloaded">;
def why_load : Flag<["-"], "why_load">;
def whyload : Flag<["-"], "whyload">, Alias<why_load>;
def w : Flag<["-"], "w">, HelpText<"Suppress all warnings">, Flags<[CC1Option]>,
  MarshallingInfoFlag<DiagnosticOpts<"IgnoreWarnings">>;
def x : JoinedOrSeparate<["-"], "x">,
Flags<[NoXarchOption,CC1Option,FlangOption,FC1Option]>,
  HelpText<"Treat subsequent input files as having type <language>">,
  MetaVarName<"<language>">;
def y : Joined<["-"], "y">;

defm integrated_as : BoolFOption<"integrated-as",
  CodeGenOpts<"DisableIntegratedAS">, DefaultFalse,
  NegFlag<SetTrue, [CC1Option, FlangOption], "Disable">, PosFlag<SetFalse, [], "Enable">,
  BothFlags<[], " the integrated assembler">>;

def fintegrated_cc1 : Flag<["-"], "fintegrated-cc1">,
                      Flags<[CoreOption, NoXarchOption]>, Group<f_Group>,
                      HelpText<"Run cc1 in-process">;
def fno_integrated_cc1 : Flag<["-"], "fno-integrated-cc1">,
                         Flags<[CoreOption, NoXarchOption]>, Group<f_Group>,
                         HelpText<"Spawn a separate process for each cc1">;

def fintegrated_objemitter : Flag<["-"], "fintegrated-objemitter">,
  Flags<[CoreOption, NoXarchOption]>, Group<f_Group>,
  HelpText<"Use internal machine object code emitter.">;
def fno_integrated_objemitter : Flag<["-"], "fno-integrated-objemitter">,
  Flags<[CoreOption, NoXarchOption]>, Group<f_Group>,
  HelpText<"Use external machine object code emitter.">;

def : Flag<["-"], "integrated-as">, Alias<fintegrated_as>, Flags<[NoXarchOption]>;
def : Flag<["-"], "no-integrated-as">, Alias<fno_integrated_as>,
      Flags<[CC1Option, FlangOption, NoXarchOption]>;

def working_directory : Separate<["-"], "working-directory">, Flags<[CC1Option]>,
  HelpText<"Resolve file paths relative to the specified directory">,
  MarshallingInfoString<FileSystemOpts<"WorkingDir">>;
def working_directory_EQ : Joined<["-"], "working-directory=">, Flags<[CC1Option]>,
  Alias<working_directory>;

// Double dash options, which are usually an alias for one of the previous
// options.

def _mhwdiv_EQ : Joined<["--"], "mhwdiv=">, Alias<mhwdiv_EQ>;
def _mhwdiv : Separate<["--"], "mhwdiv">, Alias<mhwdiv_EQ>;
def _CLASSPATH_EQ : Joined<["--"], "CLASSPATH=">, Alias<fclasspath_EQ>;
def _CLASSPATH : Separate<["--"], "CLASSPATH">, Alias<fclasspath_EQ>;
def _all_warnings : Flag<["--"], "all-warnings">, Alias<Wall>;
def _analyzer_no_default_checks : Flag<["--"], "analyzer-no-default-checks">, Flags<[NoXarchOption]>;
def _analyzer_output : JoinedOrSeparate<["--"], "analyzer-output">, Flags<[NoXarchOption]>,
  HelpText<"Static analyzer report output format (html|plist|plist-multi-file|plist-html|sarif|sarif-html|text).">;
def _analyze : Flag<["--"], "analyze">, Flags<[NoXarchOption, CoreOption]>,
  HelpText<"Run the static analyzer">;
def _assemble : Flag<["--"], "assemble">, Alias<S>;
def _assert_EQ : Joined<["--"], "assert=">, Alias<A>;
def _assert : Separate<["--"], "assert">, Alias<A>;
def _bootclasspath_EQ : Joined<["--"], "bootclasspath=">, Alias<fbootclasspath_EQ>;
def _bootclasspath : Separate<["--"], "bootclasspath">, Alias<fbootclasspath_EQ>;
def _classpath_EQ : Joined<["--"], "classpath=">, Alias<fclasspath_EQ>;
def _classpath : Separate<["--"], "classpath">, Alias<fclasspath_EQ>;
def _comments_in_macros : Flag<["--"], "comments-in-macros">, Alias<CC>;
def _comments : Flag<["--"], "comments">, Alias<C>;
def _compile : Flag<["--"], "compile">, Alias<c>;
def _constant_cfstrings : Flag<["--"], "constant-cfstrings">;
def _debug_EQ : Joined<["--"], "debug=">, Alias<g_Flag>;
def _debug : Flag<["--"], "debug">, Alias<g_Flag>;
def _define_macro_EQ : Joined<["--"], "define-macro=">, Alias<D>;
def _define_macro : Separate<["--"], "define-macro">, Alias<D>;
def _dependencies : Flag<["--"], "dependencies">, Alias<M>;
def _dyld_prefix_EQ : Joined<["--"], "dyld-prefix=">;
def _dyld_prefix : Separate<["--"], "dyld-prefix">, Alias<_dyld_prefix_EQ>;
def _encoding_EQ : Joined<["--"], "encoding=">, Alias<fencoding_EQ>;
def _encoding : Separate<["--"], "encoding">, Alias<fencoding_EQ>;
def _entry : Flag<["--"], "entry">, Alias<e>;
def _extdirs_EQ : Joined<["--"], "extdirs=">, Alias<fextdirs_EQ>;
def _extdirs : Separate<["--"], "extdirs">, Alias<fextdirs_EQ>;
def _extra_warnings : Flag<["--"], "extra-warnings">, Alias<W_Joined>;
def _for_linker_EQ : Joined<["--"], "for-linker=">, Alias<Xlinker>;
def _for_linker : Separate<["--"], "for-linker">, Alias<Xlinker>;
def _force_link_EQ : Joined<["--"], "force-link=">, Alias<u>;
def _force_link : Separate<["--"], "force-link">, Alias<u>;
def _help_hidden : Flag<["--"], "help-hidden">,
  HelpText<"Display help for hidden options">;
def _imacros_EQ : Joined<["--"], "imacros=">, Alias<imacros>;
def _include_barrier : Flag<["--"], "include-barrier">, Alias<I_>;
def _include_directory_after_EQ : Joined<["--"], "include-directory-after=">, Alias<idirafter>;
def _include_directory_after : Separate<["--"], "include-directory-after">, Alias<idirafter>;
def _include_directory_EQ : Joined<["--"], "include-directory=">, Alias<I>;
def _include_directory : Separate<["--"], "include-directory">, Alias<I>;
def _include_prefix_EQ : Joined<["--"], "include-prefix=">, Alias<iprefix>;
def _include_prefix : Separate<["--"], "include-prefix">, Alias<iprefix>;
def _include_with_prefix_after_EQ : Joined<["--"], "include-with-prefix-after=">, Alias<iwithprefix>;
def _include_with_prefix_after : Separate<["--"], "include-with-prefix-after">, Alias<iwithprefix>;
def _include_with_prefix_before_EQ : Joined<["--"], "include-with-prefix-before=">, Alias<iwithprefixbefore>;
def _include_with_prefix_before : Separate<["--"], "include-with-prefix-before">, Alias<iwithprefixbefore>;
def _include_with_prefix_EQ : Joined<["--"], "include-with-prefix=">, Alias<iwithprefix>;
def _include_with_prefix : Separate<["--"], "include-with-prefix">, Alias<iwithprefix>;
def _include_EQ : Joined<["--"], "include=">, Alias<include_>;
def _language_EQ : Joined<["--"], "language=">, Alias<x>;
def _language : Separate<["--"], "language">, Alias<x>;
def _library_directory_EQ : Joined<["--"], "library-directory=">, Alias<L>;
def _library_directory : Separate<["--"], "library-directory">, Alias<L>;
def _no_line_commands : Flag<["--"], "no-line-commands">, Alias<P>;
def _no_standard_includes : Flag<["--"], "no-standard-includes">, Alias<nostdinc>;
def _no_standard_libraries : Flag<["--"], "no-standard-libraries">, Alias<nostdlib>;
def _no_undefined : Flag<["--"], "no-undefined">, Flags<[LinkerInput]>;
def _no_warnings : Flag<["--"], "no-warnings">, Alias<w>;
def _optimize_EQ : Joined<["--"], "optimize=">, Alias<O>;
def _optimize : Flag<["--"], "optimize">, Alias<O>;
def _output_class_directory_EQ : Joined<["--"], "output-class-directory=">, Alias<foutput_class_dir_EQ>;
def _output_class_directory : Separate<["--"], "output-class-directory">, Alias<foutput_class_dir_EQ>;
def _output_EQ : Joined<["--"], "output=">, Alias<o>;
def _output : Separate<["--"], "output">, Alias<o>;
def _param : Separate<["--"], "param">, Group<CompileOnly_Group>;
def _param_EQ : Joined<["--"], "param=">, Alias<_param>;
def _precompile : Flag<["--"], "precompile">, Flags<[NoXarchOption]>,
  Group<Action_Group>, HelpText<"Only precompile the input">;
def _prefix_EQ : Joined<["--"], "prefix=">, Alias<B>;
def _prefix : Separate<["--"], "prefix">, Alias<B>;
def _preprocess : Flag<["--"], "preprocess">, Alias<E>;
def _print_diagnostic_categories : Flag<["--"], "print-diagnostic-categories">;
def _print_file_name : Separate<["--"], "print-file-name">, Alias<print_file_name_EQ>;
def _print_missing_file_dependencies : Flag<["--"], "print-missing-file-dependencies">, Alias<MG>;
def _print_prog_name : Separate<["--"], "print-prog-name">, Alias<print_prog_name_EQ>;
def _profile : Flag<["--"], "profile">, Alias<p>;
def _resource_EQ : Joined<["--"], "resource=">, Alias<fcompile_resource_EQ>;
def _resource : Separate<["--"], "resource">, Alias<fcompile_resource_EQ>;
def _rtlib : Separate<["--"], "rtlib">, Alias<rtlib_EQ>;
def _serialize_diags : Separate<["-", "--"], "serialize-diagnostics">, Flags<[NoXarchOption]>,
  HelpText<"Serialize compiler diagnostics to a file">;
// We give --version different semantics from -version.
def _version : Flag<["--"], "version">,
  Flags<[CoreOption, FlangOption]>,
  HelpText<"Print version information">;
def _signed_char : Flag<["--"], "signed-char">, Alias<fsigned_char>;
def _std : Separate<["--"], "std">, Alias<std_EQ>;
def _stdlib : Separate<["--"], "stdlib">, Alias<stdlib_EQ>;
def _sysroot_EQ : Joined<["--"], "sysroot=">;
def _sysroot : Separate<["--"], "sysroot">, Alias<_sysroot_EQ>;
def _target_help : Flag<["--"], "target-help">;
def _trace_includes : Flag<["--"], "trace-includes">, Alias<H>;
def _undefine_macro_EQ : Joined<["--"], "undefine-macro=">, Alias<U>;
def _undefine_macro : Separate<["--"], "undefine-macro">, Alias<U>;
def _unsigned_char : Flag<["--"], "unsigned-char">, Alias<funsigned_char>;
def _user_dependencies : Flag<["--"], "user-dependencies">, Alias<MM>;
def _verbose : Flag<["--"], "verbose">, Alias<v>;
def _warn__EQ : Joined<["--"], "warn-=">, Alias<W_Joined>;
def _warn_ : Joined<["--"], "warn-">, Alias<W_Joined>;
def _write_dependencies : Flag<["--"], "write-dependencies">, Alias<MD>;
def _write_user_dependencies : Flag<["--"], "write-user-dependencies">, Alias<MMD>;

// Hexagon feature flags.
let Flags = [TargetSpecific] in {
def mieee_rnd_near : Flag<["-"], "mieee-rnd-near">,
  Group<m_hexagon_Features_Group>;
def mv5 : Flag<["-"], "mv5">, Group<m_hexagon_Features_Group>, Alias<mcpu_EQ>,
  AliasArgs<["hexagonv5"]>;
def mv55 : Flag<["-"], "mv55">, Group<m_hexagon_Features_Group>,
  Alias<mcpu_EQ>, AliasArgs<["hexagonv55"]>;
def mv60 : Flag<["-"], "mv60">, Group<m_hexagon_Features_Group>,
  Alias<mcpu_EQ>, AliasArgs<["hexagonv60"]>;
def mv62 : Flag<["-"], "mv62">, Group<m_hexagon_Features_Group>,
  Alias<mcpu_EQ>, AliasArgs<["hexagonv62"]>;
def mv65 : Flag<["-"], "mv65">, Group<m_hexagon_Features_Group>,
  Alias<mcpu_EQ>, AliasArgs<["hexagonv65"]>;
def mv66 : Flag<["-"], "mv66">, Group<m_hexagon_Features_Group>,
  Alias<mcpu_EQ>, AliasArgs<["hexagonv66"]>;
def mv67 : Flag<["-"], "mv67">, Group<m_hexagon_Features_Group>,
  Alias<mcpu_EQ>, AliasArgs<["hexagonv67"]>;
def mv67t : Flag<["-"], "mv67t">, Group<m_hexagon_Features_Group>,
  Alias<mcpu_EQ>, AliasArgs<["hexagonv67t"]>;
def mv68 : Flag<["-"], "mv68">, Group<m_hexagon_Features_Group>,
  Alias<mcpu_EQ>, AliasArgs<["hexagonv68"]>;
def mv69 : Flag<["-"], "mv69">, Group<m_hexagon_Features_Group>,
  Alias<mcpu_EQ>, AliasArgs<["hexagonv69"]>;
def mv71 : Flag<["-"], "mv71">, Group<m_hexagon_Features_Group>,
  Alias<mcpu_EQ>, AliasArgs<["hexagonv71"]>;
def mv71t : Flag<["-"], "mv71t">, Group<m_hexagon_Features_Group>,
  Alias<mcpu_EQ>, AliasArgs<["hexagonv71t"]>;
def mv73 : Flag<["-"], "mv73">, Group<m_hexagon_Features_Group>,
  Alias<mcpu_EQ>, AliasArgs<["hexagonv73"]>;
def mhexagon_hvx : Flag<["-"], "mhvx">, Group<m_hexagon_Features_HVX_Group>,
  HelpText<"Enable Hexagon Vector eXtensions">;
def mhexagon_hvx_EQ : Joined<["-"], "mhvx=">,
  Group<m_hexagon_Features_HVX_Group>,
  HelpText<"Enable Hexagon Vector eXtensions">;
def mno_hexagon_hvx : Flag<["-"], "mno-hvx">,
  Group<m_hexagon_Features_HVX_Group>,
  HelpText<"Disable Hexagon Vector eXtensions">;
def mhexagon_hvx_length_EQ : Joined<["-"], "mhvx-length=">,
  Group<m_hexagon_Features_HVX_Group>, HelpText<"Set Hexagon Vector Length">,
  Values<"64B,128B">;
def mhexagon_hvx_qfloat : Flag<["-"], "mhvx-qfloat">,
  Group<m_hexagon_Features_HVX_Group>,
  HelpText<"Enable Hexagon HVX QFloat instructions">;
def mno_hexagon_hvx_qfloat : Flag<["-"], "mno-hvx-qfloat">,
  Group<m_hexagon_Features_HVX_Group>,
  HelpText<"Disable Hexagon HVX QFloat instructions">;
def mhexagon_hvx_ieee_fp : Flag<["-"], "mhvx-ieee-fp">,
  Group<m_hexagon_Features_Group>,
  HelpText<"Enable Hexagon HVX IEEE floating-point">;
def mno_hexagon_hvx_ieee_fp : Flag<["-"], "mno-hvx-ieee-fp">,
  Group<m_hexagon_Features_Group>,
  HelpText<"Disable Hexagon HVX IEEE floating-point">;
def ffixed_r19: Flag<["-"], "ffixed-r19">, Group<f_Group>,
  HelpText<"Reserve register r19 (Hexagon only)">;
} // let Flags = [TargetSpecific]
def mmemops : Flag<["-"], "mmemops">, Group<m_hexagon_Features_Group>,
  Flags<[CC1Option]>, HelpText<"Enable generation of memop instructions">;
def mno_memops : Flag<["-"], "mno-memops">, Group<m_hexagon_Features_Group>,
  Flags<[CC1Option]>, HelpText<"Disable generation of memop instructions">;
def mpackets : Flag<["-"], "mpackets">, Group<m_hexagon_Features_Group>,
  Flags<[CC1Option]>, HelpText<"Enable generation of instruction packets">;
def mno_packets : Flag<["-"], "mno-packets">, Group<m_hexagon_Features_Group>,
  Flags<[CC1Option]>, HelpText<"Disable generation of instruction packets">;
def mnvj : Flag<["-"], "mnvj">, Group<m_hexagon_Features_Group>,
  Flags<[CC1Option]>, HelpText<"Enable generation of new-value jumps">;
def mno_nvj : Flag<["-"], "mno-nvj">, Group<m_hexagon_Features_Group>,
  Flags<[CC1Option]>, HelpText<"Disable generation of new-value jumps">;
def mnvs : Flag<["-"], "mnvs">, Group<m_hexagon_Features_Group>,
  Flags<[CC1Option]>, HelpText<"Enable generation of new-value stores">;
def mno_nvs : Flag<["-"], "mno-nvs">, Group<m_hexagon_Features_Group>,
  Flags<[CC1Option]>, HelpText<"Disable generation of new-value stores">;
def mcabac: Flag<["-"], "mcabac">, Group<m_hexagon_Features_Group>,
  HelpText<"Enable CABAC instructions">;

// SPARC feature flags
let Flags = [TargetSpecific] in {
def mfpu : Flag<["-"], "mfpu">, Group<m_sparc_Features_Group>;
def mno_fpu : Flag<["-"], "mno-fpu">, Group<m_sparc_Features_Group>;
def mfsmuld : Flag<["-"], "mfsmuld">, Group<m_sparc_Features_Group>;
def mno_fsmuld : Flag<["-"], "mno-fsmuld">, Group<m_sparc_Features_Group>;
def mpopc : Flag<["-"], "mpopc">, Group<m_sparc_Features_Group>;
def mno_popc : Flag<["-"], "mno-popc">, Group<m_sparc_Features_Group>;
def mvis : Flag<["-"], "mvis">, Group<m_sparc_Features_Group>;
def mno_vis : Flag<["-"], "mno-vis">, Group<m_sparc_Features_Group>;
def mvis2 : Flag<["-"], "mvis2">, Group<m_sparc_Features_Group>;
def mno_vis2 : Flag<["-"], "mno-vis2">, Group<m_sparc_Features_Group>;
def mvis3 : Flag<["-"], "mvis3">, Group<m_sparc_Features_Group>;
def mno_vis3 : Flag<["-"], "mno-vis3">, Group<m_sparc_Features_Group>;
def mhard_quad_float : Flag<["-"], "mhard-quad-float">, Group<m_sparc_Features_Group>;
def msoft_quad_float : Flag<["-"], "msoft-quad-float">, Group<m_sparc_Features_Group>;
} // let Flags = [TargetSpecific]

// M68k features flags
let Flags = [TargetSpecific] in {
def m68000 : Flag<["-"], "m68000">, Group<m_m68k_Features_Group>;
def m68010 : Flag<["-"], "m68010">, Group<m_m68k_Features_Group>;
def m68020 : Flag<["-"], "m68020">, Group<m_m68k_Features_Group>;
def m68030 : Flag<["-"], "m68030">, Group<m_m68k_Features_Group>;
def m68040 : Flag<["-"], "m68040">, Group<m_m68k_Features_Group>;
def m68060 : Flag<["-"], "m68060">, Group<m_m68k_Features_Group>;

def m68881 : Flag<["-"], "m68881">, Group<m_m68k_Features_Group>;

foreach i = {0-6} in
  def ffixed_a#i : Flag<["-"], "ffixed-a"#i>, Group<m_m68k_Features_Group>,
    HelpText<"Reserve the a"#i#" register (M68k only)">;
foreach i = {0-7} in
  def ffixed_d#i : Flag<["-"], "ffixed-d"#i>, Group<m_m68k_Features_Group>,
    HelpText<"Reserve the d"#i#" register (M68k only)">;
} // let Flags = [TargetSpecific]

// X86 feature flags
let Flags = [TargetSpecific] in {
def mx87 : Flag<["-"], "mx87">, Group<m_x86_Features_Group>;
def mno_x87 : Flag<["-"], "mno-x87">, Group<m_x86_Features_Group>;
def m80387 : Flag<["-"], "m80387">, Alias<mx87>;
def mno_80387 : Flag<["-"], "mno-80387">, Alias<mno_x87>;
def mno_fp_ret_in_387 : Flag<["-"], "mno-fp-ret-in-387">, Alias<mno_x87>;
def mmmx : Flag<["-"], "mmmx">, Group<m_x86_Features_Group>;
def mno_mmx : Flag<["-"], "mno-mmx">, Group<m_x86_Features_Group>;
def m3dnow : Flag<["-"], "m3dnow">, Group<m_x86_Features_Group>;
def mno_3dnow : Flag<["-"], "mno-3dnow">, Group<m_x86_Features_Group>;
def m3dnowa : Flag<["-"], "m3dnowa">, Group<m_x86_Features_Group>;
def mno_3dnowa : Flag<["-"], "mno-3dnowa">, Group<m_x86_Features_Group>;
def mamx_bf16 : Flag<["-"], "mamx-bf16">, Group<m_x86_Features_Group>;
def mno_amx_bf16 : Flag<["-"], "mno-amx-bf16">, Group<m_x86_Features_Group>;
def mamx_complex : Flag<["-"], "mamx-complex">, Group<m_x86_Features_Group>;
def mno_amx_complex : Flag<["-"], "mno-amx-complex">, Group<m_x86_Features_Group>;
def mamx_fp16 : Flag<["-"], "mamx-fp16">, Group<m_x86_Features_Group>;
def mno_amx_fp16 : Flag<["-"], "mno-amx-fp16">, Group<m_x86_Features_Group>;
def mamx_int8 : Flag<["-"], "mamx-int8">, Group<m_x86_Features_Group>;
def mno_amx_int8 : Flag<["-"], "mno-amx-int8">, Group<m_x86_Features_Group>;
def mamx_tile : Flag<["-"], "mamx-tile">, Group<m_x86_Features_Group>;
def mno_amx_tile : Flag<["-"], "mno-amx-tile">, Group<m_x86_Features_Group>;
def mcmpccxadd : Flag<["-"], "mcmpccxadd">, Group<m_x86_Features_Group>;
def mno_cmpccxadd : Flag<["-"], "mno-cmpccxadd">, Group<m_x86_Features_Group>;
def msse : Flag<["-"], "msse">, Group<m_x86_Features_Group>;
def mno_sse : Flag<["-"], "mno-sse">, Group<m_x86_Features_Group>;
def msse2 : Flag<["-"], "msse2">, Group<m_x86_Features_Group>;
def mno_sse2 : Flag<["-"], "mno-sse2">, Group<m_x86_Features_Group>;
def msse3 : Flag<["-"], "msse3">, Group<m_x86_Features_Group>;
def mno_sse3 : Flag<["-"], "mno-sse3">, Group<m_x86_Features_Group>;
def mssse3 : Flag<["-"], "mssse3">, Group<m_x86_Features_Group>;
def mno_ssse3 : Flag<["-"], "mno-ssse3">, Group<m_x86_Features_Group>;
def msse4_1 : Flag<["-"], "msse4.1">, Group<m_x86_Features_Group>;
def mno_sse4_1 : Flag<["-"], "mno-sse4.1">, Group<m_x86_Features_Group>;
} // let Flags = [TargetSpecific]
// TODO: Make -msse4.2 TargetSpecific after
// https://github.com/llvm/llvm-project/issues/63270 is fixed.
def msse4_2 : Flag<["-"], "msse4.2">, Group<m_x86_Features_Group>;
let Flags = [TargetSpecific] in {
def mno_sse4_2 : Flag<["-"], "mno-sse4.2">, Group<m_x86_Features_Group>;
def msse4 : Flag<["-"], "msse4">, Alias<msse4_2>;
// -mno-sse4 turns off sse4.1 which has the effect of turning off everything
// later than 4.1. -msse4 turns on 4.2 which has the effect of turning on
// everything earlier than 4.2.
def mno_sse4 : Flag<["-"], "mno-sse4">, Alias<mno_sse4_1>;
def msse4a : Flag<["-"], "msse4a">, Group<m_x86_Features_Group>;
def mno_sse4a : Flag<["-"], "mno-sse4a">, Group<m_x86_Features_Group>;
def mavx : Flag<["-"], "mavx">, Group<m_x86_Features_Group>;
def mno_avx : Flag<["-"], "mno-avx">, Group<m_x86_Features_Group>;
def mavx2 : Flag<["-"], "mavx2">, Group<m_x86_Features_Group>;
def mno_avx2 : Flag<["-"], "mno-avx2">, Group<m_x86_Features_Group>;
def mavx512f : Flag<["-"], "mavx512f">, Group<m_x86_Features_Group>;
def mno_avx512f : Flag<["-"], "mno-avx512f">, Group<m_x86_Features_Group>;
def mavx512bf16 : Flag<["-"], "mavx512bf16">, Group<m_x86_Features_Group>;
def mno_avx512bf16 : Flag<["-"], "mno-avx512bf16">, Group<m_x86_Features_Group>;
def mavx512bitalg : Flag<["-"], "mavx512bitalg">, Group<m_x86_Features_Group>;
def mno_avx512bitalg : Flag<["-"], "mno-avx512bitalg">, Group<m_x86_Features_Group>;
def mavx512bw : Flag<["-"], "mavx512bw">, Group<m_x86_Features_Group>;
def mno_avx512bw : Flag<["-"], "mno-avx512bw">, Group<m_x86_Features_Group>;
def mavx512cd : Flag<["-"], "mavx512cd">, Group<m_x86_Features_Group>;
def mno_avx512cd : Flag<["-"], "mno-avx512cd">, Group<m_x86_Features_Group>;
def mavx512dq : Flag<["-"], "mavx512dq">, Group<m_x86_Features_Group>;
def mno_avx512dq : Flag<["-"], "mno-avx512dq">, Group<m_x86_Features_Group>;
def mavx512er : Flag<["-"], "mavx512er">, Group<m_x86_Features_Group>;
def mno_avx512er : Flag<["-"], "mno-avx512er">, Group<m_x86_Features_Group>;
def mavx512fp16 : Flag<["-"], "mavx512fp16">, Group<m_x86_Features_Group>;
def mno_avx512fp16 : Flag<["-"], "mno-avx512fp16">, Group<m_x86_Features_Group>;
def mavx512ifma : Flag<["-"], "mavx512ifma">, Group<m_x86_Features_Group>;
def mno_avx512ifma : Flag<["-"], "mno-avx512ifma">, Group<m_x86_Features_Group>;
def mavx512pf : Flag<["-"], "mavx512pf">, Group<m_x86_Features_Group>;
def mno_avx512pf : Flag<["-"], "mno-avx512pf">, Group<m_x86_Features_Group>;
def mavx512vbmi : Flag<["-"], "mavx512vbmi">, Group<m_x86_Features_Group>;
def mno_avx512vbmi : Flag<["-"], "mno-avx512vbmi">, Group<m_x86_Features_Group>;
def mavx512vbmi2 : Flag<["-"], "mavx512vbmi2">, Group<m_x86_Features_Group>;
def mno_avx512vbmi2 : Flag<["-"], "mno-avx512vbmi2">, Group<m_x86_Features_Group>;
def mavx512vl : Flag<["-"], "mavx512vl">, Group<m_x86_Features_Group>;
def mno_avx512vl : Flag<["-"], "mno-avx512vl">, Group<m_x86_Features_Group>;
def mavx512vnni : Flag<["-"], "mavx512vnni">, Group<m_x86_Features_Group>;
def mno_avx512vnni : Flag<["-"], "mno-avx512vnni">, Group<m_x86_Features_Group>;
def mavx512vpopcntdq : Flag<["-"], "mavx512vpopcntdq">, Group<m_x86_Features_Group>;
def mno_avx512vpopcntdq : Flag<["-"], "mno-avx512vpopcntdq">, Group<m_x86_Features_Group>;
def mavx512vp2intersect : Flag<["-"], "mavx512vp2intersect">, Group<m_x86_Features_Group>;
def mno_avx512vp2intersect : Flag<["-"], "mno-avx512vp2intersect">, Group<m_x86_Features_Group>;
def mavxifma : Flag<["-"], "mavxifma">, Group<m_x86_Features_Group>;
def mno_avxifma : Flag<["-"], "mno-avxifma">, Group<m_x86_Features_Group>;
def mavxvnniint8 : Flag<["-"], "mavxvnniint8">, Group<m_x86_Features_Group>;
def mno_avxvnniint8 : Flag<["-"], "mno-avxvnniint8">, Group<m_x86_Features_Group>;
def mavxvnni : Flag<["-"], "mavxvnni">, Group<m_x86_Features_Group>;
def mno_avxvnni : Flag<["-"], "mno-avxvnni">, Group<m_x86_Features_Group>;
def madx : Flag<["-"], "madx">, Group<m_x86_Features_Group>;
def mno_adx : Flag<["-"], "mno-adx">, Group<m_x86_Features_Group>;
def maes : Flag<["-"], "maes">, Group<m_x86_Features_Group>;
def mno_aes : Flag<["-"], "mno-aes">, Group<m_x86_Features_Group>;
def mbmi : Flag<["-"], "mbmi">, Group<m_x86_Features_Group>;
def mno_bmi : Flag<["-"], "mno-bmi">, Group<m_x86_Features_Group>;
def mbmi2 : Flag<["-"], "mbmi2">, Group<m_x86_Features_Group>;
def mno_bmi2 : Flag<["-"], "mno-bmi2">, Group<m_x86_Features_Group>;
def mcldemote : Flag<["-"], "mcldemote">, Group<m_x86_Features_Group>;
def mno_cldemote : Flag<["-"], "mno-cldemote">, Group<m_x86_Features_Group>;
def mclflushopt : Flag<["-"], "mclflushopt">, Group<m_x86_Features_Group>;
def mno_clflushopt : Flag<["-"], "mno-clflushopt">, Group<m_x86_Features_Group>;
def mclwb : Flag<["-"], "mclwb">, Group<m_x86_Features_Group>;
def mno_clwb : Flag<["-"], "mno-clwb">, Group<m_x86_Features_Group>;
def mwbnoinvd : Flag<["-"], "mwbnoinvd">, Group<m_x86_Features_Group>;
def mno_wbnoinvd : Flag<["-"], "mno-wbnoinvd">, Group<m_x86_Features_Group>;
def mclzero : Flag<["-"], "mclzero">, Group<m_x86_Features_Group>;
def mno_clzero : Flag<["-"], "mno-clzero">, Group<m_x86_Features_Group>;
def mcrc32 : Flag<["-"], "mcrc32">, Group<m_x86_Features_Group>;
def mno_crc32 : Flag<["-"], "mno-crc32">, Group<m_x86_Features_Group>;
def mcx16 : Flag<["-"], "mcx16">, Group<m_x86_Features_Group>;
def mno_cx16 : Flag<["-"], "mno-cx16">, Group<m_x86_Features_Group>;
def menqcmd : Flag<["-"], "menqcmd">, Group<m_x86_Features_Group>;
def mno_enqcmd : Flag<["-"], "mno-enqcmd">, Group<m_x86_Features_Group>;
def mf16c : Flag<["-"], "mf16c">, Group<m_x86_Features_Group>;
def mno_f16c : Flag<["-"], "mno-f16c">, Group<m_x86_Features_Group>;
def mfma : Flag<["-"], "mfma">, Group<m_x86_Features_Group>;
def mno_fma : Flag<["-"], "mno-fma">, Group<m_x86_Features_Group>;
def mfma4 : Flag<["-"], "mfma4">, Group<m_x86_Features_Group>;
def mno_fma4 : Flag<["-"], "mno-fma4">, Group<m_x86_Features_Group>;
def mfsgsbase : Flag<["-"], "mfsgsbase">, Group<m_x86_Features_Group>;
def mno_fsgsbase : Flag<["-"], "mno-fsgsbase">, Group<m_x86_Features_Group>;
def mfxsr : Flag<["-"], "mfxsr">, Group<m_x86_Features_Group>;
def mno_fxsr : Flag<["-"], "mno-fxsr">, Group<m_x86_Features_Group>;
def minvpcid : Flag<["-"], "minvpcid">, Group<m_x86_Features_Group>;
def mno_invpcid : Flag<["-"], "mno-invpcid">, Group<m_x86_Features_Group>;
def mgfni : Flag<["-"], "mgfni">, Group<m_x86_Features_Group>;
def mno_gfni : Flag<["-"], "mno-gfni">, Group<m_x86_Features_Group>;
def mhreset : Flag<["-"], "mhreset">, Group<m_x86_Features_Group>;
def mno_hreset : Flag<["-"], "mno-hreset">, Group<m_x86_Features_Group>;
def mkl : Flag<["-"], "mkl">, Group<m_x86_Features_Group>;
def mno_kl : Flag<["-"], "mno-kl">, Group<m_x86_Features_Group>;
def mwidekl : Flag<["-"], "mwidekl">, Group<m_x86_Features_Group>;
def mno_widekl : Flag<["-"], "mno-widekl">, Group<m_x86_Features_Group>;
def mlwp : Flag<["-"], "mlwp">, Group<m_x86_Features_Group>;
def mno_lwp : Flag<["-"], "mno-lwp">, Group<m_x86_Features_Group>;
def mlzcnt : Flag<["-"], "mlzcnt">, Group<m_x86_Features_Group>;
def mno_lzcnt : Flag<["-"], "mno-lzcnt">, Group<m_x86_Features_Group>;
def mmovbe : Flag<["-"], "mmovbe">, Group<m_x86_Features_Group>;
def mno_movbe : Flag<["-"], "mno-movbe">, Group<m_x86_Features_Group>;
def mmovdiri : Flag<["-"], "mmovdiri">, Group<m_x86_Features_Group>;
def mno_movdiri : Flag<["-"], "mno-movdiri">, Group<m_x86_Features_Group>;
def mmovdir64b : Flag<["-"], "mmovdir64b">, Group<m_x86_Features_Group>;
def mno_movdir64b : Flag<["-"], "mno-movdir64b">, Group<m_x86_Features_Group>;
def mmwaitx : Flag<["-"], "mmwaitx">, Group<m_x86_Features_Group>;
def mno_mwaitx : Flag<["-"], "mno-mwaitx">, Group<m_x86_Features_Group>;
def mpku : Flag<["-"], "mpku">, Group<m_x86_Features_Group>;
def mno_pku : Flag<["-"], "mno-pku">, Group<m_x86_Features_Group>;
def mpclmul : Flag<["-"], "mpclmul">, Group<m_x86_Features_Group>;
def mno_pclmul : Flag<["-"], "mno-pclmul">, Group<m_x86_Features_Group>;
def mpconfig : Flag<["-"], "mpconfig">, Group<m_x86_Features_Group>;
def mno_pconfig : Flag<["-"], "mno-pconfig">, Group<m_x86_Features_Group>;
def mpopcnt : Flag<["-"], "mpopcnt">, Group<m_x86_Features_Group>;
def mno_popcnt : Flag<["-"], "mno-popcnt">, Group<m_x86_Features_Group>;
def mprefetchi : Flag<["-"], "mprefetchi">, Group<m_x86_Features_Group>;
def mno_prefetchi : Flag<["-"], "mno-prefetchi">, Group<m_x86_Features_Group>;
def mprefetchwt1 : Flag<["-"], "mprefetchwt1">, Group<m_x86_Features_Group>;
def mno_prefetchwt1 : Flag<["-"], "mno-prefetchwt1">, Group<m_x86_Features_Group>;
def mprfchw : Flag<["-"], "mprfchw">, Group<m_x86_Features_Group>;
def mno_prfchw : Flag<["-"], "mno-prfchw">, Group<m_x86_Features_Group>;
def mptwrite : Flag<["-"], "mptwrite">, Group<m_x86_Features_Group>;
def mno_ptwrite : Flag<["-"], "mno-ptwrite">, Group<m_x86_Features_Group>;
def mraoint : Flag<["-"], "mraoint">, Group<m_x86_Features_Group>;
def mno_raoint : Flag<["-"], "mno-raoint">, Group<m_x86_Features_Group>;
def mrdpid : Flag<["-"], "mrdpid">, Group<m_x86_Features_Group>;
def mno_rdpid : Flag<["-"], "mno-rdpid">, Group<m_x86_Features_Group>;
def mrdpru : Flag<["-"], "mrdpru">, Group<m_x86_Features_Group>;
def mno_rdpru : Flag<["-"], "mno-rdpru">, Group<m_x86_Features_Group>;
def mrdrnd : Flag<["-"], "mrdrnd">, Group<m_x86_Features_Group>;
def mno_rdrnd : Flag<["-"], "mno-rdrnd">, Group<m_x86_Features_Group>;
def mrtm : Flag<["-"], "mrtm">, Group<m_x86_Features_Group>;
def mno_rtm : Flag<["-"], "mno-rtm">, Group<m_x86_Features_Group>;
def mrdseed : Flag<["-"], "mrdseed">, Group<m_x86_Features_Group>;
def mno_rdseed : Flag<["-"], "mno-rdseed">, Group<m_x86_Features_Group>;
def msahf : Flag<["-"], "msahf">, Group<m_x86_Features_Group>;
def mno_sahf : Flag<["-"], "mno-sahf">, Group<m_x86_Features_Group>;
def mserialize : Flag<["-"], "mserialize">, Group<m_x86_Features_Group>;
def mno_serialize : Flag<["-"], "mno-serialize">, Group<m_x86_Features_Group>;
def msgx : Flag<["-"], "msgx">, Group<m_x86_Features_Group>;
def mno_sgx : Flag<["-"], "mno-sgx">, Group<m_x86_Features_Group>;
def msha : Flag<["-"], "msha">, Group<m_x86_Features_Group>;
def mno_sha : Flag<["-"], "mno-sha">, Group<m_x86_Features_Group>;
def mtbm : Flag<["-"], "mtbm">, Group<m_x86_Features_Group>;
def mno_tbm : Flag<["-"], "mno-tbm">, Group<m_x86_Features_Group>;
def mtsxldtrk : Flag<["-"], "mtsxldtrk">, Group<m_x86_Features_Group>;
def mno_tsxldtrk : Flag<["-"], "mno-tsxldtrk">, Group<m_x86_Features_Group>;
def muintr : Flag<["-"], "muintr">, Group<m_x86_Features_Group>;
def mno_uintr : Flag<["-"], "mno-uintr">, Group<m_x86_Features_Group>;
def mvaes : Flag<["-"], "mvaes">, Group<m_x86_Features_Group>;
def mno_vaes : Flag<["-"], "mno-vaes">, Group<m_x86_Features_Group>;
def mvpclmulqdq : Flag<["-"], "mvpclmulqdq">, Group<m_x86_Features_Group>;
def mno_vpclmulqdq : Flag<["-"], "mno-vpclmulqdq">, Group<m_x86_Features_Group>;
def mwaitpkg : Flag<["-"], "mwaitpkg">, Group<m_x86_Features_Group>;
def mno_waitpkg : Flag<["-"], "mno-waitpkg">, Group<m_x86_Features_Group>;
def mxop : Flag<["-"], "mxop">, Group<m_x86_Features_Group>;
def mno_xop : Flag<["-"], "mno-xop">, Group<m_x86_Features_Group>;
def mxsave : Flag<["-"], "mxsave">, Group<m_x86_Features_Group>;
def mno_xsave : Flag<["-"], "mno-xsave">, Group<m_x86_Features_Group>;
def mxsavec : Flag<["-"], "mxsavec">, Group<m_x86_Features_Group>;
def mno_xsavec : Flag<["-"], "mno-xsavec">, Group<m_x86_Features_Group>;
def mxsaveopt : Flag<["-"], "mxsaveopt">, Group<m_x86_Features_Group>;
def mno_xsaveopt : Flag<["-"], "mno-xsaveopt">, Group<m_x86_Features_Group>;
def mxsaves : Flag<["-"], "mxsaves">, Group<m_x86_Features_Group>;
def mno_xsaves : Flag<["-"], "mno-xsaves">, Group<m_x86_Features_Group>;
def mshstk : Flag<["-"], "mshstk">, Group<m_x86_Features_Group>;
def mno_shstk : Flag<["-"], "mno-shstk">, Group<m_x86_Features_Group>;
def mretpoline_external_thunk : Flag<["-"], "mretpoline-external-thunk">, Group<m_x86_Features_Group>;
def mno_retpoline_external_thunk : Flag<["-"], "mno-retpoline-external-thunk">, Group<m_x86_Features_Group>;
def mvzeroupper : Flag<["-"], "mvzeroupper">, Group<m_x86_Features_Group>;
def mno_vzeroupper : Flag<["-"], "mno-vzeroupper">, Group<m_x86_Features_Group>;
} // let Flags = [TargetSpecific]

// These are legacy user-facing driver-level option spellings. They are always
// aliases for options that are spelled using the more common Unix / GNU flag
// style of double-dash and equals-joined flags.
def target_legacy_spelling : Separate<["-"], "target">,
                             Alias<target>,
                             Flags<[CoreOption]>;

// Special internal option to handle -Xlinker --no-demangle.
def Z_Xlinker__no_demangle : Flag<["-"], "Z-Xlinker-no-demangle">,
    Flags<[Unsupported, NoArgumentUnused]>;

// Special internal option to allow forwarding arbitrary arguments to linker.
def Zlinker_input : Separate<["-"], "Zlinker-input">,
    Flags<[Unsupported, NoArgumentUnused]>;

// Reserved library options.
def Z_reserved_lib_stdcxx : Flag<["-"], "Z-reserved-lib-stdc++">,
    Flags<[LinkerInput, NoArgumentUnused, Unsupported]>, Group<reserved_lib_Group>;
def Z_reserved_lib_cckext : Flag<["-"], "Z-reserved-lib-cckext">,
    Flags<[LinkerInput, NoArgumentUnused, Unsupported]>, Group<reserved_lib_Group>;

// Ignored options
multiclass BooleanFFlag<string name> {
  def f#NAME : Flag<["-"], "f"#name>;
  def fno_#NAME : Flag<["-"], "fno-"#name>;
}

multiclass FlangIgnoredDiagOpt<string name> {
  def unsupported_warning_w#NAME : Flag<["-", "--"], "W"#name>, Group<flang_ignored_w_Group>;
}

defm : BooleanFFlag<"keep-inline-functions">, Group<clang_ignored_gcc_optimization_f_Group>;

def fprofile_dir : Joined<["-"], "fprofile-dir=">, Group<f_Group>;

// The default value matches BinutilsVersion in MCAsmInfo.h.
def fbinutils_version_EQ : Joined<["-"], "fbinutils-version=">,
  MetaVarName<"<major.minor>">, Group<f_Group>, Flags<[CC1Option]>,
  HelpText<"Produced object files can use all ELF features supported by this "
  "binutils version and newer. If -fno-integrated-as is specified, the "
  "generated assembly will consider GNU as support. 'none' means that all ELF "
  "features can be used, regardless of binutils support. Defaults to 2.26.">;
def fuse_ld_EQ : Joined<["-"], "fuse-ld=">, Group<f_Group>, Flags<[CoreOption, LinkOption]>;
def ld_path_EQ : Joined<["--"], "ld-path=">, Group<Link_Group>;

defm align_labels : BooleanFFlag<"align-labels">, Group<clang_ignored_gcc_optimization_f_Group>;
def falign_labels_EQ : Joined<["-"], "falign-labels=">, Group<clang_ignored_gcc_optimization_f_Group>;
defm align_loops : BooleanFFlag<"align-loops">, Group<clang_ignored_gcc_optimization_f_Group>;
defm align_jumps : BooleanFFlag<"align-jumps">, Group<clang_ignored_gcc_optimization_f_Group>;
def falign_jumps_EQ : Joined<["-"], "falign-jumps=">, Group<clang_ignored_gcc_optimization_f_Group>;

// FIXME: This option should be supported and wired up to our diognostics, but
// ignore it for now to avoid breaking builds that use it.
def fdiagnostics_show_location_EQ : Joined<["-"], "fdiagnostics-show-location=">, Group<clang_ignored_f_Group>;

defm check_new : BoolOption<"f", "check-new",
  LangOpts<"CheckNew">, DefaultFalse,
  PosFlag<SetTrue, [], "Do not assume C++ operator new may not return NULL">,
  NegFlag<SetFalse>, BothFlags<[CC1Option]>>;

defm caller_saves : BooleanFFlag<"caller-saves">, Group<clang_ignored_gcc_optimization_f_Group>;
defm reorder_blocks : BooleanFFlag<"reorder-blocks">, Group<clang_ignored_gcc_optimization_f_Group>;
defm branch_count_reg : BooleanFFlag<"branch-count-reg">, Group<clang_ignored_gcc_optimization_f_Group>;
defm default_inline : BooleanFFlag<"default-inline">, Group<clang_ignored_gcc_optimization_f_Group>;
defm float_store : BooleanFFlag<"float-store">, Group<clang_ignored_gcc_optimization_f_Group>;
defm friend_injection : BooleanFFlag<"friend-injection">, Group<clang_ignored_f_Group>;
defm function_attribute_list : BooleanFFlag<"function-attribute-list">, Group<clang_ignored_f_Group>;
defm gcse : BooleanFFlag<"gcse">, Group<clang_ignored_gcc_optimization_f_Group>;
defm gcse_after_reload: BooleanFFlag<"gcse-after-reload">, Group<clang_ignored_gcc_optimization_f_Group>;
defm gcse_las: BooleanFFlag<"gcse-las">, Group<clang_ignored_gcc_optimization_f_Group>;
defm gcse_sm: BooleanFFlag<"gcse-sm">, Group<clang_ignored_gcc_optimization_f_Group>;
defm gnu : BooleanFFlag<"gnu">, Group<clang_ignored_f_Group>;
defm implicit_templates : BooleanFFlag<"implicit-templates">, Group<clang_ignored_f_Group>;
defm implement_inlines : BooleanFFlag<"implement-inlines">, Group<clang_ignored_f_Group>;
defm merge_constants : BooleanFFlag<"merge-constants">, Group<clang_ignored_gcc_optimization_f_Group>;
defm modulo_sched : BooleanFFlag<"modulo-sched">, Group<clang_ignored_gcc_optimization_f_Group>;
defm modulo_sched_allow_regmoves : BooleanFFlag<"modulo-sched-allow-regmoves">,
    Group<clang_ignored_gcc_optimization_f_Group>;
defm inline_functions_called_once : BooleanFFlag<"inline-functions-called-once">,
    Group<clang_ignored_gcc_optimization_f_Group>;
def finline_limit_EQ : Joined<["-"], "finline-limit=">, Group<clang_ignored_gcc_optimization_f_Group>;
defm finline_limit : BooleanFFlag<"inline-limit">, Group<clang_ignored_gcc_optimization_f_Group>;
defm inline_small_functions : BooleanFFlag<"inline-small-functions">,
    Group<clang_ignored_gcc_optimization_f_Group>;
defm ipa_cp : BooleanFFlag<"ipa-cp">,
    Group<clang_ignored_gcc_optimization_f_Group>;
defm ivopts : BooleanFFlag<"ivopts">, Group<clang_ignored_gcc_optimization_f_Group>;
defm semantic_interposition : BoolFOption<"semantic-interposition",
  LangOpts<"SemanticInterposition">, DefaultFalse,
  PosFlag<SetTrue, [CC1Option]>, NegFlag<SetFalse>>,
  DocBrief<[{Enable semantic interposition. Semantic interposition allows for the
interposition of a symbol by another at runtime, thus preventing a range of
inter-procedural optimisation.}]>;
defm non_call_exceptions : BooleanFFlag<"non-call-exceptions">, Group<clang_ignored_f_Group>;
defm peel_loops : BooleanFFlag<"peel-loops">, Group<clang_ignored_gcc_optimization_f_Group>;
defm permissive : BooleanFFlag<"permissive">, Group<clang_ignored_f_Group>;
defm prefetch_loop_arrays : BooleanFFlag<"prefetch-loop-arrays">, Group<clang_ignored_gcc_optimization_f_Group>;
defm printf : BooleanFFlag<"printf">, Group<clang_ignored_f_Group>;
defm profile : BooleanFFlag<"profile">, Group<clang_ignored_f_Group>;
defm profile_correction : BooleanFFlag<"profile-correction">, Group<clang_ignored_gcc_optimization_f_Group>;
defm profile_generate_sampling : BooleanFFlag<"profile-generate-sampling">, Group<clang_ignored_f_Group>;
defm profile_reusedist : BooleanFFlag<"profile-reusedist">, Group<clang_ignored_f_Group>;
defm profile_values : BooleanFFlag<"profile-values">, Group<clang_ignored_gcc_optimization_f_Group>;
defm regs_graph : BooleanFFlag<"regs-graph">, Group<clang_ignored_f_Group>;
defm rename_registers : BooleanFFlag<"rename-registers">, Group<clang_ignored_gcc_optimization_f_Group>;
defm ripa : BooleanFFlag<"ripa">, Group<clang_ignored_f_Group>;
defm schedule_insns : BooleanFFlag<"schedule-insns">, Group<clang_ignored_gcc_optimization_f_Group>;
defm schedule_insns2 : BooleanFFlag<"schedule-insns2">, Group<clang_ignored_gcc_optimization_f_Group>;
defm see : BooleanFFlag<"see">, Group<clang_ignored_f_Group>;
defm signaling_nans : BooleanFFlag<"signaling-nans">, Group<clang_ignored_gcc_optimization_f_Group>;
defm single_precision_constant : BooleanFFlag<"single-precision-constant">,
    Group<clang_ignored_gcc_optimization_f_Group>;
defm spec_constr_count : BooleanFFlag<"spec-constr-count">, Group<clang_ignored_f_Group>;
defm stack_check : BooleanFFlag<"stack-check">, Group<clang_ignored_f_Group>;
defm strength_reduce :
    BooleanFFlag<"strength-reduce">, Group<clang_ignored_gcc_optimization_f_Group>;
defm tls_model : BooleanFFlag<"tls-model">, Group<clang_ignored_f_Group>;
defm tracer : BooleanFFlag<"tracer">, Group<clang_ignored_gcc_optimization_f_Group>;
defm tree_dce : BooleanFFlag<"tree-dce">, Group<clang_ignored_gcc_optimization_f_Group>;
defm tree_salias : BooleanFFlag<"tree-salias">, Group<clang_ignored_f_Group>;
defm tree_ter : BooleanFFlag<"tree-ter">, Group<clang_ignored_gcc_optimization_f_Group>;
defm tree_vectorizer_verbose : BooleanFFlag<"tree-vectorizer-verbose">, Group<clang_ignored_f_Group>;
defm tree_vrp : BooleanFFlag<"tree-vrp">, Group<clang_ignored_gcc_optimization_f_Group>;
defm : BooleanFFlag<"unit-at-a-time">, Group<clang_ignored_gcc_optimization_f_Group>;
defm unroll_all_loops : BooleanFFlag<"unroll-all-loops">, Group<clang_ignored_gcc_optimization_f_Group>;
defm unsafe_loop_optimizations : BooleanFFlag<"unsafe-loop-optimizations">,
    Group<clang_ignored_gcc_optimization_f_Group>;
defm unswitch_loops : BooleanFFlag<"unswitch-loops">, Group<clang_ignored_gcc_optimization_f_Group>;
defm use_linker_plugin : BooleanFFlag<"use-linker-plugin">, Group<clang_ignored_gcc_optimization_f_Group>;
defm vect_cost_model : BooleanFFlag<"vect-cost-model">, Group<clang_ignored_gcc_optimization_f_Group>;
defm variable_expansion_in_unroller : BooleanFFlag<"variable-expansion-in-unroller">,
    Group<clang_ignored_gcc_optimization_f_Group>;
defm web : BooleanFFlag<"web">, Group<clang_ignored_gcc_optimization_f_Group>;
defm whole_program : BooleanFFlag<"whole-program">, Group<clang_ignored_gcc_optimization_f_Group>;
defm devirtualize : BooleanFFlag<"devirtualize">, Group<clang_ignored_gcc_optimization_f_Group>;
defm devirtualize_speculatively : BooleanFFlag<"devirtualize-speculatively">,
    Group<clang_ignored_gcc_optimization_f_Group>;

// Generic gfortran options.
def A_DASH : Joined<["-"], "A-">, Group<gfortran_Group>;
def J : JoinedOrSeparate<["-"], "J">, Flags<[RenderJoined]>, Group<gfortran_Group>;
def J18 : JoinedOrSeparate<["-"], "J18">, Flags<[RenderJoined,FlangOption,FC1Option]>, Group<gfortran_Group>, Alias<module_dir>;
//def cpp : Flag<["-"], "cpp">, Group<gfortran_Group>;
//def nocpp : Flag<["-"], "nocpp">, Group<gfortran_Group>;
def static_libgfortran : Flag<["-"], "static-libgfortran">, Group<gfortran_Group>;

// "f" options with values for gfortran.
def fblas_matmul_limit_EQ : Joined<["-"], "fblas-matmul-limit=">, Group<gfortran_Group>;
def fcheck_EQ : Joined<["-"], "fcheck=">, Group<gfortran_Group>;
def fcoarray_EQ : Joined<["-"], "fcoarray=">, Group<gfortran_Group>;
def ffpe_trap_EQ : Joined<["-"], "ffpe-trap=">, Group<gfortran_Group>;
def ffree_line_length_VALUE : Joined<["-"], "ffree-line-length-">, Group<gfortran_Group>;
def finit_character_EQ : Joined<["-"], "finit-character=">, Group<gfortran_Group>;
def finit_integer_EQ : Joined<["-"], "finit-integer=">, Group<gfortran_Group>;
def finit_logical_EQ : Joined<["-"], "finit-logical=">, Group<gfortran_Group>;
def finit_real_EQ : Joined<["-"], "finit-real=">, Group<gfortran_Group>;
def fmax_array_constructor_EQ : Joined<["-"], "fmax-array-constructor=">, Group<gfortran_Group>;
def fmax_errors_EQ : Joined<["-"], "fmax-errors=">, Group<gfortran_Group>;
def fmax_stack_var_size_EQ : Joined<["-"], "fmax-stack-var-size=">, Group<gfortran_Group>;
def fmax_subrecord_length_EQ : Joined<["-"], "fmax-subrecord-length=">, Group<gfortran_Group>;
def frecord_marker_EQ : Joined<["-"], "frecord-marker=">, Group<gfortran_Group>;

// Define a group for Fortran source format
def fortran_format_Group : OptionGroup<"Fortran format Group">, Group<gfortran_Group>;
// "f" flags for gfortran.
defm aggressive_function_elimination : BooleanFFlag<"aggressive-function-elimination">, Group<gfortran_Group>;
defm align_commons : BooleanFFlag<"align-commons">, Group<gfortran_Group>;
defm all_intrinsics : BooleanFFlag<"all-intrinsics">, Group<gfortran_Group>;
def fautomatic : Flag<["-"], "fautomatic">; // -fno-automatic is significant
defm backtrace : BooleanFFlag<"backtrace">, Group<gfortran_Group>;
defm bounds_check : BooleanFFlag<"bounds-check">, Group<gfortran_Group>;
defm check_array_temporaries : BooleanFFlag<"check-array-temporaries">, Group<gfortran_Group>;
defm cray_pointer : BooleanFFlag<"cray-pointer">, Group<gfortran_Group>;
defm d_lines_as_code : BooleanFFlag<"d-lines-as-code">, Group<gfortran_Group>;
defm d_lines_as_comments : BooleanFFlag<"d-lines-as-comments">, Group<gfortran_Group>;
defm dollar_ok : BooleanFFlag<"dollar-ok">, Group<gfortran_Group>;
defm dump_fortran_optimized : BooleanFFlag<"dump-fortran-optimized">, Group<gfortran_Group>;
defm dump_fortran_original : BooleanFFlag<"dump-fortran-original">, Group<gfortran_Group>;
defm dump_parse_tree : BooleanFFlag<"dump-parse-tree">, Group<gfortran_Group>;
defm external_blas : BooleanFFlag<"external-blas">, Group<gfortran_Group>;
defm f2c : BooleanFFlag<"f2c">, Group<gfortran_Group>;
defm frontend_optimize : BooleanFFlag<"frontend-optimize">, Group<gfortran_Group>;
defm init_local_zero : BooleanFFlag<"init-local-zero">, Group<gfortran_Group>;
defm integer_4_integer_8 : BooleanFFlag<"integer-4-integer-8">, Group<gfortran_Group>;
defm max_identifier_length : BooleanFFlag<"max-identifier-length">, Group<gfortran_Group>;
defm module_private : BooleanFFlag<"module-private">, Group<gfortran_Group>;
defm pack_derived : BooleanFFlag<"pack-derived">, Group<gfortran_Group>;
//defm protect_parens : BooleanFFlag<"protect-parens">, Group<gfortran_Group>;
defm range_check : BooleanFFlag<"range-check">, Group<gfortran_Group>;
defm real_4_real_10 : BooleanFFlag<"real-4-real-10">, Group<gfortran_Group>;
defm real_4_real_16 : BooleanFFlag<"real-4-real-16">, Group<gfortran_Group>;
defm real_4_real_8 : BooleanFFlag<"real-4-real-8">, Group<gfortran_Group>;
defm real_8_real_10 : BooleanFFlag<"real-8-real-10">, Group<gfortran_Group>;
defm real_8_real_16 : BooleanFFlag<"real-8-real-16">, Group<gfortran_Group>;
defm real_8_real_4 : BooleanFFlag<"real-8-real-4">, Group<gfortran_Group>;
defm realloc_lhs : BooleanFFlag<"realloc-lhs">, Group<gfortran_Group>;
defm recursive : BooleanFFlag<"recursive">, Group<gfortran_Group>;
defm repack_arrays : BooleanFFlag<"repack-arrays">, Group<gfortran_Group>;
defm second_underscore : BooleanFFlag<"second-underscore">, Group<gfortran_Group>;
defm sign_zero : BooleanFFlag<"sign-zero">, Group<gfortran_Group>;
defm whole_file : BooleanFFlag<"whole-file">, Group<gfortran_Group>;
defm fortran_gnu_ext : BooleanFFlag<"allow-fortran-gnu-ext">, Group<gfortran_Group>,
  HelpText<"Allow Fortran GNU extensions">;
defm func_args_alias : BooleanFFlag<"func-args-alias">, Group<gfortran_Group>,
  HelpText<"Function argument may alias (equivalent to ansi alias)">;
defm use_flang_math_libs : BooleanFFlag<"use-flang-math-libs">, Group<gfortran_Group>,
  HelpText<"Use Flang internal runtime math library instead of LLVM math intrinsics.">;
// Flang option to enable all loop vectorize pragmas: !dir$ vector/novector/ivdep
def Menable_vectorize_pragmas_EQ : Joined<["-"], "Menable-vectorize-pragmas=">, Group<pgi_fortran_Group>,
HelpText<"Enable loop vectorizing pragmas">, Values<"true,false">,
Flags<[HelpHidden]>;
// AOCC End

// Flang-specific options
multiclass BooleanKFlag<string name> {
  def _on : Flag<["-"], "K"#name>;
  def _off : Flag<["-"], "Kno"#name>;
}

multiclass BooleanMFlag<string name> {
  def _on : Flag<["-"], "M"#name>;
  def _off : Flag<["-"], "Mno"#name>;
}

// for amdflang
def fixed_form_off : Flag<["-"], "fno-fixed-form">, Group<fortran_format_Group>,
  HelpText<"Disable fixed-form format for Fortran">,
  Flags<[FlangOption,FlangOnlyOption]>;
def free_form_off : Flag<["-"], "fno-free-form">, Group<fortran_format_Group>,
  HelpText<"Disable free-form format for Fortran">,
  Flags<[FlangOption,FlangOnlyOption]>;
def Mfixed : Flag<["-"], "Mfixed">, Group<fortran_format_Group>,
  HelpText<"Force fixed-form format Fortran">,
  Flags<[FlangOption, FlangOnlyOption]>;
def Mfree_on: Flag<["-"], "Mfree">, Group<fortran_format_Group>,
  HelpText<"Enable free-form format for Fortran">,
  Flags<[FlangOption, FlangOnlyOption]>;
def Mfree_off: Flag<["-"], "Mnofree">, Group<fortran_format_Group>,
  HelpText<"Disable free-form format for Fortran">,
  Flags<[FlangOption, FlangOnlyOption]>;
def Mfreeform_on: Flag<["-"], "Mfreeform">, Group<fortran_format_Group>,
  HelpText<"Enable free-form format for Fortran">,
  Flags<[FlangOption, FlangOnlyOption]>;
def Mfreeform_off: Flag<["-"], "Mnofreeform">, Group<fortran_format_Group>,
  HelpText<"Disable free-form format for Fortran">,
  Flags<[FlangOption, FlangOnlyOption]>;

def Mipa: Joined<["-"], "Mipa">, Group<pgi_fortran_Group>;
def Mstackarrays: Joined<["-"], "Mstack_arrays">, Group<pgi_fortran_Group>;
def pc: JoinedOrSeparate<["-"], "pc">, Group<pgi_fortran_Group>;
def Mfprelaxed: Joined<["-"], "Mfprelaxed">, Group<pgi_fortran_Group>;
def Mnofprelaxed: Joined<["-"], "Mnofprelaxed">, Group<pgi_fortran_Group>;
defm Mstride0: BooleanMFlag<"stride0">, Group<pgi_fortran_Group>;
defm Mrecursive: BooleanMFlag<"recursive">, Group<pgi_fortran_Group>;
defm Mreentrant: BooleanMFlag<"reentrant">, Group<pgi_fortran_Group>;
defm Mbounds: BooleanMFlag<"bounds">, Group<pgi_fortran_Group>;
def Mdaz_on: Flag<["-"], "Mdaz">, Group<pgi_fortran_Group>,
  HelpText<"Treat denormalized numbers as zero">;
def Mdaz_off: Flag<["-"], "Mnodaz">, Group<pgi_fortran_Group>,
  HelpText<"Disable treating denormalized numbers as zero">;
def Kieee_on : Flag<["-"], "Kieee">, Group<pgi_fortran_Group>,
  HelpText<"Enable IEEE division">;
def Kieee_off : Flag<["-"], "Knoieee">, Group<pgi_fortran_Group>,
  HelpText<"Disable IEEE division">;
def Mextend : Flag<["-"], "Mextend">, Group<pgi_fortran_Group>,
  HelpText<"Allow lines up to 132 characters in Fortran sources">;
def Mpreprocess : Flag<["-"], "Mpreprocess">, Group<pgi_fortran_Group>,
  HelpText<"Preprocess Fortran files">;
def Mstandard: Flag<["-"], "Mstandard">, Group<pgi_fortran_Group>,
  HelpText<"Check Fortran standard conformance">;
def Mchkptr: Flag<["-"], "Mchkptr">, Group<pgi_fortran_Group>;
defm Minline: BooleanMFlag<"inline">, Group<pgi_fortran_Group>;
def fma: Flag<["-"], "fma">, Group<pgi_fortran_Group>,
  HelpText<"Enable generation of FMA instructions">;
def nofma: Flag<["-"], "nofma">, Group<pgi_fortran_Group>,
  HelpText<"Disable generation of FMA instructions">;
defm Mfma: BooleanMFlag<"fma">, Group<pgi_fortran_Group>,
  HelpText<"Enable generation of FMA instructions">;
def mp: Flag<["-"], "mp">, Group<pgi_fortran_Group>,
  HelpText<"Enable OpenMP">;
def nomp: Flag<["-"], "nomp">, Group<pgi_fortran_Group>,
  HelpText<"Do not link with OpenMP library libomp">;
def Mflushz_on: Flag<["-"], "Mflushz">, Group<pgi_fortran_Group>,
  HelpText<"Set SSE to flush-to-zero mode">;
def Mflushz_off: Flag<["-"], "Mnoflushz">, Group<pgi_fortran_Group>,
  HelpText<"Disabling setting SSE to flush-to-zero mode">;
def Msave_on: Flag<["-"], "Msave">, Group<pgi_fortran_Group>,
  HelpText<"Assume all Fortran variables have SAVE attribute">;
def Msave_off: Flag<["-"], "Mnosave">, Group<pgi_fortran_Group>,
  HelpText<"Assume no Fortran variables have SAVE attribute">;
def Mcache_align_on: Flag<["-"], "Mcache_align">, Group<pgi_fortran_Group>,
  HelpText<"Align large objects on cache-line boundaries">;
def Mcache_align_off: Flag<["-"], "Mnocache_align">, Group<pgi_fortran_Group>,
  HelpText<"Disable aligning large objects on cache-line boundaries">;
def ModuleDir : Separate<["-"], "module">, Group<pgi_fortran_Group>,
  HelpText<"Fortran module path">;
def Minform_EQ : Joined<["-"], "Minform=">,
  HelpText<"Set error level of messages to display">;
def Mallocatable_EQ : Joined<["-"], "Mallocatable=">,
  HelpText<"Select semantics for assignments to allocatables (F03 or F95)">;
def Mbyteswapio: Flag<["-"], "Mbyteswapio">, Group<pgi_fortran_Group>,
  HelpText<"Swap byte-order for unformatted input/output">;
def byteswapio: Flag<["-"], "byteswapio">, Group<gfortran_Group>,
  HelpText<"Swap byte-order for unformatted input/output">;
def Mbackslash: Flag<["-"], "Mbackslash">, Group<pgi_fortran_Group>,
  HelpText<"Treat backslash like any other character in character strings">;
def Mnobackslash: Flag<["-"], "Mnobackslash">, Group<pgi_fortran_Group>,
  HelpText<"Treat backslash as C-style escape character">;
def staticFlangLibs: Flag<["-"], "static-flang-libs">, Group<flang_rt_Group>,
  HelpText<"Link using static Flang libraries">;
def noFlangLibs: Flag<["-"], "no-flang-libs">, Group<flang_rt_Group>,
  HelpText<"Do not link against Flang libraries">;
def r8: Flag<["-"], "r8">, Group<pgi_fortran_Group>,
  HelpText<"Treat REAL as REAL*8">;
def i8: Flag<["-"], "i8">, Group<pgi_fortran_Group>,
  HelpText<"Treat INTEGER and LOGICAL as INTEGER*8 and LOGICAL*8">;
def no_fortran_main: Flag<["-"], "fno-fortran-main">, Group<gfortran_Group>,
  HelpText<"Don't link in Fortran main">;
def Mnomain: Flag<["-"], "Mnomain">, Group<pgi_fortran_Group>,
  HelpText<"Don't link in Fortran main">;

// Flang internal debug options
def Mx_EQ : Joined<["-"], "Mx,">, Group<pgi_fortran_Group>;
def My_EQ : Joined<["-"], "My,">, Group<pgi_fortran_Group>;
def Hx_EQ : Joined<["-"], "Hx,">, Group<pgi_fortran_Group>;
def Hy_EQ : Joined<["-"], "Hy,">, Group<pgi_fortran_Group>;
def Hz_EQ : Joined<["-"], "Hz,">, Group<pgi_fortran_Group>;
def Wm_EQ : Joined<["-"], "Wm,">, Group<pgi_fortran_Group>;

def Mq_EQ : Joined<["-"], "Mq,">, Group<pgi_fortran_Group>;
def Hq_EQ : Joined<["-"], "Hq,">, Group<pgi_fortran_Group>;
def Mqq_EQ : Joined<["-"], "Mqq,">, Group<pgi_fortran_Group>;
def Hqq_EQ : Joined<["-"], "Hqq,">, Group<pgi_fortran_Group>;
def Wh_EQ : Joined<["-"], "Wh,">, Group<pgi_fortran_Group>;

// -W <arg> options unsupported by the flang compiler
// If any of these options are passed into flang's compiler driver,
// a warning will be raised and the argument will be claimed
defm : FlangIgnoredDiagOpt<"extra">;
defm : FlangIgnoredDiagOpt<"aliasing">;
defm : FlangIgnoredDiagOpt<"ampersand">;
defm : FlangIgnoredDiagOpt<"array-bounds">;
defm : FlangIgnoredDiagOpt<"c-binding-type">;
defm : FlangIgnoredDiagOpt<"character-truncation">;
defm : FlangIgnoredDiagOpt<"conversion">;
defm : FlangIgnoredDiagOpt<"do-subscript">;
defm : FlangIgnoredDiagOpt<"function-elimination">;
defm : FlangIgnoredDiagOpt<"implicit-interface">;
defm : FlangIgnoredDiagOpt<"implicit-procedure">;
defm : FlangIgnoredDiagOpt<"intrinsic-shadow">;
defm : FlangIgnoredDiagOpt<"use-without-only">;
defm : FlangIgnoredDiagOpt<"intrinsics-std">;
defm : FlangIgnoredDiagOpt<"line-truncation">;
defm : FlangIgnoredDiagOpt<"no-align-commons">;
defm : FlangIgnoredDiagOpt<"no-overwrite-recursive">;
defm : FlangIgnoredDiagOpt<"no-tabs">;
defm : FlangIgnoredDiagOpt<"real-q-constant">;
defm : FlangIgnoredDiagOpt<"surprising">;
defm : FlangIgnoredDiagOpt<"underflow">;
defm : FlangIgnoredDiagOpt<"unused-parameter">;
defm : FlangIgnoredDiagOpt<"realloc-lhs">;
defm : FlangIgnoredDiagOpt<"realloc-lhs-all">;
defm : FlangIgnoredDiagOpt<"frontend-loop-interchange">;
defm : FlangIgnoredDiagOpt<"target-lifetime">;

// C++ SYCL options
def fsycl : Flag<["-"], "fsycl">, Flags<[NoXarchOption, CoreOption]>,
  Group<sycl_Group>, HelpText<"Enables SYCL kernels compilation for device">;
def fno_sycl : Flag<["-"], "fno-sycl">, Flags<[NoXarchOption, CoreOption]>,
  Group<sycl_Group>, HelpText<"Disables SYCL kernels compilation for device">;

//===----------------------------------------------------------------------===//
// FLangOption + NoXarchOption
//===----------------------------------------------------------------------===//

def flang_experimental_hlfir : Flag<["-"], "flang-experimental-hlfir">,
  Flags<[FlangOption, FC1Option, FlangOnlyOption, NoXarchOption, HelpHidden]>,
  HelpText<"Use HLFIR lowering (experimental)">;

def flang_experimental_polymorphism : Flag<["-"], "flang-experimental-polymorphism">,
  Flags<[FlangOption, FC1Option, FlangOnlyOption, NoXarchOption, HelpHidden]>,
  HelpText<"Enable Fortran 2003 polymorphism (experimental)">;


//===----------------------------------------------------------------------===//
// FLangOption + CoreOption + NoXarchOption
//===----------------------------------------------------------------------===//

def Xflang : Separate<["-"], "Xflang">,
  HelpText<"Pass <arg> to the flang compiler">, MetaVarName<"<arg>">,
  Flags<[FlangOption, FlangOnlyOption, NoXarchOption, CoreOption]>,
  Group<CompileOnly_Group>;

//===----------------------------------------------------------------------===//
// FlangOption and FC1 Options
//===----------------------------------------------------------------------===//
let Flags = [FC1Option, FlangOption, FlangOnlyOption, HelpHidden] in {

def cpp : Flag<["-"], "cpp">, Group<f_Group>,
  HelpText<"Enable predefined and command line preprocessor macros">;
def nocpp : Flag<["-"], "nocpp">, Group<f_Group>,
  HelpText<"Disable predefined and command line preprocessor macros">;
//def module_dir : JoinedOrSeparate<["-"], "module-dir">, MetaVarName<"<dir>">,
//  HelpText<"Put MODULE files in <dir>">,
//  DocBrief<[{This option specifies where to put .mod files for compiled modules.
//It is also added to the list of directories to be searched by an USE statement.
//The default is the current directory.}]>;

def ffixed_form : Flag<["-"], "ffixed-form">, Group<f_Group>,
  HelpText<"Process source files in fixed form">;
def ffree_form : Flag<["-"], "ffree-form">, Group<f_Group>,
  HelpText<"Process source files in free form">;
def ffixed_line_length_EQ : Joined<["-"], "ffixed-line-length=">, Group<f_Group>,
  HelpText<"Use <value> as character line width in fixed mode">,
  DocBrief<[{Set column after which characters are ignored in typical fixed-form lines in the source
file}]>;
def ffixed_line_length_VALUE : Joined<["-"], "ffixed-line-length-">, Group<f_Group>, Alias<ffixed_line_length_EQ>;
def fconvert_EQ : Joined<["-"], "fconvert=">, Group<f_Group>,
  HelpText<"Set endian conversion of data for unformatted files">;
}

let Flags = [FC1Option, FlangOption, FlangOnlyOption] in {

def fopenacc : Flag<["-"], "fopenacc">, Group<f_Group>,
  HelpText<"Enable OpenACC">;
defm default_double_8 : OptInCC1FFlag<"default-double-8", "", "",
  "Set the default double precision kind to an 8 byte wide type">;
defm default_integer_8 : OptInCC1FFlag<"default-integer-8", "", "",
  "Set the default integer kind to an 8 byte wide type">;
defm default_real_8 : OptInCC1FFlag<"default-real-8", "", "",
  "Set the default real kind to an 8 byte wide type">;
def flarge_sizes : Flag<["-"],"flarge-sizes">, Group<f_Group>,
  HelpText<"Use INTEGER(KIND=8) for the result type in size-related intrinsics">;

def falternative_parameter_statement : Flag<["-"], "falternative-parameter-statement">, Group<f_Group>,
  HelpText<"Enable the old style PARAMETER statement">;
def fintrinsic_modules_path : Separate<["-"], "fintrinsic-modules-path">,  Group<f_Group>, MetaVarName<"<dir>">,
  HelpText<"Specify where to find the compiled intrinsic modules">,
  DocBrief<[{This option specifies the location of pre-compiled intrinsic modules,
  if they are not in the default location expected by the compiler.}]>;

defm backslash : OptInFC1FFlag<"backslash", "Specify that backslash in string introduces an escape character">;
defm xor_operator : OptInFC1FFlag<"xor-operator", "Enable .XOR. as a synonym of .NEQV.">;
defm logical_abbreviations : OptInFC1FFlag<"logical-abbreviations", "Enable logical abbreviations">;
defm implicit_none : OptInFC1FFlag<"implicit-none", "No implicit typing allowed unless overridden by IMPLICIT statements">;
defm underscoring : OptInFC1FFlag<"underscoring", "Appends one trailing underscore to external names">;
defm ppc_native_vec_elem_order: BoolOptionWithoutMarshalling<"f", "ppc-native-vector-element-order",
  PosFlag<SetTrue, [], "Specifies PowerPC native vector element order (default)">,
  NegFlag<SetFalse, [], "Specifies PowerPC non-native vector element order">>;

def fno_automatic : Flag<["-"], "fno-automatic">, Group<f_Group>,
  HelpText<"Implies the SAVE attribute for non-automatic local objects in subprograms unless RECURSIVE">;

defm stack_arrays : BoolOptionWithoutMarshalling<"f", "stack-arrays",
  PosFlag<SetTrue, [], "Attempt to allocate array temporaries on the stack, no matter their size">,
  NegFlag<SetFalse, [], "Allocate array temporaries on the heap (default)">>;
defm loop_versioning : BoolOptionWithoutMarshalling<"f", "version-loops-for-stride",
  PosFlag<SetTrue, [], "Create unit-strided versions of loops">,
   NegFlag<SetFalse, [], "Do not create unit-strided loops (default)">>;
} // let Flags = [FC1Option, FlangOption, FlangOnlyOption]

//===----------------------------------------------------------------------===//
// FC1 Options
//===----------------------------------------------------------------------===//

let Flags = [FC1Option, FlangOnlyOption] in {

def fget_definition : MultiArg<["-"], "fget-definition", 3>,
  HelpText<"Get the symbol definition from <line> <start-column> <end-column>">,
  Group<Action_Group>;
def test_io : Flag<["-"], "test-io">, Group<Action_Group>,
  HelpText<"Run the InputOuputTest action. Use for development and testing only.">;
def fdebug_unparse_no_sema : Flag<["-"], "fdebug-unparse-no-sema">, Group<Action_Group>,
  HelpText<"Unparse and stop (skips the semantic checks)">,
  DocBrief<[{Only run the parser, then unparse the parse-tree and output the
generated Fortran source file. Semantic checks are disabled.}]>;
def fdebug_unparse : Flag<["-"], "fdebug-unparse">, Group<Action_Group>,
  HelpText<"Unparse and stop.">,
  DocBrief<[{Run the parser and the semantic checks. Then unparse the
parse-tree and output the generated Fortran source file.}]>;
def fdebug_unparse_with_symbols : Flag<["-"], "fdebug-unparse-with-symbols">, Group<Action_Group>,
  HelpText<"Unparse and stop.">;
def fdebug_dump_symbols : Flag<["-"], "fdebug-dump-symbols">, Group<Action_Group>,
  HelpText<"Dump symbols after the semantic analysis">;
def fdebug_dump_parse_tree : Flag<["-"], "fdebug-dump-parse-tree">, Group<Action_Group>,
  HelpText<"Dump the parse tree">,
  DocBrief<[{Run the Parser and the semantic checks, and then output the
parse tree.}]>;
def fdebug_dump_pft : Flag<["-"], "fdebug-dump-pft">, Group<Action_Group>,
  HelpText<"Dump the pre-fir parse tree">;
def fdebug_dump_parse_tree_no_sema : Flag<["-"], "fdebug-dump-parse-tree-no-sema">, Group<Action_Group>,
  HelpText<"Dump the parse tree (skips the semantic checks)">,
  DocBrief<[{Run the Parser and then output the parse tree. Semantic
checks are disabled.}]>;
def fdebug_dump_all : Flag<["-"], "fdebug-dump-all">, Group<Action_Group>,
  HelpText<"Dump symbols and the parse tree after the semantic checks">;
def fdebug_dump_provenance : Flag<["-"], "fdebug-dump-provenance">, Group<Action_Group>,
  HelpText<"Dump provenance">;
def fdebug_dump_parsing_log : Flag<["-"], "fdebug-dump-parsing-log">, Group<Action_Group>,
  HelpText<"Run instrumented parse and dump the parsing log">;
def fdebug_measure_parse_tree : Flag<["-"], "fdebug-measure-parse-tree">, Group<Action_Group>,
  HelpText<"Measure the parse tree">;
def fdebug_pre_fir_tree : Flag<["-"], "fdebug-pre-fir-tree">, Group<Action_Group>,
  HelpText<"Dump the pre-FIR tree">;
def fdebug_module_writer : Flag<["-"],"fdebug-module-writer">,
  HelpText<"Enable debug messages while writing module files">;
def fget_symbols_sources : Flag<["-"], "fget-symbols-sources">, Group<Action_Group>,
  HelpText<"Dump symbols and their source code locations">;

def module_suffix : Separate<["-"], "module-suffix">,  Group<f_Group>, MetaVarName<"<suffix>">,
  HelpText<"Use <suffix> as the suffix for module files (the default value is `.mod`)">;
def fno_reformat : Flag<["-"], "fno-reformat">, Group<Preprocessor_Group>,
  HelpText<"Dump the cooked character stream in -E mode">;
defm analyzed_objects_for_unparse : OptOutFC1FFlag<"analyzed-objects-for-unparse", "", "Do not use the analyzed objects when unparsing">;

def emit_fir : Flag<["-"], "emit-fir">, Group<Action_Group>,
  HelpText<"Build the parse tree, then lower it to FIR">;
def emit_mlir : Flag<["-"], "emit-mlir">, Alias<emit_fir>;

def emit_hlfir : Flag<["-"], "emit-hlfir">, Group<Action_Group>,
  HelpText<"Build the parse tree, then lower it to HLFIR">;

} // let Flags = [FC1Option, FlangOnlyOption]

//===----------------------------------------------------------------------===//
// Target Options (cc1 + cc1as)
//===----------------------------------------------------------------------===//

let Flags = [CC1Option, CC1AsOption, NoDriverOption] in {

def tune_cpu : Separate<["-"], "tune-cpu">,
  HelpText<"Tune for a specific cpu type">,
  MarshallingInfoString<TargetOpts<"TuneCPU">>;
def target_abi : Separate<["-"], "target-abi">,
  HelpText<"Target a particular ABI type">,
  MarshallingInfoString<TargetOpts<"ABI">>;
def target_sdk_version_EQ : Joined<["-"], "target-sdk-version=">,
  HelpText<"The version of target SDK used for compilation">;
def darwin_target_variant_sdk_version_EQ : Joined<["-"],
  "darwin-target-variant-sdk-version=">,
  HelpText<"The version of darwin target variant SDK used for compilation">;

} // let Flags = [CC1Option, CC1AsOption, NoDriverOption]

let Flags = [CC1Option, CC1AsOption] in {

def darwin_target_variant_triple : Separate<["-"], "darwin-target-variant-triple">,
  HelpText<"Specify the darwin target variant triple">,
  MarshallingInfoString<TargetOpts<"DarwinTargetVariantTriple">>,
  Normalizer<"normalizeTriple">;

} // let Flags = [CC1Option, CC1AsOption]

//===----------------------------------------------------------------------===//
// Target Options (cc1 + cc1as + fc1)
//===----------------------------------------------------------------------===//

let Flags = [CC1Option, CC1AsOption, FC1Option, NoDriverOption] in {

def target_cpu : Separate<["-"], "target-cpu">,
  HelpText<"Target a specific cpu type">,
  MarshallingInfoString<TargetOpts<"CPU">>;
def target_feature : Separate<["-"], "target-feature">,
  HelpText<"Target specific attributes">,
  MarshallingInfoStringVector<TargetOpts<"FeaturesAsWritten">>;
def triple : Separate<["-"], "triple">,
  HelpText<"Specify target triple (e.g. i686-apple-darwin9)">,
  MarshallingInfoString<TargetOpts<"Triple">, "llvm::Triple::normalize(llvm::sys::getDefaultTargetTriple())">,
  AlwaysEmit, Normalizer<"normalizeTriple">;

} // let Flags = [CC1Option, CC1AsOption, FC1Option, NoDriverOption]

//===----------------------------------------------------------------------===//
// Target Options (other)
//===----------------------------------------------------------------------===//

let Flags = [CC1Option, NoDriverOption] in {

def target_linker_version : Separate<["-"], "target-linker-version">,
  HelpText<"Target linker version">,
  MarshallingInfoString<TargetOpts<"LinkerVersion">>;
def triple_EQ : Joined<["-"], "triple=">, Alias<triple>;
def mfpmath : Separate<["-"], "mfpmath">,
  HelpText<"Which unit to use for fp math">,
  MarshallingInfoString<TargetOpts<"FPMath">>;

defm padding_on_unsigned_fixed_point : BoolOption<"f", "padding-on-unsigned-fixed-point",
  LangOpts<"PaddingOnUnsignedFixedPoint">, DefaultFalse,
  PosFlag<SetTrue, [], "Force each unsigned fixed point type to have an extra bit of padding to align their scales with those of signed fixed point types">,
  NegFlag<SetFalse>>,
  ShouldParseIf<ffixed_point.KeyPath>;

} // let Flags = [CC1Option, NoDriverOption]

//===----------------------------------------------------------------------===//
// Analyzer Options
//===----------------------------------------------------------------------===//

let Flags = [CC1Option, NoDriverOption] in {

def analysis_UnoptimizedCFG : Flag<["-"], "unoptimized-cfg">,
  HelpText<"Generate unoptimized CFGs for all analyses">,
  MarshallingInfoFlag<AnalyzerOpts<"UnoptimizedCFG">>;
def analysis_CFGAddImplicitDtors : Flag<["-"], "cfg-add-implicit-dtors">,
  HelpText<"Add C++ implicit destructors to CFGs for all analyses">;

def analyzer_constraints : Separate<["-"], "analyzer-constraints">,
  HelpText<"Source Code Analysis - Symbolic Constraint Engines">;
def analyzer_constraints_EQ : Joined<["-"], "analyzer-constraints=">,
  Alias<analyzer_constraints>;

def analyzer_output : Separate<["-"], "analyzer-output">,
  HelpText<"Source Code Analysis - Output Options">;
def analyzer_output_EQ : Joined<["-"], "analyzer-output=">,
  Alias<analyzer_output>;

def analyzer_purge : Separate<["-"], "analyzer-purge">,
  HelpText<"Source Code Analysis - Dead Symbol Removal Frequency">;
def analyzer_purge_EQ : Joined<["-"], "analyzer-purge=">, Alias<analyzer_purge>;

def analyzer_opt_analyze_headers : Flag<["-"], "analyzer-opt-analyze-headers">,
  HelpText<"Force the static analyzer to analyze functions defined in header files">,
  MarshallingInfoFlag<AnalyzerOpts<"AnalyzeAll">>;
def analyzer_display_progress : Flag<["-"], "analyzer-display-progress">,
  HelpText<"Emit verbose output about the analyzer's progress">,
  MarshallingInfoFlag<AnalyzerOpts<"AnalyzerDisplayProgress">>;
def analyze_function : Separate<["-"], "analyze-function">,
  HelpText<"Run analysis on specific function (for C++ include parameters in name)">,
  MarshallingInfoString<AnalyzerOpts<"AnalyzeSpecificFunction">>;
def analyze_function_EQ : Joined<["-"], "analyze-function=">, Alias<analyze_function>;
def trim_egraph : Flag<["-"], "trim-egraph">,
  HelpText<"Only show error-related paths in the analysis graph">,
  MarshallingInfoFlag<AnalyzerOpts<"TrimGraph">>;
def analyzer_viz_egraph_graphviz : Flag<["-"], "analyzer-viz-egraph-graphviz">,
  HelpText<"Display exploded graph using GraphViz">,
  MarshallingInfoFlag<AnalyzerOpts<"visualizeExplodedGraphWithGraphViz">>;
def analyzer_dump_egraph : Separate<["-"], "analyzer-dump-egraph">,
  HelpText<"Dump exploded graph to the specified file">,
  MarshallingInfoString<AnalyzerOpts<"DumpExplodedGraphTo">>;
def analyzer_dump_egraph_EQ : Joined<["-"], "analyzer-dump-egraph=">, Alias<analyzer_dump_egraph>;

def analyzer_inline_max_stack_depth : Separate<["-"], "analyzer-inline-max-stack-depth">,
  HelpText<"Bound on stack depth while inlining (4 by default)">,
  // Cap the stack depth at 4 calls (5 stack frames, base + 4 calls).
  MarshallingInfoInt<AnalyzerOpts<"InlineMaxStackDepth">, "5">;
def analyzer_inline_max_stack_depth_EQ : Joined<["-"], "analyzer-inline-max-stack-depth=">,
  Alias<analyzer_inline_max_stack_depth>;

def analyzer_inlining_mode : Separate<["-"], "analyzer-inlining-mode">,
  HelpText<"Specify the function selection heuristic used during inlining">;
def analyzer_inlining_mode_EQ : Joined<["-"], "analyzer-inlining-mode=">, Alias<analyzer_inlining_mode>;

def analyzer_disable_retry_exhausted : Flag<["-"], "analyzer-disable-retry-exhausted">,
  HelpText<"Do not re-analyze paths leading to exhausted nodes with a different strategy (may decrease code coverage)">,
  MarshallingInfoFlag<AnalyzerOpts<"NoRetryExhausted">>;

def analyzer_max_loop : Separate<["-"], "analyzer-max-loop">,
  HelpText<"The maximum number of times the analyzer will go through a loop">,
  MarshallingInfoInt<AnalyzerOpts<"maxBlockVisitOnPath">, "4">;
def analyzer_stats : Flag<["-"], "analyzer-stats">,
  HelpText<"Print internal analyzer statistics.">,
  MarshallingInfoFlag<AnalyzerOpts<"PrintStats">>;

def analyzer_checker : Separate<["-"], "analyzer-checker">,
  HelpText<"Choose analyzer checkers to enable">,
  ValuesCode<[{
    static constexpr const char VALUES_CODE [] =
    #define GET_CHECKERS
    #define CHECKER(FULLNAME, CLASS, HT, DOC_URI, IS_HIDDEN)  FULLNAME ","
    #include "clang/StaticAnalyzer/Checkers/Checkers.inc"
    #undef GET_CHECKERS
    #define GET_PACKAGES
    #define PACKAGE(FULLNAME)  FULLNAME ","
    #include "clang/StaticAnalyzer/Checkers/Checkers.inc"
    #undef GET_PACKAGES
    ;
  }]>;
def analyzer_checker_EQ : Joined<["-"], "analyzer-checker=">,
  Alias<analyzer_checker>;

def analyzer_disable_checker : Separate<["-"], "analyzer-disable-checker">,
  HelpText<"Choose analyzer checkers to disable">;
def analyzer_disable_checker_EQ : Joined<["-"], "analyzer-disable-checker=">,
  Alias<analyzer_disable_checker>;

def analyzer_disable_all_checks : Flag<["-"], "analyzer-disable-all-checks">,
  HelpText<"Disable all static analyzer checks">,
  MarshallingInfoFlag<AnalyzerOpts<"DisableAllCheckers">>;

def analyzer_checker_help : Flag<["-"], "analyzer-checker-help">,
  HelpText<"Display the list of analyzer checkers that are available">,
  MarshallingInfoFlag<AnalyzerOpts<"ShowCheckerHelp">>;

def analyzer_checker_help_alpha : Flag<["-"], "analyzer-checker-help-alpha">,
  HelpText<"Display the list of in development analyzer checkers. These "
           "are NOT considered safe, they are unstable and will emit incorrect "
           "reports. Enable ONLY FOR DEVELOPMENT purposes">,
  MarshallingInfoFlag<AnalyzerOpts<"ShowCheckerHelpAlpha">>;

def analyzer_checker_help_developer : Flag<["-"], "analyzer-checker-help-developer">,
  HelpText<"Display the list of developer-only checkers such as modeling "
           "and debug checkers">,
  MarshallingInfoFlag<AnalyzerOpts<"ShowCheckerHelpDeveloper">>;

def analyzer_config_help : Flag<["-"], "analyzer-config-help">,
  HelpText<"Display the list of -analyzer-config options. These are meant for "
           "development purposes only!">,
  MarshallingInfoFlag<AnalyzerOpts<"ShowConfigOptionsList">>;

def analyzer_list_enabled_checkers : Flag<["-"], "analyzer-list-enabled-checkers">,
  HelpText<"Display the list of enabled analyzer checkers">,
  MarshallingInfoFlag<AnalyzerOpts<"ShowEnabledCheckerList">>;

def analyzer_config : Separate<["-"], "analyzer-config">,
  HelpText<"Choose analyzer options to enable">;

def analyzer_checker_option_help : Flag<["-"], "analyzer-checker-option-help">,
  HelpText<"Display the list of checker and package options">,
  MarshallingInfoFlag<AnalyzerOpts<"ShowCheckerOptionList">>;

def analyzer_checker_option_help_alpha : Flag<["-"], "analyzer-checker-option-help-alpha">,
  HelpText<"Display the list of in development checker and package options. "
           "These are NOT considered safe, they are unstable and will emit "
           "incorrect reports. Enable ONLY FOR DEVELOPMENT purposes">,
  MarshallingInfoFlag<AnalyzerOpts<"ShowCheckerOptionAlphaList">>;

def analyzer_checker_option_help_developer : Flag<["-"], "analyzer-checker-option-help-developer">,
  HelpText<"Display the list of checker and package options meant for "
           "development purposes only">,
  MarshallingInfoFlag<AnalyzerOpts<"ShowCheckerOptionDeveloperList">>;

def analyzer_config_compatibility_mode : Separate<["-"], "analyzer-config-compatibility-mode">,
  HelpText<"Don't emit errors on invalid analyzer-config inputs">,
  Values<"true,false">, NormalizedValues<[[{false}], [{true}]]>,
  MarshallingInfoEnum<AnalyzerOpts<"ShouldEmitErrorsOnInvalidConfigValue">, [{true}]>;

def analyzer_config_compatibility_mode_EQ : Joined<["-"], "analyzer-config-compatibility-mode=">,
  Alias<analyzer_config_compatibility_mode>;

def analyzer_werror : Flag<["-"], "analyzer-werror">,
  HelpText<"Emit analyzer results as errors rather than warnings">,
  MarshallingInfoFlag<AnalyzerOpts<"AnalyzerWerror">>;

} // let Flags = [CC1Option, NoDriverOption]

//===----------------------------------------------------------------------===//
// Migrator Options
//===----------------------------------------------------------------------===//

def migrator_no_nsalloc_error : Flag<["-"], "no-ns-alloc-error">,
  HelpText<"Do not error on use of NSAllocateCollectable/NSReallocateCollectable">,
  Flags<[CC1Option, NoDriverOption]>,
  MarshallingInfoFlag<MigratorOpts<"NoNSAllocReallocError">>;

def migrator_no_finalize_removal : Flag<["-"], "no-finalize-removal">,
  HelpText<"Do not remove finalize method in gc mode">,
  Flags<[CC1Option, NoDriverOption]>,
  MarshallingInfoFlag<MigratorOpts<"NoFinalizeRemoval">>;

//===----------------------------------------------------------------------===//
// CodeGen Options
//===----------------------------------------------------------------------===//

let Flags = [CC1Option, CC1AsOption, FC1Option, NoDriverOption] in {

def mrelocation_model : Separate<["-"], "mrelocation-model">,
  HelpText<"The relocation model to use">, Values<"static,pic,ropi,rwpi,ropi-rwpi,dynamic-no-pic">,
  NormalizedValuesScope<"llvm::Reloc">,
  NormalizedValues<["Static", "PIC_", "ROPI", "RWPI", "ROPI_RWPI", "DynamicNoPIC"]>,
  MarshallingInfoEnum<CodeGenOpts<"RelocationModel">, "PIC_">;
def debug_info_kind_EQ : Joined<["-"], "debug-info-kind=">;

} // let Flags = [CC1Option, CC1AsOption, FC1Option, NoDriverOption]

let Flags = [CC1Option, CC1AsOption, NoDriverOption] in {

def debug_info_macro : Flag<["-"], "debug-info-macro">,
  HelpText<"Emit macro debug information">,
  MarshallingInfoFlag<CodeGenOpts<"MacroDebugInfo">>;
def default_function_attr : Separate<["-"], "default-function-attr">,
  HelpText<"Apply given attribute to all functions">,
  MarshallingInfoStringVector<CodeGenOpts<"DefaultFunctionAttrs">>;
def dwarf_version_EQ : Joined<["-"], "dwarf-version=">,
  MarshallingInfoInt<CodeGenOpts<"DwarfVersion">>;
def debugger_tuning_EQ : Joined<["-"], "debugger-tuning=">,
  Values<"gdb,lldb,sce,dbx">,
  NormalizedValuesScope<"llvm::DebuggerKind">, NormalizedValues<["GDB", "LLDB", "SCE", "DBX"]>,
  MarshallingInfoEnum<CodeGenOpts<"DebuggerTuning">, "Default">;
def dwarf_debug_flags : Separate<["-"], "dwarf-debug-flags">,
  HelpText<"The string to embed in the Dwarf debug flags record.">,
  MarshallingInfoString<CodeGenOpts<"DwarfDebugFlags">>;
def record_command_line : Separate<["-"], "record-command-line">,
  HelpText<"The string to embed in the .LLVM.command.line section.">,
  MarshallingInfoString<CodeGenOpts<"RecordCommandLine">>;
def compress_debug_sections_EQ : Joined<["-", "--"], "compress-debug-sections=">,
    HelpText<"DWARF debug sections compression type">, Values<"none,zlib,zstd">,
    NormalizedValuesScope<"llvm::DebugCompressionType">, NormalizedValues<["None", "Zlib", "Zstd"]>,
    MarshallingInfoEnum<CodeGenOpts<"CompressDebugSections">, "None">;
def compress_debug_sections : Flag<["-", "--"], "compress-debug-sections">,
  Alias<compress_debug_sections_EQ>, AliasArgs<["zlib"]>;
def mno_exec_stack : Flag<["-"], "mnoexecstack">,
  HelpText<"Mark the file as not needing an executable stack">,
  MarshallingInfoFlag<CodeGenOpts<"NoExecStack">>;
def massembler_no_warn : Flag<["-"], "massembler-no-warn">,
  HelpText<"Make assembler not emit warnings">,
  MarshallingInfoFlag<CodeGenOpts<"NoWarn">>;
def massembler_fatal_warnings : Flag<["-"], "massembler-fatal-warnings">,
  HelpText<"Make assembler warnings fatal">,
  MarshallingInfoFlag<CodeGenOpts<"FatalWarnings">>;
def mrelax_relocations_no : Flag<["-"], "mrelax-relocations=no">,
    HelpText<"Disable x86 relax relocations">,
    MarshallingInfoNegativeFlag<CodeGenOpts<"RelaxELFRelocations">>;
def msave_temp_labels : Flag<["-"], "msave-temp-labels">,
  HelpText<"Save temporary labels in the symbol table. "
           "Note this may change .s semantics and shouldn't generally be used "
           "on compiler-generated code.">,
  MarshallingInfoFlag<CodeGenOpts<"SaveTempLabels">>;
def mno_type_check : Flag<["-"], "mno-type-check">,
  HelpText<"Don't perform type checking of the assembly code (wasm only)">,
  MarshallingInfoFlag<CodeGenOpts<"NoTypeCheck">>;
def fno_math_builtin : Flag<["-"], "fno-math-builtin">,
  HelpText<"Disable implicit builtin knowledge of math functions">,
  MarshallingInfoFlag<LangOpts<"NoMathBuiltin">>;
def fno_use_ctor_homing: Flag<["-"], "fno-use-ctor-homing">,
    HelpText<"Don't use constructor homing for debug info">;
def fuse_ctor_homing: Flag<["-"], "fuse-ctor-homing">,
    HelpText<"Use constructor homing if we are using limited debug info already">;
def as_secure_log_file : Separate<["-"], "as-secure-log-file">,
  HelpText<"Emit .secure_log_unique directives to this filename.">,
  MarshallingInfoString<CodeGenOpts<"AsSecureLogFile">>;

} // let Flags = [CC1Option, CC1AsOption, NoDriverOption]

let Flags = [CC1Option, NoDriverOption] in {

def llvm_verify_each : Flag<["-"], "llvm-verify-each">,
  HelpText<"Run the LLVM verifier after every LLVM pass">,
  MarshallingInfoFlag<CodeGenOpts<"VerifyEach">>;
def disable_llvm_verifier : Flag<["-"], "disable-llvm-verifier">,
  HelpText<"Don't run the LLVM IR verifier pass">,
  MarshallingInfoNegativeFlag<CodeGenOpts<"VerifyModule">>;
def disable_llvm_passes : Flag<["-"], "disable-llvm-passes">,
  HelpText<"Use together with -emit-llvm to get pristine LLVM IR from the "
           "frontend by not running any LLVM passes at all">,
  MarshallingInfoFlag<CodeGenOpts<"DisableLLVMPasses">>;
def disable_llvm_optzns : Flag<["-"], "disable-llvm-optzns">,
  Alias<disable_llvm_passes>;
def disable_lifetimemarkers : Flag<["-"], "disable-lifetime-markers">,
  HelpText<"Disable lifetime-markers emission even when optimizations are "
           "enabled">,
  MarshallingInfoFlag<CodeGenOpts<"DisableLifetimeMarkers">>;
def disable_O0_optnone : Flag<["-"], "disable-O0-optnone">,
  HelpText<"Disable adding the optnone attribute to functions at O0">,
  MarshallingInfoFlag<CodeGenOpts<"DisableO0ImplyOptNone">>;
def disable_red_zone : Flag<["-"], "disable-red-zone">,
  HelpText<"Do not emit code that uses the red zone.">,
  MarshallingInfoFlag<CodeGenOpts<"DisableRedZone">>;
def dwarf_ext_refs : Flag<["-"], "dwarf-ext-refs">,
  HelpText<"Generate debug info with external references to clang modules"
           " or precompiled headers">,
  MarshallingInfoFlag<CodeGenOpts<"DebugTypeExtRefs">>;
def dwarf_explicit_import : Flag<["-"], "dwarf-explicit-import">,
  HelpText<"Generate explicit import from anonymous namespace to containing"
           " scope">,
  MarshallingInfoFlag<CodeGenOpts<"DebugExplicitImport">>;
def debug_forward_template_params : Flag<["-"], "debug-forward-template-params">,
  HelpText<"Emit complete descriptions of template parameters in forward"
           " declarations">,
  MarshallingInfoFlag<CodeGenOpts<"DebugFwdTemplateParams">>;
def fforbid_guard_variables : Flag<["-"], "fforbid-guard-variables">,
  HelpText<"Emit an error if a C++ static local initializer would need a guard variable">,
  MarshallingInfoFlag<CodeGenOpts<"ForbidGuardVariables">>;
def no_implicit_float : Flag<["-"], "no-implicit-float">,
  HelpText<"Don't generate implicit floating point or vector instructions">,
  MarshallingInfoFlag<CodeGenOpts<"NoImplicitFloat">>;
def fdump_vtable_layouts : Flag<["-"], "fdump-vtable-layouts">,
  HelpText<"Dump the layouts of all vtables that will be emitted in a translation unit">,
  MarshallingInfoFlag<LangOpts<"DumpVTableLayouts">>;
def fmerge_functions : Flag<["-"], "fmerge-functions">,
  HelpText<"Permit merging of identical functions when optimizing.">,
  MarshallingInfoFlag<CodeGenOpts<"MergeFunctions">>;
def coverage_data_file : Separate<["-"], "coverage-data-file">,
  HelpText<"Emit coverage data to this filename.">,
  MarshallingInfoString<CodeGenOpts<"CoverageDataFile">>;
def coverage_data_file_EQ : Joined<["-"], "coverage-data-file=">,
  Alias<coverage_data_file>;
def coverage_notes_file : Separate<["-"], "coverage-notes-file">,
  HelpText<"Emit coverage notes to this filename.">,
  MarshallingInfoString<CodeGenOpts<"CoverageNotesFile">>;
def coverage_notes_file_EQ : Joined<["-"], "coverage-notes-file=">,
  Alias<coverage_notes_file>;
def coverage_version_EQ : Joined<["-"], "coverage-version=">,
  HelpText<"Four-byte version string for gcov files.">;
def dump_coverage_mapping : Flag<["-"], "dump-coverage-mapping">,
  HelpText<"Dump the coverage mapping records, for testing">,
  MarshallingInfoFlag<CodeGenOpts<"DumpCoverageMapping">>;
def fuse_register_sized_bitfield_access: Flag<["-"], "fuse-register-sized-bitfield-access">,
  HelpText<"Use register sized accesses to bit-fields, when possible.">,
  MarshallingInfoFlag<CodeGenOpts<"UseRegisterSizedBitfieldAccess">>;
def relaxed_aliasing : Flag<["-"], "relaxed-aliasing">,
  HelpText<"Turn off Type Based Alias Analysis">,
  MarshallingInfoFlag<CodeGenOpts<"RelaxedAliasing">>;
def no_struct_path_tbaa : Flag<["-"], "no-struct-path-tbaa">,
  HelpText<"Turn off struct-path aware Type Based Alias Analysis">,
  MarshallingInfoNegativeFlag<CodeGenOpts<"StructPathTBAA">>;
def new_struct_path_tbaa : Flag<["-"], "new-struct-path-tbaa">,
  HelpText<"Enable enhanced struct-path aware Type Based Alias Analysis">;
def mdebug_pass : Separate<["-"], "mdebug-pass">,
  HelpText<"Enable additional debug output">,
  MarshallingInfoString<CodeGenOpts<"DebugPass">>;
def mframe_pointer_EQ : Joined<["-"], "mframe-pointer=">,
  HelpText<"Specify which frame pointers to retain.">, Values<"all,non-leaf,none">,
  NormalizedValuesScope<"CodeGenOptions::FramePointerKind">, NormalizedValues<["All", "NonLeaf", "None"]>,
  MarshallingInfoEnum<CodeGenOpts<"FramePointer">, "None">;
def mabi_EQ_ieeelongdouble : Flag<["-"], "mabi=ieeelongdouble">,
  HelpText<"Use IEEE 754 quadruple-precision for long double">,
  MarshallingInfoFlag<LangOpts<"PPCIEEELongDouble">>;
def mabi_EQ_vec_extabi : Flag<["-"], "mabi=vec-extabi">,
  HelpText<"Enable the extended Altivec ABI on AIX. Use volatile and nonvolatile vector registers">,
  MarshallingInfoFlag<LangOpts<"EnableAIXExtendedAltivecABI">>;
def mfloat_abi : Separate<["-"], "mfloat-abi">,
  HelpText<"The float ABI to use">,
  MarshallingInfoString<CodeGenOpts<"FloatABI">>;
def mtp : Separate<["-"], "mtp">,
  HelpText<"Mode for reading thread pointer">;
def mlimit_float_precision : Separate<["-"], "mlimit-float-precision">,
  HelpText<"Limit float precision to the given value">,
  MarshallingInfoString<CodeGenOpts<"LimitFloatPrecision">>;
def mregparm : Separate<["-"], "mregparm">,
  HelpText<"Limit the number of registers available for integer arguments">,
  MarshallingInfoInt<CodeGenOpts<"NumRegisterParameters">>;
def msmall_data_limit : Separate<["-"], "msmall-data-limit">,
  HelpText<"Put global and static data smaller than the limit into a special section">,
  MarshallingInfoInt<CodeGenOpts<"SmallDataLimit">>;
def funwind_tables_EQ : Joined<["-"], "funwind-tables=">,
  HelpText<"Generate unwinding tables for all functions">,
  MarshallingInfoInt<CodeGenOpts<"UnwindTables">>;
defm constructor_aliases : BoolOption<"m", "constructor-aliases",
  CodeGenOpts<"CXXCtorDtorAliases">, DefaultFalse,
  PosFlag<SetTrue, [], "Enable">, NegFlag<SetFalse, [], "Disable">,
  BothFlags<[CC1Option], " emitting complete constructors and destructors as aliases when possible">>;
def mlink_bitcode_file : Separate<["-"], "mlink-bitcode-file">,
  HelpText<"Link the given bitcode file before performing optimizations.">;
def mlink_builtin_bitcode : Separate<["-"], "mlink-builtin-bitcode">,
  HelpText<"Link and internalize needed symbols from the given bitcode file "
           "before performing optimizations.">;
def vectorize_loops : Flag<["-"], "vectorize-loops">,
  HelpText<"Run the Loop vectorization passes">,
  MarshallingInfoFlag<CodeGenOpts<"VectorizeLoop">>;
def vectorize_slp : Flag<["-"], "vectorize-slp">,
  HelpText<"Run the SLP vectorization passes">,
  MarshallingInfoFlag<CodeGenOpts<"VectorizeSLP">>;
def dependent_lib : Joined<["--"], "dependent-lib=">,
  HelpText<"Add dependent library">,
  MarshallingInfoStringVector<CodeGenOpts<"DependentLibraries">>;
def linker_option : Joined<["--"], "linker-option=">,
  HelpText<"Add linker option">,
  MarshallingInfoStringVector<CodeGenOpts<"LinkerOptions">>;
def fsanitize_coverage_type : Joined<["-"], "fsanitize-coverage-type=">,
                              HelpText<"Sanitizer coverage type">,
                              MarshallingInfoInt<CodeGenOpts<"SanitizeCoverageType">>;
def fsanitize_coverage_indirect_calls
    : Flag<["-"], "fsanitize-coverage-indirect-calls">,
      HelpText<"Enable sanitizer coverage for indirect calls">,
      MarshallingInfoFlag<CodeGenOpts<"SanitizeCoverageIndirectCalls">>;
def fsanitize_coverage_trace_bb
    : Flag<["-"], "fsanitize-coverage-trace-bb">,
      HelpText<"Enable basic block tracing in sanitizer coverage">,
      MarshallingInfoFlag<CodeGenOpts<"SanitizeCoverageTraceBB">>;
def fsanitize_coverage_trace_cmp
    : Flag<["-"], "fsanitize-coverage-trace-cmp">,
      HelpText<"Enable cmp instruction tracing in sanitizer coverage">,
      MarshallingInfoFlag<CodeGenOpts<"SanitizeCoverageTraceCmp">>;
def fsanitize_coverage_trace_div
    : Flag<["-"], "fsanitize-coverage-trace-div">,
      HelpText<"Enable div instruction tracing in sanitizer coverage">,
      MarshallingInfoFlag<CodeGenOpts<"SanitizeCoverageTraceDiv">>;
def fsanitize_coverage_trace_gep
    : Flag<["-"], "fsanitize-coverage-trace-gep">,
      HelpText<"Enable gep instruction tracing in sanitizer coverage">,
      MarshallingInfoFlag<CodeGenOpts<"SanitizeCoverageTraceGep">>;
def fsanitize_coverage_8bit_counters
    : Flag<["-"], "fsanitize-coverage-8bit-counters">,
      HelpText<"Enable frequency counters in sanitizer coverage">,
      MarshallingInfoFlag<CodeGenOpts<"SanitizeCoverage8bitCounters">>;
def fsanitize_coverage_inline_8bit_counters
    : Flag<["-"], "fsanitize-coverage-inline-8bit-counters">,
      HelpText<"Enable inline 8-bit counters in sanitizer coverage">,
      MarshallingInfoFlag<CodeGenOpts<"SanitizeCoverageInline8bitCounters">>;
def fsanitize_coverage_inline_bool_flag
    : Flag<["-"], "fsanitize-coverage-inline-bool-flag">,
      HelpText<"Enable inline bool flag in sanitizer coverage">,
      MarshallingInfoFlag<CodeGenOpts<"SanitizeCoverageInlineBoolFlag">>;
def fsanitize_coverage_pc_table
    : Flag<["-"], "fsanitize-coverage-pc-table">,
      HelpText<"Create a table of coverage-instrumented PCs">,
      MarshallingInfoFlag<CodeGenOpts<"SanitizeCoveragePCTable">>;
def fsanitize_coverage_control_flow
    : Flag<["-"], "fsanitize-coverage-control-flow">,
      HelpText<"Collect control flow of function">,
      MarshallingInfoFlag<CodeGenOpts<"SanitizeCoverageControlFlow">>;
def fsanitize_coverage_trace_pc
    : Flag<["-"], "fsanitize-coverage-trace-pc">,
      HelpText<"Enable PC tracing in sanitizer coverage">,
      MarshallingInfoFlag<CodeGenOpts<"SanitizeCoverageTracePC">>;
def fsanitize_coverage_trace_pc_guard
    : Flag<["-"], "fsanitize-coverage-trace-pc-guard">,
      HelpText<"Enable PC tracing with guard in sanitizer coverage">,
      MarshallingInfoFlag<CodeGenOpts<"SanitizeCoverageTracePCGuard">>;
def fsanitize_coverage_no_prune
    : Flag<["-"], "fsanitize-coverage-no-prune">,
      HelpText<"Disable coverage pruning (i.e. instrument all blocks/edges)">,
      MarshallingInfoFlag<CodeGenOpts<"SanitizeCoverageNoPrune">>;
def fsanitize_coverage_stack_depth
    : Flag<["-"], "fsanitize-coverage-stack-depth">,
      HelpText<"Enable max stack depth tracing">,
      MarshallingInfoFlag<CodeGenOpts<"SanitizeCoverageStackDepth">>;
def fsanitize_coverage_trace_loads
    : Flag<["-"], "fsanitize-coverage-trace-loads">,
      HelpText<"Enable tracing of loads">,
      MarshallingInfoFlag<CodeGenOpts<"SanitizeCoverageTraceLoads">>;
def fsanitize_coverage_trace_stores
    : Flag<["-"], "fsanitize-coverage-trace-stores">,
      HelpText<"Enable tracing of stores">,
      MarshallingInfoFlag<CodeGenOpts<"SanitizeCoverageTraceStores">>;
def fexperimental_sanitize_metadata_EQ_covered
    : Flag<["-"], "fexperimental-sanitize-metadata=covered">,
      HelpText<"Emit PCs for code covered with binary analysis sanitizers">,
      MarshallingInfoFlag<CodeGenOpts<"SanitizeBinaryMetadataCovered">>;
def fexperimental_sanitize_metadata_EQ_atomics
    : Flag<["-"], "fexperimental-sanitize-metadata=atomics">,
      HelpText<"Emit PCs for atomic operations used by binary analysis sanitizers">,
      MarshallingInfoFlag<CodeGenOpts<"SanitizeBinaryMetadataAtomics">>;
def fexperimental_sanitize_metadata_EQ_uar
    : Flag<["-"], "fexperimental-sanitize-metadata=uar">,
      HelpText<"Emit PCs for start of functions that are subject for use-after-return checking.">,
      MarshallingInfoFlag<CodeGenOpts<"SanitizeBinaryMetadataUAR">>;
def fpatchable_function_entry_offset_EQ
    : Joined<["-"], "fpatchable-function-entry-offset=">, MetaVarName<"<M>">,
      HelpText<"Generate M NOPs before function entry">,
      MarshallingInfoInt<CodeGenOpts<"PatchableFunctionEntryOffset">>;
def fprofile_instrument_EQ : Joined<["-"], "fprofile-instrument=">,
    HelpText<"Enable PGO instrumentation">, Values<"none,clang,llvm,csllvm">,
    NormalizedValuesScope<"CodeGenOptions">,
    NormalizedValues<["ProfileNone", "ProfileClangInstr", "ProfileIRInstr", "ProfileCSIRInstr"]>,
    MarshallingInfoEnum<CodeGenOpts<"ProfileInstr">, "ProfileNone">;
def fprofile_instrument_path_EQ : Joined<["-"], "fprofile-instrument-path=">,
    HelpText<"Generate instrumented code to collect execution counts into "
             "<file> (overridden by LLVM_PROFILE_FILE env var)">,
    MarshallingInfoString<CodeGenOpts<"InstrProfileOutput">>;
def fprofile_instrument_use_path_EQ :
    Joined<["-"], "fprofile-instrument-use-path=">,
    HelpText<"Specify the profile path in PGO use compilation">,
    MarshallingInfoString<CodeGenOpts<"ProfileInstrumentUsePath">>;
def flto_visibility_public_std:
    Flag<["-"], "flto-visibility-public-std">,
    HelpText<"Use public LTO visibility for classes in std and stdext namespaces">,
    MarshallingInfoFlag<CodeGenOpts<"LTOVisibilityPublicStd">>;
defm lto_unit : BoolOption<"f", "lto-unit",
  CodeGenOpts<"LTOUnit">, DefaultFalse,
  PosFlag<SetTrue, [CC1Option], "Emit IR to support LTO unit features (CFI, whole program vtable opt)">,
  NegFlag<SetFalse>>;
def fverify_debuginfo_preserve
    : Flag<["-"], "fverify-debuginfo-preserve">,
      HelpText<"Enable Debug Info Metadata preservation testing in "
               "optimizations.">,
      MarshallingInfoFlag<CodeGenOpts<"EnableDIPreservationVerify">>;
def fverify_debuginfo_preserve_export
    : Joined<["-"], "fverify-debuginfo-preserve-export=">,
      MetaVarName<"<file>">,
      HelpText<"Export debug info (by testing original Debug Info) failures "
               "into specified (JSON) file (should be abs path as we use "
               "append mode to insert new JSON objects).">,
      MarshallingInfoString<CodeGenOpts<"DIBugsReportFilePath">>;
def fwarn_stack_size_EQ
    : Joined<["-"], "fwarn-stack-size=">,
      MarshallingInfoInt<CodeGenOpts<"WarnStackSize">, "UINT_MAX">;
// The driver option takes the key as a parameter to the -msign-return-address=
// and -mbranch-protection= options, but CC1 has a separate option so we
// don't have to parse the parameter twice.
def msign_return_address_key_EQ : Joined<["-"], "msign-return-address-key=">,
    Values<"a_key,b_key">;
def mbranch_target_enforce : Flag<["-"], "mbranch-target-enforce">,
  MarshallingInfoFlag<LangOpts<"BranchTargetEnforcement">>;
def fno_dllexport_inlines : Flag<["-"], "fno-dllexport-inlines">,
  MarshallingInfoNegativeFlag<LangOpts<"DllExportInlines">>;
def cfguard_no_checks : Flag<["-"], "cfguard-no-checks">,
    HelpText<"Emit Windows Control Flow Guard tables only (no checks)">,
    MarshallingInfoFlag<CodeGenOpts<"ControlFlowGuardNoChecks">>;
def cfguard : Flag<["-"], "cfguard">,
    HelpText<"Emit Windows Control Flow Guard tables and checks">,
    MarshallingInfoFlag<CodeGenOpts<"ControlFlowGuard">>;
def ehcontguard : Flag<["-"], "ehcontguard">,
    HelpText<"Emit Windows EH Continuation Guard tables">,
    MarshallingInfoFlag<CodeGenOpts<"EHContGuard">>;

def fdenormal_fp_math_f32_EQ : Joined<["-"], "fdenormal-fp-math-f32=">,
   Group<f_Group>;

def fctor_dtor_return_this : Flag<["-"], "fctor-dtor-return-this">,
  HelpText<"Change the C++ ABI to returning `this` pointer from constructors "
           "and non-deleting destructors. (No effect on Microsoft ABI)">,
  MarshallingInfoFlag<CodeGenOpts<"CtorDtorReturnThis">>;

def fexperimental_assignment_tracking_EQ : Joined<["-"], "fexperimental-assignment-tracking=">,
  Group<f_Group>, CodeGenOpts<"EnableAssignmentTracking">,
  NormalizedValuesScope<"CodeGenOptions::AssignmentTrackingOpts">,
  Values<"disabled,enabled,forced">, NormalizedValues<["Disabled","Enabled","Forced"]>,
  MarshallingInfoEnum<CodeGenOpts<"AssignmentTrackingMode">, "Enabled">;

} // let Flags = [CC1Option, NoDriverOption]

//===----------------------------------------------------------------------===//
// Dependency Output Options
//===----------------------------------------------------------------------===//

let Flags = [CC1Option, NoDriverOption] in {

def sys_header_deps : Flag<["-"], "sys-header-deps">,
  HelpText<"Include system headers in dependency output">,
  MarshallingInfoFlag<DependencyOutputOpts<"IncludeSystemHeaders">>;
def canonical_system_headers : Flag<["-"], "canonical-system-headers">,
  HelpText<"Canonicalize system headers in dependency output">,
  MarshallingInfoFlag<DependencyOutputOpts<"CanonicalSystemHeaders">>;
def module_file_deps : Flag<["-"], "module-file-deps">,
  HelpText<"Include module files in dependency output">,
  MarshallingInfoFlag<DependencyOutputOpts<"IncludeModuleFiles">>;
def header_include_file : Separate<["-"], "header-include-file">,
  HelpText<"Filename (or -) to write header include output to">,
  MarshallingInfoString<DependencyOutputOpts<"HeaderIncludeOutputFile">>;
def header_include_format_EQ : Joined<["-"], "header-include-format=">,
  HelpText<"set format in which header info is emitted">,
  Values<"textual,json">, NormalizedValues<["HIFMT_Textual", "HIFMT_JSON"]>,
  MarshallingInfoEnum<DependencyOutputOpts<"HeaderIncludeFormat">, "HIFMT_Textual">;
def header_include_filtering_EQ : Joined<["-"], "header-include-filtering=">,
  HelpText<"set the flag that enables filtering header information">,
  Values<"none,only-direct-system">, NormalizedValues<["HIFIL_None", "HIFIL_Only_Direct_System"]>,
  MarshallingInfoEnum<DependencyOutputOpts<"HeaderIncludeFiltering">, "HIFIL_None">;
def show_includes : Flag<["--"], "show-includes">,
  HelpText<"Print cl.exe style /showIncludes to stdout">;

} // let Flags = [CC1Option, NoDriverOption]

//===----------------------------------------------------------------------===//
// Diagnostic Options
//===----------------------------------------------------------------------===//

let Flags = [CC1Option, NoDriverOption] in {

def diagnostic_log_file : Separate<["-"], "diagnostic-log-file">,
  HelpText<"Filename (or -) to log diagnostics to">,
  MarshallingInfoString<DiagnosticOpts<"DiagnosticLogFile">>;
def diagnostic_serialized_file : Separate<["-"], "serialize-diagnostic-file">,
  MetaVarName<"<filename>">,
  HelpText<"File for serializing diagnostics in a binary format">;

def fdiagnostics_format : Separate<["-"], "fdiagnostics-format">,
  HelpText<"Change diagnostic formatting to match IDE and command line tools">,
  Values<"clang,msvc,vi,sarif,SARIF">,
  NormalizedValuesScope<"DiagnosticOptions">, NormalizedValues<["Clang", "MSVC", "Vi", "SARIF", "SARIF"]>,
  MarshallingInfoEnum<DiagnosticOpts<"Format">, "Clang">;
def fdiagnostics_show_category : Separate<["-"], "fdiagnostics-show-category">,
  HelpText<"Print diagnostic category">,
  Values<"none,id,name">,
  NormalizedValues<["0", "1", "2"]>,
  MarshallingInfoEnum<DiagnosticOpts<"ShowCategories">, "0">;
def fno_diagnostics_use_presumed_location : Flag<["-"], "fno-diagnostics-use-presumed-location">,
  HelpText<"Ignore #line directives when displaying diagnostic locations">,
  MarshallingInfoNegativeFlag<DiagnosticOpts<"ShowPresumedLoc">>;
def ftabstop : Separate<["-"], "ftabstop">, MetaVarName<"<N>">,
  HelpText<"Set the tab stop distance.">,
  MarshallingInfoInt<DiagnosticOpts<"TabStop">, "DiagnosticOptions::DefaultTabStop">;
def ferror_limit : Separate<["-"], "ferror-limit">, MetaVarName<"<N>">,
  HelpText<"Set the maximum number of errors to emit before stopping (0 = no limit).">,
  MarshallingInfoInt<DiagnosticOpts<"ErrorLimit">>;
def verify_EQ : CommaJoined<["-"], "verify=">,
  MetaVarName<"<prefixes>">,
  HelpText<"Verify diagnostic output using comment directives that start with"
           " prefixes in the comma-separated sequence <prefixes>">;
def verify : Flag<["-"], "verify">,
  HelpText<"Equivalent to -verify=expected">;
def verify_ignore_unexpected : Flag<["-"], "verify-ignore-unexpected">,
  HelpText<"Ignore unexpected diagnostic messages">;
def verify_ignore_unexpected_EQ : CommaJoined<["-"], "verify-ignore-unexpected=">,
  HelpText<"Ignore unexpected diagnostic messages">;
def Wno_rewrite_macros : Flag<["-"], "Wno-rewrite-macros">,
  HelpText<"Silence ObjC rewriting warnings">,
  MarshallingInfoFlag<DiagnosticOpts<"NoRewriteMacros">>;

} // let Flags = [CC1Option, NoDriverOption]

//===----------------------------------------------------------------------===//
// Frontend Options
//===----------------------------------------------------------------------===//

let Flags = [CC1Option, NoDriverOption] in {

// This isn't normally used, it is just here so we can parse a
// CompilerInvocation out of a driver-derived argument vector.
def cc1 : Flag<["-"], "cc1">;
def cc1as : Flag<["-"], "cc1as">;

def ast_merge : Separate<["-"], "ast-merge">,
  MetaVarName<"<ast file>">,
  HelpText<"Merge the given AST file into the translation unit being compiled.">,
  MarshallingInfoStringVector<FrontendOpts<"ASTMergeFiles">>;
def aux_target_cpu : Separate<["-"], "aux-target-cpu">,
  HelpText<"Target a specific auxiliary cpu type">;
def aux_target_feature : Separate<["-"], "aux-target-feature">,
  HelpText<"Target specific auxiliary attributes">;
def aux_triple : Separate<["-"], "aux-triple">,
  HelpText<"Auxiliary target triple.">,
  MarshallingInfoString<FrontendOpts<"AuxTriple">>;
def code_completion_at : Separate<["-"], "code-completion-at">,
  MetaVarName<"<file>:<line>:<column>">,
  HelpText<"Dump code-completion information at a location">;
def remap_file : Separate<["-"], "remap-file">,
  MetaVarName<"<from>;<to>">,
  HelpText<"Replace the contents of the <from> file with the contents of the <to> file">;
def code_completion_at_EQ : Joined<["-"], "code-completion-at=">,
  Alias<code_completion_at>;
def code_completion_macros : Flag<["-"], "code-completion-macros">,
  HelpText<"Include macros in code-completion results">,
  MarshallingInfoFlag<FrontendOpts<"CodeCompleteOpts.IncludeMacros">>;
def code_completion_patterns : Flag<["-"], "code-completion-patterns">,
  HelpText<"Include code patterns in code-completion results">,
  MarshallingInfoFlag<FrontendOpts<"CodeCompleteOpts.IncludeCodePatterns">>;
def no_code_completion_globals : Flag<["-"], "no-code-completion-globals">,
  HelpText<"Do not include global declarations in code-completion results.">,
  MarshallingInfoNegativeFlag<FrontendOpts<"CodeCompleteOpts.IncludeGlobals">>;
def no_code_completion_ns_level_decls : Flag<["-"], "no-code-completion-ns-level-decls">,
  HelpText<"Do not include declarations inside namespaces (incl. global namespace) in the code-completion results.">,
  MarshallingInfoNegativeFlag<FrontendOpts<"CodeCompleteOpts.IncludeNamespaceLevelDecls">>;
def code_completion_brief_comments : Flag<["-"], "code-completion-brief-comments">,
  HelpText<"Include brief documentation comments in code-completion results.">,
  MarshallingInfoFlag<FrontendOpts<"CodeCompleteOpts.IncludeBriefComments">>;
def code_completion_with_fixits : Flag<["-"], "code-completion-with-fixits">,
  HelpText<"Include code completion results which require small fix-its.">,
  MarshallingInfoFlag<FrontendOpts<"CodeCompleteOpts.IncludeFixIts">>;
def disable_free : Flag<["-"], "disable-free">,
  HelpText<"Disable freeing of memory on exit">,
  MarshallingInfoFlag<FrontendOpts<"DisableFree">>;
defm clear_ast_before_backend : BoolOption<"",
  "clear-ast-before-backend",
  CodeGenOpts<"ClearASTBeforeBackend">,
  DefaultFalse,
  PosFlag<SetTrue, [], "Clear">,
  NegFlag<SetFalse, [], "Don't clear">,
  BothFlags<[], " the Clang AST before running backend code generation">>;
defm enable_noundef_analysis : BoolOption<"",
  "enable-noundef-analysis",
  CodeGenOpts<"EnableNoundefAttrs">,
  DefaultTrue,
  PosFlag<SetTrue, [], "Enable">,
  NegFlag<SetFalse, [], "Disable">,
  BothFlags<[], " analyzing function argument and return types for mandatory definedness">>;
def discard_value_names : Flag<["-"], "discard-value-names">,
  HelpText<"Discard value names in LLVM IR">,
  MarshallingInfoFlag<CodeGenOpts<"DiscardValueNames">>;
def plugin_arg : JoinedAndSeparate<["-"], "plugin-arg-">,
    MetaVarName<"<name> <arg>">,
    HelpText<"Pass <arg> to plugin <name>">;
def add_plugin : Separate<["-"], "add-plugin">, MetaVarName<"<name>">,
  HelpText<"Use the named plugin action in addition to the default action">,
  MarshallingInfoStringVector<FrontendOpts<"AddPluginActions">>;
def ast_dump_filter : Separate<["-"], "ast-dump-filter">,
  MetaVarName<"<dump_filter>">,
  HelpText<"Use with -ast-dump or -ast-print to dump/print only AST declaration"
           " nodes having a certain substring in a qualified name. Use"
           " -ast-list to list all filterable declaration node names.">,
  MarshallingInfoString<FrontendOpts<"ASTDumpFilter">>;
def ast_dump_filter_EQ : Joined<["-"], "ast-dump-filter=">,
  Alias<ast_dump_filter>;
def fno_modules_global_index : Flag<["-"], "fno-modules-global-index">,
  HelpText<"Do not automatically generate or update the global module index">,
  MarshallingInfoNegativeFlag<FrontendOpts<"UseGlobalModuleIndex">>;
def fno_modules_error_recovery : Flag<["-"], "fno-modules-error-recovery">,
  HelpText<"Do not automatically import modules for error recovery">,
  MarshallingInfoNegativeFlag<LangOpts<"ModulesErrorRecovery">>;
def fmodule_map_file_home_is_cwd : Flag<["-"], "fmodule-map-file-home-is-cwd">,
  HelpText<"Use the current working directory as the home directory of "
           "module maps specified by -fmodule-map-file=<FILE>">,
  MarshallingInfoFlag<HeaderSearchOpts<"ModuleMapFileHomeIsCwd">>;
def fmodule_file_home_is_cwd : Flag<["-"], "fmodule-file-home-is-cwd">,
  HelpText<"Use the current working directory as the base directory of "
           "compiled module files.">,
  MarshallingInfoFlag<HeaderSearchOpts<"ModuleFileHomeIsCwd">>;
def fmodule_feature : Separate<["-"], "fmodule-feature">,
  MetaVarName<"<feature>">,
  HelpText<"Enable <feature> in module map requires declarations">,
  MarshallingInfoStringVector<LangOpts<"ModuleFeatures">>;
def fmodules_embed_file_EQ : Joined<["-"], "fmodules-embed-file=">,
  MetaVarName<"<file>">,
  HelpText<"Embed the contents of the specified file into the module file "
           "being compiled.">,
  MarshallingInfoStringVector<FrontendOpts<"ModulesEmbedFiles">>;
def fmodules_embed_all_files : Joined<["-"], "fmodules-embed-all-files">,
  HelpText<"Embed the contents of all files read by this compilation into "
           "the produced module file.">,
  MarshallingInfoFlag<FrontendOpts<"ModulesEmbedAllFiles">>;
defm fimplicit_modules_use_lock : BoolOption<"f", "implicit-modules-use-lock",
  FrontendOpts<"BuildingImplicitModuleUsesLock">, DefaultTrue,
  NegFlag<SetFalse>,
  PosFlag<SetTrue, [],
          "Use filesystem locks for implicit modules builds to avoid "
          "duplicating work in competing clang invocations.">>;
// FIXME: We only need this in C++ modules if we might textually
// enter a different module (eg, when building a header unit).
def fmodules_local_submodule_visibility :
  Flag<["-"], "fmodules-local-submodule-visibility">,
  HelpText<"Enforce name visibility rules across submodules of the same "
           "top-level module.">,
  MarshallingInfoFlag<LangOpts<"ModulesLocalVisibility">>,
  ImpliedByAnyOf<[fcxx_modules.KeyPath]>;
def fmodules_codegen :
  Flag<["-"], "fmodules-codegen">,
  HelpText<"Generate code for uses of this module that assumes an explicit "
           "object file will be built for the module">,
  MarshallingInfoFlag<LangOpts<"ModulesCodegen">>;
def fmodules_debuginfo :
  Flag<["-"], "fmodules-debuginfo">,
  HelpText<"Generate debug info for types in an object file built from this "
           "module and do not generate them elsewhere">,
  MarshallingInfoFlag<LangOpts<"ModulesDebugInfo">>;
def fmodule_format_EQ : Joined<["-"], "fmodule-format=">,
  HelpText<"Select the container format for clang modules and PCH. "
           "Supported options are 'raw' and 'obj'.">,
  MarshallingInfoString<HeaderSearchOpts<"ModuleFormat">, [{"raw"}]>;
def ftest_module_file_extension_EQ :
  Joined<["-"], "ftest-module-file-extension=">,
  HelpText<"introduce a module file extension for testing purposes. "
           "The argument is parsed as blockname:major:minor:hashed:user info">;

defm recovery_ast : BoolOption<"f", "recovery-ast",
  LangOpts<"RecoveryAST">, DefaultTrue,
  NegFlag<SetFalse>, PosFlag<SetTrue, [], "Preserve expressions in AST rather "
                              "than dropping them when encountering semantic errors">>;
defm recovery_ast_type : BoolOption<"f", "recovery-ast-type",
  LangOpts<"RecoveryASTType">, DefaultTrue,
  NegFlag<SetFalse>, PosFlag<SetTrue, [], "Preserve the type for recovery "
                              "expressions when possible">>;

let Group = Action_Group in {

def Eonly : Flag<["-"], "Eonly">,
  HelpText<"Just run preprocessor, no output (for timings)">;
def dump_raw_tokens : Flag<["-"], "dump-raw-tokens">,
  HelpText<"Lex file in raw mode and dump raw tokens">;
def analyze : Flag<["-"], "analyze">,
  HelpText<"Run static analysis engine">;
def dump_tokens : Flag<["-"], "dump-tokens">,
  HelpText<"Run preprocessor, dump internal rep of tokens">;
def fixit : Flag<["-"], "fixit">,
  HelpText<"Apply fix-it advice to the input source">;
def fixit_EQ : Joined<["-"], "fixit=">,
  HelpText<"Apply fix-it advice creating a file with the given suffix">;
def print_preamble : Flag<["-"], "print-preamble">,
  HelpText<"Print the \"preamble\" of a file, which is a candidate for implicit"
           " precompiled headers.">;
def emit_html : Flag<["-"], "emit-html">,
  HelpText<"Output input source as HTML">;
def ast_print : Flag<["-"], "ast-print">,
  HelpText<"Build ASTs and then pretty-print them">;
def ast_list : Flag<["-"], "ast-list">,
  HelpText<"Build ASTs and print the list of declaration node qualified names">;
def ast_dump : Flag<["-"], "ast-dump">,
  HelpText<"Build ASTs and then debug dump them">;
def ast_dump_EQ : Joined<["-"], "ast-dump=">,
  HelpText<"Build ASTs and then debug dump them in the specified format. "
           "Supported formats include: default, json">;
def ast_dump_all : Flag<["-"], "ast-dump-all">,
  HelpText<"Build ASTs and then debug dump them, forcing deserialization">;
def ast_dump_all_EQ : Joined<["-"], "ast-dump-all=">,
  HelpText<"Build ASTs and then debug dump them in the specified format, "
           "forcing deserialization. Supported formats include: default, json">;
def ast_dump_decl_types : Flag<["-"], "ast-dump-decl-types">,
  HelpText<"Include declaration types in AST dumps">,
  MarshallingInfoFlag<FrontendOpts<"ASTDumpDeclTypes">>;
def templight_dump : Flag<["-"], "templight-dump">,
  HelpText<"Dump templight information to stdout">;
def ast_dump_lookups : Flag<["-"], "ast-dump-lookups">,
  HelpText<"Build ASTs and then debug dump their name lookup tables">,
  MarshallingInfoFlag<FrontendOpts<"ASTDumpLookups">>;
def ast_view : Flag<["-"], "ast-view">,
  HelpText<"Build ASTs and view them with GraphViz">;
def emit_module : Flag<["-"], "emit-module">,
  HelpText<"Generate pre-compiled module file from a module map">;
def emit_module_interface : Flag<["-"], "emit-module-interface">,
  HelpText<"Generate pre-compiled module file from a C++ module interface">;
def emit_header_unit : Flag<["-"], "emit-header-unit">,
  HelpText<"Generate C++20 header units from header files">;
def emit_pch : Flag<["-"], "emit-pch">,
  HelpText<"Generate pre-compiled header file">;
def emit_llvm_only : Flag<["-"], "emit-llvm-only">,
  HelpText<"Build ASTs and convert to LLVM, discarding output">;
def emit_codegen_only : Flag<["-"], "emit-codegen-only">,
  HelpText<"Generate machine code, but discard output">;
def rewrite_test : Flag<["-"], "rewrite-test">,
  HelpText<"Rewriter playground">;
def rewrite_macros : Flag<["-"], "rewrite-macros">,
  HelpText<"Expand macros without full preprocessing">;
def migrate : Flag<["-"], "migrate">,
  HelpText<"Migrate source code">;
def compiler_options_dump : Flag<["-"], "compiler-options-dump">,
  HelpText<"Dump the compiler configuration options">;
def print_dependency_directives_minimized_source : Flag<["-"],
  "print-dependency-directives-minimized-source">,
  HelpText<"Print the output of the dependency directives source minimizer">;
}

defm emit_llvm_uselists : BoolOption<"", "emit-llvm-uselists",
  CodeGenOpts<"EmitLLVMUseLists">, DefaultFalse,
  PosFlag<SetTrue, [], "Preserve">,
  NegFlag<SetFalse, [], "Don't preserve">,
  BothFlags<[], " order of LLVM use-lists when serializing">>;

def mt_migrate_directory : Separate<["-"], "mt-migrate-directory">,
  HelpText<"Directory for temporary files produced during ARC or ObjC migration">,
  MarshallingInfoString<FrontendOpts<"MTMigrateDir">>;

def arcmt_action_EQ : Joined<["-"], "arcmt-action=">, Flags<[CC1Option, NoDriverOption]>,
  HelpText<"The ARC migration action to take">,
  Values<"check,modify,migrate">,
  NormalizedValuesScope<"FrontendOptions">,
  NormalizedValues<["ARCMT_Check", "ARCMT_Modify", "ARCMT_Migrate"]>,
  MarshallingInfoEnum<FrontendOpts<"ARCMTAction">, "ARCMT_None">;

def print_stats : Flag<["-"], "print-stats">,
  HelpText<"Print performance metrics and statistics">,
  MarshallingInfoFlag<FrontendOpts<"ShowStats">>;
def stats_file : Joined<["-"], "stats-file=">,
  HelpText<"Filename to write statistics to">,
  MarshallingInfoString<FrontendOpts<"StatsFile">>;
def stats_file_append : Flag<["-"], "stats-file-append">,
  HelpText<"If stats should be appended to stats-file instead of overwriting it">,
  MarshallingInfoFlag<FrontendOpts<"AppendStats">>;
def fdump_record_layouts_simple : Flag<["-"], "fdump-record-layouts-simple">,
  HelpText<"Dump record layout information in a simple form used for testing">,
  MarshallingInfoFlag<LangOpts<"DumpRecordLayoutsSimple">>;
def fdump_record_layouts_canonical : Flag<["-"], "fdump-record-layouts-canonical">,
  HelpText<"Dump record layout information with canonical field types">,
  MarshallingInfoFlag<LangOpts<"DumpRecordLayoutsCanonical">>;
def fdump_record_layouts_complete : Flag<["-"], "fdump-record-layouts-complete">,
  HelpText<"Dump record layout information for all complete types">,
  MarshallingInfoFlag<LangOpts<"DumpRecordLayoutsComplete">>;
def fdump_record_layouts : Flag<["-"], "fdump-record-layouts">,
  HelpText<"Dump record layout information">,
  MarshallingInfoFlag<LangOpts<"DumpRecordLayouts">>,
  ImpliedByAnyOf<[fdump_record_layouts_simple.KeyPath, fdump_record_layouts_complete.KeyPath, fdump_record_layouts_canonical.KeyPath]>;
def fix_what_you_can : Flag<["-"], "fix-what-you-can">,
  HelpText<"Apply fix-it advice even in the presence of unfixable errors">,
  MarshallingInfoFlag<FrontendOpts<"FixWhatYouCan">>;
def fix_only_warnings : Flag<["-"], "fix-only-warnings">,
  HelpText<"Apply fix-it advice only for warnings, not errors">,
  MarshallingInfoFlag<FrontendOpts<"FixOnlyWarnings">>;
def fixit_recompile : Flag<["-"], "fixit-recompile">,
  HelpText<"Apply fix-it changes and recompile">,
  MarshallingInfoFlag<FrontendOpts<"FixAndRecompile">>;
def fixit_to_temp : Flag<["-"], "fixit-to-temporary">,
  HelpText<"Apply fix-it changes to temporary files">,
  MarshallingInfoFlag<FrontendOpts<"FixToTemporaries">>;

def foverride_record_layout_EQ : Joined<["-"], "foverride-record-layout=">,
  HelpText<"Override record layouts with those in the given file">,
  MarshallingInfoString<FrontendOpts<"OverrideRecordLayoutsFile">>;
def pch_through_header_EQ : Joined<["-"], "pch-through-header=">,
  HelpText<"Stop PCH generation after including this file.  When using a PCH, "
           "skip tokens until after this file is included.">,
  MarshallingInfoString<PreprocessorOpts<"PCHThroughHeader">>;
def pch_through_hdrstop_create : Flag<["-"], "pch-through-hdrstop-create">,
  HelpText<"When creating a PCH, stop PCH generation after #pragma hdrstop.">,
  MarshallingInfoFlag<PreprocessorOpts<"PCHWithHdrStopCreate">>;
def pch_through_hdrstop_use : Flag<["-"], "pch-through-hdrstop-use">,
  HelpText<"When using a PCH, skip tokens until after a #pragma hdrstop.">;
def fno_pch_timestamp : Flag<["-"], "fno-pch-timestamp">,
  HelpText<"Disable inclusion of timestamp in precompiled headers">,
  MarshallingInfoNegativeFlag<FrontendOpts<"IncludeTimestamps">>;
def building_pch_with_obj : Flag<["-"], "building-pch-with-obj">,
  HelpText<"This compilation is part of building a PCH with corresponding object file.">,
  MarshallingInfoFlag<LangOpts<"BuildingPCHWithObjectFile">>;

def aligned_alloc_unavailable : Flag<["-"], "faligned-alloc-unavailable">,
  HelpText<"Aligned allocation/deallocation functions are unavailable">,
  MarshallingInfoFlag<LangOpts<"AlignedAllocationUnavailable">>,
  ShouldParseIf<faligned_allocation.KeyPath>;

} // let Flags = [CC1Option, NoDriverOption]

//===----------------------------------------------------------------------===//
// Language Options
//===----------------------------------------------------------------------===//

def version : Flag<["-"], "version">,
  HelpText<"Print the compiler version">,
  Flags<[CC1Option, CC1AsOption, FC1Option, NoDriverOption]>,
  MarshallingInfoFlag<FrontendOpts<"ShowVersion">>;

def main_file_name : Separate<["-"], "main-file-name">,
  HelpText<"Main file name to use for debug info and source if missing">,
  Flags<[CC1Option, CC1AsOption, NoDriverOption]>,
  MarshallingInfoString<CodeGenOpts<"MainFileName">>;
def split_dwarf_output : Separate<["-"], "split-dwarf-output">,
  HelpText<"File name to use for split dwarf debug info output">,
  Flags<[CC1Option, CC1AsOption, NoDriverOption]>,
  MarshallingInfoString<CodeGenOpts<"SplitDwarfOutput">>;

let Flags = [CC1Option, FC1Option, NoDriverOption] in {

def mreassociate : Flag<["-"], "mreassociate">,
  HelpText<"Allow reassociation transformations for floating-point instructions">,
  MarshallingInfoFlag<LangOpts<"AllowFPReassoc">>, ImpliedByAnyOf<[funsafe_math_optimizations.KeyPath]>;
def menable_no_nans : Flag<["-"], "menable-no-nans">,
  HelpText<"Allow optimization to assume there are no NaNs.">,
  MarshallingInfoFlag<LangOpts<"NoHonorNaNs">>, ImpliedByAnyOf<[ffinite_math_only.KeyPath]>;
def menable_no_infinities : Flag<["-"], "menable-no-infs">,
  HelpText<"Allow optimization to assume there are no infinities.">,
  MarshallingInfoFlag<LangOpts<"NoHonorInfs">>, ImpliedByAnyOf<[ffinite_math_only.KeyPath]>;

def pic_level : Separate<["-"], "pic-level">,
  HelpText<"Value for __PIC__">,
  MarshallingInfoInt<LangOpts<"PICLevel">>;
def pic_is_pie : Flag<["-"], "pic-is-pie">,
  HelpText<"File is for a position independent executable">,
  MarshallingInfoFlag<LangOpts<"PIE">>;

} // let Flags = [CC1Option, FC1Option, NoDriverOption]

let Flags = [CC1Option, NoDriverOption] in {

def fblocks_runtime_optional : Flag<["-"], "fblocks-runtime-optional">,
  HelpText<"Weakly link in the blocks runtime">,
  MarshallingInfoFlag<LangOpts<"BlocksRuntimeOptional">>;
def fexternc_nounwind : Flag<["-"], "fexternc-nounwind">,
  HelpText<"Assume all functions with C linkage do not unwind">,
  MarshallingInfoFlag<LangOpts<"ExternCNoUnwind">>;
def split_dwarf_file : Separate<["-"], "split-dwarf-file">,
  HelpText<"Name of the split dwarf debug info file to encode in the object file">,
  MarshallingInfoString<CodeGenOpts<"SplitDwarfFile">>;
def fno_wchar : Flag<["-"], "fno-wchar">,
  HelpText<"Disable C++ builtin type wchar_t">,
  MarshallingInfoNegativeFlag<LangOpts<"WChar">, cplusplus.KeyPath>,
  ShouldParseIf<cplusplus.KeyPath>;
def fconstant_string_class : Separate<["-"], "fconstant-string-class">,
  MetaVarName<"<class name>">,
  HelpText<"Specify the class to use for constant Objective-C string objects.">,
  MarshallingInfoString<LangOpts<"ObjCConstantStringClass">>;
def fobjc_arc_cxxlib_EQ : Joined<["-"], "fobjc-arc-cxxlib=">,
  HelpText<"Objective-C++ Automatic Reference Counting standard library kind">,
  Values<"libc++,libstdc++,none">,
  NormalizedValues<["ARCXX_libcxx", "ARCXX_libstdcxx", "ARCXX_nolib"]>,
  MarshallingInfoEnum<PreprocessorOpts<"ObjCXXARCStandardLibrary">, "ARCXX_nolib">;
def fobjc_runtime_has_weak : Flag<["-"], "fobjc-runtime-has-weak">,
  HelpText<"The target Objective-C runtime supports ARC weak operations">;
def fobjc_dispatch_method_EQ : Joined<["-"], "fobjc-dispatch-method=">,
  HelpText<"Objective-C dispatch method to use">,
  Values<"legacy,non-legacy,mixed">,
  NormalizedValuesScope<"CodeGenOptions">, NormalizedValues<["Legacy", "NonLegacy", "Mixed"]>,
  MarshallingInfoEnum<CodeGenOpts<"ObjCDispatchMethod">, "Legacy">;
def disable_objc_default_synthesize_properties : Flag<["-"], "disable-objc-default-synthesize-properties">,
  HelpText<"disable the default synthesis of Objective-C properties">,
  MarshallingInfoNegativeFlag<LangOpts<"ObjCDefaultSynthProperties">>;
def fencode_extended_block_signature : Flag<["-"], "fencode-extended-block-signature">,
  HelpText<"enable extended encoding of block type signature">,
  MarshallingInfoFlag<LangOpts<"EncodeExtendedBlockSig">>;
def function_alignment : Separate<["-"], "function-alignment">,
    HelpText<"default alignment for functions">,
    MarshallingInfoInt<LangOpts<"FunctionAlignment">>;
def fhalf_no_semantic_interposition : Flag<["-"], "fhalf-no-semantic-interposition">,
  HelpText<"Like -fno-semantic-interposition but don't use local aliases">,
  MarshallingInfoFlag<LangOpts<"HalfNoSemanticInterposition">>;
def fno_validate_pch : Flag<["-"], "fno-validate-pch">,
  HelpText<"Disable validation of precompiled headers">,
  MarshallingInfoFlag<PreprocessorOpts<"DisablePCHOrModuleValidation">, "DisableValidationForModuleKind::None">,
  Normalizer<"makeFlagToValueNormalizer(DisableValidationForModuleKind::All)">;
def fallow_pcm_with_errors : Flag<["-"], "fallow-pcm-with-compiler-errors">,
  HelpText<"Accept a PCM file that was created with compiler errors">,
  MarshallingInfoFlag<FrontendOpts<"AllowPCMWithCompilerErrors">>;
def fallow_pch_with_errors : Flag<["-"], "fallow-pch-with-compiler-errors">,
  HelpText<"Accept a PCH file that was created with compiler errors">,
  MarshallingInfoFlag<PreprocessorOpts<"AllowPCHWithCompilerErrors">>,
  ImpliedByAnyOf<[fallow_pcm_with_errors.KeyPath]>;
def fallow_pch_with_different_modules_cache_path :
  Flag<["-"], "fallow-pch-with-different-modules-cache-path">,
  HelpText<"Accept a PCH file that was created with a different modules cache path">,
  MarshallingInfoFlag<PreprocessorOpts<"AllowPCHWithDifferentModulesCachePath">>;
def fno_modules_share_filemanager : Flag<["-"], "fno-modules-share-filemanager">,
  HelpText<"Disable sharing the FileManager when building a module implicitly">,
  MarshallingInfoNegativeFlag<FrontendOpts<"ModulesShareFileManager">>;
def dump_deserialized_pch_decls : Flag<["-"], "dump-deserialized-decls">,
  HelpText<"Dump declarations that are deserialized from PCH, for testing">,
  MarshallingInfoFlag<PreprocessorOpts<"DumpDeserializedPCHDecls">>;
def error_on_deserialized_pch_decl : Separate<["-"], "error-on-deserialized-decl">,
  HelpText<"Emit error if a specific declaration is deserialized from PCH, for testing">;
def error_on_deserialized_pch_decl_EQ : Joined<["-"], "error-on-deserialized-decl=">,
  Alias<error_on_deserialized_pch_decl>;
def static_define : Flag<["-"], "static-define">,
  HelpText<"Should __STATIC__ be defined">,
  MarshallingInfoFlag<LangOpts<"Static">>;
def stack_protector : Separate<["-"], "stack-protector">,
  HelpText<"Enable stack protectors">,
  Values<"0,1,2,3">,
  NormalizedValuesScope<"LangOptions">,
  NormalizedValues<["SSPOff", "SSPOn", "SSPStrong", "SSPReq"]>,
  MarshallingInfoEnum<LangOpts<"StackProtector">, "SSPOff">;
def stack_protector_buffer_size : Separate<["-"], "stack-protector-buffer-size">,
  HelpText<"Lower bound for a buffer to be considered for stack protection">,
  MarshallingInfoInt<CodeGenOpts<"SSPBufferSize">, "8">;
def ftype_visibility : Joined<["-"], "ftype-visibility=">,
  HelpText<"Default type visibility">,
  MarshallingInfoVisibility<LangOpts<"TypeVisibilityMode">, fvisibility_EQ.KeyPath>;
def fapply_global_visibility_to_externs : Flag<["-"], "fapply-global-visibility-to-externs">,
  HelpText<"Apply global symbol visibility to external declarations without an explicit visibility">,
  MarshallingInfoFlag<LangOpts<"SetVisibilityForExternDecls">>;
def fbracket_depth : Separate<["-"], "fbracket-depth">,
  HelpText<"Maximum nesting level for parentheses, brackets, and braces">,
  MarshallingInfoInt<LangOpts<"BracketDepth">, "256">;
defm const_strings : BoolOption<"f", "const-strings",
  LangOpts<"ConstStrings">, DefaultFalse,
  PosFlag<SetTrue, [CC1Option], "Use">, NegFlag<SetFalse, [], "Don't use">,
  BothFlags<[], " a const qualified type for string literals in C and ObjC">>;
def fno_bitfield_type_align : Flag<["-"], "fno-bitfield-type-align">,
  HelpText<"Ignore bit-field types when aligning structures">,
  MarshallingInfoFlag<LangOpts<"NoBitFieldTypeAlign">>;
def ffake_address_space_map : Flag<["-"], "ffake-address-space-map">,
  HelpText<"Use a fake address space map; OpenCL testing purposes only">,
  MarshallingInfoFlag<LangOpts<"FakeAddressSpaceMap">>;
def faddress_space_map_mangling_EQ : Joined<["-"], "faddress-space-map-mangling=">,
  HelpText<"Set the mode for address space map based mangling; OpenCL testing purposes only">,
  Values<"target,no,yes">,
  NormalizedValuesScope<"LangOptions">,
  NormalizedValues<["ASMM_Target", "ASMM_Off", "ASMM_On"]>,
  MarshallingInfoEnum<LangOpts<"AddressSpaceMapMangling">, "ASMM_Target">;
def funknown_anytype : Flag<["-"], "funknown-anytype">,
  HelpText<"Enable parser support for the __unknown_anytype type; for testing purposes only">,
  MarshallingInfoFlag<LangOpts<"ParseUnknownAnytype">>;
def fdebugger_support : Flag<["-"], "fdebugger-support">,
  HelpText<"Enable special debugger support behavior">,
  MarshallingInfoFlag<LangOpts<"DebuggerSupport">>;
def fdebugger_cast_result_to_id : Flag<["-"], "fdebugger-cast-result-to-id">,
  HelpText<"Enable casting unknown expression results to id">,
  MarshallingInfoFlag<LangOpts<"DebuggerCastResultToId">>;
def fdebugger_objc_literal : Flag<["-"], "fdebugger-objc-literal">,
  HelpText<"Enable special debugger support for Objective-C subscripting and literals">,
  MarshallingInfoFlag<LangOpts<"DebuggerObjCLiteral">>;
defm deprecated_macro : BoolOption<"f", "deprecated-macro",
  LangOpts<"Deprecated">, DefaultFalse,
  PosFlag<SetTrue, [], "Defines">, NegFlag<SetFalse, [], "Undefines">,
  BothFlags<[], " the __DEPRECATED macro">>;
def fobjc_subscripting_legacy_runtime : Flag<["-"], "fobjc-subscripting-legacy-runtime">,
  HelpText<"Allow Objective-C array and dictionary subscripting in legacy runtime">;
// TODO: Enforce values valid for MSVtorDispMode.
def vtordisp_mode_EQ : Joined<["-"], "vtordisp-mode=">,
  HelpText<"Control vtordisp placement on win32 targets">,
  MarshallingInfoInt<LangOpts<"VtorDispMode">, "1">;
def fnative_half_type: Flag<["-"], "fnative-half-type">,
  HelpText<"Use the native half type for __fp16 instead of promoting to float">,
  MarshallingInfoFlag<LangOpts<"NativeHalfType">>,
  ImpliedByAnyOf<[open_cl.KeyPath, render_script.KeyPath]>;
def fnative_half_arguments_and_returns : Flag<["-"], "fnative-half-arguments-and-returns">,
  HelpText<"Use the native __fp16 type for arguments and returns (and skip ABI-specific lowering)">,
  MarshallingInfoFlag<LangOpts<"NativeHalfArgsAndReturns">>,
  ImpliedByAnyOf<[open_cl.KeyPath, render_script.KeyPath, hlsl.KeyPath]>;
def fallow_half_arguments_and_returns : Flag<["-"], "fallow-half-arguments-and-returns">,
  HelpText<"Allow function arguments and returns of type half">,
  MarshallingInfoFlag<LangOpts<"HalfArgsAndReturns">>,
  ImpliedByAnyOf<[fnative_half_arguments_and_returns.KeyPath]>;
def fdefault_calling_conv_EQ : Joined<["-"], "fdefault-calling-conv=">,
  HelpText<"Set default calling convention">,
  Values<"cdecl,fastcall,stdcall,vectorcall,regcall">,
  NormalizedValuesScope<"LangOptions">,
  NormalizedValues<["DCC_CDecl", "DCC_FastCall", "DCC_StdCall", "DCC_VectorCall", "DCC_RegCall"]>,
  MarshallingInfoEnum<LangOpts<"DefaultCallingConv">, "DCC_None">;

// These options cannot be marshalled, because they are used to set up the LangOptions defaults.
def finclude_default_header : Flag<["-"], "finclude-default-header">,
  HelpText<"Include default header file for OpenCL and HLSL">;
def fdeclare_opencl_builtins : Flag<["-"], "fdeclare-opencl-builtins">,
  HelpText<"Add OpenCL builtin function declarations (experimental)">;

def fpreserve_vec3_type : Flag<["-"], "fpreserve-vec3-type">,
  HelpText<"Preserve 3-component vector type">,
  MarshallingInfoFlag<CodeGenOpts<"PreserveVec3Type">>,
  ImpliedByAnyOf<[hlsl.KeyPath]>;
def fwchar_type_EQ : Joined<["-"], "fwchar-type=">,
  HelpText<"Select underlying type for wchar_t">,
  Values<"char,short,int">,
  NormalizedValues<["1", "2", "4"]>,
  MarshallingInfoEnum<LangOpts<"WCharSize">, "0">;
defm signed_wchar : BoolOption<"f", "signed-wchar",
  LangOpts<"WCharIsSigned">, DefaultTrue,
  NegFlag<SetFalse, [CC1Option], "Use an unsigned">, PosFlag<SetTrue, [], "Use a signed">,
  BothFlags<[], " type for wchar_t">>;
def fcompatibility_qualified_id_block_param_type_checking : Flag<["-"], "fcompatibility-qualified-id-block-type-checking">,
  HelpText<"Allow using blocks with parameters of more specific type than "
           "the type system guarantees when a parameter is qualified id">,
  MarshallingInfoFlag<LangOpts<"CompatibilityQualifiedIdBlockParamTypeChecking">>;
def fpass_by_value_is_noalias: Flag<["-"], "fpass-by-value-is-noalias">,
  HelpText<"Allows assuming by-value parameters do not alias any other value. "
           "Has no effect on non-trivially-copyable classes in C++.">, Group<f_Group>,
  MarshallingInfoFlag<CodeGenOpts<"PassByValueIsNoAlias">>;

// FIXME: Remove these entirely once functionality/tests have been excised.
def fobjc_gc_only : Flag<["-"], "fobjc-gc-only">, Group<f_Group>,
  HelpText<"Use GC exclusively for Objective-C related memory management">;
def fobjc_gc : Flag<["-"], "fobjc-gc">, Group<f_Group>,
  HelpText<"Enable Objective-C garbage collection">;

def fexperimental_max_bitint_width_EQ:
  Joined<["-"], "fexperimental-max-bitint-width=">, Group<f_Group>,
  MetaVarName<"<N>">,
  HelpText<"Set the maximum bitwidth for _BitInt (this option is expected to be removed in the future)">,
  MarshallingInfoInt<LangOpts<"MaxBitIntWidth">>;

} // let Flags = [CC1Option, NoDriverOption]

//===----------------------------------------------------------------------===//
// Header Search Options
//===----------------------------------------------------------------------===//

let Flags = [CC1Option, NoDriverOption] in {

def nostdsysteminc : Flag<["-"], "nostdsysteminc">,
  HelpText<"Disable standard system #include directories">,
  MarshallingInfoNegativeFlag<HeaderSearchOpts<"UseStandardSystemIncludes">>;
def fdisable_module_hash : Flag<["-"], "fdisable-module-hash">,
  HelpText<"Disable the module hash">,
  MarshallingInfoFlag<HeaderSearchOpts<"DisableModuleHash">>;
def fmodules_hash_content : Flag<["-"], "fmodules-hash-content">,
  HelpText<"Enable hashing the content of a module file">,
  MarshallingInfoFlag<HeaderSearchOpts<"ModulesHashContent">>;
def fmodules_strict_context_hash : Flag<["-"], "fmodules-strict-context-hash">,
  HelpText<"Enable hashing of all compiler options that could impact the "
           "semantics of a module in an implicit build">,
  MarshallingInfoFlag<HeaderSearchOpts<"ModulesStrictContextHash">>;
def c_isystem : Separate<["-"], "c-isystem">, MetaVarName<"<directory>">,
  HelpText<"Add directory to the C SYSTEM include search path">;
def objc_isystem : Separate<["-"], "objc-isystem">,
  MetaVarName<"<directory>">,
  HelpText<"Add directory to the ObjC SYSTEM include search path">;
def objcxx_isystem : Separate<["-"], "objcxx-isystem">,
  MetaVarName<"<directory>">,
  HelpText<"Add directory to the ObjC++ SYSTEM include search path">;
def internal_isystem : Separate<["-"], "internal-isystem">,
  MetaVarName<"<directory>">,
  HelpText<"Add directory to the internal system include search path; these "
           "are assumed to not be user-provided and are used to model system "
           "and standard headers' paths.">;
def internal_externc_isystem : Separate<["-"], "internal-externc-isystem">,
  MetaVarName<"<directory>">,
  HelpText<"Add directory to the internal system include search path with "
           "implicit extern \"C\" semantics; these are assumed to not be "
           "user-provided and are used to model system and standard headers' "
           "paths.">;

} // let Flags = [CC1Option, NoDriverOption]

//===----------------------------------------------------------------------===//
// Preprocessor Options
//===----------------------------------------------------------------------===//

let Flags = [CC1Option, NoDriverOption] in {

def chain_include : Separate<["-"], "chain-include">, MetaVarName<"<file>">,
  HelpText<"Include and chain a header file after turning it into PCH">;
def preamble_bytes_EQ : Joined<["-"], "preamble-bytes=">,
  HelpText<"Assume that the precompiled header is a precompiled preamble "
           "covering the first N bytes of the main file">;
def detailed_preprocessing_record : Flag<["-"], "detailed-preprocessing-record">,
  HelpText<"include a detailed record of preprocessing actions">,
  MarshallingInfoFlag<PreprocessorOpts<"DetailedRecord">>;
def setup_static_analyzer : Flag<["-"], "setup-static-analyzer">,
  HelpText<"Set up preprocessor for static analyzer (done automatically when static analyzer is run).">,
  MarshallingInfoFlag<PreprocessorOpts<"SetUpStaticAnalyzer">>;
def disable_pragma_debug_crash : Flag<["-"], "disable-pragma-debug-crash">,
  HelpText<"Disable any #pragma clang __debug that can lead to crashing behavior. This is meant for testing.">,
  MarshallingInfoFlag<PreprocessorOpts<"DisablePragmaDebugCrash">>;
def source_date_epoch : Separate<["-"], "source-date-epoch">,
  MetaVarName<"<time since Epoch in seconds>">,
  HelpText<"Time to be used in __DATE__, __TIME__, and __TIMESTAMP__ macros">;

} // let Flags = [CC1Option, NoDriverOption]

//===----------------------------------------------------------------------===//
// CUDA Options
//===----------------------------------------------------------------------===//

let Flags = [CC1Option, NoDriverOption] in {

def fcuda_is_device : Flag<["-"], "fcuda-is-device">,
  HelpText<"Generate code for CUDA device">,
  MarshallingInfoFlag<LangOpts<"CUDAIsDevice">>;
def fcuda_include_gpubinary : Separate<["-"], "fcuda-include-gpubinary">,
  HelpText<"Incorporate CUDA device-side binary into host object file.">,
  MarshallingInfoString<CodeGenOpts<"CudaGpuBinaryFileName">>;
def fcuda_allow_variadic_functions : Flag<["-"], "fcuda-allow-variadic-functions">,
  HelpText<"Allow variadic functions in CUDA device code.">,
  MarshallingInfoFlag<LangOpts<"CUDAAllowVariadicFunctions">>;
def fno_cuda_host_device_constexpr : Flag<["-"], "fno-cuda-host-device-constexpr">,
  HelpText<"Don't treat unattributed constexpr functions as __host__ __device__.">,
  MarshallingInfoNegativeFlag<LangOpts<"CUDAHostDeviceConstexpr">>;

} // let Flags = [CC1Option, NoDriverOption]

//===----------------------------------------------------------------------===//
// OpenMP Options
//===----------------------------------------------------------------------===//

let Flags = [CC1Option, FC1Option, NoDriverOption] in {

def fopenmp_is_target_device : Flag<["-"], "fopenmp-is-target-device">,
  HelpText<"Generate code only for an OpenMP target device.">;
def : Flag<["-"], "fopenmp-is-device">, Alias<fopenmp_is_target_device>;
def fopenmp_host_ir_file_path : Separate<["-"], "fopenmp-host-ir-file-path">,
  HelpText<"Path to the IR file produced by the frontend for the host.">;

} // let Flags = [CC1Option, FC1Option, NoDriverOption]

//===----------------------------------------------------------------------===//
// SYCL Options
//===----------------------------------------------------------------------===//

def fsycl_is_device : Flag<["-"], "fsycl-is-device">,
  HelpText<"Generate code for SYCL device.">,
  Flags<[CC1Option, NoDriverOption]>,
  MarshallingInfoFlag<LangOpts<"SYCLIsDevice">>;
def fsycl_is_host : Flag<["-"], "fsycl-is-host">,
  HelpText<"SYCL host compilation">,
  Flags<[CC1Option, NoDriverOption]>,
  MarshallingInfoFlag<LangOpts<"SYCLIsHost">>;

def sycl_std_EQ : Joined<["-"], "sycl-std=">, Group<sycl_Group>,
  Flags<[CC1Option, NoArgumentUnused, CoreOption]>,
  HelpText<"SYCL language standard to compile for.">,
  Values<"2020,2017,121,1.2.1,sycl-1.2.1">,
  NormalizedValues<["SYCL_2020", "SYCL_2017", "SYCL_2017", "SYCL_2017", "SYCL_2017"]>,
  NormalizedValuesScope<"LangOptions">,
  MarshallingInfoEnum<LangOpts<"SYCLVersion">, "SYCL_None">,
  ShouldParseIf<!strconcat(fsycl_is_device.KeyPath, "||", fsycl_is_host.KeyPath)>;

defm gpu_approx_transcendentals : BoolFOption<"gpu-approx-transcendentals",
  LangOpts<"GPUDeviceApproxTranscendentals">, DefaultFalse,
  PosFlag<SetTrue, [CC1Option], "Use">, NegFlag<SetFalse, [], "Don't use">,
  BothFlags<[], " approximate transcendental functions">>;
def : Flag<["-"], "fcuda-approx-transcendentals">, Alias<fgpu_approx_transcendentals>;
def : Flag<["-"], "fno-cuda-approx-transcendentals">, Alias<fno_gpu_approx_transcendentals>;

//===----------------------------------------------------------------------===//
// Frontend Options - cc1 + fc1
//===----------------------------------------------------------------------===//

let Flags = [CC1Option, FC1Option, NoDriverOption] in {
let Group = Action_Group in {

def emit_obj : Flag<["-"], "emit-obj">,
  HelpText<"Emit native object files">;
def init_only : Flag<["-"], "init-only">,
  HelpText<"Only execute frontend initialization">;
def emit_llvm_bc : Flag<["-"], "emit-llvm-bc">,
  HelpText<"Build ASTs then convert to LLVM, emit .bc file">;

} // let Group = Action_Group

def load : Separate<["-"], "load">, MetaVarName<"<dsopath>">,
  HelpText<"Load the named plugin (dynamic shared object)">;
def plugin : Separate<["-"], "plugin">, MetaVarName<"<name>">,
  HelpText<"Use the named plugin action instead of the default action (use \"help\" to list available options)">;
defm debug_pass_manager : BoolOption<"f", "debug-pass-manager",
  CodeGenOpts<"DebugPassManager">, DefaultFalse,
  PosFlag<SetTrue, [], "Prints debug information for the new pass manager">,
  NegFlag<SetFalse, [], "Disables debug printing for the new pass manager">>;

def opt_record_file : Separate<["-"], "opt-record-file">,
  HelpText<"File name to use for YAML optimization record output">,
  MarshallingInfoString<CodeGenOpts<"OptRecordFile">>;
def opt_record_passes : Separate<["-"], "opt-record-passes">,
  HelpText<"Only record remark information for passes whose names match the given regular expression">;
def opt_record_format : Separate<["-"], "opt-record-format">,
  HelpText<"The format used for serializing remarks (default: YAML)">;

} // let Flags = [CC1Option, FC1Option, NoDriverOption]

//===----------------------------------------------------------------------===//
// cc1as-only Options
//===----------------------------------------------------------------------===//

let Flags = [CC1AsOption, NoDriverOption] in {

// Language Options
def n : Flag<["-"], "n">,
  HelpText<"Don't automatically start assembly file with a text section">;

// Frontend Options
def filetype : Separate<["-"], "filetype">,
    HelpText<"Specify the output file type ('asm', 'null', or 'obj')">;

// Transliterate Options
def output_asm_variant : Separate<["-"], "output-asm-variant">,
    HelpText<"Select the asm variant index to use for output">;
def show_encoding : Flag<["-"], "show-encoding">,
    HelpText<"Show instruction encoding information in transliterate mode">;
def show_inst : Flag<["-"], "show-inst">,
    HelpText<"Show internal instruction representation in transliterate mode">;

// Assemble Options
def dwarf_debug_producer : Separate<["-"], "dwarf-debug-producer">,
  HelpText<"The string to embed in the Dwarf debug AT_producer record.">;

def defsym : Separate<["-"], "defsym">,
  HelpText<"Define a value for a symbol">;

} // let Flags = [CC1AsOption, NoDriverOption]

//===----------------------------------------------------------------------===//
// clang-cl Options
//===----------------------------------------------------------------------===//

def cl_Group : OptionGroup<"<clang-cl options>">,
  HelpText<"CL.EXE COMPATIBILITY OPTIONS">;

def cl_compile_Group : OptionGroup<"<clang-cl compile-only options>">,
  Group<cl_Group>;

def cl_ignored_Group : OptionGroup<"<clang-cl ignored options>">,
  Group<cl_Group>;

class CLFlag<string name> : Option<["/", "-"], name, KIND_FLAG>,
  Group<cl_Group>, Flags<[CLOption, NoXarchOption]>;

class CLDXCFlag<string name> : Option<["/", "-"], name, KIND_FLAG>,
  Group<cl_Group>, Flags<[CLDXCOption, NoXarchOption]>;

class CLCompileFlag<string name> : Option<["/", "-"], name, KIND_FLAG>,
  Group<cl_compile_Group>, Flags<[CLOption, NoXarchOption]>;

class CLIgnoredFlag<string name> : Option<["/", "-"], name, KIND_FLAG>,
  Group<cl_ignored_Group>, Flags<[CLOption, NoXarchOption]>;

class CLJoined<string name> : Option<["/", "-"], name, KIND_JOINED>,
  Group<cl_Group>, Flags<[CLOption, NoXarchOption]>;

class CLDXCJoined<string name> : Option<["/", "-"], name, KIND_JOINED>,
  Group<cl_Group>, Flags<[CLDXCOption, NoXarchOption]>;

class CLCompileJoined<string name> : Option<["/", "-"], name, KIND_JOINED>,
  Group<cl_compile_Group>, Flags<[CLOption, NoXarchOption]>;

class CLIgnoredJoined<string name> : Option<["/", "-"], name, KIND_JOINED>,
  Group<cl_ignored_Group>, Flags<[CLOption, NoXarchOption, HelpHidden]>;

class CLJoinedOrSeparate<string name> : Option<["/", "-"], name,
  KIND_JOINED_OR_SEPARATE>, Group<cl_Group>, Flags<[CLOption, NoXarchOption]>;

class CLDXCJoinedOrSeparate<string name> : Option<["/", "-"], name,
  KIND_JOINED_OR_SEPARATE>, Group<cl_Group>, Flags<[CLDXCOption, NoXarchOption]>;

class CLCompileJoinedOrSeparate<string name> : Option<["/", "-"], name,
  KIND_JOINED_OR_SEPARATE>, Group<cl_compile_Group>,
  Flags<[CLOption, NoXarchOption]>;

class CLRemainingArgsJoined<string name> : Option<["/", "-"], name,
  KIND_REMAINING_ARGS_JOINED>, Group<cl_Group>, Flags<[CLOption, NoXarchOption]>;

// Aliases:
// (We don't put any of these in cl_compile_Group as the options they alias are
// already in the right group.)

def _SLASH_Brepro : CLFlag<"Brepro">,
  HelpText<"Do not write current time into COFF output (breaks link.exe /incremental)">,
  Alias<mno_incremental_linker_compatible>;
def _SLASH_Brepro_ : CLFlag<"Brepro-">,
  HelpText<"Write current time into COFF output (default)">,
  Alias<mincremental_linker_compatible>;
def _SLASH_C : CLFlag<"C">,
  HelpText<"Do not discard comments when preprocessing">, Alias<C>;
def _SLASH_c : CLFlag<"c">, HelpText<"Compile only">, Alias<c>;
def _SLASH_d1PP : CLFlag<"d1PP">,
  HelpText<"Retain macro definitions in /E mode">, Alias<dD>;
def _SLASH_d1reportAllClassLayout : CLFlag<"d1reportAllClassLayout">,
  HelpText<"Dump record layout information">,
  Alias<Xclang>, AliasArgs<["-fdump-record-layouts"]>;
def _SLASH_diagnostics_caret : CLFlag<"diagnostics:caret">,
  HelpText<"Enable caret and column diagnostics (default)">;
def _SLASH_diagnostics_column : CLFlag<"diagnostics:column">,
  HelpText<"Disable caret diagnostics but keep column info">;
def _SLASH_diagnostics_classic : CLFlag<"diagnostics:classic">,
  HelpText<"Disable column and caret diagnostics">;
def _SLASH_D : CLJoinedOrSeparate<"D">, HelpText<"Define macro">,
  MetaVarName<"<macro[=value]>">, Alias<D>;
def _SLASH_E : CLFlag<"E">, HelpText<"Preprocess to stdout">, Alias<E>;
def _SLASH_external_COLON_I : CLJoinedOrSeparate<"external:I">, Alias<isystem>,
  HelpText<"Add directory to include search path with warnings suppressed">,
  MetaVarName<"<dir>">;
def _SLASH_fp_contract : CLFlag<"fp:contract">, HelpText<"">, Alias<ffp_contract>, AliasArgs<["on"]>;
def _SLASH_fp_except : CLFlag<"fp:except">, HelpText<"">, Alias<ffp_exception_behavior_EQ>, AliasArgs<["strict"]>;
def _SLASH_fp_except_ : CLFlag<"fp:except-">, HelpText<"">, Alias<ffp_exception_behavior_EQ>, AliasArgs<["ignore"]>;
def _SLASH_fp_fast : CLFlag<"fp:fast">, HelpText<"">, Alias<ffast_math>;
def _SLASH_fp_precise : CLFlag<"fp:precise">, HelpText<"">, Alias<ffp_model_EQ>, AliasArgs<["precise"]>;
def _SLASH_fp_strict : CLFlag<"fp:strict">, HelpText<"">, Alias<ffp_model_EQ>, AliasArgs<["strict"]>;
def _SLASH_fsanitize_EQ_address : CLFlag<"fsanitize=address">,
  HelpText<"Enable AddressSanitizer">,
  Alias<fsanitize_EQ>, AliasArgs<["address"]>;
def _SLASH_GA : CLFlag<"GA">, Alias<ftlsmodel_EQ>, AliasArgs<["local-exec"]>,
  HelpText<"Assume thread-local variables are defined in the executable">;
def _SLASH_GR : CLFlag<"GR">, HelpText<"Emit RTTI data (default)">;
def _SLASH_GR_ : CLFlag<"GR-">, HelpText<"Do not emit RTTI data">;
def _SLASH_GF : CLIgnoredFlag<"GF">,
  HelpText<"Enable string pooling (default)">;
def _SLASH_GF_ : CLFlag<"GF-">, HelpText<"Disable string pooling">,
  Alias<fwritable_strings>;
def _SLASH_GS : CLFlag<"GS">,
  HelpText<"Enable buffer security check (default)">;
def _SLASH_GS_ : CLFlag<"GS-">, HelpText<"Disable buffer security check">;
def : CLFlag<"Gs">, HelpText<"Use stack probes (default)">,
  Alias<mstack_probe_size>, AliasArgs<["4096"]>;
def _SLASH_Gs : CLJoined<"Gs">,
  HelpText<"Set stack probe size (default 4096)">, Alias<mstack_probe_size>;
def _SLASH_Gy : CLFlag<"Gy">, HelpText<"Put each function in its own section">,
  Alias<ffunction_sections>;
def _SLASH_Gy_ : CLFlag<"Gy-">,
  HelpText<"Do not put each function in its own section (default)">,
  Alias<fno_function_sections>;
def _SLASH_Gw : CLFlag<"Gw">, HelpText<"Put each data item in its own section">,
  Alias<fdata_sections>;
def _SLASH_Gw_ : CLFlag<"Gw-">,
  HelpText<"Do not put each data item in its own section (default)">,
  Alias<fno_data_sections>;
def _SLASH_help : CLFlag<"help">, Alias<help>,
  HelpText<"Display available options">;
def _SLASH_HELP : CLFlag<"HELP">, Alias<help>;
def _SLASH_hotpatch : CLFlag<"hotpatch">, Alias<fms_hotpatch>,
  HelpText<"Create hotpatchable image">;
def _SLASH_I : CLDXCJoinedOrSeparate<"I">,
  HelpText<"Add directory to include search path">, MetaVarName<"<dir>">,
  Alias<I>;
def _SLASH_J : CLFlag<"J">, HelpText<"Make char type unsigned">,
  Alias<funsigned_char>;

// The _SLASH_O option handles all the /O flags, but we also provide separate
// aliased options to provide separate help messages.
def _SLASH_O : CLDXCJoined<"O">,
  HelpText<"Set multiple /O flags at once; e.g. '/O2y-' for '/O2 /Oy-'">,
  MetaVarName<"<flags>">;
def : CLFlag<"O1">, Alias<_SLASH_O>, AliasArgs<["1"]>,
  HelpText<"Optimize for size  (like /Og     /Os /Oy /Ob2 /GF /Gy)">;
def : CLFlag<"O2">, Alias<_SLASH_O>, AliasArgs<["2"]>,
  HelpText<"Optimize for speed (like /Og /Oi /Ot /Oy /Ob2 /GF /Gy)">;
def : CLFlag<"Ob0">, Alias<_SLASH_O>, AliasArgs<["b0"]>,
  HelpText<"Disable function inlining">;
def : CLFlag<"Ob1">, Alias<_SLASH_O>, AliasArgs<["b1"]>,
  HelpText<"Only inline functions explicitly or implicitly marked inline">;
def : CLFlag<"Ob2">, Alias<_SLASH_O>, AliasArgs<["b2"]>,
  HelpText<"Inline functions as deemed beneficial by the compiler">;
def : CLDXCFlag<"Od">, Alias<_SLASH_O>, AliasArgs<["d"]>,
  HelpText<"Disable optimization">;
def : CLFlag<"Og">, Alias<_SLASH_O>, AliasArgs<["g"]>,
  HelpText<"No effect">;
def : CLFlag<"Oi">, Alias<_SLASH_O>, AliasArgs<["i"]>,
  HelpText<"Enable use of builtin functions">;
def : CLFlag<"Oi-">, Alias<_SLASH_O>, AliasArgs<["i-"]>,
  HelpText<"Disable use of builtin functions">;
def : CLFlag<"Os">, Alias<_SLASH_O>, AliasArgs<["s"]>,
  HelpText<"Optimize for size">;
def : CLFlag<"Ot">, Alias<_SLASH_O>, AliasArgs<["t"]>,
  HelpText<"Optimize for speed">;
def : CLFlag<"Ox">, Alias<_SLASH_O>, AliasArgs<["x"]>,
  HelpText<"Deprecated (like /Og /Oi /Ot /Oy /Ob2); use /O2">;
def : CLFlag<"Oy">, Alias<_SLASH_O>, AliasArgs<["y"]>,
  HelpText<"Enable frame pointer omission (x86 only)">;
def : CLFlag<"Oy-">, Alias<_SLASH_O>, AliasArgs<["y-"]>,
  HelpText<"Disable frame pointer omission (x86 only, default)">;

def _SLASH_QUESTION : CLFlag<"?">, Alias<help>,
  HelpText<"Display available options">;
def _SLASH_Qvec : CLFlag<"Qvec">,
  HelpText<"Enable the loop vectorization passes">, Alias<fvectorize>;
def _SLASH_Qvec_ : CLFlag<"Qvec-">,
  HelpText<"Disable the loop vectorization passes">, Alias<fno_vectorize>;
def _SLASH_showIncludes : CLFlag<"showIncludes">,
  HelpText<"Print info about included files to stderr">;
def _SLASH_showIncludes_user : CLFlag<"showIncludes:user">,
  HelpText<"Like /showIncludes but omit system headers">;
def _SLASH_showFilenames : CLFlag<"showFilenames">,
  HelpText<"Print the name of each compiled file">;
def _SLASH_showFilenames_ : CLFlag<"showFilenames-">,
  HelpText<"Do not print the name of each compiled file (default)">;
def _SLASH_source_charset : CLCompileJoined<"source-charset:">,
  HelpText<"Set source encoding, supports only UTF-8">,
  Alias<finput_charset_EQ>;
def _SLASH_execution_charset : CLCompileJoined<"execution-charset:">,
  HelpText<"Set runtime encoding, supports only UTF-8">,
  Alias<fexec_charset_EQ>;
def _SLASH_std : CLCompileJoined<"std:">,
  HelpText<"Set language version (c++14,c++17,c++20,c++latest,c11,c17)">;
def _SLASH_U : CLJoinedOrSeparate<"U">, HelpText<"Undefine macro">,
  MetaVarName<"<macro>">, Alias<U>;
def _SLASH_validate_charset : CLFlag<"validate-charset">,
  Alias<W_Joined>, AliasArgs<["invalid-source-encoding"]>;
def _SLASH_validate_charset_ : CLFlag<"validate-charset-">,
  Alias<W_Joined>, AliasArgs<["no-invalid-source-encoding"]>;
def _SLASH_external_W0 : CLFlag<"external:W0">, HelpText<"Ignore warnings from system headers (default)">, Alias<Wno_system_headers>;
def _SLASH_external_W1 : CLFlag<"external:W1">, HelpText<"Enable -Wsystem-headers">, Alias<Wsystem_headers>;
def _SLASH_external_W2 : CLFlag<"external:W2">, HelpText<"Enable -Wsystem-headers">, Alias<Wsystem_headers>;
def _SLASH_external_W3 : CLFlag<"external:W3">, HelpText<"Enable -Wsystem-headers">, Alias<Wsystem_headers>;
def _SLASH_external_W4 : CLFlag<"external:W4">, HelpText<"Enable -Wsystem-headers">, Alias<Wsystem_headers>;
def _SLASH_W0 : CLFlag<"W0">, HelpText<"Disable all warnings">, Alias<w>;
def _SLASH_W1 : CLFlag<"W1">, HelpText<"Enable -Wall">, Alias<Wall>;
def _SLASH_W2 : CLFlag<"W2">, HelpText<"Enable -Wall">, Alias<Wall>;
def _SLASH_W3 : CLFlag<"W3">, HelpText<"Enable -Wall">, Alias<Wall>;
def _SLASH_W4 : CLFlag<"W4">, HelpText<"Enable -Wall and -Wextra">, Alias<WCL4>;
def _SLASH_Wall : CLFlag<"Wall">, HelpText<"Enable -Weverything">,
  Alias<W_Joined>, AliasArgs<["everything"]>;
def _SLASH_WX : CLFlag<"WX">, HelpText<"Treat warnings as errors">,
  Alias<W_Joined>, AliasArgs<["error"]>;
def _SLASH_WX_ : CLFlag<"WX-">,
  HelpText<"Do not treat warnings as errors (default)">,
  Alias<W_Joined>, AliasArgs<["no-error"]>;
def _SLASH_w_flag : CLFlag<"w">, HelpText<"Disable all warnings">, Alias<w>;
def _SLASH_wd : CLCompileJoined<"wd">;
def _SLASH_vd : CLJoined<"vd">, HelpText<"Control vtordisp placement">,
  Alias<vtordisp_mode_EQ>;
def _SLASH_X : CLFlag<"X">,
  HelpText<"Do not add %INCLUDE% to include search path">, Alias<nostdlibinc>;
def _SLASH_Zc_sizedDealloc : CLFlag<"Zc:sizedDealloc">,
  HelpText<"Enable C++14 sized global deallocation functions">,
  Alias<fsized_deallocation>;
def _SLASH_Zc_sizedDealloc_ : CLFlag<"Zc:sizedDealloc-">,
  HelpText<"Disable C++14 sized global deallocation functions">,
  Alias<fno_sized_deallocation>;
def _SLASH_Zc_alignedNew : CLFlag<"Zc:alignedNew">,
  HelpText<"Enable C++17 aligned allocation functions">,
  Alias<faligned_allocation>;
def _SLASH_Zc_alignedNew_ : CLFlag<"Zc:alignedNew-">,
  HelpText<"Disable C++17 aligned allocation functions">,
  Alias<fno_aligned_allocation>;
def _SLASH_Zc_char8_t : CLFlag<"Zc:char8_t">,
  HelpText<"Enable char8_t from C++2a">,
  Alias<fchar8__t>;
def _SLASH_Zc_char8_t_ : CLFlag<"Zc:char8_t-">,
  HelpText<"Disable char8_t from c++2a">,
  Alias<fno_char8__t>;
def _SLASH_Zc_strictStrings : CLFlag<"Zc:strictStrings">,
  HelpText<"Treat string literals as const">, Alias<W_Joined>,
  AliasArgs<["error=c++11-compat-deprecated-writable-strings"]>;
def _SLASH_Zc_threadSafeInit : CLFlag<"Zc:threadSafeInit">,
  HelpText<"Enable thread-safe initialization of static variables">,
  Alias<fthreadsafe_statics>;
def _SLASH_Zc_threadSafeInit_ : CLFlag<"Zc:threadSafeInit-">,
  HelpText<"Disable thread-safe initialization of static variables">,
  Alias<fno_threadsafe_statics>;
def _SLASH_Zc_trigraphs : CLFlag<"Zc:trigraphs">,
  HelpText<"Enable trigraphs">, Alias<ftrigraphs>;
def _SLASH_Zc_trigraphs_off : CLFlag<"Zc:trigraphs-">,
  HelpText<"Disable trigraphs (default)">, Alias<fno_trigraphs>;
def _SLASH_Zc_twoPhase : CLFlag<"Zc:twoPhase">,
  HelpText<"Enable two-phase name lookup in templates">,
  Alias<fno_delayed_template_parsing>;
def _SLASH_Zc_twoPhase_ : CLFlag<"Zc:twoPhase-">,
  HelpText<"Disable two-phase name lookup in templates (default)">,
  Alias<fdelayed_template_parsing>;
def _SLASH_Zc_wchar_t : CLFlag<"Zc:wchar_t">,
  HelpText<"Enable C++ builtin type wchar_t (default)">;
def _SLASH_Zc_wchar_t_ : CLFlag<"Zc:wchar_t-">,
  HelpText<"Disable C++ builtin type wchar_t">;
def _SLASH_Z7 : CLFlag<"Z7">,
  HelpText<"Enable CodeView debug information in object files">;
def _SLASH_ZH_MD5 : CLFlag<"ZH:MD5">,
  HelpText<"Use MD5 for file checksums in debug info (default)">,
  Alias<gsrc_hash_EQ>, AliasArgs<["md5"]>;
def _SLASH_ZH_SHA1 : CLFlag<"ZH:SHA1">,
  HelpText<"Use SHA1 for file checksums in debug info">,
  Alias<gsrc_hash_EQ>, AliasArgs<["sha1"]>;
def _SLASH_ZH_SHA_256 : CLFlag<"ZH:SHA_256">,
  HelpText<"Use SHA256 for file checksums in debug info">,
  Alias<gsrc_hash_EQ>, AliasArgs<["sha256"]>;
def _SLASH_Zi : CLFlag<"Zi">, Alias<_SLASH_Z7>,
  HelpText<"Like /Z7">;
def _SLASH_Zp : CLJoined<"Zp">,
  HelpText<"Set default maximum struct packing alignment">,
  Alias<fpack_struct_EQ>;
def _SLASH_Zp_flag : CLFlag<"Zp">,
  HelpText<"Set default maximum struct packing alignment to 1">,
  Alias<fpack_struct_EQ>, AliasArgs<["1"]>;
def _SLASH_Zs : CLFlag<"Zs">, HelpText<"Run the preprocessor, parser and semantic analysis stages">,
  Alias<fsyntax_only>;
def _SLASH_openmp_ : CLFlag<"openmp-">,
  HelpText<"Disable OpenMP support">, Alias<fno_openmp>;
def _SLASH_openmp : CLFlag<"openmp">, HelpText<"Enable OpenMP support">,
  Alias<fopenmp>;
def _SLASH_openmp_experimental : CLFlag<"openmp:experimental">,
  HelpText<"Enable OpenMP support with experimental SIMD support">,
  Alias<fopenmp>;
def _SLASH_tune : CLCompileJoined<"tune:">,
  HelpText<"Set CPU for optimization without affecting instruction set">,
  Alias<mtune_EQ>;
def _SLASH_QIntel_jcc_erratum : CLFlag<"QIntel-jcc-erratum">,
  HelpText<"Align branches within 32-byte boundaries to mitigate the performance impact of the Intel JCC erratum.">,
  Alias<mbranches_within_32B_boundaries>;
def _SLASH_arm64EC : CLFlag<"arm64EC">,
  HelpText<"Set build target to arm64ec">;

// Non-aliases:

def _SLASH_arch : CLCompileJoined<"arch:">,
  HelpText<"Set architecture for code generation">;

def _SLASH_M_Group : OptionGroup<"</M group>">, Group<cl_compile_Group>;
def _SLASH_volatile_Group : OptionGroup<"</volatile group>">,
  Group<cl_compile_Group>;

def _SLASH_EH : CLJoined<"EH">, HelpText<"Set exception handling model">;
def _SLASH_EP : CLFlag<"EP">,
  HelpText<"Disable linemarker output and preprocess to stdout">;
def _SLASH_external_env : CLJoined<"external:env:">,
  HelpText<"Add dirs in env var <var> to include search path with warnings suppressed">,
  MetaVarName<"<var>">;
def _SLASH_FA : CLJoined<"FA">,
  HelpText<"Output assembly code file during compilation">;
def _SLASH_Fa : CLJoined<"Fa">,
  HelpText<"Set assembly output file name (with /FA)">,
  MetaVarName<"<file or dir/>">;
def _SLASH_FI : CLJoinedOrSeparate<"FI">,
  HelpText<"Include file before parsing">, Alias<include_>;
def _SLASH_Fe : CLJoined<"Fe">,
  HelpText<"Set output executable file name">,
  MetaVarName<"<file or dir/>">;
def _SLASH_Fe_COLON : CLJoined<"Fe:">, Alias<_SLASH_Fe>;
def _SLASH_Fi : CLCompileJoined<"Fi">,
  HelpText<"Set preprocess output file name (with /P)">,
  MetaVarName<"<file>">;
def _SLASH_Fo : CLCompileJoined<"Fo">,
  HelpText<"Set output object file (with /c)">,
  MetaVarName<"<file or dir/>">;
def _SLASH_guard : CLJoined<"guard:">,
  HelpText<"Enable Control Flow Guard with /guard:cf, or only the table with /guard:cf,nochecks. "
           "Enable EH Continuation Guard with /guard:ehcont">;
def _SLASH_GX : CLFlag<"GX">,
  HelpText<"Deprecated; use /EHsc">;
def _SLASH_GX_ : CLFlag<"GX-">,
  HelpText<"Deprecated (like not passing /EH)">;
def _SLASH_imsvc : CLJoinedOrSeparate<"imsvc">,
  HelpText<"Add <dir> to system include search path, as if in %INCLUDE%">,
  MetaVarName<"<dir>">;
def _SLASH_JMC : CLFlag<"JMC">,
  HelpText<"Enable just-my-code debugging">;
def _SLASH_JMC_ : CLFlag<"JMC-">,
  HelpText<"Disable just-my-code debugging (default)">;
def _SLASH_LD : CLFlag<"LD">, HelpText<"Create DLL">;
def _SLASH_LDd : CLFlag<"LDd">, HelpText<"Create debug DLL">;
def _SLASH_link : CLRemainingArgsJoined<"link">,
  HelpText<"Forward options to the linker">, MetaVarName<"<options>">;
def _SLASH_MD : Option<["/", "-"], "MD", KIND_FLAG>, Group<_SLASH_M_Group>,
  Flags<[CLOption, NoXarchOption]>, HelpText<"Use DLL run-time">;
def _SLASH_MDd : Option<["/", "-"], "MDd", KIND_FLAG>, Group<_SLASH_M_Group>,
  Flags<[CLOption, NoXarchOption]>, HelpText<"Use DLL debug run-time">;
def _SLASH_MT : Option<["/", "-"], "MT", KIND_FLAG>, Group<_SLASH_M_Group>,
  Flags<[CLOption, NoXarchOption]>, HelpText<"Use static run-time">;
def _SLASH_MTd : Option<["/", "-"], "MTd", KIND_FLAG>, Group<_SLASH_M_Group>,
  Flags<[CLOption, NoXarchOption]>, HelpText<"Use static debug run-time">;
def _SLASH_o : CLJoinedOrSeparate<"o">,
  HelpText<"Deprecated (set output file name); use /Fe or /Fe">,
  MetaVarName<"<file or dir/>">;
def _SLASH_P : CLFlag<"P">, HelpText<"Preprocess to file">;
def _SLASH_permissive : CLFlag<"permissive">,
  HelpText<"Enable some non conforming code to compile">;
def _SLASH_permissive_ : CLFlag<"permissive-">,
  HelpText<"Disable non conforming code from compiling (default)">;
def _SLASH_Tc : CLCompileJoinedOrSeparate<"Tc">,
  HelpText<"Treat <file> as C source file">, MetaVarName<"<file>">;
def _SLASH_TC : CLCompileFlag<"TC">, HelpText<"Treat all source files as C">;
def _SLASH_Tp : CLCompileJoinedOrSeparate<"Tp">,
  HelpText<"Treat <file> as C++ source file">, MetaVarName<"<file>">;
def _SLASH_TP : CLCompileFlag<"TP">, HelpText<"Treat all source files as C++">;
def _SLASH_diasdkdir : CLJoinedOrSeparate<"diasdkdir">,
  HelpText<"Path to the DIA SDK">, MetaVarName<"<dir>">;
def _SLASH_vctoolsdir : CLJoinedOrSeparate<"vctoolsdir">,
  HelpText<"Path to the VCToolChain">, MetaVarName<"<dir>">;
def _SLASH_vctoolsversion : CLJoinedOrSeparate<"vctoolsversion">,
  HelpText<"For use with /winsysroot, defaults to newest found">;
def _SLASH_winsdkdir : CLJoinedOrSeparate<"winsdkdir">,
  HelpText<"Path to the Windows SDK">, MetaVarName<"<dir>">;
def _SLASH_winsdkversion : CLJoinedOrSeparate<"winsdkversion">,
  HelpText<"Full version of the Windows SDK, defaults to newest found">;
def _SLASH_winsysroot : CLJoinedOrSeparate<"winsysroot">,
  HelpText<"Same as \"/diasdkdir <dir>/DIA SDK\" /vctoolsdir <dir>/VC/Tools/MSVC/<vctoolsversion> \"/winsdkdir <dir>/Windows Kits/10\"">,
  MetaVarName<"<dir>">;
def _SLASH_volatile_iso : Option<["/", "-"], "volatile:iso", KIND_FLAG>,
  Group<_SLASH_volatile_Group>, Flags<[CLOption, NoXarchOption]>,
  HelpText<"Volatile loads and stores have standard semantics">;
def _SLASH_vmb : CLFlag<"vmb">,
  HelpText<"Use a best-case representation method for member pointers">;
def _SLASH_vmg : CLFlag<"vmg">,
  HelpText<"Use a most-general representation for member pointers">;
def _SLASH_vms : CLFlag<"vms">,
  HelpText<"Set the default most-general representation to single inheritance">;
def _SLASH_vmm : CLFlag<"vmm">,
  HelpText<"Set the default most-general representation to "
           "multiple inheritance">;
def _SLASH_vmv : CLFlag<"vmv">,
  HelpText<"Set the default most-general representation to "
           "virtual inheritance">;
def _SLASH_volatile_ms  : Option<["/", "-"], "volatile:ms", KIND_FLAG>,
  Group<_SLASH_volatile_Group>, Flags<[CLOption, NoXarchOption]>,
  HelpText<"Volatile loads and stores have acquire and release semantics">;
def _SLASH_clang : CLJoined<"clang:">,
  HelpText<"Pass <arg> to the clang driver">, MetaVarName<"<arg>">;
def _SLASH_Zl : CLFlag<"Zl">, Alias<fms_omit_default_lib>,
  HelpText<"Do not let object file auto-link default libraries">;

def _SLASH_Yc : CLJoined<"Yc">,
  HelpText<"Generate a pch file for all code up to and including <filename>">,
  MetaVarName<"<filename>">;
def _SLASH_Yu : CLJoined<"Yu">,
  HelpText<"Load a pch file and use it instead of all code up to "
           "and including <filename>">,
  MetaVarName<"<filename>">;
def _SLASH_Y_ : CLFlag<"Y-">,
  HelpText<"Disable precompiled headers, overrides /Yc and /Yu">;
def _SLASH_Zc_dllexportInlines : CLFlag<"Zc:dllexportInlines">,
  HelpText<"dllexport/dllimport inline member functions of dllexport/import classes (default)">;
def _SLASH_Zc_dllexportInlines_ : CLFlag<"Zc:dllexportInlines-">,
  HelpText<"Do not dllexport/dllimport inline member functions of dllexport/import classes">;
def _SLASH_Fp : CLJoined<"Fp">,
  HelpText<"Set pch file name (with /Yc and /Yu)">, MetaVarName<"<file>">;

def _SLASH_Gd : CLFlag<"Gd">,
  HelpText<"Set __cdecl as a default calling convention">;
def _SLASH_Gr : CLFlag<"Gr">,
  HelpText<"Set __fastcall as a default calling convention">;
def _SLASH_Gz : CLFlag<"Gz">,
  HelpText<"Set __stdcall as a default calling convention">;
def _SLASH_Gv : CLFlag<"Gv">,
  HelpText<"Set __vectorcall as a default calling convention">;
def _SLASH_Gregcall : CLFlag<"Gregcall">,
  HelpText<"Set __regcall as a default calling convention">;
def _SLASH_Gregcall4 : CLFlag<"Gregcall4">,
  HelpText<"Set __regcall4 as a default calling convention to respect __regcall ABI v.4">;

// GNU Driver aliases

def : Separate<["-"], "Xmicrosoft-visualc-tools-root">, Alias<_SLASH_vctoolsdir>;
def : Separate<["-"], "Xmicrosoft-visualc-tools-version">,
    Alias<_SLASH_vctoolsversion>;
def : Separate<["-"], "Xmicrosoft-windows-sdk-root">,
    Alias<_SLASH_winsdkdir>;
def : Separate<["-"], "Xmicrosoft-windows-sdk-version">,
    Alias<_SLASH_winsdkversion>;

// Ignored:

def _SLASH_analyze_ : CLIgnoredFlag<"analyze-">;
def _SLASH_bigobj : CLIgnoredFlag<"bigobj">;
def _SLASH_cgthreads : CLIgnoredJoined<"cgthreads">;
def _SLASH_d2FastFail : CLIgnoredFlag<"d2FastFail">;
def _SLASH_d2Zi_PLUS : CLIgnoredFlag<"d2Zi+">;
def _SLASH_errorReport : CLIgnoredJoined<"errorReport">;
def _SLASH_FC : CLIgnoredFlag<"FC">;
def _SLASH_Fd : CLIgnoredJoined<"Fd">;
def _SLASH_FS : CLIgnoredFlag<"FS">;
def _SLASH_kernel_ : CLIgnoredFlag<"kernel-">;
def _SLASH_nologo : CLIgnoredFlag<"nologo">;
def _SLASH_RTC : CLIgnoredJoined<"RTC">;
def _SLASH_sdl : CLIgnoredFlag<"sdl">;
def _SLASH_sdl_ : CLIgnoredFlag<"sdl-">;
def _SLASH_utf8 : CLIgnoredFlag<"utf-8">,
  HelpText<"Set source and runtime encoding to UTF-8 (default)">;
def _SLASH_w : CLIgnoredJoined<"w">;
def _SLASH_Wv_ : CLIgnoredJoined<"Wv">;
def _SLASH_Zc___cplusplus : CLIgnoredFlag<"Zc:__cplusplus">;
def _SLASH_Zc_auto : CLIgnoredFlag<"Zc:auto">;
def _SLASH_Zc_forScope : CLIgnoredFlag<"Zc:forScope">;
def _SLASH_Zc_inline : CLIgnoredFlag<"Zc:inline">;
def _SLASH_Zc_rvalueCast : CLIgnoredFlag<"Zc:rvalueCast">;
def _SLASH_Zc_ternary : CLIgnoredFlag<"Zc:ternary">;
def _SLASH_Zm : CLIgnoredJoined<"Zm">;
def _SLASH_Zo : CLIgnoredFlag<"Zo">;
def _SLASH_Zo_ : CLIgnoredFlag<"Zo-">;


// Unsupported:

def _SLASH_await : CLFlag<"await">;
def _SLASH_await_COLON : CLJoined<"await:">;
def _SLASH_constexpr : CLJoined<"constexpr:">;
def _SLASH_AI : CLJoinedOrSeparate<"AI">;
def _SLASH_Bt : CLFlag<"Bt">;
def _SLASH_Bt_plus : CLFlag<"Bt+">;
def _SLASH_clr : CLJoined<"clr">;
def _SLASH_d1 : CLJoined<"d1">;
def _SLASH_d2 : CLJoined<"d2">;
def _SLASH_doc : CLJoined<"doc">;
def _SLASH_experimental : CLJoined<"experimental:">;
def _SLASH_exportHeader : CLFlag<"exportHeader">;
def _SLASH_external : CLJoined<"external:">;
def _SLASH_favor : CLJoined<"favor">;
def _SLASH_fsanitize_address_use_after_return : CLJoined<"fsanitize-address-use-after-return">;
def _SLASH_fno_sanitize_address_vcasan_lib : CLJoined<"fno-sanitize-address-vcasan-lib">;
def _SLASH_F : CLJoinedOrSeparate<"F">;
def _SLASH_Fm : CLJoined<"Fm">;
def _SLASH_Fr : CLJoined<"Fr">;
def _SLASH_FR : CLJoined<"FR">;
def _SLASH_FU : CLJoinedOrSeparate<"FU">;
def _SLASH_Fx : CLFlag<"Fx">;
def _SLASH_G1 : CLFlag<"G1">;
def _SLASH_G2 : CLFlag<"G2">;
def _SLASH_Ge : CLFlag<"Ge">;
def _SLASH_Gh : CLFlag<"Gh">;
def _SLASH_GH : CLFlag<"GH">;
def _SLASH_GL : CLFlag<"GL">;
def _SLASH_GL_ : CLFlag<"GL-">;
def _SLASH_Gm : CLFlag<"Gm">;
def _SLASH_Gm_ : CLFlag<"Gm-">;
def _SLASH_GT : CLFlag<"GT">;
def _SLASH_GZ : CLFlag<"GZ">;
def _SLASH_H : CLFlag<"H">;
def _SLASH_headername : CLJoined<"headerName:">;
def _SLASH_headerUnit : CLJoinedOrSeparate<"headerUnit">;
def _SLASH_headerUnitAngle : CLJoinedOrSeparate<"headerUnit:angle">;
def _SLASH_headerUnitQuote : CLJoinedOrSeparate<"headerUnit:quote">;
def _SLASH_homeparams : CLFlag<"homeparams">;
def _SLASH_kernel : CLFlag<"kernel">;
def _SLASH_LN : CLFlag<"LN">;
def _SLASH_MP : CLJoined<"MP">;
def _SLASH_Qfast_transcendentals : CLFlag<"Qfast_transcendentals">;
def _SLASH_QIfist : CLFlag<"QIfist">;
def _SLASH_Qimprecise_fwaits : CLFlag<"Qimprecise_fwaits">;
def _SLASH_Qpar : CLFlag<"Qpar">;
def _SLASH_Qpar_report : CLJoined<"Qpar-report">;
def _SLASH_Qsafe_fp_loads : CLFlag<"Qsafe_fp_loads">;
def _SLASH_Qspectre : CLFlag<"Qspectre">;
def _SLASH_Qspectre_load : CLFlag<"Qspectre-load">;
def _SLASH_Qspectre_load_cf : CLFlag<"Qspectre-load-cf">;
def _SLASH_Qvec_report : CLJoined<"Qvec-report">;
def _SLASH_reference : CLJoinedOrSeparate<"reference">;
def _SLASH_sourceDependencies : CLJoinedOrSeparate<"sourceDependencies">;
def _SLASH_sourceDependenciesDirectives : CLJoinedOrSeparate<"sourceDependencies:directives">;
def _SLASH_translateInclude : CLFlag<"translateInclude">;
def _SLASH_u : CLFlag<"u">;
def _SLASH_V : CLFlag<"V">;
def _SLASH_WL : CLFlag<"WL">;
def _SLASH_Wp64 : CLFlag<"Wp64">;
def _SLASH_Yd : CLFlag<"Yd">;
def _SLASH_Yl : CLJoined<"Yl">;
def _SLASH_Za : CLFlag<"Za">;
def _SLASH_Zc : CLJoined<"Zc:">;
def _SLASH_Ze : CLFlag<"Ze">;
def _SLASH_Zg : CLFlag<"Zg">;
def _SLASH_ZI : CLFlag<"ZI">;
def _SLASH_ZW : CLJoined<"ZW">;



//===----------------------------------------------------------------------===//
// AOCC Optimization Options
//===----------------------------------------------------------------------===//

let Flags = [CoreOption] in {
def famd_opt : Flag<["-"], "famd-opt">, Group<f_Group>,
  HelpText<"Enable \"All\" [AMD] proprietary Optimizations">;
def fno_amd_opt : Flag<["-"], "fno-amd-opt">, Group<f_Group>;
def floop_unswitch_aggressive : Flag<["-"], "floop-unswitch-aggressive">, Group<f_Group>,
  HelpText<"Aggressively unswitch loops.">;
def fno_loop_unswitch_aggressive: Flag<["-"], "fno-loop-unswitch-aggressive">, Group<f_Group>;
def fsimplify_pow : Flag<["-"], "fsimplify-pow">, Group<f_Group>,
  HelpText<"Enable SimplifyPowLibCalls pass">;
def fno_simplify_pow : Flag<["-"], "fno-simplify-pow">, Group<f_Group>;

def fitodcalls : Flag<["-"], "fitodcalls">, Group<f_Group>,
  HelpText<"Enable indirect to direct call promotion">;
def fno_itodcalls : Flag<["-"], "fno-itodcalls">, Group<f_Group>;
def fitodcallsbyclone : Flag<["-"], "fitodcallsbyclone">, Group<f_Group>,
  HelpText<"Enable indirect to direct call promotion by funnction cloning">;
def fno_itodcallsbyclone : Flag<["-"], "fno-itodcallsbyclone">, Group<f_Group>;

def fproactive_loop_fusion : Flag<["-"], "fproactive-loop-fusion">, Group<f_Group>,
  HelpText<"Enable the loop fusion passes">;
def fno_proactive_loop_fusion : Flag<["-"], "fno-proactive-loop-fusion">, Group<f_Group>;
def fproactive_loop_fusion_analysis : Flag<["-"], "fproactive-loop-fusion-analysis">, Group<f_Group>,
  HelpText<"Enable the loop fusion analysis passes">;
def fno_proactive_loop_fusion_analysis : Flag<["-"], "fno-proactive-loop-fusion analysis">, Group<f_Group>;

def finline_aggressive : Flag<["-"], "finline-aggressive">, Group<f_Group>,
  HelpText<"Enable aggresive Inlining during LTO">;
def fno_inline_aggressive : Flag<["-"], "fno-inline-aggressive">, Group<f_Group>;

def floop_splitting : Flag<["-"], "floop-splitting">, Group<f_Group>,
  HelpText<"Enable the inter procedural loop splitting pass">;
def fno_loop_splitting : Flag<["-"], "fno-loop-splitting">, Group<f_Group>;

def fremove_unused_array_ops : Flag<["-"], "fremove-unused-array-ops">, Group<f_Group>,
  HelpText<"Enable the Dead Array op elimination passes">;
def fnoremove_unused_array_ops : Flag<["-"], "fno-remove-unused-array-ops">, Group<f_Group>;

def finline_recursion_EQ : Joined<["-"], "finline-recursion=">, Group<f_Group>,
  HelpText<"Enable the Inline Recursive Pass">;

def fno_branch_combine : Flag<["-"], "fno-branch-combine">, Group<f_Group>,
  HelpText<"Disable Branch Combine pass">;

def flv_function_specialization : Flag<["-"], "flv-function-specialization">, Group<f_Group>,
  HelpText<"Enable Function Specialization For Vectorization">;
def fno_lv_function_specialization : Flag<["-"], "fno-lv-function-specialization">, Group<f_Group>;

def farray_remap : Flag<["-"], "fremap-arrays">, Group<f_Group>,
  HelpText<"Enable the Array Remapping passes">;
def fno_array_remap : Flag<["-"], "fno-remap-arrays">, Group<f_Group>;

def fstruct_layout_EQ : Joined<["-"], "fstruct-layout=">, Group<f_Group>,
  HelpText<"Enable the Structure Peeling passes">;

def fstruct_peel_ptr_size_EQ : Joined<["-"], "fstruct-peel-ptr-size=">, Group<f_Group>,
  Flags<[HelpHidden]>,
  HelpText<"Enable aggresive self referential pointer compression during structure-peeling">;

def fstruct_peel_mem_block_size_EQ : Joined<["-"], "fstruct-peel-mem-block-size=">, Group<f_Group>,
  Flags<[HelpHidden]>,
  HelpText<"Enable to change unit memory block size used by structure peeling">;

def fnt_store_EQ : Joined<["-"], "fnt-store=">, Flags<[CoreOption, CC1Option]>, Group<f_Group>,
  HelpText<"Enable Nontemporal store instruction generation. Options: never, auto, aggressive.">, Values<"never,auto,aggressive">;

def fnt_store : Flag<["-"], "fnt-store">, Group<f_Group>, Flags<[CoreOption, CC1Option]>,
  Alias<fnt_store_EQ>, AliasArgs<["auto"]>,
  HelpText<"Enable Nontemporal store instruction generation">;

}


def inline_aggressive : Flag<["-"], "inline-aggressive">,
  HelpText<"Enable aggresive Inlining during LTO">;
def array_remap : Flag<["-"], "remap-arrays">,
  HelpText<"Run the Array Remapping passes">;
def struct_layout_EQ : Joined<["-"], "struct-layout=">,
  HelpText<"Run the Structure Peeling passes">;
def struct_peel_ptr_size_EQ : Joined<["-"], "struct-peel-ptr-size=">,
  HelpText<"Enable aggresive self referential pointer compression during structure-peeling">;
def struct_peel_mem_block_size_EQ : Joined<["-"], "struct-peel-mem-block-size=">,
  HelpText<"Enable to change unit memory block size used by structure peeling">;
def remove_unused_array_ops : Flag<["-"], "remove-unused-array-ops">,
  HelpText<"Enable the Dead Array op elimination passes">;
def inline_recursion_EQ : Joined<["-"], "inline-recursion=">,
  HelpText<"Run the Inline Recursion Pass">;
def lv_function_specialization : Flag<["-"], "lv-function-specialization">,
  HelpText<"Enable Function Specialization For Vectorization">;
def simplify_pow : Flag<["-"], "simplify-pow">,
  HelpText<"Enable SimplifyPowLibCalls pass">;
def itodcalls : Flag<["-"], "itodcalls">,
  HelpText<"Enable indirect to direct call promotion">;
def no_itodcalls : Flag<["-"], "disable-itodcalls">,
  HelpText<"Disable indirect to direct call promotion">;
def itodcallsbyclone : Flag<["-"], "itodcallsbyclone">,
  HelpText<"Enable indirect to direct call promotion by function cloning">;
def no_itodcallsbyclone : Flag<["-"], "disable-itodcallsbyclone">,
  HelpText<"Disable indirect to direct call promotion by function cloning">;
// AOCC END

//===----------------------------------------------------------------------===//
// clang-dxc Options
//===----------------------------------------------------------------------===//

def dxc_Group : OptionGroup<"<clang-dxc options>">, Flags<[DXCOption]>,
  HelpText<"dxc compatibility options">;
class DXCFlag<string name> : Option<["/", "-"], name, KIND_FLAG>,
  Group<dxc_Group>, Flags<[DXCOption, NoXarchOption]>;
class DXCJoinedOrSeparate<string name> : Option<["/", "-"], name,
  KIND_JOINED_OR_SEPARATE>, Group<dxc_Group>, Flags<[DXCOption, NoXarchOption]>;

def dxc_help : Option<["/", "-", "--"], "help", KIND_JOINED>,
  Group<dxc_Group>, Flags<[DXCOption, NoXarchOption]>, Alias<help>,
  HelpText<"Display available options">;
def dxc_no_stdinc : DXCFlag<"hlsl-no-stdinc">,
  HelpText<"HLSL only. Disables all standard includes containing non-native compiler types and functions.">;
def Fo : DXCJoinedOrSeparate<"Fo">, Alias<o>,
  HelpText<"Output object file">;
def dxil_validator_version : Option<["/", "-"], "validator-version", KIND_SEPARATE>,
  Group<dxc_Group>, Flags<[DXCOption, NoXarchOption, CC1Option, HelpHidden]>,
  HelpText<"Override validator version for module. Format: <major.minor>;"
           "Default: DXIL.dll version or current internal version">,
  MarshallingInfoString<TargetOpts<"DxilValidatorVersion">>;
def target_profile : DXCJoinedOrSeparate<"T">, MetaVarName<"<profile>">,
  HelpText<"Set target profile">,
  Values<"ps_6_0, ps_6_1, ps_6_2, ps_6_3, ps_6_4, ps_6_5, ps_6_6, ps_6_7,"
         "vs_6_0, vs_6_1, vs_6_2, vs_6_3, vs_6_4, vs_6_5, vs_6_6, vs_6_7,"
         "gs_6_0, gs_6_1, gs_6_2, gs_6_3, gs_6_4, gs_6_5, gs_6_6, gs_6_7,"
         "hs_6_0, hs_6_1, hs_6_2, hs_6_3, hs_6_4, hs_6_5, hs_6_6, hs_6_7,"
         "ds_6_0, ds_6_1, ds_6_2, ds_6_3, ds_6_4, ds_6_5, ds_6_6, ds_6_7,"
         "cs_6_0, cs_6_1, cs_6_2, cs_6_3, cs_6_4, cs_6_5, cs_6_6, cs_6_7,"
         "lib_6_3, lib_6_4, lib_6_5, lib_6_6, lib_6_7, lib_6_x,"
         "ms_6_5, ms_6_6, ms_6_7,"
         "as_6_5, as_6_6, as_6_7">;
def dxc_D : Option<["--", "/", "-"], "D", KIND_JOINED_OR_SEPARATE>,
  Group<dxc_Group>, Flags<[DXCOption, NoXarchOption]>, Alias<D>;
def emit_pristine_llvm : DXCFlag<"emit-pristine-llvm">,
  HelpText<"Emit pristine LLVM IR from the frontend by not running any LLVM passes at all."
           "Same as -S + -emit-llvm + -disable-llvm-passes.">;
def fcgl : DXCFlag<"fcgl">, Alias<emit_pristine_llvm>;
def enable_16bit_types : DXCFlag<"enable-16bit-types">, Alias<fnative_half_type>,
  HelpText<"Enable 16-bit types and disable min precision types."
           "Available in HLSL 2018 and shader model 6.2.">;
def hlsl_entrypoint : Option<["-"], "hlsl-entry", KIND_SEPARATE>,
                      Group<dxc_Group>,
                      Flags<[CC1Option]>,
                      MarshallingInfoString<TargetOpts<"HLSLEntry">, "\"main\"">,
                      HelpText<"Entry point name for hlsl">;
def dxc_entrypoint : Option<["--", "/", "-"], "E", KIND_JOINED_OR_SEPARATE>,
                     Group<dxc_Group>,
                     Flags<[DXCOption, NoXarchOption]>,
                     HelpText<"Entry point name">;
def dxc_validator_path_EQ : Joined<["--"], "dxv-path=">, Group<dxc_Group>,
  HelpText<"DXIL validator installation path">;
def dxc_disable_validation : DXCFlag<"Vd">,
  HelpText<"Disable validation">;<|MERGE_RESOLUTION|>--- conflicted
+++ resolved
@@ -1196,16 +1196,10 @@
 def gpu_instrument_lib_EQ : Joined<["--"], "gpu-instrument-lib=">,
   HelpText<"Instrument device library for HIP, which is a LLVM bitcode containing "
   "__cyg_profile_func_enter and __cyg_profile_func_exit">;
-<<<<<<< HEAD
-def fgpu_sanitize : Flag<["-"], "fgpu-sanitize">, Group<f_Group>,
-  HelpText<"Enable sanitizer for AMDGPU target">;
-def fno_gpu_sanitize : Flag<["-"], "fno-gpu-sanitize">, Group<f_Group>;
 def fenable_host_devmem : Flag<["-"], "fenable-host-devmem">, Group<f_Group>,
   HelpText<"Enable host-assisted dynamic device memory management (Default)">;
 def fdisable_host_devmem : Flag<["-"], "fdisable-host-devmem">, Group<f_Group>,
   HelpText<"Disable host-assisted dynamic device memory management">;
-=======
->>>>>>> 318f6007
 def gpu_bundle_output : Flag<["--"], "gpu-bundle-output">,
   HelpText<"Bundle output files of HIP device compilation">;
 def no_gpu_bundle_output : Flag<["--"], "no-gpu-bundle-output">,
@@ -2996,30 +2990,10 @@
   PosFlag<SetTrue, [CC1Option]>, NegFlag<SetFalse>, BothFlags<[NoArgumentUnused, HelpHidden]>>;
 def static_openmp: Flag<["-"], "static-openmp">,
   HelpText<"Use the static host OpenMP runtime while linking.">;
-<<<<<<< HEAD
-def offload_new_driver : Flag<["--"], "offload-new-driver">, Flags<[CC1Option]>, Group<f_Group>,
-  MarshallingInfoFlag<LangOpts<"OffloadingNewDriver">>, HelpText<"Use the new driver for offloading compilation.">;
-def no_offload_new_driver : Flag<["--"], "no-offload-new-driver">, Flags<[CC1Option]>, Group<f_Group>,
-  HelpText<"Don't Use the new driver for offloading compilation.">;
 def opaque_offload_linker : Flag<["--"], "opaque-offload-linker">, Flags<[CC1Option]>, Group<f_Group>,
   HelpText<"Build/link omp offload binary, construct opaque cmd list instead of single clang-linker-wrapper cmd.">;
 def no_opaque_offload_linker : Flag<["--"], "no-opaque-offload-linker">, Flags<[CC1Option]>, Group<f_Group>,
   HelpText<"Build/link omp offload binary, using single clang-linker-wrapper cmd.">;
-def offload_device_only : Flag<["--"], "offload-device-only">, Flags<[FlangOption]>,
-  HelpText<"Only compile for the offloading device.">;
-def offload_host_only : Flag<["--"], "offload-host-only">, Flags<[FlangOption]>,
-  HelpText<"Only compile for the offloading host.">;
-def offload_host_device : Flag<["--"], "offload-host-device">, Flags<[FlangOption]>,
-  HelpText<"Compile for both the offloading host and device (default).">;
-def cuda_device_only : Flag<["--"], "cuda-device-only">, Alias<offload_device_only>,
-  HelpText<"Compile CUDA code for device only">;
-def cuda_host_only : Flag<["--"], "cuda-host-only">, Alias<offload_host_only>,
-  HelpText<"Compile CUDA code for host only. Has no effect on non-CUDA compilations.">;
-def cuda_compile_host_device : Flag<["--"], "cuda-compile-host-device">, Alias<offload_host_device>,
-  HelpText<"Compile CUDA code for both host and device (default). Has no "
-           "effect on non-CUDA compilations.">;
-=======
->>>>>>> 318f6007
 def fopenmp_new_driver : Flag<["-"], "fopenmp-new-driver">, Flags<[HelpHidden]>,
   HelpText<"Use the new driver for OpenMP offloading.">;
 def fno_openmp_new_driver : Flag<["-"], "fno-openmp-new-driver">, Flags<[HelpHidden]>,
