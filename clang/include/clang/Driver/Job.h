--- conflicted
+++ resolved
@@ -140,13 +140,11 @@
   /// See Command::setEnvironment
   std::vector<const char *> Environment;
 
-<<<<<<< HEAD
   /// Dependent actions
   llvm::SmallVector<const Action *, 4> DependentActions;
-=======
+
   /// Information on executable run provided by OS.
   mutable Optional<llvm::sys::ProcessStatistics> ProcStat;
->>>>>>> 9168a0f5
 
   /// When a response file is needed, we try to put most arguments in an
   /// exclusive file, while others remains as regular command line arguments.
