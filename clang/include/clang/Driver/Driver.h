--- conflicted
+++ resolved
@@ -459,15 +459,14 @@
     return ClangExecutable.c_str();
   }
 
-<<<<<<< HEAD
     /// Get the path to where the clang executable was installed.
   const char *getInstalledDir() const {
     return Dir.c_str();
-=======
+  }
+
   StringRef getPreferredLinker() const { return PreferredLinker; }
   void setPreferredLinker(std::string Value) {
     PreferredLinker = std::move(Value);
->>>>>>> b82cf20b
   }
 
   bool isSaveTempsEnabled() const { return SaveTemps != SaveTempsNone; }
