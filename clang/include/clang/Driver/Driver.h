//===--- Driver.h - Clang GCC Compatible Driver -----------------*- C++ -*-===//
//
// Part of the LLVM Project, under the Apache License v2.0 with LLVM Exceptions.
// See https://llvm.org/LICENSE.txt for license information.
// SPDX-License-Identifier: Apache-2.0 WITH LLVM-exception
//
//===----------------------------------------------------------------------===//

#ifndef LLVM_CLANG_DRIVER_DRIVER_H
#define LLVM_CLANG_DRIVER_DRIVER_H

#include "clang/Basic/Diagnostic.h"
#include "clang/Basic/HeaderInclude.h"
#include "clang/Basic/LLVM.h"
#include "clang/Driver/Action.h"
#include "clang/Driver/DriverDiagnostic.h"
#include "clang/Driver/InputInfo.h"
#include "clang/Driver/Options.h"
#include "clang/Driver/Phases.h"
#include "clang/Driver/ToolChain.h"
#include "clang/Driver/Types.h"
#include "clang/Driver/Util.h"
#include "llvm/ADT/ArrayRef.h"
#include "llvm/ADT/STLFunctionalExtras.h"
#include "llvm/ADT/StringMap.h"
#include "llvm/ADT/StringRef.h"
#include "llvm/Option/Arg.h"
#include "llvm/Option/ArgList.h"
#include "llvm/Support/StringSaver.h"

#include <map>
#include <set>
#include <string>
#include <vector>

namespace llvm {
class Triple;
namespace vfs {
class FileSystem;
}
namespace cl {
class ExpansionContext;
}
} // namespace llvm

namespace clang {

namespace driver {

typedef SmallVector<InputInfo, 4> InputInfoList;

class Command;
class Compilation;
class JobAction;
class ToolChain;

/// Describes the kind of LTO mode selected via -f(no-)?lto(=.*)? options.
enum LTOKind {
  LTOK_None,
  LTOK_Full,
  LTOK_Thin,
  LTOK_Unknown
};

/// Whether headers used to construct C++20 module units should be looked
/// up by the path supplied on the command line, or in the user or system
/// search paths.
enum ModuleHeaderMode {
  HeaderMode_None,
  HeaderMode_Default,
  HeaderMode_User,
  HeaderMode_System
};

/// Options for specifying CUID used by CUDA/HIP for uniquely identifying
/// compilation units.
class CUIDOptions {
public:
  enum class Kind { Hash, Random, Fixed, None, Invalid };

  CUIDOptions() = default;
  CUIDOptions(llvm::opt::DerivedArgList &Args, const Driver &D);

  // Get the CUID for an input string
  std::string getCUID(StringRef InputFile,
                      llvm::opt::DerivedArgList &Args) const;

  bool isEnabled() const {
    return UseCUID != Kind::None && UseCUID != Kind::Invalid;
  }

private:
  Kind UseCUID = Kind::None;
  StringRef FixedCUID;
};

/// Driver - Encapsulate logic for constructing compilation processes
/// from a set of gcc-driver-like command line arguments.
class Driver {
  DiagnosticsEngine &Diags;

  IntrusiveRefCntPtr<llvm::vfs::FileSystem> VFS;

  enum DriverMode {
    GCCMode,
    GXXMode,
    CPPMode,
    CLMode,
    FlangMode,
    DXCMode
  } Mode;

  enum SaveTempsMode {
    SaveTempsNone,
    SaveTempsCwd,
    SaveTempsObj
  } SaveTemps;

  enum BitcodeEmbedMode {
    EmbedNone,
    EmbedMarker,
    EmbedBitcode
  } BitcodeEmbed;

  enum OffloadMode {
    OffloadHostDevice,
    OffloadHost,
    OffloadDevice,
  } Offload;

  /// Header unit mode set by -fmodule-header={user,system}.
  ModuleHeaderMode CXX20HeaderType;

  /// Set if we should process inputs and jobs with C++20 module
  /// interpretation.
  bool ModulesModeCXX20;

  /// LTO mode selected via -f(no-)?lto(=.*)? options.
  LTOKind LTOMode;

  /// LTO mode selected via -f(no-offload-)?lto(=.*)? options.
  LTOKind OffloadLTOMode;

  /// Options for CUID
  CUIDOptions CUIDOpts;

public:
  enum OpenMPRuntimeKind {
    /// An unknown OpenMP runtime. We can't generate effective OpenMP code
    /// without knowing what runtime to target.
    OMPRT_Unknown,

    /// The LLVM OpenMP runtime. When completed and integrated, this will become
    /// the default for Clang.
    OMPRT_OMP,

    /// The GNU OpenMP runtime. Clang doesn't support generating OpenMP code for
    /// this runtime but can swallow the pragmas, and find and link against the
    /// runtime library itself.
    OMPRT_GOMP,

    /// The legacy name for the LLVM OpenMP runtime from when it was the Intel
    /// OpenMP runtime. We support this mode for users with existing
    /// dependencies on this runtime library name.
    OMPRT_IOMP5,

    /// The LLVM BOLT OpenMP runtime. See https://github.com/pmodels/bolt
    OMPRT_BOLT
  };

  // Diag - Forwarding function for diagnostics.
  DiagnosticBuilder Diag(unsigned DiagID) const {
    return Diags.Report(DiagID);
  }

  // FIXME: Privatize once interface is stable.
public:
  /// The name the driver was invoked as.
  std::string Name;

  /// The path the driver executable was in, as invoked from the
  /// command line.
  std::string Dir;

  /// The original path to the clang executable.
  std::string ClangExecutable;

  /// Target and driver mode components extracted from clang executable name.
  ParsedClangName ClangNameParts;

  /// The path to the compiler resource directory.
  std::string ResourceDir;

  /// System directory for config files.
  std::string SystemConfigDir;

  /// User directory for config files.
  std::string UserConfigDir;

  /// A prefix directory used to emulate a limited subset of GCC's '-Bprefix'
  /// functionality.
  /// FIXME: This type of customization should be removed in favor of the
  /// universal driver when it is ready.
  typedef SmallVector<std::string, 4> prefix_list;
  prefix_list PrefixDirs;

  /// sysroot, if present
  std::string SysRoot;

  /// Dynamic loader prefix, if present
  std::string DyldPrefix;

  /// Driver title to use with help.
  std::string DriverTitle;

  /// Information about the host which can be overridden by the user.
  std::string HostBits, HostMachine, HostSystem, HostRelease;

  /// The file to log CC_PRINT_PROC_STAT_FILE output to, if enabled.
  std::string CCPrintStatReportFilename;

  /// The file to log CC_PRINT_INTERNAL_STAT_FILE output to, if enabled.
  std::string CCPrintInternalStatReportFilename;

  /// The file to log CC_PRINT_OPTIONS output to, if enabled.
  std::string CCPrintOptionsFilename;

  /// The file to log CC_PRINT_HEADERS output to, if enabled.
  std::string CCPrintHeadersFilename;

  /// The file to log CC_LOG_DIAGNOSTICS output to, if enabled.
  std::string CCLogDiagnosticsFilename;

  /// An input type and its arguments.
  using InputTy = std::pair<types::ID, const llvm::opt::Arg *>;

  /// A list of inputs and their types for the given arguments.
  using InputList = SmallVector<InputTy, 16>;

  /// Whether the driver should follow g++ like behavior.
  bool CCCIsCXX() const { return Mode == GXXMode; }

  /// Whether the driver is just the preprocessor.
  bool CCCIsCPP() const { return Mode == CPPMode; }

  /// Whether the driver should follow gcc like behavior.
  bool CCCIsCC() const { return Mode == GCCMode; }

  /// Whether the driver should follow cl.exe like behavior.
  bool IsCLMode() const { return Mode == CLMode; }

  /// Whether the driver should invoke flang for fortran inputs.
  /// Other modes fall back to calling gcc which in turn calls gfortran.
  bool IsFlangMode() const { return Mode == FlangMode; }

  /// Whether the driver should follow dxc.exe like behavior.
  bool IsDXCMode() const { return Mode == DXCMode; }

  /// Only print tool bindings, don't build any jobs.
  LLVM_PREFERRED_TYPE(bool)
  unsigned CCCPrintBindings : 1;

  /// Set CC_PRINT_OPTIONS mode, which is like -v but logs the commands to
  /// CCPrintOptionsFilename or to stderr.
  LLVM_PREFERRED_TYPE(bool)
  unsigned CCPrintOptions : 1;

  /// The format of the header information that is emitted. If CC_PRINT_HEADERS
  /// is set, the format is textual. Otherwise, the format is determined by the
  /// enviroment variable CC_PRINT_HEADERS_FORMAT.
  HeaderIncludeFormatKind CCPrintHeadersFormat = HIFMT_None;

  /// This flag determines whether clang should filter the header information
  /// that is emitted. If enviroment variable CC_PRINT_HEADERS_FILTERING is set
  /// to "only-direct-system", only system headers that are directly included
  /// from non-system headers are emitted.
  HeaderIncludeFilteringKind CCPrintHeadersFiltering = HIFIL_None;

  /// Name of the library that provides implementations of
  /// IEEE-754 128-bit float math functions used by Fortran F128
  /// runtime library. It should be linked as needed by the linker job.
  std::string FlangF128MathLibrary;

  /// Set CC_LOG_DIAGNOSTICS mode, which causes the frontend to log diagnostics
  /// to CCLogDiagnosticsFilename or to stderr, in a stable machine readable
  /// format.
  LLVM_PREFERRED_TYPE(bool)
  unsigned CCLogDiagnostics : 1;

  /// Whether the driver is generating diagnostics for debugging purposes.
  LLVM_PREFERRED_TYPE(bool)
  unsigned CCGenDiagnostics : 1;

  /// Set CC_PRINT_PROC_STAT mode, which causes the driver to dump
  /// performance report to CC_PRINT_PROC_STAT_FILE or to stdout.
  LLVM_PREFERRED_TYPE(bool)
  unsigned CCPrintProcessStats : 1;

  /// Set CC_PRINT_INTERNAL_STAT mode, which causes the driver to dump internal
  /// performance report to CC_PRINT_INTERNAL_STAT_FILE or to stdout.
  LLVM_PREFERRED_TYPE(bool)
  unsigned CCPrintInternalStats : 1;

  /// Pointer to the ExecuteCC1Tool function, if available.
  /// When the clangDriver lib is used through clang.exe, this provides a
  /// shortcut for executing the -cc1 command-line directly, in the same
  /// process.
  using CC1ToolFunc =
      llvm::function_ref<int(SmallVectorImpl<const char *> &ArgV)>;
  CC1ToolFunc CC1Main = nullptr;

private:
  /// Raw target triple.
  std::string TargetTriple;

  /// Name to use when invoking gcc/g++.
  std::string CCCGenericGCCName;

  /// Paths to configuration files used.
  std::vector<std::string> ConfigFiles;

  /// Allocator for string saver.
  llvm::BumpPtrAllocator Alloc;

  /// Object that stores strings read from configuration file.
  llvm::StringSaver Saver;

  /// Arguments originated from configuration file (head part).
  std::unique_ptr<llvm::opt::InputArgList> CfgOptionsHead;

  /// Arguments originated from configuration file (tail part).
  std::unique_ptr<llvm::opt::InputArgList> CfgOptionsTail;

  /// Arguments originated from command line.
  std::unique_ptr<llvm::opt::InputArgList> CLOptions;

  /// If this is non-null, the driver will prepend this argument before
  /// reinvoking clang. This is useful for the llvm-driver where clang's
  /// realpath will be to the llvm binary and not clang, so it must pass
  /// "clang" as it's first argument.
  const char *PrependArg;

  /// Whether to check that input files exist when constructing compilation
  /// jobs.
  LLVM_PREFERRED_TYPE(bool)
  unsigned CheckInputsExist : 1;
  /// Whether to probe for PCH files on disk, in order to upgrade
  /// -include foo.h to -include-pch foo.h.pch.
  LLVM_PREFERRED_TYPE(bool)
  unsigned ProbePrecompiled : 1;

public:
  // getFinalPhase - Determine which compilation mode we are in and record
  // which option we used to determine the final phase.
  // TODO: Much of what getFinalPhase returns are not actually true compiler
  //       modes. Fold this functionality into Types::getCompilationPhases and
  //       handleArguments.
  phases::ID getFinalPhase(const llvm::opt::DerivedArgList &DAL,
                           llvm::opt::Arg **FinalPhaseArg = nullptr) const;

private:
  /// Certain options suppress the 'no input files' warning.
  LLVM_PREFERRED_TYPE(bool)
  unsigned SuppressMissingInputWarning : 1;

  /// Cache of all the ToolChains in use by the driver.
  ///
  /// This maps from the string representation of a triple to a ToolChain
  /// created targeting that triple. The driver owns all the ToolChain objects
  /// stored in it, and will clean them up when torn down.
  mutable llvm::StringMap<std::unique_ptr<ToolChain>> ToolChains;

  /// Number of parallel jobs.
  unsigned NumParallelJobs;
  /// Cache of known offloading architectures for the ToolChain already derived.
  /// This should only be modified when we first initialize the offloading
  /// toolchains.
  llvm::DenseMap<const ToolChain *, llvm::DenseSet<llvm::StringRef>> KnownArchs;

private:
  /// TranslateInputArgs - Create a new derived argument list from the input
  /// arguments, after applying the standard argument translations.
  llvm::opt::DerivedArgList *
  TranslateInputArgs(const llvm::opt::InputArgList &Args) const;

  // handleArguments - All code related to claiming and printing diagnostics
  // related to arguments to the driver are done here.
  void handleArguments(Compilation &C, llvm::opt::DerivedArgList &Args,
                       const InputList &Inputs, ActionList &Actions) const;

  // Before executing jobs, sets up response files for commands that need them.
  void setUpResponseFiles(Compilation &C, Command &Cmd);

  void generatePrefixedToolNames(StringRef Tool, const ToolChain &TC,
                                 SmallVectorImpl<std::string> &Names) const;

  /// Find the appropriate .crash diagonostic file for the child crash
  /// under this driver and copy it out to a temporary destination with the
  /// other reproducer related files (.sh, .cache, etc). If not found, suggest a
  /// directory for the user to look at.
  ///
  /// \param ReproCrashFilename The file path to copy the .crash to.
  /// \param CrashDiagDir       The suggested directory for the user to look at
  ///                           in case the search or copy fails.
  ///
  /// \returns If the .crash is found and successfully copied return true,
  /// otherwise false and return the suggested directory in \p CrashDiagDir.
  bool getCrashDiagnosticFile(StringRef ReproCrashFilename,
                              SmallString<128> &CrashDiagDir);

public:

  /// Takes the path to a binary that's either in bin/ or lib/ and returns
  /// the path to clang's resource directory.
  static std::string GetResourcesPath(StringRef BinaryPath);

  Driver(StringRef ClangExecutable, StringRef TargetTriple,
         DiagnosticsEngine &Diags, std::string Title = "clang LLVM compiler",
         IntrusiveRefCntPtr<llvm::vfs::FileSystem> VFS = nullptr);

  /// @name Accessors
  /// @{

  /// Name to use when invoking gcc/g++.
  const std::string &getCCCGenericGCCName() const { return CCCGenericGCCName; }

  llvm::ArrayRef<std::string> getConfigFiles() const {
    return ConfigFiles;
  }

  const llvm::opt::OptTable &getOpts() const { return getDriverOptTable(); }

  DiagnosticsEngine &getDiags() const { return Diags; }

  llvm::vfs::FileSystem &getVFS() const { return *VFS; }

  bool getCheckInputsExist() const { return CheckInputsExist; }

  void setCheckInputsExist(bool Value) { CheckInputsExist = Value; }

  bool getProbePrecompiled() const { return ProbePrecompiled; }
  void setProbePrecompiled(bool Value) { ProbePrecompiled = Value; }

  const char *getPrependArg() const { return PrependArg; }
  void setPrependArg(const char *Value) { PrependArg = Value; }

  void setTargetAndMode(const ParsedClangName &TM) { ClangNameParts = TM; }

  const std::string &getTitle() { return DriverTitle; }
  void setTitle(std::string Value) { DriverTitle = std::move(Value); }

  std::string getTargetTriple() const { return TargetTriple; }

  /// Get the path to the main clang executable.
  const char *getClangProgramPath() const {
    return ClangExecutable.c_str();
  }

    /// Get the path to where the clang executable was installed.
  const char *getInstalledDir() const {
    return Dir.c_str();
  }

  bool isSaveTempsEnabled() const { return SaveTemps != SaveTempsNone; }
  bool isSaveTempsObj() const { return SaveTemps == SaveTempsObj; }

  bool embedBitcodeEnabled() const { return BitcodeEmbed != EmbedNone; }
  bool embedBitcodeInObject() const { return (BitcodeEmbed == EmbedBitcode); }
  bool embedBitcodeMarkerOnly() const { return (BitcodeEmbed == EmbedMarker); }

  bool offloadHostOnly() const { return Offload == OffloadHost; }
  bool offloadDeviceOnly() const { return Offload == OffloadDevice; }

  void setFlangF128MathLibrary(std::string name) {
    FlangF128MathLibrary = std::move(name);
  }
  StringRef getFlangF128MathLibrary() const { return FlangF128MathLibrary; }

  /// Compute the desired OpenMP runtime from the flags provided.
  OpenMPRuntimeKind getOpenMPRuntime(const llvm::opt::ArgList &Args) const;

  /// @}
  /// @name Primary Functionality
  /// @{

  /// CreateOffloadingDeviceToolChains - create all the toolchains required to
  /// support offloading devices given the programming models specified in the
  /// current compilation. Also, update the host tool chain kind accordingly.
  void CreateOffloadingDeviceToolChains(Compilation &C, InputList &Inputs);

  /// BuildCompilation - Construct a compilation object for a command
  /// line argument vector.
  ///
  /// \return A compilation, or 0 if none was built for the given
  /// argument vector. A null return value does not necessarily
  /// indicate an error condition, the diagnostics should be queried
  /// to determine if an error occurred.
  Compilation *BuildCompilation(ArrayRef<const char *> Args);

  /// ParseArgStrings - Parse the given list of strings into an
  /// ArgList.
  llvm::opt::InputArgList ParseArgStrings(ArrayRef<const char *> Args,
                                          bool UseDriverMode,
                                          bool &ContainsError);

  /// BuildInputs - Construct the list of inputs and their types from
  /// the given arguments.
  ///
  /// \param TC - The default host tool chain.
  /// \param Args - The input arguments.
  /// \param Inputs - The list to store the resulting compilation
  /// inputs onto.
  void BuildInputs(const ToolChain &TC, llvm::opt::DerivedArgList &Args,
                   InputList &Inputs) const;

  /// BuildActions - Construct the list of actions to perform for the
  /// given arguments, which are only done for a single architecture.
  ///
  /// \param C - The compilation that is being built.
  /// \param Args - The input arguments.
  /// \param Actions - The list to store the resulting actions onto.
  void BuildActions(Compilation &C, llvm::opt::DerivedArgList &Args,
                    const InputList &Inputs, ActionList &Actions) const;

  /// BuildUniversalActions - Construct the list of actions to perform
  /// for the given arguments, which may require a universal build.
  ///
  /// \param C - The compilation that is being built.
  /// \param TC - The default host tool chain.
  void BuildUniversalActions(Compilation &C, const ToolChain &TC,
                             const InputList &BAInputs) const;

  /// BuildOffloadingActions - Construct the list of actions to perform for the
  /// offloading toolchain that will be embedded in the host.
  ///
  /// \param C - The compilation that is being built.
  /// \param Args - The input arguments.
  /// \param Input - The input type and arguments
  /// \param CUID - The CUID for \p Input
  /// \param HostAction - The host action used in the offloading toolchain.
  Action *BuildOffloadingActions(Compilation &C,
                                 llvm::opt::DerivedArgList &Args,
                                 const InputTy &Input, StringRef CUID,
                                 Action *HostAction) const;

  /// Returns the set of bound architectures active for this offload kind.
  /// If there are no bound architctures we return a set containing only the
  /// empty string. The \p SuppressError option is used to suppress errors.
  llvm::DenseSet<StringRef>
  getOffloadArchs(Compilation &C, const llvm::opt::DerivedArgList &Args,
                  Action::OffloadKind Kind, const ToolChain *TC,
                  bool SuppressError = false) const;

  /// Check that the file referenced by Value exists. If it doesn't,
  /// issue a diagnostic and return false.
  /// If TypoCorrect is true and the file does not exist, see if it looks
  /// like a likely typo for a flag and if so print a "did you mean" blurb.
  bool DiagnoseInputExistence(const llvm::opt::DerivedArgList &Args,
                              StringRef Value, types::ID Ty,
                              bool TypoCorrect) const;

  /// BuildJobs - Bind actions to concrete tools and translate
  /// arguments to form the list of jobs to run.
  ///
  /// \param C - The compilation that is being built.
  void BuildJobs(Compilation &C) const;

  /// ExecuteCompilation - Execute the compilation according to the command line
  /// arguments and return an appropriate exit code.
  ///
  /// This routine handles additional processing that must be done in addition
  /// to just running the subprocesses, for example reporting errors, setting
  /// up response files, removing temporary files, etc.
  int ExecuteCompilation(Compilation &C,
     SmallVectorImpl< std::pair<int, const Command *> > &FailingCommands);

  /// Contains the files in the compilation diagnostic report generated by
  /// generateCompilationDiagnostics.
  struct CompilationDiagnosticReport {
    llvm::SmallVector<std::string, 4> TemporaryFiles;
  };

  /// generateCompilationDiagnostics - Generate diagnostics information
  /// including preprocessed source file(s).
  ///
  void generateCompilationDiagnostics(
      Compilation &C, const Command &FailingCommand,
      StringRef AdditionalInformation = "",
      CompilationDiagnosticReport *GeneratedReport = nullptr);

  enum class CommandStatus {
    Crash = 1,
    Error,
    Ok,
  };

  enum class ReproLevel {
    Off = 0,
    OnCrash = static_cast<int>(CommandStatus::Crash),
    OnError = static_cast<int>(CommandStatus::Error),
    Always = static_cast<int>(CommandStatus::Ok),
  };

  bool maybeGenerateCompilationDiagnostics(
      CommandStatus CS, ReproLevel Level, Compilation &C,
      const Command &FailingCommand, StringRef AdditionalInformation = "",
      CompilationDiagnosticReport *GeneratedReport = nullptr) {
    if (static_cast<int>(CS) > static_cast<int>(Level))
      return false;
    if (CS != CommandStatus::Crash)
      Diags.Report(diag::err_drv_force_crash)
          << !::getenv("FORCE_CLANG_DIAGNOSTICS_CRASH");
    // Hack to ensure that diagnostic notes get emitted.
    Diags.setLastDiagnosticIgnored(false);
    generateCompilationDiagnostics(C, FailingCommand, AdditionalInformation,
                                   GeneratedReport);
    return true;
  }

  /// @}
  /// @name Helper Methods
  /// @{

  /// PrintActions - Print the list of actions.
  void PrintActions(const Compilation &C) const;

  /// PrintHelp - Print the help text.
  ///
  /// \param ShowHidden - Show hidden options.
  void PrintHelp(bool ShowHidden) const;

  /// PrintVersion - Print the driver version.
  void PrintVersion(const Compilation &C, raw_ostream &OS) const;

  /// GetFilePath - Lookup \p Name in the list of file search paths.
  ///
  /// \param TC - The tool chain for additional information on
  /// directories to search.
  //
  // FIXME: This should be in CompilationInfo.
  std::string GetFilePath(StringRef Name, const ToolChain &TC) const;

  /// GetProgramPath - Lookup \p Name in the list of program search paths.
  ///
  /// \param TC - The provided tool chain for additional information on
  /// directories to search.
  //
  // FIXME: This should be in CompilationInfo.
  std::string GetProgramPath(StringRef Name, const ToolChain &TC) const;

  /// Lookup the path to the Standard library module manifest.
  ///
  /// \param C - The compilation.
  /// \param TC - The tool chain for additional information on
  /// directories to search.
  //
  // FIXME: This should be in CompilationInfo.
  std::string GetStdModuleManifestPath(const Compilation &C,
                                       const ToolChain &TC) const;

  /// HandleAutocompletions - Handle --autocomplete by searching and printing
  /// possible flags, descriptions, and its arguments.
  void HandleAutocompletions(StringRef PassedFlags) const;

  /// HandleImmediateArgs - Handle any arguments which should be
  /// treated before building actions or binding tools.
  ///
  /// \return Whether any compilation should be built for this
  /// invocation. The compilation can only be modified when
  /// this function returns false.
  bool HandleImmediateArgs(Compilation &C);

  /// ConstructAction - Construct the appropriate action to do for
  /// \p Phase on the \p Input, taking in to account arguments
  /// like -fsyntax-only or --analyze.
  Action *ConstructPhaseAction(
      Compilation &C, const llvm::opt::ArgList &Args, phases::ID Phase,
      Action *Input,
      Action::OffloadKind TargetDeviceOffloadKind = Action::OFK_None) const;

  /// BuildJobsForAction - Construct the jobs to perform for the action \p A and
  /// return an InputInfo for the result of running \p A.  Will only construct
  /// jobs for a given (Action, ToolChain, BoundArch, DeviceKind) tuple once.
  InputInfoList BuildJobsForAction(
      Compilation &C, const Action *A, const ToolChain *TC, StringRef BoundArch,
      bool AtTopLevel, bool MultipleArchs, const char *LinkingOutput,
      std::map<std::pair<const Action *, std::string>, InputInfoList>
          &CachedResults,
      Action::OffloadKind TargetDeviceOffloadKind) const;

  /// Returns the default name for linked images (e.g., "a.out").
  const char *getDefaultImageName() const;

  /// Creates a temp file.
  /// 1. If \p MultipleArch is false or \p BoundArch is empty, the temp file is
  ///    in the temporary directory with name $Prefix-%%%%%%.$Suffix.
  /// 2. If \p MultipleArch is true and \p BoundArch is not empty,
  ///    2a. If \p NeedUniqueDirectory is false, the temp file is in the
  ///        temporary directory with name $Prefix-$BoundArch-%%%%%.$Suffix.
  ///    2b. If \p NeedUniqueDirectory is true, the temp file is in a unique
  ///        subdiretory with random name under the temporary directory, and
  ///        the temp file itself has name $Prefix-$BoundArch.$Suffix.
  const char *CreateTempFile(Compilation &C, StringRef Prefix, StringRef Suffix,
                             bool MultipleArchs = false,
                             StringRef BoundArch = {},
                             bool NeedUniqueDirectory = false) const;

  /// GetNamedOutputPath - Return the name to use for the output of
  /// the action \p JA. The result is appended to the compilation's
  /// list of temporary or result files, as appropriate.
  ///
  /// \param C - The compilation.
  /// \param JA - The action of interest.
  /// \param BaseInput - The original input file that this action was
  /// triggered by.
  /// \param BoundArch - The bound architecture.
  /// \param AtTopLevel - Whether this is a "top-level" action.
  /// \param MultipleArchs - Whether multiple -arch options were supplied.
  /// \param NormalizedTriple - The normalized triple of the relevant target.
  const char *GetNamedOutputPath(Compilation &C, const JobAction &JA,
                                 const char *BaseInput, StringRef BoundArch,
                                 bool AtTopLevel, bool MultipleArchs,
                                 StringRef NormalizedTriple) const;

  /// GetTemporaryPath - Return the pathname of a temporary file to use
  /// as part of compilation; the file will have the given prefix and suffix.
  ///
  /// GCC goes to extra lengths here to be a bit more robust.
  std::string GetTemporaryPath(StringRef Prefix, StringRef Suffix) const;

  /// GetTemporaryDirectory - Return the pathname of a temporary directory to
  /// use as part of compilation; the directory will have the given prefix.
  std::string GetTemporaryDirectory(StringRef Prefix) const;

  /// Return the pathname of the pch file in clang-cl mode.
  std::string GetClPchPath(Compilation &C, StringRef BaseName) const;

  /// ShouldUseClangCompiler - Should the clang compiler be used to
  /// handle this action.
  bool ShouldUseClangCompiler(const JobAction &JA) const;

  /// ShouldUseFlangCompiler - Should the flang compiler be used to
  /// handle this action.
  bool ShouldUseFlangCompiler(const JobAction &JA) const;

  /// ShouldEmitStaticLibrary - Should the linker emit a static library.
  bool ShouldEmitStaticLibrary(const llvm::opt::ArgList &Args) const;

  /// Returns true if the user has indicated a C++20 header unit mode.
  bool hasHeaderMode() const { return CXX20HeaderType != HeaderMode_None; }

  /// Get the mode for handling headers as set by fmodule-header{=}.
  ModuleHeaderMode getModuleHeaderMode() const { return CXX20HeaderType; }

  /// Returns true if we are performing any kind of LTO.
  bool isUsingLTO() const { return getLTOMode() != LTOK_None; }

  /// Get the specific kind of LTO being performed.
  LTOKind getLTOMode() const { return LTOMode; }

  /// Returns true if we are performing any kind of offload LTO.
  bool isUsingOffloadLTO() const { return getOffloadLTOMode() != LTOK_None; }

  /// Get the specific kind of offload LTO being performed.
  LTOKind getOffloadLTOMode() const { return OffloadLTOMode; }

<<<<<<< HEAD
  /// Get the number of parallel jobs.
  unsigned getNumberOfParallelJobs() const { return NumParallelJobs; }

  /// Set the number of parallel jobs.
  void setNumberOfParallelJobs(unsigned N) { NumParallelJobs = N; }
=======
  /// Get the CUID option.
  const CUIDOptions &getCUIDOpts() const { return CUIDOpts; }
>>>>>>> 5a90168f

private:

  /// Tries to load options from configuration files.
  ///
  /// \returns true if error occurred.
  bool loadConfigFiles();

  /// Tries to load options from default configuration files (deduced from
  /// executable filename).
  ///
  /// \returns true if error occurred.
  bool loadDefaultConfigFiles(llvm::cl::ExpansionContext &ExpCtx);

  /// Tries to load options from customization file.
  ///
  /// \returns true if error occurred.
  bool loadZOSCustomizationFile(llvm::cl::ExpansionContext &);

  /// Read options from the specified file.
  ///
  /// \param [in] FileName File to read.
  /// \param [in] Search and expansion options.
  /// \returns true, if error occurred while reading.
  bool readConfigFile(StringRef FileName, llvm::cl::ExpansionContext &ExpCtx);

  /// Set the driver mode (cl, gcc, etc) from the value of the `--driver-mode`
  /// option.
  void setDriverMode(StringRef DriverModeValue);

  /// Parse the \p Args list for LTO options and record the type of LTO
  /// compilation based on which -f(no-)?lto(=.*)? option occurs last.
  void setLTOMode(const llvm::opt::ArgList &Args);

  /// Retrieves a ToolChain for a particular \p Target triple.
  ///
  /// Will cache ToolChains for the life of the driver object, and create them
  /// on-demand.
  const ToolChain &getToolChain(const llvm::opt::ArgList &Args,
                                const llvm::Triple &Target) const;

  /// @}

  /// Retrieves a ToolChain for a particular device \p Target triple
  ///
  /// \param[in] HostTC is the host ToolChain paired with the device
  ///
  /// \param[in] TargetDeviceOffloadKind (e.g. OFK_Cuda/OFK_OpenMP/OFK_SYCL) is
  /// an Offloading action that is optionally passed to a ToolChain (used by
  /// CUDA, to specify if it's used in conjunction with OpenMP)
  ///
  /// Will cache ToolChains for the life of the driver object, and create them
  /// on-demand.
  const ToolChain &getOffloadingDeviceToolChain(
      const llvm::opt::ArgList &Args, const llvm::Triple &Target,
      const ToolChain &HostTC,
      const Action::OffloadKind &TargetDeviceOffloadKind) const;

  /// Get bitmasks for which option flags to include and exclude based on
  /// the driver mode.
  llvm::opt::Visibility
  getOptionVisibilityMask(bool UseDriverMode = true) const;

  /// Helper used in BuildJobsForAction.  Doesn't use the cache when building
  /// jobs specifically for the given action, but will use the cache when
  /// building jobs for the Action's inputs.
  InputInfoList BuildJobsForActionNoCache(
      Compilation &C, const Action *A, const ToolChain *TC, StringRef BoundArch,
      bool AtTopLevel, bool MultipleArchs, const char *LinkingOutput,
      std::map<std::pair<const Action *, std::string>, InputInfoList>
          &CachedResults,
      Action::OffloadKind TargetDeviceOffloadKind) const;

  /// Return the typical executable name for the specified driver \p Mode.
  static const char *getExecutableForDriverMode(DriverMode Mode);

public:
  /// GetReleaseVersion - Parse (([0-9]+)(.([0-9]+)(.([0-9]+)?))?)? and
  /// return the grouped values as integers. Numbers which are not
  /// provided are set to 0.
  ///
  /// \return True if the entire string was parsed (9.2), or all
  /// groups were parsed (10.3.5extrastuff). HadExtra is true if all
  /// groups were parsed but extra characters remain at the end.
  static bool GetReleaseVersion(StringRef Str, unsigned &Major, unsigned &Minor,
                                unsigned &Micro, bool &HadExtra);

  /// Parse digits from a string \p Str and fulfill \p Digits with
  /// the parsed numbers. This method assumes that the max number of
  /// digits to look for is equal to Digits.size().
  ///
  /// \return True if the entire string was parsed and there are
  /// no extra characters remaining at the end.
  static bool GetReleaseVersion(StringRef Str,
                                MutableArrayRef<unsigned> Digits);
  /// Compute the default -fmodule-cache-path.
  /// \return True if the system provides a default cache directory.
  static bool getDefaultModuleCachePath(SmallVectorImpl<char> &Result);
};

/// \return True if the last defined optimization level is -Ofast.
/// And False otherwise.
bool isOptimizationLevelFast(const llvm::opt::ArgList &Args);

/// \return True if the argument combination will end up generating remarks.
bool willEmitRemarks(const llvm::opt::ArgList &Args);

/// Returns the driver mode option's value, i.e. `X` in `--driver-mode=X`. If \p
/// Args doesn't mention one explicitly, tries to deduce from `ProgName`.
/// Returns empty on failure.
/// Common values are "gcc", "g++", "cpp", "cl" and "flang". Returned value need
/// not be one of these.
llvm::StringRef getDriverMode(StringRef ProgName, ArrayRef<const char *> Args);

/// Checks whether the value produced by getDriverMode is for CL mode.
bool IsClangCL(StringRef DriverMode);

/// Expand response files from a clang driver or cc1 invocation.
///
/// \param Args The arguments that will be expanded.
/// \param ClangCLMode Whether clang is in CL mode.
/// \param Alloc Allocator for new arguments.
/// \param FS Filesystem to use when expanding files.
llvm::Error expandResponseFiles(SmallVectorImpl<const char *> &Args,
                                bool ClangCLMode, llvm::BumpPtrAllocator &Alloc,
                                llvm::vfs::FileSystem *FS = nullptr);

/// Apply a space separated list of edits to the input argument lists.
/// See applyOneOverrideOption.
void applyOverrideOptions(SmallVectorImpl<const char *> &Args,
                          const char *OverrideOpts,
                          llvm::StringSet<> &SavedStrings,
                          raw_ostream *OS = nullptr);

} // end namespace driver
} // end namespace clang

#endif<|MERGE_RESOLUTION|>--- conflicted
+++ resolved
@@ -764,16 +764,14 @@
   /// Get the specific kind of offload LTO being performed.
   LTOKind getOffloadLTOMode() const { return OffloadLTOMode; }
 
-<<<<<<< HEAD
   /// Get the number of parallel jobs.
   unsigned getNumberOfParallelJobs() const { return NumParallelJobs; }
 
   /// Set the number of parallel jobs.
   void setNumberOfParallelJobs(unsigned N) { NumParallelJobs = N; }
-=======
+
   /// Get the CUID option.
   const CUIDOptions &getCUIDOpts() const { return CUIDOpts; }
->>>>>>> 5a90168f
 
 private:
 
