--- conflicted
+++ resolved
@@ -1034,21 +1034,6 @@
                                const Scope *S,
                                bool SuppressQualifierCheck,
                                ActOnMemberAccessExtraArgs *ExtraArgs) {
-<<<<<<< HEAD
-=======
-  assert(!SS.isInvalid() && "nested-name-specifier cannot be invalid");
-  // If the member wasn't found in the current instantiation, or if the
-  // arrow operator was used with a dependent non-pointer object expression,
-  // build a CXXDependentScopeMemberExpr.
-  if (R.wasNotFoundInCurrentInstantiation() ||
-      (R.getLookupName().getCXXOverloadedOperator() == OO_Equal &&
-       (SS.isSet() ? SS.getScopeRep()->isDependent()
-                   : BaseExprType->isDependentType())))
-    return ActOnDependentMemberExpr(BaseExpr, BaseExprType, IsArrow, OpLoc, SS,
-                                    TemplateKWLoc, FirstQualifierInScope,
-                                    R.getLookupNameInfo(), TemplateArgs);
-
->>>>>>> 3ca428c0
   QualType BaseType = BaseExprType;
   if (IsArrow) {
     assert(BaseType->isPointerType());
@@ -1361,13 +1346,8 @@
     else if (const ObjCObjectPointerType *Ptr
                = BaseType->getAs<ObjCObjectPointerType>())
       BaseType = Ptr->getPointeeType();
-<<<<<<< HEAD
-=======
-    else if (BaseType->isFunctionType())
-      goto fail;
     else if (BaseType->isDependentType())
       BaseType = S.Context.DependentTy;
->>>>>>> 3ca428c0
     else if (BaseType->isRecordType()) {
       // Recover from arrow accesses to records, e.g.:
       //   struct MyRecord foo;
@@ -1378,7 +1358,6 @@
       // was encountered while looking for the overloaded operator->.
       if (!S.getLangOpts().CPlusPlus) {
         S.Diag(OpLoc, diag::err_typecheck_member_reference_suggestion)
-<<<<<<< HEAD
           << BaseType << int(IsArrow) << BaseExpr.get()->getSourceRange()
           << FixItHint::CreateReplacement(OpLoc, ".");
       }
@@ -1387,16 +1366,7 @@
       goto fail;
     } else {
       S.Diag(MemberLoc, diag::err_typecheck_member_reference_arrow)
-        << BaseType << BaseExpr.get()->getSourceRange();
-=======
-            << BaseType << int(IsArrow) << BaseExpr.get()->getSourceRange()
-            << FixItHint::CreateReplacement(OpLoc, ".");
-      }
-      IsArrow = false;
-    } else {
-      S.Diag(MemberLoc, diag::err_typecheck_member_reference_arrow)
           << BaseType << BaseExpr.get()->getSourceRange();
->>>>>>> 3ca428c0
       return ExprError();
     }
   }
@@ -1417,11 +1387,7 @@
   }
 
   // Handle field access to simple records.
-<<<<<<< HEAD
   if (const RecordType *RTy = BaseType->getAs<RecordType>()) {
-=======
-  if (BaseType->getAsRecordDecl()) {
->>>>>>> 3ca428c0
     TypoExpr *TE = nullptr;
     if (LookupMemberExprInRecord(S, R, BaseExpr.get(), RTy, OpLoc, IsArrow, SS,
                                  HasTemplateArgs, TemplateKWLoc, TE))
