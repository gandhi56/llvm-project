--- conflicted
+++ resolved
@@ -431,7 +431,6 @@
                                     LValue AddrLV) {
   ASTContext &Ctx = CGF.getContext();
 
-<<<<<<< HEAD
   Address Addr = AddrLV.getAddress(CGF);
   if (Ctx.getTargetInfo().getTriple().isAMDGCN() &&
       CGF.CGM.getLangOpts().OpenMPIsTargetDevice) {
@@ -442,14 +441,9 @@
       Addr = CGF.Builder.CreatePointerBitCastOrAddrSpaceCast(Addr, Ty, PTy);
   }
   llvm::Value *CastedPtr =
-      CGF.EmitScalarConversion(Addr.getPointer(), Ctx.getUIntPtrType(),
+      CGF.EmitScalarConversion(Addr.emitRawPointer(CGF), Ctx.getUIntPtrType(),
                                Ctx.getPointerType(DstType), Loc);
-=======
-  llvm::Value *CastedPtr = CGF.EmitScalarConversion(
-      AddrLV.getAddress(CGF).emitRawPointer(CGF), Ctx.getUIntPtrType(),
-      Ctx.getPointerType(DstType), Loc);
   // FIXME: should the pointee type (DstType) be passed?
->>>>>>> 93f9fb2c
   Address TmpAddr =
       CGF.MakeNaturalAlignAddrLValue(CastedPtr, DstType).getAddress(CGF);
   return TmpAddr;
