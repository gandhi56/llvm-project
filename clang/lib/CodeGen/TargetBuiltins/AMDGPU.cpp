//===------- AMDCPU.cpp - Emit LLVM Code for builtins ---------------------===//
//
// Part of the LLVM Project, under the Apache License v2.0 with LLVM Exceptions.
// See https://llvm.org/LICENSE.txt for license information.
// SPDX-License-Identifier: Apache-2.0 WITH LLVM-exception
//
//===----------------------------------------------------------------------===//
//
// This contains code to emit Builtin calls as LLVM code.
//
//===----------------------------------------------------------------------===//

#include "CGBuiltin.h"
#include "clang/Basic/TargetBuiltins.h"
#include "llvm/Analysis/ValueTracking.h"
#include "llvm/IR/IntrinsicsAMDGPU.h"
#include "llvm/IR/IntrinsicsR600.h"
#include "llvm/IR/MemoryModelRelaxationAnnotations.h"
#include "llvm/Support/AMDGPUAddrSpace.h"

using namespace clang;
using namespace CodeGen;
using namespace llvm;

namespace {

// Has second type mangled argument.
static Value *
emitBinaryExpMaybeConstrainedFPBuiltin(CodeGenFunction &CGF, const CallExpr *E,
                                       Intrinsic::ID IntrinsicID,
                                       Intrinsic::ID ConstrainedIntrinsicID) {
  llvm::Value *Src0 = CGF.EmitScalarExpr(E->getArg(0));
  llvm::Value *Src1 = CGF.EmitScalarExpr(E->getArg(1));

  CodeGenFunction::CGFPOptionsRAII FPOptsRAII(CGF, E);
  if (CGF.Builder.getIsFPConstrained()) {
    Function *F = CGF.CGM.getIntrinsic(ConstrainedIntrinsicID,
                                       {Src0->getType(), Src1->getType()});
    return CGF.Builder.CreateConstrainedFPCall(F, {Src0, Src1});
  }

  Function *F =
      CGF.CGM.getIntrinsic(IntrinsicID, {Src0->getType(), Src1->getType()});
  return CGF.Builder.CreateCall(F, {Src0, Src1});
}

// If \p E is not null pointer, insert address space cast to match return
// type of \p E if necessary.
Value *EmitAMDGPUDispatchPtr(CodeGenFunction &CGF,
                             const CallExpr *E = nullptr) {
  auto *F = CGF.CGM.getIntrinsic(Intrinsic::amdgcn_dispatch_ptr);
  auto *Call = CGF.Builder.CreateCall(F);
  Call->addRetAttr(
      Attribute::getWithDereferenceableBytes(Call->getContext(), 64));
  Call->addRetAttr(Attribute::getWithAlignment(Call->getContext(), Align(4)));
  if (!E)
    return Call;
  QualType BuiltinRetType = E->getType();
  auto *RetTy = cast<llvm::PointerType>(CGF.ConvertType(BuiltinRetType));
  if (RetTy == Call->getType())
    return Call;
  return CGF.Builder.CreateAddrSpaceCast(Call, RetTy);
}

Value *EmitAMDGPUImplicitArgPtr(CodeGenFunction &CGF) {
  auto *F = CGF.CGM.getIntrinsic(Intrinsic::amdgcn_implicitarg_ptr);
  auto *Call = CGF.Builder.CreateCall(F);
  Call->addRetAttr(
      Attribute::getWithDereferenceableBytes(Call->getContext(), 256));
  Call->addRetAttr(Attribute::getWithAlignment(Call->getContext(), Align(8)));
  return Call;
}

// \p Index is 0, 1, and 2 for x, y, and z dimension, respectively.
/// Emit code based on Code Object ABI version.
/// COV_4    : Emit code to use dispatch ptr
/// COV_5+   : Emit code to use implicitarg ptr
/// COV_NONE : Emit code to load a global variable "__oclc_ABI_version"
///            and use its value for COV_4 or COV_5+ approach. It is used for
///            compiling device libraries in an ABI-agnostic way.
Value *EmitAMDGPUWorkGroupSize(CodeGenFunction &CGF, unsigned Index) {
  llvm::LoadInst *LD;

  auto Cov = CGF.getTarget().getTargetOpts().CodeObjectVersion;

  if (Cov == CodeObjectVersionKind::COV_None) {
    StringRef Name = "__oclc_ABI_version";
    auto *ABIVersionC = CGF.CGM.getModule().getNamedGlobal(Name);
    if (!ABIVersionC)
      ABIVersionC = new llvm::GlobalVariable(
          CGF.CGM.getModule(), CGF.Int32Ty, false,
          llvm::GlobalValue::ExternalLinkage, nullptr, Name, nullptr,
          llvm::GlobalVariable::NotThreadLocal,
          CGF.CGM.getContext().getTargetAddressSpace(LangAS::opencl_constant));

    // This load will be eliminated by the IPSCCP because it is constant
    // weak_odr without externally_initialized. Either changing it to weak or
    // adding externally_initialized will keep the load.
    Value *ABIVersion = CGF.Builder.CreateAlignedLoad(CGF.Int32Ty, ABIVersionC,
                                                      CGF.CGM.getIntAlign());

    Value *IsCOV5 = CGF.Builder.CreateICmpSGE(
        ABIVersion,
        llvm::ConstantInt::get(CGF.Int32Ty, CodeObjectVersionKind::COV_5));

    // Indexing the implicit kernarg segment.
    Value *ImplicitGEP = CGF.Builder.CreateConstGEP1_32(
        CGF.Int8Ty, EmitAMDGPUImplicitArgPtr(CGF), 12 + Index * 2);

    // Indexing the HSA kernel_dispatch_packet struct.
    Value *DispatchGEP = CGF.Builder.CreateConstGEP1_32(
        CGF.Int8Ty, EmitAMDGPUDispatchPtr(CGF), 4 + Index * 2);

    auto Result = CGF.Builder.CreateSelect(IsCOV5, ImplicitGEP, DispatchGEP);
    LD = CGF.Builder.CreateLoad(
        Address(Result, CGF.Int16Ty, CharUnits::fromQuantity(2)));
  } else {
    Value *GEP = nullptr;
    if (Cov >= CodeObjectVersionKind::COV_5) {
      // Indexing the implicit kernarg segment.
      GEP = CGF.Builder.CreateConstGEP1_32(
          CGF.Int8Ty, EmitAMDGPUImplicitArgPtr(CGF), 12 + Index * 2);
    } else {
      // Indexing the HSA kernel_dispatch_packet struct.
      GEP = CGF.Builder.CreateConstGEP1_32(
          CGF.Int8Ty, EmitAMDGPUDispatchPtr(CGF), 4 + Index * 2);
    }
    LD = CGF.Builder.CreateLoad(
        Address(GEP, CGF.Int16Ty, CharUnits::fromQuantity(2)));
  }

  llvm::MDBuilder MDHelper(CGF.getLLVMContext());
  llvm::MDNode *RNode = MDHelper.createRange(APInt(16, 1),
      APInt(16, CGF.getTarget().getMaxOpenCLWorkGroupSize() + 1));
  LD->setMetadata(llvm::LLVMContext::MD_range, RNode);
  LD->setMetadata(llvm::LLVMContext::MD_noundef,
                  llvm::MDNode::get(CGF.getLLVMContext(), {}));
  LD->setMetadata(llvm::LLVMContext::MD_invariant_load,
                  llvm::MDNode::get(CGF.getLLVMContext(), {}));
  return LD;
}

// \p Index is 0, 1, and 2 for x, y, and z dimension, respectively.
Value *EmitAMDGPUGridSize(CodeGenFunction &CGF, unsigned Index) {
  const unsigned XOffset = 12;
  auto *DP = EmitAMDGPUDispatchPtr(CGF);
  // Indexing the HSA kernel_dispatch_packet struct.
  auto *Offset = llvm::ConstantInt::get(CGF.Int32Ty, XOffset + Index * 4);
  auto *GEP = CGF.Builder.CreateGEP(CGF.Int8Ty, DP, Offset);
  auto *LD = CGF.Builder.CreateLoad(
      Address(GEP, CGF.Int32Ty, CharUnits::fromQuantity(4)));

  llvm::MDBuilder MDB(CGF.getLLVMContext());

  // Known non-zero.
  LD->setMetadata(llvm::LLVMContext::MD_range,
                  MDB.createRange(APInt(32, 1), APInt::getZero(32)));
  LD->setMetadata(llvm::LLVMContext::MD_invariant_load,
                  llvm::MDNode::get(CGF.getLLVMContext(), {}));
  return LD;
}
} // namespace

// Generates the IR for __builtin_read_exec_*.
// Lowers the builtin to amdgcn_ballot intrinsic.
static Value *EmitAMDGCNBallotForExec(CodeGenFunction &CGF, const CallExpr *E,
                                      llvm::Type *RegisterType,
                                      llvm::Type *ValueType, bool isExecHi) {
  CodeGen::CGBuilderTy &Builder = CGF.Builder;
  CodeGen::CodeGenModule &CGM = CGF.CGM;

  Function *F = CGM.getIntrinsic(Intrinsic::amdgcn_ballot, {RegisterType});
  llvm::Value *Call = Builder.CreateCall(F, {Builder.getInt1(true)});

  if (isExecHi) {
    Value *Rt2 = Builder.CreateLShr(Call, 32);
    Rt2 = Builder.CreateTrunc(Rt2, CGF.Int32Ty);
    return Rt2;
  }

  return Call;
}

// Emit an intrinsic that has 1 float or double operand, and 1 integer.
static Value *emitFPIntBuiltin(CodeGenFunction &CGF,
                               const CallExpr *E,
                               unsigned IntrinsicID) {
  llvm::Value *Src0 = CGF.EmitScalarExpr(E->getArg(0));
  llvm::Value *Src1 = CGF.EmitScalarExpr(E->getArg(1));

  Function *F = CGF.CGM.getIntrinsic(IntrinsicID, Src0->getType());
  return CGF.Builder.CreateCall(F, {Src0, Src1});
}

// For processing memory ordering and memory scope arguments of various
// amdgcn builtins.
// \p Order takes a C++11 comptabile memory-ordering specifier and converts
// it into LLVM's memory ordering specifier using atomic C ABI, and writes
// to \p AO. \p Scope takes a const char * and converts it into AMDGCN
// specific SyncScopeID and writes it to \p SSID.
void CodeGenFunction::ProcessOrderScopeAMDGCN(Value *Order, Value *Scope,
                                              llvm::AtomicOrdering &AO,
                                              llvm::SyncScope::ID &SSID) {
  int ord = cast<llvm::ConstantInt>(Order)->getZExtValue();

  // Map C11/C++11 memory ordering to LLVM memory ordering
  assert(llvm::isValidAtomicOrderingCABI(ord));
  switch (static_cast<llvm::AtomicOrderingCABI>(ord)) {
  case llvm::AtomicOrderingCABI::acquire:
  case llvm::AtomicOrderingCABI::consume:
    AO = llvm::AtomicOrdering::Acquire;
    break;
  case llvm::AtomicOrderingCABI::release:
    AO = llvm::AtomicOrdering::Release;
    break;
  case llvm::AtomicOrderingCABI::acq_rel:
    AO = llvm::AtomicOrdering::AcquireRelease;
    break;
  case llvm::AtomicOrderingCABI::seq_cst:
    AO = llvm::AtomicOrdering::SequentiallyConsistent;
    break;
  case llvm::AtomicOrderingCABI::relaxed:
    AO = llvm::AtomicOrdering::Monotonic;
    break;
  }

  // Some of the atomic builtins take the scope as a string name.
  StringRef scp;
  if (llvm::getConstantStringInfo(Scope, scp)) {
    SSID = getLLVMContext().getOrInsertSyncScopeID(scp);
    return;
  }

  // Older builtins had an enum argument for the memory scope.
  int scope = cast<llvm::ConstantInt>(Scope)->getZExtValue();
  switch (scope) {
  case 0: // __MEMORY_SCOPE_SYSTEM
    SSID = llvm::SyncScope::System;
    break;
  case 1: // __MEMORY_SCOPE_DEVICE
    SSID = getLLVMContext().getOrInsertSyncScopeID("agent");
    break;
  case 2: // __MEMORY_SCOPE_WRKGRP
    SSID = getLLVMContext().getOrInsertSyncScopeID("workgroup");
    break;
  case 3: // __MEMORY_SCOPE_WVFRNT
    SSID = getLLVMContext().getOrInsertSyncScopeID("wavefront");
    break;
  case 4: // __MEMORY_SCOPE_SINGLE
    SSID = llvm::SyncScope::SingleThread;
    break;
  default:
    SSID = llvm::SyncScope::System;
    break;
  }
}

llvm::Value *CodeGenFunction::EmitScalarOrConstFoldImmArg(unsigned ICEArguments,
                                                          unsigned Idx,
                                                          const CallExpr *E) {
  llvm::Value *Arg = nullptr;
  if ((ICEArguments & (1 << Idx)) == 0) {
    Arg = EmitScalarExpr(E->getArg(Idx));
  } else {
    // If this is required to be a constant, constant fold it so that we
    // know that the generated intrinsic gets a ConstantInt.
    std::optional<llvm::APSInt> Result =
        E->getArg(Idx)->getIntegerConstantExpr(getContext());
    assert(Result && "Expected argument to be a constant");
    Arg = llvm::ConstantInt::get(getLLVMContext(), *Result);
  }
  return Arg;
}

void CodeGenFunction::AddAMDGPUFenceAddressSpaceMMRA(llvm::Instruction *Inst,
                                                     const CallExpr *E) {
  constexpr const char *Tag = "amdgpu-synchronize-as";

  LLVMContext &Ctx = Inst->getContext();
  SmallVector<MMRAMetadata::TagT, 3> MMRAs;
  for (unsigned K = 2; K < E->getNumArgs(); ++K) {
    llvm::Value *V = EmitScalarExpr(E->getArg(K));
    StringRef AS;
    if (llvm::getConstantStringInfo(V, AS)) {
      MMRAs.push_back({Tag, AS});
      // TODO: Delete the resulting unused constant?
      continue;
    }
    CGM.Error(E->getExprLoc(),
              "expected an address space name as a string literal");
  }

  llvm::sort(MMRAs);
  MMRAs.erase(llvm::unique(MMRAs), MMRAs.end());
  Inst->setMetadata(LLVMContext::MD_mmra, MMRAMetadata::getMD(Ctx, MMRAs));
}

<<<<<<< HEAD
static Value *GetOrInsertAMDGPUPredicate(CodeGenFunction &CGF, Twine Name) {
  auto PTy = IntegerType::getInt1Ty(CGF.getLLVMContext());

  auto *P = cast<GlobalVariable>(
      CGF.CGM.getModule().getOrInsertGlobal(Name.str(), PTy));
  P->setConstant(true);
  P->setExternallyInitialized(true);

  return CGF.Builder.CreateLoad(
      RawAddress(P, PTy, CharUnits::One(), KnownNonNull));
=======
static Intrinsic::ID getIntrinsicIDforWaveReduction(unsigned BuiltinID) {
  switch (BuiltinID) {
  default:
    llvm_unreachable("Unknown BuiltinID for wave reduction");
  case clang::AMDGPU::BI__builtin_amdgcn_wave_reduce_add_u32:
  case clang::AMDGPU::BI__builtin_amdgcn_wave_reduce_add_u64:
    return Intrinsic::amdgcn_wave_reduce_add;
  case clang::AMDGPU::BI__builtin_amdgcn_wave_reduce_sub_u32:
  case clang::AMDGPU::BI__builtin_amdgcn_wave_reduce_sub_u64:
    return Intrinsic::amdgcn_wave_reduce_sub;
  case clang::AMDGPU::BI__builtin_amdgcn_wave_reduce_min_i32:
  case clang::AMDGPU::BI__builtin_amdgcn_wave_reduce_min_i64:
    return Intrinsic::amdgcn_wave_reduce_min;
  case clang::AMDGPU::BI__builtin_amdgcn_wave_reduce_min_u32:
  case clang::AMDGPU::BI__builtin_amdgcn_wave_reduce_min_u64:
    return Intrinsic::amdgcn_wave_reduce_umin;
  case clang::AMDGPU::BI__builtin_amdgcn_wave_reduce_max_i32:
  case clang::AMDGPU::BI__builtin_amdgcn_wave_reduce_max_i64:
    return Intrinsic::amdgcn_wave_reduce_max;
  case clang::AMDGPU::BI__builtin_amdgcn_wave_reduce_max_u32:
  case clang::AMDGPU::BI__builtin_amdgcn_wave_reduce_max_u64:
    return Intrinsic::amdgcn_wave_reduce_umax;
  case clang::AMDGPU::BI__builtin_amdgcn_wave_reduce_and_b32:
  case clang::AMDGPU::BI__builtin_amdgcn_wave_reduce_and_b64:
    return Intrinsic::amdgcn_wave_reduce_and;
  case clang::AMDGPU::BI__builtin_amdgcn_wave_reduce_or_b32:
  case clang::AMDGPU::BI__builtin_amdgcn_wave_reduce_or_b64:
    return Intrinsic::amdgcn_wave_reduce_or;
  case clang::AMDGPU::BI__builtin_amdgcn_wave_reduce_xor_b32:
  case clang::AMDGPU::BI__builtin_amdgcn_wave_reduce_xor_b64:
    return Intrinsic::amdgcn_wave_reduce_xor;
  }
>>>>>>> 9e778f6c
}

Value *CodeGenFunction::EmitAMDGPUBuiltinExpr(unsigned BuiltinID,
                                              const CallExpr *E) {
  llvm::AtomicOrdering AO = llvm::AtomicOrdering::SequentiallyConsistent;
  llvm::SyncScope::ID SSID;
  switch (BuiltinID) {
  case AMDGPU::BI__builtin_amdgcn_wave_reduce_add_u32:
  case AMDGPU::BI__builtin_amdgcn_wave_reduce_sub_u32:
  case AMDGPU::BI__builtin_amdgcn_wave_reduce_min_i32:
  case AMDGPU::BI__builtin_amdgcn_wave_reduce_min_u32:
  case AMDGPU::BI__builtin_amdgcn_wave_reduce_max_i32:
  case AMDGPU::BI__builtin_amdgcn_wave_reduce_max_u32:
  case AMDGPU::BI__builtin_amdgcn_wave_reduce_and_b32:
  case AMDGPU::BI__builtin_amdgcn_wave_reduce_or_b32:
  case AMDGPU::BI__builtin_amdgcn_wave_reduce_xor_b32:
  case AMDGPU::BI__builtin_amdgcn_wave_reduce_add_u64:
  case AMDGPU::BI__builtin_amdgcn_wave_reduce_sub_u64:
  case AMDGPU::BI__builtin_amdgcn_wave_reduce_min_i64:
  case AMDGPU::BI__builtin_amdgcn_wave_reduce_min_u64:
  case AMDGPU::BI__builtin_amdgcn_wave_reduce_max_i64:
  case AMDGPU::BI__builtin_amdgcn_wave_reduce_max_u64:
  case AMDGPU::BI__builtin_amdgcn_wave_reduce_and_b64:
  case AMDGPU::BI__builtin_amdgcn_wave_reduce_or_b64:
  case AMDGPU::BI__builtin_amdgcn_wave_reduce_xor_b64: {
    Intrinsic::ID IID = getIntrinsicIDforWaveReduction(BuiltinID);
    llvm::Value *Value = EmitScalarExpr(E->getArg(0));
    llvm::Value *Strategy = EmitScalarExpr(E->getArg(1));
    llvm::Function *F = CGM.getIntrinsic(IID, {Value->getType()});
    return Builder.CreateCall(F, {Value, Strategy});
  }
  case AMDGPU::BI__builtin_amdgcn_div_scale:
  case AMDGPU::BI__builtin_amdgcn_div_scalef: {
    // Translate from the intrinsics's struct return to the builtin's out
    // argument.

    Address FlagOutPtr = EmitPointerWithAlignment(E->getArg(3));

    llvm::Value *X = EmitScalarExpr(E->getArg(0));
    llvm::Value *Y = EmitScalarExpr(E->getArg(1));
    llvm::Value *Z = EmitScalarExpr(E->getArg(2));

    llvm::Function *Callee = CGM.getIntrinsic(Intrinsic::amdgcn_div_scale,
                                           X->getType());

    llvm::Value *Tmp = Builder.CreateCall(Callee, {X, Y, Z});

    llvm::Value *Result = Builder.CreateExtractValue(Tmp, 0);
    llvm::Value *Flag = Builder.CreateExtractValue(Tmp, 1);

    llvm::Type *RealFlagType = FlagOutPtr.getElementType();

    llvm::Value *FlagExt = Builder.CreateZExt(Flag, RealFlagType);
    Builder.CreateStore(FlagExt, FlagOutPtr);
    return Result;
  }
  case AMDGPU::BI__builtin_amdgcn_div_fmas:
  case AMDGPU::BI__builtin_amdgcn_div_fmasf: {
    llvm::Value *Src0 = EmitScalarExpr(E->getArg(0));
    llvm::Value *Src1 = EmitScalarExpr(E->getArg(1));
    llvm::Value *Src2 = EmitScalarExpr(E->getArg(2));
    llvm::Value *Src3 = EmitScalarExpr(E->getArg(3));

    llvm::Function *F = CGM.getIntrinsic(Intrinsic::amdgcn_div_fmas,
                                      Src0->getType());
    llvm::Value *Src3ToBool = Builder.CreateIsNotNull(Src3);
    return Builder.CreateCall(F, {Src0, Src1, Src2, Src3ToBool});
  }

  case AMDGPU::BI__builtin_amdgcn_ds_swizzle:
    return emitBuiltinWithOneOverloadedType<2>(*this, E,
                                               Intrinsic::amdgcn_ds_swizzle);
  case AMDGPU::BI__builtin_amdgcn_mov_dpp8:
  case AMDGPU::BI__builtin_amdgcn_mov_dpp:
  case AMDGPU::BI__builtin_amdgcn_update_dpp: {
    llvm::SmallVector<llvm::Value *, 6> Args;
    // Find out if any arguments are required to be integer constant
    // expressions.
    unsigned ICEArguments = 0;
    ASTContext::GetBuiltinTypeError Error;
    getContext().GetBuiltinType(BuiltinID, Error, &ICEArguments);
    assert(Error == ASTContext::GE_None && "Should not codegen an error");
    llvm::Type *DataTy = ConvertType(E->getArg(0)->getType());
    unsigned Size = DataTy->getPrimitiveSizeInBits();
    llvm::Type *IntTy =
        llvm::IntegerType::get(Builder.getContext(), std::max(Size, 32u));
    Function *F =
        CGM.getIntrinsic(BuiltinID == AMDGPU::BI__builtin_amdgcn_mov_dpp8
                             ? Intrinsic::amdgcn_mov_dpp8
                             : Intrinsic::amdgcn_update_dpp,
                         IntTy);
    assert(E->getNumArgs() == 5 || E->getNumArgs() == 6 ||
           E->getNumArgs() == 2);
    bool InsertOld = BuiltinID == AMDGPU::BI__builtin_amdgcn_mov_dpp;
    if (InsertOld)
      Args.push_back(llvm::PoisonValue::get(IntTy));
    for (unsigned I = 0; I != E->getNumArgs(); ++I) {
      llvm::Value *V = EmitScalarOrConstFoldImmArg(ICEArguments, I, E);
      if (I < (BuiltinID == AMDGPU::BI__builtin_amdgcn_update_dpp ? 2u : 1u) &&
          Size < 32) {
        if (!DataTy->isIntegerTy())
          V = Builder.CreateBitCast(
              V, llvm::IntegerType::get(Builder.getContext(), Size));
        V = Builder.CreateZExtOrBitCast(V, IntTy);
      }
      llvm::Type *ExpTy =
          F->getFunctionType()->getFunctionParamType(I + InsertOld);
      Args.push_back(Builder.CreateTruncOrBitCast(V, ExpTy));
    }
    Value *V = Builder.CreateCall(F, Args);
    if (Size < 32 && !DataTy->isIntegerTy())
      V = Builder.CreateTrunc(
          V, llvm::IntegerType::get(Builder.getContext(), Size));
    return Builder.CreateTruncOrBitCast(V, DataTy);
  }
  case AMDGPU::BI__builtin_amdgcn_permlane16:
  case AMDGPU::BI__builtin_amdgcn_permlanex16:
    return emitBuiltinWithOneOverloadedType<6>(
        *this, E,
        BuiltinID == AMDGPU::BI__builtin_amdgcn_permlane16
            ? Intrinsic::amdgcn_permlane16
            : Intrinsic::amdgcn_permlanex16);
  case AMDGPU::BI__builtin_amdgcn_permlane64:
    return emitBuiltinWithOneOverloadedType<1>(*this, E,
                                               Intrinsic::amdgcn_permlane64);
  case AMDGPU::BI__builtin_amdgcn_readlane:
    return emitBuiltinWithOneOverloadedType<2>(*this, E,
                                               Intrinsic::amdgcn_readlane);
  case AMDGPU::BI__builtin_amdgcn_readfirstlane:
    return emitBuiltinWithOneOverloadedType<1>(*this, E,
                                               Intrinsic::amdgcn_readfirstlane);
  case AMDGPU::BI__builtin_amdgcn_div_fixup:
  case AMDGPU::BI__builtin_amdgcn_div_fixupf:
  case AMDGPU::BI__builtin_amdgcn_div_fixuph:
    return emitBuiltinWithOneOverloadedType<3>(*this, E,
                                               Intrinsic::amdgcn_div_fixup);
  case AMDGPU::BI__builtin_amdgcn_trig_preop:
  case AMDGPU::BI__builtin_amdgcn_trig_preopf:
    return emitFPIntBuiltin(*this, E, Intrinsic::amdgcn_trig_preop);
  case AMDGPU::BI__builtin_amdgcn_rcp:
  case AMDGPU::BI__builtin_amdgcn_rcpf:
  case AMDGPU::BI__builtin_amdgcn_rcph:
  case AMDGPU::BI__builtin_amdgcn_rcp_bf16:
    return emitBuiltinWithOneOverloadedType<1>(*this, E, Intrinsic::amdgcn_rcp);
  case AMDGPU::BI__builtin_amdgcn_sqrt:
  case AMDGPU::BI__builtin_amdgcn_sqrtf:
  case AMDGPU::BI__builtin_amdgcn_sqrth:
  case AMDGPU::BI__builtin_amdgcn_sqrt_bf16:
    return emitBuiltinWithOneOverloadedType<1>(*this, E,
                                               Intrinsic::amdgcn_sqrt);
  case AMDGPU::BI__builtin_amdgcn_rsq:
  case AMDGPU::BI__builtin_amdgcn_rsqf:
  case AMDGPU::BI__builtin_amdgcn_rsqh:
  case AMDGPU::BI__builtin_amdgcn_rsq_bf16:
    return emitBuiltinWithOneOverloadedType<1>(*this, E, Intrinsic::amdgcn_rsq);
  case AMDGPU::BI__builtin_amdgcn_rsq_clamp:
  case AMDGPU::BI__builtin_amdgcn_rsq_clampf:
    return emitBuiltinWithOneOverloadedType<1>(*this, E,
                                               Intrinsic::amdgcn_rsq_clamp);
  case AMDGPU::BI__builtin_amdgcn_sinf:
  case AMDGPU::BI__builtin_amdgcn_sinh:
  case AMDGPU::BI__builtin_amdgcn_sin_bf16:
    return emitBuiltinWithOneOverloadedType<1>(*this, E, Intrinsic::amdgcn_sin);
  case AMDGPU::BI__builtin_amdgcn_cosf:
  case AMDGPU::BI__builtin_amdgcn_cosh:
  case AMDGPU::BI__builtin_amdgcn_cos_bf16:
    return emitBuiltinWithOneOverloadedType<1>(*this, E, Intrinsic::amdgcn_cos);
  case AMDGPU::BI__builtin_amdgcn_dispatch_ptr:
    return EmitAMDGPUDispatchPtr(*this, E);
  case AMDGPU::BI__builtin_amdgcn_logf:
  case AMDGPU::BI__builtin_amdgcn_log_bf16:
    return emitBuiltinWithOneOverloadedType<1>(*this, E, Intrinsic::amdgcn_log);
  case AMDGPU::BI__builtin_amdgcn_exp2f:
  case AMDGPU::BI__builtin_amdgcn_exp2_bf16:
    return emitBuiltinWithOneOverloadedType<1>(*this, E,
                                               Intrinsic::amdgcn_exp2);
  case AMDGPU::BI__builtin_amdgcn_log_clampf:
    return emitBuiltinWithOneOverloadedType<1>(*this, E,
                                               Intrinsic::amdgcn_log_clamp);
  case AMDGPU::BI__builtin_amdgcn_ldexp:
  case AMDGPU::BI__builtin_amdgcn_ldexpf: {
    llvm::Value *Src0 = EmitScalarExpr(E->getArg(0));
    llvm::Value *Src1 = EmitScalarExpr(E->getArg(1));
    llvm::Function *F =
        CGM.getIntrinsic(Intrinsic::ldexp, {Src0->getType(), Src1->getType()});
    return Builder.CreateCall(F, {Src0, Src1});
  }
  case AMDGPU::BI__builtin_amdgcn_ldexph: {
    // The raw instruction has a different behavior for out of bounds exponent
    // values (implicit truncation instead of saturate to short_min/short_max).
    llvm::Value *Src0 = EmitScalarExpr(E->getArg(0));
    llvm::Value *Src1 = EmitScalarExpr(E->getArg(1));
    llvm::Function *F =
        CGM.getIntrinsic(Intrinsic::ldexp, {Src0->getType(), Int16Ty});
    return Builder.CreateCall(F, {Src0, Builder.CreateTrunc(Src1, Int16Ty)});
  }
  case AMDGPU::BI__builtin_amdgcn_frexp_mant:
  case AMDGPU::BI__builtin_amdgcn_frexp_mantf:
  case AMDGPU::BI__builtin_amdgcn_frexp_manth:
    return emitBuiltinWithOneOverloadedType<1>(*this, E,
                                               Intrinsic::amdgcn_frexp_mant);
  case AMDGPU::BI__builtin_amdgcn_frexp_exp:
  case AMDGPU::BI__builtin_amdgcn_frexp_expf: {
    Value *Src0 = EmitScalarExpr(E->getArg(0));
    Function *F = CGM.getIntrinsic(Intrinsic::amdgcn_frexp_exp,
                                { Builder.getInt32Ty(), Src0->getType() });
    return Builder.CreateCall(F, Src0);
  }
  case AMDGPU::BI__builtin_amdgcn_frexp_exph: {
    Value *Src0 = EmitScalarExpr(E->getArg(0));
    Function *F = CGM.getIntrinsic(Intrinsic::amdgcn_frexp_exp,
                                { Builder.getInt16Ty(), Src0->getType() });
    return Builder.CreateCall(F, Src0);
  }
  case AMDGPU::BI__builtin_amdgcn_fract:
  case AMDGPU::BI__builtin_amdgcn_fractf:
  case AMDGPU::BI__builtin_amdgcn_fracth:
    return emitBuiltinWithOneOverloadedType<1>(*this, E,
                                               Intrinsic::amdgcn_fract);
  case AMDGPU::BI__builtin_amdgcn_lerp:
    return emitBuiltinWithOneOverloadedType<3>(*this, E,
                                               Intrinsic::amdgcn_lerp);
  case AMDGPU::BI__builtin_amdgcn_ubfe:
    return emitBuiltinWithOneOverloadedType<3>(*this, E,
                                               Intrinsic::amdgcn_ubfe);
  case AMDGPU::BI__builtin_amdgcn_sbfe:
    return emitBuiltinWithOneOverloadedType<3>(*this, E,
                                               Intrinsic::amdgcn_sbfe);
  case AMDGPU::BI__builtin_amdgcn_ballot_w32:
  case AMDGPU::BI__builtin_amdgcn_ballot_w64: {
    llvm::Type *ResultType = ConvertType(E->getType());
    llvm::Value *Src = EmitScalarExpr(E->getArg(0));
    Function *F = CGM.getIntrinsic(Intrinsic::amdgcn_ballot, { ResultType });
    return Builder.CreateCall(F, { Src });
  }
  case AMDGPU::BI__builtin_amdgcn_inverse_ballot_w32:
  case AMDGPU::BI__builtin_amdgcn_inverse_ballot_w64: {
    llvm::Value *Src = EmitScalarExpr(E->getArg(0));
    Function *F =
        CGM.getIntrinsic(Intrinsic::amdgcn_inverse_ballot, {Src->getType()});
    return Builder.CreateCall(F, {Src});
  }
  case AMDGPU::BI__builtin_amdgcn_tanhf:
  case AMDGPU::BI__builtin_amdgcn_tanhh:
  case AMDGPU::BI__builtin_amdgcn_tanh_bf16:
    return emitBuiltinWithOneOverloadedType<1>(*this, E,
                                               Intrinsic::amdgcn_tanh);
  case AMDGPU::BI__builtin_amdgcn_uicmp:
  case AMDGPU::BI__builtin_amdgcn_uicmpl:
  case AMDGPU::BI__builtin_amdgcn_sicmp:
  case AMDGPU::BI__builtin_amdgcn_sicmpl: {
    llvm::Value *Src0 = EmitScalarExpr(E->getArg(0));
    llvm::Value *Src1 = EmitScalarExpr(E->getArg(1));
    llvm::Value *Src2 = EmitScalarExpr(E->getArg(2));

    // FIXME-GFX10: How should 32 bit mask be handled?
    Function *F = CGM.getIntrinsic(Intrinsic::amdgcn_icmp,
      { Builder.getInt64Ty(), Src0->getType() });
    return Builder.CreateCall(F, { Src0, Src1, Src2 });
  }
  case AMDGPU::BI__builtin_amdgcn_fcmp:
  case AMDGPU::BI__builtin_amdgcn_fcmpf: {
    llvm::Value *Src0 = EmitScalarExpr(E->getArg(0));
    llvm::Value *Src1 = EmitScalarExpr(E->getArg(1));
    llvm::Value *Src2 = EmitScalarExpr(E->getArg(2));

    // FIXME-GFX10: How should 32 bit mask be handled?
    Function *F = CGM.getIntrinsic(Intrinsic::amdgcn_fcmp,
      { Builder.getInt64Ty(), Src0->getType() });
    return Builder.CreateCall(F, { Src0, Src1, Src2 });
  }
  case AMDGPU::BI__builtin_amdgcn_class:
  case AMDGPU::BI__builtin_amdgcn_classf:
  case AMDGPU::BI__builtin_amdgcn_classh:
    return emitFPIntBuiltin(*this, E, Intrinsic::amdgcn_class);
  case AMDGPU::BI__builtin_amdgcn_fmed3f:
  case AMDGPU::BI__builtin_amdgcn_fmed3h:
    return emitBuiltinWithOneOverloadedType<3>(*this, E,
                                               Intrinsic::amdgcn_fmed3);
  case AMDGPU::BI__builtin_amdgcn_ds_append:
  case AMDGPU::BI__builtin_amdgcn_ds_consume: {
    Intrinsic::ID Intrin = BuiltinID == AMDGPU::BI__builtin_amdgcn_ds_append ?
      Intrinsic::amdgcn_ds_append : Intrinsic::amdgcn_ds_consume;
    Value *Src0 = EmitScalarExpr(E->getArg(0));
    Function *F = CGM.getIntrinsic(Intrin, { Src0->getType() });
    return Builder.CreateCall(F, { Src0, Builder.getFalse() });
  }
  case AMDGPU::BI__builtin_amdgcn_global_load_tr_b64_i32:
  case AMDGPU::BI__builtin_amdgcn_global_load_tr_b64_v2i32:
  case AMDGPU::BI__builtin_amdgcn_global_load_tr_b128_v4i16:
  case AMDGPU::BI__builtin_amdgcn_global_load_tr_b128_v4f16:
  case AMDGPU::BI__builtin_amdgcn_global_load_tr_b128_v4bf16:
  case AMDGPU::BI__builtin_amdgcn_global_load_tr_b128_v8i16:
  case AMDGPU::BI__builtin_amdgcn_global_load_tr_b128_v8f16:
  case AMDGPU::BI__builtin_amdgcn_global_load_tr_b128_v8bf16:
  case AMDGPU::BI__builtin_amdgcn_global_load_tr4_b64_v2i32:
  case AMDGPU::BI__builtin_amdgcn_global_load_tr8_b64_v2i32:
  case AMDGPU::BI__builtin_amdgcn_global_load_tr6_b96_v3i32:
  case AMDGPU::BI__builtin_amdgcn_global_load_tr16_b128_v8i16:
  case AMDGPU::BI__builtin_amdgcn_global_load_tr16_b128_v8f16:
  case AMDGPU::BI__builtin_amdgcn_global_load_tr16_b128_v8bf16:
  case AMDGPU::BI__builtin_amdgcn_ds_load_tr4_b64_v2i32:
  case AMDGPU::BI__builtin_amdgcn_ds_load_tr8_b64_v2i32:
  case AMDGPU::BI__builtin_amdgcn_ds_load_tr6_b96_v3i32:
  case AMDGPU::BI__builtin_amdgcn_ds_load_tr16_b128_v8i16:
  case AMDGPU::BI__builtin_amdgcn_ds_load_tr16_b128_v8f16:
  case AMDGPU::BI__builtin_amdgcn_ds_load_tr16_b128_v8bf16:
  case AMDGPU::BI__builtin_amdgcn_ds_read_tr4_b64_v2i32:
  case AMDGPU::BI__builtin_amdgcn_ds_read_tr8_b64_v2i32:
  case AMDGPU::BI__builtin_amdgcn_ds_read_tr6_b96_v3i32:
  case AMDGPU::BI__builtin_amdgcn_ds_read_tr16_b64_v4f16:
  case AMDGPU::BI__builtin_amdgcn_ds_read_tr16_b64_v4bf16:
  case AMDGPU::BI__builtin_amdgcn_ds_read_tr16_b64_v4i16: {
    Intrinsic::ID IID;
    switch (BuiltinID) {
    case AMDGPU::BI__builtin_amdgcn_global_load_tr_b64_i32:
    case AMDGPU::BI__builtin_amdgcn_global_load_tr_b64_v2i32:
    case AMDGPU::BI__builtin_amdgcn_global_load_tr8_b64_v2i32:
      IID = Intrinsic::amdgcn_global_load_tr_b64;
      break;
    case AMDGPU::BI__builtin_amdgcn_global_load_tr_b128_v4i16:
    case AMDGPU::BI__builtin_amdgcn_global_load_tr_b128_v4f16:
    case AMDGPU::BI__builtin_amdgcn_global_load_tr_b128_v4bf16:
    case AMDGPU::BI__builtin_amdgcn_global_load_tr_b128_v8i16:
    case AMDGPU::BI__builtin_amdgcn_global_load_tr_b128_v8f16:
    case AMDGPU::BI__builtin_amdgcn_global_load_tr_b128_v8bf16:
    case AMDGPU::BI__builtin_amdgcn_global_load_tr16_b128_v8i16:
    case AMDGPU::BI__builtin_amdgcn_global_load_tr16_b128_v8f16:
    case AMDGPU::BI__builtin_amdgcn_global_load_tr16_b128_v8bf16:
      IID = Intrinsic::amdgcn_global_load_tr_b128;
      break;
    case AMDGPU::BI__builtin_amdgcn_global_load_tr4_b64_v2i32:
      IID = Intrinsic::amdgcn_global_load_tr4_b64;
      break;
    case AMDGPU::BI__builtin_amdgcn_global_load_tr6_b96_v3i32:
      IID = Intrinsic::amdgcn_global_load_tr6_b96;
      break;
    case AMDGPU::BI__builtin_amdgcn_ds_load_tr4_b64_v2i32:
      IID = Intrinsic::amdgcn_ds_load_tr4_b64;
      break;
    case AMDGPU::BI__builtin_amdgcn_ds_load_tr6_b96_v3i32:
      IID = Intrinsic::amdgcn_ds_load_tr6_b96;
      break;
    case AMDGPU::BI__builtin_amdgcn_ds_load_tr8_b64_v2i32:
      IID = Intrinsic::amdgcn_ds_load_tr8_b64;
      break;
    case AMDGPU::BI__builtin_amdgcn_ds_load_tr16_b128_v8i16:
    case AMDGPU::BI__builtin_amdgcn_ds_load_tr16_b128_v8f16:
    case AMDGPU::BI__builtin_amdgcn_ds_load_tr16_b128_v8bf16:
      IID = Intrinsic::amdgcn_ds_load_tr16_b128;
      break;
    case AMDGPU::BI__builtin_amdgcn_ds_read_tr4_b64_v2i32:
      IID = Intrinsic::amdgcn_ds_read_tr4_b64;
      break;
    case AMDGPU::BI__builtin_amdgcn_ds_read_tr8_b64_v2i32:
      IID = Intrinsic::amdgcn_ds_read_tr8_b64;
      break;
    case AMDGPU::BI__builtin_amdgcn_ds_read_tr6_b96_v3i32:
      IID = Intrinsic::amdgcn_ds_read_tr6_b96;
      break;
    case AMDGPU::BI__builtin_amdgcn_ds_read_tr16_b64_v4i16:
    case AMDGPU::BI__builtin_amdgcn_ds_read_tr16_b64_v4f16:
    case AMDGPU::BI__builtin_amdgcn_ds_read_tr16_b64_v4bf16:
      IID = Intrinsic::amdgcn_ds_read_tr16_b64;
      break;
    }
    llvm::Type *LoadTy = ConvertType(E->getType());
    llvm::Value *Addr = EmitScalarExpr(E->getArg(0));
    llvm::Function *F = CGM.getIntrinsic(IID, {LoadTy});
    return Builder.CreateCall(F, {Addr});
  }
  case AMDGPU::BI__builtin_amdgcn_global_load_monitor_b32:
  case AMDGPU::BI__builtin_amdgcn_global_load_monitor_b64:
  case AMDGPU::BI__builtin_amdgcn_global_load_monitor_b128:
  case AMDGPU::BI__builtin_amdgcn_flat_load_monitor_b32:
  case AMDGPU::BI__builtin_amdgcn_flat_load_monitor_b64:
  case AMDGPU::BI__builtin_amdgcn_flat_load_monitor_b128: {

    Intrinsic::ID IID;
    switch (BuiltinID) {
    case AMDGPU::BI__builtin_amdgcn_global_load_monitor_b32:
      IID = Intrinsic::amdgcn_global_load_monitor_b32;
      break;
    case AMDGPU::BI__builtin_amdgcn_global_load_monitor_b64:
      IID = Intrinsic::amdgcn_global_load_monitor_b64;
      break;
    case AMDGPU::BI__builtin_amdgcn_global_load_monitor_b128:
      IID = Intrinsic::amdgcn_global_load_monitor_b128;
      break;
    case AMDGPU::BI__builtin_amdgcn_flat_load_monitor_b32:
      IID = Intrinsic::amdgcn_flat_load_monitor_b32;
      break;
    case AMDGPU::BI__builtin_amdgcn_flat_load_monitor_b64:
      IID = Intrinsic::amdgcn_flat_load_monitor_b64;
      break;
    case AMDGPU::BI__builtin_amdgcn_flat_load_monitor_b128:
      IID = Intrinsic::amdgcn_flat_load_monitor_b128;
      break;
    }

    llvm::Type *LoadTy = ConvertType(E->getType());
    llvm::Value *Addr = EmitScalarExpr(E->getArg(0));
    llvm::Value *Val = EmitScalarExpr(E->getArg(1));
    llvm::Function *F = CGM.getIntrinsic(IID, {LoadTy});
    return Builder.CreateCall(F, {Addr, Val});
  }
  case AMDGPU::BI__builtin_amdgcn_cluster_load_b32:
  case AMDGPU::BI__builtin_amdgcn_cluster_load_b64:
  case AMDGPU::BI__builtin_amdgcn_cluster_load_b128: {
    Intrinsic::ID IID;
    switch (BuiltinID) {
    case AMDGPU::BI__builtin_amdgcn_cluster_load_b32:
      IID = Intrinsic::amdgcn_cluster_load_b32;
      break;
    case AMDGPU::BI__builtin_amdgcn_cluster_load_b64:
      IID = Intrinsic::amdgcn_cluster_load_b64;
      break;
    case AMDGPU::BI__builtin_amdgcn_cluster_load_b128:
      IID = Intrinsic::amdgcn_cluster_load_b128;
      break;
    }
    SmallVector<Value *, 3> Args;
    for (int i = 0, e = E->getNumArgs(); i != e; ++i)
      Args.push_back(EmitScalarExpr(E->getArg(i)));
    llvm::Function *F = CGM.getIntrinsic(IID, {ConvertType(E->getType())});
    return Builder.CreateCall(F, {Args});
  }
  case AMDGPU::BI__builtin_amdgcn_load_to_lds: {
    // Should this have asan instrumentation?
    return emitBuiltinWithOneOverloadedType<5>(*this, E,
                                               Intrinsic::amdgcn_load_to_lds);
  }
  case AMDGPU::BI__builtin_amdgcn_cooperative_atomic_load_32x4B:
  case AMDGPU::BI__builtin_amdgcn_cooperative_atomic_store_32x4B:
  case AMDGPU::BI__builtin_amdgcn_cooperative_atomic_load_16x8B:
  case AMDGPU::BI__builtin_amdgcn_cooperative_atomic_store_16x8B:
  case AMDGPU::BI__builtin_amdgcn_cooperative_atomic_load_8x16B:
  case AMDGPU::BI__builtin_amdgcn_cooperative_atomic_store_8x16B: {
    Intrinsic::ID IID;
    switch (BuiltinID) {
    case AMDGPU::BI__builtin_amdgcn_cooperative_atomic_load_32x4B:
      IID = Intrinsic::amdgcn_cooperative_atomic_load_32x4B;
      break;
    case AMDGPU::BI__builtin_amdgcn_cooperative_atomic_store_32x4B:
      IID = Intrinsic::amdgcn_cooperative_atomic_store_32x4B;
      break;
    case AMDGPU::BI__builtin_amdgcn_cooperative_atomic_load_16x8B:
      IID = Intrinsic::amdgcn_cooperative_atomic_load_16x8B;
      break;
    case AMDGPU::BI__builtin_amdgcn_cooperative_atomic_store_16x8B:
      IID = Intrinsic::amdgcn_cooperative_atomic_store_16x8B;
      break;
    case AMDGPU::BI__builtin_amdgcn_cooperative_atomic_load_8x16B:
      IID = Intrinsic::amdgcn_cooperative_atomic_load_8x16B;
      break;
    case AMDGPU::BI__builtin_amdgcn_cooperative_atomic_store_8x16B:
      IID = Intrinsic::amdgcn_cooperative_atomic_store_8x16B;
      break;
    }

    LLVMContext &Ctx = CGM.getLLVMContext();
    SmallVector<Value *, 5> Args;
    // last argument is a MD string
    const unsigned ScopeArg = E->getNumArgs() - 1;
    for (unsigned i = 0; i != ScopeArg; ++i)
      Args.push_back(EmitScalarExpr(E->getArg(i)));
    StringRef Arg = cast<StringLiteral>(E->getArg(ScopeArg)->IgnoreParenCasts())
                        ->getString();
    llvm::MDNode *MD = llvm::MDNode::get(Ctx, {llvm::MDString::get(Ctx, Arg)});
    Args.push_back(llvm::MetadataAsValue::get(Ctx, MD));
    // Intrinsic is typed based on the pointer AS. Pointer is always the first
    // argument.
    llvm::Function *F = CGM.getIntrinsic(IID, {Args[0]->getType()});
    return Builder.CreateCall(F, {Args});
  }
  case AMDGPU::BI__builtin_amdgcn_get_fpenv: {
    Function *F = CGM.getIntrinsic(Intrinsic::get_fpenv,
                                   {llvm::Type::getInt64Ty(getLLVMContext())});
    return Builder.CreateCall(F);
  }
  case AMDGPU::BI__builtin_amdgcn_set_fpenv: {
    Function *F = CGM.getIntrinsic(Intrinsic::set_fpenv,
                                   {llvm::Type::getInt64Ty(getLLVMContext())});
    llvm::Value *Env = EmitScalarExpr(E->getArg(0));
    return Builder.CreateCall(F, {Env});
  }
  case AMDGPU::BI__builtin_amdgcn_processor_is: {
    assert(CGM.getTriple().isSPIRV() &&
           "__builtin_amdgcn_processor_is should never reach CodeGen for "
           "concrete targets!");
    StringRef Proc = cast<clang::StringLiteral>(E->getArg(0))->getString();
    return GetOrInsertAMDGPUPredicate(*this, "llvm.amdgcn.is." + Proc);
  }
  case AMDGPU::BI__builtin_amdgcn_is_invocable: {
    assert(CGM.getTriple().isSPIRV() &&
           "__builtin_amdgcn_is_invocable should never reach CodeGen for "
           "concrete targets!");
    auto *FD = cast<FunctionDecl>(
        cast<DeclRefExpr>(E->getArg(0))->getReferencedDeclOfCallee());
    StringRef RF =
        getContext().BuiltinInfo.getRequiredFeatures(FD->getBuiltinID());
    return GetOrInsertAMDGPUPredicate(*this, "llvm.amdgcn.has." + RF);
  }
  case AMDGPU::BI__builtin_amdgcn_read_exec:
    return EmitAMDGCNBallotForExec(*this, E, Int64Ty, Int64Ty, false);
  case AMDGPU::BI__builtin_amdgcn_read_exec_lo:
    return EmitAMDGCNBallotForExec(*this, E, Int32Ty, Int32Ty, false);
  case AMDGPU::BI__builtin_amdgcn_read_exec_hi:
    return EmitAMDGCNBallotForExec(*this, E, Int64Ty, Int64Ty, true);
  case AMDGPU::BI__builtin_amdgcn_image_bvh_intersect_ray:
  case AMDGPU::BI__builtin_amdgcn_image_bvh_intersect_ray_h:
  case AMDGPU::BI__builtin_amdgcn_image_bvh_intersect_ray_l:
  case AMDGPU::BI__builtin_amdgcn_image_bvh_intersect_ray_lh: {
    llvm::Value *NodePtr = EmitScalarExpr(E->getArg(0));
    llvm::Value *RayExtent = EmitScalarExpr(E->getArg(1));
    llvm::Value *RayOrigin = EmitScalarExpr(E->getArg(2));
    llvm::Value *RayDir = EmitScalarExpr(E->getArg(3));
    llvm::Value *RayInverseDir = EmitScalarExpr(E->getArg(4));
    llvm::Value *TextureDescr = EmitScalarExpr(E->getArg(5));

    // The builtins take these arguments as vec4 where the last element is
    // ignored. The intrinsic takes them as vec3.
    RayOrigin = Builder.CreateShuffleVector(RayOrigin, RayOrigin,
                                            {0, 1, 2});
    RayDir =
        Builder.CreateShuffleVector(RayDir, RayDir, {0, 1, 2});
    RayInverseDir = Builder.CreateShuffleVector(RayInverseDir, RayInverseDir,
                                                {0, 1, 2});

    Function *F = CGM.getIntrinsic(Intrinsic::amdgcn_image_bvh_intersect_ray,
                                   {NodePtr->getType(), RayDir->getType()});
    return Builder.CreateCall(F, {NodePtr, RayExtent, RayOrigin, RayDir,
                                  RayInverseDir, TextureDescr});
  }
  case AMDGPU::BI__builtin_amdgcn_image_bvh8_intersect_ray:
  case AMDGPU::BI__builtin_amdgcn_image_bvh_dual_intersect_ray: {
    Intrinsic::ID IID;
    switch (BuiltinID) {
    case AMDGPU::BI__builtin_amdgcn_image_bvh8_intersect_ray:
      IID = Intrinsic::amdgcn_image_bvh8_intersect_ray;
      break;
    case AMDGPU::BI__builtin_amdgcn_image_bvh_dual_intersect_ray:
      IID = Intrinsic::amdgcn_image_bvh_dual_intersect_ray;
      break;
    }
    llvm::Value *NodePtr = EmitScalarExpr(E->getArg(0));
    llvm::Value *RayExtent = EmitScalarExpr(E->getArg(1));
    llvm::Value *InstanceMask = EmitScalarExpr(E->getArg(2));
    llvm::Value *RayOrigin = EmitScalarExpr(E->getArg(3));
    llvm::Value *RayDir = EmitScalarExpr(E->getArg(4));
    llvm::Value *Offset = EmitScalarExpr(E->getArg(5));
    llvm::Value *TextureDescr = EmitScalarExpr(E->getArg(6));

    Address RetRayOriginPtr = EmitPointerWithAlignment(E->getArg(7));
    Address RetRayDirPtr = EmitPointerWithAlignment(E->getArg(8));

    llvm::Function *IntrinsicFunc = CGM.getIntrinsic(IID);

    llvm::CallInst *CI = Builder.CreateCall(
        IntrinsicFunc, {NodePtr, RayExtent, InstanceMask, RayOrigin, RayDir,
                        Offset, TextureDescr});

    llvm::Value *RetVData = Builder.CreateExtractValue(CI, 0);
    llvm::Value *RetRayOrigin = Builder.CreateExtractValue(CI, 1);
    llvm::Value *RetRayDir = Builder.CreateExtractValue(CI, 2);

    Builder.CreateStore(RetRayOrigin, RetRayOriginPtr);
    Builder.CreateStore(RetRayDir, RetRayDirPtr);

    return RetVData;
  }

  case AMDGPU::BI__builtin_amdgcn_ds_bvh_stack_rtn:
  case AMDGPU::BI__builtin_amdgcn_ds_bvh_stack_push4_pop1_rtn:
  case AMDGPU::BI__builtin_amdgcn_ds_bvh_stack_push8_pop1_rtn:
  case AMDGPU::BI__builtin_amdgcn_ds_bvh_stack_push8_pop2_rtn: {
    Intrinsic::ID IID;
    switch (BuiltinID) {
    case AMDGPU::BI__builtin_amdgcn_ds_bvh_stack_rtn:
      IID = Intrinsic::amdgcn_ds_bvh_stack_rtn;
      break;
    case AMDGPU::BI__builtin_amdgcn_ds_bvh_stack_push4_pop1_rtn:
      IID = Intrinsic::amdgcn_ds_bvh_stack_push4_pop1_rtn;
      break;
    case AMDGPU::BI__builtin_amdgcn_ds_bvh_stack_push8_pop1_rtn:
      IID = Intrinsic::amdgcn_ds_bvh_stack_push8_pop1_rtn;
      break;
    case AMDGPU::BI__builtin_amdgcn_ds_bvh_stack_push8_pop2_rtn:
      IID = Intrinsic::amdgcn_ds_bvh_stack_push8_pop2_rtn;
      break;
    }

    SmallVector<Value *, 4> Args;
    for (int i = 0, e = E->getNumArgs(); i != e; ++i)
      Args.push_back(EmitScalarExpr(E->getArg(i)));

    Function *F = CGM.getIntrinsic(IID);
    Value *Call = Builder.CreateCall(F, Args);
    Value *Rtn = Builder.CreateExtractValue(Call, 0);
    Value *A = Builder.CreateExtractValue(Call, 1);
    llvm::Type *RetTy = ConvertType(E->getType());
    Value *I0 = Builder.CreateInsertElement(PoisonValue::get(RetTy), Rtn,
                                            (uint64_t)0);
    // ds_bvh_stack_push8_pop2_rtn returns {i64, i32} but the builtin returns
    // <2 x i64>, zext the second value.
    if (A->getType()->getPrimitiveSizeInBits() <
        RetTy->getScalarType()->getPrimitiveSizeInBits())
      A = Builder.CreateZExt(A, RetTy->getScalarType());

    return Builder.CreateInsertElement(I0, A, 1);
  }
  case AMDGPU::BI__builtin_amdgcn_mfma_scale_f32_16x16x128_f8f6f4:
  case AMDGPU::BI__builtin_amdgcn_mfma_scale_f32_32x32x64_f8f6f4: {
    llvm::FixedVectorType *VT = FixedVectorType::get(Builder.getInt32Ty(), 8);
    Function *F = CGM.getIntrinsic(
        BuiltinID == AMDGPU::BI__builtin_amdgcn_mfma_scale_f32_32x32x64_f8f6f4
            ? Intrinsic::amdgcn_mfma_scale_f32_32x32x64_f8f6f4
            : Intrinsic::amdgcn_mfma_scale_f32_16x16x128_f8f6f4,
        {VT, VT});

    SmallVector<Value *, 9> Args;
    for (unsigned I = 0, N = E->getNumArgs(); I != N; ++I)
      Args.push_back(EmitScalarExpr(E->getArg(I)));
    return Builder.CreateCall(F, Args);
  }
  case AMDGPU::BI__builtin_amdgcn_wmma_bf16_16x16x16_bf16_w32:
  case AMDGPU::BI__builtin_amdgcn_wmma_bf16_16x16x16_bf16_tied_w32:
  case AMDGPU::BI__builtin_amdgcn_wmma_bf16_16x16x16_bf16_w64:
  case AMDGPU::BI__builtin_amdgcn_wmma_bf16_16x16x16_bf16_tied_w64:
  case AMDGPU::BI__builtin_amdgcn_wmma_f16_16x16x16_f16_w32:
  case AMDGPU::BI__builtin_amdgcn_wmma_f16_16x16x16_f16_tied_w32:
  case AMDGPU::BI__builtin_amdgcn_wmma_f16_16x16x16_f16_w64:
  case AMDGPU::BI__builtin_amdgcn_wmma_f16_16x16x16_f16_tied_w64:
  case AMDGPU::BI__builtin_amdgcn_wmma_f32_16x16x16_bf16_w32:
  case AMDGPU::BI__builtin_amdgcn_wmma_f32_16x16x16_bf16_w64:
  case AMDGPU::BI__builtin_amdgcn_wmma_f32_16x16x16_f16_w32:
  case AMDGPU::BI__builtin_amdgcn_wmma_f32_16x16x16_f16_w64:
  case AMDGPU::BI__builtin_amdgcn_wmma_i32_16x16x16_iu4_w32:
  case AMDGPU::BI__builtin_amdgcn_wmma_i32_16x16x16_iu4_w64:
  case AMDGPU::BI__builtin_amdgcn_wmma_i32_16x16x16_iu8_w32:
  case AMDGPU::BI__builtin_amdgcn_wmma_i32_16x16x16_iu8_w64:
  case AMDGPU::BI__builtin_amdgcn_wmma_bf16_16x16x16_bf16_w32_gfx12:
  case AMDGPU::BI__builtin_amdgcn_wmma_bf16_16x16x16_bf16_w64_gfx12:
  case AMDGPU::BI__builtin_amdgcn_wmma_f16_16x16x16_f16_w32_gfx12:
  case AMDGPU::BI__builtin_amdgcn_wmma_f16_16x16x16_f16_w64_gfx12:
  case AMDGPU::BI__builtin_amdgcn_wmma_f32_16x16x16_bf16_w32_gfx12:
  case AMDGPU::BI__builtin_amdgcn_wmma_f32_16x16x16_bf16_w64_gfx12:
  case AMDGPU::BI__builtin_amdgcn_wmma_f32_16x16x16_f16_w32_gfx12:
  case AMDGPU::BI__builtin_amdgcn_wmma_f32_16x16x16_f16_w64_gfx12:
  case AMDGPU::BI__builtin_amdgcn_wmma_i32_16x16x16_iu4_w32_gfx12:
  case AMDGPU::BI__builtin_amdgcn_wmma_i32_16x16x16_iu4_w64_gfx12:
  case AMDGPU::BI__builtin_amdgcn_wmma_i32_16x16x16_iu8_w32_gfx12:
  case AMDGPU::BI__builtin_amdgcn_wmma_i32_16x16x16_iu8_w64_gfx12:
  case AMDGPU::BI__builtin_amdgcn_wmma_f32_16x16x16_fp8_fp8_w32_gfx12:
  case AMDGPU::BI__builtin_amdgcn_wmma_f32_16x16x16_fp8_fp8_w64_gfx12:
  case AMDGPU::BI__builtin_amdgcn_wmma_f32_16x16x16_fp8_bf8_w32_gfx12:
  case AMDGPU::BI__builtin_amdgcn_wmma_f32_16x16x16_fp8_bf8_w64_gfx12:
  case AMDGPU::BI__builtin_amdgcn_wmma_f32_16x16x16_bf8_fp8_w32_gfx12:
  case AMDGPU::BI__builtin_amdgcn_wmma_f32_16x16x16_bf8_fp8_w64_gfx12:
  case AMDGPU::BI__builtin_amdgcn_wmma_f32_16x16x16_bf8_bf8_w32_gfx12:
  case AMDGPU::BI__builtin_amdgcn_wmma_f32_16x16x16_bf8_bf8_w64_gfx12:
  case AMDGPU::BI__builtin_amdgcn_wmma_i32_16x16x32_iu4_w32_gfx12:
  case AMDGPU::BI__builtin_amdgcn_wmma_i32_16x16x32_iu4_w64_gfx12:
  case AMDGPU::BI__builtin_amdgcn_swmmac_f32_16x16x32_f16_w32:
  case AMDGPU::BI__builtin_amdgcn_swmmac_f32_16x16x32_f16_w64:
  case AMDGPU::BI__builtin_amdgcn_swmmac_f32_16x16x32_bf16_w32:
  case AMDGPU::BI__builtin_amdgcn_swmmac_f32_16x16x32_bf16_w64:
  case AMDGPU::BI__builtin_amdgcn_swmmac_f16_16x16x32_f16_w32:
  case AMDGPU::BI__builtin_amdgcn_swmmac_f16_16x16x32_f16_w64:
  case AMDGPU::BI__builtin_amdgcn_swmmac_bf16_16x16x32_bf16_w32:
  case AMDGPU::BI__builtin_amdgcn_swmmac_bf16_16x16x32_bf16_w64:
  case AMDGPU::BI__builtin_amdgcn_swmmac_i32_16x16x32_iu8_w32:
  case AMDGPU::BI__builtin_amdgcn_swmmac_i32_16x16x32_iu8_w64:
  case AMDGPU::BI__builtin_amdgcn_swmmac_i32_16x16x32_iu4_w32:
  case AMDGPU::BI__builtin_amdgcn_swmmac_i32_16x16x32_iu4_w64:
  case AMDGPU::BI__builtin_amdgcn_swmmac_i32_16x16x64_iu4_w32:
  case AMDGPU::BI__builtin_amdgcn_swmmac_i32_16x16x64_iu4_w64:
  case AMDGPU::BI__builtin_amdgcn_swmmac_f32_16x16x32_fp8_fp8_w32:
  case AMDGPU::BI__builtin_amdgcn_swmmac_f32_16x16x32_fp8_fp8_w64:
  case AMDGPU::BI__builtin_amdgcn_swmmac_f32_16x16x32_fp8_bf8_w32:
  case AMDGPU::BI__builtin_amdgcn_swmmac_f32_16x16x32_fp8_bf8_w64:
  case AMDGPU::BI__builtin_amdgcn_swmmac_f32_16x16x32_bf8_fp8_w32:
  case AMDGPU::BI__builtin_amdgcn_swmmac_f32_16x16x32_bf8_fp8_w64:
  case AMDGPU::BI__builtin_amdgcn_swmmac_f32_16x16x32_bf8_bf8_w32:
  case AMDGPU::BI__builtin_amdgcn_swmmac_f32_16x16x32_bf8_bf8_w64:
  // GFX1250 WMMA builtins
  case AMDGPU::BI__builtin_amdgcn_wmma_f32_16x16x4_f32:
  case AMDGPU::BI__builtin_amdgcn_wmma_f32_16x16x32_bf16:
  case AMDGPU::BI__builtin_amdgcn_wmma_f32_16x16x32_f16:
  case AMDGPU::BI__builtin_amdgcn_wmma_f16_16x16x32_f16:
  case AMDGPU::BI__builtin_amdgcn_wmma_bf16_16x16x32_bf16:
  case AMDGPU::BI__builtin_amdgcn_wmma_bf16f32_16x16x32_bf16:
  case AMDGPU::BI__builtin_amdgcn_wmma_f32_16x16x64_fp8_fp8:
  case AMDGPU::BI__builtin_amdgcn_wmma_f32_16x16x64_fp8_bf8:
  case AMDGPU::BI__builtin_amdgcn_wmma_f32_16x16x64_bf8_fp8:
  case AMDGPU::BI__builtin_amdgcn_wmma_f32_16x16x64_bf8_bf8:
  case AMDGPU::BI__builtin_amdgcn_wmma_f16_16x16x64_fp8_fp8:
  case AMDGPU::BI__builtin_amdgcn_wmma_f16_16x16x64_fp8_bf8:
  case AMDGPU::BI__builtin_amdgcn_wmma_f16_16x16x64_bf8_fp8:
  case AMDGPU::BI__builtin_amdgcn_wmma_f16_16x16x64_bf8_bf8:
  case AMDGPU::BI__builtin_amdgcn_wmma_f16_16x16x128_fp8_fp8:
  case AMDGPU::BI__builtin_amdgcn_wmma_f16_16x16x128_fp8_bf8:
  case AMDGPU::BI__builtin_amdgcn_wmma_f16_16x16x128_bf8_fp8:
  case AMDGPU::BI__builtin_amdgcn_wmma_f16_16x16x128_bf8_bf8:
  case AMDGPU::BI__builtin_amdgcn_wmma_f32_16x16x128_fp8_fp8:
  case AMDGPU::BI__builtin_amdgcn_wmma_f32_16x16x128_fp8_bf8:
  case AMDGPU::BI__builtin_amdgcn_wmma_f32_16x16x128_bf8_fp8:
  case AMDGPU::BI__builtin_amdgcn_wmma_f32_16x16x128_bf8_bf8:
  case AMDGPU::BI__builtin_amdgcn_wmma_i32_16x16x64_iu8:
  case AMDGPU::BI__builtin_amdgcn_wmma_f32_16x16x128_f8f6f4:
  case AMDGPU::BI__builtin_amdgcn_wmma_f32_32x16x128_f4:
  case AMDGPU::BI__builtin_amdgcn_wmma_scale_f32_16x16x128_f8f6f4:
  case AMDGPU::BI__builtin_amdgcn_wmma_scale16_f32_16x16x128_f8f6f4:
  case AMDGPU::BI__builtin_amdgcn_wmma_scale_f32_32x16x128_f4:
  case AMDGPU::BI__builtin_amdgcn_wmma_scale16_f32_32x16x128_f4:
  case AMDGPU::BI__builtin_amdgcn_swmmac_f32_16x16x64_f16:
  case AMDGPU::BI__builtin_amdgcn_swmmac_f32_16x16x64_bf16:
  case AMDGPU::BI__builtin_amdgcn_swmmac_f16_16x16x64_f16:
  case AMDGPU::BI__builtin_amdgcn_swmmac_bf16_16x16x64_bf16:
  case AMDGPU::BI__builtin_amdgcn_swmmac_bf16f32_16x16x64_bf16:
  case AMDGPU::BI__builtin_amdgcn_swmmac_f32_16x16x128_fp8_fp8:
  case AMDGPU::BI__builtin_amdgcn_swmmac_f32_16x16x128_fp8_bf8:
  case AMDGPU::BI__builtin_amdgcn_swmmac_f32_16x16x128_bf8_fp8:
  case AMDGPU::BI__builtin_amdgcn_swmmac_f32_16x16x128_bf8_bf8:
  case AMDGPU::BI__builtin_amdgcn_swmmac_f16_16x16x128_fp8_fp8:
  case AMDGPU::BI__builtin_amdgcn_swmmac_f16_16x16x128_fp8_bf8:
  case AMDGPU::BI__builtin_amdgcn_swmmac_f16_16x16x128_bf8_fp8:
  case AMDGPU::BI__builtin_amdgcn_swmmac_f16_16x16x128_bf8_bf8:
  case AMDGPU::BI__builtin_amdgcn_swmmac_i32_16x16x128_iu8: {

    // These operations perform a matrix multiplication and accumulation of
    // the form:
    //             D = A * B + C
    // We need to specify one type for matrices AB and one for matrices CD.
    // Sparse matrix operations can have different types for A and B as well as
    // an additional type for sparsity index.
    // Destination type should be put before types used for source operands.
    SmallVector<unsigned, 2> ArgsForMatchingMatrixTypes;
    // On GFX12, the intrinsics with 16-bit accumulator use a packed layout.
    // There is no need for the variable opsel argument, so always set it to
    // "false".
    bool AppendFalseForOpselArg = false;
    unsigned BuiltinWMMAOp;
    // Need return type when D and C are of different types.
    bool NeedReturnType = false;

    switch (BuiltinID) {
    case AMDGPU::BI__builtin_amdgcn_wmma_f32_16x16x16_f16_w32:
    case AMDGPU::BI__builtin_amdgcn_wmma_f32_16x16x16_f16_w64:
    case AMDGPU::BI__builtin_amdgcn_wmma_f32_16x16x16_f16_w32_gfx12:
    case AMDGPU::BI__builtin_amdgcn_wmma_f32_16x16x16_f16_w64_gfx12:
      ArgsForMatchingMatrixTypes = {2, 0}; // CD, AB
      BuiltinWMMAOp = Intrinsic::amdgcn_wmma_f32_16x16x16_f16;
      break;
    case AMDGPU::BI__builtin_amdgcn_wmma_f32_16x16x16_bf16_w32:
    case AMDGPU::BI__builtin_amdgcn_wmma_f32_16x16x16_bf16_w64:
    case AMDGPU::BI__builtin_amdgcn_wmma_f32_16x16x16_bf16_w32_gfx12:
    case AMDGPU::BI__builtin_amdgcn_wmma_f32_16x16x16_bf16_w64_gfx12:
      ArgsForMatchingMatrixTypes = {2, 0}; // CD, AB
      BuiltinWMMAOp = Intrinsic::amdgcn_wmma_f32_16x16x16_bf16;
      break;
    case AMDGPU::BI__builtin_amdgcn_wmma_f16_16x16x16_f16_w32_gfx12:
    case AMDGPU::BI__builtin_amdgcn_wmma_f16_16x16x16_f16_w64_gfx12:
      AppendFalseForOpselArg = true;
      [[fallthrough]];
    case AMDGPU::BI__builtin_amdgcn_wmma_f16_16x16x16_f16_w32:
    case AMDGPU::BI__builtin_amdgcn_wmma_f16_16x16x16_f16_w64:
      ArgsForMatchingMatrixTypes = {2, 0}; // CD, AB
      BuiltinWMMAOp = Intrinsic::amdgcn_wmma_f16_16x16x16_f16;
      break;
    case AMDGPU::BI__builtin_amdgcn_wmma_bf16_16x16x16_bf16_w32_gfx12:
    case AMDGPU::BI__builtin_amdgcn_wmma_bf16_16x16x16_bf16_w64_gfx12:
      AppendFalseForOpselArg = true;
      [[fallthrough]];
    case AMDGPU::BI__builtin_amdgcn_wmma_bf16_16x16x16_bf16_w32:
    case AMDGPU::BI__builtin_amdgcn_wmma_bf16_16x16x16_bf16_w64:
      ArgsForMatchingMatrixTypes = {2, 0}; // CD, AB
      BuiltinWMMAOp = Intrinsic::amdgcn_wmma_bf16_16x16x16_bf16;
      break;
    case AMDGPU::BI__builtin_amdgcn_wmma_f16_16x16x16_f16_tied_w32:
    case AMDGPU::BI__builtin_amdgcn_wmma_f16_16x16x16_f16_tied_w64:
      ArgsForMatchingMatrixTypes = {2, 0}; // CD, AB
      BuiltinWMMAOp = Intrinsic::amdgcn_wmma_f16_16x16x16_f16_tied;
      break;
    case AMDGPU::BI__builtin_amdgcn_wmma_bf16_16x16x16_bf16_tied_w32:
    case AMDGPU::BI__builtin_amdgcn_wmma_bf16_16x16x16_bf16_tied_w64:
      ArgsForMatchingMatrixTypes = {2, 0}; // CD, AB
      BuiltinWMMAOp = Intrinsic::amdgcn_wmma_bf16_16x16x16_bf16_tied;
      break;
    case AMDGPU::BI__builtin_amdgcn_wmma_i32_16x16x16_iu8_w32:
    case AMDGPU::BI__builtin_amdgcn_wmma_i32_16x16x16_iu8_w64:
    case AMDGPU::BI__builtin_amdgcn_wmma_i32_16x16x16_iu8_w32_gfx12:
    case AMDGPU::BI__builtin_amdgcn_wmma_i32_16x16x16_iu8_w64_gfx12:
      ArgsForMatchingMatrixTypes = {4, 1}; // CD, AB
      BuiltinWMMAOp = Intrinsic::amdgcn_wmma_i32_16x16x16_iu8;
      break;
    case AMDGPU::BI__builtin_amdgcn_wmma_i32_16x16x16_iu4_w32:
    case AMDGPU::BI__builtin_amdgcn_wmma_i32_16x16x16_iu4_w64:
    case AMDGPU::BI__builtin_amdgcn_wmma_i32_16x16x16_iu4_w32_gfx12:
    case AMDGPU::BI__builtin_amdgcn_wmma_i32_16x16x16_iu4_w64_gfx12:
      ArgsForMatchingMatrixTypes = {4, 1}; // CD, AB
      BuiltinWMMAOp = Intrinsic::amdgcn_wmma_i32_16x16x16_iu4;
      break;
    case AMDGPU::BI__builtin_amdgcn_wmma_f32_16x16x16_fp8_fp8_w32_gfx12:
    case AMDGPU::BI__builtin_amdgcn_wmma_f32_16x16x16_fp8_fp8_w64_gfx12:
      ArgsForMatchingMatrixTypes = {2, 0}; // CD, AB
      BuiltinWMMAOp = Intrinsic::amdgcn_wmma_f32_16x16x16_fp8_fp8;
      break;
    case AMDGPU::BI__builtin_amdgcn_wmma_f32_16x16x16_fp8_bf8_w32_gfx12:
    case AMDGPU::BI__builtin_amdgcn_wmma_f32_16x16x16_fp8_bf8_w64_gfx12:
      ArgsForMatchingMatrixTypes = {2, 0}; // CD, AB
      BuiltinWMMAOp = Intrinsic::amdgcn_wmma_f32_16x16x16_fp8_bf8;
      break;
    case AMDGPU::BI__builtin_amdgcn_wmma_f32_16x16x16_bf8_fp8_w32_gfx12:
    case AMDGPU::BI__builtin_amdgcn_wmma_f32_16x16x16_bf8_fp8_w64_gfx12:
      ArgsForMatchingMatrixTypes = {2, 0}; // CD, AB
      BuiltinWMMAOp = Intrinsic::amdgcn_wmma_f32_16x16x16_bf8_fp8;
      break;
    case AMDGPU::BI__builtin_amdgcn_wmma_f32_16x16x16_bf8_bf8_w32_gfx12:
    case AMDGPU::BI__builtin_amdgcn_wmma_f32_16x16x16_bf8_bf8_w64_gfx12:
      ArgsForMatchingMatrixTypes = {2, 0}; // CD, AB
      BuiltinWMMAOp = Intrinsic::amdgcn_wmma_f32_16x16x16_bf8_bf8;
      break;
    case AMDGPU::BI__builtin_amdgcn_wmma_i32_16x16x32_iu4_w32_gfx12:
    case AMDGPU::BI__builtin_amdgcn_wmma_i32_16x16x32_iu4_w64_gfx12:
      ArgsForMatchingMatrixTypes = {4, 1}; // CD, AB
      BuiltinWMMAOp = Intrinsic::amdgcn_wmma_i32_16x16x32_iu4;
      break;
    case AMDGPU::BI__builtin_amdgcn_swmmac_f32_16x16x32_f16_w32:
    case AMDGPU::BI__builtin_amdgcn_swmmac_f32_16x16x32_f16_w64:
      ArgsForMatchingMatrixTypes = {2, 0, 1, 3}; // CD, A, B, Index
      BuiltinWMMAOp = Intrinsic::amdgcn_swmmac_f32_16x16x32_f16;
      break;
    case AMDGPU::BI__builtin_amdgcn_swmmac_f32_16x16x32_bf16_w32:
    case AMDGPU::BI__builtin_amdgcn_swmmac_f32_16x16x32_bf16_w64:
      ArgsForMatchingMatrixTypes = {2, 0, 1, 3}; // CD, A, B, Index
      BuiltinWMMAOp = Intrinsic::amdgcn_swmmac_f32_16x16x32_bf16;
      break;
    case AMDGPU::BI__builtin_amdgcn_swmmac_f16_16x16x32_f16_w32:
    case AMDGPU::BI__builtin_amdgcn_swmmac_f16_16x16x32_f16_w64:
      ArgsForMatchingMatrixTypes = {2, 0, 1, 3}; // CD, A, B, Index
      BuiltinWMMAOp = Intrinsic::amdgcn_swmmac_f16_16x16x32_f16;
      break;
    case AMDGPU::BI__builtin_amdgcn_swmmac_bf16_16x16x32_bf16_w32:
    case AMDGPU::BI__builtin_amdgcn_swmmac_bf16_16x16x32_bf16_w64:
      ArgsForMatchingMatrixTypes = {2, 0, 1, 3}; // CD, A, B, Index
      BuiltinWMMAOp = Intrinsic::amdgcn_swmmac_bf16_16x16x32_bf16;
      break;
    case AMDGPU::BI__builtin_amdgcn_swmmac_i32_16x16x32_iu8_w32:
    case AMDGPU::BI__builtin_amdgcn_swmmac_i32_16x16x32_iu8_w64:
      ArgsForMatchingMatrixTypes = {4, 1, 3, 5}; // CD, A, B, Index
      BuiltinWMMAOp = Intrinsic::amdgcn_swmmac_i32_16x16x32_iu8;
      break;
    case AMDGPU::BI__builtin_amdgcn_swmmac_i32_16x16x32_iu4_w32:
    case AMDGPU::BI__builtin_amdgcn_swmmac_i32_16x16x32_iu4_w64:
      ArgsForMatchingMatrixTypes = {4, 1, 3, 5}; // CD, A, B, Index
      BuiltinWMMAOp = Intrinsic::amdgcn_swmmac_i32_16x16x32_iu4;
      break;
    case AMDGPU::BI__builtin_amdgcn_swmmac_i32_16x16x64_iu4_w32:
    case AMDGPU::BI__builtin_amdgcn_swmmac_i32_16x16x64_iu4_w64:
      ArgsForMatchingMatrixTypes = {4, 1, 3, 5}; // CD, A, B, Index
      BuiltinWMMAOp = Intrinsic::amdgcn_swmmac_i32_16x16x64_iu4;
      break;
    case AMDGPU::BI__builtin_amdgcn_swmmac_f32_16x16x32_fp8_fp8_w32:
    case AMDGPU::BI__builtin_amdgcn_swmmac_f32_16x16x32_fp8_fp8_w64:
      ArgsForMatchingMatrixTypes = {2, 0, 1, 3}; // CD, A, B, Index
      BuiltinWMMAOp = Intrinsic::amdgcn_swmmac_f32_16x16x32_fp8_fp8;
      break;
    case AMDGPU::BI__builtin_amdgcn_swmmac_f32_16x16x32_fp8_bf8_w32:
    case AMDGPU::BI__builtin_amdgcn_swmmac_f32_16x16x32_fp8_bf8_w64:
      ArgsForMatchingMatrixTypes = {2, 0, 1, 3}; // CD, A, B, Index
      BuiltinWMMAOp = Intrinsic::amdgcn_swmmac_f32_16x16x32_fp8_bf8;
      break;
    case AMDGPU::BI__builtin_amdgcn_swmmac_f32_16x16x32_bf8_fp8_w32:
    case AMDGPU::BI__builtin_amdgcn_swmmac_f32_16x16x32_bf8_fp8_w64:
      ArgsForMatchingMatrixTypes = {2, 0, 1, 3}; // CD, A, B, Index
      BuiltinWMMAOp = Intrinsic::amdgcn_swmmac_f32_16x16x32_bf8_fp8;
      break;
    case AMDGPU::BI__builtin_amdgcn_swmmac_f32_16x16x32_bf8_bf8_w32:
    case AMDGPU::BI__builtin_amdgcn_swmmac_f32_16x16x32_bf8_bf8_w64:
      ArgsForMatchingMatrixTypes = {2, 0, 1, 3}; // CD, A, B, Index
      BuiltinWMMAOp = Intrinsic::amdgcn_swmmac_f32_16x16x32_bf8_bf8;
      break;
    // GFX1250 WMMA builtins
    case AMDGPU::BI__builtin_amdgcn_wmma_f32_16x16x4_f32:
      ArgsForMatchingMatrixTypes = {5, 1};
      BuiltinWMMAOp = Intrinsic::amdgcn_wmma_f32_16x16x4_f32;
      break;
    case AMDGPU::BI__builtin_amdgcn_wmma_f32_16x16x32_bf16:
      ArgsForMatchingMatrixTypes = {5, 1};
      BuiltinWMMAOp = Intrinsic::amdgcn_wmma_f32_16x16x32_bf16;
      break;
    case AMDGPU::BI__builtin_amdgcn_wmma_f32_16x16x32_f16:
      ArgsForMatchingMatrixTypes = {5, 1};
      BuiltinWMMAOp = Intrinsic::amdgcn_wmma_f32_16x16x32_f16;
      break;
    case AMDGPU::BI__builtin_amdgcn_wmma_f16_16x16x32_f16:
      ArgsForMatchingMatrixTypes = {5, 1};
      BuiltinWMMAOp = Intrinsic::amdgcn_wmma_f16_16x16x32_f16;
      break;
    case AMDGPU::BI__builtin_amdgcn_wmma_bf16_16x16x32_bf16:
      ArgsForMatchingMatrixTypes = {5, 1};
      BuiltinWMMAOp = Intrinsic::amdgcn_wmma_bf16_16x16x32_bf16;
      break;
    case AMDGPU::BI__builtin_amdgcn_wmma_bf16f32_16x16x32_bf16:
      NeedReturnType = true;
      ArgsForMatchingMatrixTypes = {1, 5};
      BuiltinWMMAOp = Intrinsic::amdgcn_wmma_bf16f32_16x16x32_bf16;
      break;
    case AMDGPU::BI__builtin_amdgcn_wmma_f32_16x16x64_fp8_fp8:
      ArgsForMatchingMatrixTypes = {3, 0};
      BuiltinWMMAOp = Intrinsic::amdgcn_wmma_f32_16x16x64_fp8_fp8;
      break;
    case AMDGPU::BI__builtin_amdgcn_wmma_f32_16x16x64_fp8_bf8:
      ArgsForMatchingMatrixTypes = {3, 0};
      BuiltinWMMAOp = Intrinsic::amdgcn_wmma_f32_16x16x64_fp8_bf8;
      break;
    case AMDGPU::BI__builtin_amdgcn_wmma_f32_16x16x64_bf8_fp8:
      ArgsForMatchingMatrixTypes = {3, 0};
      BuiltinWMMAOp = Intrinsic::amdgcn_wmma_f32_16x16x64_bf8_fp8;
      break;
    case AMDGPU::BI__builtin_amdgcn_wmma_f32_16x16x64_bf8_bf8:
      ArgsForMatchingMatrixTypes = {3, 0};
      BuiltinWMMAOp = Intrinsic::amdgcn_wmma_f32_16x16x64_bf8_bf8;
      break;
    case AMDGPU::BI__builtin_amdgcn_wmma_f16_16x16x64_fp8_fp8:
      ArgsForMatchingMatrixTypes = {3, 0};
      BuiltinWMMAOp = Intrinsic::amdgcn_wmma_f16_16x16x64_fp8_fp8;
      break;
    case AMDGPU::BI__builtin_amdgcn_wmma_f16_16x16x64_fp8_bf8:
      ArgsForMatchingMatrixTypes = {3, 0};
      BuiltinWMMAOp = Intrinsic::amdgcn_wmma_f16_16x16x64_fp8_bf8;
      break;
    case AMDGPU::BI__builtin_amdgcn_wmma_f16_16x16x64_bf8_fp8:
      ArgsForMatchingMatrixTypes = {3, 0};
      BuiltinWMMAOp = Intrinsic::amdgcn_wmma_f16_16x16x64_bf8_fp8;
      break;
    case AMDGPU::BI__builtin_amdgcn_wmma_f16_16x16x64_bf8_bf8:
      ArgsForMatchingMatrixTypes = {3, 0};
      BuiltinWMMAOp = Intrinsic::amdgcn_wmma_f16_16x16x64_bf8_bf8;
      break;
    case AMDGPU::BI__builtin_amdgcn_wmma_f16_16x16x128_fp8_fp8:
      ArgsForMatchingMatrixTypes = {3, 0};
      BuiltinWMMAOp = Intrinsic::amdgcn_wmma_f16_16x16x128_fp8_fp8;
      break;
    case AMDGPU::BI__builtin_amdgcn_wmma_f16_16x16x128_fp8_bf8:
      ArgsForMatchingMatrixTypes = {3, 0};
      BuiltinWMMAOp = Intrinsic::amdgcn_wmma_f16_16x16x128_fp8_bf8;
      break;
    case AMDGPU::BI__builtin_amdgcn_wmma_f16_16x16x128_bf8_fp8:
      ArgsForMatchingMatrixTypes = {3, 0};
      BuiltinWMMAOp = Intrinsic::amdgcn_wmma_f16_16x16x128_bf8_fp8;
      break;
    case AMDGPU::BI__builtin_amdgcn_wmma_f16_16x16x128_bf8_bf8:
      ArgsForMatchingMatrixTypes = {3, 0};
      BuiltinWMMAOp = Intrinsic::amdgcn_wmma_f16_16x16x128_bf8_bf8;
      break;
    case AMDGPU::BI__builtin_amdgcn_wmma_f32_16x16x128_fp8_fp8:
      ArgsForMatchingMatrixTypes = {3, 0};
      BuiltinWMMAOp = Intrinsic::amdgcn_wmma_f32_16x16x128_fp8_fp8;
      break;
    case AMDGPU::BI__builtin_amdgcn_wmma_f32_16x16x128_fp8_bf8:
      ArgsForMatchingMatrixTypes = {3, 0};
      BuiltinWMMAOp = Intrinsic::amdgcn_wmma_f32_16x16x128_fp8_bf8;
      break;
    case AMDGPU::BI__builtin_amdgcn_wmma_f32_16x16x128_bf8_fp8:
      ArgsForMatchingMatrixTypes = {3, 0};
      BuiltinWMMAOp = Intrinsic::amdgcn_wmma_f32_16x16x128_bf8_fp8;
      break;
    case AMDGPU::BI__builtin_amdgcn_wmma_f32_16x16x128_bf8_bf8:
      ArgsForMatchingMatrixTypes = {3, 0};
      BuiltinWMMAOp = Intrinsic::amdgcn_wmma_f32_16x16x128_bf8_bf8;
      break;
    case AMDGPU::BI__builtin_amdgcn_wmma_i32_16x16x64_iu8:
      ArgsForMatchingMatrixTypes = {4, 1};
      BuiltinWMMAOp = Intrinsic::amdgcn_wmma_i32_16x16x64_iu8;
      break;
    case AMDGPU::BI__builtin_amdgcn_wmma_f32_16x16x128_f8f6f4:
      ArgsForMatchingMatrixTypes = {5, 1, 3};
      BuiltinWMMAOp = Intrinsic::amdgcn_wmma_f32_16x16x128_f8f6f4;
      break;
    case AMDGPU::BI__builtin_amdgcn_wmma_scale_f32_16x16x128_f8f6f4:
      ArgsForMatchingMatrixTypes = {5, 1, 3};
      BuiltinWMMAOp = Intrinsic::amdgcn_wmma_scale_f32_16x16x128_f8f6f4;
      break;
    case AMDGPU::BI__builtin_amdgcn_wmma_scale16_f32_16x16x128_f8f6f4:
      ArgsForMatchingMatrixTypes = {5, 1, 3};
      BuiltinWMMAOp = Intrinsic::amdgcn_wmma_scale16_f32_16x16x128_f8f6f4;
      break;
    case AMDGPU::BI__builtin_amdgcn_wmma_f32_32x16x128_f4:
      ArgsForMatchingMatrixTypes = {3, 0, 1};
      BuiltinWMMAOp = Intrinsic::amdgcn_wmma_f32_32x16x128_f4;
      break;
    case AMDGPU::BI__builtin_amdgcn_wmma_scale_f32_32x16x128_f4:
      ArgsForMatchingMatrixTypes = {3, 0, 1};
      BuiltinWMMAOp = Intrinsic::amdgcn_wmma_scale_f32_32x16x128_f4;
      break;
    case AMDGPU::BI__builtin_amdgcn_wmma_scale16_f32_32x16x128_f4:
      ArgsForMatchingMatrixTypes = {3, 0, 1};
      BuiltinWMMAOp = Intrinsic::amdgcn_wmma_scale16_f32_32x16x128_f4;
      break;
    case AMDGPU::BI__builtin_amdgcn_swmmac_f32_16x16x64_f16:
      ArgsForMatchingMatrixTypes = {4, 1, 3, 5};
      BuiltinWMMAOp = Intrinsic::amdgcn_swmmac_f32_16x16x64_f16;
      break;
    case AMDGPU::BI__builtin_amdgcn_swmmac_f32_16x16x64_bf16:
      ArgsForMatchingMatrixTypes = {4, 1, 3, 5};
      BuiltinWMMAOp = Intrinsic::amdgcn_swmmac_f32_16x16x64_bf16;
      break;
    case AMDGPU::BI__builtin_amdgcn_swmmac_f16_16x16x64_f16:
      ArgsForMatchingMatrixTypes = {4, 1, 3, 5};
      BuiltinWMMAOp = Intrinsic::amdgcn_swmmac_f16_16x16x64_f16;
      break;
    case AMDGPU::BI__builtin_amdgcn_swmmac_bf16_16x16x64_bf16:
      ArgsForMatchingMatrixTypes = {4, 1, 3, 5};
      BuiltinWMMAOp = Intrinsic::amdgcn_swmmac_bf16_16x16x64_bf16;
      break;
    case AMDGPU::BI__builtin_amdgcn_swmmac_bf16f32_16x16x64_bf16:
      ArgsForMatchingMatrixTypes = {4, 1, 3, 5};
      BuiltinWMMAOp = Intrinsic::amdgcn_swmmac_bf16f32_16x16x64_bf16;
      break;
    case AMDGPU::BI__builtin_amdgcn_swmmac_f32_16x16x128_fp8_fp8:
      ArgsForMatchingMatrixTypes = {2, 0, 1, 3};
      BuiltinWMMAOp = Intrinsic::amdgcn_swmmac_f32_16x16x128_fp8_fp8;
      break;
    case AMDGPU::BI__builtin_amdgcn_swmmac_f32_16x16x128_fp8_bf8:
      ArgsForMatchingMatrixTypes = {2, 0, 1, 3};
      BuiltinWMMAOp = Intrinsic::amdgcn_swmmac_f32_16x16x128_fp8_bf8;
      break;
    case AMDGPU::BI__builtin_amdgcn_swmmac_f32_16x16x128_bf8_fp8:
      ArgsForMatchingMatrixTypes = {2, 0, 1, 3};
      BuiltinWMMAOp = Intrinsic::amdgcn_swmmac_f32_16x16x128_bf8_fp8;
      break;
    case AMDGPU::BI__builtin_amdgcn_swmmac_f32_16x16x128_bf8_bf8:
      ArgsForMatchingMatrixTypes = {2, 0, 1, 3};
      BuiltinWMMAOp = Intrinsic::amdgcn_swmmac_f32_16x16x128_bf8_bf8;
      break;
    case AMDGPU::BI__builtin_amdgcn_swmmac_f16_16x16x128_fp8_fp8:
      ArgsForMatchingMatrixTypes = {2, 0, 1, 3};
      BuiltinWMMAOp = Intrinsic::amdgcn_swmmac_f16_16x16x128_fp8_fp8;
      break;
    case AMDGPU::BI__builtin_amdgcn_swmmac_f16_16x16x128_fp8_bf8:
      ArgsForMatchingMatrixTypes = {2, 0, 1, 3};
      BuiltinWMMAOp = Intrinsic::amdgcn_swmmac_f16_16x16x128_fp8_bf8;
      break;
    case AMDGPU::BI__builtin_amdgcn_swmmac_f16_16x16x128_bf8_fp8:
      ArgsForMatchingMatrixTypes = {2, 0, 1, 3};
      BuiltinWMMAOp = Intrinsic::amdgcn_swmmac_f16_16x16x128_bf8_fp8;
      break;
    case AMDGPU::BI__builtin_amdgcn_swmmac_f16_16x16x128_bf8_bf8:
      ArgsForMatchingMatrixTypes = {2, 0, 1, 3};
      BuiltinWMMAOp = Intrinsic::amdgcn_swmmac_f16_16x16x128_bf8_bf8;
      break;
    case AMDGPU::BI__builtin_amdgcn_swmmac_i32_16x16x128_iu8:
      ArgsForMatchingMatrixTypes = {4, 1, 3, 5};
      BuiltinWMMAOp = Intrinsic::amdgcn_swmmac_i32_16x16x128_iu8;
      break;
    }

    SmallVector<Value *, 6> Args;
    for (int i = 0, e = E->getNumArgs(); i != e; ++i)
      Args.push_back(EmitScalarExpr(E->getArg(i)));
    if (AppendFalseForOpselArg)
      Args.push_back(Builder.getFalse());

    SmallVector<llvm::Type *, 6> ArgTypes;
    if (NeedReturnType)
      ArgTypes.push_back(ConvertType(E->getType()));
    for (auto ArgIdx : ArgsForMatchingMatrixTypes)
      ArgTypes.push_back(Args[ArgIdx]->getType());

    Function *F = CGM.getIntrinsic(BuiltinWMMAOp, ArgTypes);
    return Builder.CreateCall(F, Args);
  }
  // amdgcn workgroup size
  case AMDGPU::BI__builtin_amdgcn_workgroup_size_x:
    return EmitAMDGPUWorkGroupSize(*this, 0);
  case AMDGPU::BI__builtin_amdgcn_workgroup_size_y:
    return EmitAMDGPUWorkGroupSize(*this, 1);
  case AMDGPU::BI__builtin_amdgcn_workgroup_size_z:
    return EmitAMDGPUWorkGroupSize(*this, 2);

  // amdgcn grid size
  case AMDGPU::BI__builtin_amdgcn_grid_size_x:
    return EmitAMDGPUGridSize(*this, 0);
  case AMDGPU::BI__builtin_amdgcn_grid_size_y:
    return EmitAMDGPUGridSize(*this, 1);
  case AMDGPU::BI__builtin_amdgcn_grid_size_z:
    return EmitAMDGPUGridSize(*this, 2);

  // r600 intrinsics
  case AMDGPU::BI__builtin_r600_recipsqrt_ieee:
  case AMDGPU::BI__builtin_r600_recipsqrt_ieeef:
    return emitBuiltinWithOneOverloadedType<1>(*this, E,
                                               Intrinsic::r600_recipsqrt_ieee);
  case AMDGPU::BI__builtin_amdgcn_alignbit: {
    llvm::Value *Src0 = EmitScalarExpr(E->getArg(0));
    llvm::Value *Src1 = EmitScalarExpr(E->getArg(1));
    llvm::Value *Src2 = EmitScalarExpr(E->getArg(2));
    Function *F = CGM.getIntrinsic(Intrinsic::fshr, Src0->getType());
    return Builder.CreateCall(F, { Src0, Src1, Src2 });
  }
  case AMDGPU::BI__builtin_amdgcn_fence: {
    ProcessOrderScopeAMDGCN(EmitScalarExpr(E->getArg(0)),
                            EmitScalarExpr(E->getArg(1)), AO, SSID);
    FenceInst *Fence = Builder.CreateFence(AO, SSID);
    if (E->getNumArgs() > 2)
      AddAMDGPUFenceAddressSpaceMMRA(Fence, E);
    return Fence;
  }
  case AMDGPU::BI__builtin_amdgcn_atomic_inc32:
  case AMDGPU::BI__builtin_amdgcn_atomic_inc64:
  case AMDGPU::BI__builtin_amdgcn_atomic_dec32:
  case AMDGPU::BI__builtin_amdgcn_atomic_dec64:
  case AMDGPU::BI__builtin_amdgcn_ds_atomic_fadd_f64:
  case AMDGPU::BI__builtin_amdgcn_ds_atomic_fadd_f32:
  case AMDGPU::BI__builtin_amdgcn_ds_atomic_fadd_v2f16:
  case AMDGPU::BI__builtin_amdgcn_ds_atomic_fadd_v2bf16:
  case AMDGPU::BI__builtin_amdgcn_ds_faddf:
  case AMDGPU::BI__builtin_amdgcn_ds_fminf:
  case AMDGPU::BI__builtin_amdgcn_ds_fmaxf:
  case AMDGPU::BI__builtin_amdgcn_global_atomic_fadd_f32:
  case AMDGPU::BI__builtin_amdgcn_global_atomic_fadd_f64:
  case AMDGPU::BI__builtin_amdgcn_global_atomic_fadd_v2f16:
  case AMDGPU::BI__builtin_amdgcn_flat_atomic_fadd_v2f16:
  case AMDGPU::BI__builtin_amdgcn_flat_atomic_fadd_f32:
  case AMDGPU::BI__builtin_amdgcn_flat_atomic_fadd_f64:
  case AMDGPU::BI__builtin_amdgcn_global_atomic_fadd_v2bf16:
  case AMDGPU::BI__builtin_amdgcn_flat_atomic_fadd_v2bf16:
  case AMDGPU::BI__builtin_amdgcn_global_atomic_fmin_f64:
  case AMDGPU::BI__builtin_amdgcn_global_atomic_fmax_f64:
  case AMDGPU::BI__builtin_amdgcn_flat_atomic_fmin_f64:
  case AMDGPU::BI__builtin_amdgcn_flat_atomic_fmax_f64: {
    llvm::AtomicRMWInst::BinOp BinOp;
    switch (BuiltinID) {
    case AMDGPU::BI__builtin_amdgcn_atomic_inc32:
    case AMDGPU::BI__builtin_amdgcn_atomic_inc64:
      BinOp = llvm::AtomicRMWInst::UIncWrap;
      break;
    case AMDGPU::BI__builtin_amdgcn_atomic_dec32:
    case AMDGPU::BI__builtin_amdgcn_atomic_dec64:
      BinOp = llvm::AtomicRMWInst::UDecWrap;
      break;
    case AMDGPU::BI__builtin_amdgcn_ds_faddf:
    case AMDGPU::BI__builtin_amdgcn_ds_atomic_fadd_f64:
    case AMDGPU::BI__builtin_amdgcn_ds_atomic_fadd_f32:
    case AMDGPU::BI__builtin_amdgcn_ds_atomic_fadd_v2f16:
    case AMDGPU::BI__builtin_amdgcn_ds_atomic_fadd_v2bf16:
    case AMDGPU::BI__builtin_amdgcn_global_atomic_fadd_f32:
    case AMDGPU::BI__builtin_amdgcn_global_atomic_fadd_f64:
    case AMDGPU::BI__builtin_amdgcn_global_atomic_fadd_v2f16:
    case AMDGPU::BI__builtin_amdgcn_flat_atomic_fadd_v2f16:
    case AMDGPU::BI__builtin_amdgcn_flat_atomic_fadd_f32:
    case AMDGPU::BI__builtin_amdgcn_flat_atomic_fadd_f64:
    case AMDGPU::BI__builtin_amdgcn_global_atomic_fadd_v2bf16:
    case AMDGPU::BI__builtin_amdgcn_flat_atomic_fadd_v2bf16:
      BinOp = llvm::AtomicRMWInst::FAdd;
      break;
    case AMDGPU::BI__builtin_amdgcn_ds_fminf:
    case AMDGPU::BI__builtin_amdgcn_global_atomic_fmin_f64:
    case AMDGPU::BI__builtin_amdgcn_flat_atomic_fmin_f64:
      BinOp = llvm::AtomicRMWInst::FMin;
      break;
    case AMDGPU::BI__builtin_amdgcn_global_atomic_fmax_f64:
    case AMDGPU::BI__builtin_amdgcn_flat_atomic_fmax_f64:
    case AMDGPU::BI__builtin_amdgcn_ds_fmaxf:
      BinOp = llvm::AtomicRMWInst::FMax;
      break;
    }

    Address Ptr = CheckAtomicAlignment(*this, E);
    Value *Val = EmitScalarExpr(E->getArg(1));
    llvm::Type *OrigTy = Val->getType();
    QualType PtrTy = E->getArg(0)->IgnoreImpCasts()->getType();

    bool Volatile;

    if (BuiltinID == AMDGPU::BI__builtin_amdgcn_ds_faddf ||
        BuiltinID == AMDGPU::BI__builtin_amdgcn_ds_fminf ||
        BuiltinID == AMDGPU::BI__builtin_amdgcn_ds_fmaxf) {
      // __builtin_amdgcn_ds_faddf/fminf/fmaxf has an explicit volatile argument
      Volatile =
          cast<ConstantInt>(EmitScalarExpr(E->getArg(4)))->getZExtValue();
    } else {
      // Infer volatile from the passed type.
      Volatile =
          PtrTy->castAs<PointerType>()->getPointeeType().isVolatileQualified();
    }

    if (E->getNumArgs() >= 4) {
      // Some of the builtins have explicit ordering and scope arguments.
      ProcessOrderScopeAMDGCN(EmitScalarExpr(E->getArg(2)),
                              EmitScalarExpr(E->getArg(3)), AO, SSID);
    } else {
      // Most of the builtins do not have syncscope/order arguments. For DS
      // atomics the scope doesn't really matter, as they implicitly operate at
      // workgroup scope.
      //
      // The global/flat cases need to use agent scope to consistently produce
      // the native instruction instead of a cmpxchg expansion.
      SSID = getLLVMContext().getOrInsertSyncScopeID("agent");
      AO = AtomicOrdering::Monotonic;

      // The v2bf16 builtin uses i16 instead of a natural bfloat type.
      if (BuiltinID == AMDGPU::BI__builtin_amdgcn_ds_atomic_fadd_v2bf16 ||
          BuiltinID == AMDGPU::BI__builtin_amdgcn_global_atomic_fadd_v2bf16 ||
          BuiltinID == AMDGPU::BI__builtin_amdgcn_flat_atomic_fadd_v2bf16) {
        llvm::Type *V2BF16Ty = FixedVectorType::get(
            llvm::Type::getBFloatTy(Builder.getContext()), 2);
        Val = Builder.CreateBitCast(Val, V2BF16Ty);
      }
    }

    llvm::AtomicRMWInst *RMW =
        Builder.CreateAtomicRMW(BinOp, Ptr, Val, AO, SSID);
    if (Volatile)
      RMW->setVolatile(true);

    unsigned AddrSpace = Ptr.getType()->getAddressSpace();
    if (AddrSpace != llvm::AMDGPUAS::LOCAL_ADDRESS) {
      // Most targets require "amdgpu.no.fine.grained.memory" to emit the native
      // instruction for flat and global operations.
      llvm::MDTuple *EmptyMD = MDNode::get(getLLVMContext(), {});
      RMW->setMetadata("amdgpu.no.fine.grained.memory", EmptyMD);

      // Most targets require "amdgpu.ignore.denormal.mode" to emit the native
      // instruction, but this only matters for float fadd.
      if (BinOp == llvm::AtomicRMWInst::FAdd && Val->getType()->isFloatTy())
        RMW->setMetadata("amdgpu.ignore.denormal.mode", EmptyMD);
    }

    return Builder.CreateBitCast(RMW, OrigTy);
  }
  case AMDGPU::BI__builtin_amdgcn_s_sendmsg_rtn:
  case AMDGPU::BI__builtin_amdgcn_s_sendmsg_rtnl: {
    llvm::Value *Arg = EmitScalarExpr(E->getArg(0));
    llvm::Type *ResultType = ConvertType(E->getType());
    // s_sendmsg_rtn is mangled using return type only.
    Function *F =
        CGM.getIntrinsic(Intrinsic::amdgcn_s_sendmsg_rtn, {ResultType});
    return Builder.CreateCall(F, {Arg});
  }
  case AMDGPU::BI__builtin_amdgcn_permlane16_swap:
  case AMDGPU::BI__builtin_amdgcn_permlane32_swap: {
    // Because builtin types are limited, and the intrinsic uses a struct/pair
    // output, marshal the pair-of-i32 to <2 x i32>.
    Value *VDstOld = EmitScalarExpr(E->getArg(0));
    Value *VSrcOld = EmitScalarExpr(E->getArg(1));
    Value *FI = EmitScalarExpr(E->getArg(2));
    Value *BoundCtrl = EmitScalarExpr(E->getArg(3));
    Function *F =
        CGM.getIntrinsic(BuiltinID == AMDGPU::BI__builtin_amdgcn_permlane16_swap
                             ? Intrinsic::amdgcn_permlane16_swap
                             : Intrinsic::amdgcn_permlane32_swap);
    llvm::CallInst *Call =
        Builder.CreateCall(F, {VDstOld, VSrcOld, FI, BoundCtrl});

    llvm::Value *Elt0 = Builder.CreateExtractValue(Call, 0);
    llvm::Value *Elt1 = Builder.CreateExtractValue(Call, 1);

    llvm::Type *ResultType = ConvertType(E->getType());

    llvm::Value *Insert0 = Builder.CreateInsertElement(
        llvm::PoisonValue::get(ResultType), Elt0, UINT64_C(0));
    llvm::Value *AsVector =
        Builder.CreateInsertElement(Insert0, Elt1, UINT64_C(1));
    return AsVector;
  }
  case AMDGPU::BI__builtin_amdgcn_bitop3_b32:
  case AMDGPU::BI__builtin_amdgcn_bitop3_b16:
    return emitBuiltinWithOneOverloadedType<4>(*this, E,
                                               Intrinsic::amdgcn_bitop3);
  case AMDGPU::BI__builtin_amdgcn_make_buffer_rsrc: {
    // TODO: LLVM has this overloaded to allow for fat pointers, but since
    // those haven't been plumbed through to Clang yet, default to creating the
    // resource type.
    SmallVector<Value *, 4> Args;
    for (unsigned I = 0; I < 4; ++I)
      Args.push_back(EmitScalarExpr(E->getArg(I)));
    llvm::PointerType *RetTy = llvm::PointerType::get(
        Builder.getContext(), llvm::AMDGPUAS::BUFFER_RESOURCE);
    Function *F = CGM.getIntrinsic(Intrinsic::amdgcn_make_buffer_rsrc,
                                   {RetTy, Args[0]->getType()});
    return Builder.CreateCall(F, Args);
  }
  case AMDGPU::BI__builtin_amdgcn_raw_buffer_store_b8:
  case AMDGPU::BI__builtin_amdgcn_raw_buffer_store_b16:
  case AMDGPU::BI__builtin_amdgcn_raw_buffer_store_b32:
  case AMDGPU::BI__builtin_amdgcn_raw_buffer_store_b64:
  case AMDGPU::BI__builtin_amdgcn_raw_buffer_store_b96:
  case AMDGPU::BI__builtin_amdgcn_raw_buffer_store_b128:
    return emitBuiltinWithOneOverloadedType<5>(
        *this, E, Intrinsic::amdgcn_raw_ptr_buffer_store);
  case AMDGPU::BI__builtin_amdgcn_raw_buffer_load_b8:
  case AMDGPU::BI__builtin_amdgcn_raw_buffer_load_b16:
  case AMDGPU::BI__builtin_amdgcn_raw_buffer_load_b32:
  case AMDGPU::BI__builtin_amdgcn_raw_buffer_load_b64:
  case AMDGPU::BI__builtin_amdgcn_raw_buffer_load_b96:
  case AMDGPU::BI__builtin_amdgcn_raw_buffer_load_b128: {
    llvm::Type *RetTy = nullptr;
    switch (BuiltinID) {
    case AMDGPU::BI__builtin_amdgcn_raw_buffer_load_b8:
      RetTy = Int8Ty;
      break;
    case AMDGPU::BI__builtin_amdgcn_raw_buffer_load_b16:
      RetTy = Int16Ty;
      break;
    case AMDGPU::BI__builtin_amdgcn_raw_buffer_load_b32:
      RetTy = Int32Ty;
      break;
    case AMDGPU::BI__builtin_amdgcn_raw_buffer_load_b64:
      RetTy = llvm::FixedVectorType::get(Int32Ty, /*NumElements=*/2);
      break;
    case AMDGPU::BI__builtin_amdgcn_raw_buffer_load_b96:
      RetTy = llvm::FixedVectorType::get(Int32Ty, /*NumElements=*/3);
      break;
    case AMDGPU::BI__builtin_amdgcn_raw_buffer_load_b128:
      RetTy = llvm::FixedVectorType::get(Int32Ty, /*NumElements=*/4);
      break;
    }
    Function *F =
        CGM.getIntrinsic(Intrinsic::amdgcn_raw_ptr_buffer_load, RetTy);
    return Builder.CreateCall(
        F, {EmitScalarExpr(E->getArg(0)), EmitScalarExpr(E->getArg(1)),
            EmitScalarExpr(E->getArg(2)), EmitScalarExpr(E->getArg(3))});
  }
  case AMDGPU::BI__builtin_amdgcn_raw_ptr_buffer_atomic_add_i32:
    return emitBuiltinWithOneOverloadedType<5>(
        *this, E, Intrinsic::amdgcn_raw_ptr_buffer_atomic_add);
  case AMDGPU::BI__builtin_amdgcn_raw_ptr_buffer_atomic_fadd_f32:
  case AMDGPU::BI__builtin_amdgcn_raw_ptr_buffer_atomic_fadd_v2f16:
    return emitBuiltinWithOneOverloadedType<5>(
        *this, E, Intrinsic::amdgcn_raw_ptr_buffer_atomic_fadd);
  case AMDGPU::BI__builtin_amdgcn_raw_ptr_buffer_atomic_fmin_f32:
  case AMDGPU::BI__builtin_amdgcn_raw_ptr_buffer_atomic_fmin_f64:
    return emitBuiltinWithOneOverloadedType<5>(
        *this, E, Intrinsic::amdgcn_raw_ptr_buffer_atomic_fmin);
  case AMDGPU::BI__builtin_amdgcn_raw_ptr_buffer_atomic_fmax_f32:
  case AMDGPU::BI__builtin_amdgcn_raw_ptr_buffer_atomic_fmax_f64:
    return emitBuiltinWithOneOverloadedType<5>(
        *this, E, Intrinsic::amdgcn_raw_ptr_buffer_atomic_fmax);
  case AMDGPU::BI__builtin_amdgcn_s_prefetch_data:
    return emitBuiltinWithOneOverloadedType<2>(
        *this, E, Intrinsic::amdgcn_s_prefetch_data);
  case Builtin::BIlogbf:
  case Builtin::BI__builtin_logbf: {
    Value *Src0 = EmitScalarExpr(E->getArg(0));
    Function *FrExpFunc = CGM.getIntrinsic(
        Intrinsic::frexp, {Src0->getType(), Builder.getInt32Ty()});
    CallInst *FrExp = Builder.CreateCall(FrExpFunc, Src0);
    Value *Exp = Builder.CreateExtractValue(FrExp, 1);
    Value *Add = Builder.CreateAdd(
        Exp, ConstantInt::getSigned(Exp->getType(), -1), "", false, true);
    Value *SIToFP = Builder.CreateSIToFP(Add, Builder.getFloatTy());
    Value *Fabs =
        emitBuiltinWithOneOverloadedType<1>(*this, E, Intrinsic::fabs);
    Value *FCmpONE = Builder.CreateFCmpONE(
        Fabs, ConstantFP::getInfinity(Builder.getFloatTy()));
    Value *Sel1 = Builder.CreateSelect(FCmpONE, SIToFP, Fabs);
    Value *FCmpOEQ =
        Builder.CreateFCmpOEQ(Src0, ConstantFP::getZero(Builder.getFloatTy()));
    Value *Sel2 = Builder.CreateSelect(
        FCmpOEQ,
        ConstantFP::getInfinity(Builder.getFloatTy(), /*Negative=*/true), Sel1);
    return Sel2;
  }
  case Builtin::BIlogb:
  case Builtin::BI__builtin_logb: {
    Value *Src0 = EmitScalarExpr(E->getArg(0));
    Function *FrExpFunc = CGM.getIntrinsic(
        Intrinsic::frexp, {Src0->getType(), Builder.getInt32Ty()});
    CallInst *FrExp = Builder.CreateCall(FrExpFunc, Src0);
    Value *Exp = Builder.CreateExtractValue(FrExp, 1);
    Value *Add = Builder.CreateAdd(
        Exp, ConstantInt::getSigned(Exp->getType(), -1), "", false, true);
    Value *SIToFP = Builder.CreateSIToFP(Add, Builder.getDoubleTy());
    Value *Fabs =
        emitBuiltinWithOneOverloadedType<1>(*this, E, Intrinsic::fabs);
    Value *FCmpONE = Builder.CreateFCmpONE(
        Fabs, ConstantFP::getInfinity(Builder.getDoubleTy()));
    Value *Sel1 = Builder.CreateSelect(FCmpONE, SIToFP, Fabs);
    Value *FCmpOEQ =
        Builder.CreateFCmpOEQ(Src0, ConstantFP::getZero(Builder.getDoubleTy()));
    Value *Sel2 = Builder.CreateSelect(
        FCmpOEQ,
        ConstantFP::getInfinity(Builder.getDoubleTy(), /*Negative=*/true),
        Sel1);
    return Sel2;
  }
  case Builtin::BIscalbnf:
  case Builtin::BI__builtin_scalbnf:
  case Builtin::BIscalbn:
  case Builtin::BI__builtin_scalbn:
    return emitBinaryExpMaybeConstrainedFPBuiltin(
        *this, E, Intrinsic::ldexp, Intrinsic::experimental_constrained_ldexp);
  default:
    return nullptr;
  }
}<|MERGE_RESOLUTION|>--- conflicted
+++ resolved
@@ -295,7 +295,6 @@
   Inst->setMetadata(LLVMContext::MD_mmra, MMRAMetadata::getMD(Ctx, MMRAs));
 }
 
-<<<<<<< HEAD
 static Value *GetOrInsertAMDGPUPredicate(CodeGenFunction &CGF, Twine Name) {
   auto PTy = IntegerType::getInt1Ty(CGF.getLLVMContext());
 
@@ -306,7 +305,8 @@
 
   return CGF.Builder.CreateLoad(
       RawAddress(P, PTy, CharUnits::One(), KnownNonNull));
-=======
+}
+
 static Intrinsic::ID getIntrinsicIDforWaveReduction(unsigned BuiltinID) {
   switch (BuiltinID) {
   default:
@@ -339,7 +339,6 @@
   case clang::AMDGPU::BI__builtin_amdgcn_wave_reduce_xor_b64:
     return Intrinsic::amdgcn_wave_reduce_xor;
   }
->>>>>>> 9e778f6c
 }
 
 Value *CodeGenFunction::EmitAMDGPUBuiltinExpr(unsigned BuiltinID,
