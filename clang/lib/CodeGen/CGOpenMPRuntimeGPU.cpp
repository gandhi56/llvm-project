--- conflicted
+++ resolved
@@ -1011,7 +1011,6 @@
 
   assert(!ParentName.empty() && "Invalid target region parent name!");
 
-<<<<<<< HEAD
   const Stmt *DirectiveStmt = CGM.getOptKernelKey(D);
   bool Mode = supportsSPMDExecutionMode(CGM, D);
   // Used by emitParallelCall
@@ -1033,12 +1032,9 @@
       }
     }
   }
-  if (Mode)
-=======
-  bool Mode = supportsSPMDExecutionMode(CGM.getContext(), D);
+  //bool Mode = supportsSPMDExecutionMode(CGM.getContext(), D);
   bool IsBareKernel = D.getSingleClause<OMPXBareClause>();
   if (Mode || IsBareKernel)
->>>>>>> 5e159972
     emitSPMDKernel(D, ParentName, OutlinedFn, OutlinedFnID, IsOffloadEntry,
                    CodeGen);
   else {
