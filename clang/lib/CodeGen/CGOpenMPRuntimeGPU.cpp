//===---- CGOpenMPRuntimeGPU.cpp - Interface to OpenMP GPU Runtimes ----===//
//
// Part of the LLVM Project, under the Apache License v2.0 with LLVM Exceptions.
// See https://llvm.org/LICENSE.txt for license information.
// SPDX-License-Identifier: Apache-2.0 WITH LLVM-exception
//
//===----------------------------------------------------------------------===//
//
// This provides a generalized class for OpenMP runtime code generation
// specialized by GPU targets NVPTX and AMDGCN.
//
//===----------------------------------------------------------------------===//

#include "CGOpenMPRuntimeGPU.h"
#include "CGDebugInfo.h"
#include "CodeGenFunction.h"
#include "clang/AST/Attr.h"
#include "clang/AST/DeclOpenMP.h"
#include "clang/AST/OpenMPClause.h"
#include "clang/AST/StmtOpenMP.h"
#include "clang/AST/StmtVisitor.h"
#include "clang/Basic/Cuda.h"
#include "llvm/ADT/SmallPtrSet.h"
#include "llvm/ADT/StringExtras.h"
#include "llvm/Frontend/OpenMP/OMPDeviceConstants.h"
#include "llvm/Frontend/OpenMP/OMPGridValues.h"
#include "llvm/IR/IntrinsicsAMDGPU.h"
#include "llvm/IR/Metadata.h"
#include "llvm/Support/Debug.h"

using namespace clang;
using namespace CodeGen;
using namespace llvm::omp;

namespace {
/// Pre(post)-action for different OpenMP constructs specialized for NVPTX.
class NVPTXActionTy final : public PrePostActionTy {
  llvm::FunctionCallee EnterCallee = nullptr;
  ArrayRef<llvm::Value *> EnterArgs;
  llvm::FunctionCallee ExitCallee = nullptr;
  ArrayRef<llvm::Value *> ExitArgs;
  bool Conditional = false;
  llvm::BasicBlock *ContBlock = nullptr;

public:
  NVPTXActionTy(llvm::FunctionCallee EnterCallee,
                ArrayRef<llvm::Value *> EnterArgs,
                llvm::FunctionCallee ExitCallee,
                ArrayRef<llvm::Value *> ExitArgs, bool Conditional = false)
      : EnterCallee(EnterCallee), EnterArgs(EnterArgs), ExitCallee(ExitCallee),
        ExitArgs(ExitArgs), Conditional(Conditional) {}
  void Enter(CodeGenFunction &CGF) override {
    llvm::Value *EnterRes = CGF.EmitRuntimeCall(EnterCallee, EnterArgs);
    if (Conditional) {
      llvm::Value *CallBool = CGF.Builder.CreateIsNotNull(EnterRes);
      auto *ThenBlock = CGF.createBasicBlock("omp_if.then");
      ContBlock = CGF.createBasicBlock("omp_if.end");
      // Generate the branch (If-stmt)
      CGF.Builder.CreateCondBr(CallBool, ThenBlock, ContBlock);
      CGF.EmitBlock(ThenBlock);
    }
  }
  void Done(CodeGenFunction &CGF) {
    // Emit the rest of blocks/branches
    CGF.EmitBranch(ContBlock);
    CGF.EmitBlock(ContBlock, true);
  }
  void Exit(CodeGenFunction &CGF) override {
    CGF.EmitRuntimeCall(ExitCallee, ExitArgs);
  }
};

/// A class to track the execution mode when codegening directives within
/// a target region. The appropriate mode (SPMD|NON-SPMD) is set on entry
/// to the target region and used by containing directives such as 'parallel'
/// to emit optimized code.
class ExecutionRuntimeModesRAII {
private:
  CGOpenMPRuntimeGPU::ExecutionMode SavedExecMode =
      CGOpenMPRuntimeGPU::EM_Unknown;
  CGOpenMPRuntimeGPU::ExecutionMode &ExecMode;

public:
  ExecutionRuntimeModesRAII(CGOpenMPRuntimeGPU::ExecutionMode &ExecMode,
                            CGOpenMPRuntimeGPU::ExecutionMode EntryMode)
      : ExecMode(ExecMode) {
    SavedExecMode = ExecMode;
    ExecMode = EntryMode;
  }
  ~ExecutionRuntimeModesRAII() { ExecMode = SavedExecMode; }
};

static const ValueDecl *getPrivateItem(const Expr *RefExpr) {
  RefExpr = RefExpr->IgnoreParens();
  if (const auto *ASE = dyn_cast<ArraySubscriptExpr>(RefExpr)) {
    const Expr *Base = ASE->getBase()->IgnoreParenImpCasts();
    while (const auto *TempASE = dyn_cast<ArraySubscriptExpr>(Base))
      Base = TempASE->getBase()->IgnoreParenImpCasts();
    RefExpr = Base;
  } else if (auto *OASE = dyn_cast<ArraySectionExpr>(RefExpr)) {
    const Expr *Base = OASE->getBase()->IgnoreParenImpCasts();
    while (const auto *TempOASE = dyn_cast<ArraySectionExpr>(Base))
      Base = TempOASE->getBase()->IgnoreParenImpCasts();
    while (const auto *TempASE = dyn_cast<ArraySubscriptExpr>(Base))
      Base = TempASE->getBase()->IgnoreParenImpCasts();
    RefExpr = Base;
  }
  RefExpr = RefExpr->IgnoreParenImpCasts();
  if (const auto *DE = dyn_cast<DeclRefExpr>(RefExpr))
    return cast<ValueDecl>(DE->getDecl()->getCanonicalDecl());
  const auto *ME = cast<MemberExpr>(RefExpr);
  return cast<ValueDecl>(ME->getMemberDecl()->getCanonicalDecl());
}

static RecordDecl *buildRecordForGlobalizedVars(
    ASTContext &C, ArrayRef<const ValueDecl *> EscapedDecls,
    ArrayRef<const ValueDecl *> EscapedDeclsForTeams,
    llvm::SmallDenseMap<const ValueDecl *, const FieldDecl *>
        &MappedDeclsFields,
    int BufSize) {
  using VarsDataTy = std::pair<CharUnits /*Align*/, const ValueDecl *>;
  if (EscapedDecls.empty() && EscapedDeclsForTeams.empty())
    return nullptr;
  SmallVector<VarsDataTy, 4> GlobalizedVars;
  for (const ValueDecl *D : EscapedDecls)
    GlobalizedVars.emplace_back(C.getDeclAlign(D), D);
  for (const ValueDecl *D : EscapedDeclsForTeams)
    GlobalizedVars.emplace_back(C.getDeclAlign(D), D);

  // Build struct _globalized_locals_ty {
  //         /*  globalized vars  */[WarSize] align (decl_align)
  //         /*  globalized vars  */ for EscapedDeclsForTeams
  //       };
  RecordDecl *GlobalizedRD = C.buildImplicitRecord("_globalized_locals_ty");
  GlobalizedRD->startDefinition();
  llvm::SmallPtrSet<const ValueDecl *, 16> SingleEscaped(llvm::from_range,
                                                         EscapedDeclsForTeams);
  for (const auto &Pair : GlobalizedVars) {
    const ValueDecl *VD = Pair.second;
    QualType Type = VD->getType();
    if (Type->isLValueReferenceType())
      Type = C.getPointerType(Type.getNonReferenceType());
    else
      Type = Type.getNonReferenceType();
    SourceLocation Loc = VD->getLocation();
    FieldDecl *Field;
    if (SingleEscaped.count(VD)) {
      Field = FieldDecl::Create(
          C, GlobalizedRD, Loc, Loc, VD->getIdentifier(), Type,
          C.getTrivialTypeSourceInfo(Type, SourceLocation()),
          /*BW=*/nullptr, /*Mutable=*/false,
          /*InitStyle=*/ICIS_NoInit);
      Field->setAccess(AS_public);
      if (VD->hasAttrs()) {
        for (specific_attr_iterator<AlignedAttr> I(VD->getAttrs().begin()),
             E(VD->getAttrs().end());
             I != E; ++I)
          Field->addAttr(*I);
      }
    } else {
      if (BufSize > 1) {
        llvm::APInt ArraySize(32, BufSize);
        Type = C.getConstantArrayType(Type, ArraySize, nullptr,
                                      ArraySizeModifier::Normal, 0);
      }
      Field = FieldDecl::Create(
          C, GlobalizedRD, Loc, Loc, VD->getIdentifier(), Type,
          C.getTrivialTypeSourceInfo(Type, SourceLocation()),
          /*BW=*/nullptr, /*Mutable=*/false,
          /*InitStyle=*/ICIS_NoInit);
      Field->setAccess(AS_public);
      llvm::APInt Align(32, Pair.first.getQuantity());
      Field->addAttr(AlignedAttr::CreateImplicit(
          C, /*IsAlignmentExpr=*/true,
          IntegerLiteral::Create(C, Align,
                                 C.getIntTypeForBitwidth(32, /*Signed=*/0),
                                 SourceLocation()),
          {}, AlignedAttr::GNU_aligned));
    }
    GlobalizedRD->addDecl(Field);
    MappedDeclsFields.try_emplace(VD, Field);
  }
  GlobalizedRD->completeDefinition();
  return GlobalizedRD;
}

/// Get the list of variables that can escape their declaration context.
class CheckVarsEscapingDeclContext final
    : public ConstStmtVisitor<CheckVarsEscapingDeclContext> {
  CodeGenFunction &CGF;
  llvm::SetVector<const ValueDecl *> EscapedDecls;
  llvm::SetVector<const ValueDecl *> EscapedVariableLengthDecls;
  llvm::SetVector<const ValueDecl *> DelayedVariableLengthDecls;
  llvm::SmallPtrSet<const Decl *, 4> EscapedParameters;
  RecordDecl *GlobalizedRD = nullptr;
  llvm::SmallDenseMap<const ValueDecl *, const FieldDecl *> MappedDeclsFields;
  bool AllEscaped = false;
  bool IsForCombinedParallelRegion = false;

  void markAsEscaped(const ValueDecl *VD) {
    // Do not globalize declare target variables.
    if (!isa<VarDecl>(VD) ||
        OMPDeclareTargetDeclAttr::isDeclareTargetDeclaration(VD))
      return;
    VD = cast<ValueDecl>(VD->getCanonicalDecl());
    // Use user-specified allocation.
    if (VD->hasAttrs() && VD->hasAttr<OMPAllocateDeclAttr>())
      return;
    // Variables captured by value must be globalized.
    bool IsCaptured = false;
    if (auto *CSI = CGF.CapturedStmtInfo) {
      if (const FieldDecl *FD = CSI->lookup(cast<VarDecl>(VD))) {
        // Check if need to capture the variable that was already captured by
        // value in the outer region.
        IsCaptured = true;
        if (!IsForCombinedParallelRegion) {
          if (!FD->hasAttrs())
            return;
          const auto *Attr = FD->getAttr<OMPCaptureKindAttr>();
          if (!Attr)
            return;
          if (((Attr->getCaptureKind() != OMPC_map) &&
               !isOpenMPPrivate(Attr->getCaptureKind())) ||
              ((Attr->getCaptureKind() == OMPC_map) &&
               !FD->getType()->isAnyPointerType()))
            return;
        }
        if (!FD->getType()->isReferenceType()) {
          assert(!VD->getType()->isVariablyModifiedType() &&
                 "Parameter captured by value with variably modified type");
          EscapedParameters.insert(VD);
        } else if (!IsForCombinedParallelRegion) {
          return;
        }
      }
    }
    if ((!CGF.CapturedStmtInfo ||
         (IsForCombinedParallelRegion && CGF.CapturedStmtInfo)) &&
        VD->getType()->isReferenceType())
      // Do not globalize variables with reference type.
      return;
    if (VD->getType()->isVariablyModifiedType()) {
      // If not captured at the target region level then mark the escaped
      // variable as delayed.
      if (IsCaptured)
        EscapedVariableLengthDecls.insert(VD);
      else
        DelayedVariableLengthDecls.insert(VD);
    } else
      EscapedDecls.insert(VD);
  }

  void VisitValueDecl(const ValueDecl *VD) {
    if (VD->getType()->isLValueReferenceType())
      markAsEscaped(VD);
    if (const auto *VarD = dyn_cast<VarDecl>(VD)) {
      if (!isa<ParmVarDecl>(VarD) && VarD->hasInit()) {
        const bool SavedAllEscaped = AllEscaped;
        AllEscaped = VD->getType()->isLValueReferenceType();
        Visit(VarD->getInit());
        AllEscaped = SavedAllEscaped;
      }
    }
  }
  void VisitOpenMPCapturedStmt(const CapturedStmt *S,
                               ArrayRef<OMPClause *> Clauses,
                               bool IsCombinedParallelRegion) {
    if (!S)
      return;
    for (const CapturedStmt::Capture &C : S->captures()) {
      if (C.capturesVariable() && !C.capturesVariableByCopy()) {
        const ValueDecl *VD = C.getCapturedVar();
        bool SavedIsForCombinedParallelRegion = IsForCombinedParallelRegion;
        if (IsCombinedParallelRegion) {
          // Check if the variable is privatized in the combined construct and
          // those private copies must be shared in the inner parallel
          // directive.
          IsForCombinedParallelRegion = false;
          for (const OMPClause *C : Clauses) {
            if (!isOpenMPPrivate(C->getClauseKind()) ||
                C->getClauseKind() == OMPC_reduction ||
                C->getClauseKind() == OMPC_linear ||
                C->getClauseKind() == OMPC_private)
              continue;
            ArrayRef<const Expr *> Vars;
            if (const auto *PC = dyn_cast<OMPFirstprivateClause>(C))
              Vars = PC->getVarRefs();
            else if (const auto *PC = dyn_cast<OMPLastprivateClause>(C))
              Vars = PC->getVarRefs();
            else
              llvm_unreachable("Unexpected clause.");
            for (const auto *E : Vars) {
              const Decl *D =
                  cast<DeclRefExpr>(E)->getDecl()->getCanonicalDecl();
              if (D == VD->getCanonicalDecl()) {
                IsForCombinedParallelRegion = true;
                break;
              }
            }
            if (IsForCombinedParallelRegion)
              break;
          }
        }
        markAsEscaped(VD);
        if (isa<OMPCapturedExprDecl>(VD))
          VisitValueDecl(VD);
        IsForCombinedParallelRegion = SavedIsForCombinedParallelRegion;
      }
    }
  }

  void buildRecordForGlobalizedVars(bool IsInTTDRegion) {
    assert(!GlobalizedRD &&
           "Record for globalized variables is built already.");
    ArrayRef<const ValueDecl *> EscapedDeclsForParallel, EscapedDeclsForTeams;
    unsigned WarpSize = CGF.getTarget().getGridValue().GV_Warp_Size;
    if (IsInTTDRegion)
      EscapedDeclsForTeams = EscapedDecls.getArrayRef();
    else
      EscapedDeclsForParallel = EscapedDecls.getArrayRef();
    GlobalizedRD = ::buildRecordForGlobalizedVars(
        CGF.getContext(), EscapedDeclsForParallel, EscapedDeclsForTeams,
        MappedDeclsFields, WarpSize);
  }

public:
  CheckVarsEscapingDeclContext(CodeGenFunction &CGF,
                               ArrayRef<const ValueDecl *> TeamsReductions)
      : CGF(CGF), EscapedDecls(llvm::from_range, TeamsReductions) {}
  ~CheckVarsEscapingDeclContext() = default;
  void VisitDeclStmt(const DeclStmt *S) {
    if (!S)
      return;
    for (const Decl *D : S->decls())
      if (const auto *VD = dyn_cast_or_null<ValueDecl>(D))
        VisitValueDecl(VD);
  }
  void VisitOMPExecutableDirective(const OMPExecutableDirective *D) {
    if (!D)
      return;
    if (!D->hasAssociatedStmt())
      return;
    if (const auto *S =
            dyn_cast_or_null<CapturedStmt>(D->getAssociatedStmt())) {
      // Do not analyze directives that do not actually require capturing,
      // like `omp for` or `omp simd` directives.
      llvm::SmallVector<OpenMPDirectiveKind, 4> CaptureRegions;
      getOpenMPCaptureRegions(CaptureRegions, D->getDirectiveKind());
      if (CaptureRegions.size() == 1 && CaptureRegions.back() == OMPD_unknown) {
        VisitStmt(S->getCapturedStmt());
        return;
      }
      VisitOpenMPCapturedStmt(
          S, D->clauses(),
          CaptureRegions.back() == OMPD_parallel &&
              isOpenMPDistributeDirective(D->getDirectiveKind()));
    }
  }
  void VisitCapturedStmt(const CapturedStmt *S) {
    if (!S)
      return;
    for (const CapturedStmt::Capture &C : S->captures()) {
      if (C.capturesVariable() && !C.capturesVariableByCopy()) {
        const ValueDecl *VD = C.getCapturedVar();
        markAsEscaped(VD);
        if (isa<OMPCapturedExprDecl>(VD))
          VisitValueDecl(VD);
      }
    }
  }
  void VisitLambdaExpr(const LambdaExpr *E) {
    if (!E)
      return;
    for (const LambdaCapture &C : E->captures()) {
      if (C.capturesVariable()) {
        if (C.getCaptureKind() == LCK_ByRef) {
          const ValueDecl *VD = C.getCapturedVar();
          markAsEscaped(VD);
          if (E->isInitCapture(&C) || isa<OMPCapturedExprDecl>(VD))
            VisitValueDecl(VD);
        }
      }
    }
  }
  void VisitBlockExpr(const BlockExpr *E) {
    if (!E)
      return;
    for (const BlockDecl::Capture &C : E->getBlockDecl()->captures()) {
      if (C.isByRef()) {
        const VarDecl *VD = C.getVariable();
        markAsEscaped(VD);
        if (isa<OMPCapturedExprDecl>(VD) || VD->isInitCapture())
          VisitValueDecl(VD);
      }
    }
  }
  void VisitCallExpr(const CallExpr *E) {
    if (!E)
      return;
    for (const Expr *Arg : E->arguments()) {
      if (!Arg)
        continue;
      if (Arg->isLValue()) {
        const bool SavedAllEscaped = AllEscaped;
        AllEscaped = true;
        Visit(Arg);
        AllEscaped = SavedAllEscaped;
      } else {
        Visit(Arg);
      }
    }
    Visit(E->getCallee());
  }
  void VisitDeclRefExpr(const DeclRefExpr *E) {
    if (!E)
      return;
    const ValueDecl *VD = E->getDecl();
    if (AllEscaped)
      markAsEscaped(VD);
    if (isa<OMPCapturedExprDecl>(VD))
      VisitValueDecl(VD);
    else if (VD->isInitCapture())
      VisitValueDecl(VD);
  }
  void VisitUnaryOperator(const UnaryOperator *E) {
    if (!E)
      return;
    if (E->getOpcode() == UO_AddrOf) {
      const bool SavedAllEscaped = AllEscaped;
      AllEscaped = true;
      Visit(E->getSubExpr());
      AllEscaped = SavedAllEscaped;
    } else {
      Visit(E->getSubExpr());
    }
  }
  void VisitImplicitCastExpr(const ImplicitCastExpr *E) {
    if (!E)
      return;
    if (E->getCastKind() == CK_ArrayToPointerDecay) {
      const bool SavedAllEscaped = AllEscaped;
      AllEscaped = true;
      Visit(E->getSubExpr());
      AllEscaped = SavedAllEscaped;
    } else {
      Visit(E->getSubExpr());
    }
  }
  void VisitExpr(const Expr *E) {
    if (!E)
      return;
    bool SavedAllEscaped = AllEscaped;
    if (!E->isLValue())
      AllEscaped = false;
    for (const Stmt *Child : E->children())
      if (Child)
        Visit(Child);
    AllEscaped = SavedAllEscaped;
  }
  void VisitStmt(const Stmt *S) {
    if (!S)
      return;
    for (const Stmt *Child : S->children())
      if (Child)
        Visit(Child);
  }

  /// Returns the record that handles all the escaped local variables and used
  /// instead of their original storage.
  const RecordDecl *getGlobalizedRecord(bool IsInTTDRegion) {
    if (!GlobalizedRD)
      buildRecordForGlobalizedVars(IsInTTDRegion);
    return GlobalizedRD;
  }

  /// Returns the field in the globalized record for the escaped variable.
  const FieldDecl *getFieldForGlobalizedVar(const ValueDecl *VD) const {
    assert(GlobalizedRD &&
           "Record for globalized variables must be generated already.");
    return MappedDeclsFields.lookup(VD);
  }

  /// Returns the list of the escaped local variables/parameters.
  ArrayRef<const ValueDecl *> getEscapedDecls() const {
    return EscapedDecls.getArrayRef();
  }

  /// Checks if the escaped local variable is actually a parameter passed by
  /// value.
  const llvm::SmallPtrSetImpl<const Decl *> &getEscapedParameters() const {
    return EscapedParameters;
  }

  /// Returns the list of the escaped variables with the variably modified
  /// types.
  ArrayRef<const ValueDecl *> getEscapedVariableLengthDecls() const {
    return EscapedVariableLengthDecls.getArrayRef();
  }

  /// Returns the list of the delayed variables with the variably modified
  /// types.
  ArrayRef<const ValueDecl *> getDelayedVariableLengthDecls() const {
    return DelayedVariableLengthDecls.getArrayRef();
  }
};
} // anonymous namespace

CGOpenMPRuntimeGPU::ExecutionMode
CGOpenMPRuntimeGPU::getExecutionMode() const {
  return CurrentExecutionMode;
}

CGOpenMPRuntimeGPU::DataSharingMode
CGOpenMPRuntimeGPU::getDataSharingMode() const {
  return CurrentDataSharingMode;
}

/// Check for inner (nested) SPMD construct, if any
static bool hasNestedSPMDDirective(ASTContext &Ctx,
                                   const OMPExecutableDirective &D) {
  const auto *CS = D.getInnermostCapturedStmt();
  const auto *Body =
      CS->getCapturedStmt()->IgnoreContainers(/*IgnoreCaptured=*/true);
  const Stmt *ChildStmt = CGOpenMPRuntime::getSingleCompoundChild(Ctx, Body);

  if (const auto *NestedDir =
          dyn_cast_or_null<OMPExecutableDirective>(ChildStmt)) {
    OpenMPDirectiveKind DKind = NestedDir->getDirectiveKind();
    switch (D.getDirectiveKind()) {
    case OMPD_target:
      if (isOpenMPParallelDirective(DKind))
        return true;
      if (DKind == OMPD_teams) {
        Body = NestedDir->getInnermostCapturedStmt()->IgnoreContainers(
            /*IgnoreCaptured=*/true);
        if (!Body)
          return false;
        ChildStmt = CGOpenMPRuntime::getSingleCompoundChild(Ctx, Body);
        if (const auto *NND =
                dyn_cast_or_null<OMPExecutableDirective>(ChildStmt)) {
          DKind = NND->getDirectiveKind();
          if (isOpenMPParallelDirective(DKind))
            return true;
        }
      }
      return false;
    case OMPD_target_teams:
      return isOpenMPParallelDirective(DKind) || (DKind == OMPD_loop);
    case OMPD_target_simd:
    case OMPD_target_parallel:
    case OMPD_target_parallel_for:
    case OMPD_target_parallel_for_simd:
    case OMPD_target_teams_distribute:
    case OMPD_target_teams_distribute_simd:
    case OMPD_target_teams_distribute_parallel_for:
    case OMPD_target_teams_distribute_parallel_for_simd:
    case OMPD_parallel:
    case OMPD_for:
    case OMPD_parallel_for:
    case OMPD_parallel_master:
    case OMPD_parallel_sections:
    case OMPD_for_simd:
    case OMPD_parallel_for_simd:
    case OMPD_cancel:
    case OMPD_cancellation_point:
    case OMPD_ordered:
    case OMPD_threadprivate:
    case OMPD_allocate:
    case OMPD_task:
    case OMPD_simd:
    case OMPD_sections:
    case OMPD_section:
    case OMPD_single:
    case OMPD_master:
    case OMPD_critical:
    case OMPD_taskyield:
    case OMPD_barrier:
    case OMPD_taskwait:
    case OMPD_taskgroup:
    case OMPD_atomic:
    case OMPD_flush:
    case OMPD_depobj:
    case OMPD_scan:
    case OMPD_teams:
    case OMPD_target_data:
    case OMPD_target_exit_data:
    case OMPD_target_enter_data:
    case OMPD_distribute:
    case OMPD_distribute_simd:
    case OMPD_distribute_parallel_for:
    case OMPD_distribute_parallel_for_simd:
    case OMPD_teams_distribute:
    case OMPD_teams_distribute_simd:
    case OMPD_teams_distribute_parallel_for:
    case OMPD_teams_distribute_parallel_for_simd:
    case OMPD_target_update:
    case OMPD_declare_simd:
    case OMPD_declare_variant:
    case OMPD_begin_declare_variant:
    case OMPD_end_declare_variant:
    case OMPD_declare_target:
    case OMPD_end_declare_target:
    case OMPD_declare_reduction:
    case OMPD_declare_mapper:
    case OMPD_taskloop:
    case OMPD_taskloop_simd:
    case OMPD_master_taskloop:
    case OMPD_master_taskloop_simd:
    case OMPD_parallel_master_taskloop:
    case OMPD_parallel_master_taskloop_simd:
    case OMPD_requires:
    case OMPD_unknown:
    default:
      llvm_unreachable("Unexpected directive.");
    }
  }

  return false;
}

static bool supportsSPMDExecutionMode(CodeGenModule &CGM,
                                      const OMPExecutableDirective &D) {
  ASTContext &Ctx = CGM.getContext();
  OpenMPDirectiveKind DirectiveKind = D.getDirectiveKind();
  switch (DirectiveKind) {
  case OMPD_target:
  case OMPD_target_teams:
    return hasNestedSPMDDirective(Ctx, D);
  case OMPD_target_parallel_loop:
  case OMPD_target_parallel:
  case OMPD_target_parallel_for:
  case OMPD_target_parallel_for_simd:
  case OMPD_target_teams_distribute_parallel_for:
  case OMPD_target_teams_distribute_parallel_for_simd:
  case OMPD_target_simd:
  case OMPD_target_teams_distribute_simd:
    return true;
  case OMPD_target_teams_distribute:
    return false;
  case OMPD_target_teams_loop:
    // Whether this is true or not depends on how the directive will
    // eventually be emitted.
    if (auto *TTLD = dyn_cast<OMPTargetTeamsGenericLoopDirective>(&D))
      return TTLD->canBeParallelFor();
    return false;
  case OMPD_parallel:
  case OMPD_for:
  case OMPD_parallel_for:
  case OMPD_parallel_master:
  case OMPD_parallel_sections:
  case OMPD_for_simd:
  case OMPD_parallel_for_simd:
  case OMPD_cancel:
  case OMPD_cancellation_point:
  case OMPD_ordered:
  case OMPD_threadprivate:
  case OMPD_allocate:
  case OMPD_task:
  case OMPD_simd:
  case OMPD_sections:
  case OMPD_section:
  case OMPD_single:
  case OMPD_master:
  case OMPD_critical:
  case OMPD_taskyield:
  case OMPD_barrier:
  case OMPD_taskwait:
  case OMPD_taskgroup:
  case OMPD_atomic:
  case OMPD_flush:
  case OMPD_depobj:
  case OMPD_scan:
  case OMPD_teams:
  case OMPD_target_data:
  case OMPD_target_exit_data:
  case OMPD_target_enter_data:
  case OMPD_distribute:
  case OMPD_distribute_simd:
  case OMPD_distribute_parallel_for:
  case OMPD_distribute_parallel_for_simd:
  case OMPD_teams_distribute:
  case OMPD_teams_distribute_simd:
  case OMPD_teams_distribute_parallel_for:
  case OMPD_teams_distribute_parallel_for_simd:
  case OMPD_target_update:
  case OMPD_declare_simd:
  case OMPD_declare_variant:
  case OMPD_begin_declare_variant:
  case OMPD_end_declare_variant:
  case OMPD_declare_target:
  case OMPD_end_declare_target:
  case OMPD_declare_reduction:
  case OMPD_declare_mapper:
  case OMPD_taskloop:
  case OMPD_taskloop_simd:
  case OMPD_master_taskloop:
  case OMPD_master_taskloop_simd:
  case OMPD_parallel_master_taskloop:
  case OMPD_parallel_master_taskloop_simd:
  case OMPD_requires:
  case OMPD_unknown:
  default:
    break;
  }
  llvm_unreachable(
      "Unknown programming model for OpenMP directive on NVPTX target.");
}

// Create a unique global variable to indicate the flat-work-group-size
// for this region. Values are [1..1024].
static void setPropertyWorkGroupSize(CodeGenModule &CGM, StringRef Name,
                                     int WGSize) {
  auto *GVMode = new llvm::GlobalVariable(
      CGM.getModule(), CGM.Int16Ty,
      /*isConstant=*/true, llvm::GlobalValue::WeakAnyLinkage,
      llvm::ConstantInt::get(CGM.Int16Ty, WGSize), Twine(Name, "_wg_size"));

  CGM.addCompilerUsedGlobal(GVMode);
}

// Create a unique global variable to indicate if the kernel is multi-device.
static void setMultiDeviceStatus(CodeGenModule &CGM, StringRef Name,
                                 int IsMultiDevice) {
  auto *GVMode = new llvm::GlobalVariable(
      CGM.getModule(), CGM.Int8Ty,
      /*isConstant=*/true, llvm::GlobalValue::WeakAnyLinkage,
      llvm::ConstantInt::get(CGM.Int8Ty, IsMultiDevice),
      Twine(Name, "_multi_device"));

  CGM.addCompilerUsedGlobal(GVMode);
}

// Compute the correct number of threads in a team
// to accommodate for a master thread.
// Keep aligned with amdgpu plugin code located in function getLaunchVals
static int ComputeGenericWorkgroupSize(CodeGenModule &CGM, int WorkgroupSize) {
  assert(WorkgroupSize >= 0);
  int MaxWorkGroupSz = CGM.getTarget().getGridValue().GV_Max_WG_Size;
  int WorkgroupSizeWithMaster = -1;

  // Add master thread in additional warp for GENERIC mode
  // Only one additional thread is started, not an entire warp

  if (WorkgroupSize >= MaxWorkGroupSz)
    // Do not exceed max number of threads: sacrifice last warp for
    // the thread master
    WorkgroupSizeWithMaster =
        MaxWorkGroupSz - CGM.getTarget().getGridValue().GV_Warp_Size + 1;
  else if ((unsigned int)WorkgroupSize <
           CGM.getTarget().getGridValue().GV_Warp_Size)
    // Cap threadsPerGroup at WarpSize level as we need a master
    WorkgroupSizeWithMaster = CGM.getTarget().getGridValue().GV_Warp_Size + 1;
  else
    WorkgroupSizeWithMaster =
        CGM.getTarget().getGridValue().GV_Warp_Size *
            (WorkgroupSize / CGM.getTarget().getGridValue().GV_Warp_Size) +
        1;
  return WorkgroupSizeWithMaster;
}

void CGOpenMPRuntimeGPU::GenerateMetaData(CodeGenModule &CGM,
                                          const OMPExecutableDirective &D,
                                          llvm::Function *&OutlinedFn,
                                          bool IsGeneric) {
  if (!CGM.getTriple().isAMDGCN())
    return;

  int FlatAttr = 0;
  bool flatAttrEmitted = false;
  unsigned compileTimeThreadLimit =
      CGM.getTarget().getGridValue().GV_Default_WG_Size;
  bool isXteamRedKernel = CGM.isXteamRedKernel(D);
  bool isBigJumpLoopKernel = CGM.isBigJumpLoopKernel(D);
  bool isNoLoopKernel = CGM.isNoLoopKernel(D);
  // If constant ThreadLimit(), set reqd_work_group_size metadata
  if (isOpenMPTeamsDirective(D.getDirectiveKind()) ||
      isOpenMPParallelDirective(D.getDirectiveKind()) || isXteamRedKernel ||
      isBigJumpLoopKernel || isNoLoopKernel) {
    // Call the work group size calculation based on kernel type.
    if (isXteamRedKernel)
      compileTimeThreadLimit = CGM.getXteamRedBlockSize(D);
    else if (isBigJumpLoopKernel)
      compileTimeThreadLimit = CGM.getBigJumpLoopBlockSize(D);
    else if (isNoLoopKernel)
      compileTimeThreadLimit = CGM.getNoLoopBlockSize(D);
    else
      compileTimeThreadLimit = CGM.getWorkGroupSizeSPMDHelper(D);

    // Add kernel metadata if ThreadLimit Clause is compile time constant > 0
    if (compileTimeThreadLimit > 0) {
      if (IsGeneric)
        compileTimeThreadLimit =
            ComputeGenericWorkgroupSize(CGM, compileTimeThreadLimit);
      FlatAttr = compileTimeThreadLimit;
      OutlinedFn->addFnAttr("amdgpu-flat-work-group-size",
                            "1," + llvm::utostr(compileTimeThreadLimit));
      flatAttrEmitted = true;
    } // end   > 0
  }   // end of amdgcn teams or parallel directive

  // emit amdgpu-flat-work-group-size if not emitted already.
  if (!flatAttrEmitted) {
    // When outermost construct does not have teams or parallel
    // workgroup size is still based on mode
    int GenericModeWorkgroupSize = compileTimeThreadLimit;
    if (IsGeneric)
      GenericModeWorkgroupSize =
          ComputeGenericWorkgroupSize(CGM, compileTimeThreadLimit);
    FlatAttr = GenericModeWorkgroupSize;
    OutlinedFn->addFnAttr("amdgpu-flat-work-group-size",
                          "1," + llvm::utostr(GenericModeWorkgroupSize));
  }
  // Emit a kernel descriptor for runtime.
  setPropertyWorkGroupSize(CGM, OutlinedFn->getName(), FlatAttr);

  // Emit multi-device flag for this kernel.
  setMultiDeviceStatus(CGM, OutlinedFn->getName(), CGM.isMultiDeviceKernel(D));
}

void CGOpenMPRuntimeGPU::emitNonSPMDKernel(const OMPExecutableDirective &D,
                                             StringRef ParentName,
                                             llvm::Function *&OutlinedFn,
                                             llvm::Constant *&OutlinedFnID,
                                             bool IsOffloadEntry,
                                             const RegionCodeGenTy &CodeGen) {
  ExecutionRuntimeModesRAII ModeRAII(CurrentExecutionMode, EM_NonSPMD);
  EntryFunctionState EST;
  WrapperFunctionsMap.clear();

  [[maybe_unused]] bool IsBareKernel = D.getSingleClause<OMPXBareClause>();
  assert(!IsBareKernel && "bare kernel should not be at generic mode");

  // Emit target region as a standalone region.
  class NVPTXPrePostActionTy : public PrePostActionTy {
    CGOpenMPRuntimeGPU::EntryFunctionState &EST;
    const OMPExecutableDirective &D;

  public:
    NVPTXPrePostActionTy(CGOpenMPRuntimeGPU::EntryFunctionState &EST,
                         const OMPExecutableDirective &D)
        : EST(EST), D(D) {}
    void Enter(CodeGenFunction &CGF) override {
      auto &RT = static_cast<CGOpenMPRuntimeGPU &>(CGF.CGM.getOpenMPRuntime());
      RT.emitKernelInit(D, CGF, EST, /* IsSPMD */ false);
      // Skip target region initialization.
      RT.setLocThreadIdInsertPt(CGF, /*AtCurrentPoint=*/true);
    }
    void Exit(CodeGenFunction &CGF) override {
      auto &RT = static_cast<CGOpenMPRuntimeGPU &>(CGF.CGM.getOpenMPRuntime());
      RT.clearLocThreadIdInsertPt(CGF);
      RT.emitKernelDeinit(CGF, EST, /* IsSPMD */ false);
    }
  } Action(EST, D);
  CodeGen.setAction(Action);
  IsInTTDRegion = true;
  emitTargetOutlinedFunctionHelper(D, ParentName, OutlinedFn, OutlinedFnID,
                                   IsOffloadEntry, CodeGen);
  IsInTTDRegion = false;
  GenerateMetaData(CGM, D, OutlinedFn, /*Generic*/ true);
}

void CGOpenMPRuntimeGPU::emitKernelInit(const OMPExecutableDirective &D,
                                        CodeGenFunction &CGF,
                                        EntryFunctionState &EST, bool IsSPMD) {
  llvm::OpenMPIRBuilder::TargetKernelDefaultAttrs Attrs;
  Attrs.ExecFlags =
      IsSPMD ? llvm::omp::OMPTgtExecModeFlags::OMP_TGT_EXEC_MODE_SPMD
             : llvm::omp::OMPTgtExecModeFlags::OMP_TGT_EXEC_MODE_GENERIC;
  computeMinAndMaxThreadsAndTeams(D, CGF, Attrs);

  CGBuilderTy &Bld = CGF.Builder;
  Bld.restoreIP(OMPBuilder.createTargetInit(Bld, Attrs));
  if (!IsSPMD)
    emitGenericVarsProlog(CGF, EST.Loc);
}

void CGOpenMPRuntimeGPU::emitKernelDeinit(CodeGenFunction &CGF,
                                          EntryFunctionState &EST,
                                          bool IsSPMD) {
  if (!IsSPMD)
    emitGenericVarsEpilog(CGF);

  // This is temporary until we remove the fixed sized buffer.
  ASTContext &C = CGM.getContext();
  RecordDecl *StaticRD = C.buildImplicitRecord(
      "_openmp_teams_reduction_type_$_", RecordDecl::TagKind::Union);
  StaticRD->startDefinition();
  for (const RecordDecl *TeamReductionRec : TeamsReductions) {
    CanQualType RecTy = C.getCanonicalTagType(TeamReductionRec);
    auto *Field = FieldDecl::Create(
        C, StaticRD, SourceLocation(), SourceLocation(), nullptr, RecTy,
        C.getTrivialTypeSourceInfo(RecTy, SourceLocation()),
        /*BW=*/nullptr, /*Mutable=*/false,
        /*InitStyle=*/ICIS_NoInit);
    Field->setAccess(AS_public);
    StaticRD->addDecl(Field);
  }
  StaticRD->completeDefinition();
  CanQualType StaticTy = C.getCanonicalTagType(StaticRD);
  llvm::Type *LLVMReductionsBufferTy =
      CGM.getTypes().ConvertTypeForMem(StaticTy);
  const auto &DL = CGM.getModule().getDataLayout();
  uint64_t ReductionDataSize =
      TeamsReductions.empty()
          ? 0
          : DL.getTypeAllocSize(LLVMReductionsBufferTy).getFixedValue();
  CGBuilderTy &Bld = CGF.Builder;
  OMPBuilder.createTargetDeinit(Bld, ReductionDataSize,
                                C.getLangOpts().OpenMPCUDAReductionBufNum);
  TeamsReductions.clear();
}

void CGOpenMPRuntimeGPU::emitSPMDKernel(const OMPExecutableDirective &D,
                                          StringRef ParentName,
                                          llvm::Function *&OutlinedFn,
                                          llvm::Constant *&OutlinedFnID,
                                          bool IsOffloadEntry,
                                          const RegionCodeGenTy &CodeGen) {
  ExecutionRuntimeModesRAII ModeRAII(CurrentExecutionMode, EM_SPMD);
  EntryFunctionState EST;

  bool IsBareKernel = D.getSingleClause<OMPXBareClause>();

  // Emit target region as a standalone region.
  class NVPTXPrePostActionTy : public PrePostActionTy {
    CGOpenMPRuntimeGPU &RT;
    CGOpenMPRuntimeGPU::EntryFunctionState &EST;
    bool IsBareKernel;
    DataSharingMode Mode;
    const OMPExecutableDirective &D;

  public:
    NVPTXPrePostActionTy(CGOpenMPRuntimeGPU &RT,
                         CGOpenMPRuntimeGPU::EntryFunctionState &EST,
                         bool IsBareKernel, const OMPExecutableDirective &D)
        : RT(RT), EST(EST), IsBareKernel(IsBareKernel),
          Mode(RT.CurrentDataSharingMode), D(D) {}
    void Enter(CodeGenFunction &CGF) override {
      if (IsBareKernel) {
        RT.CurrentDataSharingMode = DataSharingMode::DS_CUDA;
        return;
      }
      RT.emitKernelInit(D, CGF, EST, /* IsSPMD */ true);
      // Skip target region initialization.
      RT.setLocThreadIdInsertPt(CGF, /*AtCurrentPoint=*/true);
    }
    void Exit(CodeGenFunction &CGF) override {
      if (IsBareKernel) {
        RT.CurrentDataSharingMode = Mode;
        return;
      }
      RT.clearLocThreadIdInsertPt(CGF);
      RT.emitKernelDeinit(CGF, EST, /* IsSPMD */ true);
    }
  } Action(*this, EST, IsBareKernel, D);
  CodeGen.setAction(Action);
  IsInTTDRegion = true;
  emitTargetOutlinedFunctionHelper(D, ParentName, OutlinedFn, OutlinedFnID,
                                   IsOffloadEntry, CodeGen);
  IsInTTDRegion = false;

  GenerateMetaData(CGM, D, OutlinedFn, /*SPMD*/ false);
}

// Create a unique global variable to indicate the execution mode of this target
// region. The execution mode is either 'generic', or 'spmd' depending on the
// target directive. This variable is picked up by the offload library to setup
// the device appropriately before kernel launch. If the execution mode is
// 'generic', the runtime reserves one warp for the master, otherwise, all
// warps participate in parallel work.
static void setPropertyExecutionMode(CodeGenModule &CGM, StringRef Name,
                                     OMPTgtExecModeFlags Mode) {
  auto *GVMode = new llvm::GlobalVariable(
      CGM.getModule(), CGM.Int8Ty, /*isConstant=*/true,
      llvm::GlobalValue::WeakAnyLinkage,
      llvm::ConstantInt::get(CGM.Int8Ty, Mode), Twine(Name, "_exec_mode"));
  CGM.addCompilerUsedGlobal(GVMode);
}

// Create a global variable to indicate whether fast reduction is enabled for
// this file. This variable is read by the runtime while determining the launch
// bounds.
static void setIsFastReduction(CodeGenModule &CGM) {
  auto *GVFastReduction = new llvm::GlobalVariable(
      CGM.getModule(), CGM.Int8Ty, /*isConstant=*/true,
      llvm::GlobalValue::WeakAnyLinkage,
      llvm::ConstantInt::get(CGM.Int8Ty,
                             CGM.getLangOpts().OpenMPTargetFastReduction),
      Twine("__omp_plugin_enable_fast_reduction"));
  CGM.addCompilerUsedGlobal(GVFastReduction);
}

static OMPTgtExecModeFlags
computeExecutionMode(bool Mode, const Stmt *DirectiveStmt, CodeGenModule &CGM) {
  if (!Mode)
    return OMP_TGT_EXEC_MODE_GENERIC;
  if (DirectiveStmt) {
    const Stmt *KernelForStmt = CGM.getSingleForStmt(DirectiveStmt);
    if (KernelForStmt) {
      if (CGM.isNoLoopKernel(KernelForStmt))
        return OMP_TGT_EXEC_MODE_SPMD_NO_LOOP;
      if (CGM.isBigJumpLoopKernel(KernelForStmt))
        return OMP_TGT_EXEC_MODE_SPMD_BIG_JUMP_LOOP;
      if (CGM.isXteamRedKernel(KernelForStmt))
        return OMP_TGT_EXEC_MODE_XTEAM_RED;
    }
  }
  return OMP_TGT_EXEC_MODE_SPMD;
}

void CGOpenMPRuntimeGPU::emitTargetOutlinedFunction(
    const OMPExecutableDirective &D, StringRef ParentName,
    llvm::Function *&OutlinedFn, llvm::Constant *&OutlinedFnID,
    bool IsOffloadEntry, const RegionCodeGenTy &CodeGen) {
  if (!IsOffloadEntry) // Nothing to do.
    return;

  assert(!ParentName.empty() && "Invalid target region parent name!");

  const Stmt *DirectiveStmt = CGM.getOptKernelKey(D);
  bool Mode = supportsSPMDExecutionMode(CGM, D);
  // Used by emitParallelCall
  CGM.setIsSPMDExecutionMode(Mode);
  if (Mode) {
    // For AMDGPU, check if a no-loop or a Xteam reduction kernel should
    // be generated and if so, set metadata that can be used by codegen.
    // This check is done regardless of host or device codegen since the
    // signature of the offloading routine has to match across host and device.
    if (CGM.getTriple().isAMDGCN()) {
      assert(CGM.getLangOpts().OpenMPIsTargetDevice && "Unexpected host path");
      CodeGenModule::NoLoopXteamErr NxStatus = CGM.checkAndSetNoLoopKernel(D);
      DEBUG_WITH_TYPE(NO_LOOP_XTEAM_RED,
                      CGM.emitNxResult("[No-Loop/Big-Jump-Loop]", D, NxStatus));
      if (NxStatus != CodeGenModule::NxSuccess) {
        NxStatus = CGM.checkAndSetXteamRedKernel(D);
        DEBUG_WITH_TYPE(NO_LOOP_XTEAM_RED,
                        CGM.emitNxResult("[Xteam]", D, NxStatus));
      }
    }
  }
  bool IsBareKernel = D.getSingleClause<OMPXBareClause>();
  if (Mode || IsBareKernel)
    emitSPMDKernel(D, ParentName, OutlinedFn, OutlinedFnID, IsOffloadEntry,
                   CodeGen);
  else {
    emitNonSPMDKernel(D, ParentName, OutlinedFn, OutlinedFnID, IsOffloadEntry,
                      CodeGen);
    DEBUG_WITH_TYPE(NO_LOOP_XTEAM_RED,
                    CGM.emitNxResult("[No-Loop/Big-Jump-Loop/Xteam]", D,
                                     CodeGenModule::NxNonSPMD));
  }
  setPropertyExecutionMode(
      CGM, OutlinedFn->getName(),
      IsBareKernel ? OMP_TGT_EXEC_MODE_BARE
                   : computeExecutionMode(Mode, DirectiveStmt, CGM));

  if (Mode && DirectiveStmt)
    CGM.resetOptKernelMetadata(DirectiveStmt);

  // Reset cached mode
  CGM.setIsSPMDExecutionMode(false);
}

CGOpenMPRuntimeGPU::CGOpenMPRuntimeGPU(CodeGenModule &CGM)
    : CGOpenMPRuntime(CGM) {
  llvm::OpenMPIRBuilderConfig Config(
      CGM.getLangOpts().OpenMPIsTargetDevice, isGPU(),
      CGM.getLangOpts().OpenMPOffloadMandatory,
      /*HasRequiresReverseOffload*/ false, /*HasRequiresUnifiedAddress*/ false,
      hasRequiresUnifiedSharedMemory(), /*HasRequiresDynamicAllocators*/ false);
  OMPBuilder.setConfig(Config);

  if (!CGM.getLangOpts().OpenMPIsTargetDevice)
    llvm_unreachable("OpenMP can only handle device code.");

  if (CGM.getLangOpts().OpenMPCUDAMode)
    CurrentDataSharingMode = CGOpenMPRuntimeGPU::DS_CUDA;

  // Write a global variable indicating whether fast reduction is enabled.
  // This is done regardless of -nogpulib
  if (!CGM.getLangOpts().OMPHostIRFile.empty())
    setIsFastReduction(CGM);

  llvm::OpenMPIRBuilder &OMPBuilder = getOMPBuilder();
  if (CGM.getLangOpts().NoGPULib || CGM.getLangOpts().OMPHostIRFile.empty())
    return;

  OMPBuilder.createGlobalFlag(CGM.getLangOpts().OpenMPTargetDebug,
                              "__omp_rtl_debug_kind");
  OMPBuilder.createGlobalFlag(CGM.getLangOpts().OpenMPTeamSubscription,
                              "__omp_rtl_assume_teams_oversubscription");
  OMPBuilder.createGlobalFlag(CGM.getLangOpts().OpenMPThreadSubscription,
                              "__omp_rtl_assume_threads_oversubscription");
  OMPBuilder.createGlobalFlag(CGM.getLangOpts().OpenMPNoThreadState,
                              "__omp_rtl_assume_no_thread_state");
  OMPBuilder.createGlobalFlag(CGM.getLangOpts().OpenMPNoNestedParallelism,
                              "__omp_rtl_assume_no_nested_parallelism");
}

void CGOpenMPRuntimeGPU::emitProcBindClause(CodeGenFunction &CGF,
                                              ProcBindKind ProcBind,
                                              SourceLocation Loc) {
  // Nothing to do.
}

void CGOpenMPRuntimeGPU::emitNumThreadsClause(
    CodeGenFunction &CGF, llvm::Value *NumThreads, SourceLocation Loc,
    OpenMPNumThreadsClauseModifier Modifier, OpenMPSeverityClauseKind Severity,
    const Expr *Message) {
  // Nothing to do.
}

void CGOpenMPRuntimeGPU::emitNumTeamsClause(CodeGenFunction &CGF,
                                              const Expr *NumTeams,
                                              const Expr *ThreadLimit,
                                              SourceLocation Loc) {}

llvm::Function *CGOpenMPRuntimeGPU::emitParallelOutlinedFunction(
    CodeGenFunction &CGF, const OMPExecutableDirective &D,
    const VarDecl *ThreadIDVar, OpenMPDirectiveKind InnermostKind,
    const RegionCodeGenTy &CodeGen) {
  // Emit target region as a standalone region.
  bool PrevIsInTTDRegion = IsInTTDRegion;
  IsInTTDRegion = false;
  auto *OutlinedFun =
      cast<llvm::Function>(CGOpenMPRuntime::emitParallelOutlinedFunction(
          CGF, D, ThreadIDVar, InnermostKind, CodeGen));
  IsInTTDRegion = PrevIsInTTDRegion;
  if (getExecutionMode() != CGOpenMPRuntimeGPU::EM_SPMD) {
    llvm::Function *WrapperFun =
        createParallelDataSharingWrapper(OutlinedFun, D);
    WrapperFunctionsMap[OutlinedFun] = WrapperFun;
  }

  return OutlinedFun;
}

/// Get list of lastprivate variables from the teams distribute ... or
/// teams {distribute ...} directives.
static void
getDistributeLastprivateVars(ASTContext &Ctx, const OMPExecutableDirective &D,
                             llvm::SmallVectorImpl<const ValueDecl *> &Vars) {
  assert(isOpenMPTeamsDirective(D.getDirectiveKind()) &&
         "expected teams directive.");
  const OMPExecutableDirective *Dir = &D;
  if (!isOpenMPDistributeDirective(D.getDirectiveKind())) {
    if (const Stmt *S = CGOpenMPRuntime::getSingleCompoundChild(
            Ctx,
            D.getInnermostCapturedStmt()->getCapturedStmt()->IgnoreContainers(
                /*IgnoreCaptured=*/true))) {
      Dir = dyn_cast_or_null<OMPExecutableDirective>(S);
      if (Dir && !isOpenMPDistributeDirective(Dir->getDirectiveKind()))
        Dir = nullptr;
    }
  }
  if (!Dir)
    return;
  for (const auto *C : Dir->getClausesOfKind<OMPLastprivateClause>()) {
    for (const Expr *E : C->getVarRefs())
      Vars.push_back(getPrivateItem(E));
  }
}

/// Get list of reduction variables from the teams ... directives.
static void
getTeamsReductionVars(ASTContext &Ctx, const OMPExecutableDirective &D,
                      llvm::SmallVectorImpl<const ValueDecl *> &Vars) {
  assert(isOpenMPTeamsDirective(D.getDirectiveKind()) &&
         "expected teams directive.");
  for (const auto *C : D.getClausesOfKind<OMPReductionClause>()) {
    for (const Expr *E : C->privates())
      Vars.push_back(getPrivateItem(E));
  }
}

llvm::Function *CGOpenMPRuntimeGPU::emitTeamsOutlinedFunction(
    CodeGenFunction &CGF, const OMPExecutableDirective &D,
    const VarDecl *ThreadIDVar, OpenMPDirectiveKind InnermostKind,
    const RegionCodeGenTy &CodeGen) {
  SourceLocation Loc = D.getBeginLoc();

  const RecordDecl *GlobalizedRD = nullptr;
  llvm::SmallVector<const ValueDecl *, 4> LastPrivatesReductions;
  llvm::SmallDenseMap<const ValueDecl *, const FieldDecl *> MappedDeclsFields;
  unsigned WarpSize = CGM.getTarget().getGridValue().GV_Warp_Size;
  // Globalize team reductions variable unconditionally in all modes.
  if (getExecutionMode() != CGOpenMPRuntimeGPU::EM_SPMD)
    getTeamsReductionVars(CGM.getContext(), D, LastPrivatesReductions);
  if (getExecutionMode() == CGOpenMPRuntimeGPU::EM_SPMD) {
    getDistributeLastprivateVars(CGM.getContext(), D, LastPrivatesReductions);
    if (!LastPrivatesReductions.empty()) {
      GlobalizedRD = ::buildRecordForGlobalizedVars(
          CGM.getContext(), {}, LastPrivatesReductions, MappedDeclsFields,
          WarpSize);
    }
  } else if (!LastPrivatesReductions.empty()) {
    assert(!TeamAndReductions.first &&
           "Previous team declaration is not expected.");
    TeamAndReductions.first = D.getCapturedStmt(OMPD_teams)->getCapturedDecl();
    std::swap(TeamAndReductions.second, LastPrivatesReductions);
  }

  // Emit target region as a standalone region.
  class NVPTXPrePostActionTy : public PrePostActionTy {
    SourceLocation &Loc;
    const RecordDecl *GlobalizedRD;
    llvm::SmallDenseMap<const ValueDecl *, const FieldDecl *>
        &MappedDeclsFields;

  public:
    NVPTXPrePostActionTy(
        SourceLocation &Loc, const RecordDecl *GlobalizedRD,
        llvm::SmallDenseMap<const ValueDecl *, const FieldDecl *>
            &MappedDeclsFields)
        : Loc(Loc), GlobalizedRD(GlobalizedRD),
          MappedDeclsFields(MappedDeclsFields) {}
    void Enter(CodeGenFunction &CGF) override {
      auto &Rt =
          static_cast<CGOpenMPRuntimeGPU &>(CGF.CGM.getOpenMPRuntime());
      if (GlobalizedRD) {
        auto I = Rt.FunctionGlobalizedDecls.try_emplace(CGF.CurFn).first;
        I->getSecond().MappedParams =
            std::make_unique<CodeGenFunction::OMPMapVars>();
        DeclToAddrMapTy &Data = I->getSecond().LocalVarData;
        for (const auto &Pair : MappedDeclsFields) {
          assert(Pair.getFirst()->isCanonicalDecl() &&
                 "Expected canonical declaration");
          Data.try_emplace(Pair.getFirst());
        }
      }
      Rt.emitGenericVarsProlog(CGF, Loc);
    }
    void Exit(CodeGenFunction &CGF) override {
      static_cast<CGOpenMPRuntimeGPU &>(CGF.CGM.getOpenMPRuntime())
          .emitGenericVarsEpilog(CGF);
    }
  } Action(Loc, GlobalizedRD, MappedDeclsFields);
  CodeGen.setAction(Action);

  llvm::Function *OutlinedFun = CGOpenMPRuntime::emitTeamsOutlinedFunction(
      CGF, D, ThreadIDVar, InnermostKind, CodeGen);

  return OutlinedFun;
}

void CGOpenMPRuntimeGPU::emitGenericVarsProlog(CodeGenFunction &CGF,
                                               SourceLocation Loc) {
  if (getDataSharingMode() != CGOpenMPRuntimeGPU::DS_Generic)
    return;

  CGBuilderTy &Bld = CGF.Builder;

  const auto I = FunctionGlobalizedDecls.find(CGF.CurFn);
  if (I == FunctionGlobalizedDecls.end())
    return;

  for (auto &Rec : I->getSecond().LocalVarData) {
    const auto *VD = cast<VarDecl>(Rec.first);
    bool EscapedParam = I->getSecond().EscapedParameters.count(Rec.first);
    QualType VarTy = VD->getType();

    // Get the local allocation of a firstprivate variable before sharing
    llvm::Value *ParValue;
    if (EscapedParam) {
      LValue ParLVal =
          CGF.MakeAddrLValue(CGF.GetAddrOfLocalVar(VD), VD->getType());
      ParValue = CGF.EmitLoadOfScalar(ParLVal, Loc);
    }

    // Allocate space for the variable to be globalized
    llvm::Value *AllocArgs[] = {CGF.getTypeSize(VD->getType())};
    llvm::CallBase *VoidPtr =
        CGF.EmitRuntimeCall(OMPBuilder.getOrCreateRuntimeFunction(
                                CGM.getModule(), OMPRTL___kmpc_alloc_shared),
                            AllocArgs, VD->getName());
    // FIXME: We should use the variables actual alignment as an argument.
    VoidPtr->addRetAttr(llvm::Attribute::get(
        CGM.getLLVMContext(), llvm::Attribute::Alignment,
        CGM.getContext().getTargetInfo().getNewAlign() / 8));

    // Cast the void pointer and get the address of the globalized variable.
    llvm::Value *CastedVoidPtr = Bld.CreatePointerBitCastOrAddrSpaceCast(
        VoidPtr, Bld.getPtrTy(0), VD->getName() + "_on_stack");
    LValue VarAddr =
        CGF.MakeNaturalAlignPointeeRawAddrLValue(CastedVoidPtr, VarTy);
    Rec.second.PrivateAddr = VarAddr.getAddress();
    Rec.second.GlobalizedVal = VoidPtr;

    // Assign the local allocation to the newly globalized location.
    if (EscapedParam) {
      CGF.EmitStoreOfScalar(ParValue, VarAddr);
      I->getSecond().MappedParams->setVarAddr(CGF, VD, VarAddr.getAddress());
    }
    if (auto *DI = CGF.getDebugInfo())
      VoidPtr->setDebugLoc(DI->SourceLocToDebugLoc(VD->getLocation()));
  }

  for (const auto *ValueD : I->getSecond().EscapedVariableLengthDecls) {
    const auto *VD = cast<VarDecl>(ValueD);
    std::pair<llvm::Value *, llvm::Value *> AddrSizePair =
        getKmpcAllocShared(CGF, VD);
    I->getSecond().EscapedVariableLengthDeclsAddrs.emplace_back(AddrSizePair);
    LValue Base = CGF.MakeAddrLValue(AddrSizePair.first, VD->getType(),
                                     CGM.getContext().getDeclAlign(VD),
                                     AlignmentSource::Decl);
    I->getSecond().MappedParams->setVarAddr(CGF, VD, Base.getAddress());
  }
  I->getSecond().MappedParams->apply(CGF);
}

bool CGOpenMPRuntimeGPU::isDelayedVariableLengthDecl(CodeGenFunction &CGF,
                                                     const VarDecl *VD) const {
  const auto I = FunctionGlobalizedDecls.find(CGF.CurFn);
  if (I == FunctionGlobalizedDecls.end())
    return false;

  // Check variable declaration is delayed:
  return llvm::is_contained(I->getSecond().DelayedVariableLengthDecls, VD);
}

std::pair<llvm::Value *, llvm::Value *>
CGOpenMPRuntimeGPU::getKmpcAllocShared(CodeGenFunction &CGF,
                                       const VarDecl *VD) {
  CGBuilderTy &Bld = CGF.Builder;

  // Compute size and alignment.
  llvm::Value *Size = CGF.getTypeSize(VD->getType());
  CharUnits Align = CGM.getContext().getDeclAlign(VD);
  Size = Bld.CreateNUWAdd(
      Size, llvm::ConstantInt::get(CGF.SizeTy, Align.getQuantity() - 1));
  llvm::Value *AlignVal =
      llvm::ConstantInt::get(CGF.SizeTy, Align.getQuantity());
  Size = Bld.CreateUDiv(Size, AlignVal);
  Size = Bld.CreateNUWMul(Size, AlignVal);

  // Allocate space for this VLA object to be globalized.
  llvm::Value *AllocArgs[] = {Size};
  llvm::CallBase *VoidPtr =
      CGF.EmitRuntimeCall(OMPBuilder.getOrCreateRuntimeFunction(
                              CGM.getModule(), OMPRTL___kmpc_alloc_shared),
                          AllocArgs, VD->getName());
  VoidPtr->addRetAttr(llvm::Attribute::get(
      CGM.getLLVMContext(), llvm::Attribute::Alignment, Align.getQuantity()));

  return std::make_pair(VoidPtr, Size);
}

void CGOpenMPRuntimeGPU::getKmpcFreeShared(
    CodeGenFunction &CGF,
    const std::pair<llvm::Value *, llvm::Value *> &AddrSizePair) {
  // Deallocate the memory for each globalized VLA object
  CGF.EmitRuntimeCall(OMPBuilder.getOrCreateRuntimeFunction(
                          CGM.getModule(), OMPRTL___kmpc_free_shared),
                      {AddrSizePair.first, AddrSizePair.second});
}

void CGOpenMPRuntimeGPU::emitGenericVarsEpilog(CodeGenFunction &CGF) {
  if (getDataSharingMode() != CGOpenMPRuntimeGPU::DS_Generic)
    return;

  const auto I = FunctionGlobalizedDecls.find(CGF.CurFn);
  if (I != FunctionGlobalizedDecls.end()) {
    // Deallocate the memory for each globalized VLA object that was
    // globalized in the prolog (i.e. emitGenericVarsProlog).
    for (const auto &AddrSizePair :
         llvm::reverse(I->getSecond().EscapedVariableLengthDeclsAddrs)) {
      CGF.EmitRuntimeCall(OMPBuilder.getOrCreateRuntimeFunction(
                              CGM.getModule(), OMPRTL___kmpc_free_shared),
                          {AddrSizePair.first, AddrSizePair.second});
    }
    // Deallocate the memory for each globalized value
    for (auto &Rec : llvm::reverse(I->getSecond().LocalVarData)) {
      const auto *VD = cast<VarDecl>(Rec.first);
      I->getSecond().MappedParams->restore(CGF);

      llvm::Value *FreeArgs[] = {Rec.second.GlobalizedVal,
                                 CGF.getTypeSize(VD->getType())};
      CGF.EmitRuntimeCall(OMPBuilder.getOrCreateRuntimeFunction(
                              CGM.getModule(), OMPRTL___kmpc_free_shared),
                          FreeArgs);
    }
  }
}

void CGOpenMPRuntimeGPU::emitTeamsCall(CodeGenFunction &CGF,
                                         const OMPExecutableDirective &D,
                                         SourceLocation Loc,
                                         llvm::Function *OutlinedFn,
                                         ArrayRef<llvm::Value *> CapturedVars) {
  if (!CGF.HaveInsertPoint())
    return;

  bool IsBareKernel = D.getSingleClause<OMPXBareClause>();

  RawAddress ZeroAddr = CGF.CreateDefaultAlignTempAlloca(CGF.Int32Ty,
                                                         /*Name=*/".zero.addr");
  CGF.Builder.CreateStore(CGF.Builder.getInt32(/*C*/ 0), ZeroAddr);
  llvm::SmallVector<llvm::Value *, 16> OutlinedFnArgs;
  // We don't emit any thread id function call in bare kernel, but because the
  // outlined function has a pointer argument, we emit a nullptr here.
  if (IsBareKernel)
    OutlinedFnArgs.push_back(llvm::ConstantPointerNull::get(CGM.VoidPtrTy));
  else
    OutlinedFnArgs.push_back(emitThreadIDAddress(CGF, Loc).emitRawPointer(CGF));
  OutlinedFnArgs.push_back(ZeroAddr.getPointer());

  // If this is a kernel we can run on multiple devices then we need to add
  // the arguments for multi-device targets. This is needed for the case when
  // we emit an outlined teams function which needs to be passed the multi
  // device LB and UB.
  if (CGM.isMultiDeviceKernel(D)) {
    Address LBAddr =
        CGF.GetAddrOfLocalVar(CGM.getMultiDeviceLBArg(D, CGF.CurFn));
    OutlinedFnArgs.push_back(CGF.Builder.CreateLoad(LBAddr));
    Address UBAddr =
        CGF.GetAddrOfLocalVar(CGM.getMultiDeviceUBArg(D, CGF.CurFn));
    OutlinedFnArgs.push_back(CGF.Builder.CreateLoad(UBAddr));
  }

  OutlinedFnArgs.append(CapturedVars.begin(), CapturedVars.end());
  emitOutlinedFunctionCall(CGF, Loc, OutlinedFn, OutlinedFnArgs);
}

<<<<<<< HEAD

void CGOpenMPRuntimeGPU::emitParallelCall(CodeGenFunction &CGF,
                                          SourceLocation Loc,
                                          llvm::Function *OutlinedFn,
                                          ArrayRef<llvm::Value *> CapturedVars,
                                          const Expr *IfCond,
                                          llvm::Value *NumThreads) {
=======
void CGOpenMPRuntimeGPU::emitParallelCall(
    CodeGenFunction &CGF, SourceLocation Loc, llvm::Function *OutlinedFn,
    ArrayRef<llvm::Value *> CapturedVars, const Expr *IfCond,
    llvm::Value *NumThreads, OpenMPNumThreadsClauseModifier NumThreadsModifier,
    OpenMPSeverityClauseKind Severity, const Expr *Message) {
>>>>>>> c94b5f0c
  if (!CGF.HaveInsertPoint())
    return;

  auto &&ParallelGen = [this, Loc, OutlinedFn, CapturedVars, IfCond, NumThreads,
                        NumThreadsModifier, Severity, Message](
                           CodeGenFunction &CGF, PrePostActionTy &Action) {
    CGBuilderTy &Bld = CGF.Builder;
    llvm::Value *NumThreadsVal = NumThreads;
    llvm::Function *WFn = WrapperFunctionsMap[OutlinedFn];
    llvm::Value *ID = llvm::ConstantPointerNull::get(CGM.Int8PtrTy);
    if (WFn)
      ID = Bld.CreateBitOrPointerCast(WFn, CGM.Int8PtrTy);
    llvm::Value *FnPtr = Bld.CreateBitOrPointerCast(OutlinedFn, CGM.Int8PtrTy);

    // Create a private scope that will globalize the arguments
    // passed from the outside of the target region.
    // TODO: Is that needed?
    CodeGenFunction::OMPPrivateScope PrivateArgScope(CGF);

    Address CapturedVarsAddrs = CGF.CreateDefaultAlignTempAlloca(
        llvm::ArrayType::get(CGM.VoidPtrTy, CapturedVars.size()),
        "captured_vars_addrs");
    // There's something to share.
    if (!CapturedVars.empty()) {
      // Prepare for parallel region. Indicate the outlined function.
      ASTContext &Ctx = CGF.getContext();
      unsigned Idx = 0;
      for (llvm::Value *V : CapturedVars) {
        Address Dst = Bld.CreateConstArrayGEP(CapturedVarsAddrs, Idx);
        llvm::Value *PtrV;
        if (V->getType()->isIntegerTy())
          PtrV = Bld.CreateIntToPtr(V, CGF.VoidPtrTy);
        else
          PtrV = Bld.CreatePointerBitCastOrAddrSpaceCast(V, CGF.VoidPtrTy);
        CGF.EmitStoreOfScalar(PtrV, Dst, /*Volatile=*/false,
                              Ctx.getPointerType(Ctx.VoidPtrTy));
        ++Idx;
      }
    }

    llvm::Value *IfCondVal = nullptr;
    if (IfCond)
      IfCondVal = Bld.CreateIntCast(CGF.EvaluateExprAsBool(IfCond), CGF.Int32Ty,
                                    /* isSigned */ false);
    else
      IfCondVal = llvm::ConstantInt::get(CGF.Int32Ty, 1);

    if (!NumThreadsVal)
      NumThreadsVal = llvm::ConstantInt::get(CGF.Int32Ty, -1);
    else
      NumThreadsVal = Bld.CreateZExtOrTrunc(NumThreadsVal, CGF.Int32Ty);

    assert(IfCondVal && "Expected a value");
    RuntimeFunction FnID = OMPRTL___kmpc_parallel_51;
    llvm::Value *RTLoc = emitUpdateLocation(CGF, Loc);
<<<<<<< HEAD
    if (CGM.getLangOpts().OpenMPNoNestedParallelism &&
        CGM.IsSPMDExecutionMode()) {
      llvm::Value *Args[] = {
          RTLoc, NumThreadsVal, FnPtr,
          Bld.CreateBitOrPointerCast(CapturedVarsAddrs.emitRawPointer(CGF),
                                     CGF.VoidPtrPtrTy),
          llvm::ConstantInt::get(CGM.SizeTy, CapturedVars.size())};
      CGF.EmitRuntimeCall(OMPBuilder.getOrCreateRuntimeFunction(
                              CGM.getModule(), OMPRTL___kmpc_parallel_spmd),
                          Args);
    } else {
      llvm::Value *Args[] = {
          RTLoc,
          getThreadID(CGF, Loc),
          IfCondVal,
          NumThreadsVal,
          llvm::ConstantInt::get(CGF.Int32Ty, -1),
          FnPtr,
          ID,
          Bld.CreateBitOrPointerCast(CapturedVarsAddrs.emitRawPointer(CGF),
                                     CGF.VoidPtrPtrTy),
          llvm::ConstantInt::get(CGM.SizeTy, CapturedVars.size())};
      CGF.EmitRuntimeCall(OMPBuilder.getOrCreateRuntimeFunction(
                              CGM.getModule(), OMPRTL___kmpc_parallel_51),
                          Args);
    }
=======
    llvm::SmallVector<llvm::Value *, 10> Args(
        {RTLoc, getThreadID(CGF, Loc), IfCondVal, NumThreadsVal,
         llvm::ConstantInt::get(CGF.Int32Ty, -1), FnPtr, ID,
         Bld.CreateBitOrPointerCast(CapturedVarsAddrs.emitRawPointer(CGF),
                                    CGF.VoidPtrPtrTy),
         llvm::ConstantInt::get(CGM.SizeTy, CapturedVars.size())});
    if (NumThreadsModifier == OMPC_NUMTHREADS_strict) {
      FnID = OMPRTL___kmpc_parallel_60;
      Args.append({llvm::ConstantInt::get(CGM.Int32Ty, true),
                   emitSeverityClause(Severity),
                   emitMessageClause(CGF, Message)});
    }
    CGF.EmitRuntimeCall(
        OMPBuilder.getOrCreateRuntimeFunction(CGM.getModule(), FnID), Args);
>>>>>>> c94b5f0c
  };

  RegionCodeGenTy RCG(ParallelGen);
  RCG(CGF);
}

void CGOpenMPRuntimeGPU::syncCTAThreads(CodeGenFunction &CGF) {
  // Always emit simple barriers!
  if (!CGF.HaveInsertPoint())
    return;
  // Build call __kmpc_barrier_simple_spmd(nullptr, 0);
  // This function does not use parameters, so we can emit just default values.
  llvm::Value *Args[] = {
      llvm::ConstantPointerNull::get(
          cast<llvm::PointerType>(getIdentTyPointerTy())),
      llvm::ConstantInt::get(CGF.Int32Ty, /*V=*/0, /*isSigned=*/true)};
  CGF.EmitRuntimeCall(OMPBuilder.getOrCreateRuntimeFunction(
                          CGM.getModule(), OMPRTL___kmpc_barrier_simple_spmd),
                      Args);
}

void CGOpenMPRuntimeGPU::emitBarrierCall(CodeGenFunction &CGF,
                                           SourceLocation Loc,
                                           OpenMPDirectiveKind Kind, bool,
                                           bool) {
  // Always emit simple barriers!
  if (!CGF.HaveInsertPoint())
    return;
  // Build call __kmpc_cancel_barrier(loc, thread_id);
  unsigned Flags = getDefaultFlagsForBarriers(Kind);
  llvm::Value *Args[] = {emitUpdateLocation(CGF, Loc, Flags),
                         getThreadID(CGF, Loc)};

  CGF.EmitRuntimeCall(OMPBuilder.getOrCreateRuntimeFunction(
                          CGM.getModule(), OMPRTL___kmpc_barrier),
                      Args);
}

void CGOpenMPRuntimeGPU::emitCriticalRegion(
    CodeGenFunction &CGF, StringRef CriticalName,
    const RegionCodeGenTy &CriticalOpGen, SourceLocation Loc,
    const Expr *Hint) {
  llvm::BasicBlock *LoopBB = CGF.createBasicBlock("omp.critical.loop");
  llvm::BasicBlock *TestBB = CGF.createBasicBlock("omp.critical.test");
  llvm::BasicBlock *SyncBB = CGF.createBasicBlock("omp.critical.sync");
  llvm::BasicBlock *BodyBB = CGF.createBasicBlock("omp.critical.body");
  llvm::BasicBlock *ExitBB = CGF.createBasicBlock("omp.critical.exit");

  auto &RT = static_cast<CGOpenMPRuntimeGPU &>(CGF.CGM.getOpenMPRuntime());

  // Get the mask of active threads in the warp.
  llvm::Value *Mask = CGF.EmitRuntimeCall(OMPBuilder.getOrCreateRuntimeFunction(
      CGM.getModule(), OMPRTL___kmpc_warp_active_thread_mask));
  // Fetch team-local id of the thread.
  llvm::Value *ThreadID = RT.getGPUThreadID(CGF);

  // Get the width of the team.
  llvm::Value *TeamWidth = RT.getGPUNumThreads(CGF);

  // Initialize the counter variable for the loop.
  QualType Int32Ty =
      CGF.getContext().getIntTypeForBitwidth(/*DestWidth=*/32, /*Signed=*/0);
  Address Counter = CGF.CreateMemTemp(Int32Ty, "critical_counter");
  LValue CounterLVal = CGF.MakeAddrLValue(Counter, Int32Ty);
  CGF.EmitStoreOfScalar(llvm::Constant::getNullValue(CGM.Int32Ty), CounterLVal,
                        /*isInit=*/true);

  // Block checks if loop counter exceeds upper bound.
  CGF.EmitBlock(LoopBB);
  llvm::Value *CounterVal = CGF.EmitLoadOfScalar(CounterLVal, Loc);
  llvm::Value *CmpLoopBound = CGF.Builder.CreateICmpSLT(CounterVal, TeamWidth);
  CGF.Builder.CreateCondBr(CmpLoopBound, TestBB, ExitBB);

  // Block tests which single thread should execute region, and which threads
  // should go straight to synchronisation point.
  CGF.EmitBlock(TestBB);
  CounterVal = CGF.EmitLoadOfScalar(CounterLVal, Loc);
  llvm::Value *CmpThreadToCounter =
      CGF.Builder.CreateICmpEQ(ThreadID, CounterVal);
  CGF.Builder.CreateCondBr(CmpThreadToCounter, BodyBB, SyncBB);

  // Block emits the body of the critical region.
  CGF.EmitBlock(BodyBB);

  // Output the critical statement.
  CGOpenMPRuntime::emitCriticalRegion(CGF, CriticalName, CriticalOpGen, Loc,
                                      Hint);

  // After the body surrounded by the critical region, the single executing
  // thread will jump to the synchronisation point.
  // Block waits for all threads in current team to finish then increments the
  // counter variable and returns to the loop.
  CGF.EmitBlock(SyncBB);
  // Reconverge active threads in the warp.
  (void)CGF.EmitRuntimeCall(OMPBuilder.getOrCreateRuntimeFunction(
                                CGM.getModule(), OMPRTL___kmpc_syncwarp),
                            Mask);

  llvm::Value *IncCounterVal =
      CGF.Builder.CreateNSWAdd(CounterVal, CGF.Builder.getInt32(1));
  CGF.EmitStoreOfScalar(IncCounterVal, CounterLVal);
  CGF.EmitBranch(LoopBB);

  // Block that is reached when  all threads in the team complete the region.
  CGF.EmitBlock(ExitBB, /*IsFinished=*/true);
}

/// Cast value to the specified type.
static llvm::Value *castValueToType(CodeGenFunction &CGF, llvm::Value *Val,
                                    QualType ValTy, QualType CastTy,
                                    SourceLocation Loc) {
  assert(!CGF.getContext().getTypeSizeInChars(CastTy).isZero() &&
         "Cast type must sized.");
  assert(!CGF.getContext().getTypeSizeInChars(ValTy).isZero() &&
         "Val type must sized.");
  llvm::Type *LLVMCastTy = CGF.ConvertTypeForMem(CastTy);
  if (ValTy == CastTy)
    return Val;
  if (CGF.getContext().getTypeSizeInChars(ValTy) ==
      CGF.getContext().getTypeSizeInChars(CastTy))
    return CGF.Builder.CreateBitCast(Val, LLVMCastTy);
  if (CastTy->isIntegerType() && ValTy->isIntegerType())
    return CGF.Builder.CreateIntCast(Val, LLVMCastTy,
                                     CastTy->hasSignedIntegerRepresentation());
  Address CastItem = CGF.CreateMemTemp(CastTy);
  Address ValCastItem = CastItem.withElementType(Val->getType());
  CGF.EmitStoreOfScalar(Val, ValCastItem, /*Volatile=*/false, ValTy,
                        LValueBaseInfo(AlignmentSource::Type),
                        TBAAAccessInfo());
  return CGF.EmitLoadOfScalar(CastItem, /*Volatile=*/false, CastTy, Loc,
                              LValueBaseInfo(AlignmentSource::Type),
                              TBAAAccessInfo());
}

///
/// Design of OpenMP reductions on the GPU
///
/// Consider a typical OpenMP program with one or more reduction
/// clauses:
///
/// float foo;
/// double bar;
/// #pragma omp target teams distribute parallel for \
///             reduction(+:foo) reduction(*:bar)
/// for (int i = 0; i < N; i++) {
///   foo += A[i]; bar *= B[i];
/// }
///
/// where 'foo' and 'bar' are reduced across all OpenMP threads in
/// all teams.  In our OpenMP implementation on the NVPTX device an
/// OpenMP team is mapped to a CUDA threadblock and OpenMP threads
/// within a team are mapped to CUDA threads within a threadblock.
/// Our goal is to efficiently aggregate values across all OpenMP
/// threads such that:
///
///   - the compiler and runtime are logically concise, and
///   - the reduction is performed efficiently in a hierarchical
///     manner as follows: within OpenMP threads in the same warp,
///     across warps in a threadblock, and finally across teams on
///     the NVPTX device.
///
/// Introduction to Decoupling
///
/// We would like to decouple the compiler and the runtime so that the
/// latter is ignorant of the reduction variables (number, data types)
/// and the reduction operators.  This allows a simpler interface
/// and implementation while still attaining good performance.
///
/// Pseudocode for the aforementioned OpenMP program generated by the
/// compiler is as follows:
///
/// 1. Create private copies of reduction variables on each OpenMP
///    thread: 'foo_private', 'bar_private'
/// 2. Each OpenMP thread reduces the chunk of 'A' and 'B' assigned
///    to it and writes the result in 'foo_private' and 'bar_private'
///    respectively.
/// 3. Call the OpenMP runtime on the GPU to reduce within a team
///    and store the result on the team master:
///
///     __kmpc_nvptx_parallel_reduce_nowait_v2(...,
///        reduceData, shuffleReduceFn, interWarpCpyFn)
///
///     where:
///       struct ReduceData {
///         double *foo;
///         double *bar;
///       } reduceData
///       reduceData.foo = &foo_private
///       reduceData.bar = &bar_private
///
///     'shuffleReduceFn' and 'interWarpCpyFn' are pointers to two
///     auxiliary functions generated by the compiler that operate on
///     variables of type 'ReduceData'.  They aid the runtime perform
///     algorithmic steps in a data agnostic manner.
///
///     'shuffleReduceFn' is a pointer to a function that reduces data
///     of type 'ReduceData' across two OpenMP threads (lanes) in the
///     same warp.  It takes the following arguments as input:
///
///     a. variable of type 'ReduceData' on the calling lane,
///     b. its lane_id,
///     c. an offset relative to the current lane_id to generate a
///        remote_lane_id.  The remote lane contains the second
///        variable of type 'ReduceData' that is to be reduced.
///     d. an algorithm version parameter determining which reduction
///        algorithm to use.
///
///     'shuffleReduceFn' retrieves data from the remote lane using
///     efficient GPU shuffle intrinsics and reduces, using the
///     algorithm specified by the 4th parameter, the two operands
///     element-wise.  The result is written to the first operand.
///
///     Different reduction algorithms are implemented in different
///     runtime functions, all calling 'shuffleReduceFn' to perform
///     the essential reduction step.  Therefore, based on the 4th
///     parameter, this function behaves slightly differently to
///     cooperate with the runtime to ensure correctness under
///     different circumstances.
///
///     'InterWarpCpyFn' is a pointer to a function that transfers
///     reduced variables across warps.  It tunnels, through CUDA
///     shared memory, the thread-private data of type 'ReduceData'
///     from lane 0 of each warp to a lane in the first warp.
/// 4. Call the OpenMP runtime on the GPU to reduce across teams.
///    The last team writes the global reduced value to memory.
///
///     ret = __kmpc_nvptx_teams_reduce_nowait(...,
///             reduceData, shuffleReduceFn, interWarpCpyFn,
///             scratchpadCopyFn, loadAndReduceFn)
///
///     'scratchpadCopyFn' is a helper that stores reduced
///     data from the team master to a scratchpad array in
///     global memory.
///
///     'loadAndReduceFn' is a helper that loads data from
///     the scratchpad array and reduces it with the input
///     operand.
///
///     These compiler generated functions hide address
///     calculation and alignment information from the runtime.
/// 5. if ret == 1:
///     The team master of the last team stores the reduced
///     result to the globals in memory.
///     foo += reduceData.foo; bar *= reduceData.bar
///
///
/// Warp Reduction Algorithms
///
/// On the warp level, we have three algorithms implemented in the
/// OpenMP runtime depending on the number of active lanes:
///
/// Full Warp Reduction
///
/// The reduce algorithm within a warp where all lanes are active
/// is implemented in the runtime as follows:
///
/// full_warp_reduce(void *reduce_data,
///                  kmp_ShuffleReductFctPtr ShuffleReduceFn) {
///   for (int offset = WARPSIZE/2; offset > 0; offset /= 2)
///     ShuffleReduceFn(reduce_data, 0, offset, 0);
/// }
///
/// The algorithm completes in log(2, WARPSIZE) steps.
///
/// 'ShuffleReduceFn' is used here with lane_id set to 0 because it is
/// not used therefore we save instructions by not retrieving lane_id
/// from the corresponding special registers.  The 4th parameter, which
/// represents the version of the algorithm being used, is set to 0 to
/// signify full warp reduction.
///
/// In this version, 'ShuffleReduceFn' behaves, per element, as follows:
///
/// #reduce_elem refers to an element in the local lane's data structure
/// #remote_elem is retrieved from a remote lane
/// remote_elem = shuffle_down(reduce_elem, offset, WARPSIZE);
/// reduce_elem = reduce_elem REDUCE_OP remote_elem;
///
/// Contiguous Partial Warp Reduction
///
/// This reduce algorithm is used within a warp where only the first
/// 'n' (n <= WARPSIZE) lanes are active.  It is typically used when the
/// number of OpenMP threads in a parallel region is not a multiple of
/// WARPSIZE.  The algorithm is implemented in the runtime as follows:
///
/// void
/// contiguous_partial_reduce(void *reduce_data,
///                           kmp_ShuffleReductFctPtr ShuffleReduceFn,
///                           int size, int lane_id) {
///   int curr_size;
///   int offset;
///   curr_size = size;
///   mask = curr_size/2;
///   while (offset>0) {
///     ShuffleReduceFn(reduce_data, lane_id, offset, 1);
///     curr_size = (curr_size+1)/2;
///     offset = curr_size/2;
///   }
/// }
///
/// In this version, 'ShuffleReduceFn' behaves, per element, as follows:
///
/// remote_elem = shuffle_down(reduce_elem, offset, WARPSIZE);
/// if (lane_id < offset)
///     reduce_elem = reduce_elem REDUCE_OP remote_elem
/// else
///     reduce_elem = remote_elem
///
/// This algorithm assumes that the data to be reduced are located in a
/// contiguous subset of lanes starting from the first.  When there is
/// an odd number of active lanes, the data in the last lane is not
/// aggregated with any other lane's dat but is instead copied over.
///
/// Dispersed Partial Warp Reduction
///
/// This algorithm is used within a warp when any discontiguous subset of
/// lanes are active.  It is used to implement the reduction operation
/// across lanes in an OpenMP simd region or in a nested parallel region.
///
/// void
/// dispersed_partial_reduce(void *reduce_data,
///                          kmp_ShuffleReductFctPtr ShuffleReduceFn) {
///   int size, remote_id;
///   int logical_lane_id = number_of_active_lanes_before_me() * 2;
///   do {
///       remote_id = next_active_lane_id_right_after_me();
///       # the above function returns 0 of no active lane
///       # is present right after the current lane.
///       size = number_of_active_lanes_in_this_warp();
///       logical_lane_id /= 2;
///       ShuffleReduceFn(reduce_data, logical_lane_id,
///                       remote_id-1-threadIdx.x, 2);
///   } while (logical_lane_id % 2 == 0 && size > 1);
/// }
///
/// There is no assumption made about the initial state of the reduction.
/// Any number of lanes (>=1) could be active at any position.  The reduction
/// result is returned in the first active lane.
///
/// In this version, 'ShuffleReduceFn' behaves, per element, as follows:
///
/// remote_elem = shuffle_down(reduce_elem, offset, WARPSIZE);
/// if (lane_id % 2 == 0 && offset > 0)
///     reduce_elem = reduce_elem REDUCE_OP remote_elem
/// else
///     reduce_elem = remote_elem
///
///
/// Intra-Team Reduction
///
/// This function, as implemented in the runtime call
/// '__kmpc_nvptx_parallel_reduce_nowait_v2', aggregates data across OpenMP
/// threads in a team.  It first reduces within a warp using the
/// aforementioned algorithms.  We then proceed to gather all such
/// reduced values at the first warp.
///
/// The runtime makes use of the function 'InterWarpCpyFn', which copies
/// data from each of the "warp master" (zeroth lane of each warp, where
/// warp-reduced data is held) to the zeroth warp.  This step reduces (in
/// a mathematical sense) the problem of reduction across warp masters in
/// a block to the problem of warp reduction.
///
///
/// Inter-Team Reduction
///
/// Once a team has reduced its data to a single value, it is stored in
/// a global scratchpad array.  Since each team has a distinct slot, this
/// can be done without locking.
///
/// The last team to write to the scratchpad array proceeds to reduce the
/// scratchpad array.  One or more workers in the last team use the helper
/// 'loadAndReduceDataFn' to load and reduce values from the array, i.e.,
/// the k'th worker reduces every k'th element.
///
/// Finally, a call is made to '__kmpc_nvptx_parallel_reduce_nowait_v2' to
/// reduce across workers and compute a globally reduced value.
///
void CGOpenMPRuntimeGPU::emitReduction(
    CodeGenFunction &CGF, SourceLocation Loc, ArrayRef<const Expr *> Privates,
    ArrayRef<const Expr *> LHSExprs, ArrayRef<const Expr *> RHSExprs,
    ArrayRef<const Expr *> ReductionOps, ReductionOptionsTy Options) {
  if (!CGF.HaveInsertPoint())
    return;

  bool ParallelReduction = isOpenMPParallelDirective(Options.ReductionKind);
  bool TeamsReduction = isOpenMPTeamsDirective(Options.ReductionKind);

  ASTContext &C = CGM.getContext();

  if (Options.SimpleReduction) {
    assert(!TeamsReduction && !ParallelReduction &&
           "Invalid reduction selection in emitReduction.");
    (void)ParallelReduction;
    CGOpenMPRuntime::emitReduction(CGF, Loc, Privates, LHSExprs, RHSExprs,
                                   ReductionOps, Options);
    return;
  }

  llvm::SmallDenseMap<const ValueDecl *, const FieldDecl *> VarFieldMap;
  llvm::SmallVector<const ValueDecl *, 4> PrivatesReductions(Privates.size());
  int Cnt = 0;
  for (const Expr *DRE : Privates) {
    PrivatesReductions[Cnt] = cast<DeclRefExpr>(DRE)->getDecl();
    ++Cnt;
  }
  const RecordDecl *ReductionRec = ::buildRecordForGlobalizedVars(
      CGM.getContext(), PrivatesReductions, {}, VarFieldMap, 1);

  if (!ParallelReduction)
    TeamsReductions.push_back(ReductionRec);

  // Source location for the ident struct
  llvm::Value *RTLoc = emitUpdateLocation(CGF, Loc);

  using InsertPointTy = llvm::OpenMPIRBuilder::InsertPointTy;
  InsertPointTy AllocaIP(CGF.AllocaInsertPt->getParent(),
                         CGF.AllocaInsertPt->getIterator());
  InsertPointTy CodeGenIP(CGF.Builder.GetInsertBlock(),
                          CGF.Builder.GetInsertPoint());
  llvm::OpenMPIRBuilder::LocationDescription OmpLoc(
      CodeGenIP, CGF.SourceLocToDebugLoc(Loc));
  llvm::SmallVector<llvm::OpenMPIRBuilder::ReductionInfo> ReductionInfos;

  CodeGenFunction::OMPPrivateScope Scope(CGF);
  unsigned Idx = 0;
  for (const Expr *Private : Privates) {
    llvm::Type *ElementType;
    llvm::Value *Variable;
    llvm::Value *PrivateVariable;
    llvm::OpenMPIRBuilder::ReductionGenAtomicCBTy AtomicReductionGen = nullptr;
    ElementType = CGF.ConvertTypeForMem(Private->getType());
    const auto *RHSVar =
        cast<VarDecl>(cast<DeclRefExpr>(RHSExprs[Idx])->getDecl());
    PrivateVariable = CGF.GetAddrOfLocalVar(RHSVar).emitRawPointer(CGF);
    const auto *LHSVar =
        cast<VarDecl>(cast<DeclRefExpr>(LHSExprs[Idx])->getDecl());
    Variable = CGF.GetAddrOfLocalVar(LHSVar).emitRawPointer(CGF);
    llvm::OpenMPIRBuilder::EvalKind EvalKind;
    switch (CGF.getEvaluationKind(Private->getType())) {
    case TEK_Scalar:
      EvalKind = llvm::OpenMPIRBuilder::EvalKind::Scalar;
      break;
    case TEK_Complex:
      EvalKind = llvm::OpenMPIRBuilder::EvalKind::Complex;
      break;
    case TEK_Aggregate:
      EvalKind = llvm::OpenMPIRBuilder::EvalKind::Aggregate;
      break;
    }
    auto ReductionGen = [&](InsertPointTy CodeGenIP, unsigned I,
                            llvm::Value **LHSPtr, llvm::Value **RHSPtr,
                            llvm::Function *NewFunc) {
      CGF.Builder.restoreIP(CodeGenIP);
      auto *CurFn = CGF.CurFn;
      CGF.CurFn = NewFunc;

      *LHSPtr = CGF.GetAddrOfLocalVar(
                       cast<VarDecl>(cast<DeclRefExpr>(LHSExprs[I])->getDecl()))
                    .emitRawPointer(CGF);
      *RHSPtr = CGF.GetAddrOfLocalVar(
                       cast<VarDecl>(cast<DeclRefExpr>(RHSExprs[I])->getDecl()))
                    .emitRawPointer(CGF);

      emitSingleReductionCombiner(CGF, ReductionOps[I], Privates[I],
                                  cast<DeclRefExpr>(LHSExprs[I]),
                                  cast<DeclRefExpr>(RHSExprs[I]));

      CGF.CurFn = CurFn;

      return InsertPointTy(CGF.Builder.GetInsertBlock(),
                           CGF.Builder.GetInsertPoint());
    };
    ReductionInfos.emplace_back(llvm::OpenMPIRBuilder::ReductionInfo(
        ElementType, Variable, PrivateVariable, EvalKind,
        /*ReductionGen=*/nullptr, ReductionGen, AtomicReductionGen));
    Idx++;
  }

  llvm::OpenMPIRBuilder::InsertPointTy AfterIP =
      cantFail(OMPBuilder.createReductionsGPU(
          OmpLoc, AllocaIP, CodeGenIP, ReductionInfos, false, TeamsReduction,
          llvm::OpenMPIRBuilder::ReductionGenCBKind::Clang,
          CGF.getTarget().getGridValue(),
          C.getLangOpts().OpenMPCUDAReductionBufNum, RTLoc));
  CGF.Builder.restoreIP(AfterIP);
}

const VarDecl *
CGOpenMPRuntimeGPU::translateParameter(const FieldDecl *FD,
                                       const VarDecl *NativeParam) const {
  if (!NativeParam->getType()->isReferenceType())
    return NativeParam;
  QualType ArgType = NativeParam->getType();
  QualifierCollector QC;
  const Type *NonQualTy = QC.strip(ArgType);
  QualType PointeeTy = cast<ReferenceType>(NonQualTy)->getPointeeType();
  if (const auto *Attr = FD->getAttr<OMPCaptureKindAttr>()) {
    if (Attr->getCaptureKind() == OMPC_map) {
      PointeeTy = CGM.getContext().getAddrSpaceQualType(PointeeTy,
                                                        LangAS::opencl_global);
    }
  }
  ArgType = CGM.getContext().getPointerType(PointeeTy);
  QC.addRestrict();
  enum { NVPTX_local_addr = 5 };
  QC.addAddressSpace(getLangASFromTargetAS(NVPTX_local_addr));
  ArgType = QC.apply(CGM.getContext(), ArgType);
  if (isa<ImplicitParamDecl>(NativeParam))
    return ImplicitParamDecl::Create(
        CGM.getContext(), /*DC=*/nullptr, NativeParam->getLocation(),
        NativeParam->getIdentifier(), ArgType, ImplicitParamKind::Other);
  return ParmVarDecl::Create(
      CGM.getContext(),
      const_cast<DeclContext *>(NativeParam->getDeclContext()),
      NativeParam->getBeginLoc(), NativeParam->getLocation(),
      NativeParam->getIdentifier(), ArgType,
      /*TInfo=*/nullptr, SC_None, /*DefArg=*/nullptr);
}

Address
CGOpenMPRuntimeGPU::getParameterAddress(CodeGenFunction &CGF,
                                          const VarDecl *NativeParam,
                                          const VarDecl *TargetParam) const {
  assert(NativeParam != TargetParam &&
         NativeParam->getType()->isReferenceType() &&
         "Native arg must not be the same as target arg.");
  Address LocalAddr = CGF.GetAddrOfLocalVar(TargetParam);
  QualType NativeParamType = NativeParam->getType();
  QualifierCollector QC;
  const Type *NonQualTy = QC.strip(NativeParamType);
  QualType NativePointeeTy = cast<ReferenceType>(NonQualTy)->getPointeeType();
  unsigned NativePointeeAddrSpace =
      CGF.getTypes().getTargetAddressSpace(NativePointeeTy);
  QualType TargetTy = TargetParam->getType();
  llvm::Value *TargetAddr = CGF.EmitLoadOfScalar(LocalAddr, /*Volatile=*/false,
                                                 TargetTy, SourceLocation());
  // Cast to native address space.
  TargetAddr = CGF.Builder.CreatePointerBitCastOrAddrSpaceCast(
      TargetAddr,
      llvm::PointerType::get(CGF.getLLVMContext(), NativePointeeAddrSpace));
  Address NativeParamAddr = CGF.CreateMemTemp(NativeParamType);
  CGF.EmitStoreOfScalar(TargetAddr, NativeParamAddr, /*Volatile=*/false,
                        NativeParamType);
  return NativeParamAddr;
}

void CGOpenMPRuntimeGPU::emitOutlinedFunctionCall(
    CodeGenFunction &CGF, SourceLocation Loc, llvm::FunctionCallee OutlinedFn,
    ArrayRef<llvm::Value *> Args) const {
  SmallVector<llvm::Value *, 4> TargetArgs;
  TargetArgs.reserve(Args.size());
  auto *FnType = OutlinedFn.getFunctionType();
  for (unsigned I = 0, E = Args.size(); I < E; ++I) {
    if (FnType->isVarArg() && FnType->getNumParams() <= I) {
      TargetArgs.append(std::next(Args.begin(), I), Args.end());
      break;
    }
    llvm::Type *TargetType = FnType->getParamType(I);
    llvm::Value *NativeArg = Args[I];
    if (!TargetType->isPointerTy()) {
      TargetArgs.emplace_back(NativeArg);
      continue;
    }
    TargetArgs.emplace_back(
        CGF.Builder.CreatePointerBitCastOrAddrSpaceCast(NativeArg, TargetType));
  }
  CGOpenMPRuntime::emitOutlinedFunctionCall(CGF, Loc, OutlinedFn, TargetArgs);
}

/// Emit function which wraps the outline parallel region
/// and controls the arguments which are passed to this function.
/// The wrapper ensures that the outlined function is called
/// with the correct arguments when data is shared.
llvm::Function *CGOpenMPRuntimeGPU::createParallelDataSharingWrapper(
    llvm::Function *OutlinedParallelFn, const OMPExecutableDirective &D) {
  ASTContext &Ctx = CGM.getContext();
  const auto &CS = *D.getCapturedStmt(OMPD_parallel);

  // Create a function that takes as argument the source thread.
  FunctionArgList WrapperArgs;
  QualType Int16QTy =
      Ctx.getIntTypeForBitwidth(/*DestWidth=*/16, /*Signed=*/false);
  QualType Int32QTy =
      Ctx.getIntTypeForBitwidth(/*DestWidth=*/32, /*Signed=*/false);
  ImplicitParamDecl ParallelLevelArg(Ctx, /*DC=*/nullptr, D.getBeginLoc(),
                                     /*Id=*/nullptr, Int16QTy,
                                     ImplicitParamKind::Other);
  ImplicitParamDecl WrapperArg(Ctx, /*DC=*/nullptr, D.getBeginLoc(),
                               /*Id=*/nullptr, Int32QTy,
                               ImplicitParamKind::Other);
  WrapperArgs.emplace_back(&ParallelLevelArg);
  WrapperArgs.emplace_back(&WrapperArg);

  const CGFunctionInfo &CGFI =
      CGM.getTypes().arrangeBuiltinFunctionDeclaration(Ctx.VoidTy, WrapperArgs);

  auto *Fn = llvm::Function::Create(
      CGM.getTypes().GetFunctionType(CGFI), llvm::GlobalValue::InternalLinkage,
      Twine(OutlinedParallelFn->getName(), "_wrapper"), &CGM.getModule());

  // Ensure we do not inline the function. This is trivially true for the ones
  // passed to __kmpc_fork_call but the ones calles in serialized regions
  // could be inlined. This is not a perfect but it is closer to the invariant
  // we want, namely, every data environment starts with a new function.
  // TODO: We should pass the if condition to the runtime function and do the
  //       handling there. Much cleaner code.
  Fn->addFnAttr(llvm::Attribute::NoInline);

  CGM.SetInternalFunctionAttributes(GlobalDecl(), Fn, CGFI);
  Fn->setLinkage(llvm::GlobalValue::InternalLinkage);

  Fn->setDoesNotRecurse();

  CodeGenFunction CGF(CGM, /*suppressNewContext=*/true);
  CGF.StartFunction(GlobalDecl(), Ctx.VoidTy, Fn, CGFI, WrapperArgs,
                    D.getBeginLoc(), D.getBeginLoc());

  const auto *RD = CS.getCapturedRecordDecl();
  auto CurField = RD->field_begin();

  Address ZeroAddr = CGF.CreateDefaultAlignTempAlloca(CGF.Int32Ty,
                                                      /*Name=*/".zero.addr");
  CGF.Builder.CreateStore(CGF.Builder.getInt32(/*C*/ 0), ZeroAddr);
  // Get the array of arguments.
  SmallVector<llvm::Value *, 8> Args;

  Args.emplace_back(CGF.GetAddrOfLocalVar(&WrapperArg).emitRawPointer(CGF));
  Args.emplace_back(ZeroAddr.emitRawPointer(CGF));

  CGBuilderTy &Bld = CGF.Builder;
  auto CI = CS.capture_begin();

  // Use global memory for data sharing.
  // Handle passing of global args to workers.
  RawAddress GlobalArgs =
      CGF.CreateDefaultAlignTempAlloca(CGF.VoidPtrPtrTy, "global_args");
  llvm::Value *GlobalArgsPtr = GlobalArgs.getPointer();
  llvm::Value *DataSharingArgs[] = {GlobalArgsPtr};
  CGF.EmitRuntimeCall(OMPBuilder.getOrCreateRuntimeFunction(
                          CGM.getModule(), OMPRTL___kmpc_get_shared_variables),
                      DataSharingArgs);

  // Retrieve the shared variables from the list of references returned
  // by the runtime. Pass the variables to the outlined function.
  Address SharedArgListAddress = Address::invalid();
  if (CS.capture_size() > 0 ||
      isOpenMPLoopBoundSharingDirective(D.getDirectiveKind())) {
    SharedArgListAddress = CGF.EmitLoadOfPointer(
        GlobalArgs, CGF.getContext()
                        .getPointerType(CGF.getContext().VoidPtrTy)
                        .castAs<PointerType>());
  }
  unsigned Idx = 0;
  if (isOpenMPLoopBoundSharingDirective(D.getDirectiveKind())) {
    Address Src = Bld.CreateConstInBoundsGEP(SharedArgListAddress, Idx);
    Address TypedAddress = Bld.CreatePointerBitCastOrAddrSpaceCast(
        Src, Bld.getPtrTy(0), CGF.SizeTy);
    llvm::Value *LB = CGF.EmitLoadOfScalar(
        TypedAddress,
        /*Volatile=*/false,
        CGF.getContext().getPointerType(CGF.getContext().getSizeType()),
        cast<OMPLoopDirective>(D).getLowerBoundVariable()->getExprLoc());
    Args.emplace_back(LB);
    ++Idx;
    Src = Bld.CreateConstInBoundsGEP(SharedArgListAddress, Idx);
    TypedAddress = Bld.CreatePointerBitCastOrAddrSpaceCast(Src, Bld.getPtrTy(0),
                                                           CGF.SizeTy);
    llvm::Value *UB = CGF.EmitLoadOfScalar(
        TypedAddress,
        /*Volatile=*/false,
        CGF.getContext().getPointerType(CGF.getContext().getSizeType()),
        cast<OMPLoopDirective>(D).getUpperBoundVariable()->getExprLoc());
    Args.emplace_back(UB);
    ++Idx;
  }
  if (CS.capture_size() > 0) {
    ASTContext &CGFContext = CGF.getContext();
    for (unsigned I = 0, E = CS.capture_size(); I < E; ++I, ++CI, ++CurField) {
      QualType ElemTy = CurField->getType();
      Address Src = Bld.CreateConstInBoundsGEP(SharedArgListAddress, I + Idx);
      Address TypedAddress = Bld.CreatePointerBitCastOrAddrSpaceCast(
          Src, CGF.ConvertTypeForMem(CGFContext.getPointerType(ElemTy)),
          CGF.ConvertTypeForMem(ElemTy));
      llvm::Value *Arg = CGF.EmitLoadOfScalar(TypedAddress,
                                              /*Volatile=*/false,
                                              CGFContext.getPointerType(ElemTy),
                                              CI->getLocation());
      if (CI->capturesVariableByCopy() &&
          !CI->getCapturedVar()->getType()->isAnyPointerType()) {
        Arg = castValueToType(CGF, Arg, ElemTy, CGFContext.getUIntPtrType(),
                              CI->getLocation());
      }
      Args.emplace_back(Arg);
    }
  }

  emitOutlinedFunctionCall(CGF, D.getBeginLoc(), OutlinedParallelFn, Args);
  CGF.FinishFunction();
  return Fn;
}

void CGOpenMPRuntimeGPU::emitFunctionProlog(CodeGenFunction &CGF,
                                              const Decl *D) {
  if (getDataSharingMode() != CGOpenMPRuntimeGPU::DS_Generic)
    return;

  assert(D && "Expected function or captured|block decl.");
  assert(FunctionGlobalizedDecls.count(CGF.CurFn) == 0 &&
         "Function is registered already.");
  assert((!TeamAndReductions.first || TeamAndReductions.first == D) &&
         "Team is set but not processed.");
  const Stmt *Body = nullptr;
  bool NeedToDelayGlobalization = false;
  if (const auto *FD = dyn_cast<FunctionDecl>(D)) {
    Body = FD->getBody();
  } else if (const auto *BD = dyn_cast<BlockDecl>(D)) {
    Body = BD->getBody();
  } else if (const auto *CD = dyn_cast<CapturedDecl>(D)) {
    Body = CD->getBody();
    NeedToDelayGlobalization = CGF.CapturedStmtInfo->getKind() == CR_OpenMP;
    if (NeedToDelayGlobalization &&
        getExecutionMode() == CGOpenMPRuntimeGPU::EM_SPMD)
      return;
  }
  if (!Body)
    return;
  CheckVarsEscapingDeclContext VarChecker(CGF, TeamAndReductions.second);
  VarChecker.Visit(Body);
  const RecordDecl *GlobalizedVarsRecord =
      VarChecker.getGlobalizedRecord(IsInTTDRegion);
  TeamAndReductions.first = nullptr;
  TeamAndReductions.second.clear();
  ArrayRef<const ValueDecl *> EscapedVariableLengthDecls =
      VarChecker.getEscapedVariableLengthDecls();
  ArrayRef<const ValueDecl *> DelayedVariableLengthDecls =
      VarChecker.getDelayedVariableLengthDecls();
  if (!GlobalizedVarsRecord && EscapedVariableLengthDecls.empty() &&
      DelayedVariableLengthDecls.empty())
    return;
  auto I = FunctionGlobalizedDecls.try_emplace(CGF.CurFn).first;
  I->getSecond().MappedParams =
      std::make_unique<CodeGenFunction::OMPMapVars>();
  I->getSecond().EscapedParameters.insert(
      VarChecker.getEscapedParameters().begin(),
      VarChecker.getEscapedParameters().end());
  I->getSecond().EscapedVariableLengthDecls.append(
      EscapedVariableLengthDecls.begin(), EscapedVariableLengthDecls.end());
  I->getSecond().DelayedVariableLengthDecls.append(
      DelayedVariableLengthDecls.begin(), DelayedVariableLengthDecls.end());
  DeclToAddrMapTy &Data = I->getSecond().LocalVarData;
  for (const ValueDecl *VD : VarChecker.getEscapedDecls()) {
    assert(VD->isCanonicalDecl() && "Expected canonical declaration");
    Data.try_emplace(VD);
  }
  if (!NeedToDelayGlobalization) {
    emitGenericVarsProlog(CGF, D->getBeginLoc());
    struct GlobalizationScope final : EHScopeStack::Cleanup {
      GlobalizationScope() = default;

      void Emit(CodeGenFunction &CGF, Flags flags) override {
        static_cast<CGOpenMPRuntimeGPU &>(CGF.CGM.getOpenMPRuntime())
            .emitGenericVarsEpilog(CGF);
      }
    };
    CGF.EHStack.pushCleanup<GlobalizationScope>(NormalAndEHCleanup);
  }
}

Address CGOpenMPRuntimeGPU::getAddressOfLocalVariable(CodeGenFunction &CGF,
                                                        const VarDecl *VD) {
  if (VD && VD->hasAttr<OMPAllocateDeclAttr>()) {
    const auto *A = VD->getAttr<OMPAllocateDeclAttr>();
    auto AS = LangAS::Default;
    switch (A->getAllocatorType()) {
    case OMPAllocateDeclAttr::OMPNullMemAlloc:
    case OMPAllocateDeclAttr::OMPDefaultMemAlloc:
    case OMPAllocateDeclAttr::OMPHighBWMemAlloc:
    case OMPAllocateDeclAttr::OMPLowLatMemAlloc:
      break;
    case OMPAllocateDeclAttr::OMPThreadMemAlloc:
      return Address::invalid();
    case OMPAllocateDeclAttr::OMPUserDefinedMemAlloc:
      // TODO: implement aupport for user-defined allocators.
      return Address::invalid();
    case OMPAllocateDeclAttr::OMPConstMemAlloc:
      AS = LangAS::cuda_constant;
      break;
    case OMPAllocateDeclAttr::OMPPTeamMemAlloc:
      AS = LangAS::cuda_shared;
      break;
    case OMPAllocateDeclAttr::OMPLargeCapMemAlloc:
    case OMPAllocateDeclAttr::OMPCGroupMemAlloc:
      break;
    }
    llvm::Type *VarTy = CGF.ConvertTypeForMem(VD->getType());
    auto *GV = new llvm::GlobalVariable(
        CGM.getModule(), VarTy, /*isConstant=*/false,
        llvm::GlobalValue::InternalLinkage, llvm::PoisonValue::get(VarTy),
        VD->getName(),
        /*InsertBefore=*/nullptr, llvm::GlobalValue::NotThreadLocal,
        CGM.getContext().getTargetAddressSpace(AS));
    CharUnits Align = CGM.getContext().getDeclAlign(VD);
    GV->setAlignment(Align.getAsAlign());
    return Address(
        CGF.Builder.CreatePointerBitCastOrAddrSpaceCast(
            GV, CGF.Builder.getPtrTy(CGM.getContext().getTargetAddressSpace(
                    VD->getType().getAddressSpace()))),
        VarTy, Align);
  }

  if (getDataSharingMode() != CGOpenMPRuntimeGPU::DS_Generic)
    return Address::invalid();

  VD = VD->getCanonicalDecl();
  auto I = FunctionGlobalizedDecls.find(CGF.CurFn);
  if (I == FunctionGlobalizedDecls.end())
    return Address::invalid();
  auto VDI = I->getSecond().LocalVarData.find(VD);
  if (VDI != I->getSecond().LocalVarData.end())
    return VDI->second.PrivateAddr;
  if (VD->hasAttrs()) {
    for (specific_attr_iterator<OMPReferencedVarAttr> IT(VD->attr_begin()),
         E(VD->attr_end());
         IT != E; ++IT) {
      auto VDI = I->getSecond().LocalVarData.find(
          cast<VarDecl>(cast<DeclRefExpr>(IT->getRef())->getDecl())
              ->getCanonicalDecl());
      if (VDI != I->getSecond().LocalVarData.end())
        return VDI->second.PrivateAddr;
    }
  }

  return Address::invalid();
}

void CGOpenMPRuntimeGPU::functionFinished(CodeGenFunction &CGF) {
  FunctionGlobalizedDecls.erase(CGF.CurFn);
  CGOpenMPRuntime::functionFinished(CGF);
}

void CGOpenMPRuntimeGPU::getDefaultDistScheduleAndChunk(
    CodeGenFunction &CGF, const OMPLoopDirective &S,
    OpenMPDistScheduleClauseKind &ScheduleKind,
    llvm::Value *&Chunk) const {
  auto &RT = static_cast<CGOpenMPRuntimeGPU &>(CGF.CGM.getOpenMPRuntime());
  if (getExecutionMode() == CGOpenMPRuntimeGPU::EM_SPMD) {
    ScheduleKind = OMPC_DIST_SCHEDULE_static;
    Chunk = CGF.EmitScalarConversion(
        RT.getGPUNumThreads(CGF),
        CGF.getContext().getIntTypeForBitwidth(32, /*Signed=*/0),
        S.getIterationVariable()->getType(), S.getBeginLoc());
    return;
  }
  CGOpenMPRuntime::getDefaultDistScheduleAndChunk(
      CGF, S, ScheduleKind, Chunk);
}

void CGOpenMPRuntimeGPU::getDefaultScheduleAndChunk(
    CodeGenFunction &CGF, const OMPLoopDirective &S,
    OpenMPScheduleClauseKind &ScheduleKind,
    const Expr *&ChunkExpr) const {
  ScheduleKind = OMPC_SCHEDULE_static;
  // Chunk size is 1 in this case.
  llvm::APInt ChunkSize(32, 1);
  ChunkExpr = IntegerLiteral::Create(CGF.getContext(), ChunkSize,
      CGF.getContext().getIntTypeForBitwidth(32, /*Signed=*/0),
      SourceLocation());
}

void CGOpenMPRuntimeGPU::adjustTargetSpecificDataForLambdas(
    CodeGenFunction &CGF, const OMPExecutableDirective &D) const {
  assert(isOpenMPTargetExecutionDirective(D.getDirectiveKind()) &&
         " Expected target-based directive.");
  const CapturedStmt *CS = D.getCapturedStmt(OMPD_target);
  for (const CapturedStmt::Capture &C : CS->captures()) {
    // Capture variables captured by reference in lambdas for target-based
    // directives.
    if (!C.capturesVariable())
      continue;
    const VarDecl *VD = C.getCapturedVar();
    const auto *RD = VD->getType()
                         .getCanonicalType()
                         .getNonReferenceType()
                         ->getAsCXXRecordDecl();
    if (!RD || !RD->isLambda())
      continue;
    Address VDAddr = CGF.GetAddrOfLocalVar(VD);
    LValue VDLVal;
    if (VD->getType().getCanonicalType()->isReferenceType())
      VDLVal = CGF.EmitLoadOfReferenceLValue(VDAddr, VD->getType());
    else
      VDLVal = CGF.MakeAddrLValue(
          VDAddr, VD->getType().getCanonicalType().getNonReferenceType());
    llvm::DenseMap<const ValueDecl *, FieldDecl *> Captures;
    FieldDecl *ThisCapture = nullptr;
    RD->getCaptureFields(Captures, ThisCapture);
    if (ThisCapture && CGF.CapturedStmtInfo->isCXXThisExprCaptured()) {
      LValue ThisLVal =
          CGF.EmitLValueForFieldInitialization(VDLVal, ThisCapture);
      llvm::Value *CXXThis = CGF.LoadCXXThis();
      CGF.EmitStoreOfScalar(CXXThis, ThisLVal);
    }
    for (const LambdaCapture &LC : RD->captures()) {
      if (LC.getCaptureKind() != LCK_ByRef)
        continue;
      const ValueDecl *VD = LC.getCapturedVar();
      // FIXME: For now VD is always a VarDecl because OpenMP does not support
      //  capturing structured bindings in lambdas yet.
      if (!CS->capturesVariable(cast<VarDecl>(VD)))
        continue;
      auto It = Captures.find(VD);
      assert(It != Captures.end() && "Found lambda capture without field.");
      LValue VarLVal = CGF.EmitLValueForFieldInitialization(VDLVal, It->second);
      Address VDAddr = CGF.GetAddrOfLocalVar(cast<VarDecl>(VD));
      if (VD->getType().getCanonicalType()->isReferenceType())
        VDAddr = CGF.EmitLoadOfReferenceLValue(VDAddr,
                                               VD->getType().getCanonicalType())
                     .getAddress();
      CGF.EmitStoreOfScalar(VDAddr.emitRawPointer(CGF), VarLVal);
    }
  }
}

bool CGOpenMPRuntimeGPU::hasAllocateAttributeForGlobalVar(const VarDecl *VD,
                                                            LangAS &AS) {
  if (!VD || !VD->hasAttr<OMPAllocateDeclAttr>())
    return false;
  const auto *A = VD->getAttr<OMPAllocateDeclAttr>();
  switch(A->getAllocatorType()) {
  case OMPAllocateDeclAttr::OMPNullMemAlloc:
  case OMPAllocateDeclAttr::OMPDefaultMemAlloc:
  // Not supported, fallback to the default mem space.
  case OMPAllocateDeclAttr::OMPLargeCapMemAlloc:
  case OMPAllocateDeclAttr::OMPCGroupMemAlloc:
  case OMPAllocateDeclAttr::OMPHighBWMemAlloc:
  case OMPAllocateDeclAttr::OMPLowLatMemAlloc:
  case OMPAllocateDeclAttr::OMPThreadMemAlloc:
    AS = LangAS::Default;
    return true;
  case OMPAllocateDeclAttr::OMPConstMemAlloc:
    AS = LangAS::cuda_constant;
    return true;
  case OMPAllocateDeclAttr::OMPPTeamMemAlloc:
    AS = LangAS::cuda_shared;
    return true;
  case OMPAllocateDeclAttr::OMPUserDefinedMemAlloc:
    llvm_unreachable("Expected predefined allocator for the variables with the "
                     "static storage.");
  }
  return false;
}

// Get current OffloadArch and ignore any unknown values
static OffloadArch getOffloadArch(CodeGenModule &CGM) {
  if (!CGM.getTarget().hasFeature("ptx") &&
      (CGM.getTriple().getArch() != llvm::Triple::amdgcn))
    return OffloadArch::UNKNOWN;
  if (CGM.getTriple().isAMDGCN())
    return StringToOffloadArch(CGM.getTarget().getTargetOpts().CPU);
  // FIXME: Can we always just return StringToOffloadArch(...CPU) here?
  llvm::StringMap<bool> Features;
  CGM.getTarget().initFeatureMap(Features, CGM.getDiags(),
                                 CGM.getTarget().getTargetOpts().CPU,
                                 CGM.getTarget().getTargetOpts().Features);
  for (const auto &Feature : CGM.getTarget().getTargetOpts().FeatureMap) {
    if (Feature.getValue()) {
      OffloadArch Arch = StringToOffloadArch(Feature.getKey());
      if (Arch != OffloadArch::UNKNOWN)
        return Arch;
    }
  }
  return OffloadArch::UNKNOWN;
}

/// Check to see if target architecture supports unified addressing which is
/// a restriction for OpenMP requires clause "unified_shared_memory".
void CGOpenMPRuntimeGPU::processRequiresDirective(const OMPRequiresDecl *D) {
  for (const OMPClause *Clause : D->clauselists()) {
    if (Clause->getClauseKind() == OMPC_unified_shared_memory ||
        Clause->getClauseKind() == OMPC_unified_address) {
      OffloadArch Arch = getOffloadArch(CGM);
      switch (Arch) {
      case OffloadArch::SM_20:
      case OffloadArch::SM_21:
      case OffloadArch::SM_30:
      case OffloadArch::SM_32_:
      case OffloadArch::SM_35:
      case OffloadArch::SM_37:
      case OffloadArch::SM_50:
      case OffloadArch::SM_52:
      case OffloadArch::SM_53: {
        SmallString<256> Buffer;
        llvm::raw_svector_ostream Out(Buffer);
        Out << "Target architecture " << OffloadArchToString(Arch)
            << " does not support unified addressing";
        CGM.Error(Clause->getBeginLoc(), Out.str());
        return;
      }
      case OffloadArch::SM_60:
      case OffloadArch::SM_61:
      case OffloadArch::SM_62:
      case OffloadArch::SM_70:
      case OffloadArch::SM_72:
      case OffloadArch::SM_75:
      case OffloadArch::SM_80:
      case OffloadArch::SM_86:
      case OffloadArch::SM_87:
      case OffloadArch::SM_89:
      case OffloadArch::SM_90:
      case OffloadArch::SM_90a:
      case OffloadArch::SM_100:
      case OffloadArch::SM_100a:
      case OffloadArch::SM_101:
      case OffloadArch::SM_101a:
      case OffloadArch::SM_103:
      case OffloadArch::SM_103a:
      case OffloadArch::SM_120:
      case OffloadArch::SM_120a:
      case OffloadArch::SM_121:
      case OffloadArch::SM_121a:
      case OffloadArch::GFX600:
      case OffloadArch::GFX601:
      case OffloadArch::GFX602:
      case OffloadArch::GFX700:
      case OffloadArch::GFX701:
      case OffloadArch::GFX702:
      case OffloadArch::GFX703:
      case OffloadArch::GFX704:
      case OffloadArch::GFX705:
      case OffloadArch::GFX801:
      case OffloadArch::GFX802:
      case OffloadArch::GFX803:
      case OffloadArch::GFX805:
      case OffloadArch::GFX810:
      case OffloadArch::GFX9_GENERIC:
      case OffloadArch::GFX900:
      case OffloadArch::GFX902:
      case OffloadArch::GFX904:
      case OffloadArch::GFX906:
      case OffloadArch::GFX908:
      case OffloadArch::GFX909:
      case OffloadArch::GFX90a:
      case OffloadArch::GFX90c:
      case OffloadArch::GFX9_4_GENERIC:
      case OffloadArch::GFX942:
      case OffloadArch::GFX950:
      case OffloadArch::GFX10_1_GENERIC:
      case OffloadArch::GFX1010:
      case OffloadArch::GFX1011:
      case OffloadArch::GFX1012:
      case OffloadArch::GFX1013:
      case OffloadArch::GFX10_3_GENERIC:
      case OffloadArch::GFX1030:
      case OffloadArch::GFX1031:
      case OffloadArch::GFX1032:
      case OffloadArch::GFX1033:
      case OffloadArch::GFX1034:
      case OffloadArch::GFX1035:
      case OffloadArch::GFX1036:
      case OffloadArch::GFX11_GENERIC:
      case OffloadArch::GFX1100:
      case OffloadArch::GFX1101:
      case OffloadArch::GFX1102:
      case OffloadArch::GFX1103:
      case OffloadArch::GFX1150:
      case OffloadArch::GFX1151:
      case OffloadArch::GFX1152:
      case OffloadArch::GFX1153:
      case OffloadArch::GFX12_GENERIC:
      case OffloadArch::GFX1200:
      case OffloadArch::GFX1201:
      case OffloadArch::GFX1250:
      case OffloadArch::AMDGCNSPIRV:
      case OffloadArch::Generic:
      case OffloadArch::GRANITERAPIDS:
      case OffloadArch::BMG_G21:
      case OffloadArch::UNUSED:
      case OffloadArch::UNKNOWN:
        break;
      case OffloadArch::LAST:
        llvm_unreachable("Unexpected GPU arch.");
      }
    }
  }
  CGOpenMPRuntime::processRequiresDirective(D);
}

llvm::Value *CGOpenMPRuntimeGPU::getGPUNumThreads(CodeGenFunction &CGF) {
  CGBuilderTy &Bld = CGF.Builder;
  llvm::Module *M = &CGF.CGM.getModule();
  const char *LocSize = "__kmpc_get_hardware_num_threads_in_block";
  llvm::Function *F = M->getFunction(LocSize);
  if (!F) {
    F = llvm::Function::Create(llvm::FunctionType::get(CGF.Int32Ty, {}, false),
                               llvm::GlobalVariable::ExternalLinkage, LocSize,
                               &CGF.CGM.getModule());
  }
  return Bld.CreateCall(F, {}, "nvptx_num_threads");
}

llvm::Value *CGOpenMPRuntimeGPU::getGPUThreadID(CodeGenFunction &CGF) {
  ArrayRef<llvm::Value *> Args{};
  return CGF.EmitRuntimeCall(
      OMPBuilder.getOrCreateRuntimeFunction(
          CGM.getModule(), OMPRTL___kmpc_get_hardware_thread_id_in_block),
      Args);
}
llvm::Value *CGOpenMPRuntimeGPU::getGPUBlockID(CodeGenFunction &CGF) {
  CGBuilderTy &Bld = CGF.Builder;
  llvm::Function *F =
      CGF.CGM.getIntrinsic(llvm::Intrinsic::amdgcn_workgroup_id_x);
  return Bld.CreateCall(F, std::nullopt, "gpu_block_id");
}

llvm::Value *CGOpenMPRuntimeGPU::getGPUNumBlocks(CodeGenFunction &CGF) {
  return CGF.EmitRuntimeCall(OMPBuilder.getOrCreateRuntimeFunction(
      CGM.getModule(), OMPRTL___kmpc_get_hardware_num_blocks));
}

llvm::Value *CGOpenMPRuntimeGPU::initSpecializedKernel(CodeGenFunction &CGF) {
  return CGF.EmitRuntimeCall(OMPBuilder.getOrCreateRuntimeFunction(
      CGM.getModule(), OMPRTL___kmpc_specialized_kernel_init));
}

std::pair<llvm::Value *, llvm::Value *>
CGOpenMPRuntimeGPU::getXteamRedFunctionPtrs(
    CodeGenFunction &CGF, llvm::Type *RedVarType,
    CodeGenModule::XteamRedOpKind Opcode) {
  if (RedVarType->isIntegerTy()) {
    if (RedVarType->getPrimitiveSizeInBits() == 16) {
      switch (Opcode) {
      case CodeGenModule::XR_OP_unknown:
        llvm_unreachable("Xteam reduction opcode cannot be unknown");
      case CodeGenModule::XR_OP_add:
        return std::make_pair(
            OMPBuilder
                .getOrCreateRuntimeFunction(CGM.getModule(),
                                            OMPRTL___kmpc_rfun_sum_s)
                .getCallee(),
            OMPBuilder
                .getOrCreateRuntimeFunction(CGM.getModule(),
                                            OMPRTL___kmpc_rfun_sum_lds_s)
                .getCallee());
      case CodeGenModule::XR_OP_min:
        return std::make_pair(
            OMPBuilder
                .getOrCreateRuntimeFunction(CGM.getModule(),
                                            OMPRTL___kmpc_rfun_min_s)
                .getCallee(),
            OMPBuilder
                .getOrCreateRuntimeFunction(CGM.getModule(),
                                            OMPRTL___kmpc_rfun_min_lds_s)
                .getCallee());
      case CodeGenModule::XR_OP_max:
        return std::make_pair(
            OMPBuilder
                .getOrCreateRuntimeFunction(CGM.getModule(),
                                            OMPRTL___kmpc_rfun_max_s)
                .getCallee(),
            OMPBuilder
                .getOrCreateRuntimeFunction(CGM.getModule(),
                                            OMPRTL___kmpc_rfun_max_lds_s)
                .getCallee());
      }
    }
    if (RedVarType->getPrimitiveSizeInBits() == 32) {
      switch (Opcode) {
      case CodeGenModule::XR_OP_unknown:
        llvm_unreachable("Xteam reduction opcode cannot be unknown");
      case CodeGenModule::XR_OP_add:
        return std::make_pair(
            OMPBuilder
                .getOrCreateRuntimeFunction(CGM.getModule(),
                                            OMPRTL___kmpc_rfun_sum_i)
                .getCallee(),
            OMPBuilder
                .getOrCreateRuntimeFunction(CGM.getModule(),
                                            OMPRTL___kmpc_rfun_sum_lds_i)
                .getCallee());
      case CodeGenModule::XR_OP_min:
        return std::make_pair(
            OMPBuilder
                .getOrCreateRuntimeFunction(CGM.getModule(),
                                            OMPRTL___kmpc_rfun_min_i)
                .getCallee(),
            OMPBuilder
                .getOrCreateRuntimeFunction(CGM.getModule(),
                                            OMPRTL___kmpc_rfun_min_lds_i)
                .getCallee());
      case CodeGenModule::XR_OP_max:
        return std::make_pair(
            OMPBuilder
                .getOrCreateRuntimeFunction(CGM.getModule(),
                                            OMPRTL___kmpc_rfun_max_i)
                .getCallee(),
            OMPBuilder
                .getOrCreateRuntimeFunction(CGM.getModule(),
                                            OMPRTL___kmpc_rfun_max_lds_i)
                .getCallee());
      }
    }
    if (RedVarType->getPrimitiveSizeInBits() == 64) {
      switch (Opcode) {
      case CodeGenModule::XR_OP_unknown:
        llvm_unreachable("Xteam reduction opcode cannot be unknown");
      case CodeGenModule::XR_OP_add:
        return std::make_pair(
            OMPBuilder
                .getOrCreateRuntimeFunction(CGM.getModule(),
                                            OMPRTL___kmpc_rfun_sum_l)
                .getCallee(),
            OMPBuilder
                .getOrCreateRuntimeFunction(CGM.getModule(),
                                            OMPRTL___kmpc_rfun_sum_lds_l)
                .getCallee());
      case CodeGenModule::XR_OP_min:
        return std::make_pair(
            OMPBuilder
                .getOrCreateRuntimeFunction(CGM.getModule(),
                                            OMPRTL___kmpc_rfun_min_l)
                .getCallee(),
            OMPBuilder
                .getOrCreateRuntimeFunction(CGM.getModule(),
                                            OMPRTL___kmpc_rfun_min_lds_l)
                .getCallee());
      case CodeGenModule::XR_OP_max:
        return std::make_pair(
            OMPBuilder
                .getOrCreateRuntimeFunction(CGM.getModule(),
                                            OMPRTL___kmpc_rfun_max_l)
                .getCallee(),
            OMPBuilder
                .getOrCreateRuntimeFunction(CGM.getModule(),
                                            OMPRTL___kmpc_rfun_max_lds_l)
                .getCallee());
      }
    }
  }

  if (RedVarType->isFloatTy()) {
    switch (Opcode) {
    case CodeGenModule::XR_OP_unknown:
      llvm_unreachable("Xteam reduction opcode cannot be unknown");
    case CodeGenModule::XR_OP_add:
      return std::make_pair(
          OMPBuilder
              .getOrCreateRuntimeFunction(CGM.getModule(),
                                          OMPRTL___kmpc_rfun_sum_f)
              .getCallee(),
          OMPBuilder
              .getOrCreateRuntimeFunction(CGM.getModule(),
                                          OMPRTL___kmpc_rfun_sum_lds_f)
              .getCallee());
    case CodeGenModule::XR_OP_min:
      return std::make_pair(
          OMPBuilder
              .getOrCreateRuntimeFunction(CGM.getModule(),
                                          OMPRTL___kmpc_rfun_min_f)
              .getCallee(),
          OMPBuilder
              .getOrCreateRuntimeFunction(CGM.getModule(),
                                          OMPRTL___kmpc_rfun_min_lds_f)
              .getCallee());
    case CodeGenModule::XR_OP_max:
      return std::make_pair(
          OMPBuilder
              .getOrCreateRuntimeFunction(CGM.getModule(),
                                          OMPRTL___kmpc_rfun_max_f)
              .getCallee(),
          OMPBuilder
              .getOrCreateRuntimeFunction(CGM.getModule(),
                                          OMPRTL___kmpc_rfun_max_lds_f)
              .getCallee());
    }
  }

  if (RedVarType->isDoubleTy()) {
    switch (Opcode) {
    case CodeGenModule::XR_OP_unknown:
      llvm_unreachable("Xteam reduction opcode cannot be unknown");
    case CodeGenModule::XR_OP_add:
      return std::make_pair(
          OMPBuilder
              .getOrCreateRuntimeFunction(CGM.getModule(),
                                          OMPRTL___kmpc_rfun_sum_d)
              .getCallee(),
          OMPBuilder
              .getOrCreateRuntimeFunction(CGM.getModule(),
                                          OMPRTL___kmpc_rfun_sum_lds_d)
              .getCallee());
    case CodeGenModule::XR_OP_min:
      return std::make_pair(
          OMPBuilder
              .getOrCreateRuntimeFunction(CGM.getModule(),
                                          OMPRTL___kmpc_rfun_min_d)
              .getCallee(),
          OMPBuilder
              .getOrCreateRuntimeFunction(CGM.getModule(),
                                          OMPRTL___kmpc_rfun_min_lds_d)
              .getCallee());
    case CodeGenModule::XR_OP_max:
      return std::make_pair(
          OMPBuilder
              .getOrCreateRuntimeFunction(CGM.getModule(),
                                          OMPRTL___kmpc_rfun_max_d)
              .getCallee(),
          OMPBuilder
              .getOrCreateRuntimeFunction(CGM.getModule(),
                                          OMPRTL___kmpc_rfun_max_lds_d)
              .getCallee());
    }
  }

  if (RedVarType->isHalfTy()) {
    switch (Opcode) {
    case CodeGenModule::XR_OP_unknown:
      llvm_unreachable("Xteam reduction opcode cannot be unknown");
    case CodeGenModule::XR_OP_add:
      return std::make_pair(
          OMPBuilder
              .getOrCreateRuntimeFunction(CGM.getModule(),
                                          OMPRTL___kmpc_rfun_sum_h)
              .getCallee(),
          OMPBuilder
              .getOrCreateRuntimeFunction(CGM.getModule(),
                                          OMPRTL___kmpc_rfun_sum_lds_h)
              .getCallee());
    case CodeGenModule::XR_OP_min:
      return std::make_pair(
          OMPBuilder
              .getOrCreateRuntimeFunction(CGM.getModule(),
                                          OMPRTL___kmpc_rfun_min_h)
              .getCallee(),
          OMPBuilder
              .getOrCreateRuntimeFunction(CGM.getModule(),
                                          OMPRTL___kmpc_rfun_min_lds_h)
              .getCallee());
    case CodeGenModule::XR_OP_max:
      return std::make_pair(
          OMPBuilder
              .getOrCreateRuntimeFunction(CGM.getModule(),
                                          OMPRTL___kmpc_rfun_max_h)
              .getCallee(),
          OMPBuilder
              .getOrCreateRuntimeFunction(CGM.getModule(),
                                          OMPRTL___kmpc_rfun_max_lds_h)
              .getCallee());
    }
  }

  if (RedVarType->isBFloatTy()) {
    switch (Opcode) {
    case CodeGenModule::XR_OP_unknown:
      llvm_unreachable("Xteam reduction opcode cannot be unknown");
    case CodeGenModule::XR_OP_add:
      return std::make_pair(
          OMPBuilder
              .getOrCreateRuntimeFunction(CGM.getModule(),
                                          OMPRTL___kmpc_rfun_sum_bf)
              .getCallee(),
          OMPBuilder
              .getOrCreateRuntimeFunction(CGM.getModule(),
                                          OMPRTL___kmpc_rfun_sum_lds_bf)
              .getCallee());
    case CodeGenModule::XR_OP_min:
      return std::make_pair(
          OMPBuilder
              .getOrCreateRuntimeFunction(CGM.getModule(),
                                          OMPRTL___kmpc_rfun_min_bf)
              .getCallee(),
          OMPBuilder
              .getOrCreateRuntimeFunction(CGM.getModule(),
                                          OMPRTL___kmpc_rfun_min_lds_bf)
              .getCallee());
    case CodeGenModule::XR_OP_max:
      return std::make_pair(
          OMPBuilder
              .getOrCreateRuntimeFunction(CGM.getModule(),
                                          OMPRTL___kmpc_rfun_max_bf)
              .getCallee(),
          OMPBuilder
              .getOrCreateRuntimeFunction(CGM.getModule(),
                                          OMPRTL___kmpc_rfun_max_lds_bf)
              .getCallee());
    }
  }
  llvm_unreachable("No support for other types currently.");
}

llvm::Value *CGOpenMPRuntimeGPU::getXteamRedOperation(
    CodeGenFunction &CGF, llvm::Value *Val, llvm::Value *OrigVarPtr,
    llvm::Value *DTeamVals, llvm::Value *DTeamsDonePtr,
    llvm::Value *ThreadStartIndex, llvm::Value *NumTeams, int BlockSize,
    CodeGenModule::XteamRedOpKind Opcode, bool IsFast) {
  // TODO handle more types
  llvm::Type *RedVarType = Val->getType();
  assert((RedVarType->isFloatTy() || RedVarType->isDoubleTy() ||
          RedVarType->isHalfTy() || RedVarType->isBFloatTy() ||
          (RedVarType->isIntegerTy() &&
           (RedVarType->getPrimitiveSizeInBits() == 16 ||
            RedVarType->getPrimitiveSizeInBits() == 32 ||
            RedVarType->getPrimitiveSizeInBits() == 64))) &&
         "Unhandled type");
  assert((Opcode == CodeGenModule::XR_OP_add ||
          Opcode == CodeGenModule::XR_OP_min ||
          Opcode == CodeGenModule::XR_OP_max) &&
         "Unexpected Xteam reduction operator");
  std::pair<llvm::Value *, llvm::Value *> RfunPair =
      getXteamRedFunctionPtrs(CGF, RedVarType, Opcode);
  // The initial value (referred to as the sentinel value) of the local
  // reduction variable depends on the opcode.
  llvm::Value *SentinelVal = CGF.getXteamRedSentinel(RedVarType, Opcode);

  llvm::Value *Args[] = {
      Val,
      OrigVarPtr,
      DTeamVals,
      DTeamsDonePtr,
      RfunPair.first,
      RfunPair.second,
      SentinelVal,
      ThreadStartIndex,
      NumTeams,
      CGF.CGM.getLangOpts().OpenMPTargetMultiDevice
          ? llvm::ConstantInt::get(CGF.CGM.Int32Ty,
                                   0) /* __MEMORY_SCOPE_SYSTEM */
          : llvm::ConstantInt::get(CGF.CGM.Int32Ty,
                                   1) /* __MEMORY_SCOPE_DEVICE */};

  unsigned WarpSize = CGF.getTarget().getGridValue().GV_Warp_Size;
  assert(WarpSize == 32 || WarpSize == 64);

  assert(BlockSize > 0 && BlockSize <= llvm::omp::xteam_red::MaxBlockSize &&
         "XTeam Reduction blocksize outside expected range");
  assert(((BlockSize & (BlockSize - 1)) == 0) &&
         "XTeam Reduction blocksize must be a power of two");

  // Prior analysis ensures that Xteam min/max reduction is not initiated if
  // fast reduction is requested by the user.
  if (IsFast)
    assert(Opcode == CodeGenModule::XR_OP_add &&
           "Fast reduction is not enabled for min and max");

  if (RedVarType->isIntegerTy()) {
    if (RedVarType->getPrimitiveSizeInBits() == 16) {
      if (WarpSize == 32) {
        return CGF.EmitRuntimeCall(
            OMPBuilder.getOrCreateRuntimeFunction(
                CGM.getModule(), IsFast ? OMPRTL___kmpc_xteamr_s_32x32_fast_sum
                                        : OMPRTL___kmpc_xteamr_s_32x32),
            Args);
      } else {
        return CGF.EmitRuntimeCall(
            OMPBuilder.getOrCreateRuntimeFunction(
                CGM.getModule(), IsFast ? OMPRTL___kmpc_xteamr_s_16x64_fast_sum
                                        : OMPRTL___kmpc_xteamr_s_16x64),
            Args);
      }
    }
    if (RedVarType->getPrimitiveSizeInBits() == 32) {
      if (WarpSize == 32) {
        return CGF.EmitRuntimeCall(
            OMPBuilder.getOrCreateRuntimeFunction(
                CGM.getModule(), IsFast ? OMPRTL___kmpc_xteamr_i_32x32_fast_sum
                                        : OMPRTL___kmpc_xteamr_i_32x32),
            Args);
      } else {
        return CGF.EmitRuntimeCall(
            OMPBuilder.getOrCreateRuntimeFunction(
                CGM.getModule(), IsFast ? OMPRTL___kmpc_xteamr_i_16x64_fast_sum
                                        : OMPRTL___kmpc_xteamr_i_16x64),
            Args);
      }
    }
    if (RedVarType->getPrimitiveSizeInBits() == 64) {
      if (WarpSize == 32) {
        return CGF.EmitRuntimeCall(
            OMPBuilder.getOrCreateRuntimeFunction(
                CGM.getModule(), IsFast ? OMPRTL___kmpc_xteamr_l_32x32_fast_sum
                                        : OMPRTL___kmpc_xteamr_l_32x32),
            Args);
      } else {
        return CGF.EmitRuntimeCall(
            OMPBuilder.getOrCreateRuntimeFunction(
                CGM.getModule(), IsFast ? OMPRTL___kmpc_xteamr_l_16x64_fast_sum
                                        : OMPRTL___kmpc_xteamr_l_16x64),
            Args);
      }
    }
  }
  if (RedVarType->isFloatTy()) {
    if (WarpSize == 32) {
      return CGF.EmitRuntimeCall(
          OMPBuilder.getOrCreateRuntimeFunction(
              CGM.getModule(), IsFast ? OMPRTL___kmpc_xteamr_f_32x32_fast_sum
                                      : OMPRTL___kmpc_xteamr_f_32x32),
          Args);
    } else {
      return CGF.EmitRuntimeCall(
          OMPBuilder.getOrCreateRuntimeFunction(
              CGM.getModule(), IsFast ? OMPRTL___kmpc_xteamr_f_16x64_fast_sum
                                      : OMPRTL___kmpc_xteamr_f_16x64),
          Args);
    }
  }
  if (RedVarType->isDoubleTy()) {
    if (WarpSize == 32) {
      return CGF.EmitRuntimeCall(
          OMPBuilder.getOrCreateRuntimeFunction(
              CGM.getModule(), IsFast ? OMPRTL___kmpc_xteamr_d_32x32_fast_sum
                                      : OMPRTL___kmpc_xteamr_d_32x32),
          Args);
    } else {
      return CGF.EmitRuntimeCall(
          OMPBuilder.getOrCreateRuntimeFunction(
              CGM.getModule(), IsFast ? OMPRTL___kmpc_xteamr_d_16x64_fast_sum
                                      : OMPRTL___kmpc_xteamr_d_16x64),
          Args);
    }
  }
  if (RedVarType->isHalfTy()) {
    if (WarpSize == 32) {
      return CGF.EmitRuntimeCall(
          OMPBuilder.getOrCreateRuntimeFunction(
              CGM.getModule(), IsFast ? OMPRTL___kmpc_xteamr_h_32x32_fast_sum
                                      : OMPRTL___kmpc_xteamr_h_32x32),
          Args);
    } else {
      return CGF.EmitRuntimeCall(
          OMPBuilder.getOrCreateRuntimeFunction(
              CGM.getModule(), IsFast ? OMPRTL___kmpc_xteamr_h_16x64_fast_sum
                                      : OMPRTL___kmpc_xteamr_h_16x64),
          Args);
    }
  }
  if (RedVarType->isBFloatTy()) {
    if (WarpSize == 32) {
      return CGF.EmitRuntimeCall(
          OMPBuilder.getOrCreateRuntimeFunction(
              CGM.getModule(), IsFast ? OMPRTL___kmpc_xteamr_bf_32x32_fast_sum
                                      : OMPRTL___kmpc_xteamr_bf_32x32),
          Args);
    } else {
      return CGF.EmitRuntimeCall(
          OMPBuilder.getOrCreateRuntimeFunction(
              CGM.getModule(), IsFast ? OMPRTL___kmpc_xteamr_bf_16x64_fast_sum
                                      : OMPRTL___kmpc_xteamr_bf_16x64),
          Args);
    }
  }
  llvm_unreachable("No support for other types currently.");
}

llvm::Value *CGOpenMPRuntimeGPU::getXteamScanSum(
    CodeGenFunction &CGF, llvm::Value *Val, llvm::Value *SumPtr,
    llvm::Value *DTeamVals, llvm::Value *DTeamsDonePtr,
    llvm::Value *DScanStorage, llvm::Value *ThreadStartIndex,
    llvm::Value *NumTeams, int BlockSize, bool IsFast) {
  // TODO handle more types
  llvm::Type *SumType = Val->getType();
  assert(
      (SumType->isFloatTy() || SumType->isDoubleTy() ||
       (SumType->isIntegerTy() && (SumType->getPrimitiveSizeInBits() == 32 ||
                                   SumType->getPrimitiveSizeInBits() == 64))) &&
      "Unhandled type");

  llvm::Type *Int32Ty = llvm::Type::getInt32Ty(CGM.getLLVMContext());
  llvm::Type *Int64Ty = llvm::Type::getInt64Ty(CGM.getLLVMContext());

  std::pair<llvm::Value *, llvm::Value *> RfunPair =
      getXteamRedFunctionPtrs(CGF, SumType, CodeGenModule::XR_OP_add);
  llvm::Value *ZeroVal = (SumType->isFloatTy() || SumType->isDoubleTy())
                             ? llvm::ConstantFP::getZero(SumType)
                         : SumType->getPrimitiveSizeInBits() == 32
                             ? llvm::ConstantInt::get(Int32Ty, 0)
                             : llvm::ConstantInt::get(Int64Ty, 0);

  // TODO: The argument 'SumPtr' is useless for Xteam Scan. Plan to get rid of
  // it in the future from both here and the DeviceRTL implementation.
  llvm::Value *Args[] = {Val,
                         DScanStorage,
                         SumPtr,
                         DTeamVals,
                         DTeamsDonePtr,
                         RfunPair.first,
                         RfunPair.second,
                         ZeroVal,
                         ThreadStartIndex,
                         NumTeams};

  unsigned WarpSize = CGF.getTarget().getGridValue().GV_Warp_Size;
  assert(WarpSize == 32 || WarpSize == 64);

  assert(BlockSize > 0 && BlockSize <= llvm::omp::xteam_red::MaxBlockSize &&
         "XTeam Reduction blocksize outside expected range");
  assert(((BlockSize & (BlockSize - 1)) == 0) &&
         "XTeam Reduction blocksize must be a power of two");

  if (SumType->isIntegerTy()) {
    if (SumType->getPrimitiveSizeInBits() == 64) {
      if (WarpSize == 64) {
        if (BlockSize == 1024)
          return CGF.EmitRuntimeCall(
              OMPBuilder.getOrCreateRuntimeFunction(
                  CGM.getModule(), OMPRTL___kmpc_xteams_l_16x64),
              Args);
        else if (BlockSize == 512)
          return CGF.EmitRuntimeCall(
              OMPBuilder.getOrCreateRuntimeFunction(
                  CGM.getModule(), OMPRTL___kmpc_xteams_l_8x64),
              Args);
        else if (BlockSize == 256)
          return CGF.EmitRuntimeCall(
              OMPBuilder.getOrCreateRuntimeFunction(
                  CGM.getModule(), OMPRTL___kmpc_xteams_l_4x64),
              Args);
        else
          llvm_unreachable("Block size unsupported.");
      } else if (WarpSize == 32) {
        if (BlockSize == 1024)
          return CGF.EmitRuntimeCall(
              OMPBuilder.getOrCreateRuntimeFunction(
                  CGM.getModule(), OMPRTL___kmpc_xteams_l_32x32),
              Args);
        else if (BlockSize == 512)
          return CGF.EmitRuntimeCall(
              OMPBuilder.getOrCreateRuntimeFunction(
                  CGM.getModule(), OMPRTL___kmpc_xteams_l_16x32),
              Args);
        else if (BlockSize == 256)
          return CGF.EmitRuntimeCall(
              OMPBuilder.getOrCreateRuntimeFunction(
                  CGM.getModule(), OMPRTL___kmpc_xteams_l_8x32),
              Args);
        else
          llvm_unreachable("Block size unsupported.");
      } else
        llvm_unreachable("Warp size should be 32 or 64.");
    } else if (SumType->getPrimitiveSizeInBits() == 32) {
      if (WarpSize == 64) {
        if (BlockSize == 1024)
          return CGF.EmitRuntimeCall(
              OMPBuilder.getOrCreateRuntimeFunction(
                  CGM.getModule(), OMPRTL___kmpc_xteams_i_16x64),
              Args);
        else if (BlockSize == 512)
          return CGF.EmitRuntimeCall(
              OMPBuilder.getOrCreateRuntimeFunction(
                  CGM.getModule(), OMPRTL___kmpc_xteams_i_8x64),
              Args);
        else if (BlockSize == 256)
          return CGF.EmitRuntimeCall(
              OMPBuilder.getOrCreateRuntimeFunction(
                  CGM.getModule(), OMPRTL___kmpc_xteams_i_4x64),
              Args);
        else
          llvm_unreachable("Block size unsupported.");
      } else if (WarpSize == 32) {
        if (BlockSize == 1024)
          return CGF.EmitRuntimeCall(
              OMPBuilder.getOrCreateRuntimeFunction(
                  CGM.getModule(), OMPRTL___kmpc_xteams_i_32x32),
              Args);
        else if (BlockSize == 512)
          return CGF.EmitRuntimeCall(
              OMPBuilder.getOrCreateRuntimeFunction(
                  CGM.getModule(), OMPRTL___kmpc_xteams_i_16x32),
              Args);
        else if (BlockSize == 256)
          return CGF.EmitRuntimeCall(
              OMPBuilder.getOrCreateRuntimeFunction(
                  CGM.getModule(), OMPRTL___kmpc_xteams_i_8x32),
              Args);
        else
          llvm_unreachable("Block size unsupported.");
      } else
        llvm_unreachable("Warp size should be 32 or 64.");
    }
  }
  if (SumType->isDoubleTy()) {
    if (WarpSize == 64) {
      if (BlockSize == 1024)
        return CGF.EmitRuntimeCall(
            OMPBuilder.getOrCreateRuntimeFunction(CGM.getModule(),
                                                  OMPRTL___kmpc_xteams_d_16x64),
            Args);
      else if (BlockSize == 512)
        return CGF.EmitRuntimeCall(
            OMPBuilder.getOrCreateRuntimeFunction(CGM.getModule(),
                                                  OMPRTL___kmpc_xteams_d_8x64),
            Args);
      else if (BlockSize == 256)
        return CGF.EmitRuntimeCall(
            OMPBuilder.getOrCreateRuntimeFunction(CGM.getModule(),
                                                  OMPRTL___kmpc_xteams_d_4x64),
            Args);
      else
        llvm_unreachable("Block size unsupported.");
    } else if (WarpSize == 32) {
      if (BlockSize == 1024)
        return CGF.EmitRuntimeCall(
            OMPBuilder.getOrCreateRuntimeFunction(CGM.getModule(),
                                                  OMPRTL___kmpc_xteams_d_32x32),
            Args);
      else if (BlockSize == 512)
        return CGF.EmitRuntimeCall(
            OMPBuilder.getOrCreateRuntimeFunction(CGM.getModule(),
                                                  OMPRTL___kmpc_xteams_d_16x32),
            Args);
      else if (BlockSize == 256)
        return CGF.EmitRuntimeCall(
            OMPBuilder.getOrCreateRuntimeFunction(CGM.getModule(),
                                                  OMPRTL___kmpc_xteams_d_8x32),
            Args);
      else
        llvm_unreachable("Block size unsupported.");
    } else
      llvm_unreachable("Warp size should be 32 or 64.");
  }
  if (SumType->isFloatTy()) {
    // FIXME: The Xteam Scan Implementation exhibits unpredictable behavior for
    // 'float' datatype when number of elements to be scanned goes beyond 1
    // million. This issue requires further debugging.
    if (WarpSize == 64) {
      if (BlockSize == 1024)
        return CGF.EmitRuntimeCall(
            OMPBuilder.getOrCreateRuntimeFunction(CGM.getModule(),
                                                  OMPRTL___kmpc_xteams_f_16x64),
            Args);
      else if (BlockSize == 512)
        return CGF.EmitRuntimeCall(
            OMPBuilder.getOrCreateRuntimeFunction(CGM.getModule(),
                                                  OMPRTL___kmpc_xteams_f_8x64),
            Args);
      else if (BlockSize == 256)
        return CGF.EmitRuntimeCall(
            OMPBuilder.getOrCreateRuntimeFunction(CGM.getModule(),
                                                  OMPRTL___kmpc_xteams_f_4x64),
            Args);
      else
        llvm_unreachable("BBlock size unsupported.");
    } else if (WarpSize == 32) {
      if (BlockSize == 1024)
        return CGF.EmitRuntimeCall(
            OMPBuilder.getOrCreateRuntimeFunction(CGM.getModule(),
                                                  OMPRTL___kmpc_xteams_f_32x32),
            Args);
      else if (BlockSize == 512)
        return CGF.EmitRuntimeCall(
            OMPBuilder.getOrCreateRuntimeFunction(CGM.getModule(),
                                                  OMPRTL___kmpc_xteams_f_16x32),
            Args);
      else if (BlockSize == 256)
        return CGF.EmitRuntimeCall(
            OMPBuilder.getOrCreateRuntimeFunction(CGM.getModule(),
                                                  OMPRTL___kmpc_xteams_f_8x32),
            Args);
      else
        llvm_unreachable("Block size unsupported.");
    } else
      llvm_unreachable("Warp size should be 32 or 64.");
  }
  llvm_unreachable("No support for other types currently.");
}

llvm::Value *CGOpenMPRuntimeGPU::getXteamScanPhaseTwo(
    CodeGenFunction &CGF, llvm::Value *Val, llvm::Value *SegmentSize,
    llvm::Value *DTeamVals, llvm::Value *DScanStorage,
    llvm::Value *DSegmentVals, llvm::Value *ThreadStartIndex, int BlockSize,
    bool IsInclusiveScan) {
  // TODO handle more types
  llvm::Type *SumType = Val->getType();
  assert(
      (SumType->isFloatTy() || SumType->isDoubleTy() ||
       (SumType->isIntegerTy() && (SumType->getPrimitiveSizeInBits() == 32 ||
                                   SumType->getPrimitiveSizeInBits() == 64))) &&
      "Unhandled type");

  llvm::Type *Int32Ty = llvm::Type::getInt32Ty(CGM.getLLVMContext());
  llvm::Type *Int64Ty = llvm::Type::getInt64Ty(CGM.getLLVMContext());

  std::pair<llvm::Value *, llvm::Value *> RfunPair =
      getXteamRedFunctionPtrs(CGF, SumType, CodeGenModule::XR_OP_add);
  llvm::Value *ZeroVal = (SumType->isFloatTy() || SumType->isDoubleTy())
                             ? llvm::ConstantFP::getZero(SumType)
                         : SumType->getPrimitiveSizeInBits() == 32
                             ? llvm::ConstantInt::get(Int32Ty, 0)
                             : llvm::ConstantInt::get(Int64Ty, 0);

  llvm::Value *IsInclusiveScanVal =
      llvm::ConstantInt::get(Int32Ty, IsInclusiveScan);
  llvm::Value *Args[] = {DScanStorage,     SegmentSize,       DTeamVals,
                         DSegmentVals,     RfunPair.first,    ZeroVal,
                         ThreadStartIndex, IsInclusiveScanVal};

  unsigned WarpSize = CGF.getTarget().getGridValue().GV_Warp_Size;
  assert(WarpSize == 32 || WarpSize == 64);

  assert(BlockSize > 0 && BlockSize <= llvm::omp::xteam_red::MaxBlockSize &&
         "XTeam Reduction blocksize outside expected range");
  assert(((BlockSize & (BlockSize - 1)) == 0) &&
         "XTeam Reduction blocksize must be a power of two");

  if (SumType->isIntegerTy()) {
    if (SumType->getPrimitiveSizeInBits() == 64) {
      if (WarpSize == 64) {
        if (BlockSize == 1024)
          return CGF.EmitRuntimeCall(
              OMPBuilder.getOrCreateRuntimeFunction(
                  CGM.getModule(), OMPRTL___kmpc_xteams_phase2_l_16x64),
              Args);
        else if (BlockSize == 512)
          return CGF.EmitRuntimeCall(
              OMPBuilder.getOrCreateRuntimeFunction(
                  CGM.getModule(), OMPRTL___kmpc_xteams_phase2_l_8x64),
              Args);
        else if (BlockSize == 256)
          return CGF.EmitRuntimeCall(
              OMPBuilder.getOrCreateRuntimeFunction(
                  CGM.getModule(), OMPRTL___kmpc_xteams_phase2_l_4x64),
              Args);
        else
          llvm_unreachable("Block size unsupported.");
      } else if (WarpSize == 32) {
        if (BlockSize == 1024)
          return CGF.EmitRuntimeCall(
              OMPBuilder.getOrCreateRuntimeFunction(
                  CGM.getModule(), OMPRTL___kmpc_xteams_phase2_l_32x32),
              Args);
        else if (BlockSize == 512)
          return CGF.EmitRuntimeCall(
              OMPBuilder.getOrCreateRuntimeFunction(
                  CGM.getModule(), OMPRTL___kmpc_xteams_phase2_l_16x32),
              Args);
        else if (BlockSize == 256)
          return CGF.EmitRuntimeCall(
              OMPBuilder.getOrCreateRuntimeFunction(
                  CGM.getModule(), OMPRTL___kmpc_xteams_phase2_l_8x32),
              Args);
        else
          llvm_unreachable("Block size unsupported.");
      } else
        llvm_unreachable("Warp size should be 32 or 64.");
    } else if (SumType->getPrimitiveSizeInBits() == 32) {
      if (WarpSize == 64) {
        if (BlockSize == 1024)
          return CGF.EmitRuntimeCall(
              OMPBuilder.getOrCreateRuntimeFunction(
                  CGM.getModule(), OMPRTL___kmpc_xteams_phase2_i_16x64),
              Args);
        else if (BlockSize == 512)
          return CGF.EmitRuntimeCall(
              OMPBuilder.getOrCreateRuntimeFunction(
                  CGM.getModule(), OMPRTL___kmpc_xteams_phase2_i_8x64),
              Args);
        else if (BlockSize == 256)
          return CGF.EmitRuntimeCall(
              OMPBuilder.getOrCreateRuntimeFunction(
                  CGM.getModule(), OMPRTL___kmpc_xteams_phase2_i_4x64),
              Args);
        else
          llvm_unreachable("Block size unsupported.");
      } else if (WarpSize == 32) {
        if (BlockSize == 1024)
          return CGF.EmitRuntimeCall(
              OMPBuilder.getOrCreateRuntimeFunction(
                  CGM.getModule(), OMPRTL___kmpc_xteams_phase2_i_32x32),
              Args);
        else if (BlockSize == 512)
          return CGF.EmitRuntimeCall(
              OMPBuilder.getOrCreateRuntimeFunction(
                  CGM.getModule(), OMPRTL___kmpc_xteams_phase2_i_16x32),
              Args);
        else if (BlockSize == 256)
          return CGF.EmitRuntimeCall(
              OMPBuilder.getOrCreateRuntimeFunction(
                  CGM.getModule(), OMPRTL___kmpc_xteams_phase2_i_8x32),
              Args);
        else
          llvm_unreachable("Block size unsupported.");
      } else
        llvm_unreachable("Warp size should be 32 or 64.");
    }
  }
  if (SumType->isDoubleTy()) {
    if (WarpSize == 64) {
      if (BlockSize == 1024)
        return CGF.EmitRuntimeCall(
            OMPBuilder.getOrCreateRuntimeFunction(
                CGM.getModule(), OMPRTL___kmpc_xteams_phase2_d_16x64),
            Args);
      else if (BlockSize == 512)
        return CGF.EmitRuntimeCall(
            OMPBuilder.getOrCreateRuntimeFunction(
                CGM.getModule(), OMPRTL___kmpc_xteams_phase2_d_8x64),
            Args);
      else if (BlockSize == 256)
        return CGF.EmitRuntimeCall(
            OMPBuilder.getOrCreateRuntimeFunction(
                CGM.getModule(), OMPRTL___kmpc_xteams_phase2_d_4x64),
            Args);
      else
        llvm_unreachable("Block size unsupported.");
    } else if (WarpSize == 32) {
      if (BlockSize == 1024)
        return CGF.EmitRuntimeCall(
            OMPBuilder.getOrCreateRuntimeFunction(
                CGM.getModule(), OMPRTL___kmpc_xteams_phase2_d_32x32),
            Args);
      else if (BlockSize == 512)
        return CGF.EmitRuntimeCall(
            OMPBuilder.getOrCreateRuntimeFunction(
                CGM.getModule(), OMPRTL___kmpc_xteams_phase2_d_16x32),
            Args);
      else if (BlockSize == 256)
        return CGF.EmitRuntimeCall(
            OMPBuilder.getOrCreateRuntimeFunction(
                CGM.getModule(), OMPRTL___kmpc_xteams_phase2_d_8x32),
            Args);
      else
        llvm_unreachable("Block size unsupported.");
    } else
      llvm_unreachable("Warp size should be 32 or 64.");
  }
  if (SumType->isFloatTy()) {
    if (WarpSize == 64) {
      if (BlockSize == 1024)
        return CGF.EmitRuntimeCall(
            OMPBuilder.getOrCreateRuntimeFunction(
                CGM.getModule(), OMPRTL___kmpc_xteams_phase2_f_16x64),
            Args);
      else if (BlockSize == 512)
        return CGF.EmitRuntimeCall(
            OMPBuilder.getOrCreateRuntimeFunction(
                CGM.getModule(), OMPRTL___kmpc_xteams_phase2_f_8x64),
            Args);
      else if (BlockSize == 256)
        return CGF.EmitRuntimeCall(
            OMPBuilder.getOrCreateRuntimeFunction(
                CGM.getModule(), OMPRTL___kmpc_xteams_phase2_f_4x64),
            Args);
      else
        llvm_unreachable("BBlock size unsupported.");
    } else if (WarpSize == 32) {
      if (BlockSize == 1024)
        return CGF.EmitRuntimeCall(
            OMPBuilder.getOrCreateRuntimeFunction(
                CGM.getModule(), OMPRTL___kmpc_xteams_phase2_f_32x32),
            Args);
      else if (BlockSize == 512)
        return CGF.EmitRuntimeCall(
            OMPBuilder.getOrCreateRuntimeFunction(
                CGM.getModule(), OMPRTL___kmpc_xteams_phase2_f_16x32),
            Args);
      else if (BlockSize == 256)
        return CGF.EmitRuntimeCall(
            OMPBuilder.getOrCreateRuntimeFunction(
                CGM.getModule(), OMPRTL___kmpc_xteams_phase2_f_8x32),
            Args);
      else
        llvm_unreachable("Block size unsupported.");
    } else
      llvm_unreachable("Warp size should be 32 or 64.");
  }
  llvm_unreachable("No support for other types currently.");
}

bool CGOpenMPRuntimeGPU::needsHintsForFastFPAtomics() {
  return getOffloadArch(CGM) == OffloadArch::GFX90a;
}

bool CGOpenMPRuntimeGPU::supportFastFPAtomics() {
  OffloadArch Arch = getOffloadArch(CGM);
  switch (Arch) {
  case OffloadArch::GFX90a:
  case OffloadArch::GFX942:
    return true;
  default:
    break;
  }
  return false;
}

std::pair<bool, RValue>
CGOpenMPRuntimeGPU::emitFastFPAtomicCall(CodeGenFunction &CGF, LValue X,
                                         RValue Update, BinaryOperatorKind BO,
                                         bool IsXBinopExpr) {
  CGBuilderTy &Bld = CGF.Builder;
  llvm::AtomicRMWInst::BinOp Kind = llvm::AtomicRMWInst::FAdd;
  switch (BO) {
  case BO_Sub:
    Kind = llvm::AtomicRMWInst::FSub;
    break;
  case BO_Add:
    Kind = llvm::AtomicRMWInst::FAdd;
    break;
  case BO_LT:
    Kind = IsXBinopExpr ? llvm::AtomicRMWInst::FMax : llvm::AtomicRMWInst::FMin;
    break;
  case BO_GT:
    Kind = IsXBinopExpr ? llvm::AtomicRMWInst::FMin : llvm::AtomicRMWInst::FMax;
    break;
  default:
    // remaining operations are not supported yet
    return std::make_pair(false, RValue::get(nullptr));
  }

  llvm::Value *UpdateVal = Update.getScalarVal();

  // The scope of the atomic, currently set to 'agent'. By default, if this
  // scope is not specified the scope will be 'system' scope.
  llvm::SyncScope::ID SSID =
      CGM.getLLVMContext().getOrInsertSyncScopeID("agent");
  llvm::AtomicRMWInst *CallInst = Bld.CreateAtomicRMW(
      Kind, X.getAddress(), UpdateVal, llvm::AtomicOrdering::Monotonic, SSID);

  // The following settings are used to get the atomicrmw instruction to
  // be closer in spirit to the previous use of the intrinsic.
  // Setting of amdgpu.no.fine.grained.memory property
  llvm::MDTuple *EmptyMD = llvm::MDNode::get(CGM.getLLVMContext(), {});
  CallInst->setMetadata("amdgpu.no.fine.grained.memory", EmptyMD);

  // Setting of amdgpu.ignore.denormal.mode
  if (Kind == llvm::AtomicRMWInst::FAdd && UpdateVal->getType()->isFloatTy())
    CallInst->setMetadata("amdgpu.ignore.denormal.mode", EmptyMD);

  // Note: breaks fp_atomics test so volatile cannot be used
  // CallInst->setVolatile(true);

  return std::make_pair(true, RValue::get(CallInst));
}

void CGOpenMPRuntimeGPU::emitFlush(CodeGenFunction &CGF, ArrayRef<const Expr *>,
                                   SourceLocation Loc,
                                   llvm::AtomicOrdering AO) {
  if (CGF.CGM.getLangOpts().OpenMPIRBuilder) {
    OMPBuilder.createFlush(CGF.Builder);
  } else {
    if (!CGF.HaveInsertPoint())
      return;
    // Build call void __kmpc_flush(ident_t *loc) and variants
    //__kmpc_flush_acquire, __kmpc_flush_release, __kmpc_flush_acqrel
    if (AO == llvm::AtomicOrdering::NotAtomic ||
        AO == llvm::AtomicOrdering::SequentiallyConsistent)
      CGF.EmitRuntimeCall(OMPBuilder.getOrCreateRuntimeFunction(
                              CGM.getModule(), OMPRTL___kmpc_flush),
                          emitUpdateLocation(CGF, Loc));
    else
      switch (AO) {
      case llvm::AtomicOrdering::Acquire:
        CGF.EmitRuntimeCall(OMPBuilder.getOrCreateRuntimeFunction(
                                CGM.getModule(), OMPRTL___kmpc_flush_acquire),
                            emitUpdateLocation(CGF, Loc));
        return;
      case llvm::AtomicOrdering::Release:
        CGF.EmitRuntimeCall(OMPBuilder.getOrCreateRuntimeFunction(
                                CGM.getModule(), OMPRTL___kmpc_flush_release),
                            emitUpdateLocation(CGF, Loc));
        return;
      case llvm::AtomicOrdering::AcquireRelease:
        CGF.EmitRuntimeCall(OMPBuilder.getOrCreateRuntimeFunction(
                                CGM.getModule(), OMPRTL___kmpc_flush_acqrel),
                            emitUpdateLocation(CGF, Loc));
        return;
      default:
        llvm_unreachable("Unexpected atomic ordering for flush directive.");
      }
  }
}

std::pair<bool, RValue>
CGOpenMPRuntimeGPU::emitAtomicCASLoop(CodeGenFunction &CGF, LValue X,
                                      RValue Update, BinaryOperatorKind BO) {
  ASTContext &Context = CGF.getContext();
  SmallVector<llvm::Value *> CASLoopArgs;
  CASLoopArgs.reserve(2);
  CASLoopArgs.push_back(X.getPointer(CGF));
  CASLoopArgs.push_back(Update.getScalarVal());
  llvm::Value *CallInst = nullptr;
  switch (BO) {
  case BO_LT: { // unavailable for both float, double, and integer types (32 and
                // 64 bits)
    if (Update.getScalarVal()->getType()->isIntegerTy() &&
        !(Context.getTypeSize(X.getType()) == 32 ||
          Context.getTypeSize(X.getType()) == 64))
      llvm_unreachable("Atomic Min types available for CAS loop conversion is "
                       "double, float, int (32 and 64 bits)");

    if (Update.getScalarVal()->getType()->isDoubleTy())
      CallInst = CGF.EmitRuntimeCall(
          OMPBuilder.getOrCreateRuntimeFunction(
              CGM.getModule(), OMPRTL___kmpc_atomicCASLoopMin_double),
          CASLoopArgs);
    else if (Update.getScalarVal()->getType()->isFloatTy())
      CallInst = CGF.EmitRuntimeCall(
          OMPBuilder.getOrCreateRuntimeFunction(
              CGM.getModule(), OMPRTL___kmpc_atomicCASLoopMin_float),
          CASLoopArgs);

    else if (Update.getScalarVal()->getType()->isIntegerTy()) {
      if (Context.getTypeSize(X.getType()) == 32) {
        if (X.getType()->hasSignedIntegerRepresentation()) {
          CallInst = CGF.EmitRuntimeCall(
              OMPBuilder.getOrCreateRuntimeFunction(
                  CGM.getModule(), OMPRTL___kmpc_atomicCASLoopMin_int32_t),
              CASLoopArgs);
        } else {
          const llvm::StringRef FunNameStr = "__kmpc_atomicCASLoopMin_uint32_t";
          CallInst = CGF.EmitRuntimeCall(
              OMPBuilder.unsignedGetOrCreateAtomicCASRuntimeFunction(
                  CGM.getModule(), FunNameStr,
                  /*RetType=*/CGF.Builder.getVoidTy(),
                  X.getPointer(CGF)->getType(),
                  Update.getScalarVal()->getType()),
              CASLoopArgs);
        }
      } else if (Context.getTypeSize(X.getType()) == 64) {
        if (X.getType()->hasSignedIntegerRepresentation()) {
          CallInst = CGF.EmitRuntimeCall(
              OMPBuilder.getOrCreateRuntimeFunction(
                  CGM.getModule(), OMPRTL___kmpc_atomicCASLoopMin_int64_t),
              CASLoopArgs);
        } else {
          const llvm::StringRef FunNameStr = "__kmpc_atomicCASLoopMin_uint64_t";
          CallInst = CGF.EmitRuntimeCall(
              OMPBuilder.unsignedGetOrCreateAtomicCASRuntimeFunction(
                  CGM.getModule(), FunNameStr,
                  /*RetType=*/CGF.Builder.getVoidTy(),
                  X.getPointer(CGF)->getType(),
                  Update.getScalarVal()->getType()),
              CASLoopArgs);
        }
      }
    }
    // other types (e.g., int8_t) are handled by backend directly
    return std::make_pair(true, RValue::get(CallInst));
  }
  case BO_GT: { // unavailable for both float, double, and integer types (32 and
                // 664 bits)
    if (Update.getScalarVal()->getType()->isIntegerTy() &&
        !(Context.getTypeSize(X.getType()) == 32 ||
          Context.getTypeSize(X.getType()) == 64))
      llvm_unreachable("Atomic Max types available for CAS loop conversion is "
                       "double, float, int (32 and 64 bits)");

    if (Update.getScalarVal()->getType()->isDoubleTy())
      CallInst = CGF.EmitRuntimeCall(
          OMPBuilder.getOrCreateRuntimeFunction(
              CGM.getModule(), OMPRTL___kmpc_atomicCASLoopMax_double),
          CASLoopArgs);
    else if (Update.getScalarVal()->getType()->isFloatTy())
      CallInst = CGF.EmitRuntimeCall(
          OMPBuilder.getOrCreateRuntimeFunction(
              CGM.getModule(), OMPRTL___kmpc_atomicCASLoopMax_float),
          CASLoopArgs);

    else if (Update.getScalarVal()->getType()->isIntegerTy()) {
      if (Context.getTypeSize(X.getType()) == 32) {
        if (X.getType()->hasSignedIntegerRepresentation()) {
          CallInst = CGF.EmitRuntimeCall(
              OMPBuilder.getOrCreateRuntimeFunction(
                  CGM.getModule(), OMPRTL___kmpc_atomicCASLoopMax_int32_t),
              CASLoopArgs);
        } else {
          const llvm::StringRef FunNameStr = "__kmpc_atomicCASLoopMax_uint32_t";
          CallInst = CGF.EmitRuntimeCall(
              OMPBuilder.unsignedGetOrCreateAtomicCASRuntimeFunction(
                  CGM.getModule(), FunNameStr,
                  /*RetType=*/CGF.Builder.getVoidTy(),
                  X.getPointer(CGF)->getType(),
                  Update.getScalarVal()->getType()),
              CASLoopArgs);
        }
      } else if (Context.getTypeSize(X.getType()) == 64) {
        if (X.getType()->hasSignedIntegerRepresentation()) {
          CallInst = CGF.EmitRuntimeCall(
              OMPBuilder.getOrCreateRuntimeFunction(
                  CGM.getModule(), OMPRTL___kmpc_atomicCASLoopMax_int64_t),
              CASLoopArgs);
        } else {
          const llvm::StringRef FunNameStr = "__kmpc_atomicCASLoopMax_uint64_t";
          CallInst = CGF.EmitRuntimeCall(
              OMPBuilder.unsignedGetOrCreateAtomicCASRuntimeFunction(
                  CGM.getModule(), FunNameStr,
                  /*RetType=*/CGF.Builder.getVoidTy(),
                  X.getPointer(CGF)->getType(),
                  Update.getScalarVal()->getType()),
              CASLoopArgs);
        }
      }
    }
    return std::make_pair(true, RValue::get(CallInst));
  }
  case BO_Add:
  case BO_Sub:
  case BO_And:
  case BO_Or:
  case BO_Xor:
    llvm_unreachable("Atomic operation must be generated via clang atomic "
                     "support and not via OpenMP runtime");
    break;
  default:
    llvm_unreachable(
        "Operation is not supported by kmpc_atomicCASLoop functions");
    break;
  }
  return std::make_pair(false, RValue::get(nullptr));
}<|MERGE_RESOLUTION|>--- conflicted
+++ resolved
@@ -1421,21 +1421,11 @@
   emitOutlinedFunctionCall(CGF, Loc, OutlinedFn, OutlinedFnArgs);
 }
 
-<<<<<<< HEAD
-
-void CGOpenMPRuntimeGPU::emitParallelCall(CodeGenFunction &CGF,
-                                          SourceLocation Loc,
-                                          llvm::Function *OutlinedFn,
-                                          ArrayRef<llvm::Value *> CapturedVars,
-                                          const Expr *IfCond,
-                                          llvm::Value *NumThreads) {
-=======
 void CGOpenMPRuntimeGPU::emitParallelCall(
     CodeGenFunction &CGF, SourceLocation Loc, llvm::Function *OutlinedFn,
     ArrayRef<llvm::Value *> CapturedVars, const Expr *IfCond,
     llvm::Value *NumThreads, OpenMPNumThreadsClauseModifier NumThreadsModifier,
     OpenMPSeverityClauseKind Severity, const Expr *Message) {
->>>>>>> c94b5f0c
   if (!CGF.HaveInsertPoint())
     return;
 
@@ -1491,34 +1481,6 @@
     assert(IfCondVal && "Expected a value");
     RuntimeFunction FnID = OMPRTL___kmpc_parallel_51;
     llvm::Value *RTLoc = emitUpdateLocation(CGF, Loc);
-<<<<<<< HEAD
-    if (CGM.getLangOpts().OpenMPNoNestedParallelism &&
-        CGM.IsSPMDExecutionMode()) {
-      llvm::Value *Args[] = {
-          RTLoc, NumThreadsVal, FnPtr,
-          Bld.CreateBitOrPointerCast(CapturedVarsAddrs.emitRawPointer(CGF),
-                                     CGF.VoidPtrPtrTy),
-          llvm::ConstantInt::get(CGM.SizeTy, CapturedVars.size())};
-      CGF.EmitRuntimeCall(OMPBuilder.getOrCreateRuntimeFunction(
-                              CGM.getModule(), OMPRTL___kmpc_parallel_spmd),
-                          Args);
-    } else {
-      llvm::Value *Args[] = {
-          RTLoc,
-          getThreadID(CGF, Loc),
-          IfCondVal,
-          NumThreadsVal,
-          llvm::ConstantInt::get(CGF.Int32Ty, -1),
-          FnPtr,
-          ID,
-          Bld.CreateBitOrPointerCast(CapturedVarsAddrs.emitRawPointer(CGF),
-                                     CGF.VoidPtrPtrTy),
-          llvm::ConstantInt::get(CGM.SizeTy, CapturedVars.size())};
-      CGF.EmitRuntimeCall(OMPBuilder.getOrCreateRuntimeFunction(
-                              CGM.getModule(), OMPRTL___kmpc_parallel_51),
-                          Args);
-    }
-=======
     llvm::SmallVector<llvm::Value *, 10> Args(
         {RTLoc, getThreadID(CGF, Loc), IfCondVal, NumThreadsVal,
          llvm::ConstantInt::get(CGF.Int32Ty, -1), FnPtr, ID,
@@ -1533,7 +1495,6 @@
     }
     CGF.EmitRuntimeCall(
         OMPBuilder.getOrCreateRuntimeFunction(CGM.getModule(), FnID), Args);
->>>>>>> c94b5f0c
   };
 
   RegionCodeGenTy RCG(ParallelGen);
