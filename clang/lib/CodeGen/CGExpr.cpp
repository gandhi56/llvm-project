--- conflicted
+++ resolved
@@ -4919,15 +4919,9 @@
 ///
 /// The resulting address doesn't necessarily have the right type.
 static Address emitAddrOfFieldStorage(CodeGenFunction &CGF, Address base,
-<<<<<<< HEAD
-                                      const FieldDecl *field) {
-  if (field->isZeroSize(CGF.getContext()))
-    return emitAddrOfZeroSizeField(CGF, base, field);
-=======
                                       const FieldDecl *field, bool IsInBounds) {
   if (isEmptyFieldForLayout(CGF.getContext(), field))
     return emitAddrOfZeroSizeField(CGF, base, field, IsInBounds);
->>>>>>> 2e021645
 
   const RecordDecl *rec = field->getParent();
 
