//===--- CGDebugInfo.cpp - Emit Debug Information for a Module ------------===//
//
// Part of the LLVM Project, under the Apache License v2.0 with LLVM Exceptions.
// See https://llvm.org/LICENSE.txt for license information.
// SPDX-License-Identifier: Apache-2.0 WITH LLVM-exception
//
//===----------------------------------------------------------------------===//
//
// This coordinates the debug information generation while generating code.
//
//===----------------------------------------------------------------------===//

#include "CGDebugInfo.h"
#include "CGBlocks.h"
#include "CGCXXABI.h"
#include "CGObjCRuntime.h"
#include "CGRecordLayout.h"
#include "CodeGenFunction.h"
#include "CodeGenModule.h"
#include "ConstantEmitter.h"
#include "TargetInfo.h"
#include "clang/AST/ASTContext.h"
#include "clang/AST/Attr.h"
#include "clang/AST/DeclCXX.h"
#include "clang/AST/DeclFriend.h"
#include "clang/AST/DeclObjC.h"
#include "clang/AST/DeclTemplate.h"
#include "clang/AST/Expr.h"
#include "clang/AST/RecordLayout.h"
#include "clang/AST/RecursiveASTVisitor.h"
#include "clang/AST/VTableBuilder.h"
#include "clang/Basic/CodeGenOptions.h"
#include "clang/Basic/SourceManager.h"
#include "clang/Basic/Version.h"
#include "clang/CodeGen/ModuleBuilder.h"
#include "clang/Frontend/FrontendOptions.h"
#include "clang/Lex/HeaderSearchOptions.h"
#include "clang/Lex/ModuleMap.h"
#include "clang/Lex/PreprocessorOptions.h"
#include "llvm/ADT/DenseSet.h"
#include "llvm/ADT/SmallVector.h"
#include "llvm/ADT/StringExtras.h"
#include "llvm/IR/Constants.h"
#include "llvm/IR/DataLayout.h"
#include "llvm/IR/DerivedTypes.h"
#include "llvm/IR/Instruction.h"
#include "llvm/IR/Instructions.h"
#include "llvm/IR/Intrinsics.h"
#include "llvm/IR/Metadata.h"
#include "llvm/IR/Module.h"
#include "llvm/Support/MD5.h"
#include "llvm/Support/Path.h"
#include "llvm/Support/SHA1.h"
#include "llvm/Support/SHA256.h"
#include "llvm/Support/TimeProfiler.h"
#include <cstdint>
#include <optional>
using namespace clang;
using namespace clang::CodeGen;

// TODO: consider deprecating ClArrayBoundsPseudoFn; functionality is subsumed
//       by -fsanitize-annotate-debug-info
static llvm::cl::opt<bool> ClArrayBoundsPseudoFn(
    "array-bounds-pseudofn", llvm::cl::Hidden, llvm::cl::Optional,
    llvm::cl::desc("Emit debug info that places array-bounds instrumentation "
                   "in an inline function called __ubsan_check_array_bounds."));

static uint32_t getTypeAlignIfRequired(const Type *Ty, const ASTContext &Ctx) {
  auto TI = Ctx.getTypeInfo(Ty);
  if (TI.isAlignRequired())
    return TI.Align;

  // MaxFieldAlignmentAttr is the attribute added to types
  // declared after #pragma pack(n).
  if (auto *Decl = Ty->getAsRecordDecl())
    if (Decl->hasAttr<MaxFieldAlignmentAttr>())
      return TI.Align;

  return 0;
}

static uint32_t getTypeAlignIfRequired(QualType Ty, const ASTContext &Ctx) {
  return getTypeAlignIfRequired(Ty.getTypePtr(), Ctx);
}

static uint32_t getDeclAlignIfRequired(const Decl *D, const ASTContext &Ctx) {
  return D->hasAttr<AlignedAttr>() ? D->getMaxAlignment() : 0;
}

/// Returns true if \ref VD is a a holding variable (aka a
/// VarDecl retrieved using \ref BindingDecl::getHoldingVar).
static bool IsDecomposedVarDecl(VarDecl const *VD) {
  auto const *Init = VD->getInit();
  if (!Init)
    return false;

  auto const *RefExpr =
      llvm::dyn_cast_or_null<DeclRefExpr>(Init->IgnoreUnlessSpelledInSource());
  if (!RefExpr)
    return false;

  return llvm::dyn_cast_or_null<DecompositionDecl>(RefExpr->getDecl());
}

/// Returns true if \ref VD is a compiler-generated variable
/// and should be treated as artificial for the purposes
/// of debug-info generation.
static bool IsArtificial(VarDecl const *VD) {
  // Tuple-like bindings are marked as implicit despite
  // being spelled out in source. Don't treat them as artificial
  // variables.
  if (IsDecomposedVarDecl(VD))
    return false;

  return VD->isImplicit() || (isa<Decl>(VD->getDeclContext()) &&
                              cast<Decl>(VD->getDeclContext())->isImplicit());
}

CGDebugInfo::CGDebugInfo(CodeGenModule &CGM)
    : CGM(CGM), DebugKind(CGM.getCodeGenOpts().getDebugInfo()),
      DebugTypeExtRefs(CGM.getCodeGenOpts().DebugTypeExtRefs),
      DBuilder(CGM.getModule()) {
  CreateCompileUnit();
}

CGDebugInfo::~CGDebugInfo() {
  assert(LexicalBlockStack.empty() &&
         "Region stack mismatch, stack not empty!");
}

void CGDebugInfo::addInstSourceAtomMetadata(llvm::Instruction *I,
                                            uint64_t Group, uint8_t Rank) {
  if (!I->getDebugLoc() || Group == 0 || !I->getDebugLoc()->getLine())
    return;

  // Saturate the 3-bit rank.
  Rank = std::min<uint8_t>(Rank, 7);

  const llvm::DebugLoc &DL = I->getDebugLoc();

  // Each instruction can only be attributed to one source atom (a limitation of
  // the implementation). If this instruction is already part of a source atom,
  // pick the group in which it has highest precedence (lowest rank).
  if (DL->getAtomGroup() && DL->getAtomRank() && DL->getAtomRank() < Rank) {
    Group = DL->getAtomGroup();
    Rank = DL->getAtomRank();
  }

  // Update the function-local watermark so we don't reuse this number for
  // another atom.
  KeyInstructionsInfo.HighestEmittedAtom =
      std::max(Group, KeyInstructionsInfo.HighestEmittedAtom);

  // Apply the new DILocation to the instruction.
  llvm::DILocation *NewDL = llvm::DILocation::get(
      I->getContext(), DL.getLine(), DL.getCol(), DL.getScope(),
      DL.getInlinedAt(), DL.isImplicitCode(), Group, Rank);
  I->setDebugLoc(NewDL);
}

void CGDebugInfo::addInstToCurrentSourceAtom(llvm::Instruction *KeyInstruction,
                                             llvm::Value *Backup) {
  addInstToSpecificSourceAtom(KeyInstruction, Backup,
                              KeyInstructionsInfo.CurrentAtom);
}

void CGDebugInfo::addInstToSpecificSourceAtom(llvm::Instruction *KeyInstruction,
                                              llvm::Value *Backup,
                                              uint64_t Group) {
  if (!Group || !CGM.getCodeGenOpts().DebugKeyInstructions)
    return;

  addInstSourceAtomMetadata(KeyInstruction, Group, /*Rank=*/1);

  llvm::Instruction *BackupI =
      llvm::dyn_cast_or_null<llvm::Instruction>(Backup);
  if (!BackupI)
    return;

  // Add the backup instruction to the group.
  addInstSourceAtomMetadata(BackupI, Group, /*Rank=*/2);

  // Look through chains of casts too, as they're probably going to evaporate.
  // FIXME: And other nops like zero length geps?
  // FIXME: Should use Cast->isNoopCast()?
  uint8_t Rank = 3;
  while (auto *Cast = dyn_cast<llvm::CastInst>(BackupI)) {
    BackupI = dyn_cast<llvm::Instruction>(Cast->getOperand(0));
    if (!BackupI)
      break;
    addInstSourceAtomMetadata(BackupI, Group, Rank++);
  }
}

void CGDebugInfo::completeFunction() {
  // Reset the atom group number tracker as the numbers are function-local.
  KeyInstructionsInfo.NextAtom = 1;
  KeyInstructionsInfo.HighestEmittedAtom = 0;
  KeyInstructionsInfo.CurrentAtom = 0;
}

ApplyAtomGroup::ApplyAtomGroup(CGDebugInfo *DI) : DI(DI) {
  if (!DI)
    return;
  OriginalAtom = DI->KeyInstructionsInfo.CurrentAtom;
  DI->KeyInstructionsInfo.CurrentAtom = DI->KeyInstructionsInfo.NextAtom++;
}

ApplyAtomGroup::~ApplyAtomGroup() {
  if (!DI)
    return;

  // We may not have used the group number at all.
  DI->KeyInstructionsInfo.NextAtom =
      std::min(DI->KeyInstructionsInfo.HighestEmittedAtom + 1,
               DI->KeyInstructionsInfo.NextAtom);

  DI->KeyInstructionsInfo.CurrentAtom = OriginalAtom;
}

ApplyDebugLocation::ApplyDebugLocation(CodeGenFunction &CGF,
                                       SourceLocation TemporaryLocation)
    : CGF(&CGF) {
  init(TemporaryLocation);
}

ApplyDebugLocation::ApplyDebugLocation(CodeGenFunction &CGF,
                                       bool DefaultToEmpty,
                                       SourceLocation TemporaryLocation)
    : CGF(&CGF) {
  init(TemporaryLocation, DefaultToEmpty);
}

void ApplyDebugLocation::init(SourceLocation TemporaryLocation,
                              bool DefaultToEmpty) {
  auto *DI = CGF->getDebugInfo();
  if (!DI) {
    CGF = nullptr;
    return;
  }

  OriginalLocation = CGF->Builder.getCurrentDebugLocation();

  if (OriginalLocation && !DI->CGM.getExpressionLocationsEnabled())
    return;

  if (TemporaryLocation.isValid()) {
    DI->EmitLocation(CGF->Builder, TemporaryLocation);
    return;
  }

  if (DefaultToEmpty) {
    CGF->Builder.SetCurrentDebugLocation(llvm::DebugLoc());
    return;
  }

  // Construct a location that has a valid scope, but no line info.
  assert(!DI->LexicalBlockStack.empty());
  CGF->Builder.SetCurrentDebugLocation(
      llvm::DILocation::get(DI->LexicalBlockStack.back()->getContext(), 0, 0,
                            DI->LexicalBlockStack.back(), DI->getInlinedAt()));
}

ApplyDebugLocation::ApplyDebugLocation(CodeGenFunction &CGF, const Expr *E)
    : CGF(&CGF) {
  init(E->getExprLoc());
}

ApplyDebugLocation::ApplyDebugLocation(CodeGenFunction &CGF, llvm::DebugLoc Loc)
    : CGF(&CGF) {
  if (!CGF.getDebugInfo()) {
    this->CGF = nullptr;
    return;
  }
  OriginalLocation = CGF.Builder.getCurrentDebugLocation();
  if (Loc) {
    // Key Instructions: drop the atom group and rank to avoid accidentally
    // propagating it around.
    if (Loc->getAtomGroup())
      Loc = llvm::DILocation::get(Loc->getContext(), Loc.getLine(),
                                  Loc->getColumn(), Loc->getScope(),
                                  Loc->getInlinedAt(), Loc.isImplicitCode());
    CGF.Builder.SetCurrentDebugLocation(std::move(Loc));
  }
}

ApplyDebugLocation::~ApplyDebugLocation() {
  // Query CGF so the location isn't overwritten when location updates are
  // temporarily disabled (for C++ default function arguments)
  if (CGF)
    CGF->Builder.SetCurrentDebugLocation(std::move(OriginalLocation));
}

ApplyInlineDebugLocation::ApplyInlineDebugLocation(CodeGenFunction &CGF,
                                                   GlobalDecl InlinedFn)
    : CGF(&CGF) {
  if (!CGF.getDebugInfo()) {
    this->CGF = nullptr;
    return;
  }
  auto &DI = *CGF.getDebugInfo();
  SavedLocation = DI.getLocation();
  assert((DI.getInlinedAt() ==
          CGF.Builder.getCurrentDebugLocation()->getInlinedAt()) &&
         "CGDebugInfo and IRBuilder are out of sync");

  DI.EmitInlineFunctionStart(CGF.Builder, InlinedFn);
}

ApplyInlineDebugLocation::~ApplyInlineDebugLocation() {
  if (!CGF)
    return;
  auto &DI = *CGF->getDebugInfo();
  DI.EmitInlineFunctionEnd(CGF->Builder);
  DI.EmitLocation(CGF->Builder, SavedLocation);
}

void CGDebugInfo::setLocation(SourceLocation Loc) {
  // If the new location isn't valid return.
  if (Loc.isInvalid())
    return;

  CurLoc = CGM.getContext().getSourceManager().getExpansionLoc(Loc);

  // If we've changed files in the middle of a lexical scope go ahead
  // and create a new lexical scope with file node if it's different
  // from the one in the scope.
  if (LexicalBlockStack.empty())
    return;

  SourceManager &SM = CGM.getContext().getSourceManager();
  auto *Scope = cast<llvm::DIScope>(LexicalBlockStack.back());
  PresumedLoc PCLoc = SM.getPresumedLoc(CurLoc);
  if (PCLoc.isInvalid() || Scope->getFile() == getOrCreateFile(CurLoc))
    return;

  if (auto *LBF = dyn_cast<llvm::DILexicalBlockFile>(Scope)) {
    LexicalBlockStack.pop_back();
    LexicalBlockStack.emplace_back(DBuilder.createLexicalBlockFile(
        LBF->getScope(), getOrCreateFile(CurLoc)));
  } else if (isa<llvm::DILexicalBlock>(Scope) ||
             isa<llvm::DISubprogram>(Scope)) {
    LexicalBlockStack.pop_back();
    LexicalBlockStack.emplace_back(
        DBuilder.createLexicalBlockFile(Scope, getOrCreateFile(CurLoc)));
  }
}

static llvm::dwarf::MemorySpace getDWARFMemorySpace(LangAS AS) {
  using namespace llvm::dwarf;
  const MemorySpace
      LangASToMS[static_cast<unsigned>(LangAS::FirstTargetAddressSpace)] = {
          DW_MSPACE_LLVM_none,     // Default
          DW_MSPACE_LLVM_global,   // opencl_global
          DW_MSPACE_LLVM_group,    // opencl_local
          DW_MSPACE_LLVM_constant, // opencl_constant
          DW_MSPACE_LLVM_private,  // opencl_private
          DW_MSPACE_LLVM_none,     // opencl_generic
          DW_MSPACE_LLVM_global,   // opencl_global_device
          DW_MSPACE_LLVM_global,   // opencl_global_host
          DW_MSPACE_LLVM_global,   // cuda_device
          DW_MSPACE_LLVM_constant, // cuda_constant
          DW_MSPACE_LLVM_group,    // cuda_shared
          DW_MSPACE_LLVM_global,   // sycl_global
          DW_MSPACE_LLVM_global,   // sycl_global_device
          DW_MSPACE_LLVM_global,   // sycl_global_host
          DW_MSPACE_LLVM_group,    // sycl_local
          DW_MSPACE_LLVM_private,  // sycl_private
          DW_MSPACE_LLVM_none,     // ptr32_sptr
          DW_MSPACE_LLVM_none,     // ptr32_uptr
          DW_MSPACE_LLVM_none,     // ptr64
          DW_MSPACE_LLVM_none,     // hlsl_groupshared
      };
  const auto i = static_cast<std::underlying_type_t<LangAS>>(AS);
  if (i < std::size(LangASToMS))
    return LangASToMS[i];

  // LangAS coming from OpenMP can be out-of-bounds.
  // This happened in the test CodeGen/OpenMP/target_parallel_debug_codegen.cpp
  return DW_MSPACE_LLVM_none;
}

static llvm::dwarf::MemorySpace getDWARFMemorySpace(const QualType &QT) {
  return getDWARFMemorySpace(QT.getAddressSpace());
}

static llvm::dwarf::MemorySpace getDWARFMemorySpace(const ValueDecl *D) {
  // When parsing HIP/Cuda, the address space is not attached to the type.
  // Instead, create a new QualType
  if (D->hasAttr<CUDASharedAttr>())
    return getDWARFMemorySpace(LangAS::cuda_shared);
  if (D->hasAttr<CUDAConstantAttr>())
    return getDWARFMemorySpace(LangAS::cuda_constant);
  if (D->hasAttr<CUDADeviceAttr>())
    return getDWARFMemorySpace(LangAS::cuda_device);
  return getDWARFMemorySpace(D->getType());
}

llvm::DIScope *CGDebugInfo::getDeclContextDescriptor(const Decl *D) {
  llvm::DIScope *Mod = getParentModuleOrNull(D);
  return getContextDescriptor(cast<Decl>(D->getDeclContext()),
                              Mod ? Mod : TheCU);
}

llvm::DIScope *CGDebugInfo::getContextDescriptor(const Decl *Context,
                                                 llvm::DIScope *Default) {
  if (!Context)
    return Default;

  auto I = RegionMap.find(Context);
  if (I != RegionMap.end()) {
    llvm::Metadata *V = I->second;
    return dyn_cast_or_null<llvm::DIScope>(V);
  }

  // Check namespace.
  if (const auto *NSDecl = dyn_cast<NamespaceDecl>(Context))
    return getOrCreateNamespace(NSDecl);

  if (const auto *RDecl = dyn_cast<RecordDecl>(Context))
    if (!RDecl->isDependentType())
      return getOrCreateType(CGM.getContext().getTypeDeclType(RDecl),
                             TheCU->getFile());
  return Default;
}

PrintingPolicy CGDebugInfo::getPrintingPolicy() const {
  PrintingPolicy PP = CGM.getContext().getPrintingPolicy();

  // If we're emitting codeview, it's important to try to match MSVC's naming so
  // that visualizers written for MSVC will trigger for our class names. In
  // particular, we can't have spaces between arguments of standard templates
  // like basic_string and vector, but we must have spaces between consecutive
  // angle brackets that close nested template argument lists.
  if (CGM.getCodeGenOpts().EmitCodeView) {
    PP.MSVCFormatting = true;
    PP.SplitTemplateClosers = true;
  } else {
    // For DWARF, printing rules are underspecified.
    // SplitTemplateClosers yields better interop with GCC and GDB (PR46052).
    PP.SplitTemplateClosers = true;
  }

  PP.SuppressInlineNamespace =
      PrintingPolicy::SuppressInlineNamespaceMode::None;
  PP.PrintAsCanonical = true;
  PP.UsePreferredNames = false;
  PP.AlwaysIncludeTypeForTemplateArgument = true;
  PP.UseEnumerators = false;

  // Apply -fdebug-prefix-map.
  PP.Callbacks = &PrintCB;
  return PP;
}

StringRef CGDebugInfo::getFunctionName(const FunctionDecl *FD) {
  return internString(GetName(FD));
}

StringRef CGDebugInfo::getObjCMethodName(const ObjCMethodDecl *OMD) {
  SmallString<256> MethodName;
  llvm::raw_svector_ostream OS(MethodName);
  OS << (OMD->isInstanceMethod() ? '-' : '+') << '[';
  const DeclContext *DC = OMD->getDeclContext();
  if (const auto *OID = dyn_cast<ObjCImplementationDecl>(DC)) {
    OS << OID->getName();
  } else if (const auto *OID = dyn_cast<ObjCInterfaceDecl>(DC)) {
    OS << OID->getName();
  } else if (const auto *OC = dyn_cast<ObjCCategoryDecl>(DC)) {
    if (OC->IsClassExtension()) {
      OS << OC->getClassInterface()->getName();
    } else {
      OS << OC->getIdentifier()->getNameStart() << '('
         << OC->getIdentifier()->getNameStart() << ')';
    }
  } else if (const auto *OCD = dyn_cast<ObjCCategoryImplDecl>(DC)) {
    OS << OCD->getClassInterface()->getName() << '(' << OCD->getName() << ')';
  }
  OS << ' ' << OMD->getSelector().getAsString() << ']';

  return internString(OS.str());
}

StringRef CGDebugInfo::getSelectorName(Selector S) {
  return internString(S.getAsString());
}

StringRef CGDebugInfo::getClassName(const RecordDecl *RD) {
  if (isa<ClassTemplateSpecializationDecl>(RD)) {
    // Copy this name on the side and use its reference.
    return internString(GetName(RD));
  }

  // quick optimization to avoid having to intern strings that are already
  // stored reliably elsewhere
  if (const IdentifierInfo *II = RD->getIdentifier())
    return II->getName();

  // The CodeView printer in LLVM wants to see the names of unnamed types
  // because they need to have a unique identifier.
  // These names are used to reconstruct the fully qualified type names.
  if (CGM.getCodeGenOpts().EmitCodeView) {
    if (const TypedefNameDecl *D = RD->getTypedefNameForAnonDecl()) {
      assert(RD->getDeclContext() == D->getDeclContext() &&
             "Typedef should not be in another decl context!");
      assert(D->getDeclName().getAsIdentifierInfo() &&
             "Typedef was not named!");
      return D->getDeclName().getAsIdentifierInfo()->getName();
    }

    if (CGM.getLangOpts().CPlusPlus) {
      StringRef Name;

      ASTContext &Context = CGM.getContext();
      if (const DeclaratorDecl *DD = Context.getDeclaratorForUnnamedTagDecl(RD))
        // Anonymous types without a name for linkage purposes have their
        // declarator mangled in if they have one.
        Name = DD->getName();
      else if (const TypedefNameDecl *TND =
                   Context.getTypedefNameForUnnamedTagDecl(RD))
        // Anonymous types without a name for linkage purposes have their
        // associate typedef mangled in if they have one.
        Name = TND->getName();

      // Give lambdas a display name based on their name mangling.
      if (const CXXRecordDecl *CXXRD = dyn_cast<CXXRecordDecl>(RD))
        if (CXXRD->isLambda())
          return internString(
              CGM.getCXXABI().getMangleContext().getLambdaString(CXXRD));

      if (!Name.empty()) {
        SmallString<256> UnnamedType("<unnamed-type-");
        UnnamedType += Name;
        UnnamedType += '>';
        return internString(UnnamedType);
      }
    }
  }

  return StringRef();
}

std::optional<llvm::DIFile::ChecksumKind>
CGDebugInfo::computeChecksum(FileID FID, SmallString<64> &Checksum) const {
  Checksum.clear();

  if (!CGM.getCodeGenOpts().EmitCodeView &&
      CGM.getCodeGenOpts().DwarfVersion < 5)
    return std::nullopt;

  SourceManager &SM = CGM.getContext().getSourceManager();
  std::optional<llvm::MemoryBufferRef> MemBuffer = SM.getBufferOrNone(FID);
  if (!MemBuffer)
    return std::nullopt;

  auto Data = llvm::arrayRefFromStringRef(MemBuffer->getBuffer());
  switch (CGM.getCodeGenOpts().getDebugSrcHash()) {
  case clang::CodeGenOptions::DSH_MD5:
    llvm::toHex(llvm::MD5::hash(Data), /*LowerCase=*/true, Checksum);
    return llvm::DIFile::CSK_MD5;
  case clang::CodeGenOptions::DSH_SHA1:
    llvm::toHex(llvm::SHA1::hash(Data), /*LowerCase=*/true, Checksum);
    return llvm::DIFile::CSK_SHA1;
  case clang::CodeGenOptions::DSH_SHA256:
    llvm::toHex(llvm::SHA256::hash(Data), /*LowerCase=*/true, Checksum);
    return llvm::DIFile::CSK_SHA256;
  case clang::CodeGenOptions::DSH_NONE:
    return std::nullopt;
  }
  llvm_unreachable("Unhandled DebugSrcHashKind enum");
}

std::optional<StringRef> CGDebugInfo::getSource(const SourceManager &SM,
                                                FileID FID) {
  if (!CGM.getCodeGenOpts().EmbedSource)
    return std::nullopt;

  bool SourceInvalid = false;
  StringRef Source = SM.getBufferData(FID, &SourceInvalid);

  if (SourceInvalid)
    return std::nullopt;

  return Source;
}

llvm::DIFile *CGDebugInfo::getOrCreateFile(SourceLocation Loc) {
  SourceManager &SM = CGM.getContext().getSourceManager();
  StringRef FileName;
  FileID FID;
  std::optional<llvm::DIFile::ChecksumInfo<StringRef>> CSInfo;

  if (Loc.isInvalid()) {
    // The DIFile used by the CU is distinct from the main source file. Call
    // createFile() below for canonicalization if the source file was specified
    // with an absolute path.
    FileName = TheCU->getFile()->getFilename();
    CSInfo = TheCU->getFile()->getChecksum();
  } else {
    PresumedLoc PLoc = SM.getPresumedLoc(Loc);
    FileName = PLoc.getFilename();

    if (FileName.empty()) {
      FileName = TheCU->getFile()->getFilename();
    } else {
      FileName = PLoc.getFilename();
    }
    FID = PLoc.getFileID();
  }

  // Cache the results.
  auto It = DIFileCache.find(FileName.data());
  if (It != DIFileCache.end()) {
    // Verify that the information still exists.
    if (llvm::Metadata *V = It->second)
      return cast<llvm::DIFile>(V);
  }

  // Put Checksum at a scope where it will persist past the createFile call.
  SmallString<64> Checksum;
  if (!CSInfo) {
    std::optional<llvm::DIFile::ChecksumKind> CSKind =
      computeChecksum(FID, Checksum);
    if (CSKind)
      CSInfo.emplace(*CSKind, Checksum);
  }
  return createFile(FileName, CSInfo, getSource(SM, SM.getFileID(Loc)));
}

llvm::DIFile *CGDebugInfo::createFile(
    StringRef FileName,
    std::optional<llvm::DIFile::ChecksumInfo<StringRef>> CSInfo,
    std::optional<StringRef> Source) {
  StringRef Dir;
  StringRef File;
  std::string RemappedFile = remapDIPath(FileName);
  std::string CurDir = remapDIPath(getCurrentDirname());
  SmallString<128> DirBuf;
  SmallString<128> FileBuf;
  if (llvm::sys::path::is_absolute(RemappedFile)) {
    // Strip the common prefix (if it is more than just "/" or "C:\") from
    // current directory and FileName for a more space-efficient encoding.
    auto FileIt = llvm::sys::path::begin(RemappedFile);
    auto FileE = llvm::sys::path::end(RemappedFile);
    auto CurDirIt = llvm::sys::path::begin(CurDir);
    auto CurDirE = llvm::sys::path::end(CurDir);
    for (; CurDirIt != CurDirE && *CurDirIt == *FileIt; ++CurDirIt, ++FileIt)
      llvm::sys::path::append(DirBuf, *CurDirIt);
    if (llvm::sys::path::root_path(DirBuf) == DirBuf) {
      // Don't strip the common prefix if it is only the root ("/" or "C:\")
      // since that would make LLVM diagnostic locations confusing.
      Dir = {};
      File = RemappedFile;
    } else {
      for (; FileIt != FileE; ++FileIt)
        llvm::sys::path::append(FileBuf, *FileIt);
      Dir = DirBuf;
      File = FileBuf;
    }
  } else {
    if (!llvm::sys::path::is_absolute(FileName))
      Dir = CurDir;
    File = RemappedFile;
  }
  llvm::DIFile *F = DBuilder.createFile(File, Dir, CSInfo, Source);
  DIFileCache[FileName.data()].reset(F);
  return F;
}

std::string CGDebugInfo::remapDIPath(StringRef Path) const {
  SmallString<256> P = Path;
  for (auto &[From, To] : llvm::reverse(CGM.getCodeGenOpts().DebugPrefixMap))
    if (llvm::sys::path::replace_path_prefix(P, From, To))
      break;
  return P.str().str();
}

unsigned CGDebugInfo::getLineNumber(SourceLocation Loc) {
  if (Loc.isInvalid())
    return 0;
  SourceManager &SM = CGM.getContext().getSourceManager();
  return SM.getPresumedLoc(Loc).getLine();
}

unsigned CGDebugInfo::getColumnNumber(SourceLocation Loc, bool Force) {
  // We may not want column information at all.
  if (!Force && !CGM.getCodeGenOpts().DebugColumnInfo)
    return 0;

  // If the location is invalid then use the current column.
  if (Loc.isInvalid() && CurLoc.isInvalid())
    return 0;
  SourceManager &SM = CGM.getContext().getSourceManager();
  PresumedLoc PLoc = SM.getPresumedLoc(Loc.isValid() ? Loc : CurLoc);
  return PLoc.isValid() ? PLoc.getColumn() : 0;
}

StringRef CGDebugInfo::getCurrentDirname() {
  if (!CGM.getCodeGenOpts().DebugCompilationDir.empty())
    return CGM.getCodeGenOpts().DebugCompilationDir;

  if (!CWDName.empty())
    return CWDName;
  llvm::ErrorOr<std::string> CWD =
      CGM.getFileSystem()->getCurrentWorkingDirectory();
  if (!CWD)
    return StringRef();
  return CWDName = internString(*CWD);
}

void CGDebugInfo::CreateCompileUnit() {
  SmallString<64> Checksum;
  std::optional<llvm::DIFile::ChecksumKind> CSKind;
  std::optional<llvm::DIFile::ChecksumInfo<StringRef>> CSInfo;

  // Should we be asking the SourceManager for the main file name, instead of
  // accepting it as an argument? This just causes the main file name to
  // mismatch with source locations and create extra lexical scopes or
  // mismatched debug info (a CU with a DW_AT_file of "-", because that's what
  // the driver passed, but functions/other things have DW_AT_file of "<stdin>"
  // because that's what the SourceManager says)

  // Get absolute path name.
  SourceManager &SM = CGM.getContext().getSourceManager();
  auto &CGO = CGM.getCodeGenOpts();
  const LangOptions &LO = CGM.getLangOpts();
  std::string MainFileName = CGO.MainFileName;
  if (MainFileName.empty())
    MainFileName = "<stdin>";

  // The main file name provided via the "-main-file-name" option contains just
  // the file name itself with no path information. This file name may have had
  // a relative path, so we look into the actual file entry for the main
  // file to determine the real absolute path for the file.
  std::string MainFileDir;
  if (OptionalFileEntryRef MainFile =
          SM.getFileEntryRefForID(SM.getMainFileID())) {
    MainFileDir = std::string(MainFile->getDir().getName());
    if (!llvm::sys::path::is_absolute(MainFileName)) {
      llvm::SmallString<1024> MainFileDirSS(MainFileDir);
      llvm::sys::path::Style Style =
          LO.UseTargetPathSeparator
              ? (CGM.getTarget().getTriple().isOSWindows()
                     ? llvm::sys::path::Style::windows_backslash
                     : llvm::sys::path::Style::posix)
              : llvm::sys::path::Style::native;
      llvm::sys::path::append(MainFileDirSS, Style, MainFileName);
      MainFileName = std::string(
          llvm::sys::path::remove_leading_dotslash(MainFileDirSS, Style));
    }
    // If the main file name provided is identical to the input file name, and
    // if the input file is a preprocessed source, use the module name for
    // debug info. The module name comes from the name specified in the first
    // linemarker if the input is a preprocessed source. In this case we don't
    // know the content to compute a checksum.
    if (MainFile->getName() == MainFileName &&
        FrontendOptions::getInputKindForExtension(
            MainFile->getName().rsplit('.').second)
            .isPreprocessed()) {
      MainFileName = CGM.getModule().getName().str();
    } else {
      CSKind = computeChecksum(SM.getMainFileID(), Checksum);
    }
  }

  llvm::dwarf::SourceLanguage LangTag;
  if (LO.CPlusPlus) {
    if (LO.ObjC)
      LangTag = llvm::dwarf::DW_LANG_ObjC_plus_plus;
    else if (CGO.DebugStrictDwarf && CGO.DwarfVersion < 5)
      LangTag = llvm::dwarf::DW_LANG_C_plus_plus;
    else if (LO.CPlusPlus14)
      LangTag = llvm::dwarf::DW_LANG_C_plus_plus_14;
    else if (LO.CPlusPlus11)
      LangTag = llvm::dwarf::DW_LANG_C_plus_plus_11;
    else
      LangTag = llvm::dwarf::DW_LANG_C_plus_plus;
  } else if (LO.ObjC) {
    LangTag = llvm::dwarf::DW_LANG_ObjC;
  } else if (LO.OpenCL && (!CGM.getCodeGenOpts().DebugStrictDwarf ||
                           CGM.getCodeGenOpts().DwarfVersion >= 5)) {
    LangTag = llvm::dwarf::DW_LANG_OpenCL;
  } else if (LO.C11 && !(CGO.DebugStrictDwarf && CGO.DwarfVersion < 5)) {
      LangTag = llvm::dwarf::DW_LANG_C11;
  } else if (LO.C99) {
    LangTag = llvm::dwarf::DW_LANG_C99;
  } else {
    LangTag = llvm::dwarf::DW_LANG_C89;
  }

  std::string Producer = getClangFullVersion();

  // Figure out which version of the ObjC runtime we have.
  unsigned RuntimeVers = 0;
  if (LO.ObjC)
    RuntimeVers = LO.ObjCRuntime.isNonFragile() ? 2 : 1;

  llvm::DICompileUnit::DebugEmissionKind EmissionKind;
  switch (DebugKind) {
  case llvm::codegenoptions::NoDebugInfo:
  case llvm::codegenoptions::LocTrackingOnly:
    EmissionKind = llvm::DICompileUnit::NoDebug;
    break;
  case llvm::codegenoptions::DebugLineTablesOnly:
    EmissionKind = llvm::DICompileUnit::LineTablesOnly;
    break;
  case llvm::codegenoptions::DebugDirectivesOnly:
    EmissionKind = llvm::DICompileUnit::DebugDirectivesOnly;
    break;
  case llvm::codegenoptions::DebugInfoConstructor:
  case llvm::codegenoptions::LimitedDebugInfo:
  case llvm::codegenoptions::FullDebugInfo:
  case llvm::codegenoptions::UnusedTypeInfo:
    EmissionKind = llvm::DICompileUnit::FullDebug;
    break;
  }

  uint64_t DwoId = 0;
  auto &CGOpts = CGM.getCodeGenOpts();
  // The DIFile used by the CU is distinct from the main source
  // file. Its directory part specifies what becomes the
  // DW_AT_comp_dir (the compilation directory), even if the source
  // file was specified with an absolute path.
  if (CSKind)
    CSInfo.emplace(*CSKind, Checksum);
  llvm::DIFile *CUFile = DBuilder.createFile(
      remapDIPath(MainFileName), remapDIPath(getCurrentDirname()), CSInfo,
      getSource(SM, SM.getMainFileID()));

  StringRef Sysroot, SDK;
  if (CGM.getCodeGenOpts().getDebuggerTuning() == llvm::DebuggerKind::LLDB) {
    Sysroot = CGM.getHeaderSearchOpts().Sysroot;
    auto B = llvm::sys::path::rbegin(Sysroot);
    auto E = llvm::sys::path::rend(Sysroot);
    auto It =
        std::find_if(B, E, [](auto SDK) { return SDK.ends_with(".sdk"); });
    if (It != E)
      SDK = *It;
  }

  llvm::DICompileUnit::DebugNameTableKind NameTableKind =
      static_cast<llvm::DICompileUnit::DebugNameTableKind>(
          CGOpts.DebugNameTable);
  if (CGM.getTarget().getTriple().isNVPTX())
    NameTableKind = llvm::DICompileUnit::DebugNameTableKind::None;
  else if (CGM.getTarget().getTriple().getVendor() == llvm::Triple::Apple)
    NameTableKind = llvm::DICompileUnit::DebugNameTableKind::Apple;

  // Create new compile unit.
  TheCU = DBuilder.createCompileUnit(
      LangTag, CUFile, CGOpts.EmitVersionIdentMetadata ? Producer : "",
      CGOpts.OptimizationLevel != 0 || CGOpts.PrepareForLTO ||
          CGOpts.PrepareForThinLTO,
      CGOpts.DwarfDebugFlags, RuntimeVers, CGOpts.SplitDwarfFile, EmissionKind,
      DwoId, CGOpts.SplitDwarfInlining, CGOpts.DebugInfoForProfiling,
      NameTableKind, CGOpts.DebugRangesBaseAddress, remapDIPath(Sysroot), SDK);
}

llvm::DIType *CGDebugInfo::CreateType(const BuiltinType *BT) {
  llvm::dwarf::TypeKind Encoding;
  StringRef BTName;
  switch (BT->getKind()) {
#define BUILTIN_TYPE(Id, SingletonId)
#define PLACEHOLDER_TYPE(Id, SingletonId) case BuiltinType::Id:
#include "clang/AST/BuiltinTypes.def"
  case BuiltinType::Dependent:
    llvm_unreachable("Unexpected builtin type");
  case BuiltinType::NullPtr:
    return DBuilder.createNullPtrType();
  case BuiltinType::Void:
    return nullptr;
  case BuiltinType::ObjCClass:
    if (!ClassTy)
      ClassTy =
          DBuilder.createForwardDecl(llvm::dwarf::DW_TAG_structure_type,
                                     "objc_class", TheCU, TheCU->getFile(), 0);
    return ClassTy;
  case BuiltinType::ObjCId: {
    // typedef struct objc_class *Class;
    // typedef struct objc_object {
    //  Class isa;
    // } *id;

    if (ObjTy)
      return ObjTy;

    if (!ClassTy)
      ClassTy =
          DBuilder.createForwardDecl(llvm::dwarf::DW_TAG_structure_type,
                                     "objc_class", TheCU, TheCU->getFile(), 0);

    unsigned Size = CGM.getContext().getTypeSize(CGM.getContext().VoidPtrTy);

    auto *ISATy = DBuilder.createPointerType(ClassTy, Size);

    ObjTy = DBuilder.createStructType(TheCU, "objc_object", TheCU->getFile(), 0,
                                      (uint64_t)0, 0, llvm::DINode::FlagZero,
                                      nullptr, llvm::DINodeArray());

    DBuilder.replaceArrays(
        ObjTy, DBuilder.getOrCreateArray(&*DBuilder.createMemberType(
                   ObjTy, "isa", TheCU->getFile(), 0, Size, 0, 0,
                   llvm::DINode::FlagZero, ISATy)));
    return ObjTy;
  }
  case BuiltinType::ObjCSel: {
    if (!SelTy)
      SelTy = DBuilder.createForwardDecl(llvm::dwarf::DW_TAG_structure_type,
                                         "objc_selector", TheCU,
                                         TheCU->getFile(), 0);
    return SelTy;
  }

#define IMAGE_TYPE(ImgType, Id, SingletonId, Access, Suffix)                   \
  case BuiltinType::Id:                                                        \
    return getOrCreateStructPtrType("opencl_" #ImgType "_" #Suffix "_t",       \
                                    SingletonId);
#include "clang/Basic/OpenCLImageTypes.def"
  case BuiltinType::OCLSampler:
    return getOrCreateStructPtrType("opencl_sampler_t", OCLSamplerDITy);
  case BuiltinType::OCLEvent:
    return getOrCreateStructPtrType("opencl_event_t", OCLEventDITy);
  case BuiltinType::OCLClkEvent:
    return getOrCreateStructPtrType("opencl_clk_event_t", OCLClkEventDITy);
  case BuiltinType::OCLQueue:
    return getOrCreateStructPtrType("opencl_queue_t", OCLQueueDITy);
  case BuiltinType::OCLReserveID:
    return getOrCreateStructPtrType("opencl_reserve_id_t", OCLReserveIDDITy);
#define EXT_OPAQUE_TYPE(ExtType, Id, Ext) \
  case BuiltinType::Id: \
    return getOrCreateStructPtrType("opencl_" #ExtType, Id##Ty);
#include "clang/Basic/OpenCLExtensionTypes.def"
#define HLSL_INTANGIBLE_TYPE(Name, Id, SingletonId)                            \
  case BuiltinType::Id:                                                        \
    return getOrCreateStructPtrType(#Name, SingletonId);
#include "clang/Basic/HLSLIntangibleTypes.def"

#define SVE_TYPE(Name, Id, SingletonId) case BuiltinType::Id:
#include "clang/Basic/AArch64ACLETypes.def"
    {
      if (BT->getKind() == BuiltinType::MFloat8) {
        Encoding = llvm::dwarf::DW_ATE_unsigned_char;
        BTName = BT->getName(CGM.getLangOpts());
        // Bit size and offset of the type.
        uint64_t Size = CGM.getContext().getTypeSize(BT);
        return DBuilder.createBasicType(BTName, Size, Encoding);
      }
      ASTContext::BuiltinVectorTypeInfo Info =
          // For svcount_t, only the lower 2 bytes are relevant.
          BT->getKind() == BuiltinType::SveCount
              ? ASTContext::BuiltinVectorTypeInfo(
                    CGM.getContext().BoolTy, llvm::ElementCount::getFixed(16),
                    1)
              : CGM.getContext().getBuiltinVectorTypeInfo(BT);

      // A single vector of bytes may not suffice as the representation of
      // svcount_t tuples because of the gap between the active 16bits of
      // successive tuple members. Currently no such tuples are defined for
      // svcount_t, so assert that NumVectors is 1.
      assert((BT->getKind() != BuiltinType::SveCount || Info.NumVectors == 1) &&
             "Unsupported number of vectors for svcount_t");

      // Debuggers can't extract 1bit from a vector, so will display a
      // bitpattern for predicates instead.
      unsigned NumElems = Info.EC.getKnownMinValue() * Info.NumVectors;
      if (Info.ElementType == CGM.getContext().BoolTy) {
        NumElems /= 8;
        Info.ElementType = CGM.getContext().UnsignedCharTy;
      }

      llvm::Metadata *LowerBound, *UpperBound;
      LowerBound = llvm::ConstantAsMetadata::get(llvm::ConstantInt::getSigned(
          llvm::Type::getInt64Ty(CGM.getLLVMContext()), 0));
      if (Info.EC.isScalable()) {
        unsigned NumElemsPerVG = NumElems / 2;
        SmallVector<uint64_t, 9> Expr(
            {llvm::dwarf::DW_OP_constu, NumElemsPerVG, llvm::dwarf::DW_OP_bregx,
             /* AArch64::VG */ 46, 0, llvm::dwarf::DW_OP_mul,
             llvm::dwarf::DW_OP_constu, 1, llvm::dwarf::DW_OP_minus});
        UpperBound = DBuilder.createExpression(Expr);
      } else
        UpperBound = llvm::ConstantAsMetadata::get(llvm::ConstantInt::getSigned(
            llvm::Type::getInt64Ty(CGM.getLLVMContext()), NumElems - 1));

      llvm::Metadata *Subscript = DBuilder.getOrCreateSubrange(
          /*count*/ nullptr, LowerBound, UpperBound, /*stride*/ nullptr);
      llvm::DINodeArray SubscriptArray = DBuilder.getOrCreateArray(Subscript);
      llvm::DIType *ElemTy =
          getOrCreateType(Info.ElementType, TheCU->getFile());
      auto Align = getTypeAlignIfRequired(BT, CGM.getContext());
      return DBuilder.createVectorType(/*Size*/ 0, Align, ElemTy,
                                       SubscriptArray);
    }
  // It doesn't make sense to generate debug info for PowerPC MMA vector types.
  // So we return a safe type here to avoid generating an error.
#define PPC_VECTOR_TYPE(Name, Id, size) \
  case BuiltinType::Id:
#include "clang/Basic/PPCTypes.def"
    return CreateType(cast<const BuiltinType>(CGM.getContext().IntTy));

#define RVV_TYPE(Name, Id, SingletonId) case BuiltinType::Id:
#include "clang/Basic/RISCVVTypes.def"
    {
      ASTContext::BuiltinVectorTypeInfo Info =
          CGM.getContext().getBuiltinVectorTypeInfo(BT);

      unsigned ElementCount = Info.EC.getKnownMinValue();
      unsigned SEW = CGM.getContext().getTypeSize(Info.ElementType);

      bool Fractional = false;
      unsigned LMUL;
      unsigned NFIELDS = Info.NumVectors;
      unsigned FixedSize = ElementCount * SEW;
      if (Info.ElementType == CGM.getContext().BoolTy) {
        // Mask type only occupies one vector register.
        LMUL = 1;
      } else if (FixedSize < 64) {
        // In RVV scalable vector types, we encode 64 bits in the fixed part.
        Fractional = true;
        LMUL = 64 / FixedSize;
      } else {
        LMUL = FixedSize / 64;
      }

      // Element count = (VLENB / SEW) x LMUL x NFIELDS
      SmallVector<uint64_t, 12> Expr(
          // The DW_OP_bregx operation has two operands: a register which is
          // specified by an unsigned LEB128 number, followed by a signed LEB128
          // offset.
          {llvm::dwarf::DW_OP_bregx, // Read the contents of a register.
           4096 + 0xC22,             // RISC-V VLENB CSR register.
           0, // Offset for DW_OP_bregx. It is dummy here.
           llvm::dwarf::DW_OP_constu,
           SEW / 8, // SEW is in bits.
           llvm::dwarf::DW_OP_div, llvm::dwarf::DW_OP_constu, LMUL});
      if (Fractional)
        Expr.push_back(llvm::dwarf::DW_OP_div);
      else
        Expr.push_back(llvm::dwarf::DW_OP_mul);
      // NFIELDS multiplier
      if (NFIELDS > 1)
        Expr.append({llvm::dwarf::DW_OP_constu, NFIELDS, llvm::dwarf::DW_OP_mul});
      // Element max index = count - 1
      Expr.append({llvm::dwarf::DW_OP_constu, 1, llvm::dwarf::DW_OP_minus});

      auto *LowerBound =
          llvm::ConstantAsMetadata::get(llvm::ConstantInt::getSigned(
              llvm::Type::getInt64Ty(CGM.getLLVMContext()), 0));
      auto *UpperBound = DBuilder.createExpression(Expr);
      llvm::Metadata *Subscript = DBuilder.getOrCreateSubrange(
          /*count*/ nullptr, LowerBound, UpperBound, /*stride*/ nullptr);
      llvm::DINodeArray SubscriptArray = DBuilder.getOrCreateArray(Subscript);
      llvm::DIType *ElemTy =
          getOrCreateType(Info.ElementType, TheCU->getFile());

      auto Align = getTypeAlignIfRequired(BT, CGM.getContext());
      return DBuilder.createVectorType(/*Size=*/0, Align, ElemTy,
                                       SubscriptArray);
    }

#define WASM_REF_TYPE(Name, MangledName, Id, SingletonId, AS)                  \
  case BuiltinType::Id: {                                                      \
    if (!SingletonId)                                                          \
      SingletonId =                                                            \
          DBuilder.createForwardDecl(llvm::dwarf::DW_TAG_structure_type,       \
                                     MangledName, TheCU, TheCU->getFile(), 0); \
    return SingletonId;                                                        \
  }
#include "clang/Basic/WebAssemblyReferenceTypes.def"
#define AMDGPU_OPAQUE_PTR_TYPE(Name, Id, SingletonId, Width, Align, AS)        \
  case BuiltinType::Id: {                                                      \
    if (!SingletonId)                                                          \
      SingletonId =                                                            \
          DBuilder.createForwardDecl(llvm::dwarf::DW_TAG_structure_type, Name, \
                                     TheCU, TheCU->getFile(), 0);              \
    return SingletonId;                                                        \
  }
#define AMDGPU_NAMED_BARRIER_TYPE(Name, Id, SingletonId, Width, Align, Scope)  \
  case BuiltinType::Id: {                                                      \
    if (!SingletonId)                                                          \
      SingletonId =                                                            \
          DBuilder.createBasicType(Name, Width, llvm::dwarf::DW_ATE_unsigned); \
    return SingletonId;                                                        \
  }
#define AMDGPU_FEATURE_PREDICATE_TYPE(Name, Id, SingletonId, Width, Align)     \
  case BuiltinType::Id: {                                                      \
    if (!SingletonId)                                                          \
      SingletonId =                                                            \
          DBuilder.createBasicType(Name, Width, llvm::dwarf::DW_ATE_boolean);  \
    return SingletonId;                                                        \
  }
#include "clang/Basic/AMDGPUTypes.def"
  case BuiltinType::UChar:
  case BuiltinType::Char_U:
    Encoding = llvm::dwarf::DW_ATE_unsigned_char;
    break;
  case BuiltinType::Char_S:
  case BuiltinType::SChar:
    Encoding = llvm::dwarf::DW_ATE_signed_char;
    break;
  case BuiltinType::Char8:
  case BuiltinType::Char16:
  case BuiltinType::Char32:
    Encoding = llvm::dwarf::DW_ATE_UTF;
    break;
  case BuiltinType::UShort:
  case BuiltinType::UInt:
  case BuiltinType::UInt128:
  case BuiltinType::ULong:
  case BuiltinType::WChar_U:
  case BuiltinType::ULongLong:
    Encoding = llvm::dwarf::DW_ATE_unsigned;
    break;
  case BuiltinType::Short:
  case BuiltinType::Int:
  case BuiltinType::Int128:
  case BuiltinType::Long:
  case BuiltinType::WChar_S:
  case BuiltinType::LongLong:
    Encoding = llvm::dwarf::DW_ATE_signed;
    break;
  case BuiltinType::Bool:
    Encoding = llvm::dwarf::DW_ATE_boolean;
    break;
  case BuiltinType::Half:
  case BuiltinType::Float:
  case BuiltinType::LongDouble:
  case BuiltinType::Float16:
  case BuiltinType::BFloat16:
  case BuiltinType::Float128:
  case BuiltinType::Double:
  case BuiltinType::Ibm128:
    // FIXME: For targets where long double, __ibm128 and __float128 have the
    // same size, they are currently indistinguishable in the debugger without
    // some special treatment. However, there is currently no consensus on
    // encoding and this should be updated once a DWARF encoding exists for
    // distinct floating point types of the same size.
    Encoding = llvm::dwarf::DW_ATE_float;
    break;
  case BuiltinType::ShortAccum:
  case BuiltinType::Accum:
  case BuiltinType::LongAccum:
  case BuiltinType::ShortFract:
  case BuiltinType::Fract:
  case BuiltinType::LongFract:
  case BuiltinType::SatShortFract:
  case BuiltinType::SatFract:
  case BuiltinType::SatLongFract:
  case BuiltinType::SatShortAccum:
  case BuiltinType::SatAccum:
  case BuiltinType::SatLongAccum:
    Encoding = llvm::dwarf::DW_ATE_signed_fixed;
    break;
  case BuiltinType::UShortAccum:
  case BuiltinType::UAccum:
  case BuiltinType::ULongAccum:
  case BuiltinType::UShortFract:
  case BuiltinType::UFract:
  case BuiltinType::ULongFract:
  case BuiltinType::SatUShortAccum:
  case BuiltinType::SatUAccum:
  case BuiltinType::SatULongAccum:
  case BuiltinType::SatUShortFract:
  case BuiltinType::SatUFract:
  case BuiltinType::SatULongFract:
    Encoding = llvm::dwarf::DW_ATE_unsigned_fixed;
    break;
  }

  BTName = BT->getName(CGM.getLangOpts());
  // Bit size and offset of the type.
  uint64_t Size = CGM.getContext().getTypeSize(BT);
  return DBuilder.createBasicType(BTName, Size, Encoding);
}

llvm::DIType *CGDebugInfo::CreateType(const BitIntType *Ty) {

  StringRef Name = Ty->isUnsigned() ? "unsigned _BitInt" : "_BitInt";
  llvm::dwarf::TypeKind Encoding = Ty->isUnsigned()
                                       ? llvm::dwarf::DW_ATE_unsigned
                                       : llvm::dwarf::DW_ATE_signed;

  return DBuilder.createBasicType(Name, CGM.getContext().getTypeSize(Ty),
                                  Encoding);
}

llvm::DIType *CGDebugInfo::CreateType(const ComplexType *Ty) {
  // Bit size and offset of the type.
  llvm::dwarf::TypeKind Encoding = llvm::dwarf::DW_ATE_complex_float;
  if (Ty->isComplexIntegerType())
    Encoding = llvm::dwarf::DW_ATE_lo_user;

  uint64_t Size = CGM.getContext().getTypeSize(Ty);
  return DBuilder.createBasicType("complex", Size, Encoding);
}

static void stripUnusedQualifiers(Qualifiers &Q) {
  // Ignore these qualifiers for now.
  Q.removeObjCGCAttr();
  Q.removeAddressSpace();
  Q.removeObjCLifetime();
  Q.removeUnaligned();
}

static llvm::dwarf::Tag getNextQualifier(Qualifiers &Q) {
  if (Q.hasConst()) {
    Q.removeConst();
    return llvm::dwarf::DW_TAG_const_type;
  }
  if (Q.hasVolatile()) {
    Q.removeVolatile();
    return llvm::dwarf::DW_TAG_volatile_type;
  }
  if (Q.hasRestrict()) {
    Q.removeRestrict();
    return llvm::dwarf::DW_TAG_restrict_type;
  }
  return (llvm::dwarf::Tag)0;
}

llvm::DIType *CGDebugInfo::CreateQualifiedType(QualType Ty,
                                               llvm::DIFile *Unit) {
  QualifierCollector Qc;
  const Type *T = Qc.strip(Ty);

  stripUnusedQualifiers(Qc);

  // We will create one Derived type for one qualifier and recurse to handle any
  // additional ones.
  llvm::dwarf::Tag Tag = getNextQualifier(Qc);
  if (!Tag) {
    if (Qc.getPointerAuth()) {
      unsigned Key = Qc.getPointerAuth().getKey();
      bool IsDiscr = Qc.getPointerAuth().isAddressDiscriminated();
      unsigned ExtraDiscr = Qc.getPointerAuth().getExtraDiscriminator();
      bool IsaPointer = Qc.getPointerAuth().isIsaPointer();
      bool AuthenticatesNullValues =
          Qc.getPointerAuth().authenticatesNullValues();
      Qc.removePointerAuth();
      assert(Qc.empty() && "Unknown type qualifier for debug info");
      llvm::DIType *FromTy = getOrCreateType(QualType(T, 0), Unit);
      return DBuilder.createPtrAuthQualifiedType(FromTy, Key, IsDiscr,
                                                 ExtraDiscr, IsaPointer,
                                                 AuthenticatesNullValues);
    } else {
      assert(Qc.empty() && "Unknown type qualifier for debug info");
      return getOrCreateType(QualType(T, 0), Unit);
    }
  }

  auto *FromTy = getOrCreateType(Qc.apply(CGM.getContext(), T), Unit);

  // No need to fill in the Name, Line, Size, Alignment, Offset in case of
  // CVR derived types.
  return DBuilder.createQualifiedType(Tag, FromTy);
}

llvm::DIType *CGDebugInfo::CreateQualifiedType(const FunctionProtoType *F,
                                               llvm::DIFile *Unit) {
  FunctionProtoType::ExtProtoInfo EPI = F->getExtProtoInfo();
  Qualifiers &Q = EPI.TypeQuals;
  stripUnusedQualifiers(Q);

  // We will create one Derived type for one qualifier and recurse to handle any
  // additional ones.
  llvm::dwarf::Tag Tag = getNextQualifier(Q);
  if (!Tag) {
    assert(Q.empty() && "Unknown type qualifier for debug info");
    return nullptr;
  }

  auto *FromTy =
      getOrCreateType(CGM.getContext().getFunctionType(F->getReturnType(),
                                                       F->getParamTypes(), EPI),
                      Unit);

  // No need to fill in the Name, Line, Size, Alignment, Offset in case of
  // CVR derived types.
  return DBuilder.createQualifiedType(Tag, FromTy);
}

llvm::DIType *CGDebugInfo::CreateType(const ObjCObjectPointerType *Ty,
                                      llvm::DIFile *Unit) {

  // The frontend treats 'id' as a typedef to an ObjCObjectType,
  // whereas 'id<protocol>' is treated as an ObjCPointerType. For the
  // debug info, we want to emit 'id' in both cases.
  if (Ty->isObjCQualifiedIdType())
    return getOrCreateType(CGM.getContext().getObjCIdType(), Unit);

  return CreatePointerLikeType(llvm::dwarf::DW_TAG_pointer_type, Ty,
                               Ty->getPointeeType(), Unit);
}

llvm::DIType *CGDebugInfo::CreateType(const PointerType *Ty,
                                      llvm::DIFile *Unit) {
  return CreatePointerLikeType(llvm::dwarf::DW_TAG_pointer_type, Ty,
                               Ty->getPointeeType(), Unit);
}

/// \return whether a C++ mangling exists for the type defined by TD.
static bool hasCXXMangling(const TagDecl *TD, llvm::DICompileUnit *TheCU) {
  switch (TheCU->getSourceLanguage()) {
  case llvm::dwarf::DW_LANG_C_plus_plus:
  case llvm::dwarf::DW_LANG_C_plus_plus_11:
  case llvm::dwarf::DW_LANG_C_plus_plus_14:
    return true;
  case llvm::dwarf::DW_LANG_ObjC_plus_plus:
    return isa<CXXRecordDecl>(TD) || isa<EnumDecl>(TD);
  default:
    return false;
  }
}

// Determines if the debug info for this tag declaration needs a type
// identifier. The purpose of the unique identifier is to deduplicate type
// information for identical types across TUs. Because of the C++ one definition
// rule (ODR), it is valid to assume that the type is defined the same way in
// every TU and its debug info is equivalent.
//
// C does not have the ODR, and it is common for codebases to contain multiple
// different definitions of a struct with the same name in different TUs.
// Therefore, if the type doesn't have a C++ mangling, don't give it an
// identifer. Type information in C is smaller and simpler than C++ type
// information, so the increase in debug info size is negligible.
//
// If the type is not externally visible, it should be unique to the current TU,
// and should not need an identifier to participate in type deduplication.
// However, when emitting CodeView, the format internally uses these
// unique type name identifers for references between debug info. For example,
// the method of a class in an anonymous namespace uses the identifer to refer
// to its parent class. The Microsoft C++ ABI attempts to provide unique names
// for such types, so when emitting CodeView, always use identifiers for C++
// types. This may create problems when attempting to emit CodeView when the MS
// C++ ABI is not in use.
static bool needsTypeIdentifier(const TagDecl *TD, CodeGenModule &CGM,
                                llvm::DICompileUnit *TheCU) {
  // We only add a type identifier for types with C++ name mangling.
  if (!hasCXXMangling(TD, TheCU))
    return false;

  // Externally visible types with C++ mangling need a type identifier.
  if (TD->isExternallyVisible())
    return true;

  // CodeView types with C++ mangling need a type identifier.
  if (CGM.getCodeGenOpts().EmitCodeView)
    return true;

  return false;
}

// Returns a unique type identifier string if one exists, or an empty string.
static SmallString<256> getTypeIdentifier(const TagType *Ty, CodeGenModule &CGM,
                                          llvm::DICompileUnit *TheCU) {
  SmallString<256> Identifier;
  const TagDecl *TD = Ty->getDecl();

  if (!needsTypeIdentifier(TD, CGM, TheCU))
    return Identifier;
  if (const auto *RD = dyn_cast<CXXRecordDecl>(TD))
    if (RD->getDefinition())
      if (RD->isDynamicClass() &&
          CGM.getVTableLinkage(RD) == llvm::GlobalValue::ExternalLinkage)
        return Identifier;

  // TODO: This is using the RTTI name. Is there a better way to get
  // a unique string for a type?
  llvm::raw_svector_ostream Out(Identifier);
  CGM.getCXXABI().getMangleContext().mangleCXXRTTIName(QualType(Ty, 0), Out);
  return Identifier;
}

/// \return the appropriate DWARF tag for a composite type.
static llvm::dwarf::Tag getTagForRecord(const RecordDecl *RD) {
  llvm::dwarf::Tag Tag;
  if (RD->isStruct() || RD->isInterface())
    Tag = llvm::dwarf::DW_TAG_structure_type;
  else if (RD->isUnion())
    Tag = llvm::dwarf::DW_TAG_union_type;
  else {
    // FIXME: This could be a struct type giving a default visibility different
    // than C++ class type, but needs llvm metadata changes first.
    assert(RD->isClass());
    Tag = llvm::dwarf::DW_TAG_class_type;
  }
  return Tag;
}

llvm::DICompositeType *
CGDebugInfo::getOrCreateRecordFwdDecl(const RecordType *Ty,
                                      llvm::DIScope *Ctx) {
  const RecordDecl *RD = Ty->getDecl();
  if (llvm::DIType *T = getTypeOrNull(CGM.getContext().getRecordType(RD)))
    return cast<llvm::DICompositeType>(T);
  llvm::DIFile *DefUnit = getOrCreateFile(RD->getLocation());
  const unsigned Line =
      getLineNumber(RD->getLocation().isValid() ? RD->getLocation() : CurLoc);
  StringRef RDName = getClassName(RD);

  uint64_t Size = 0;
  uint32_t Align = 0;

  const RecordDecl *D = RD->getDefinition();
  if (D && D->isCompleteDefinition())
    Size = CGM.getContext().getTypeSize(Ty);

  llvm::DINode::DIFlags Flags = llvm::DINode::FlagFwdDecl;

  // Add flag to nontrivial forward declarations. To be consistent with MSVC,
  // add the flag if a record has no definition because we don't know whether
  // it will be trivial or not.
  if (const CXXRecordDecl *CXXRD = dyn_cast<CXXRecordDecl>(RD))
    if (!CXXRD->hasDefinition() ||
        (CXXRD->hasDefinition() && !CXXRD->isTrivial()))
      Flags |= llvm::DINode::FlagNonTrivial;

  // Create the type.
  SmallString<256> Identifier;
  // Don't include a linkage name in line tables only.
  if (CGM.getCodeGenOpts().hasReducedDebugInfo())
    Identifier = getTypeIdentifier(Ty, CGM, TheCU);
  llvm::DICompositeType *RetTy = DBuilder.createReplaceableCompositeType(
      getTagForRecord(RD), RDName, Ctx, DefUnit, Line, 0, Size, Align, Flags,
      Identifier);
  if (CGM.getCodeGenOpts().DebugFwdTemplateParams)
    if (auto *TSpecial = dyn_cast<ClassTemplateSpecializationDecl>(RD))
      DBuilder.replaceArrays(RetTy, llvm::DINodeArray(),
                             CollectCXXTemplateParams(TSpecial, DefUnit));
  ReplaceMap.emplace_back(
      std::piecewise_construct, std::make_tuple(Ty),
      std::make_tuple(static_cast<llvm::Metadata *>(RetTy)));
  return RetTy;
}

llvm::DIType *CGDebugInfo::CreatePointerLikeType(llvm::dwarf::Tag Tag,
                                                 const Type *Ty,
                                                 QualType PointeeTy,
                                                 llvm::DIFile *Unit) {
  // Bit size, align and offset of the type.
  // Size is always the size of a pointer.
  uint64_t Size = CGM.getContext().getTypeSize(Ty);
  auto Align = getTypeAlignIfRequired(Ty, CGM.getContext());
  std::optional<unsigned> DWARFAddressSpace =
      CGM.getTarget().getDWARFAddressSpace(
          CGM.getTypes().getTargetAddressSpace(PointeeTy));
  llvm::dwarf::MemorySpace MS = getDWARFMemorySpace(PointeeTy);

  const BTFTagAttributedType *BTFAttrTy;
  if (auto *Atomic = PointeeTy->getAs<AtomicType>())
    BTFAttrTy = dyn_cast<BTFTagAttributedType>(Atomic->getValueType());
  else
    BTFAttrTy = dyn_cast<BTFTagAttributedType>(PointeeTy);
  SmallVector<llvm::Metadata *, 4> Annots;
  while (BTFAttrTy) {
    StringRef Tag = BTFAttrTy->getAttr()->getBTFTypeTag();
    if (!Tag.empty()) {
      llvm::Metadata *Ops[2] = {
          llvm::MDString::get(CGM.getLLVMContext(), StringRef("btf_type_tag")),
          llvm::MDString::get(CGM.getLLVMContext(), Tag)};
      Annots.insert(Annots.begin(),
                    llvm::MDNode::get(CGM.getLLVMContext(), Ops));
    }
    BTFAttrTy = dyn_cast<BTFTagAttributedType>(BTFAttrTy->getWrappedType());
  }

  llvm::DINodeArray Annotations = nullptr;
  if (Annots.size() > 0)
    Annotations = DBuilder.getOrCreateArray(Annots);

  if (Tag == llvm::dwarf::DW_TAG_reference_type ||
      Tag == llvm::dwarf::DW_TAG_rvalue_reference_type)
    return DBuilder.createReferenceType(Tag, getOrCreateType(PointeeTy, Unit),
                                        Size, Align, DWARFAddressSpace, MS);
  else
    return DBuilder.createPointerType(getOrCreateType(PointeeTy, Unit), Size,
                                      Align, DWARFAddressSpace, MS, StringRef(),
                                      Annotations);
}

llvm::DIType *CGDebugInfo::getOrCreateStructPtrType(StringRef Name,
                                                    llvm::DIType *&Cache) {
  if (Cache)
    return Cache;
  Cache = DBuilder.createForwardDecl(llvm::dwarf::DW_TAG_structure_type, Name,
                                     TheCU, TheCU->getFile(), 0);
  unsigned Size = CGM.getContext().getTypeSize(CGM.getContext().VoidPtrTy);
  Cache = DBuilder.createPointerType(Cache, Size);
  return Cache;
}

uint64_t CGDebugInfo::collectDefaultElementTypesForBlockPointer(
    const BlockPointerType *Ty, llvm::DIFile *Unit, llvm::DIDerivedType *DescTy,
    unsigned LineNo, SmallVectorImpl<llvm::Metadata *> &EltTys) {
  QualType FType;

  // Advanced by calls to CreateMemberType in increments of FType, then
  // returned as the overall size of the default elements.
  uint64_t FieldOffset = 0;

  // Blocks in OpenCL have unique constraints which make the standard fields
  // redundant while requiring size and align fields for enqueue_kernel. See
  // initializeForBlockHeader in CGBlocks.cpp
  if (CGM.getLangOpts().OpenCL) {
    FType = CGM.getContext().IntTy;
    EltTys.push_back(CreateMemberType(Unit, FType, "__size", &FieldOffset));
    EltTys.push_back(CreateMemberType(Unit, FType, "__align", &FieldOffset));
  } else {
    FType = CGM.getContext().getPointerType(CGM.getContext().VoidTy);
    EltTys.push_back(CreateMemberType(Unit, FType, "__isa", &FieldOffset));
    FType = CGM.getContext().IntTy;
    EltTys.push_back(CreateMemberType(Unit, FType, "__flags", &FieldOffset));
    EltTys.push_back(CreateMemberType(Unit, FType, "__reserved", &FieldOffset));
    FType = CGM.getContext().getPointerType(Ty->getPointeeType());
    EltTys.push_back(CreateMemberType(Unit, FType, "__FuncPtr", &FieldOffset));
    FType = CGM.getContext().getPointerType(CGM.getContext().VoidTy);
    uint64_t FieldSize = CGM.getContext().getTypeSize(Ty);
    uint32_t FieldAlign = CGM.getContext().getTypeAlign(Ty);
    EltTys.push_back(DBuilder.createMemberType(
        Unit, "__descriptor", nullptr, LineNo, FieldSize, FieldAlign,
        FieldOffset, llvm::DINode::FlagZero, DescTy));
    FieldOffset += FieldSize;
  }

  return FieldOffset;
}

llvm::DIType *CGDebugInfo::CreateType(const BlockPointerType *Ty,
                                      llvm::DIFile *Unit) {
  SmallVector<llvm::Metadata *, 8> EltTys;
  QualType FType;
  uint64_t FieldOffset;
  llvm::DINodeArray Elements;

  FieldOffset = 0;
  FType = CGM.getContext().UnsignedLongTy;
  EltTys.push_back(CreateMemberType(Unit, FType, "reserved", &FieldOffset));
  EltTys.push_back(CreateMemberType(Unit, FType, "Size", &FieldOffset));

  Elements = DBuilder.getOrCreateArray(EltTys);
  EltTys.clear();

  llvm::DINode::DIFlags Flags = llvm::DINode::FlagAppleBlock;

  auto *EltTy =
      DBuilder.createStructType(Unit, "__block_descriptor", nullptr, 0,
                                FieldOffset, 0, Flags, nullptr, Elements);

  // Bit size, align and offset of the type.
  uint64_t Size = CGM.getContext().getTypeSize(Ty);

  auto *DescTy = DBuilder.createPointerType(EltTy, Size);

  FieldOffset = collectDefaultElementTypesForBlockPointer(Ty, Unit, DescTy,
                                                          0, EltTys);

  Elements = DBuilder.getOrCreateArray(EltTys);

  // The __block_literal_generic structs are marked with a special
  // DW_AT_APPLE_BLOCK attribute and are an implementation detail only
  // the debugger needs to know about. To allow type uniquing, emit
  // them without a name or a location.
  EltTy = DBuilder.createStructType(Unit, "", nullptr, 0, FieldOffset, 0,
                                    Flags, nullptr, Elements);

  return DBuilder.createPointerType(EltTy, Size);
}

static llvm::SmallVector<TemplateArgument>
GetTemplateArgs(const TemplateDecl *TD, const TemplateSpecializationType *Ty) {
  assert(Ty->isTypeAlias());
  // TemplateSpecializationType doesn't know if its template args are
  // being substituted into a parameter pack. We can find out if that's
  // the case now by inspecting the TypeAliasTemplateDecl template
  // parameters. Insert Ty's template args into SpecArgs, bundling args
  // passed to a parameter pack into a TemplateArgument::Pack. It also
  // doesn't know the value of any defaulted args, so collect those now
  // too.
  SmallVector<TemplateArgument> SpecArgs;
  ArrayRef SubstArgs = Ty->template_arguments();
  for (const NamedDecl *Param : TD->getTemplateParameters()->asArray()) {
    // If Param is a parameter pack, pack the remaining arguments.
    if (Param->isParameterPack()) {
      SpecArgs.push_back(TemplateArgument(SubstArgs));
      break;
    }

    // Skip defaulted args.
    // FIXME: Ideally, we wouldn't do this. We can read the default values
    // for each parameter. However, defaulted arguments which are dependent
    // values or dependent types can't (easily?) be resolved here.
    if (SubstArgs.empty()) {
      // If SubstArgs is now empty (we're taking from it each iteration) and
      // this template parameter isn't a pack, then that should mean we're
      // using default values for the remaining template parameters (after
      // which there may be an empty pack too which we will ignore).
      break;
    }

    // Take the next argument.
    SpecArgs.push_back(SubstArgs.front());
    SubstArgs = SubstArgs.drop_front();
  }
  return SpecArgs;
}

llvm::DIType *CGDebugInfo::CreateType(const TemplateSpecializationType *Ty,
                                      llvm::DIFile *Unit) {
  assert(Ty->isTypeAlias());
  llvm::DIType *Src = getOrCreateType(Ty->getAliasedType(), Unit);

  const TemplateDecl *TD = Ty->getTemplateName().getAsTemplateDecl();
  if (isa<BuiltinTemplateDecl>(TD))
    return Src;

  const auto *AliasDecl = cast<TypeAliasTemplateDecl>(TD)->getTemplatedDecl();
  if (AliasDecl->hasAttr<NoDebugAttr>())
    return Src;

  SmallString<128> NS;
  llvm::raw_svector_ostream OS(NS);

  auto PP = getPrintingPolicy();
  Ty->getTemplateName().print(OS, PP, TemplateName::Qualified::None);

  SourceLocation Loc = AliasDecl->getLocation();

  if (CGM.getCodeGenOpts().DebugTemplateAlias) {
    auto ArgVector = ::GetTemplateArgs(TD, Ty);
    TemplateArgs Args = {TD->getTemplateParameters(), ArgVector};

    // FIXME: Respect DebugTemplateNameKind::Mangled, e.g. by using GetName.
    // Note we can't use GetName without additional work: TypeAliasTemplateDecl
    // doesn't have instantiation information, so
    // TypeAliasTemplateDecl::getNameForDiagnostic wouldn't have access to the
    // template args.
    std::string Name;
    llvm::raw_string_ostream OS(Name);
    TD->getNameForDiagnostic(OS, PP, /*Qualified=*/false);
    if (CGM.getCodeGenOpts().getDebugSimpleTemplateNames() !=
            llvm::codegenoptions::DebugTemplateNamesKind::Simple ||
        !HasReconstitutableArgs(Args.Args))
      printTemplateArgumentList(OS, Args.Args, PP);

    llvm::DIDerivedType *AliasTy = DBuilder.createTemplateAlias(
        Src, Name, getOrCreateFile(Loc), getLineNumber(Loc),
        getDeclContextDescriptor(AliasDecl), CollectTemplateParams(Args, Unit));
    return AliasTy;
  }

  printTemplateArgumentList(OS, Ty->template_arguments(), PP,
                            TD->getTemplateParameters());
  return DBuilder.createTypedef(Src, OS.str(), getOrCreateFile(Loc),
                                getLineNumber(Loc),
                                getDeclContextDescriptor(AliasDecl));
}

/// Convert an AccessSpecifier into the corresponding DINode flag.
/// As an optimization, return 0 if the access specifier equals the
/// default for the containing type.
static llvm::DINode::DIFlags getAccessFlag(AccessSpecifier Access,
                                           const RecordDecl *RD) {
  AccessSpecifier Default = clang::AS_none;
  if (RD && RD->isClass())
    Default = clang::AS_private;
  else if (RD && (RD->isStruct() || RD->isUnion()))
    Default = clang::AS_public;

  if (Access == Default)
    return llvm::DINode::FlagZero;

  switch (Access) {
  case clang::AS_private:
    return llvm::DINode::FlagPrivate;
  case clang::AS_protected:
    return llvm::DINode::FlagProtected;
  case clang::AS_public:
    return llvm::DINode::FlagPublic;
  case clang::AS_none:
    return llvm::DINode::FlagZero;
  }
  llvm_unreachable("unexpected access enumerator");
}

llvm::DIType *CGDebugInfo::CreateType(const TypedefType *Ty,
                                      llvm::DIFile *Unit) {
  llvm::DIType *Underlying =
      getOrCreateType(Ty->getDecl()->getUnderlyingType(), Unit);

  if (Ty->getDecl()->hasAttr<NoDebugAttr>())
    return Underlying;

  // We don't set size information, but do specify where the typedef was
  // declared.
  SourceLocation Loc = Ty->getDecl()->getLocation();

  uint32_t Align = getDeclAlignIfRequired(Ty->getDecl(), CGM.getContext());
  // Typedefs are derived from some other type.
  llvm::DINodeArray Annotations = CollectBTFDeclTagAnnotations(Ty->getDecl());

  llvm::DINode::DIFlags Flags = llvm::DINode::FlagZero;
  const DeclContext *DC = Ty->getDecl()->getDeclContext();
  if (isa<RecordDecl>(DC))
    Flags = getAccessFlag(Ty->getDecl()->getAccess(), cast<RecordDecl>(DC));

  return DBuilder.createTypedef(Underlying, Ty->getDecl()->getName(),
                                getOrCreateFile(Loc), getLineNumber(Loc),
                                getDeclContextDescriptor(Ty->getDecl()), Align,
                                Flags, Annotations);
}

static unsigned getDwarfCC(CallingConv CC) {
  switch (CC) {
  case CC_C:
    // Avoid emitting DW_AT_calling_convention if the C convention was used.
    return 0;

  case CC_X86StdCall:
    return llvm::dwarf::DW_CC_BORLAND_stdcall;
  case CC_X86FastCall:
    return llvm::dwarf::DW_CC_BORLAND_msfastcall;
  case CC_X86ThisCall:
    return llvm::dwarf::DW_CC_BORLAND_thiscall;
  case CC_X86VectorCall:
    return llvm::dwarf::DW_CC_LLVM_vectorcall;
  case CC_X86Pascal:
    return llvm::dwarf::DW_CC_BORLAND_pascal;
  case CC_Win64:
    return llvm::dwarf::DW_CC_LLVM_Win64;
  case CC_X86_64SysV:
    return llvm::dwarf::DW_CC_LLVM_X86_64SysV;
  case CC_AAPCS:
  case CC_AArch64VectorCall:
  case CC_AArch64SVEPCS:
    return llvm::dwarf::DW_CC_LLVM_AAPCS;
  case CC_AAPCS_VFP:
    return llvm::dwarf::DW_CC_LLVM_AAPCS_VFP;
  case CC_IntelOclBicc:
    return llvm::dwarf::DW_CC_LLVM_IntelOclBicc;
  case CC_SpirFunction:
    return llvm::dwarf::DW_CC_LLVM_SpirFunction;
  case CC_DeviceKernel:
    return llvm::dwarf::DW_CC_LLVM_DeviceKernel;
  case CC_Swift:
    return llvm::dwarf::DW_CC_LLVM_Swift;
  case CC_SwiftAsync:
    return llvm::dwarf::DW_CC_LLVM_SwiftTail;
  case CC_PreserveMost:
    return llvm::dwarf::DW_CC_LLVM_PreserveMost;
  case CC_PreserveAll:
    return llvm::dwarf::DW_CC_LLVM_PreserveAll;
  case CC_X86RegCall:
    return llvm::dwarf::DW_CC_LLVM_X86RegCall;
  case CC_M68kRTD:
    return llvm::dwarf::DW_CC_LLVM_M68kRTD;
  case CC_PreserveNone:
    return llvm::dwarf::DW_CC_LLVM_PreserveNone;
  case CC_RISCVVectorCall:
    return llvm::dwarf::DW_CC_LLVM_RISCVVectorCall;
#define CC_VLS_CASE(ABI_VLEN) case CC_RISCVVLSCall_##ABI_VLEN:
    CC_VLS_CASE(32)
    CC_VLS_CASE(64)
    CC_VLS_CASE(128)
    CC_VLS_CASE(256)
    CC_VLS_CASE(512)
    CC_VLS_CASE(1024)
    CC_VLS_CASE(2048)
    CC_VLS_CASE(4096)
    CC_VLS_CASE(8192)
    CC_VLS_CASE(16384)
    CC_VLS_CASE(32768)
    CC_VLS_CASE(65536)
#undef CC_VLS_CASE
    return llvm::dwarf::DW_CC_LLVM_RISCVVLSCall;
  }
  return 0;
}

static llvm::DINode::DIFlags getRefFlags(const FunctionProtoType *Func) {
  llvm::DINode::DIFlags Flags = llvm::DINode::FlagZero;
  if (Func->getExtProtoInfo().RefQualifier == RQ_LValue)
    Flags |= llvm::DINode::FlagLValueReference;
  if (Func->getExtProtoInfo().RefQualifier == RQ_RValue)
    Flags |= llvm::DINode::FlagRValueReference;
  return Flags;
}

llvm::DIType *CGDebugInfo::CreateType(const FunctionType *Ty,
                                      llvm::DIFile *Unit) {
  const auto *FPT = dyn_cast<FunctionProtoType>(Ty);
  if (FPT) {
    if (llvm::DIType *QTy = CreateQualifiedType(FPT, Unit))
      return QTy;
  }

  // Create the type without any qualifiers

  SmallVector<llvm::Metadata *, 16> EltTys;

  // Add the result type at least.
  EltTys.push_back(getOrCreateType(Ty->getReturnType(), Unit));

  llvm::DINode::DIFlags Flags = llvm::DINode::FlagZero;
  // Set up remainder of arguments if there is a prototype.
  // otherwise emit it as a variadic function.
  if (!FPT) {
    EltTys.push_back(DBuilder.createUnspecifiedParameter());
  } else {
    Flags = getRefFlags(FPT);
    for (const QualType &ParamType : FPT->param_types())
      EltTys.push_back(getOrCreateType(ParamType, Unit));
    if (FPT->isVariadic())
      EltTys.push_back(DBuilder.createUnspecifiedParameter());
  }

  llvm::DITypeRefArray EltTypeArray = DBuilder.getOrCreateTypeArray(EltTys);
  llvm::DIType *F = DBuilder.createSubroutineType(
      EltTypeArray, Flags, getDwarfCC(Ty->getCallConv()));
  return F;
}

llvm::DIDerivedType *
CGDebugInfo::createBitFieldType(const FieldDecl *BitFieldDecl,
                                llvm::DIScope *RecordTy, const RecordDecl *RD) {
  StringRef Name = BitFieldDecl->getName();
  QualType Ty = BitFieldDecl->getType();
  if (BitFieldDecl->hasAttr<PreferredTypeAttr>())
    Ty = BitFieldDecl->getAttr<PreferredTypeAttr>()->getType();
  SourceLocation Loc = BitFieldDecl->getLocation();
  llvm::DIFile *VUnit = getOrCreateFile(Loc);
  llvm::DIType *DebugType = getOrCreateType(Ty, VUnit);

  // Get the location for the field.
  llvm::DIFile *File = getOrCreateFile(Loc);
  unsigned Line = getLineNumber(Loc);

  const CGBitFieldInfo &BitFieldInfo =
      CGM.getTypes().getCGRecordLayout(RD).getBitFieldInfo(BitFieldDecl);
  uint64_t SizeInBits = BitFieldInfo.Size;
  assert(SizeInBits > 0 && "found named 0-width bitfield");
  uint64_t StorageOffsetInBits =
      CGM.getContext().toBits(BitFieldInfo.StorageOffset);
  uint64_t Offset = BitFieldInfo.Offset;
  // The bit offsets for big endian machines are reversed for big
  // endian target, compensate for that as the DIDerivedType requires
  // un-reversed offsets.
  if (CGM.getDataLayout().isBigEndian())
    Offset = BitFieldInfo.StorageSize - BitFieldInfo.Size - Offset;
  uint64_t OffsetInBits = StorageOffsetInBits + Offset;
  llvm::DINode::DIFlags Flags = getAccessFlag(BitFieldDecl->getAccess(), RD);
  llvm::DINodeArray Annotations = CollectBTFDeclTagAnnotations(BitFieldDecl);
  return DBuilder.createBitFieldMemberType(
      RecordTy, Name, File, Line, SizeInBits, OffsetInBits, StorageOffsetInBits,
      Flags, DebugType, Annotations);
}

llvm::DIDerivedType *CGDebugInfo::createBitFieldSeparatorIfNeeded(
    const FieldDecl *BitFieldDecl, const llvm::DIDerivedType *BitFieldDI,
    llvm::ArrayRef<llvm::Metadata *> PreviousFieldsDI, const RecordDecl *RD) {

  if (!CGM.getTargetCodeGenInfo().shouldEmitDWARFBitFieldSeparators())
    return nullptr;

  /*
  Add a *single* zero-bitfield separator between two non-zero bitfields
  separated by one or more zero-bitfields. This is used to distinguish between
  structures such the ones below, where the memory layout is the same, but how
  the ABI assigns fields to registers differs.

  struct foo {
    int space[4];
    char a : 8; // on amdgpu, passed on v4
    char b : 8;
    char x : 8;
    char y : 8;
  };
  struct bar {
    int space[4];
    char a : 8; // on amdgpu, passed on v4
    char b : 8;
    char : 0;
    char x : 8; // passed on v5
    char y : 8;
  };
  */
  if (PreviousFieldsDI.empty())
    return nullptr;

  // If we already emitted metadata for a 0-length bitfield, nothing to do here.
  auto *PreviousMDEntry =
      PreviousFieldsDI.empty() ? nullptr : PreviousFieldsDI.back();
  auto *PreviousMDField =
      dyn_cast_or_null<llvm::DIDerivedType>(PreviousMDEntry);
  if (!PreviousMDField || !PreviousMDField->isBitField() ||
      PreviousMDField->getSizeInBits() == 0)
    return nullptr;

  auto PreviousBitfield = RD->field_begin();
  std::advance(PreviousBitfield, BitFieldDecl->getFieldIndex() - 1);

  assert(PreviousBitfield->isBitField());

  if (!PreviousBitfield->isZeroLengthBitField())
    return nullptr;

  QualType Ty = PreviousBitfield->getType();
  SourceLocation Loc = PreviousBitfield->getLocation();
  llvm::DIFile *VUnit = getOrCreateFile(Loc);
  llvm::DIType *DebugType = getOrCreateType(Ty, VUnit);
  llvm::DIScope *RecordTy = BitFieldDI->getScope();

  llvm::DIFile *File = getOrCreateFile(Loc);
  unsigned Line = getLineNumber(Loc);

  uint64_t StorageOffsetInBits =
      cast<llvm::ConstantInt>(BitFieldDI->getStorageOffsetInBits())
          ->getZExtValue();

  llvm::DINode::DIFlags Flags =
      getAccessFlag(PreviousBitfield->getAccess(), RD);
  llvm::DINodeArray Annotations =
      CollectBTFDeclTagAnnotations(*PreviousBitfield);
  return DBuilder.createBitFieldMemberType(
      RecordTy, "", File, Line, 0, StorageOffsetInBits, StorageOffsetInBits,
      Flags, DebugType, Annotations);
}

llvm::DIType *CGDebugInfo::createFieldType(
    StringRef name, QualType type, SourceLocation loc, AccessSpecifier AS,
    uint64_t offsetInBits, uint32_t AlignInBits, llvm::DIFile *tunit,
    llvm::DIScope *scope, const RecordDecl *RD, llvm::DINodeArray Annotations) {
  llvm::DIType *debugType = getOrCreateType(type, tunit);

  // Get the location for the field.
  llvm::DIFile *file = getOrCreateFile(loc);
  const unsigned line = getLineNumber(loc.isValid() ? loc : CurLoc);

  uint64_t SizeInBits = 0;
  auto Align = AlignInBits;
  if (!type->isIncompleteArrayType()) {
    TypeInfo TI = CGM.getContext().getTypeInfo(type);
    SizeInBits = TI.Width;
    if (!Align)
      Align = getTypeAlignIfRequired(type, CGM.getContext());
  }

  llvm::DINode::DIFlags flags = getAccessFlag(AS, RD);
  return DBuilder.createMemberType(scope, name, file, line, SizeInBits, Align,
                                   offsetInBits, flags, debugType, Annotations);
}

llvm::DISubprogram *
CGDebugInfo::createInlinedSubprogram(StringRef FuncName,
                                     llvm::DIFile *FileScope) {
  // We are caching the subprogram because we don't want to duplicate
  // subprograms with the same message. Note that `SPFlagDefinition` prevents
  // subprograms from being uniqued.
  llvm::DISubprogram *&SP = InlinedSubprogramMap[FuncName];

  if (!SP) {
    llvm::DISubroutineType *DIFnTy = DBuilder.createSubroutineType(nullptr);
    SP = DBuilder.createFunction(
        /*Scope=*/FileScope, /*Name=*/FuncName, /*LinkageName=*/StringRef(),
        /*File=*/FileScope, /*LineNo=*/0, /*Ty=*/DIFnTy,
        /*ScopeLine=*/0,
        /*Flags=*/llvm::DINode::FlagArtificial,
        /*SPFlags=*/llvm::DISubprogram::SPFlagDefinition,
        /*TParams=*/nullptr, /*Decl=*/nullptr, /*ThrownTypes=*/nullptr,
        /*Annotations=*/nullptr, /*TargetFuncName=*/StringRef(),
        /*UseKeyInstructions=*/CGM.getCodeGenOpts().DebugKeyInstructions);
  }

  return SP;
}

void CGDebugInfo::CollectRecordLambdaFields(
    const CXXRecordDecl *CXXDecl, SmallVectorImpl<llvm::Metadata *> &elements,
    llvm::DIType *RecordTy) {
  // For C++11 Lambdas a Field will be the same as a Capture, but the Capture
  // has the name and the location of the variable so we should iterate over
  // both concurrently.
  const ASTRecordLayout &layout = CGM.getContext().getASTRecordLayout(CXXDecl);
  RecordDecl::field_iterator Field = CXXDecl->field_begin();
  unsigned fieldno = 0;
  for (CXXRecordDecl::capture_const_iterator I = CXXDecl->captures_begin(),
                                             E = CXXDecl->captures_end();
       I != E; ++I, ++Field, ++fieldno) {
    const LambdaCapture &C = *I;
    if (C.capturesVariable()) {
      SourceLocation Loc = C.getLocation();
      assert(!Field->isBitField() && "lambdas don't have bitfield members!");
      ValueDecl *V = C.getCapturedVar();
      StringRef VName = V->getName();
      llvm::DIFile *VUnit = getOrCreateFile(Loc);
      auto Align = getDeclAlignIfRequired(V, CGM.getContext());
      llvm::DIType *FieldType = createFieldType(
          VName, Field->getType(), Loc, Field->getAccess(),
          layout.getFieldOffset(fieldno), Align, VUnit, RecordTy, CXXDecl);
      elements.push_back(FieldType);
    } else if (C.capturesThis()) {
      // TODO: Need to handle 'this' in some way by probably renaming the
      // this of the lambda class and having a field member of 'this' or
      // by using AT_object_pointer for the function and having that be
      // used as 'this' for semantic references.
      FieldDecl *f = *Field;
      llvm::DIFile *VUnit = getOrCreateFile(f->getLocation());
      QualType type = f->getType();
      StringRef ThisName =
          CGM.getCodeGenOpts().EmitCodeView ? "__this" : "this";
      llvm::DIType *fieldType = createFieldType(
          ThisName, type, f->getLocation(), f->getAccess(),
          layout.getFieldOffset(fieldno), VUnit, RecordTy, CXXDecl);

      elements.push_back(fieldType);
    }
  }
}

llvm::DIDerivedType *
CGDebugInfo::CreateRecordStaticField(const VarDecl *Var, llvm::DIType *RecordTy,
                                     const RecordDecl *RD) {
  // Create the descriptor for the static variable, with or without
  // constant initializers.
  Var = Var->getCanonicalDecl();
  llvm::DIFile *VUnit = getOrCreateFile(Var->getLocation());
  llvm::DIType *VTy = getOrCreateType(Var->getType(), VUnit);

  unsigned LineNumber = getLineNumber(Var->getLocation());
  StringRef VName = Var->getName();

  // FIXME: to avoid complications with type merging we should
  // emit the constant on the definition instead of the declaration.
  llvm::Constant *C = nullptr;
  if (Var->getInit()) {
    const APValue *Value = Var->evaluateValue();
    if (Value) {
      if (Value->isInt())
        C = llvm::ConstantInt::get(CGM.getLLVMContext(), Value->getInt());
      if (Value->isFloat())
        C = llvm::ConstantFP::get(CGM.getLLVMContext(), Value->getFloat());
    }
  }

  llvm::DINode::DIFlags Flags = getAccessFlag(Var->getAccess(), RD);
  auto Tag = CGM.getCodeGenOpts().DwarfVersion >= 5
                 ? llvm::dwarf::DW_TAG_variable
                 : llvm::dwarf::DW_TAG_member;
  auto Align = getDeclAlignIfRequired(Var, CGM.getContext());
  llvm::DIDerivedType *GV = DBuilder.createStaticMemberType(
      RecordTy, VName, VUnit, LineNumber, VTy, Flags, C, Tag, Align);
  StaticDataMemberCache[Var->getCanonicalDecl()].reset(GV);
  return GV;
}

void CGDebugInfo::CollectRecordNormalField(
    const FieldDecl *field, uint64_t OffsetInBits, llvm::DIFile *tunit,
    SmallVectorImpl<llvm::Metadata *> &elements, llvm::DIType *RecordTy,
    const RecordDecl *RD) {
  StringRef name = field->getName();
  QualType type = field->getType();

  // Ignore unnamed fields unless they're anonymous structs/unions.
  if (name.empty() && !type->isRecordType())
    return;

  llvm::DIType *FieldType;
  if (field->isBitField()) {
    llvm::DIDerivedType *BitFieldType;
    FieldType = BitFieldType = createBitFieldType(field, RecordTy, RD);
    if (llvm::DIType *Separator =
            createBitFieldSeparatorIfNeeded(field, BitFieldType, elements, RD))
      elements.push_back(Separator);
  } else {
    auto Align = getDeclAlignIfRequired(field, CGM.getContext());
    llvm::DINodeArray Annotations = CollectBTFDeclTagAnnotations(field);
    FieldType =
        createFieldType(name, type, field->getLocation(), field->getAccess(),
                        OffsetInBits, Align, tunit, RecordTy, RD, Annotations);
  }

  elements.push_back(FieldType);
}

void CGDebugInfo::CollectRecordNestedType(
    const TypeDecl *TD, SmallVectorImpl<llvm::Metadata *> &elements) {
  QualType Ty = CGM.getContext().getTypeDeclType(TD);
  // Injected class names are not considered nested records.
  if (isa<InjectedClassNameType>(Ty))
    return;
  SourceLocation Loc = TD->getLocation();
  if (llvm::DIType *nestedType = getOrCreateType(Ty, getOrCreateFile(Loc)))
    elements.push_back(nestedType);
}

void CGDebugInfo::CollectRecordFields(
    const RecordDecl *record, llvm::DIFile *tunit,
    SmallVectorImpl<llvm::Metadata *> &elements,
    llvm::DICompositeType *RecordTy) {
  const auto *CXXDecl = dyn_cast<CXXRecordDecl>(record);

  if (CXXDecl && CXXDecl->isLambda())
    CollectRecordLambdaFields(CXXDecl, elements, RecordTy);
  else {
    const ASTRecordLayout &layout = CGM.getContext().getASTRecordLayout(record);

    // Field number for non-static fields.
    unsigned fieldNo = 0;

    // Static and non-static members should appear in the same order as
    // the corresponding declarations in the source program.
    for (const auto *I : record->decls())
      if (const auto *V = dyn_cast<VarDecl>(I)) {
        if (V->hasAttr<NoDebugAttr>())
          continue;

        // Skip variable template specializations when emitting CodeView. MSVC
        // doesn't emit them.
        if (CGM.getCodeGenOpts().EmitCodeView &&
            isa<VarTemplateSpecializationDecl>(V))
          continue;

        if (isa<VarTemplatePartialSpecializationDecl>(V))
          continue;

        // Reuse the existing static member declaration if one exists
        auto MI = StaticDataMemberCache.find(V->getCanonicalDecl());
        if (MI != StaticDataMemberCache.end()) {
          assert(MI->second &&
                 "Static data member declaration should still exist");
          elements.push_back(MI->second);
        } else {
          auto Field = CreateRecordStaticField(V, RecordTy, record);
          elements.push_back(Field);
        }
      } else if (const auto *field = dyn_cast<FieldDecl>(I)) {
        CollectRecordNormalField(field, layout.getFieldOffset(fieldNo), tunit,
                                 elements, RecordTy, record);

        // Bump field number for next field.
        ++fieldNo;
      } else if (CGM.getCodeGenOpts().EmitCodeView) {
        // Debug info for nested types is included in the member list only for
        // CodeView.
        if (const auto *nestedType = dyn_cast<TypeDecl>(I)) {
          // MSVC doesn't generate nested type for anonymous struct/union.
          if (isa<RecordDecl>(I) &&
              cast<RecordDecl>(I)->isAnonymousStructOrUnion())
            continue;
          if (!nestedType->isImplicit() &&
              nestedType->getDeclContext() == record)
            CollectRecordNestedType(nestedType, elements);
        }
      }
  }
}

llvm::DISubroutineType *
CGDebugInfo::getOrCreateMethodType(const CXXMethodDecl *Method,
                                   llvm::DIFile *Unit) {
  const FunctionProtoType *Func = Method->getType()->getAs<FunctionProtoType>();
  if (Method->isStatic())
    return cast_or_null<llvm::DISubroutineType>(
        getOrCreateType(QualType(Func, 0), Unit));

  QualType ThisType;
  if (!Method->hasCXXExplicitFunctionObjectParameter())
    ThisType = Method->getThisType();

  return getOrCreateInstanceMethodType(ThisType, Func, Unit);
}

llvm::DISubroutineType *CGDebugInfo::getOrCreateMethodTypeForDestructor(
    const CXXMethodDecl *Method, llvm::DIFile *Unit, QualType FNType) {
  const FunctionProtoType *Func = FNType->getAs<FunctionProtoType>();
  // skip the first param since it is also this
  return getOrCreateInstanceMethodType(Method->getThisType(), Func, Unit, true);
}

llvm::DISubroutineType *
CGDebugInfo::getOrCreateInstanceMethodType(QualType ThisPtr,
                                           const FunctionProtoType *Func,
                                           llvm::DIFile *Unit, bool SkipFirst) {
  FunctionProtoType::ExtProtoInfo EPI = Func->getExtProtoInfo();
  Qualifiers &Qc = EPI.TypeQuals;
  Qc.removeConst();
  Qc.removeVolatile();
  Qc.removeRestrict();
  Qc.removeUnaligned();
  // Keep the removed qualifiers in sync with
  // CreateQualifiedType(const FunctionPrototype*, DIFile *Unit)
  // On a 'real' member function type, these qualifiers are carried on the type
  // of the first parameter, not as separate DW_TAG_const_type (etc) decorator
  // tags around them. (But, in the raw function types with qualifiers, they have
  // to use wrapper types.)

  // Add "this" pointer.
  const auto *OriginalFunc = cast<llvm::DISubroutineType>(
      getOrCreateType(CGM.getContext().getFunctionType(
                          Func->getReturnType(), Func->getParamTypes(), EPI),
                      Unit));
  llvm::DITypeRefArray Args = OriginalFunc->getTypeArray();
  assert(Args.size() && "Invalid number of arguments!");

  SmallVector<llvm::Metadata *, 16> Elts;

  // First element is always return type. For 'void' functions it is NULL.
  Elts.push_back(Args[0]);

  const bool HasExplicitObjectParameter = ThisPtr.isNull();

  // "this" pointer is always first argument. For explicit "this"
  // parameters, it will already be in Args[1].
  if (!HasExplicitObjectParameter) {
    llvm::DIType *ThisPtrType = getOrCreateType(ThisPtr, Unit);
    TypeCache[ThisPtr.getAsOpaquePtr()].reset(ThisPtrType);
    ThisPtrType =
        DBuilder.createObjectPointerType(ThisPtrType, /*Implicit=*/true);
    Elts.push_back(ThisPtrType);
  }

  // Copy rest of the arguments.
  for (unsigned i = (SkipFirst ? 2 : 1), e = Args.size(); i < e; ++i)
    Elts.push_back(Args[i]);

  // Attach FlagObjectPointer to the explicit "this" parameter.
  if (HasExplicitObjectParameter) {
    assert(Elts.size() >= 2 && Args.size() >= 2 &&
           "Expected at least return type and object parameter.");
    Elts[1] = DBuilder.createObjectPointerType(Args[1], /*Implicit=*/false);
  }

  llvm::DITypeRefArray EltTypeArray = DBuilder.getOrCreateTypeArray(Elts);

  return DBuilder.createSubroutineType(EltTypeArray, OriginalFunc->getFlags(),
                                       getDwarfCC(Func->getCallConv()));
}

/// isFunctionLocalClass - Return true if CXXRecordDecl is defined
/// inside a function.
static bool isFunctionLocalClass(const CXXRecordDecl *RD) {
  if (const auto *NRD = dyn_cast<CXXRecordDecl>(RD->getDeclContext()))
    return isFunctionLocalClass(NRD);
  if (isa<FunctionDecl>(RD->getDeclContext()))
    return true;
  return false;
}

llvm::DISubprogram *CGDebugInfo::CreateCXXMemberFunction(
    const CXXMethodDecl *Method, llvm::DIFile *Unit, llvm::DIType *RecordTy) {
  bool IsCtorOrDtor =
      isa<CXXConstructorDecl>(Method) || isa<CXXDestructorDecl>(Method);

  StringRef MethodName = getFunctionName(Method);
  llvm::DISubroutineType *MethodTy = getOrCreateMethodType(Method, Unit);

  // Since a single ctor/dtor corresponds to multiple functions, it doesn't
  // make sense to give a single ctor/dtor a linkage name.
  StringRef MethodLinkageName;
  // FIXME: 'isFunctionLocalClass' seems like an arbitrary/unintentional
  // property to use here. It may've been intended to model "is non-external
  // type" but misses cases of non-function-local but non-external classes such
  // as those in anonymous namespaces as well as the reverse - external types
  // that are function local, such as those in (non-local) inline functions.
  if (!IsCtorOrDtor && !isFunctionLocalClass(Method->getParent()))
    MethodLinkageName = CGM.getMangledName(Method);

  // Get the location for the method.
  llvm::DIFile *MethodDefUnit = nullptr;
  unsigned MethodLine = 0;
  if (!Method->isImplicit()) {
    MethodDefUnit = getOrCreateFile(Method->getLocation());
    MethodLine = getLineNumber(Method->getLocation());
  }

  // Collect virtual method info.
  llvm::DIType *ContainingType = nullptr;
  unsigned VIndex = 0;
  llvm::DINode::DIFlags Flags = llvm::DINode::FlagZero;
  llvm::DISubprogram::DISPFlags SPFlags = llvm::DISubprogram::SPFlagZero;
  int ThisAdjustment = 0;

  if (VTableContextBase::hasVtableSlot(Method)) {
    if (Method->isPureVirtual())
      SPFlags |= llvm::DISubprogram::SPFlagPureVirtual;
    else
      SPFlags |= llvm::DISubprogram::SPFlagVirtual;

    if (CGM.getTarget().getCXXABI().isItaniumFamily()) {
      // It doesn't make sense to give a virtual destructor a vtable index,
      // since a single destructor has two entries in the vtable.
      if (!isa<CXXDestructorDecl>(Method))
        VIndex = CGM.getItaniumVTableContext().getMethodVTableIndex(Method);
    } else {
      // Emit MS ABI vftable information.  There is only one entry for the
      // deleting dtor.
      const auto *DD = dyn_cast<CXXDestructorDecl>(Method);
      GlobalDecl GD = DD ? GlobalDecl(DD, Dtor_Deleting) : GlobalDecl(Method);
      MethodVFTableLocation ML =
          CGM.getMicrosoftVTableContext().getMethodVFTableLocation(GD);
      VIndex = ML.Index;

      // CodeView only records the vftable offset in the class that introduces
      // the virtual method. This is possible because, unlike Itanium, the MS
      // C++ ABI does not include all virtual methods from non-primary bases in
      // the vtable for the most derived class. For example, if C inherits from
      // A and B, C's primary vftable will not include B's virtual methods.
      if (Method->size_overridden_methods() == 0)
        Flags |= llvm::DINode::FlagIntroducedVirtual;

      // The 'this' adjustment accounts for both the virtual and non-virtual
      // portions of the adjustment. Presumably the debugger only uses it when
      // it knows the dynamic type of an object.
      ThisAdjustment = CGM.getCXXABI()
                           .getVirtualFunctionPrologueThisAdjustment(GD)
                           .getQuantity();
    }
    ContainingType = RecordTy;
  }

  if (Method->getCanonicalDecl()->isDeleted())
    SPFlags |= llvm::DISubprogram::SPFlagDeleted;

  if (Method->isNoReturn())
    Flags |= llvm::DINode::FlagNoReturn;

  if (Method->isStatic())
    Flags |= llvm::DINode::FlagStaticMember;
  if (Method->isImplicit())
    Flags |= llvm::DINode::FlagArtificial;
  Flags |= getAccessFlag(Method->getAccess(), Method->getParent());
  if (const auto *CXXC = dyn_cast<CXXConstructorDecl>(Method)) {
    if (CXXC->isExplicit())
      Flags |= llvm::DINode::FlagExplicit;
  } else if (const auto *CXXC = dyn_cast<CXXConversionDecl>(Method)) {
    if (CXXC->isExplicit())
      Flags |= llvm::DINode::FlagExplicit;
  }
  if (Method->hasPrototype())
    Flags |= llvm::DINode::FlagPrototyped;
  if (Method->getRefQualifier() == RQ_LValue)
    Flags |= llvm::DINode::FlagLValueReference;
  if (Method->getRefQualifier() == RQ_RValue)
    Flags |= llvm::DINode::FlagRValueReference;
  if (!Method->isExternallyVisible())
    SPFlags |= llvm::DISubprogram::SPFlagLocalToUnit;
  if (CGM.getCodeGenOpts().OptimizationLevel != 0)
    SPFlags |= llvm::DISubprogram::SPFlagOptimized;

  // In this debug mode, emit type info for a class when its constructor type
  // info is emitted.
  if (DebugKind == llvm::codegenoptions::DebugInfoConstructor)
    if (const CXXConstructorDecl *CD = dyn_cast<CXXConstructorDecl>(Method))
      completeUnusedClass(*CD->getParent());

  llvm::DINodeArray TParamsArray = CollectFunctionTemplateParams(Method, Unit);
  llvm::DISubprogram *SP = DBuilder.createMethod(
      RecordTy, MethodName, MethodLinkageName, MethodDefUnit, MethodLine,
      MethodTy, VIndex, ThisAdjustment, ContainingType, Flags, SPFlags,
      TParamsArray.get(), /*ThrownTypes*/ nullptr,
      CGM.getCodeGenOpts().DebugKeyInstructions);

  SPCache[Method->getCanonicalDecl()].reset(SP);

  return SP;
}

void CGDebugInfo::CollectCXXMemberFunctions(
    const CXXRecordDecl *RD, llvm::DIFile *Unit,
    SmallVectorImpl<llvm::Metadata *> &EltTys, llvm::DIType *RecordTy) {

  // Since we want more than just the individual member decls if we
  // have templated functions iterate over every declaration to gather
  // the functions.
  for (const auto *I : RD->decls()) {
    const auto *Method = dyn_cast<CXXMethodDecl>(I);
    // If the member is implicit, don't add it to the member list. This avoids
    // the member being added to type units by LLVM, while still allowing it
    // to be emitted into the type declaration/reference inside the compile
    // unit.
    // Ditto 'nodebug' methods, for consistency with CodeGenFunction.cpp.
    // FIXME: Handle Using(Shadow?)Decls here to create
    // DW_TAG_imported_declarations inside the class for base decls brought into
    // derived classes. GDB doesn't seem to notice/leverage these when I tried
    // it, so I'm not rushing to fix this. (GCC seems to produce them, if
    // referenced)
    if (!Method || Method->isImplicit() || Method->hasAttr<NoDebugAttr>())
      continue;

    if (Method->getType()->castAs<FunctionProtoType>()->getContainedAutoType())
      continue;

    // Reuse the existing member function declaration if it exists.
    // It may be associated with the declaration of the type & should be
    // reused as we're building the definition.
    //
    // This situation can arise in the vtable-based debug info reduction where
    // implicit members are emitted in a non-vtable TU.
    auto MI = SPCache.find(Method->getCanonicalDecl());
    EltTys.push_back(MI == SPCache.end()
                         ? CreateCXXMemberFunction(Method, Unit, RecordTy)
                         : static_cast<llvm::Metadata *>(MI->second));
  }
}

void CGDebugInfo::CollectCXXBases(const CXXRecordDecl *RD, llvm::DIFile *Unit,
                                  SmallVectorImpl<llvm::Metadata *> &EltTys,
                                  llvm::DIType *RecordTy) {
  llvm::DenseSet<CanonicalDeclPtr<const CXXRecordDecl>> SeenTypes;
  CollectCXXBasesAux(RD, Unit, EltTys, RecordTy, RD->bases(), SeenTypes,
                     llvm::DINode::FlagZero);

  // If we are generating CodeView debug info, we also need to emit records for
  // indirect virtual base classes.
  if (CGM.getCodeGenOpts().EmitCodeView) {
    CollectCXXBasesAux(RD, Unit, EltTys, RecordTy, RD->vbases(), SeenTypes,
                       llvm::DINode::FlagIndirectVirtualBase);
  }
}

void CGDebugInfo::CollectCXXBasesAux(
    const CXXRecordDecl *RD, llvm::DIFile *Unit,
    SmallVectorImpl<llvm::Metadata *> &EltTys, llvm::DIType *RecordTy,
    const CXXRecordDecl::base_class_const_range &Bases,
    llvm::DenseSet<CanonicalDeclPtr<const CXXRecordDecl>> &SeenTypes,
    llvm::DINode::DIFlags StartingFlags) {
  const ASTRecordLayout &RL = CGM.getContext().getASTRecordLayout(RD);
  for (const auto &BI : Bases) {
    const auto *Base =
        cast<CXXRecordDecl>(BI.getType()->castAs<RecordType>()->getDecl());
    if (!SeenTypes.insert(Base).second)
      continue;
    auto *BaseTy = getOrCreateType(BI.getType(), Unit);
    llvm::DINode::DIFlags BFlags = StartingFlags;
    uint64_t BaseOffset;
    uint32_t VBPtrOffset = 0;

    if (BI.isVirtual()) {
      if (CGM.getTarget().getCXXABI().isItaniumFamily()) {
        // virtual base offset offset is -ve. The code generator emits dwarf
        // expression where it expects +ve number.
        BaseOffset = 0 - CGM.getItaniumVTableContext()
                             .getVirtualBaseOffsetOffset(RD, Base)
                             .getQuantity();
      } else {
        // In the MS ABI, store the vbtable offset, which is analogous to the
        // vbase offset offset in Itanium.
        BaseOffset =
            4 * CGM.getMicrosoftVTableContext().getVBTableIndex(RD, Base);
        VBPtrOffset = CGM.getContext()
                          .getASTRecordLayout(RD)
                          .getVBPtrOffset()
                          .getQuantity();
      }
      BFlags |= llvm::DINode::FlagVirtual;
    } else
      BaseOffset = CGM.getContext().toBits(RL.getBaseClassOffset(Base));
    // FIXME: Inconsistent units for BaseOffset. It is in bytes when
    // BI->isVirtual() and bits when not.

    BFlags |= getAccessFlag(BI.getAccessSpecifier(), RD);
    llvm::DIType *DTy = DBuilder.createInheritance(RecordTy, BaseTy, BaseOffset,
                                                   VBPtrOffset, BFlags);
    EltTys.push_back(DTy);
  }
}

llvm::DINodeArray
CGDebugInfo::CollectTemplateParams(std::optional<TemplateArgs> OArgs,
                                   llvm::DIFile *Unit) {
  if (!OArgs)
    return llvm::DINodeArray();
  TemplateArgs &Args = *OArgs;
  SmallVector<llvm::Metadata *, 16> TemplateParams;
  for (unsigned i = 0, e = Args.Args.size(); i != e; ++i) {
    const TemplateArgument &TA = Args.Args[i];
    StringRef Name;
    const bool defaultParameter = TA.getIsDefaulted();
    if (Args.TList)
      Name = Args.TList->getParam(i)->getName();

    switch (TA.getKind()) {
    case TemplateArgument::Type: {
      llvm::DIType *TTy = getOrCreateType(TA.getAsType(), Unit);
      TemplateParams.push_back(DBuilder.createTemplateTypeParameter(
          TheCU, Name, TTy, defaultParameter));

    } break;
    case TemplateArgument::Integral: {
      llvm::DIType *TTy = getOrCreateType(TA.getIntegralType(), Unit);
      TemplateParams.push_back(DBuilder.createTemplateValueParameter(
          TheCU, Name, TTy, defaultParameter,
          llvm::ConstantInt::get(CGM.getLLVMContext(), TA.getAsIntegral())));
    } break;
    case TemplateArgument::Declaration: {
      const ValueDecl *D = TA.getAsDecl();
      QualType T = TA.getParamTypeForDecl().getDesugaredType(CGM.getContext());
      llvm::DIType *TTy = getOrCreateType(T, Unit);
      llvm::Constant *V = nullptr;
      // Skip retrieve the value if that template parameter has cuda device
      // attribute, i.e. that value is not available at the host side.
      if (!CGM.getLangOpts().CUDA || CGM.getLangOpts().CUDAIsDevice ||
          !D->hasAttr<CUDADeviceAttr>()) {
        // Variable pointer template parameters have a value that is the address
        // of the variable.
        if (const auto *VD = dyn_cast<VarDecl>(D))
          V = CGM.GetAddrOfGlobalVar(VD);
        // Member function pointers have special support for building them,
        // though this is currently unsupported in LLVM CodeGen.
        else if (const auto *MD = dyn_cast<CXXMethodDecl>(D);
                 MD && MD->isImplicitObjectMemberFunction())
          V = CGM.getCXXABI().EmitMemberFunctionPointer(MD);
        else if (const auto *FD = dyn_cast<FunctionDecl>(D))
          V = CGM.GetAddrOfFunction(FD);
        // Member data pointers have special handling too to compute the fixed
        // offset within the object.
        else if (const auto *MPT =
                     dyn_cast<MemberPointerType>(T.getTypePtr())) {
          // These five lines (& possibly the above member function pointer
          // handling) might be able to be refactored to use similar code in
          // CodeGenModule::getMemberPointerConstant
          uint64_t fieldOffset = CGM.getContext().getFieldOffset(D);
          CharUnits chars =
              CGM.getContext().toCharUnitsFromBits((int64_t)fieldOffset);
          V = CGM.getCXXABI().EmitMemberDataPointer(MPT, chars);
        } else if (const auto *GD = dyn_cast<MSGuidDecl>(D)) {
          V = CGM.GetAddrOfMSGuidDecl(GD).getPointer();
        } else if (const auto *TPO = dyn_cast<TemplateParamObjectDecl>(D)) {
          if (T->isRecordType())
            V = ConstantEmitter(CGM).emitAbstract(
                SourceLocation(), TPO->getValue(), TPO->getType());
          else
            V = CGM.GetAddrOfTemplateParamObject(TPO).getPointer();
        }
        assert(V && "Failed to find template parameter pointer");
        V = V->stripPointerCasts();
      }
      TemplateParams.push_back(DBuilder.createTemplateValueParameter(
          TheCU, Name, TTy, defaultParameter, cast_or_null<llvm::Constant>(V)));
    } break;
    case TemplateArgument::NullPtr: {
      QualType T = TA.getNullPtrType();
      llvm::DIType *TTy = getOrCreateType(T, Unit);
      llvm::Constant *V = nullptr;
      // Special case member data pointer null values since they're actually -1
      // instead of zero.
      if (const auto *MPT = dyn_cast<MemberPointerType>(T.getTypePtr()))
        // But treat member function pointers as simple zero integers because
        // it's easier than having a special case in LLVM's CodeGen. If LLVM
        // CodeGen grows handling for values of non-null member function
        // pointers then perhaps we could remove this special case and rely on
        // EmitNullMemberPointer for member function pointers.
        if (MPT->isMemberDataPointer())
          V = CGM.getCXXABI().EmitNullMemberPointer(MPT);
      if (!V)
        V = llvm::ConstantInt::get(CGM.Int8Ty, 0);
      TemplateParams.push_back(DBuilder.createTemplateValueParameter(
          TheCU, Name, TTy, defaultParameter, V));
    } break;
    case TemplateArgument::StructuralValue: {
      QualType T = TA.getStructuralValueType();
      llvm::DIType *TTy = getOrCreateType(T, Unit);
      llvm::Constant *V = ConstantEmitter(CGM).emitAbstract(
          SourceLocation(), TA.getAsStructuralValue(), T);
      TemplateParams.push_back(DBuilder.createTemplateValueParameter(
          TheCU, Name, TTy, defaultParameter, V));
    } break;
    case TemplateArgument::Template: {
      std::string QualName;
      llvm::raw_string_ostream OS(QualName);
      TA.getAsTemplate().getAsTemplateDecl()->printQualifiedName(
          OS, getPrintingPolicy());
      TemplateParams.push_back(DBuilder.createTemplateTemplateParameter(
          TheCU, Name, nullptr, QualName, defaultParameter));
      break;
    }
    case TemplateArgument::Pack:
      TemplateParams.push_back(DBuilder.createTemplateParameterPack(
          TheCU, Name, nullptr,
          CollectTemplateParams({{nullptr, TA.getPackAsArray()}}, Unit)));
      break;
    case TemplateArgument::Expression: {
      const Expr *E = TA.getAsExpr();
      QualType T = E->getType();
      if (E->isGLValue())
        T = CGM.getContext().getLValueReferenceType(T);
      llvm::Constant *V = ConstantEmitter(CGM).emitAbstract(E, T);
      assert(V && "Expression in template argument isn't constant");
      llvm::DIType *TTy = getOrCreateType(T, Unit);
      TemplateParams.push_back(DBuilder.createTemplateValueParameter(
          TheCU, Name, TTy, defaultParameter, V->stripPointerCasts()));
    } break;
    // And the following should never occur:
    case TemplateArgument::TemplateExpansion:
    case TemplateArgument::Null:
      llvm_unreachable(
          "These argument types shouldn't exist in concrete types");
    }
  }
  return DBuilder.getOrCreateArray(TemplateParams);
}

std::optional<CGDebugInfo::TemplateArgs>
CGDebugInfo::GetTemplateArgs(const FunctionDecl *FD) const {
  if (FD->getTemplatedKind() ==
      FunctionDecl::TK_FunctionTemplateSpecialization) {
    const TemplateParameterList *TList = FD->getTemplateSpecializationInfo()
                                             ->getTemplate()
                                             ->getTemplateParameters();
    return {{TList, FD->getTemplateSpecializationArgs()->asArray()}};
  }
  return std::nullopt;
}
std::optional<CGDebugInfo::TemplateArgs>
CGDebugInfo::GetTemplateArgs(const VarDecl *VD) const {
  // Always get the full list of parameters, not just the ones from the
  // specialization. A partial specialization may have fewer parameters than
  // there are arguments.
  auto *TS = dyn_cast<VarTemplateSpecializationDecl>(VD);
  if (!TS)
    return std::nullopt;
  VarTemplateDecl *T = TS->getSpecializedTemplate();
  const TemplateParameterList *TList = T->getTemplateParameters();
  auto TA = TS->getTemplateArgs().asArray();
  return {{TList, TA}};
}
std::optional<CGDebugInfo::TemplateArgs>
CGDebugInfo::GetTemplateArgs(const RecordDecl *RD) const {
  if (auto *TSpecial = dyn_cast<ClassTemplateSpecializationDecl>(RD)) {
    // Always get the full list of parameters, not just the ones from the
    // specialization. A partial specialization may have fewer parameters than
    // there are arguments.
    TemplateParameterList *TPList =
        TSpecial->getSpecializedTemplate()->getTemplateParameters();
    const TemplateArgumentList &TAList = TSpecial->getTemplateArgs();
    return {{TPList, TAList.asArray()}};
  }
  return std::nullopt;
}

llvm::DINodeArray
CGDebugInfo::CollectFunctionTemplateParams(const FunctionDecl *FD,
                                           llvm::DIFile *Unit) {
  return CollectTemplateParams(GetTemplateArgs(FD), Unit);
}

llvm::DINodeArray CGDebugInfo::CollectVarTemplateParams(const VarDecl *VL,
                                                        llvm::DIFile *Unit) {
  return CollectTemplateParams(GetTemplateArgs(VL), Unit);
}

llvm::DINodeArray CGDebugInfo::CollectCXXTemplateParams(const RecordDecl *RD,
                                                        llvm::DIFile *Unit) {
  return CollectTemplateParams(GetTemplateArgs(RD), Unit);
}

llvm::DINodeArray CGDebugInfo::CollectBTFDeclTagAnnotations(const Decl *D) {
  if (!D->hasAttr<BTFDeclTagAttr>())
    return nullptr;

  SmallVector<llvm::Metadata *, 4> Annotations;
  for (const auto *I : D->specific_attrs<BTFDeclTagAttr>()) {
    llvm::Metadata *Ops[2] = {
        llvm::MDString::get(CGM.getLLVMContext(), StringRef("btf_decl_tag")),
        llvm::MDString::get(CGM.getLLVMContext(), I->getBTFDeclTag())};
    Annotations.push_back(llvm::MDNode::get(CGM.getLLVMContext(), Ops));
  }
  return DBuilder.getOrCreateArray(Annotations);
}

llvm::DIType *CGDebugInfo::getOrCreateVTablePtrType(llvm::DIFile *Unit) {
  if (VTablePtrType)
    return VTablePtrType;

  ASTContext &Context = CGM.getContext();

  /* Function type */
  llvm::Metadata *STy = getOrCreateType(Context.IntTy, Unit);
  llvm::DITypeRefArray SElements = DBuilder.getOrCreateTypeArray(STy);
  llvm::DIType *SubTy = DBuilder.createSubroutineType(SElements);
  unsigned Size = Context.getTypeSize(Context.VoidPtrTy);
  unsigned VtblPtrAddressSpace = CGM.getTarget().getVtblPtrAddressSpace();
  std::optional<unsigned> DWARFAddressSpace =
      CGM.getTarget().getDWARFAddressSpace(VtblPtrAddressSpace);

  llvm::DIType *vtbl_ptr_type = DBuilder.createPointerType(
      SubTy, Size, 0, DWARFAddressSpace, llvm::dwarf::DW_MSPACE_LLVM_none,
      "__vtbl_ptr_type");
  VTablePtrType = DBuilder.createPointerType(vtbl_ptr_type, Size);
  return VTablePtrType;
}

StringRef CGDebugInfo::getVTableName(const CXXRecordDecl *RD) {
  // Copy the gdb compatible name on the side and use its reference.
  return internString("_vptr$", RD->getNameAsString());
}

// Emit symbol for the debugger that points to the vtable address for
// the given class. The symbol is named as '_vtable$'.
// The debugger does not need to know any details about the contents of the
// vtable as it can work this out using its knowledge of the ABI and the
// existing information in the DWARF. The type is assumed to be 'void *'.
void CGDebugInfo::emitVTableSymbol(llvm::GlobalVariable *VTable,
                                   const CXXRecordDecl *RD) {
  if (!CGM.getTarget().getCXXABI().isItaniumFamily())
    return;

  ASTContext &Context = CGM.getContext();
  StringRef SymbolName = "_vtable$";
  SourceLocation Loc;
  QualType VoidPtr = Context.getPointerType(Context.VoidTy);

  // We deal with two different contexts:
  // - The type for the variable, which is part of the class that has the
  //   vtable, is placed in the context of the DICompositeType metadata.
  // - The DIGlobalVariable for the vtable is put in the DICompileUnitScope.

  // The created non-member should be mark as 'artificial'. It will be
  // placed inside the scope of the C++ class/structure.
  llvm::DIScope *DContext = getContextDescriptor(RD, TheCU);
  auto *Ctxt = cast<llvm::DICompositeType>(DContext);
  llvm::DIFile *Unit = getOrCreateFile(Loc);
  llvm::DIType *VTy = getOrCreateType(VoidPtr, Unit);
  llvm::DINode::DIFlags Flags = getAccessFlag(AccessSpecifier::AS_private, RD) |
                                llvm::DINode::FlagArtificial;
  auto Tag = CGM.getCodeGenOpts().DwarfVersion >= 5
                 ? llvm::dwarf::DW_TAG_variable
                 : llvm::dwarf::DW_TAG_member;
  llvm::DIDerivedType *DT = DBuilder.createStaticMemberType(
      Ctxt, SymbolName, Unit, /*LineNumber=*/0, VTy, Flags,
      /*Val=*/nullptr, Tag);

  // Use the same vtable pointer to global alignment for the symbol.
  unsigned PAlign = CGM.getVtableGlobalVarAlignment();

  // The global variable is in the CU scope, and links back to the type it's
  // "within" via the declaration field.
  llvm::DIGlobalVariableExpression *GVE =
      DBuilder.createGlobalVariableExpression(
          TheCU, SymbolName, VTable->getName(), Unit, /*LineNo=*/0,
          getOrCreateType(VoidPtr, Unit), VTable->hasLocalLinkage(),
          /*isDefined=*/true, nullptr, DT, /*TemplateParameters=*/nullptr,
          llvm::dwarf::DW_MSPACE_LLVM_none, PAlign);
  VTable->addDebugInfo(GVE);
}

StringRef CGDebugInfo::getDynamicInitializerName(const VarDecl *VD,
                                                 DynamicInitKind StubKind,
                                                 llvm::Function *InitFn) {
  // If we're not emitting codeview, use the mangled name. For Itanium, this is
  // arbitrary.
  if (!CGM.getCodeGenOpts().EmitCodeView ||
      StubKind == DynamicInitKind::GlobalArrayDestructor)
    return InitFn->getName();

  // Print the normal qualified name for the variable, then break off the last
  // NNS, and add the appropriate other text. Clang always prints the global
  // variable name without template arguments, so we can use rsplit("::") and
  // then recombine the pieces.
  SmallString<128> QualifiedGV;
  StringRef Quals;
  StringRef GVName;
  {
    llvm::raw_svector_ostream OS(QualifiedGV);
    VD->printQualifiedName(OS, getPrintingPolicy());
    std::tie(Quals, GVName) = OS.str().rsplit("::");
    if (GVName.empty())
      std::swap(Quals, GVName);
  }

  SmallString<128> InitName;
  llvm::raw_svector_ostream OS(InitName);
  if (!Quals.empty())
    OS << Quals << "::";

  switch (StubKind) {
  case DynamicInitKind::NoStub:
  case DynamicInitKind::GlobalArrayDestructor:
    llvm_unreachable("not an initializer");
  case DynamicInitKind::Initializer:
    OS << "`dynamic initializer for '";
    break;
  case DynamicInitKind::AtExit:
    OS << "`dynamic atexit destructor for '";
    break;
  }

  OS << GVName;

  // Add any template specialization args.
  if (const auto *VTpl = dyn_cast<VarTemplateSpecializationDecl>(VD)) {
    printTemplateArgumentList(OS, VTpl->getTemplateArgs().asArray(),
                              getPrintingPolicy());
  }

  OS << '\'';

  return internString(OS.str());
}

void CGDebugInfo::CollectVTableInfo(const CXXRecordDecl *RD, llvm::DIFile *Unit,
                                    SmallVectorImpl<llvm::Metadata *> &EltTys) {
  // If this class is not dynamic then there is not any vtable info to collect.
  if (!RD->isDynamicClass())
    return;

  // Don't emit any vtable shape or vptr info if this class doesn't have an
  // extendable vfptr. This can happen if the class doesn't have virtual
  // methods, or in the MS ABI if those virtual methods only come from virtually
  // inherited bases.
  const ASTRecordLayout &RL = CGM.getContext().getASTRecordLayout(RD);
  if (!RL.hasExtendableVFPtr())
    return;

  // CodeView needs to know how large the vtable of every dynamic class is, so
  // emit a special named pointer type into the element list. The vptr type
  // points to this type as well.
  llvm::DIType *VPtrTy = nullptr;
  bool NeedVTableShape = CGM.getCodeGenOpts().EmitCodeView &&
                         CGM.getTarget().getCXXABI().isMicrosoft();
  if (NeedVTableShape) {
    uint64_t PtrWidth =
        CGM.getContext().getTypeSize(CGM.getContext().VoidPtrTy);
    const VTableLayout &VFTLayout =
        CGM.getMicrosoftVTableContext().getVFTableLayout(RD, CharUnits::Zero());
    unsigned VSlotCount =
        VFTLayout.vtable_components().size() - CGM.getLangOpts().RTTIData;
    unsigned VTableWidth = PtrWidth * VSlotCount;
    unsigned VtblPtrAddressSpace = CGM.getTarget().getVtblPtrAddressSpace();
    std::optional<unsigned> DWARFAddressSpace =
        CGM.getTarget().getDWARFAddressSpace(VtblPtrAddressSpace);

    // Create a very wide void* type and insert it directly in the element list.
    llvm::DIType *VTableType = DBuilder.createPointerType(
        nullptr, VTableWidth, 0, DWARFAddressSpace,
        llvm::dwarf::DW_MSPACE_LLVM_none, "__vtbl_ptr_type");
    EltTys.push_back(VTableType);

    // The vptr is a pointer to this special vtable type.
    VPtrTy = DBuilder.createPointerType(VTableType, PtrWidth);
  }

  // If there is a primary base then the artificial vptr member lives there.
  if (RL.getPrimaryBase())
    return;

  if (!VPtrTy)
    VPtrTy = getOrCreateVTablePtrType(Unit);

  unsigned Size = CGM.getContext().getTypeSize(CGM.getContext().VoidPtrTy);
  llvm::DIType *VPtrMember =
      DBuilder.createMemberType(Unit, getVTableName(RD), Unit, 0, Size, 0, 0,
                                llvm::DINode::FlagArtificial, VPtrTy);
  EltTys.push_back(VPtrMember);
}

llvm::DIType *CGDebugInfo::getOrCreateRecordType(QualType RTy,
                                                 SourceLocation Loc) {
  assert(CGM.getCodeGenOpts().hasReducedDebugInfo());
  llvm::DIType *T = getOrCreateType(RTy, getOrCreateFile(Loc));
  return T;
}

llvm::DIType *CGDebugInfo::getOrCreateInterfaceType(QualType D,
                                                    SourceLocation Loc) {
  return getOrCreateStandaloneType(D, Loc);
}

llvm::DIType *CGDebugInfo::getOrCreateStandaloneType(QualType D,
                                                     SourceLocation Loc) {
  assert(CGM.getCodeGenOpts().hasReducedDebugInfo());
  assert(!D.isNull() && "null type");
  llvm::DIType *T = getOrCreateType(D, getOrCreateFile(Loc));
  assert(T && "could not create debug info for type");

  RetainedTypes.push_back(D.getAsOpaquePtr());
  return T;
}

void CGDebugInfo::addHeapAllocSiteMetadata(llvm::CallBase *CI,
                                           QualType AllocatedTy,
                                           SourceLocation Loc) {
  if (CGM.getCodeGenOpts().getDebugInfo() <=
      llvm::codegenoptions::DebugLineTablesOnly)
    return;
  llvm::MDNode *node;
  if (AllocatedTy->isVoidType())
    node = llvm::MDNode::get(CGM.getLLVMContext(), {});
  else
    node = getOrCreateType(AllocatedTy, getOrCreateFile(Loc));

  CI->setMetadata("heapallocsite", node);
}

void CGDebugInfo::completeType(const EnumDecl *ED) {
  if (DebugKind <= llvm::codegenoptions::DebugLineTablesOnly)
    return;
  QualType Ty = CGM.getContext().getEnumType(ED);
  void *TyPtr = Ty.getAsOpaquePtr();
  auto I = TypeCache.find(TyPtr);
  if (I == TypeCache.end() || !cast<llvm::DIType>(I->second)->isForwardDecl())
    return;
  llvm::DIType *Res = CreateTypeDefinition(Ty->castAs<EnumType>());
  assert(!Res->isForwardDecl());
  TypeCache[TyPtr].reset(Res);
}

void CGDebugInfo::completeType(const RecordDecl *RD) {
  if (DebugKind > llvm::codegenoptions::LimitedDebugInfo ||
      !CGM.getLangOpts().CPlusPlus)
    completeRequiredType(RD);
}

/// Return true if the class or any of its methods are marked dllimport.
static bool isClassOrMethodDLLImport(const CXXRecordDecl *RD) {
  if (RD->hasAttr<DLLImportAttr>())
    return true;
  for (const CXXMethodDecl *MD : RD->methods())
    if (MD->hasAttr<DLLImportAttr>())
      return true;
  return false;
}

/// Does a type definition exist in an imported clang module?
static bool isDefinedInClangModule(const RecordDecl *RD) {
  // Only definitions that where imported from an AST file come from a module.
  if (!RD || !RD->isFromASTFile())
    return false;
  // Anonymous entities cannot be addressed. Treat them as not from module.
  if (!RD->isExternallyVisible() && RD->getName().empty())
    return false;
  if (auto *CXXDecl = dyn_cast<CXXRecordDecl>(RD)) {
    if (!CXXDecl->isCompleteDefinition())
      return false;
    // Check wether RD is a template.
    auto TemplateKind = CXXDecl->getTemplateSpecializationKind();
    if (TemplateKind != TSK_Undeclared) {
      // Unfortunately getOwningModule() isn't accurate enough to find the
      // owning module of a ClassTemplateSpecializationDecl that is inside a
      // namespace spanning multiple modules.
      bool Explicit = false;
      if (auto *TD = dyn_cast<ClassTemplateSpecializationDecl>(CXXDecl))
        Explicit = TD->isExplicitInstantiationOrSpecialization();
      if (!Explicit && CXXDecl->getEnclosingNamespaceContext())
        return false;
      // This is a template, check the origin of the first member.
      if (CXXDecl->field_begin() == CXXDecl->field_end())
        return TemplateKind == TSK_ExplicitInstantiationDeclaration;
      if (!CXXDecl->field_begin()->isFromASTFile())
        return false;
    }
  }
  return true;
}

void CGDebugInfo::completeClassData(const RecordDecl *RD) {
  if (auto *CXXRD = dyn_cast<CXXRecordDecl>(RD))
    if (CXXRD->isDynamicClass() &&
        CGM.getVTableLinkage(CXXRD) ==
            llvm::GlobalValue::AvailableExternallyLinkage &&
        !isClassOrMethodDLLImport(CXXRD))
      return;

  if (DebugTypeExtRefs && isDefinedInClangModule(RD->getDefinition()))
    return;

  completeClass(RD);
}

void CGDebugInfo::completeClass(const RecordDecl *RD) {
  if (DebugKind <= llvm::codegenoptions::DebugLineTablesOnly)
    return;
  QualType Ty = CGM.getContext().getRecordType(RD);
  void *TyPtr = Ty.getAsOpaquePtr();
  auto I = TypeCache.find(TyPtr);
  if (I != TypeCache.end() && !cast<llvm::DIType>(I->second)->isForwardDecl())
    return;

  // We want the canonical definition of the structure to not
  // be the typedef. Since that would lead to circular typedef
  // metadata.
  auto [Res, PrefRes] = CreateTypeDefinition(Ty->castAs<RecordType>());
  assert(!Res->isForwardDecl());
  TypeCache[TyPtr].reset(Res);
}

static bool hasExplicitMemberDefinition(CXXRecordDecl::method_iterator I,
                                        CXXRecordDecl::method_iterator End) {
  for (CXXMethodDecl *MD : llvm::make_range(I, End))
    if (FunctionDecl *Tmpl = MD->getInstantiatedFromMemberFunction())
      if (!Tmpl->isImplicit() && Tmpl->isThisDeclarationADefinition() &&
          !MD->getMemberSpecializationInfo()->isExplicitSpecialization())
        return true;
  return false;
}

static bool canUseCtorHoming(const CXXRecordDecl *RD) {
  // Constructor homing can be used for classes that cannnot be constructed
  // without emitting code for one of their constructors. This is classes that
  // don't have trivial or constexpr constructors, or can be created from
  // aggregate initialization. Also skip lambda objects because they don't call
  // constructors.

  // Skip this optimization if the class or any of its methods are marked
  // dllimport.
  if (isClassOrMethodDLLImport(RD))
    return false;

  if (RD->isLambda() || RD->isAggregate() ||
      RD->hasTrivialDefaultConstructor() ||
      RD->hasConstexprNonCopyMoveConstructor())
    return false;

  for (const CXXConstructorDecl *Ctor : RD->ctors()) {
    if (Ctor->isCopyOrMoveConstructor())
      continue;
    if (!Ctor->isDeleted())
      return true;
  }
  return false;
}

static bool shouldOmitDefinition(llvm::codegenoptions::DebugInfoKind DebugKind,
                                 bool DebugTypeExtRefs, const RecordDecl *RD,
                                 const LangOptions &LangOpts) {
  if (DebugTypeExtRefs && isDefinedInClangModule(RD->getDefinition()))
    return true;

  if (auto *ES = RD->getASTContext().getExternalSource())
    if (ES->hasExternalDefinitions(RD) == ExternalASTSource::EK_Always)
      return true;

  // Only emit forward declarations in line tables only to keep debug info size
  // small. This only applies to CodeView, since we don't emit types in DWARF
  // line tables only.
  if (DebugKind == llvm::codegenoptions::DebugLineTablesOnly)
    return true;

  if (DebugKind > llvm::codegenoptions::LimitedDebugInfo ||
      RD->hasAttr<StandaloneDebugAttr>())
    return false;

  if (!LangOpts.CPlusPlus)
    return false;

  if (!RD->isCompleteDefinitionRequired())
    return true;

  const auto *CXXDecl = dyn_cast<CXXRecordDecl>(RD);

  if (!CXXDecl)
    return false;

  // Only emit complete debug info for a dynamic class when its vtable is
  // emitted.  However, Microsoft debuggers don't resolve type information
  // across DLL boundaries, so skip this optimization if the class or any of its
  // methods are marked dllimport. This isn't a complete solution, since objects
  // without any dllimport methods can be used in one DLL and constructed in
  // another, but it is the current behavior of LimitedDebugInfo.
  if (CXXDecl->hasDefinition() && CXXDecl->isDynamicClass() &&
      !isClassOrMethodDLLImport(CXXDecl) && !CXXDecl->hasAttr<MSNoVTableAttr>())
    return true;

  TemplateSpecializationKind Spec = TSK_Undeclared;
  if (const auto *SD = dyn_cast<ClassTemplateSpecializationDecl>(RD))
    Spec = SD->getSpecializationKind();

  if (Spec == TSK_ExplicitInstantiationDeclaration &&
      hasExplicitMemberDefinition(CXXDecl->method_begin(),
                                  CXXDecl->method_end()))
    return true;

  // In constructor homing mode, only emit complete debug info for a class
  // when its constructor is emitted.
  if ((DebugKind == llvm::codegenoptions::DebugInfoConstructor) &&
      canUseCtorHoming(CXXDecl))
    return true;

  return false;
}

void CGDebugInfo::completeRequiredType(const RecordDecl *RD) {
  if (shouldOmitDefinition(DebugKind, DebugTypeExtRefs, RD, CGM.getLangOpts()))
    return;

  QualType Ty = CGM.getContext().getRecordType(RD);
  llvm::DIType *T = getTypeOrNull(Ty);
  if (T && T->isForwardDecl())
    completeClassData(RD);
}

llvm::DIType *CGDebugInfo::CreateType(const RecordType *Ty) {
  RecordDecl *RD = Ty->getDecl();
  llvm::DIType *T = cast_or_null<llvm::DIType>(getTypeOrNull(QualType(Ty, 0)));
  if (T || shouldOmitDefinition(DebugKind, DebugTypeExtRefs, RD,
                                CGM.getLangOpts())) {
    if (!T)
      T = getOrCreateRecordFwdDecl(Ty, getDeclContextDescriptor(RD));
    return T;
  }

  auto [Def, Pref] = CreateTypeDefinition(Ty);

  return Pref ? Pref : Def;
}

llvm::DIType *CGDebugInfo::GetPreferredNameType(const CXXRecordDecl *RD,
                                                llvm::DIFile *Unit) {
  if (!RD)
    return nullptr;

  auto const *PNA = RD->getAttr<PreferredNameAttr>();
  if (!PNA)
    return nullptr;

  return getOrCreateType(PNA->getTypedefType(), Unit);
}

std::pair<llvm::DIType *, llvm::DIType *>
CGDebugInfo::CreateTypeDefinition(const RecordType *Ty) {
  RecordDecl *RD = Ty->getDecl();

  // Get overall information about the record type for the debug info.
  llvm::DIFile *DefUnit = getOrCreateFile(RD->getLocation());

  // Records and classes and unions can all be recursive.  To handle them, we
  // first generate a debug descriptor for the struct as a forward declaration.
  // Then (if it is a definition) we go through and get debug info for all of
  // its members.  Finally, we create a descriptor for the complete type (which
  // may refer to the forward decl if the struct is recursive) and replace all
  // uses of the forward declaration with the final definition.
  llvm::DICompositeType *FwdDecl = getOrCreateLimitedType(Ty);

  const RecordDecl *D = RD->getDefinition();
  if (!D || !D->isCompleteDefinition())
    return {FwdDecl, nullptr};

  if (const auto *CXXDecl = dyn_cast<CXXRecordDecl>(RD))
    CollectContainingType(CXXDecl, FwdDecl);

  // Push the struct on region stack.
  LexicalBlockStack.emplace_back(&*FwdDecl);
  RegionMap[Ty->getDecl()].reset(FwdDecl);

  // Convert all the elements.
  SmallVector<llvm::Metadata *, 16> EltTys;
  // what about nested types?

  // Note: The split of CXXDecl information here is intentional, the
  // gdb tests will depend on a certain ordering at printout. The debug
  // information offsets are still correct if we merge them all together
  // though.
  const auto *CXXDecl = dyn_cast<CXXRecordDecl>(RD);
  if (CXXDecl) {
    CollectCXXBases(CXXDecl, DefUnit, EltTys, FwdDecl);
    CollectVTableInfo(CXXDecl, DefUnit, EltTys);
  }

  // Collect data fields (including static variables and any initializers).
  CollectRecordFields(RD, DefUnit, EltTys, FwdDecl);
  if (CXXDecl && !CGM.getCodeGenOpts().DebugOmitUnreferencedMethods)
    CollectCXXMemberFunctions(CXXDecl, DefUnit, EltTys, FwdDecl);

  LexicalBlockStack.pop_back();
  RegionMap.erase(Ty->getDecl());

  llvm::DINodeArray Elements = DBuilder.getOrCreateArray(EltTys);
  DBuilder.replaceArrays(FwdDecl, Elements);

  if (FwdDecl->isTemporary())
    FwdDecl =
        llvm::MDNode::replaceWithPermanent(llvm::TempDICompositeType(FwdDecl));

  RegionMap[Ty->getDecl()].reset(FwdDecl);

  if (CGM.getCodeGenOpts().getDebuggerTuning() == llvm::DebuggerKind::LLDB)
    if (auto *PrefDI = GetPreferredNameType(CXXDecl, DefUnit))
      return {FwdDecl, PrefDI};

  return {FwdDecl, nullptr};
}

llvm::DIType *CGDebugInfo::CreateType(const ObjCObjectType *Ty,
                                      llvm::DIFile *Unit) {
  // Ignore protocols.
  return getOrCreateType(Ty->getBaseType(), Unit);
}

llvm::DIType *CGDebugInfo::CreateType(const ObjCTypeParamType *Ty,
                                      llvm::DIFile *Unit) {
  // Ignore protocols.
  SourceLocation Loc = Ty->getDecl()->getLocation();

  // Use Typedefs to represent ObjCTypeParamType.
  return DBuilder.createTypedef(
      getOrCreateType(Ty->getDecl()->getUnderlyingType(), Unit),
      Ty->getDecl()->getName(), getOrCreateFile(Loc), getLineNumber(Loc),
      getDeclContextDescriptor(Ty->getDecl()));
}

/// \return true if Getter has the default name for the property PD.
static bool hasDefaultGetterName(const ObjCPropertyDecl *PD,
                                 const ObjCMethodDecl *Getter) {
  assert(PD);
  if (!Getter)
    return true;

  assert(Getter->getDeclName().isObjCZeroArgSelector());
  return PD->getName() ==
         Getter->getDeclName().getObjCSelector().getNameForSlot(0);
}

/// \return true if Setter has the default name for the property PD.
static bool hasDefaultSetterName(const ObjCPropertyDecl *PD,
                                 const ObjCMethodDecl *Setter) {
  assert(PD);
  if (!Setter)
    return true;

  assert(Setter->getDeclName().isObjCOneArgSelector());
  return SelectorTable::constructSetterName(PD->getName()) ==
         Setter->getDeclName().getObjCSelector().getNameForSlot(0);
}

llvm::DIType *CGDebugInfo::CreateType(const ObjCInterfaceType *Ty,
                                      llvm::DIFile *Unit) {
  ObjCInterfaceDecl *ID = Ty->getDecl();
  if (!ID)
    return nullptr;

  auto RuntimeLang =
      static_cast<llvm::dwarf::SourceLanguage>(TheCU->getSourceLanguage());

  // Return a forward declaration if this type was imported from a clang module,
  // and this is not the compile unit with the implementation of the type (which
  // may contain hidden ivars).
  if (DebugTypeExtRefs && ID->isFromASTFile() && ID->getDefinition() &&
      !ID->getImplementation())
    return DBuilder.createForwardDecl(
        llvm::dwarf::DW_TAG_structure_type, ID->getName(),
        getDeclContextDescriptor(ID), Unit, 0, RuntimeLang);

  // Get overall information about the record type for the debug info.
  llvm::DIFile *DefUnit = getOrCreateFile(ID->getLocation());
  unsigned Line = getLineNumber(ID->getLocation());

  // If this is just a forward declaration return a special forward-declaration
  // debug type since we won't be able to lay out the entire type.
  ObjCInterfaceDecl *Def = ID->getDefinition();
  if (!Def || !Def->getImplementation()) {
    llvm::DIScope *Mod = getParentModuleOrNull(ID);
    llvm::DIType *FwdDecl = DBuilder.createReplaceableCompositeType(
        llvm::dwarf::DW_TAG_structure_type, ID->getName(), Mod ? Mod : TheCU,
        DefUnit, Line, RuntimeLang);
    ObjCInterfaceCache.push_back(ObjCInterfaceCacheEntry(Ty, FwdDecl, Unit));
    return FwdDecl;
  }

  return CreateTypeDefinition(Ty, Unit);
}

llvm::DIModule *CGDebugInfo::getOrCreateModuleRef(ASTSourceDescriptor Mod,
                                                  bool CreateSkeletonCU) {
  // Use the Module pointer as the key into the cache. This is a
  // nullptr if the "Module" is a PCH, which is safe because we don't
  // support chained PCH debug info, so there can only be a single PCH.
  const Module *M = Mod.getModuleOrNull();
  auto ModRef = ModuleCache.find(M);
  if (ModRef != ModuleCache.end())
    return cast<llvm::DIModule>(ModRef->second);

  // Macro definitions that were defined with "-D" on the command line.
  SmallString<128> ConfigMacros;
  {
    llvm::raw_svector_ostream OS(ConfigMacros);
    const auto &PPOpts = CGM.getPreprocessorOpts();
    unsigned I = 0;
    // Translate the macro definitions back into a command line.
    for (auto &M : PPOpts.Macros) {
      if (++I > 1)
        OS << " ";
      const std::string &Macro = M.first;
      bool Undef = M.second;
      OS << "\"-" << (Undef ? 'U' : 'D');
      for (char c : Macro)
        switch (c) {
        case '\\':
          OS << "\\\\";
          break;
        case '"':
          OS << "\\\"";
          break;
        default:
          OS << c;
        }
      OS << '\"';
    }
  }

  bool IsRootModule = M ? !M->Parent : true;
  // When a module name is specified as -fmodule-name, that module gets a
  // clang::Module object, but it won't actually be built or imported; it will
  // be textual.
  if (CreateSkeletonCU && IsRootModule && Mod.getASTFile().empty() && M)
    assert(StringRef(M->Name).starts_with(CGM.getLangOpts().ModuleName) &&
           "clang module without ASTFile must be specified by -fmodule-name");

  // Return a StringRef to the remapped Path.
  auto RemapPath = [this](StringRef Path) -> std::string {
    std::string Remapped = remapDIPath(Path);
    StringRef Relative(Remapped);
    StringRef CompDir = TheCU->getDirectory();
    if (Relative.consume_front(CompDir))
      Relative.consume_front(llvm::sys::path::get_separator());

    return Relative.str();
  };

  if (CreateSkeletonCU && IsRootModule && !Mod.getASTFile().empty()) {
    // PCH files don't have a signature field in the control block,
    // but LLVM detects skeleton CUs by looking for a non-zero DWO id.
    // We use the lower 64 bits for debug info.

    uint64_t Signature = 0;
    if (const auto &ModSig = Mod.getSignature())
      Signature = ModSig.truncatedValue();
    else
      Signature = ~1ULL;

    llvm::DIBuilder DIB(CGM.getModule());
    SmallString<0> PCM;
    if (!llvm::sys::path::is_absolute(Mod.getASTFile())) {
      if (CGM.getHeaderSearchOpts().ModuleFileHomeIsCwd)
        PCM = getCurrentDirname();
      else
        PCM = Mod.getPath();
    }
    llvm::sys::path::append(PCM, Mod.getASTFile());
    DIB.createCompileUnit(
        TheCU->getSourceLanguage(),
        // TODO: Support "Source" from external AST providers?
        DIB.createFile(Mod.getModuleName(), TheCU->getDirectory()),
        TheCU->getProducer(), false, StringRef(), 0, RemapPath(PCM),
        llvm::DICompileUnit::FullDebug, Signature);
    DIB.finalize();
  }

  llvm::DIModule *Parent =
      IsRootModule ? nullptr
                   : getOrCreateModuleRef(ASTSourceDescriptor(*M->Parent),
                                          CreateSkeletonCU);
  std::string IncludePath = Mod.getPath().str();
  llvm::DIModule *DIMod =
      DBuilder.createModule(Parent, Mod.getModuleName(), ConfigMacros,
                            RemapPath(IncludePath));
  ModuleCache[M].reset(DIMod);
  return DIMod;
}

llvm::DIType *CGDebugInfo::CreateTypeDefinition(const ObjCInterfaceType *Ty,
                                                llvm::DIFile *Unit) {
  ObjCInterfaceDecl *ID = Ty->getDecl();
  llvm::DIFile *DefUnit = getOrCreateFile(ID->getLocation());
  unsigned Line = getLineNumber(ID->getLocation());
  unsigned RuntimeLang = TheCU->getSourceLanguage();

  // Bit size, align and offset of the type.
  uint64_t Size = CGM.getContext().getTypeSize(Ty);
  auto Align = getTypeAlignIfRequired(Ty, CGM.getContext());

  llvm::DINode::DIFlags Flags = llvm::DINode::FlagZero;
  if (ID->getImplementation())
    Flags |= llvm::DINode::FlagObjcClassComplete;

  llvm::DIScope *Mod = getParentModuleOrNull(ID);
  llvm::DICompositeType *RealDecl = DBuilder.createStructType(
      Mod ? Mod : Unit, ID->getName(), DefUnit, Line, Size, Align, Flags,
      nullptr, llvm::DINodeArray(), RuntimeLang);

  QualType QTy(Ty, 0);
  TypeCache[QTy.getAsOpaquePtr()].reset(RealDecl);

  // Push the struct on region stack.
  LexicalBlockStack.emplace_back(RealDecl);
  RegionMap[Ty->getDecl()].reset(RealDecl);

  // Convert all the elements.
  SmallVector<llvm::Metadata *, 16> EltTys;

  ObjCInterfaceDecl *SClass = ID->getSuperClass();
  if (SClass) {
    llvm::DIType *SClassTy =
        getOrCreateType(CGM.getContext().getObjCInterfaceType(SClass), Unit);
    if (!SClassTy)
      return nullptr;

    llvm::DIType *InhTag = DBuilder.createInheritance(RealDecl, SClassTy, 0, 0,
                                                      llvm::DINode::FlagZero);
    EltTys.push_back(InhTag);
  }

  // Create entries for all of the properties.
  auto AddProperty = [&](const ObjCPropertyDecl *PD) {
    SourceLocation Loc = PD->getLocation();
    llvm::DIFile *PUnit = getOrCreateFile(Loc);
    unsigned PLine = getLineNumber(Loc);
    ObjCMethodDecl *Getter = PD->getGetterMethodDecl();
    ObjCMethodDecl *Setter = PD->getSetterMethodDecl();
    llvm::MDNode *PropertyNode = DBuilder.createObjCProperty(
        PD->getName(), PUnit, PLine,
        hasDefaultGetterName(PD, Getter) ? ""
                                         : getSelectorName(PD->getGetterName()),
        hasDefaultSetterName(PD, Setter) ? ""
                                         : getSelectorName(PD->getSetterName()),
        PD->getPropertyAttributes(), getOrCreateType(PD->getType(), PUnit));
    EltTys.push_back(PropertyNode);
  };
  {
    // Use 'char' for the isClassProperty bit as DenseSet requires space for
    // empty/tombstone keys in the data type (and bool is too small for that).
    typedef std::pair<char, const IdentifierInfo *> IsClassAndIdent;
    /// List of already emitted properties. Two distinct class and instance
    /// properties can share the same identifier (but not two instance
    /// properties or two class properties).
    llvm::DenseSet<IsClassAndIdent> PropertySet;
    /// Returns the IsClassAndIdent key for the given property.
    auto GetIsClassAndIdent = [](const ObjCPropertyDecl *PD) {
      return std::make_pair(PD->isClassProperty(), PD->getIdentifier());
    };
    for (const ObjCCategoryDecl *ClassExt : ID->known_extensions())
      for (auto *PD : ClassExt->properties()) {
        PropertySet.insert(GetIsClassAndIdent(PD));
        AddProperty(PD);
      }
    for (const auto *PD : ID->properties()) {
      // Don't emit duplicate metadata for properties that were already in a
      // class extension.
      if (!PropertySet.insert(GetIsClassAndIdent(PD)).second)
        continue;
      AddProperty(PD);
    }
  }

  const ASTRecordLayout &RL = CGM.getContext().getASTObjCInterfaceLayout(ID);
  unsigned FieldNo = 0;
  for (ObjCIvarDecl *Field = ID->all_declared_ivar_begin(); Field;
       Field = Field->getNextIvar(), ++FieldNo) {
    llvm::DIType *FieldTy = getOrCreateType(Field->getType(), Unit);
    if (!FieldTy)
      return nullptr;

    StringRef FieldName = Field->getName();

    // Ignore unnamed fields.
    if (FieldName.empty())
      continue;

    // Get the location for the field.
    llvm::DIFile *FieldDefUnit = getOrCreateFile(Field->getLocation());
    unsigned FieldLine = getLineNumber(Field->getLocation());
    QualType FType = Field->getType();
    uint64_t FieldSize = 0;
    uint32_t FieldAlign = 0;

    if (!FType->isIncompleteArrayType()) {

      // Bit size, align and offset of the type.
      FieldSize = Field->isBitField() ? Field->getBitWidthValue()
                                      : CGM.getContext().getTypeSize(FType);
      FieldAlign = getTypeAlignIfRequired(FType, CGM.getContext());
    }

    uint64_t FieldOffset;
    if (CGM.getLangOpts().ObjCRuntime.isNonFragile()) {
      // We don't know the runtime offset of an ivar if we're using the
      // non-fragile ABI.  For bitfields, use the bit offset into the first
      // byte of storage of the bitfield.  For other fields, use zero.
      if (Field->isBitField()) {
        FieldOffset =
            CGM.getObjCRuntime().ComputeBitfieldBitOffset(CGM, ID, Field);
        FieldOffset %= CGM.getContext().getCharWidth();
      } else {
        FieldOffset = 0;
      }
    } else {
      FieldOffset = RL.getFieldOffset(FieldNo);
    }

    llvm::DINode::DIFlags Flags = llvm::DINode::FlagZero;
    if (Field->getAccessControl() == ObjCIvarDecl::Protected)
      Flags = llvm::DINode::FlagProtected;
    else if (Field->getAccessControl() == ObjCIvarDecl::Private)
      Flags = llvm::DINode::FlagPrivate;
    else if (Field->getAccessControl() == ObjCIvarDecl::Public)
      Flags = llvm::DINode::FlagPublic;

    if (Field->isBitField())
      Flags |= llvm::DINode::FlagBitField;

    llvm::MDNode *PropertyNode = nullptr;
    if (ObjCImplementationDecl *ImpD = ID->getImplementation()) {
      if (ObjCPropertyImplDecl *PImpD =
              ImpD->FindPropertyImplIvarDecl(Field->getIdentifier())) {
        if (ObjCPropertyDecl *PD = PImpD->getPropertyDecl()) {
          SourceLocation Loc = PD->getLocation();
          llvm::DIFile *PUnit = getOrCreateFile(Loc);
          unsigned PLine = getLineNumber(Loc);
          ObjCMethodDecl *Getter = PImpD->getGetterMethodDecl();
          ObjCMethodDecl *Setter = PImpD->getSetterMethodDecl();
          PropertyNode = DBuilder.createObjCProperty(
              PD->getName(), PUnit, PLine,
              hasDefaultGetterName(PD, Getter)
                  ? ""
                  : getSelectorName(PD->getGetterName()),
              hasDefaultSetterName(PD, Setter)
                  ? ""
                  : getSelectorName(PD->getSetterName()),
              PD->getPropertyAttributes(),
              getOrCreateType(PD->getType(), PUnit));
        }
      }
    }
    FieldTy = DBuilder.createObjCIVar(FieldName, FieldDefUnit, FieldLine,
                                      FieldSize, FieldAlign, FieldOffset, Flags,
                                      FieldTy, PropertyNode);
    EltTys.push_back(FieldTy);
  }

  llvm::DINodeArray Elements = DBuilder.getOrCreateArray(EltTys);
  DBuilder.replaceArrays(RealDecl, Elements);

  LexicalBlockStack.pop_back();
  return RealDecl;
}

llvm::DIType *CGDebugInfo::CreateType(const VectorType *Ty,
                                      llvm::DIFile *Unit) {
  if (Ty->isPackedVectorBoolType(CGM.getContext())) {
    // Boolean ext_vector_type(N) are special because their real element type
    // (bits of bit size) is not their Clang element type (_Bool of size byte).
    // For now, we pretend the boolean vector were actually a vector of bytes
    // (where each byte represents 8 bits of the actual vector).
    // FIXME Debug info should actually represent this proper as a vector mask
    // type.
    auto &Ctx = CGM.getContext();
    uint64_t Size = CGM.getContext().getTypeSize(Ty);
    uint64_t NumVectorBytes = Size / Ctx.getCharWidth();

    // Construct the vector of 'char' type.
    QualType CharVecTy =
        Ctx.getVectorType(Ctx.CharTy, NumVectorBytes, VectorKind::Generic);
    return CreateType(CharVecTy->getAs<VectorType>(), Unit);
  }

  llvm::DIType *ElementTy = getOrCreateType(Ty->getElementType(), Unit);
  int64_t Count = Ty->getNumElements();

  llvm::Metadata *Subscript;
  QualType QTy(Ty, 0);
  auto SizeExpr = SizeExprCache.find(QTy);
  if (SizeExpr != SizeExprCache.end())
    Subscript = DBuilder.getOrCreateSubrange(
        SizeExpr->getSecond() /*count*/, nullptr /*lowerBound*/,
        nullptr /*upperBound*/, nullptr /*stride*/);
  else {
    auto *CountNode =
        llvm::ConstantAsMetadata::get(llvm::ConstantInt::getSigned(
            llvm::Type::getInt64Ty(CGM.getLLVMContext()), Count ? Count : -1));
    Subscript = DBuilder.getOrCreateSubrange(
        CountNode /*count*/, nullptr /*lowerBound*/, nullptr /*upperBound*/,
        nullptr /*stride*/);
  }
  llvm::DINodeArray SubscriptArray = DBuilder.getOrCreateArray(Subscript);

  uint64_t Size = CGM.getContext().getTypeSize(Ty);
  auto Align = getTypeAlignIfRequired(Ty, CGM.getContext());

  return DBuilder.createVectorType(Size, Align, ElementTy, SubscriptArray);
}

llvm::DIType *CGDebugInfo::CreateType(const ConstantMatrixType *Ty,
                                      llvm::DIFile *Unit) {
  // FIXME: Create another debug type for matrices
  // For the time being, it treats it like a nested ArrayType.

  llvm::DIType *ElementTy = getOrCreateType(Ty->getElementType(), Unit);
  uint64_t Size = CGM.getContext().getTypeSize(Ty);
  uint32_t Align = getTypeAlignIfRequired(Ty, CGM.getContext());

  // Create ranges for both dimensions.
  llvm::SmallVector<llvm::Metadata *, 2> Subscripts;
  auto *ColumnCountNode =
      llvm::ConstantAsMetadata::get(llvm::ConstantInt::getSigned(
          llvm::Type::getInt64Ty(CGM.getLLVMContext()), Ty->getNumColumns()));
  auto *RowCountNode =
      llvm::ConstantAsMetadata::get(llvm::ConstantInt::getSigned(
          llvm::Type::getInt64Ty(CGM.getLLVMContext()), Ty->getNumRows()));
  Subscripts.push_back(DBuilder.getOrCreateSubrange(
      ColumnCountNode /*count*/, nullptr /*lowerBound*/, nullptr /*upperBound*/,
      nullptr /*stride*/));
  Subscripts.push_back(DBuilder.getOrCreateSubrange(
      RowCountNode /*count*/, nullptr /*lowerBound*/, nullptr /*upperBound*/,
      nullptr /*stride*/));
  llvm::DINodeArray SubscriptArray = DBuilder.getOrCreateArray(Subscripts);
  return DBuilder.createArrayType(Size, Align, ElementTy, SubscriptArray);
}

llvm::DIType *CGDebugInfo::CreateType(const ArrayType *Ty, llvm::DIFile *Unit) {
  uint64_t Size;
  uint32_t Align;

  // FIXME: make getTypeAlign() aware of VLAs and incomplete array types
  if (const auto *VAT = dyn_cast<VariableArrayType>(Ty)) {
    Size = 0;
    Align = getTypeAlignIfRequired(CGM.getContext().getBaseElementType(VAT),
                                   CGM.getContext());
  } else if (Ty->isIncompleteArrayType()) {
    Size = 0;
    if (Ty->getElementType()->isIncompleteType())
      Align = 0;
    else
      Align = getTypeAlignIfRequired(Ty->getElementType(), CGM.getContext());
  } else if (Ty->isIncompleteType()) {
    Size = 0;
    Align = 0;
  } else {
    // Size and align of the whole array, not the element type.
    Size = CGM.getContext().getTypeSize(Ty);
    Align = getTypeAlignIfRequired(Ty, CGM.getContext());
  }

  // Add the dimensions of the array.  FIXME: This loses CV qualifiers from
  // interior arrays, do we care?  Why aren't nested arrays represented the
  // obvious/recursive way?
  SmallVector<llvm::Metadata *, 8> Subscripts;
  QualType EltTy(Ty, 0);
  while ((Ty = dyn_cast<ArrayType>(EltTy))) {
    // If the number of elements is known, then count is that number. Otherwise,
    // it's -1. This allows us to represent a subrange with an array of 0
    // elements, like this:
    //
    //   struct foo {
    //     int x[0];
    //   };
    int64_t Count = -1; // Count == -1 is an unbounded array.
    if (const auto *CAT = dyn_cast<ConstantArrayType>(Ty))
      Count = CAT->getZExtSize();
    else if (const auto *VAT = dyn_cast<VariableArrayType>(Ty)) {
      if (Expr *Size = VAT->getSizeExpr()) {
        Expr::EvalResult Result;
        if (Size->EvaluateAsInt(Result, CGM.getContext()))
          Count = Result.Val.getInt().getExtValue();
      }
    }

    auto SizeNode = SizeExprCache.find(EltTy);
    if (SizeNode != SizeExprCache.end())
      Subscripts.push_back(DBuilder.getOrCreateSubrange(
          SizeNode->getSecond() /*count*/, nullptr /*lowerBound*/,
          nullptr /*upperBound*/, nullptr /*stride*/));
    else {
      auto *CountNode =
          llvm::ConstantAsMetadata::get(llvm::ConstantInt::getSigned(
              llvm::Type::getInt64Ty(CGM.getLLVMContext()), Count));
      Subscripts.push_back(DBuilder.getOrCreateSubrange(
          CountNode /*count*/, nullptr /*lowerBound*/, nullptr /*upperBound*/,
          nullptr /*stride*/));
    }
    EltTy = Ty->getElementType();
  }

  llvm::DINodeArray SubscriptArray = DBuilder.getOrCreateArray(Subscripts);

  return DBuilder.createArrayType(Size, Align, getOrCreateType(EltTy, Unit),
                                  SubscriptArray);
}

llvm::DIType *CGDebugInfo::CreateType(const LValueReferenceType *Ty,
                                      llvm::DIFile *Unit) {
  return CreatePointerLikeType(llvm::dwarf::DW_TAG_reference_type, Ty,
                               Ty->getPointeeType(), Unit);
}

llvm::DIType *CGDebugInfo::CreateType(const RValueReferenceType *Ty,
                                      llvm::DIFile *Unit) {
  llvm::dwarf::Tag Tag = llvm::dwarf::DW_TAG_rvalue_reference_type;
  // DW_TAG_rvalue_reference_type was introduced in DWARF 4.
  if (CGM.getCodeGenOpts().DebugStrictDwarf &&
      CGM.getCodeGenOpts().DwarfVersion < 4)
    Tag = llvm::dwarf::DW_TAG_reference_type;

  return CreatePointerLikeType(Tag, Ty, Ty->getPointeeType(), Unit);
}

llvm::DIType *CGDebugInfo::CreateType(const MemberPointerType *Ty,
                                      llvm::DIFile *U) {
  llvm::DINode::DIFlags Flags = llvm::DINode::FlagZero;
  uint64_t Size = 0;

  if (!Ty->isIncompleteType()) {
    Size = CGM.getContext().getTypeSize(Ty);

    // Set the MS inheritance model. There is no flag for the unspecified model.
    if (CGM.getTarget().getCXXABI().isMicrosoft()) {
      switch (Ty->getMostRecentCXXRecordDecl()->getMSInheritanceModel()) {
      case MSInheritanceModel::Single:
        Flags |= llvm::DINode::FlagSingleInheritance;
        break;
      case MSInheritanceModel::Multiple:
        Flags |= llvm::DINode::FlagMultipleInheritance;
        break;
      case MSInheritanceModel::Virtual:
        Flags |= llvm::DINode::FlagVirtualInheritance;
        break;
      case MSInheritanceModel::Unspecified:
        break;
      }
    }
  }

  llvm::DIType *ClassType = getOrCreateType(
      QualType(Ty->getMostRecentCXXRecordDecl()->getTypeForDecl(), 0), U);
  if (Ty->isMemberDataPointerType())
    return DBuilder.createMemberPointerType(
        getOrCreateType(Ty->getPointeeType(), U), ClassType, Size, /*Align=*/0,
        Flags);

  const FunctionProtoType *FPT =
      Ty->getPointeeType()->castAs<FunctionProtoType>();
  return DBuilder.createMemberPointerType(
      getOrCreateInstanceMethodType(
          CXXMethodDecl::getThisType(FPT, Ty->getMostRecentCXXRecordDecl()),
          FPT, U),
      ClassType, Size, /*Align=*/0, Flags);
}

llvm::DIType *CGDebugInfo::CreateType(const AtomicType *Ty, llvm::DIFile *U) {
  auto *FromTy = getOrCreateType(Ty->getValueType(), U);
  return DBuilder.createQualifiedType(llvm::dwarf::DW_TAG_atomic_type, FromTy);
}

llvm::DIType *CGDebugInfo::CreateType(const PipeType *Ty, llvm::DIFile *U) {
  return getOrCreateType(Ty->getElementType(), U);
}

llvm::DIType *CGDebugInfo::CreateType(const HLSLAttributedResourceType *Ty,
                                      llvm::DIFile *U) {
  return getOrCreateType(Ty->getWrappedType(), U);
}

llvm::DIType *CGDebugInfo::CreateType(const HLSLInlineSpirvType *Ty,
                                      llvm::DIFile *U) {
  // Debug information unneeded.
  return nullptr;
}

llvm::DIType *CGDebugInfo::CreateEnumType(const EnumType *Ty) {
  const EnumDecl *ED = Ty->getDecl();

  uint64_t Size = 0;
  uint32_t Align = 0;
  if (!ED->getTypeForDecl()->isIncompleteType()) {
    Size = CGM.getContext().getTypeSize(ED->getTypeForDecl());
    Align = getDeclAlignIfRequired(ED, CGM.getContext());
  }

  SmallString<256> Identifier = getTypeIdentifier(Ty, CGM, TheCU);

  bool isImportedFromModule =
      DebugTypeExtRefs && ED->isFromASTFile() && ED->getDefinition();

  // If this is just a forward declaration, construct an appropriately
  // marked node and just return it.
  if (isImportedFromModule || !ED->getDefinition()) {
    // Note that it is possible for enums to be created as part of
    // their own declcontext. In this case a FwdDecl will be created
    // twice. This doesn't cause a problem because both FwdDecls are
    // entered into the ReplaceMap: finalize() will replace the first
    // FwdDecl with the second and then replace the second with
    // complete type.
    llvm::DIScope *EDContext = getDeclContextDescriptor(ED);
    llvm::DIFile *DefUnit = getOrCreateFile(ED->getLocation());
    llvm::TempDIScope TmpContext(DBuilder.createReplaceableCompositeType(
        llvm::dwarf::DW_TAG_enumeration_type, "", TheCU, DefUnit, 0));

    unsigned Line = getLineNumber(ED->getLocation());
    StringRef EDName = ED->getName();
    llvm::DIType *RetTy = DBuilder.createReplaceableCompositeType(
        llvm::dwarf::DW_TAG_enumeration_type, EDName, EDContext, DefUnit, Line,
        0, Size, Align, llvm::DINode::FlagFwdDecl, Identifier);

    ReplaceMap.emplace_back(
        std::piecewise_construct, std::make_tuple(Ty),
        std::make_tuple(static_cast<llvm::Metadata *>(RetTy)));
    return RetTy;
  }

  return CreateTypeDefinition(Ty);
}

llvm::DIType *CGDebugInfo::CreateTypeDefinition(const EnumType *Ty) {
  const EnumDecl *ED = Ty->getDecl();
  uint64_t Size = 0;
  uint32_t Align = 0;
  if (!ED->getTypeForDecl()->isIncompleteType()) {
    Size = CGM.getContext().getTypeSize(ED->getTypeForDecl());
    Align = getDeclAlignIfRequired(ED, CGM.getContext());
  }

  SmallString<256> Identifier = getTypeIdentifier(Ty, CGM, TheCU);

  SmallVector<llvm::Metadata *, 16> Enumerators;
  ED = ED->getDefinition();
  assert(ED && "An enumeration definition is required");
  for (const auto *Enum : ED->enumerators()) {
    Enumerators.push_back(
        DBuilder.createEnumerator(Enum->getName(), Enum->getInitVal()));
  }

  std::optional<EnumExtensibilityAttr::Kind> EnumKind;
  if (auto *Attr = ED->getAttr<EnumExtensibilityAttr>())
    EnumKind = Attr->getExtensibility();

  // Return a CompositeType for the enum itself.
  llvm::DINodeArray EltArray = DBuilder.getOrCreateArray(Enumerators);

  llvm::DIFile *DefUnit = getOrCreateFile(ED->getLocation());
  unsigned Line = getLineNumber(ED->getLocation());
  llvm::DIScope *EnumContext = getDeclContextDescriptor(ED);
  llvm::DIType *ClassTy = getOrCreateType(ED->getIntegerType(), DefUnit);
  return DBuilder.createEnumerationType(
      EnumContext, ED->getName(), DefUnit, Line, Size, Align, EltArray, ClassTy,
      /*RunTimeLang=*/0, Identifier, ED->isScoped(), EnumKind);
}

llvm::DIMacro *CGDebugInfo::CreateMacro(llvm::DIMacroFile *Parent,
                                        unsigned MType, SourceLocation LineLoc,
                                        StringRef Name, StringRef Value) {
  unsigned Line = LineLoc.isInvalid() ? 0 : getLineNumber(LineLoc);
  return DBuilder.createMacro(Parent, Line, MType, Name, Value);
}

llvm::DIMacroFile *CGDebugInfo::CreateTempMacroFile(llvm::DIMacroFile *Parent,
                                                    SourceLocation LineLoc,
                                                    SourceLocation FileLoc) {
  llvm::DIFile *FName = getOrCreateFile(FileLoc);
  unsigned Line = LineLoc.isInvalid() ? 0 : getLineNumber(LineLoc);
  return DBuilder.createTempMacroFile(Parent, Line, FName);
}

llvm::DILocation *CGDebugInfo::CreateSyntheticInlineAt(llvm::DebugLoc Location,
                                                       StringRef FuncName) {
  llvm::DISubprogram *SP =
      createInlinedSubprogram(FuncName, Location->getFile());
  return llvm::DILocation::get(CGM.getLLVMContext(), /*Line=*/0, /*Column=*/0,
                               /*Scope=*/SP, /*InlinedAt=*/Location);
}

llvm::DILocation *CGDebugInfo::CreateTrapFailureMessageFor(
    llvm::DebugLoc TrapLocation, StringRef Category, StringRef FailureMsg) {
  // Create a debug location from `TrapLocation` that adds an artificial inline
  // frame.
  SmallString<64> FuncName(ClangTrapPrefix);

  FuncName += "$";
  FuncName += Category;
  FuncName += "$";
  FuncName += FailureMsg;

  return CreateSyntheticInlineAt(TrapLocation, FuncName);
}

static QualType UnwrapTypeForDebugInfo(QualType T, const ASTContext &C) {
  Qualifiers Quals;
  do {
    Qualifiers InnerQuals = T.getLocalQualifiers();
    // Qualifiers::operator+() doesn't like it if you add a Qualifier
    // that is already there.
    Quals += Qualifiers::removeCommonQualifiers(Quals, InnerQuals);
    Quals += InnerQuals;
    QualType LastT = T;
    switch (T->getTypeClass()) {
    default:
      return C.getQualifiedType(T.getTypePtr(), Quals);
    case Type::TemplateSpecialization: {
      const auto *Spec = cast<TemplateSpecializationType>(T);
      if (Spec->isTypeAlias())
        return C.getQualifiedType(T.getTypePtr(), Quals);
      T = Spec->desugar();
      break;
    }
    case Type::TypeOfExpr:
      T = cast<TypeOfExprType>(T)->getUnderlyingExpr()->getType();
      break;
    case Type::TypeOf:
      T = cast<TypeOfType>(T)->getUnmodifiedType();
      break;
    case Type::Decltype:
      T = cast<DecltypeType>(T)->getUnderlyingType();
      break;
    case Type::UnaryTransform:
      T = cast<UnaryTransformType>(T)->getUnderlyingType();
      break;
    case Type::Attributed:
      T = cast<AttributedType>(T)->getEquivalentType();
      break;
    case Type::BTFTagAttributed:
      T = cast<BTFTagAttributedType>(T)->getWrappedType();
      break;
    case Type::CountAttributed:
      T = cast<CountAttributedType>(T)->desugar();
      break;
    case Type::Elaborated:
      T = cast<ElaboratedType>(T)->getNamedType();
      break;
    case Type::Using:
      T = cast<UsingType>(T)->getUnderlyingType();
      break;
    case Type::Paren:
      T = cast<ParenType>(T)->getInnerType();
      break;
    case Type::MacroQualified:
      T = cast<MacroQualifiedType>(T)->getUnderlyingType();
      break;
    case Type::SubstTemplateTypeParm:
      T = cast<SubstTemplateTypeParmType>(T)->getReplacementType();
      break;
    case Type::Auto:
    case Type::DeducedTemplateSpecialization: {
      QualType DT = cast<DeducedType>(T)->getDeducedType();
      assert(!DT.isNull() && "Undeduced types shouldn't reach here.");
      T = DT;
      break;
    }
    case Type::PackIndexing: {
      T = cast<PackIndexingType>(T)->getSelectedType();
      break;
    }
    case Type::Adjusted:
    case Type::Decayed:
      // Decayed and adjusted types use the adjusted type in LLVM and DWARF.
      T = cast<AdjustedType>(T)->getAdjustedType();
      break;
    }

    assert(T != LastT && "Type unwrapping failed to unwrap!");
    (void)LastT;
  } while (true);
}

llvm::DIType *CGDebugInfo::getTypeOrNull(QualType Ty) {
  assert(Ty == UnwrapTypeForDebugInfo(Ty, CGM.getContext()));
  auto It = TypeCache.find(Ty.getAsOpaquePtr());
  if (It != TypeCache.end()) {
    // Verify that the debug info still exists.
    if (llvm::Metadata *V = It->second)
      return cast<llvm::DIType>(V);
  }

  return nullptr;
}

void CGDebugInfo::completeTemplateDefinition(
    const ClassTemplateSpecializationDecl &SD) {
  completeUnusedClass(SD);
}

void CGDebugInfo::completeUnusedClass(const CXXRecordDecl &D) {
  if (DebugKind <= llvm::codegenoptions::DebugLineTablesOnly ||
      D.isDynamicClass())
    return;

  completeClassData(&D);
  // In case this type has no member function definitions being emitted, ensure
  // it is retained
  RetainedTypes.push_back(CGM.getContext().getRecordType(&D).getAsOpaquePtr());
}

llvm::DIType *CGDebugInfo::getOrCreateType(QualType Ty, llvm::DIFile *Unit) {
  if (Ty.isNull())
    return nullptr;

  llvm::TimeTraceScope TimeScope("DebugType", [&]() {
    std::string Name;
    llvm::raw_string_ostream OS(Name);
    Ty.print(OS, getPrintingPolicy());
    return Name;
  });

  // Unwrap the type as needed for debug information.
  Ty = UnwrapTypeForDebugInfo(Ty, CGM.getContext());

  if (auto *T = getTypeOrNull(Ty))
    return T;

  llvm::DIType *Res = CreateTypeNode(Ty, Unit);
  void *TyPtr = Ty.getAsOpaquePtr();

  // And update the type cache.
  TypeCache[TyPtr].reset(Res);

  return Res;
}

llvm::DIModule *CGDebugInfo::getParentModuleOrNull(const Decl *D) {
  // A forward declaration inside a module header does not belong to the module.
  if (isa<RecordDecl>(D) && !cast<RecordDecl>(D)->getDefinition())
    return nullptr;
  if (DebugTypeExtRefs && D->isFromASTFile()) {
    // Record a reference to an imported clang module or precompiled header.
    auto *Reader = CGM.getContext().getExternalSource();
    auto Idx = D->getOwningModuleID();
    auto Info = Reader->getSourceDescriptor(Idx);
    if (Info)
      return getOrCreateModuleRef(*Info, /*SkeletonCU=*/true);
  } else if (ClangModuleMap) {
    // We are building a clang module or a precompiled header.
    //
    // TODO: When D is a CXXRecordDecl or a C++ Enum, the ODR applies
    // and it wouldn't be necessary to specify the parent scope
    // because the type is already unique by definition (it would look
    // like the output of -fno-standalone-debug). On the other hand,
    // the parent scope helps a consumer to quickly locate the object
    // file where the type's definition is located, so it might be
    // best to make this behavior a command line or debugger tuning
    // option.
    if (Module *M = D->getOwningModule()) {
      // This is a (sub-)module.
      auto Info = ASTSourceDescriptor(*M);
      return getOrCreateModuleRef(Info, /*SkeletonCU=*/false);
    } else {
      // This the precompiled header being built.
      return getOrCreateModuleRef(PCHDescriptor, /*SkeletonCU=*/false);
    }
  }

  return nullptr;
}

llvm::DIType *CGDebugInfo::CreateTypeNode(QualType Ty, llvm::DIFile *Unit) {
  // Handle qualifiers, which recursively handles what they refer to.
  if (Ty.hasLocalQualifiers())
    return CreateQualifiedType(Ty, Unit);

  // Work out details of type.
  switch (Ty->getTypeClass()) {
#define TYPE(Class, Base)
#define ABSTRACT_TYPE(Class, Base)
#define NON_CANONICAL_TYPE(Class, Base)
#define DEPENDENT_TYPE(Class, Base) case Type::Class:
#include "clang/AST/TypeNodes.inc"
    llvm_unreachable("Dependent types cannot show up in debug information");

  case Type::ExtVector:
  case Type::Vector:
    return CreateType(cast<VectorType>(Ty), Unit);
  case Type::ConstantMatrix:
    return CreateType(cast<ConstantMatrixType>(Ty), Unit);
  case Type::ObjCObjectPointer:
    return CreateType(cast<ObjCObjectPointerType>(Ty), Unit);
  case Type::ObjCObject:
    return CreateType(cast<ObjCObjectType>(Ty), Unit);
  case Type::ObjCTypeParam:
    return CreateType(cast<ObjCTypeParamType>(Ty), Unit);
  case Type::ObjCInterface:
    return CreateType(cast<ObjCInterfaceType>(Ty), Unit);
  case Type::Builtin:
    return CreateType(cast<BuiltinType>(Ty));
  case Type::Complex:
    return CreateType(cast<ComplexType>(Ty));
  case Type::Pointer:
    return CreateType(cast<PointerType>(Ty), Unit);
  case Type::BlockPointer:
    return CreateType(cast<BlockPointerType>(Ty), Unit);
  case Type::Typedef:
    return CreateType(cast<TypedefType>(Ty), Unit);
  case Type::Record:
    return CreateType(cast<RecordType>(Ty));
  case Type::Enum:
    return CreateEnumType(cast<EnumType>(Ty));
  case Type::FunctionProto:
  case Type::FunctionNoProto:
    return CreateType(cast<FunctionType>(Ty), Unit);
  case Type::ConstantArray:
  case Type::VariableArray:
  case Type::IncompleteArray:
  case Type::ArrayParameter:
    return CreateType(cast<ArrayType>(Ty), Unit);

  case Type::LValueReference:
    return CreateType(cast<LValueReferenceType>(Ty), Unit);
  case Type::RValueReference:
    return CreateType(cast<RValueReferenceType>(Ty), Unit);

  case Type::MemberPointer:
    return CreateType(cast<MemberPointerType>(Ty), Unit);

  case Type::Atomic:
    return CreateType(cast<AtomicType>(Ty), Unit);

  case Type::BitInt:
    return CreateType(cast<BitIntType>(Ty));
  case Type::Pipe:
    return CreateType(cast<PipeType>(Ty), Unit);

  case Type::TemplateSpecialization:
    return CreateType(cast<TemplateSpecializationType>(Ty), Unit);
  case Type::HLSLAttributedResource:
    return CreateType(cast<HLSLAttributedResourceType>(Ty), Unit);
  case Type::HLSLInlineSpirv:
    return CreateType(cast<HLSLInlineSpirvType>(Ty), Unit);

  case Type::CountAttributed:
  case Type::Auto:
  case Type::Attributed:
  case Type::BTFTagAttributed:
  case Type::Adjusted:
  case Type::Decayed:
  case Type::DeducedTemplateSpecialization:
  case Type::Elaborated:
  case Type::Using:
  case Type::Paren:
  case Type::MacroQualified:
  case Type::SubstTemplateTypeParm:
  case Type::TypeOfExpr:
  case Type::TypeOf:
  case Type::Decltype:
  case Type::PackIndexing:
  case Type::UnaryTransform:
    break;
  }

  llvm_unreachable("type should have been unwrapped!");
}

llvm::DICompositeType *
CGDebugInfo::getOrCreateLimitedType(const RecordType *Ty) {
  QualType QTy(Ty, 0);

  auto *T = cast_or_null<llvm::DICompositeType>(getTypeOrNull(QTy));

  // We may have cached a forward decl when we could have created
  // a non-forward decl. Go ahead and create a non-forward decl
  // now.
  if (T && !T->isForwardDecl())
    return T;

  // Otherwise create the type.
  llvm::DICompositeType *Res = CreateLimitedType(Ty);

  // Propagate members from the declaration to the definition
  // CreateType(const RecordType*) will overwrite this with the members in the
  // correct order if the full type is needed.
  DBuilder.replaceArrays(Res, T ? T->getElements() : llvm::DINodeArray());

  // And update the type cache.
  TypeCache[QTy.getAsOpaquePtr()].reset(Res);
  return Res;
}

// TODO: Currently used for context chains when limiting debug info.
llvm::DICompositeType *CGDebugInfo::CreateLimitedType(const RecordType *Ty) {
  RecordDecl *RD = Ty->getDecl();

  // Get overall information about the record type for the debug info.
  StringRef RDName = getClassName(RD);
  const SourceLocation Loc = RD->getLocation();
  llvm::DIFile *DefUnit = nullptr;
  unsigned Line = 0;
  if (Loc.isValid()) {
    DefUnit = getOrCreateFile(Loc);
    Line = getLineNumber(Loc);
  }

  llvm::DIScope *RDContext = getDeclContextDescriptor(RD);

  // If we ended up creating the type during the context chain construction,
  // just return that.
  auto *T = cast_or_null<llvm::DICompositeType>(
      getTypeOrNull(CGM.getContext().getRecordType(RD)));
  if (T && (!T->isForwardDecl() || !RD->getDefinition()))
    return T;

  // If this is just a forward or incomplete declaration, construct an
  // appropriately marked node and just return it.
  const RecordDecl *D = RD->getDefinition();
  if (!D || !D->isCompleteDefinition())
    return getOrCreateRecordFwdDecl(Ty, RDContext);

  uint64_t Size = CGM.getContext().getTypeSize(Ty);
  // __attribute__((aligned)) can increase or decrease alignment *except* on a
  // struct or struct member, where it only increases  alignment unless 'packed'
  // is also specified. To handle this case, the `getTypeAlignIfRequired` needs
  // to be used.
  auto Align = getTypeAlignIfRequired(Ty, CGM.getContext());

  SmallString<256> Identifier = getTypeIdentifier(Ty, CGM, TheCU);

  // Explicitly record the calling convention and export symbols for C++
  // records.
  auto Flags = llvm::DINode::FlagZero;
  if (auto CXXRD = dyn_cast<CXXRecordDecl>(RD)) {
    if (CGM.getCXXABI().getRecordArgABI(CXXRD) == CGCXXABI::RAA_Indirect)
      Flags |= llvm::DINode::FlagTypePassByReference;
    else
      Flags |= llvm::DINode::FlagTypePassByValue;

    // Record if a C++ record is non-trivial type.
    if (!CXXRD->isTrivial())
      Flags |= llvm::DINode::FlagNonTrivial;

    // Record exports it symbols to the containing structure.
    if (CXXRD->isAnonymousStructOrUnion())
        Flags |= llvm::DINode::FlagExportSymbols;

    Flags |= getAccessFlag(CXXRD->getAccess(),
                           dyn_cast<CXXRecordDecl>(CXXRD->getDeclContext()));
  }

  llvm::DINodeArray Annotations = CollectBTFDeclTagAnnotations(D);
  llvm::DICompositeType *RealDecl = DBuilder.createReplaceableCompositeType(
      getTagForRecord(RD), RDName, RDContext, DefUnit, Line, 0, Size, Align,
      Flags, Identifier, Annotations);

  // Elements of composite types usually have back to the type, creating
  // uniquing cycles.  Distinct nodes are more efficient.
  switch (RealDecl->getTag()) {
  default:
    llvm_unreachable("invalid composite type tag");

  case llvm::dwarf::DW_TAG_array_type:
  case llvm::dwarf::DW_TAG_enumeration_type:
    // Array elements and most enumeration elements don't have back references,
    // so they don't tend to be involved in uniquing cycles and there is some
    // chance of merging them when linking together two modules.  Only make
    // them distinct if they are ODR-uniqued.
    if (Identifier.empty())
      break;
    [[fallthrough]];

  case llvm::dwarf::DW_TAG_structure_type:
  case llvm::dwarf::DW_TAG_union_type:
  case llvm::dwarf::DW_TAG_class_type:
    // Immediately resolve to a distinct node.
    RealDecl =
        llvm::MDNode::replaceWithDistinct(llvm::TempDICompositeType(RealDecl));
    break;
  }

  RegionMap[Ty->getDecl()].reset(RealDecl);
  TypeCache[QualType(Ty, 0).getAsOpaquePtr()].reset(RealDecl);

  if (const auto *TSpecial = dyn_cast<ClassTemplateSpecializationDecl>(RD))
    DBuilder.replaceArrays(RealDecl, llvm::DINodeArray(),
                           CollectCXXTemplateParams(TSpecial, DefUnit));
  return RealDecl;
}

void CGDebugInfo::CollectContainingType(const CXXRecordDecl *RD,
                                        llvm::DICompositeType *RealDecl) {
  // A class's primary base or the class itself contains the vtable.
  llvm::DIType *ContainingType = nullptr;
  const ASTRecordLayout &RL = CGM.getContext().getASTRecordLayout(RD);
  if (const CXXRecordDecl *PBase = RL.getPrimaryBase()) {
    // Seek non-virtual primary base root.
    while (true) {
      const ASTRecordLayout &BRL = CGM.getContext().getASTRecordLayout(PBase);
      const CXXRecordDecl *PBT = BRL.getPrimaryBase();
      if (PBT && !BRL.isPrimaryBaseVirtual())
        PBase = PBT;
      else
        break;
    }
    ContainingType = getOrCreateType(QualType(PBase->getTypeForDecl(), 0),
                                     getOrCreateFile(RD->getLocation()));
  } else if (RD->isDynamicClass())
    ContainingType = RealDecl;

  DBuilder.replaceVTableHolder(RealDecl, ContainingType);
}

llvm::DIType *CGDebugInfo::CreateMemberType(llvm::DIFile *Unit, QualType FType,
                                            StringRef Name, uint64_t *Offset) {
  llvm::DIType *FieldTy = CGDebugInfo::getOrCreateType(FType, Unit);
  uint64_t FieldSize = CGM.getContext().getTypeSize(FType);
  auto FieldAlign = getTypeAlignIfRequired(FType, CGM.getContext());
  llvm::DIType *Ty =
      DBuilder.createMemberType(Unit, Name, Unit, 0, FieldSize, FieldAlign,
                                *Offset, llvm::DINode::FlagZero, FieldTy);
  *Offset += FieldSize;
  return Ty;
}

void CGDebugInfo::collectFunctionDeclProps(GlobalDecl GD, llvm::DIFile *Unit,
                                           StringRef &Name,
                                           StringRef &LinkageName,
                                           llvm::DIScope *&FDContext,
                                           llvm::DINodeArray &TParamsArray,
                                           llvm::DINode::DIFlags &Flags) {
  const auto *FD = cast<FunctionDecl>(GD.getCanonicalDecl().getDecl());
  Name = getFunctionName(FD);
  // Use mangled name as linkage name for C/C++ functions.
  if (FD->getType()->getAs<FunctionProtoType>())
    LinkageName = CGM.getMangledName(GD);
  if (FD->hasPrototype())
    Flags |= llvm::DINode::FlagPrototyped;
  // No need to replicate the linkage name if it isn't different from the
  // subprogram name, no need to have it at all unless coverage is enabled or
  // debug is set to more than just line tables or extra debug info is needed.
  if (LinkageName == Name ||
      (CGM.getCodeGenOpts().CoverageNotesFile.empty() &&
       CGM.getCodeGenOpts().CoverageDataFile.empty() &&
       !CGM.getCodeGenOpts().DebugInfoForProfiling &&
       !CGM.getCodeGenOpts().PseudoProbeForProfiling &&
       DebugKind <= llvm::codegenoptions::DebugLineTablesOnly))
    LinkageName = StringRef();

  // Emit the function scope in line tables only mode (if CodeView) to
  // differentiate between function names.
  if (CGM.getCodeGenOpts().hasReducedDebugInfo() ||
      (DebugKind == llvm::codegenoptions::DebugLineTablesOnly &&
       CGM.getCodeGenOpts().EmitCodeView)) {
    if (const NamespaceDecl *NSDecl =
            dyn_cast_or_null<NamespaceDecl>(FD->getDeclContext()))
      FDContext = getOrCreateNamespace(NSDecl);
    else if (const RecordDecl *RDecl =
                 dyn_cast_or_null<RecordDecl>(FD->getDeclContext())) {
      llvm::DIScope *Mod = getParentModuleOrNull(RDecl);
      FDContext = getContextDescriptor(RDecl, Mod ? Mod : TheCU);
    }
  }
  if (CGM.getCodeGenOpts().hasReducedDebugInfo()) {
    // Check if it is a noreturn-marked function
    if (FD->isNoReturn())
      Flags |= llvm::DINode::FlagNoReturn;
    // Collect template parameters.
    TParamsArray = CollectFunctionTemplateParams(FD, Unit);
  }
}

void CGDebugInfo::collectVarDeclProps(const VarDecl *VD, llvm::DIFile *&Unit,
                                      unsigned &LineNo, QualType &T,
                                      StringRef &Name, StringRef &LinkageName,
                                      llvm::MDTuple *&TemplateParameters,
                                      llvm::DIScope *&VDContext) {
  Unit = getOrCreateFile(VD->getLocation());
  LineNo = getLineNumber(VD->getLocation());

  setLocation(VD->getLocation());

  T = VD->getType();
  if (T->isIncompleteArrayType()) {
    // CodeGen turns int[] into int[1] so we'll do the same here.
    llvm::APInt ConstVal(32, 1);
    QualType ET = CGM.getContext().getAsArrayType(T)->getElementType();

    T = CGM.getContext().getConstantArrayType(ET, ConstVal, nullptr,
                                              ArraySizeModifier::Normal, 0);
  }

  Name = VD->getName();
  if (VD->getDeclContext() && !isa<FunctionDecl>(VD->getDeclContext()) &&
      !isa<ObjCMethodDecl>(VD->getDeclContext()))
    LinkageName = CGM.getMangledName(VD);
  if (LinkageName == Name)
    LinkageName = StringRef();

  if (isa<VarTemplateSpecializationDecl>(VD)) {
    llvm::DINodeArray parameterNodes = CollectVarTemplateParams(VD, &*Unit);
    TemplateParameters = parameterNodes.get();
  } else {
    TemplateParameters = nullptr;
  }

  // Since we emit declarations (DW_AT_members) for static members, place the
  // definition of those static members in the namespace they were declared in
  // in the source code (the lexical decl context).
  // FIXME: Generalize this for even non-member global variables where the
  // declaration and definition may have different lexical decl contexts, once
  // we have support for emitting declarations of (non-member) global variables.
  const DeclContext *DC = VD->isStaticDataMember() ? VD->getLexicalDeclContext()
                                                   : VD->getDeclContext();
  // When a record type contains an in-line initialization of a static data
  // member, and the record type is marked as __declspec(dllexport), an implicit
  // definition of the member will be created in the record context.  DWARF
  // doesn't seem to have a nice way to describe this in a form that consumers
  // are likely to understand, so fake the "normal" situation of a definition
  // outside the class by putting it in the global scope.
  if (DC->isRecord())
    DC = CGM.getContext().getTranslationUnitDecl();

  llvm::DIScope *Mod = getParentModuleOrNull(VD);
  VDContext = getContextDescriptor(cast<Decl>(DC), Mod ? Mod : TheCU);
}

llvm::DISubprogram *CGDebugInfo::getFunctionFwdDeclOrStub(GlobalDecl GD,
                                                          bool Stub) {
  llvm::DINodeArray TParamsArray;
  StringRef Name, LinkageName;
  llvm::DINode::DIFlags Flags = llvm::DINode::FlagZero;
  llvm::DISubprogram::DISPFlags SPFlags = llvm::DISubprogram::SPFlagZero;
  SourceLocation Loc = GD.getDecl()->getLocation();
  llvm::DIFile *Unit = getOrCreateFile(Loc);
  llvm::DIScope *DContext = Unit;
  unsigned Line = getLineNumber(Loc);
  collectFunctionDeclProps(GD, Unit, Name, LinkageName, DContext, TParamsArray,
                           Flags);
  auto *FD = cast<FunctionDecl>(GD.getDecl());

  // Build function type.
  SmallVector<QualType, 16> ArgTypes;
  for (const ParmVarDecl *Parm : FD->parameters())
    ArgTypes.push_back(Parm->getType());

  CallingConv CC = FD->getType()->castAs<FunctionType>()->getCallConv();
  QualType FnType = CGM.getContext().getFunctionType(
      FD->getReturnType(), ArgTypes, FunctionProtoType::ExtProtoInfo(CC));
  if (!FD->isExternallyVisible())
    SPFlags |= llvm::DISubprogram::SPFlagLocalToUnit;
  if (CGM.getCodeGenOpts().OptimizationLevel != 0)
    SPFlags |= llvm::DISubprogram::SPFlagOptimized;

  if (Stub) {
    Flags |= getCallSiteRelatedAttrs();
    SPFlags |= llvm::DISubprogram::SPFlagDefinition;
    return DBuilder.createFunction(
        DContext, Name, LinkageName, Unit, Line,
        getOrCreateFunctionType(GD.getDecl(), FnType, Unit), 0, Flags, SPFlags,
        TParamsArray.get(), getFunctionDeclaration(FD), /*ThrownTypes*/ nullptr,
        /*Annotations*/ nullptr, /*TargetFuncName*/ "",
        CGM.getCodeGenOpts().DebugKeyInstructions);
  }

  llvm::DISubprogram *SP = DBuilder.createTempFunctionFwdDecl(
      DContext, Name, LinkageName, Unit, Line,
      getOrCreateFunctionType(GD.getDecl(), FnType, Unit), 0, Flags, SPFlags,
      TParamsArray.get(), getFunctionDeclaration(FD));
  const FunctionDecl *CanonDecl = FD->getCanonicalDecl();
  FwdDeclReplaceMap.emplace_back(std::piecewise_construct,
                                 std::make_tuple(CanonDecl),
                                 std::make_tuple(SP));
  return SP;
}

llvm::DISubprogram *CGDebugInfo::getFunctionForwardDeclaration(GlobalDecl GD) {
  return getFunctionFwdDeclOrStub(GD, /* Stub = */ false);
}

llvm::DISubprogram *CGDebugInfo::getFunctionStub(GlobalDecl GD) {
  return getFunctionFwdDeclOrStub(GD, /* Stub = */ true);
}

llvm::DIGlobalVariable *
CGDebugInfo::getGlobalVariableForwardDeclaration(const VarDecl *VD) {
  QualType T;
  StringRef Name, LinkageName;
  SourceLocation Loc = VD->getLocation();
  llvm::DIFile *Unit = getOrCreateFile(Loc);
  llvm::DIScope *DContext = Unit;
  unsigned Line = getLineNumber(Loc);
  llvm::MDTuple *TemplateParameters = nullptr;

  collectVarDeclProps(VD, Unit, Line, T, Name, LinkageName, TemplateParameters,
                      DContext);
  auto Align = getDeclAlignIfRequired(VD, CGM.getContext());
  auto *GV = DBuilder.createTempGlobalVariableFwdDecl(
      DContext, Name, LinkageName, Unit, Line, getOrCreateType(T, Unit),
      !VD->isExternallyVisible(), nullptr, TemplateParameters,
      getDWARFMemorySpace(VD), Align);
  FwdDeclReplaceMap.emplace_back(
      std::piecewise_construct,
      std::make_tuple(cast<VarDecl>(VD->getCanonicalDecl())),
      std::make_tuple(static_cast<llvm::Metadata *>(GV)));
  return GV;
}

llvm::DINode *CGDebugInfo::getDeclarationOrDefinition(const Decl *D) {
  // We only need a declaration (not a definition) of the type - so use whatever
  // we would otherwise do to get a type for a pointee. (forward declarations in
  // limited debug info, full definitions (if the type definition is available)
  // in unlimited debug info)
  if (const auto *TD = dyn_cast<TypeDecl>(D))
    return getOrCreateType(CGM.getContext().getTypeDeclType(TD),
                           getOrCreateFile(TD->getLocation()));
  auto I = DeclCache.find(D->getCanonicalDecl());

  if (I != DeclCache.end()) {
    auto N = I->second;
    if (auto *GVE = dyn_cast_or_null<llvm::DIGlobalVariableExpression>(N))
      return GVE->getVariable();
    return cast<llvm::DINode>(N);
  }

  // Search imported declaration cache if it is already defined
  // as imported declaration.
  auto IE = ImportedDeclCache.find(D->getCanonicalDecl());

  if (IE != ImportedDeclCache.end()) {
    auto N = IE->second;
    if (auto *GVE = dyn_cast_or_null<llvm::DIImportedEntity>(N))
      return cast<llvm::DINode>(GVE);
    return dyn_cast_or_null<llvm::DINode>(N);
  }

  // No definition for now. Emit a forward definition that might be
  // merged with a potential upcoming definition.
  if (const auto *FD = dyn_cast<FunctionDecl>(D))
    return getFunctionForwardDeclaration(FD);
  else if (const auto *VD = dyn_cast<VarDecl>(D))
    return getGlobalVariableForwardDeclaration(VD);

  return nullptr;
}

llvm::DISubprogram *CGDebugInfo::getFunctionDeclaration(const Decl *D) {
  if (!D || DebugKind <= llvm::codegenoptions::DebugLineTablesOnly)
    return nullptr;

  const auto *FD = dyn_cast<FunctionDecl>(D);
  if (!FD)
    return nullptr;

  // Setup context.
  auto *S = getDeclContextDescriptor(D);

  auto MI = SPCache.find(FD->getCanonicalDecl());
  if (MI == SPCache.end()) {
    if (const auto *MD = dyn_cast<CXXMethodDecl>(FD->getCanonicalDecl())) {
      return CreateCXXMemberFunction(MD, getOrCreateFile(MD->getLocation()),
                                     cast<llvm::DICompositeType>(S));
    }
  }
  if (MI != SPCache.end()) {
    auto *SP = dyn_cast_or_null<llvm::DISubprogram>(MI->second);
    if (SP && !SP->isDefinition())
      return SP;
  }

  for (auto *NextFD : FD->redecls()) {
    auto MI = SPCache.find(NextFD->getCanonicalDecl());
    if (MI != SPCache.end()) {
      auto *SP = dyn_cast_or_null<llvm::DISubprogram>(MI->second);
      if (SP && !SP->isDefinition())
        return SP;
    }
  }
  return nullptr;
}

llvm::DISubprogram *CGDebugInfo::getObjCMethodDeclaration(
    const Decl *D, llvm::DISubroutineType *FnType, unsigned LineNo,
    llvm::DINode::DIFlags Flags, llvm::DISubprogram::DISPFlags SPFlags) {
  if (!D || DebugKind <= llvm::codegenoptions::DebugLineTablesOnly)
    return nullptr;

  const auto *OMD = dyn_cast<ObjCMethodDecl>(D);
  if (!OMD)
    return nullptr;

  if (CGM.getCodeGenOpts().DwarfVersion < 5 && !OMD->isDirectMethod())
    return nullptr;

  if (OMD->isDirectMethod())
    SPFlags |= llvm::DISubprogram::SPFlagObjCDirect;

  // Starting with DWARF V5 method declarations are emitted as children of
  // the interface type.
  auto *ID = dyn_cast_or_null<ObjCInterfaceDecl>(D->getDeclContext());
  if (!ID)
    ID = OMD->getClassInterface();
  if (!ID)
    return nullptr;
  QualType QTy(ID->getTypeForDecl(), 0);
  auto It = TypeCache.find(QTy.getAsOpaquePtr());
  if (It == TypeCache.end())
    return nullptr;
  auto *InterfaceType = cast<llvm::DICompositeType>(It->second);
  llvm::DISubprogram *FD = DBuilder.createFunction(
      InterfaceType, getObjCMethodName(OMD), StringRef(),
      InterfaceType->getFile(), LineNo, FnType, LineNo, Flags, SPFlags);
  DBuilder.finalizeSubprogram(FD);
  ObjCMethodCache[ID].push_back({FD, OMD->isDirectMethod()});
  return FD;
}

// getOrCreateFunctionType - Construct type. If it is a c++ method, include
// implicit parameter "this".
llvm::DISubroutineType *CGDebugInfo::getOrCreateFunctionType(const Decl *D,
                                                             QualType FnType,
                                                             llvm::DIFile *F) {
  // In CodeView, we emit the function types in line tables only because the
  // only way to distinguish between functions is by display name and type.
  if (!D || (DebugKind <= llvm::codegenoptions::DebugLineTablesOnly &&
             !CGM.getCodeGenOpts().EmitCodeView))
    // Create fake but valid subroutine type. Otherwise -verify would fail, and
    // subprogram DIE will miss DW_AT_decl_file and DW_AT_decl_line fields.
    return DBuilder.createSubroutineType(DBuilder.getOrCreateTypeArray({}));

  if (const auto *Method = dyn_cast<CXXDestructorDecl>(D)) {
    // Read method type from 'FnType' because 'D.getType()' does not cover
    // implicit arguments for destructors.
    return getOrCreateMethodTypeForDestructor(Method, F, FnType);
  }

  if (const auto *Method = dyn_cast<CXXMethodDecl>(D))
    return getOrCreateMethodType(Method, F);

  const auto *FTy = FnType->getAs<FunctionType>();
  CallingConv CC = FTy ? FTy->getCallConv() : CallingConv::CC_C;

  if (const auto *OMethod = dyn_cast<ObjCMethodDecl>(D)) {
    // Add "self" and "_cmd"
    SmallVector<llvm::Metadata *, 16> Elts;

    // First element is always return type. For 'void' functions it is NULL.
    QualType ResultTy = OMethod->getReturnType();

    // Replace the instancetype keyword with the actual type.
    if (ResultTy == CGM.getContext().getObjCInstanceType())
      ResultTy = CGM.getContext().getPointerType(
          QualType(OMethod->getClassInterface()->getTypeForDecl(), 0));

    Elts.push_back(getOrCreateType(ResultTy, F));
    // "self" pointer is always first argument.
    QualType SelfDeclTy;
    if (auto *SelfDecl = OMethod->getSelfDecl())
      SelfDeclTy = SelfDecl->getType();
    else if (auto *FPT = dyn_cast<FunctionProtoType>(FnType))
      if (FPT->getNumParams() > 1)
        SelfDeclTy = FPT->getParamType(0);
    if (!SelfDeclTy.isNull())
      Elts.push_back(
          CreateSelfType(SelfDeclTy, getOrCreateType(SelfDeclTy, F)));
    // "_cmd" pointer is always second argument.
    Elts.push_back(DBuilder.createArtificialType(
        getOrCreateType(CGM.getContext().getObjCSelType(), F)));
    // Get rest of the arguments.
    for (const auto *PI : OMethod->parameters())
      Elts.push_back(getOrCreateType(PI->getType(), F));
    // Variadic methods need a special marker at the end of the type list.
    if (OMethod->isVariadic())
      Elts.push_back(DBuilder.createUnspecifiedParameter());

    llvm::DITypeRefArray EltTypeArray = DBuilder.getOrCreateTypeArray(Elts);
    return DBuilder.createSubroutineType(EltTypeArray, llvm::DINode::FlagZero,
                                         getDwarfCC(CC));
  }

  // Handle variadic function types; they need an additional
  // unspecified parameter.
  if (const auto *FD = dyn_cast<FunctionDecl>(D))
    if (FD->isVariadic()) {
      SmallVector<llvm::Metadata *, 16> EltTys;
      EltTys.push_back(getOrCreateType(FD->getReturnType(), F));
      if (const auto *FPT = dyn_cast<FunctionProtoType>(FnType))
        for (QualType ParamType : FPT->param_types())
          EltTys.push_back(getOrCreateType(ParamType, F));
      EltTys.push_back(DBuilder.createUnspecifiedParameter());
      llvm::DITypeRefArray EltTypeArray = DBuilder.getOrCreateTypeArray(EltTys);
      return DBuilder.createSubroutineType(EltTypeArray, llvm::DINode::FlagZero,
                                           getDwarfCC(CC));
    }

  return cast<llvm::DISubroutineType>(getOrCreateType(FnType, F));
}

QualType
CGDebugInfo::getFunctionType(const FunctionDecl *FD, QualType RetTy,
                             const SmallVectorImpl<const VarDecl *> &Args) {
  CallingConv CC = CallingConv::CC_C;
  if (FD)
    if (const auto *SrcFnTy = FD->getType()->getAs<FunctionType>())
      CC = SrcFnTy->getCallConv();
  SmallVector<QualType, 16> ArgTypes;
  for (const VarDecl *VD : Args)
    ArgTypes.push_back(VD->getType());
  return CGM.getContext().getFunctionType(RetTy, ArgTypes,
                                          FunctionProtoType::ExtProtoInfo(CC));
}

void CGDebugInfo::emitFunctionStart(GlobalDecl GD, SourceLocation Loc,
                                    SourceLocation ScopeLoc, QualType FnType,
                                    llvm::Function *Fn, bool CurFuncIsThunk) {
  StringRef Name;
  StringRef LinkageName;

  FnBeginRegionCount.push_back(LexicalBlockStack.size());

  const Decl *D = GD.getDecl();
  bool HasDecl = (D != nullptr);

  llvm::DINode::DIFlags Flags = llvm::DINode::FlagZero;
  llvm::DISubprogram::DISPFlags SPFlags = llvm::DISubprogram::SPFlagZero;
  llvm::DIFile *Unit = getOrCreateFile(Loc);
  llvm::DIScope *FDContext = Unit;
  llvm::DINodeArray TParamsArray;
  bool KeyInstructions = CGM.getCodeGenOpts().DebugKeyInstructions;
  if (!HasDecl) {
    // Use llvm function name.
    LinkageName = Fn->getName();
  } else if (const auto *FD = dyn_cast<FunctionDecl>(D)) {
    // If there is a subprogram for this function available then use it.
    auto FI = SPCache.find(FD->getCanonicalDecl());
    if (FI != SPCache.end()) {
      auto *SP = dyn_cast_or_null<llvm::DISubprogram>(FI->second);
      if (SP && SP->isDefinition()) {
        LexicalBlockStack.emplace_back(SP);
        RegionMap[D].reset(SP);
        return;
      }
    }
    collectFunctionDeclProps(GD, Unit, Name, LinkageName, FDContext,
                             TParamsArray, Flags);
    // Disable KIs if this is a coroutine.
    KeyInstructions =
        KeyInstructions && !isa_and_present<CoroutineBodyStmt>(FD->getBody());
  } else if (const auto *OMD = dyn_cast<ObjCMethodDecl>(D)) {
    Name = getObjCMethodName(OMD);
    Flags |= llvm::DINode::FlagPrototyped;
  } else if (isa<VarDecl>(D) &&
             GD.getDynamicInitKind() != DynamicInitKind::NoStub) {
    // This is a global initializer or atexit destructor for a global variable.
    Name = getDynamicInitializerName(cast<VarDecl>(D), GD.getDynamicInitKind(),
                                     Fn);
  } else {
    Name = Fn->getName();

    if (isa<BlockDecl>(D))
      LinkageName = Name;

    Flags |= llvm::DINode::FlagPrototyped;
  }
  Name.consume_front("\01");

  assert((!D || !isa<VarDecl>(D) ||
          GD.getDynamicInitKind() != DynamicInitKind::NoStub) &&
         "Unexpected DynamicInitKind !");

  if (!HasDecl || D->isImplicit() || D->hasAttr<ArtificialAttr>() ||
      isa<VarDecl>(D) || isa<CapturedDecl>(D)) {
    Flags |= llvm::DINode::FlagArtificial;
    // Artificial functions should not silently reuse CurLoc.
    CurLoc = SourceLocation();
  }

  if (CurFuncIsThunk)
    Flags |= llvm::DINode::FlagThunk;

  if (Fn->hasLocalLinkage())
    SPFlags |= llvm::DISubprogram::SPFlagLocalToUnit;
  if (CGM.getCodeGenOpts().OptimizationLevel != 0)
    SPFlags |= llvm::DISubprogram::SPFlagOptimized;

  llvm::DINode::DIFlags FlagsForDef = Flags | getCallSiteRelatedAttrs();
  llvm::DISubprogram::DISPFlags SPFlagsForDef =
      SPFlags | llvm::DISubprogram::SPFlagDefinition;

  const unsigned LineNo = getLineNumber(Loc.isValid() ? Loc : CurLoc);
  unsigned ScopeLine = getLineNumber(ScopeLoc);
  llvm::DISubroutineType *DIFnType = getOrCreateFunctionType(D, FnType, Unit);
  llvm::DISubprogram *Decl = nullptr;
  llvm::DINodeArray Annotations = nullptr;
  if (D) {
    Decl = isa<ObjCMethodDecl>(D)
               ? getObjCMethodDeclaration(D, DIFnType, LineNo, Flags, SPFlags)
               : getFunctionDeclaration(D);
    Annotations = CollectBTFDeclTagAnnotations(D);
  }

  // FIXME: The function declaration we're constructing here is mostly reusing
  // declarations from CXXMethodDecl and not constructing new ones for arbitrary
  // FunctionDecls. When/if we fix this we can have FDContext be TheCU/null for
  // all subprograms instead of the actual context since subprogram definitions
  // are emitted as CU level entities by the backend.
  llvm::DISubprogram *SP = DBuilder.createFunction(
      FDContext, Name, LinkageName, Unit, LineNo, DIFnType, ScopeLine,
      FlagsForDef, SPFlagsForDef, TParamsArray.get(), Decl, nullptr,
      Annotations, "", KeyInstructions);
  Fn->setSubprogram(SP);

  // We might get here with a VarDecl in the case we're generating
  // code for the initialization of globals. Do not record these decls
  // as they will overwrite the actual VarDecl Decl in the cache.
  if (HasDecl && isa<FunctionDecl>(D))
    DeclCache[D->getCanonicalDecl()].reset(SP);

  // Push the function onto the lexical block stack.
  LexicalBlockStack.emplace_back(SP);

  if (HasDecl)
    RegionMap[D].reset(SP);
}

void CGDebugInfo::EmitFunctionDecl(GlobalDecl GD, SourceLocation Loc,
                                   QualType FnType, llvm::Function *Fn) {
  StringRef Name;
  StringRef LinkageName;

  const Decl *D = GD.getDecl();
  if (!D)
    return;

  llvm::TimeTraceScope TimeScope("DebugFunction", [&]() {
    return GetName(D, true);
  });

  llvm::DINode::DIFlags Flags = llvm::DINode::FlagZero;
  llvm::DIFile *Unit = getOrCreateFile(Loc);
  bool IsDeclForCallSite = Fn ? true : false;
  llvm::DIScope *FDContext =
      IsDeclForCallSite ? Unit : getDeclContextDescriptor(D);
  llvm::DINodeArray TParamsArray;
  if (isa<FunctionDecl>(D)) {
    // If there is a DISubprogram for this function available then use it.
    collectFunctionDeclProps(GD, Unit, Name, LinkageName, FDContext,
                             TParamsArray, Flags);
  } else if (const auto *OMD = dyn_cast<ObjCMethodDecl>(D)) {
    Name = getObjCMethodName(OMD);
    Flags |= llvm::DINode::FlagPrototyped;
  } else {
    llvm_unreachable("not a function or ObjC method");
  }
  Name.consume_front("\01");

  if (D->isImplicit()) {
    Flags |= llvm::DINode::FlagArtificial;
    // Artificial functions without a location should not silently reuse CurLoc.
    if (Loc.isInvalid())
      CurLoc = SourceLocation();
  }
  unsigned LineNo = getLineNumber(Loc);
  unsigned ScopeLine = 0;
  llvm::DISubprogram::DISPFlags SPFlags = llvm::DISubprogram::SPFlagZero;
  if (CGM.getCodeGenOpts().OptimizationLevel != 0)
    SPFlags |= llvm::DISubprogram::SPFlagOptimized;

  llvm::DINodeArray Annotations = CollectBTFDeclTagAnnotations(D);
  llvm::DISubroutineType *STy = getOrCreateFunctionType(D, FnType, Unit);
  // Key Instructions: Don't set flag on declarations.
  assert(~SPFlags & llvm::DISubprogram::SPFlagDefinition);
  llvm::DISubprogram *SP = DBuilder.createFunction(
      FDContext, Name, LinkageName, Unit, LineNo, STy, ScopeLine, Flags,
      SPFlags, TParamsArray.get(), nullptr, nullptr, Annotations,
      /*TargetFunctionName*/ "", /*UseKeyInstructions*/ false);

  // Preserve btf_decl_tag attributes for parameters of extern functions
  // for BPF target. The parameters created in this loop are attached as
  // DISubprogram's retainedNodes in the DIBuilder::finalize() call.
  if (IsDeclForCallSite && CGM.getTarget().getTriple().isBPF()) {
    if (auto *FD = dyn_cast<FunctionDecl>(D)) {
      llvm::DITypeRefArray ParamTypes = STy->getTypeArray();
      unsigned ArgNo = 1;
      for (ParmVarDecl *PD : FD->parameters()) {
        llvm::DINodeArray ParamAnnotations = CollectBTFDeclTagAnnotations(PD);
        llvm::dwarf::MemorySpace MS = getDWARFMemorySpace(PD);
        DBuilder.createParameterVariable(
            SP, PD->getName(), ArgNo, Unit, LineNo, ParamTypes[ArgNo], true,
            llvm::DINode::FlagZero, MS, ParamAnnotations);
        ++ArgNo;
      }
    }
  }

  if (IsDeclForCallSite)
    Fn->setSubprogram(SP);
}

void CGDebugInfo::EmitFuncDeclForCallSite(llvm::CallBase *CallOrInvoke,
                                          QualType CalleeType,
                                          const FunctionDecl *CalleeDecl) {
  if (!CallOrInvoke)
    return;
  auto *Func = CallOrInvoke->getCalledFunction();
  if (!Func)
    return;
  if (Func->getSubprogram())
    return;

  // Do not emit a declaration subprogram for a function with nodebug
  // attribute, or if call site info isn't required.
  if (CalleeDecl->hasAttr<NoDebugAttr>() ||
      getCallSiteRelatedAttrs() == llvm::DINode::FlagZero)
    return;

  // If there is no DISubprogram attached to the function being called,
  // create the one describing the function in order to have complete
  // call site debug info.
  if (!CalleeDecl->isStatic() && !CalleeDecl->isInlined())
    EmitFunctionDecl(CalleeDecl, CalleeDecl->getLocation(), CalleeType, Func);
}

void CGDebugInfo::EmitInlineFunctionStart(CGBuilderTy &Builder, GlobalDecl GD) {
  const auto *FD = cast<FunctionDecl>(GD.getDecl());
  // If there is a subprogram for this function available then use it.
  auto FI = SPCache.find(FD->getCanonicalDecl());
  llvm::DISubprogram *SP = nullptr;
  if (FI != SPCache.end())
    SP = dyn_cast_or_null<llvm::DISubprogram>(FI->second);
  if (!SP || !SP->isDefinition())
    SP = getFunctionStub(GD);
  FnBeginRegionCount.push_back(LexicalBlockStack.size());
  LexicalBlockStack.emplace_back(SP);
  setInlinedAt(Builder.getCurrentDebugLocation());
  EmitLocation(Builder, FD->getLocation());
}

void CGDebugInfo::EmitInlineFunctionEnd(CGBuilderTy &Builder) {
  assert(CurInlinedAt && "unbalanced inline scope stack");
  EmitFunctionEnd(Builder, nullptr);
  setInlinedAt(llvm::DebugLoc(CurInlinedAt).getInlinedAt());
}

void CGDebugInfo::EmitLocation(CGBuilderTy &Builder, SourceLocation Loc) {
  // Update our current location
  setLocation(Loc);

  if (CurLoc.isInvalid() || CurLoc.isMacroID() || LexicalBlockStack.empty())
    return;

  llvm::MDNode *Scope = LexicalBlockStack.back();
  Builder.SetCurrentDebugLocation(
      llvm::DILocation::get(CGM.getLLVMContext(), getLineNumber(CurLoc),
                            getColumnNumber(CurLoc), Scope, CurInlinedAt));
}

void CGDebugInfo::CreateLexicalBlock(SourceLocation Loc) {
  llvm::MDNode *Back = nullptr;
  if (!LexicalBlockStack.empty())
    Back = LexicalBlockStack.back().get();
  LexicalBlockStack.emplace_back(DBuilder.createLexicalBlock(
      cast<llvm::DIScope>(Back), getOrCreateFile(CurLoc), getLineNumber(CurLoc),
      getColumnNumber(CurLoc)));
}

void CGDebugInfo::AppendAddressSpaceXDeref(
    unsigned AddressSpace, SmallVectorImpl<uint64_t> &Expr) const {
  std::optional<unsigned> DWARFAddressSpace =
      CGM.getTarget().getDWARFAddressSpace(AddressSpace);
  if (!DWARFAddressSpace)
    return;

  Expr.push_back(llvm::dwarf::DW_OP_constu);
  Expr.push_back(*DWARFAddressSpace);
  Expr.push_back(llvm::dwarf::DW_OP_swap);
  Expr.push_back(llvm::dwarf::DW_OP_xderef);
}

void CGDebugInfo::EmitLexicalBlockStart(CGBuilderTy &Builder,
                                        SourceLocation Loc) {
  // Set our current location.
  setLocation(Loc);

  // Emit a line table change for the current location inside the new scope.
  Builder.SetCurrentDebugLocation(llvm::DILocation::get(
      CGM.getLLVMContext(), getLineNumber(Loc), getColumnNumber(Loc),
      LexicalBlockStack.back(), CurInlinedAt));

  if (DebugKind <= llvm::codegenoptions::DebugLineTablesOnly)
    return;

  // Create a new lexical block and push it on the stack.
  CreateLexicalBlock(Loc);
}

void CGDebugInfo::EmitLexicalBlockEnd(CGBuilderTy &Builder,
                                      SourceLocation Loc) {
  assert(!LexicalBlockStack.empty() && "Region stack mismatch, stack empty!");

  // Provide an entry in the line table for the end of the block.
  EmitLocation(Builder, Loc);

  if (DebugKind <= llvm::codegenoptions::DebugLineTablesOnly)
    return;

  LexicalBlockStack.pop_back();
}

void CGDebugInfo::EmitFunctionEnd(CGBuilderTy &Builder, llvm::Function *Fn) {
  assert(!LexicalBlockStack.empty() && "Region stack mismatch, stack empty!");
  unsigned RCount = FnBeginRegionCount.back();
  assert(RCount <= LexicalBlockStack.size() && "Region stack mismatch");

  // Pop all regions for this function.
  while (LexicalBlockStack.size() != RCount) {
    // Provide an entry in the line table for the end of the block.
    EmitLocation(Builder, CurLoc);
    LexicalBlockStack.pop_back();
  }
  FnBeginRegionCount.pop_back();

  if (Fn && Fn->getSubprogram())
    DBuilder.finalizeSubprogram(Fn->getSubprogram());
}

CGDebugInfo::BlockByRefType
CGDebugInfo::EmitTypeForVarWithBlocksAttr(const VarDecl *VD,
                                          uint64_t *XOffset) {
  SmallVector<llvm::Metadata *, 5> EltTys;
  QualType FType;
  uint64_t FieldSize, FieldOffset;
  uint32_t FieldAlign;

  llvm::DIFile *Unit = getOrCreateFile(VD->getLocation());
  QualType Type = VD->getType();

  FieldOffset = 0;
  FType = CGM.getContext().getPointerType(CGM.getContext().VoidTy);
  EltTys.push_back(CreateMemberType(Unit, FType, "__isa", &FieldOffset));
  EltTys.push_back(CreateMemberType(Unit, FType, "__forwarding", &FieldOffset));
  FType = CGM.getContext().IntTy;
  EltTys.push_back(CreateMemberType(Unit, FType, "__flags", &FieldOffset));
  EltTys.push_back(CreateMemberType(Unit, FType, "__size", &FieldOffset));

  bool HasCopyAndDispose = CGM.getContext().BlockRequiresCopying(Type, VD);
  if (HasCopyAndDispose) {
    FType = CGM.getContext().getPointerType(CGM.getContext().VoidTy);
    EltTys.push_back(
        CreateMemberType(Unit, FType, "__copy_helper", &FieldOffset));
    EltTys.push_back(
        CreateMemberType(Unit, FType, "__destroy_helper", &FieldOffset));
  }
  bool HasByrefExtendedLayout;
  Qualifiers::ObjCLifetime Lifetime;
  if (CGM.getContext().getByrefLifetime(Type, Lifetime,
                                        HasByrefExtendedLayout) &&
      HasByrefExtendedLayout) {
    FType = CGM.getContext().getPointerType(CGM.getContext().VoidTy);
    EltTys.push_back(
        CreateMemberType(Unit, FType, "__byref_variable_layout", &FieldOffset));
  }

  CharUnits Align = CGM.getContext().getDeclAlign(VD);
  if (Align > CGM.getContext().toCharUnitsFromBits(
                  CGM.getTarget().getPointerAlign(LangAS::Default))) {
    CharUnits FieldOffsetInBytes =
        CGM.getContext().toCharUnitsFromBits(FieldOffset);
    CharUnits AlignedOffsetInBytes = FieldOffsetInBytes.alignTo(Align);
    CharUnits NumPaddingBytes = AlignedOffsetInBytes - FieldOffsetInBytes;

    if (NumPaddingBytes.isPositive()) {
      llvm::APInt pad(32, NumPaddingBytes.getQuantity());
      FType = CGM.getContext().getConstantArrayType(
          CGM.getContext().CharTy, pad, nullptr, ArraySizeModifier::Normal, 0);
      EltTys.push_back(CreateMemberType(Unit, FType, "", &FieldOffset));
    }
  }

  FType = Type;
  llvm::DIType *WrappedTy = getOrCreateType(FType, Unit);
  FieldSize = CGM.getContext().getTypeSize(FType);
  FieldAlign = CGM.getContext().toBits(Align);

  *XOffset = FieldOffset;
  llvm::DIType *FieldTy = DBuilder.createMemberType(
      Unit, VD->getName(), Unit, 0, FieldSize, FieldAlign, FieldOffset,
      llvm::DINode::FlagZero, WrappedTy);
  EltTys.push_back(FieldTy);
  FieldOffset += FieldSize;

  llvm::DINodeArray Elements = DBuilder.getOrCreateArray(EltTys);
  return {DBuilder.createStructType(Unit, "", Unit, 0, FieldOffset, 0,
                                    llvm::DINode::FlagZero, nullptr, Elements),
          WrappedTy};
}

llvm::DILocalVariable *CGDebugInfo::EmitDeclare(const VarDecl *VD,
                                                llvm::Value *Storage,
                                                std::optional<unsigned> ArgNo,
                                                CGBuilderTy &Builder,
                                                const bool UsePointerValue) {
  if (CGM.getCodeGenOpts().isHeterogeneousDwarfEnabled())
    return EmitDeclareForHeterogeneousDwarf(VD, Storage, ArgNo, Builder,
                                            UsePointerValue);

  assert(CGM.getCodeGenOpts().hasReducedDebugInfo());
  assert(!LexicalBlockStack.empty() && "Region stack mismatch, stack empty!");
  if (VD->hasAttr<NoDebugAttr>())
    return nullptr;

  const bool VarIsArtificial = IsArtificial(VD);

  llvm::DIFile *Unit = nullptr;
  if (!VarIsArtificial)
    Unit = getOrCreateFile(VD->getLocation());
  llvm::DIType *Ty;
  uint64_t XOffset = 0;
  if (VD->hasAttr<BlocksAttr>())
    Ty = EmitTypeForVarWithBlocksAttr(VD, &XOffset).WrappedType;
  else
    Ty = getOrCreateType(VD->getType(), Unit);

  // If there is no debug info for this type then do not emit debug info
  // for this variable.
  if (!Ty)
    return nullptr;

  llvm::dwarf::MemorySpace MS = getDWARFMemorySpace(VD);

  // Get location information.
  unsigned Line = 0;
  unsigned Column = 0;
  if (!VarIsArtificial) {
    Line = getLineNumber(VD->getLocation());
    Column = getColumnNumber(VD->getLocation());
  }
  SmallVector<uint64_t, 13> Expr;
  llvm::DINode::DIFlags Flags = llvm::DINode::FlagZero;
  if (VarIsArtificial)
    Flags |= llvm::DINode::FlagArtificial;

  auto Align = getDeclAlignIfRequired(VD, CGM.getContext());

  unsigned AddressSpace = CGM.getTypes().getTargetAddressSpace(VD->getType());
  AppendAddressSpaceXDeref(AddressSpace, Expr);

  // If this is implicit parameter of CXXThis or ObjCSelf kind, then give it an
  // object pointer flag.
  if (const auto *IPD = dyn_cast<ImplicitParamDecl>(VD)) {
    if (IPD->getParameterKind() == ImplicitParamKind::CXXThis ||
        IPD->getParameterKind() == ImplicitParamKind::ObjCSelf)
      Flags |= llvm::DINode::FlagObjectPointer;
  } else if (const auto *PVD = dyn_cast<ParmVarDecl>(VD)) {
    if (PVD->isExplicitObjectParameter())
      Flags |= llvm::DINode::FlagObjectPointer;
  }

  // Note: Older versions of clang used to emit byval references with an extra
  // DW_OP_deref, because they referenced the IR arg directly instead of
  // referencing an alloca. Newer versions of LLVM don't treat allocas
  // differently from other function arguments when used in a dbg.declare.
  auto *Scope = cast<llvm::DIScope>(LexicalBlockStack.back());
  StringRef Name = VD->getName();
  if (!Name.empty()) {
    // __block vars are stored on the heap if they are captured by a block that
    // can escape the local scope.
    if (VD->isEscapingByref()) {
      // Here, we need an offset *into* the alloca.
      CharUnits offset = CharUnits::fromQuantity(32);
      Expr.push_back(llvm::dwarf::DW_OP_plus_uconst);
      // offset of __forwarding field
      offset = CGM.getContext().toCharUnitsFromBits(
          CGM.getTarget().getPointerWidth(LangAS::Default));
      Expr.push_back(offset.getQuantity());
      Expr.push_back(llvm::dwarf::DW_OP_deref);
      Expr.push_back(llvm::dwarf::DW_OP_plus_uconst);
      // offset of x field
      offset = CGM.getContext().toCharUnitsFromBits(XOffset);
      Expr.push_back(offset.getQuantity());
    }
  } else if (const auto *RT = dyn_cast<RecordType>(VD->getType())) {
    // If VD is an anonymous union then Storage represents value for
    // all union fields.
    const RecordDecl *RD = RT->getDecl();
    if (RD->isUnion() && RD->isAnonymousStructOrUnion()) {
      // GDB has trouble finding local variables in anonymous unions, so we emit
      // artificial local variables for each of the members.
      //
      // FIXME: Remove this code as soon as GDB supports this.
      // The debug info verifier in LLVM operates based on the assumption that a
      // variable has the same size as its storage and we had to disable the
      // check for artificial variables.
      for (const auto *Field : RD->fields()) {
        llvm::DIType *FieldTy = getOrCreateType(Field->getType(), Unit);
        StringRef FieldName = Field->getName();

        // Ignore unnamed fields. Do not ignore unnamed records.
        if (FieldName.empty() && !isa<RecordType>(Field->getType()))
          continue;

        // Use VarDecl's Tag, Scope and Line number.
        auto FieldAlign = getDeclAlignIfRequired(Field, CGM.getContext());
        auto *D = DBuilder.createAutoVariable(
<<<<<<< HEAD
            Scope, FieldName, Unit, Line, FieldTy, CGM.getLangOpts().Optimize,
            Flags | llvm::DINode::FlagArtificial, MS, FieldAlign);
=======
            Scope, FieldName, Unit, Line, FieldTy,
            CGM.getCodeGenOpts().OptimizationLevel != 0,
            Flags | llvm::DINode::FlagArtificial, FieldAlign);
>>>>>>> 5480fc6b

        // Insert an llvm.dbg.declare into the current block.
        DBuilder.insertDeclare(Storage, D, DBuilder.createExpression(Expr),
                               llvm::DILocation::get(CGM.getLLVMContext(), Line,
                                                     Column, Scope,
                                                     CurInlinedAt),
                               Builder.GetInsertBlock());
      }
    }
  }

  // Clang stores the sret pointer provided by the caller in a static alloca.
  // Use DW_OP_deref to tell the debugger to load the pointer and treat it as
  // the address of the variable.
  if (UsePointerValue) {
    assert(!llvm::is_contained(Expr, llvm::dwarf::DW_OP_deref) &&
           "Debug info already contains DW_OP_deref.");
    Expr.push_back(llvm::dwarf::DW_OP_deref);
  }

  // Create the descriptor for the variable.
  llvm::DILocalVariable *D = nullptr;
  if (ArgNo) {
    llvm::DINodeArray Annotations = CollectBTFDeclTagAnnotations(VD);
<<<<<<< HEAD
    D = DBuilder.createParameterVariable(Scope, Name, *ArgNo, Unit, Line, Ty,
                                         CGM.getLangOpts().Optimize, Flags, MS,
                                         Annotations);
=======
    D = DBuilder.createParameterVariable(
        Scope, Name, *ArgNo, Unit, Line, Ty,
        CGM.getCodeGenOpts().OptimizationLevel != 0, Flags, Annotations);
>>>>>>> 5480fc6b
  } else {
    // For normal local variable, we will try to find out whether 'VD' is the
    // copy parameter of coroutine.
    // If yes, we are going to use DIVariable of the origin parameter instead
    // of creating the new one.
    // If no, it might be a normal alloc, we just create a new one for it.

    // Check whether the VD is move parameters.
    auto RemapCoroArgToLocalVar = [&]() -> llvm::DILocalVariable * {
      // The scope of parameter and move-parameter should be distinct
      // DISubprogram.
      if (!isa<llvm::DISubprogram>(Scope) || !Scope->isDistinct())
        return nullptr;

      auto Iter = llvm::find_if(CoroutineParameterMappings, [&](auto &Pair) {
        Stmt *StmtPtr = const_cast<Stmt *>(Pair.second);
        if (DeclStmt *DeclStmtPtr = dyn_cast<DeclStmt>(StmtPtr)) {
          DeclGroupRef DeclGroup = DeclStmtPtr->getDeclGroup();
          Decl *Decl = DeclGroup.getSingleDecl();
          if (VD == dyn_cast_or_null<VarDecl>(Decl))
            return true;
        }
        return false;
      });

      if (Iter != CoroutineParameterMappings.end()) {
        ParmVarDecl *PD = const_cast<ParmVarDecl *>(Iter->first);
        auto Iter2 = llvm::find_if(ParamDbgMappings, [&](auto &DbgPair) {
          return DbgPair.first == PD && DbgPair.second->getScope() == Scope;
        });
        if (Iter2 != ParamDbgMappings.end())
          return const_cast<llvm::DILocalVariable *>(Iter2->second);
      }
      return nullptr;
    };

    // If we couldn't find a move param DIVariable, create a new one.
    D = RemapCoroArgToLocalVar();
    // Or we will create a new DIVariable for this Decl if D dose not exists.
    if (!D)
<<<<<<< HEAD
      D = DBuilder.createAutoVariable(Scope, Name, Unit, Line, Ty,
                                      CGM.getLangOpts().Optimize, Flags, MS,
                                      Align);
=======
      D = DBuilder.createAutoVariable(
          Scope, Name, Unit, Line, Ty,
          CGM.getCodeGenOpts().OptimizationLevel != 0, Flags, Align);
>>>>>>> 5480fc6b
  }
  // Insert an llvm.dbg.declare into the current block.
  DBuilder.insertDeclare(Storage, D, DBuilder.createExpression(Expr),
                         llvm::DILocation::get(CGM.getLLVMContext(), Line,
                                               Column, Scope, CurInlinedAt),
                         Builder.GetInsertBlock());

  return D;
}

llvm::DILocalVariable *CGDebugInfo::EmitDeclareForHeterogeneousDwarf(
    const BindingDecl *BD, llvm::Value *Storage, std::optional<unsigned> ArgNo,
    CGBuilderTy &Builder, const bool UsePointerValue) {
  assert(CGM.getCodeGenOpts().hasReducedDebugInfo());
  assert(!LexicalBlockStack.empty() && "Region stack mismatch, stack empty!");
  if (BD->hasAttr<NoDebugAttr>())
    return nullptr;

  // Skip the tuple like case, we don't handle that here
  if (isa<DeclRefExpr>(BD->getBinding()))
    return nullptr;

  llvm::DIFile *Unit = getOrCreateFile(BD->getLocation());
  llvm::DIType *Ty = getOrCreateType(BD->getType(), Unit);
  if (!Ty)
    return nullptr;

  auto Align = getDeclAlignIfRequired(BD, CGM.getContext());

  llvm::Type *ValueTy = CGM.getTypes().ConvertTypeForMem(BD->getType());
  llvm::Type *DecomposedTy =
      CGM.getTypes().ConvertTypeForMem(BD->getDecomposedDecl()->getType());

  llvm::DIExprBuilder ExprBuilder(CGM.getLLVMContext());
  ExprBuilder.append<llvm::DIOp::Arg>(0u, Storage->getType());
  ExprBuilder.append<llvm::DIOp::Deref>(DecomposedTy);

  if (UsePointerValue) {
    llvm::Type *PointeeTy = CGM.getTypes().ConvertTypeForMem(
        BD->getDecomposedDecl()->getType()->getPointeeType());
    ExprBuilder.append<llvm::DIOp::Deref>(PointeeTy);
  }

  unsigned Line = getLineNumber(BD->getLocation());
  unsigned Column = getColumnNumber(BD->getLocation());
  StringRef Name = BD->getName();
  auto *Scope = cast<llvm::DIScope>(LexicalBlockStack.back());
  // Create the descriptor for the variable.
  llvm::DILocalVariable *D = DBuilder.createAutoVariable(
      Scope, Name, Unit, Line, Ty, CGM.getLangOpts().Optimize,
      llvm::DINode::FlagZero, getDWARFMemorySpace(BD), Align);

  if (const MemberExpr *ME = dyn_cast<MemberExpr>(BD->getBinding())) {
    if (const FieldDecl *FD = dyn_cast<FieldDecl>(ME->getMemberDecl())) {
      const unsigned fieldIndex = FD->getFieldIndex();
      const clang::CXXRecordDecl *parent =
          (const CXXRecordDecl *)FD->getParent();
      const ASTRecordLayout &layout =
          CGM.getContext().getASTRecordLayout(parent);
      const uint64_t fieldOffset = layout.getFieldOffset(fieldIndex);

      if (fieldOffset % CGM.getContext().getCharWidth() != 0)
        return nullptr;

      auto *I32 = llvm::Type::getInt32Ty(CGM.getLLVMContext());
      auto *Offset = llvm::ConstantInt::get(I32, fieldOffset);
      ExprBuilder.append<llvm::DIOp::Constant>(Offset);
      ExprBuilder.append<llvm::DIOp::BitOffset>(ValueTy);
    }
  } else if (const ArraySubscriptExpr *ASE =
                 dyn_cast<ArraySubscriptExpr>(BD->getBinding())) {
    if (const IntegerLiteral *IL = dyn_cast<IntegerLiteral>(ASE->getIdx())) {
      const uint64_t value = IL->getValue().getZExtValue();
      const uint64_t typeSize = CGM.getContext().getTypeSize(BD->getType());
      const uint64_t index =
          CGM.getContext().toCharUnitsFromBits(value * typeSize).getQuantity();
      auto *I32 = llvm::Type::getInt32Ty(CGM.getLLVMContext());
      auto *Index = llvm::ConstantInt::get(I32, index);
      ExprBuilder.append<llvm::DIOp::Constant>(Index);
      ExprBuilder.append<llvm::DIOp::ByteOffset>(ValueTy);
    }
  }

  DBuilder.insertDeclare(Storage, D, ExprBuilder.intoExpression(),
                         llvm::DILocation::get(CGM.getLLVMContext(), Line,
                                               Column, Scope, CurInlinedAt),
                         Builder.GetInsertBlock());
  return D;
}

llvm::DILocalVariable *CGDebugInfo::EmitDeclareForHeterogeneousDwarf(
    const VarDecl *VD, llvm::Value *Storage, std::optional<unsigned> ArgNo,
    CGBuilderTy &Builder, const bool UsePointerValue) {
  assert(CGM.getCodeGenOpts().hasReducedDebugInfo() &&
         "Call to EmitDef below ReducedDebugInfo");
  assert(CGM.getCodeGenOpts().isHeterogeneousDwarfEnabled() &&
         "Call to EmitDef without HeterogeneousDwarf enabled");
  assert(!LexicalBlockStack.empty() && "Region stack mismatch, stack empty!");
  if (VD->hasAttr<NoDebugAttr>())
    return nullptr;

  // Debug intrinsics expect to take an alloca directly, not an addrspace cast
  // thereof.
  Storage = Storage->stripPointerCasts();

  bool Unwritten =
      VD->isImplicit() || (isa<Decl>(VD->getDeclContext()) &&
                           cast<Decl>(VD->getDeclContext())->isImplicit());
  llvm::DIFile *Unit = nullptr;
  unsigned Line = 0;
  unsigned Column = 0;
  if (!Unwritten) {
    Unit = getOrCreateFile(VD->getLocation());
    // Get location information.
    Line = getLineNumber(VD->getLocation());
    Column = getColumnNumber(VD->getLocation());
  }
  llvm::DIType *Ty;
  uint64_t XOffset = 0;
  if (VD->hasAttr<BlocksAttr>())
    Ty = EmitTypeForVarWithBlocksAttr(VD, &XOffset).WrappedType;
  else
    Ty = getOrCreateType(VD->getType(), Unit);

  // If there is no debug info for this type then do not emit debug info
  // for this variable.
  if (!Ty)
    return nullptr;

  llvm::dwarf::MemorySpace MS = getDWARFMemorySpace(VD);

  // FIXME: This was previously hard-coded, but we should be deriving this from
  // the blocks somehow. Can this differ between the referrer alloca block ref
  // and the block ref pointed to by __forwarding?
  LangAS BlockAddressSpace = LangAS::Default;

  llvm::DINode::DIFlags Flags = llvm::DINode::FlagZero;
  if (Unwritten)
    Flags |= llvm::DINode::FlagArtificial;

  auto Align = getDeclAlignIfRequired(VD, CGM.getContext());
  StringRef Name = VD->getName();

  llvm::Type *VDMemTy = CGM.getTypes().ConvertTypeForMem(VD->getType());
  llvm::Type *BlockPtrTy = llvm::PointerType::getUnqual(
      CGM.getLLVMContext());

  llvm::DIExprBuilder ExprBuilder(CGM.getLLVMContext());
  ExprBuilder.append<llvm::DIOp::Arg>(0u, Storage->getType());
  llvm::Type *ReferrerPointeeTy =
      (!Name.empty() && VD->isEscapingByref()) ? BlockPtrTy : VDMemTy;
  if (UsePointerValue)
    ExprBuilder.append<llvm::DIOp::Deref>(Storage->getType());
  else
    ExprBuilder.append<llvm::DIOp::Deref>(ReferrerPointeeTy);

  // If this is implicit parameter of CXXThis or ObjCSelf kind, then give it an
  // object pointer flag.
  if (const auto *IPD = dyn_cast<ImplicitParamDecl>(VD)) {
    if (IPD->getParameterKind() == ImplicitParamKind::CXXThis ||
        IPD->getParameterKind() == ImplicitParamKind::ObjCSelf)
      Flags |= llvm::DINode::FlagObjectPointer;
  }

  auto *Scope = cast<llvm::DIScope>(LexicalBlockStack.back());
  if (!Name.empty()) {
    // __block vars are stored on the heap if they are captured by a block that
    // can escape the local scope.
    if (VD->isEscapingByref()) {
      auto ToChars = [&](uint64_t BitSize) {
        return CGM.getContext().toCharUnitsFromBits(BitSize).getQuantity();
      };
      auto *Int64Ty = llvm::Type::getInt64Ty(CGM.getLLVMContext());
      // offset to __forwarding field
      ExprBuilder.append<llvm::DIOp::Constant>(llvm::ConstantInt::get(
          Int64Ty,
          ToChars(CGM.getTarget().getPointerWidth(BlockAddressSpace))));
      ExprBuilder.append<llvm::DIOp::ByteOffset>(BlockPtrTy);
      // follow __forwarding field
      ExprBuilder.append<llvm::DIOp::Deref>(BlockPtrTy);
      // offset of x field
      ExprBuilder.append<llvm::DIOp::Constant>(
          llvm::ConstantInt::get(Int64Ty, ToChars(XOffset)));
      ExprBuilder.append<llvm::DIOp::ByteOffset>(VDMemTy);
    }
  } else if (const auto *RT = dyn_cast<RecordType>(VD->getType())) {
    // If VD is an anonymous union then Storage represents value for
    // all union fields.
    const RecordDecl *RD = RT->getDecl();
    if (RD->isUnion() && RD->isAnonymousStructOrUnion()) {
      llvm::DIExprBuilder UnionExprBuilder{ExprBuilder};
      llvm::DIExpression *UnionDIExpression = UnionExprBuilder.intoExpression();

      // GDB has trouble finding local variables in anonymous unions, so we emit
      // artificial local variables for each of the members.
      //
      // FIXME: Remove this code as soon as GDB supports this.
      // The debug info verifier in LLVM operates based on the assumption that a
      // variable has the same size as its storage and we had to disable the
      // check for artificial variables.
      for (const auto *Field : RD->fields()) {
        llvm::DIType *FieldTy = getOrCreateType(Field->getType(), Unit);
        StringRef FieldName = Field->getName();

        // Ignore unnamed fields. Do not ignore unnamed records.
        if (FieldName.empty() && !isa<RecordType>(Field->getType()))
          continue;

        // Use VarDecl's Tag, Scope and Line number.
        auto FieldAlign = getDeclAlignIfRequired(Field, CGM.getContext());
        auto *D = DBuilder.createAutoVariable(
            Scope, FieldName, Unit, Line, FieldTy, /*AlwaysPreserve=*/true,
            Flags | llvm::DINode::FlagArtificial, MS, FieldAlign);

        // Insert an intrinsic into the current block.
        DBuilder.insertDeclare(Storage, D, UnionDIExpression,
                               llvm::DILocation::get(CGM.getLLVMContext(), Line,
                                                     Column, Scope,
                                                     CurInlinedAt),
                               Builder.GetInsertBlock());
      }
    }
  }

  // Clang stores the sret pointer provided by the caller in a static alloca.
  // Use DW_OP_deref to tell the debugger to load the pointer and treat it as
  // the address of the variable.
  if (UsePointerValue)
    ExprBuilder.append<llvm::DIOp::Deref>(VDMemTy);

  llvm::DILocalVariable *D = nullptr;
  if (ArgNo) {
    D = DBuilder.createParameterVariable(Scope, Name, *ArgNo, Unit, Line, Ty,
                                         /*AlwaysPreserve=*/true, Flags, MS);
  } else {
    // For normal local variable, we will try to find out whether 'VD' is the
    // copy parameter of coroutine.
    // If yes, we are going to use DIVariable of the origin parameter instead
    // of creating the new one.
    // If no, it might be a normal alloc, we just create a new one for it.

    // Check whether the VD is move parameters.
    auto RemapCoroArgToLocalVar = [&]() -> llvm::DILocalVariable * {
      // The scope of parameter and move-parameter should be distinct
      // DISubprogram.
      if (!isa<llvm::DISubprogram>(Scope) || !Scope->isDistinct())
        return nullptr;

      auto Iter = llvm::find_if(CoroutineParameterMappings, [&](auto &Pair) {
        Stmt *StmtPtr = const_cast<Stmt *>(Pair.second);
        if (DeclStmt *DeclStmtPtr = dyn_cast<DeclStmt>(StmtPtr)) {
          DeclGroupRef DeclGroup = DeclStmtPtr->getDeclGroup();
          Decl *Decl = DeclGroup.getSingleDecl();
          if (VD == dyn_cast_or_null<VarDecl>(Decl))
            return true;
        }
        return false;
      });

      if (Iter != CoroutineParameterMappings.end()) {
        ParmVarDecl *PD = const_cast<ParmVarDecl *>(Iter->first);
        auto Iter2 = llvm::find_if(ParamDbgMappings, [&](auto &DbgPair) {
          return DbgPair.first == PD && DbgPair.second->getScope() == Scope;
        });
        if (Iter2 != ParamDbgMappings.end())
          return const_cast<llvm::DILocalVariable *>(Iter2->second);
      }
      return nullptr;
    };

    // If we couldn't find a move param DIVariable, create a new one.
    D = RemapCoroArgToLocalVar();
    // Or we will create a new DIVariable for this Decl if D dose not exists.
    if (!D)
      D = DBuilder.createAutoVariable(Scope, Name, Unit, Line, Ty,
                                      /*AlwaysPreserve=*/true, Flags, MS,
                                      Align);
  }
  // Insert an intrinsic into the current block.
  DBuilder.insertDeclare(Storage, D, ExprBuilder.intoExpression(),
                         llvm::DILocation::get(CGM.getLLVMContext(), Line,
                                               Column, Scope, CurInlinedAt),
                         Builder.GetInsertBlock());

  llvm::Function *Parent = Builder.GetInsertBlock()->getParent();
  assert(Parent->getSubprogram() && "expected DISubprogram");

  return D;
}

llvm::DILocalVariable *CGDebugInfo::EmitDeclare(const BindingDecl *BD,
                                                llvm::Value *Storage,
                                                std::optional<unsigned> ArgNo,
                                                CGBuilderTy &Builder,
                                                const bool UsePointerValue) {

  if (CGM.getCodeGenOpts().isHeterogeneousDwarfEnabled())
    return EmitDeclareForHeterogeneousDwarf(BD, Storage, ArgNo, Builder,
                                            UsePointerValue);

  assert(CGM.getCodeGenOpts().hasReducedDebugInfo());
  assert(!LexicalBlockStack.empty() && "Region stack mismatch, stack empty!");
  if (BD->hasAttr<NoDebugAttr>())
    return nullptr;

  // Skip the tuple like case, we don't handle that here
  if (isa<DeclRefExpr>(BD->getBinding()))
    return nullptr;

  llvm::DIFile *Unit = getOrCreateFile(BD->getLocation());
  llvm::DIType *Ty = getOrCreateType(BD->getType(), Unit);

  // If there is no debug info for this type then do not emit debug info
  // for this variable.
  if (!Ty)
    return nullptr;

  auto Align = getDeclAlignIfRequired(BD, CGM.getContext());
  unsigned AddressSpace = CGM.getTypes().getTargetAddressSpace(BD->getType());

  SmallVector<uint64_t, 3> Expr;
  AppendAddressSpaceXDeref(AddressSpace, Expr);

  // Clang stores the sret pointer provided by the caller in a static alloca.
  // Use DW_OP_deref to tell the debugger to load the pointer and treat it as
  // the address of the variable.
  if (UsePointerValue) {
    assert(!llvm::is_contained(Expr, llvm::dwarf::DW_OP_deref) &&
           "Debug info already contains DW_OP_deref.");
    Expr.push_back(llvm::dwarf::DW_OP_deref);
  }

  unsigned Line = getLineNumber(BD->getLocation());
  unsigned Column = getColumnNumber(BD->getLocation());
  StringRef Name = BD->getName();
  auto *Scope = cast<llvm::DIScope>(LexicalBlockStack.back());
  // Create the descriptor for the variable.
  llvm::DILocalVariable *D = DBuilder.createAutoVariable(
<<<<<<< HEAD
      Scope, Name, Unit, Line, Ty, CGM.getLangOpts().Optimize,
      llvm::DINode::FlagZero, getDWARFMemorySpace(BD), Align);
=======
      Scope, Name, Unit, Line, Ty, CGM.getCodeGenOpts().OptimizationLevel != 0,
      llvm::DINode::FlagZero, Align);
>>>>>>> 5480fc6b

  if (const MemberExpr *ME = dyn_cast<MemberExpr>(BD->getBinding())) {
    if (const FieldDecl *FD = dyn_cast<FieldDecl>(ME->getMemberDecl())) {
      const unsigned fieldIndex = FD->getFieldIndex();
      const clang::CXXRecordDecl *parent =
          (const CXXRecordDecl *)FD->getParent();
      const ASTRecordLayout &layout =
          CGM.getContext().getASTRecordLayout(parent);
      const uint64_t fieldOffset = layout.getFieldOffset(fieldIndex);
      if (FD->isBitField()) {
        const CGRecordLayout &RL =
            CGM.getTypes().getCGRecordLayout(FD->getParent());
        const CGBitFieldInfo &Info = RL.getBitFieldInfo(FD);
        // Use DW_OP_plus_uconst to adjust to the start of the bitfield
        // storage.
        if (!Info.StorageOffset.isZero()) {
          Expr.push_back(llvm::dwarf::DW_OP_plus_uconst);
          Expr.push_back(Info.StorageOffset.getQuantity());
        }
        // Use LLVM_extract_bits to extract the appropriate bits from this
        // bitfield.
        Expr.push_back(Info.IsSigned
                           ? llvm::dwarf::DW_OP_LLVM_extract_bits_sext
                           : llvm::dwarf::DW_OP_LLVM_extract_bits_zext);
        Expr.push_back(Info.Offset);
        // If we have an oversized bitfield then the value won't be more than
        // the size of the type.
        const uint64_t TypeSize = CGM.getContext().getTypeSize(BD->getType());
        Expr.push_back(std::min((uint64_t)Info.Size, TypeSize));
      } else if (fieldOffset != 0) {
        assert(fieldOffset % CGM.getContext().getCharWidth() == 0 &&
               "Unexpected non-bitfield with non-byte-aligned offset");
        Expr.push_back(llvm::dwarf::DW_OP_plus_uconst);
        Expr.push_back(
            CGM.getContext().toCharUnitsFromBits(fieldOffset).getQuantity());
      }
    }
  } else if (const ArraySubscriptExpr *ASE =
                 dyn_cast<ArraySubscriptExpr>(BD->getBinding())) {
    if (const IntegerLiteral *IL = dyn_cast<IntegerLiteral>(ASE->getIdx())) {
      const uint64_t value = IL->getValue().getZExtValue();
      const uint64_t typeSize = CGM.getContext().getTypeSize(BD->getType());

      if (value != 0) {
        Expr.push_back(llvm::dwarf::DW_OP_plus_uconst);
        Expr.push_back(CGM.getContext()
                           .toCharUnitsFromBits(value * typeSize)
                           .getQuantity());
      }
    }
  }

  // Insert an llvm.dbg.declare into the current block.
  DBuilder.insertDeclare(Storage, D, DBuilder.createExpression(Expr),
                         llvm::DILocation::get(CGM.getLLVMContext(), Line,
                                               Column, Scope, CurInlinedAt),
                         Builder.GetInsertBlock());

  return D;
}

llvm::DILocalVariable *
CGDebugInfo::EmitDeclareOfAutoVariable(const VarDecl *VD, llvm::Value *Storage,
                                       CGBuilderTy &Builder,
                                       const bool UsePointerValue) {
  assert(CGM.getCodeGenOpts().hasReducedDebugInfo());

  if (auto *DD = dyn_cast<DecompositionDecl>(VD)) {
    for (BindingDecl *B : DD->flat_bindings())
      EmitDeclare(B, Storage, std::nullopt, Builder,
                  VD->getType()->isReferenceType());
    // Don't emit an llvm.dbg.declare for the composite storage as it doesn't
    // correspond to a user variable.
    return nullptr;
  }

  return EmitDeclare(VD, Storage, std::nullopt, Builder, UsePointerValue);
}

void CGDebugInfo::EmitLabel(const LabelDecl *D, CGBuilderTy &Builder) {
  assert(CGM.getCodeGenOpts().hasReducedDebugInfo());
  assert(!LexicalBlockStack.empty() && "Region stack mismatch, stack empty!");

  if (D->hasAttr<NoDebugAttr>())
    return;

  auto *Scope = cast<llvm::DIScope>(LexicalBlockStack.back());
  llvm::DIFile *Unit = getOrCreateFile(D->getLocation());

  // Get location information.
  unsigned Line = getLineNumber(D->getLocation());
  unsigned Column = getColumnNumber(D->getLocation());

  StringRef Name = D->getName();

  // Create the descriptor for the label.
  auto *L = DBuilder.createLabel(Scope, Name, Unit, Line, Column,
                                 /*IsArtificial=*/false,
                                 /*CoroSuspendIdx=*/std::nullopt,
                                 CGM.getCodeGenOpts().OptimizationLevel != 0);

  // Insert an llvm.dbg.label into the current block.
  DBuilder.insertLabel(L,
                       llvm::DILocation::get(CGM.getLLVMContext(), Line, Column,
                                             Scope, CurInlinedAt),
                       Builder.GetInsertBlock()->end());
}

llvm::DIType *CGDebugInfo::CreateSelfType(const QualType &QualTy,
                                          llvm::DIType *Ty) {
  llvm::DIType *CachedTy = getTypeOrNull(QualTy);
  if (CachedTy)
    Ty = CachedTy;
  return DBuilder.createObjectPointerType(Ty, /*Implicit=*/true);
}

void CGDebugInfo::EmitDeclareOfBlockDeclRefVariable(
    const VarDecl *VD, llvm::Value *Storage, CGBuilderTy &Builder,
    const CGBlockInfo &blockInfo, llvm::Instruction *InsertPoint) {
  // FIXME: Workaround to prevent crash when using with -gheterogeneous-dwarf
  if (CGM.getCodeGenOpts().isHeterogeneousDwarfEnabled())
    return;
  assert(CGM.getCodeGenOpts().hasReducedDebugInfo());
  assert(!LexicalBlockStack.empty() && "Region stack mismatch, stack empty!");

  if (Builder.GetInsertBlock() == nullptr)
    return;
  if (VD->hasAttr<NoDebugAttr>())
    return;

  bool isByRef = VD->hasAttr<BlocksAttr>();

  uint64_t XOffset = 0;
  llvm::DIFile *Unit = getOrCreateFile(VD->getLocation());
  llvm::DIType *Ty;
  if (isByRef)
    Ty = EmitTypeForVarWithBlocksAttr(VD, &XOffset).WrappedType;
  else
    Ty = getOrCreateType(VD->getType(), Unit);

  llvm::dwarf::MemorySpace MS = getDWARFMemorySpace(VD);

  // Self is passed along as an implicit non-arg variable in a
  // block. Mark it as the object pointer.
  if (const auto *IPD = dyn_cast<ImplicitParamDecl>(VD))
    if (IPD->getParameterKind() == ImplicitParamKind::ObjCSelf)
      Ty = CreateSelfType(VD->getType(), Ty);

  // Get location information.
  const unsigned Line =
      getLineNumber(VD->getLocation().isValid() ? VD->getLocation() : CurLoc);
  unsigned Column = getColumnNumber(VD->getLocation());

  const llvm::DataLayout &target = CGM.getDataLayout();

  CharUnits offset = CharUnits::fromQuantity(
      target.getStructLayout(blockInfo.StructureType)
          ->getElementOffset(blockInfo.getCapture(VD).getIndex()));

  SmallVector<uint64_t, 9> addr;
  addr.push_back(llvm::dwarf::DW_OP_deref);
  addr.push_back(llvm::dwarf::DW_OP_plus_uconst);
  addr.push_back(offset.getQuantity());
  if (isByRef) {
    addr.push_back(llvm::dwarf::DW_OP_deref);
    addr.push_back(llvm::dwarf::DW_OP_plus_uconst);
    // offset of __forwarding field
    offset =
        CGM.getContext().toCharUnitsFromBits(target.getPointerSizeInBits(0));
    addr.push_back(offset.getQuantity());
    addr.push_back(llvm::dwarf::DW_OP_deref);
    addr.push_back(llvm::dwarf::DW_OP_plus_uconst);
    // offset of x field
    offset = CGM.getContext().toCharUnitsFromBits(XOffset);
    addr.push_back(offset.getQuantity());
  }

  // Create the descriptor for the variable.
  auto Align = getDeclAlignIfRequired(VD, CGM.getContext());
  auto *D = DBuilder.createAutoVariable(
      cast<llvm::DILocalScope>(LexicalBlockStack.back()), VD->getName(), Unit,
      Line, Ty, false, llvm::DINode::FlagZero, MS, Align);

  // Insert an llvm.dbg.declare into the current block.
  auto DL = llvm::DILocation::get(CGM.getLLVMContext(), Line, Column,
                                  LexicalBlockStack.back(), CurInlinedAt);
  auto *Expr = DBuilder.createExpression(addr);
  if (InsertPoint)
    DBuilder.insertDeclare(Storage, D, Expr, DL, InsertPoint->getIterator());
  else
    DBuilder.insertDeclare(Storage, D, Expr, DL, Builder.GetInsertBlock());
}

llvm::DILocalVariable *
CGDebugInfo::EmitDeclareOfArgVariable(const VarDecl *VD, llvm::Value *AI,
                                      unsigned ArgNo, CGBuilderTy &Builder,
                                      bool UsePointerValue) {
  assert(CGM.getCodeGenOpts().hasReducedDebugInfo());
  return EmitDeclare(VD, AI, ArgNo, Builder, UsePointerValue);
}

namespace {
struct BlockLayoutChunk {
  uint64_t OffsetInBits;
  const BlockDecl::Capture *Capture;
};
bool operator<(const BlockLayoutChunk &l, const BlockLayoutChunk &r) {
  return l.OffsetInBits < r.OffsetInBits;
}
} // namespace

void CGDebugInfo::collectDefaultFieldsForBlockLiteralDeclare(
    const CGBlockInfo &Block, const ASTContext &Context, SourceLocation Loc,
    const llvm::StructLayout &BlockLayout, llvm::DIFile *Unit,
    SmallVectorImpl<llvm::Metadata *> &Fields) {
  // Blocks in OpenCL have unique constraints which make the standard fields
  // redundant while requiring size and align fields for enqueue_kernel. See
  // initializeForBlockHeader in CGBlocks.cpp
  if (CGM.getLangOpts().OpenCL) {
    Fields.push_back(createFieldType("__size", Context.IntTy, Loc, AS_public,
                                     BlockLayout.getElementOffsetInBits(0),
                                     Unit, Unit));
    Fields.push_back(createFieldType("__align", Context.IntTy, Loc, AS_public,
                                     BlockLayout.getElementOffsetInBits(1),
                                     Unit, Unit));
  } else {
    Fields.push_back(createFieldType("__isa", Context.VoidPtrTy, Loc, AS_public,
                                     BlockLayout.getElementOffsetInBits(0),
                                     Unit, Unit));
    Fields.push_back(createFieldType("__flags", Context.IntTy, Loc, AS_public,
                                     BlockLayout.getElementOffsetInBits(1),
                                     Unit, Unit));
    Fields.push_back(
        createFieldType("__reserved", Context.IntTy, Loc, AS_public,
                        BlockLayout.getElementOffsetInBits(2), Unit, Unit));
    auto *FnTy = Block.getBlockExpr()->getFunctionType();
    auto FnPtrType = CGM.getContext().getPointerType(FnTy->desugar());
    Fields.push_back(createFieldType("__FuncPtr", FnPtrType, Loc, AS_public,
                                     BlockLayout.getElementOffsetInBits(3),
                                     Unit, Unit));
    Fields.push_back(createFieldType(
        "__descriptor",
        Context.getPointerType(Block.NeedsCopyDispose
                                   ? Context.getBlockDescriptorExtendedType()
                                   : Context.getBlockDescriptorType()),
        Loc, AS_public, BlockLayout.getElementOffsetInBits(4), Unit, Unit));
  }
}

void CGDebugInfo::EmitDeclareOfBlockLiteralArgVariable(const CGBlockInfo &block,
                                                       StringRef Name,
                                                       unsigned ArgNo,
                                                       llvm::AllocaInst *Alloca,
                                                       CGBuilderTy &Builder) {
  // FIXME: Workaround to prevent crash when using with -gheterogeneous-dwarf
  if (CGM.getCodeGenOpts().isHeterogeneousDwarfEnabled())
    return;
  assert(CGM.getCodeGenOpts().hasReducedDebugInfo());
  ASTContext &C = CGM.getContext();
  const BlockDecl *blockDecl = block.getBlockDecl();

  // Collect some general information about the block's location.
  SourceLocation loc = blockDecl->getCaretLocation();
  llvm::DIFile *tunit = getOrCreateFile(loc);
  unsigned line = getLineNumber(loc);
  unsigned column = getColumnNumber(loc);

  // Build the debug-info type for the block literal.
  getDeclContextDescriptor(blockDecl);

  const llvm::StructLayout *blockLayout =
      CGM.getDataLayout().getStructLayout(block.StructureType);

  SmallVector<llvm::Metadata *, 16> fields;
  collectDefaultFieldsForBlockLiteralDeclare(block, C, loc, *blockLayout, tunit,
                                             fields);

  // We want to sort the captures by offset, not because DWARF
  // requires this, but because we're paranoid about debuggers.
  SmallVector<BlockLayoutChunk, 8> chunks;

  // 'this' capture.
  if (blockDecl->capturesCXXThis()) {
    BlockLayoutChunk chunk;
    chunk.OffsetInBits =
        blockLayout->getElementOffsetInBits(block.CXXThisIndex);
    chunk.Capture = nullptr;
    chunks.push_back(chunk);
  }

  // Variable captures.
  for (const auto &capture : blockDecl->captures()) {
    const VarDecl *variable = capture.getVariable();
    const CGBlockInfo::Capture &captureInfo = block.getCapture(variable);

    // Ignore constant captures.
    if (captureInfo.isConstant())
      continue;

    BlockLayoutChunk chunk;
    chunk.OffsetInBits =
        blockLayout->getElementOffsetInBits(captureInfo.getIndex());
    chunk.Capture = &capture;
    chunks.push_back(chunk);
  }

  // Sort by offset.
  llvm::array_pod_sort(chunks.begin(), chunks.end());

  for (const BlockLayoutChunk &Chunk : chunks) {
    uint64_t offsetInBits = Chunk.OffsetInBits;
    const BlockDecl::Capture *capture = Chunk.Capture;

    // If we have a null capture, this must be the C++ 'this' capture.
    if (!capture) {
      QualType type;
      if (auto *Method =
              cast_or_null<CXXMethodDecl>(blockDecl->getNonClosureContext()))
        type = Method->getThisType();
      else if (auto *RDecl = dyn_cast<CXXRecordDecl>(blockDecl->getParent()))
        type = QualType(RDecl->getTypeForDecl(), 0);
      else
        llvm_unreachable("unexpected block declcontext");

      fields.push_back(createFieldType("this", type, loc, AS_public,
                                       offsetInBits, tunit, tunit));
      continue;
    }

    const VarDecl *variable = capture->getVariable();
    StringRef name = variable->getName();

    llvm::DIType *fieldType;
    if (capture->isByRef()) {
      TypeInfo PtrInfo = C.getTypeInfo(C.VoidPtrTy);
      auto Align = PtrInfo.isAlignRequired() ? PtrInfo.Align : 0;
      // FIXME: This recomputes the layout of the BlockByRefWrapper.
      uint64_t xoffset;
      fieldType =
          EmitTypeForVarWithBlocksAttr(variable, &xoffset).BlockByRefWrapper;
      fieldType = DBuilder.createPointerType(fieldType, PtrInfo.Width);
      fieldType = DBuilder.createMemberType(tunit, name, tunit, line,
                                            PtrInfo.Width, Align, offsetInBits,
                                            llvm::DINode::FlagZero, fieldType);
    } else {
      auto Align = getDeclAlignIfRequired(variable, CGM.getContext());
      fieldType = createFieldType(name, variable->getType(), loc, AS_public,
                                  offsetInBits, Align, tunit, tunit);
    }
    fields.push_back(fieldType);
  }

  SmallString<36> typeName;
  llvm::raw_svector_ostream(typeName)
      << "__block_literal_" << CGM.getUniqueBlockCount();

  llvm::DINodeArray fieldsArray = DBuilder.getOrCreateArray(fields);

  llvm::DIType *type =
      DBuilder.createStructType(tunit, typeName.str(), tunit, line,
                                CGM.getContext().toBits(block.BlockSize), 0,
                                llvm::DINode::FlagZero, nullptr, fieldsArray);
  type = DBuilder.createPointerType(type, CGM.PointerWidthInBits);

  // Get overall information about the block.
  llvm::DINode::DIFlags flags = llvm::DINode::FlagArtificial;
  auto *scope = cast<llvm::DILocalScope>(LexicalBlockStack.back());

  // Create the descriptor for the parameter.
  auto *debugVar = DBuilder.createParameterVariable(
      scope, Name, ArgNo, tunit, line, type,
      CGM.getCodeGenOpts().OptimizationLevel != 0, flags);

  // Insert an llvm.dbg.declare into the current block.
  DBuilder.insertDeclare(Alloca, debugVar, DBuilder.createExpression(),
                         llvm::DILocation::get(CGM.getLLVMContext(), line,
                                               column, scope, CurInlinedAt),
                         Builder.GetInsertBlock());
}

llvm::DIDerivedType *
CGDebugInfo::getOrCreateStaticDataMemberDeclarationOrNull(const VarDecl *D) {
  if (!D || !D->isStaticDataMember())
    return nullptr;

  auto MI = StaticDataMemberCache.find(D->getCanonicalDecl());
  if (MI != StaticDataMemberCache.end()) {
    assert(MI->second && "Static data member declaration should still exist");
    return MI->second;
  }

  // If the member wasn't found in the cache, lazily construct and add it to the
  // type (used when a limited form of the type is emitted).
  auto DC = D->getDeclContext();
  auto *Ctxt = cast<llvm::DICompositeType>(getDeclContextDescriptor(D));
  return CreateRecordStaticField(D, Ctxt, cast<RecordDecl>(DC));
}

llvm::DIGlobalVariableExpression *CGDebugInfo::CollectAnonRecordDecls(
    const RecordDecl *RD, llvm::DIFile *Unit, unsigned LineNo,
    StringRef LinkageName, llvm::dwarf::MemorySpace MS,
    llvm::GlobalVariable *Var, llvm::DIScope *DContext) {
  llvm::DIGlobalVariableExpression *GVE = nullptr;

  for (const auto *Field : RD->fields()) {
    llvm::DIType *FieldTy = getOrCreateType(Field->getType(), Unit);
    StringRef FieldName = Field->getName();

    // Ignore unnamed fields, but recurse into anonymous records.
    if (FieldName.empty()) {
      if (const auto *RT = dyn_cast<RecordType>(Field->getType()))
        GVE = CollectAnonRecordDecls(RT->getDecl(), Unit, LineNo, LinkageName,
                                     MS, Var, DContext);
      continue;
    }
    // Use VarDecl's Tag, Scope and Line number.
    GVE = DBuilder.createGlobalVariableExpression(
        DContext, FieldName, LinkageName, Unit, LineNo, FieldTy,
        Var->hasLocalLinkage(), true, nullptr, nullptr, nullptr, MS);
    Var->addDebugInfo(GVE);
  }
  return GVE;
}

llvm::DIGlobalVariableExpression *
CGDebugInfo::CollectAnonRecordDeclsForHeterogeneousDwarf(
    const RecordDecl *RD, llvm::DIFile *Unit, unsigned LineNo,
    StringRef LinkageName, llvm::dwarf::MemorySpace MS,
    llvm::GlobalVariable *Var, llvm::DIScope *DContext) {
  assert(CGM.getCodeGenOpts().isHeterogeneousDwarfEnabled());

  llvm::DIGlobalVariableExpression *GVE = nullptr;

  for (const auto *Field : RD->fields()) {
    llvm::DIType *FieldTy = getOrCreateType(Field->getType(), Unit);
    StringRef FieldName = Field->getName();

    // Ignore unnamed fields, but recurse into anonymous records.
    if (FieldName.empty()) {
      if (const auto *RT = dyn_cast<RecordType>(Field->getType()))
        GVE = CollectAnonRecordDeclsForHeterogeneousDwarf(
            RT->getDecl(), Unit, LineNo, LinkageName, MS, Var, DContext);
      continue;
    }
    // Use VarDecl's Tag, Scope and Line number.
    GVE = DBuilder.createGlobalVariableExpression(
        DContext, FieldName, LinkageName, Unit, LineNo, FieldTy,
        Var->hasLocalLinkage(), true, nullptr, nullptr, nullptr, MS);
    Var->addDebugInfo(GVE);
  }
  return GVE;
}

static bool ReferencesAnonymousEntity(ArrayRef<TemplateArgument> Args);
static bool ReferencesAnonymousEntity(RecordType *RT) {
  // Unnamed classes/lambdas can't be reconstituted due to a lack of column
  // info we produce in the DWARF, so we can't get Clang's full name back.
  // But so long as it's not one of those, it doesn't matter if some sub-type
  // of the record (a template parameter) can't be reconstituted - because the
  // un-reconstitutable type itself will carry its own name.
  const auto *RD = dyn_cast<CXXRecordDecl>(RT->getDecl());
  if (!RD)
    return false;
  if (!RD->getIdentifier())
    return true;
  auto *TSpecial = dyn_cast<ClassTemplateSpecializationDecl>(RD);
  if (!TSpecial)
    return false;
  return ReferencesAnonymousEntity(TSpecial->getTemplateArgs().asArray());
}
static bool ReferencesAnonymousEntity(ArrayRef<TemplateArgument> Args) {
  return llvm::any_of(Args, [&](const TemplateArgument &TA) {
    switch (TA.getKind()) {
    case TemplateArgument::Pack:
      return ReferencesAnonymousEntity(TA.getPackAsArray());
    case TemplateArgument::Type: {
      struct ReferencesAnonymous
          : public RecursiveASTVisitor<ReferencesAnonymous> {
        bool RefAnon = false;
        bool VisitRecordType(RecordType *RT) {
          if (ReferencesAnonymousEntity(RT)) {
            RefAnon = true;
            return false;
          }
          return true;
        }
      };
      ReferencesAnonymous RT;
      RT.TraverseType(TA.getAsType());
      if (RT.RefAnon)
        return true;
      break;
    }
    default:
      break;
    }
    return false;
  });
}
namespace {
struct ReconstitutableType : public RecursiveASTVisitor<ReconstitutableType> {
  bool Reconstitutable = true;
  bool VisitVectorType(VectorType *FT) {
    Reconstitutable = false;
    return false;
  }
  bool VisitAtomicType(AtomicType *FT) {
    Reconstitutable = false;
    return false;
  }
  bool VisitType(Type *T) {
    // _BitInt(N) isn't reconstitutable because the bit width isn't encoded in
    // the DWARF, only the byte width.
    if (T->isBitIntType()) {
      Reconstitutable = false;
      return false;
    }
    return true;
  }
  bool TraverseEnumType(EnumType *ET) {
    // Unnamed enums can't be reconstituted due to a lack of column info we
    // produce in the DWARF, so we can't get Clang's full name back.
    if (const auto *ED = dyn_cast<EnumDecl>(ET->getDecl())) {
      if (!ED->getIdentifier()) {
        Reconstitutable = false;
        return false;
      }
      if (!ED->isExternallyVisible()) {
        Reconstitutable = false;
        return false;
      }
    }
    return true;
  }
  bool VisitFunctionProtoType(FunctionProtoType *FT) {
    // noexcept is not encoded in DWARF, so the reversi
    Reconstitutable &= !isNoexceptExceptionSpec(FT->getExceptionSpecType());
    Reconstitutable &= !FT->getNoReturnAttr();
    return Reconstitutable;
  }
  bool VisitRecordType(RecordType *RT) {
    if (ReferencesAnonymousEntity(RT)) {
      Reconstitutable = false;
      return false;
    }
    return true;
  }
};
} // anonymous namespace

// Test whether a type name could be rebuilt from emitted debug info.
static bool IsReconstitutableType(QualType QT) {
  ReconstitutableType T;
  T.TraverseType(QT);
  return T.Reconstitutable;
}

bool CGDebugInfo::HasReconstitutableArgs(
    ArrayRef<TemplateArgument> Args) const {
  return llvm::all_of(Args, [&](const TemplateArgument &TA) {
    switch (TA.getKind()) {
    case TemplateArgument::Template:
      // Easy to reconstitute - the value of the parameter in the debug
      // info is the string name of the template. The template name
      // itself won't benefit from any name rebuilding, but that's a
      // representational limitation - maybe DWARF could be
      // changed/improved to use some more structural representation.
      return true;
    case TemplateArgument::Declaration:
      // Reference and pointer non-type template parameters point to
      // variables, functions, etc and their value is, at best (for
      // variables) represented as an address - not a reference to the
      // DWARF describing the variable/function/etc. This makes it hard,
      // possibly impossible to rebuild the original name - looking up
      // the address in the executable file's symbol table would be
      // needed.
      return false;
    case TemplateArgument::NullPtr:
      // These could be rebuilt, but figured they're close enough to the
      // declaration case, and not worth rebuilding.
      return false;
    case TemplateArgument::Pack:
      // A pack is invalid if any of the elements of the pack are
      // invalid.
      return HasReconstitutableArgs(TA.getPackAsArray());
    case TemplateArgument::Integral:
      // Larger integers get encoded as DWARF blocks which are a bit
      // harder to parse back into a large integer, etc - so punting on
      // this for now. Re-parsing the integers back into APInt is
      // probably feasible some day.
      return TA.getAsIntegral().getBitWidth() <= 64 &&
             IsReconstitutableType(TA.getIntegralType());
    case TemplateArgument::StructuralValue:
      return false;
    case TemplateArgument::Type:
      return IsReconstitutableType(TA.getAsType());
    case TemplateArgument::Expression:
      return IsReconstitutableType(TA.getAsExpr()->getType());
    default:
      llvm_unreachable("Other, unresolved, template arguments should "
                       "not be seen here");
    }
  });
}

std::string CGDebugInfo::GetName(const Decl *D, bool Qualified) const {
  std::string Name;
  llvm::raw_string_ostream OS(Name);
  const NamedDecl *ND = dyn_cast<NamedDecl>(D);
  if (!ND)
    return Name;
  llvm::codegenoptions::DebugTemplateNamesKind TemplateNamesKind =
      CGM.getCodeGenOpts().getDebugSimpleTemplateNames();

  if (!CGM.getCodeGenOpts().hasReducedDebugInfo())
    TemplateNamesKind = llvm::codegenoptions::DebugTemplateNamesKind::Full;

  std::optional<TemplateArgs> Args;

  bool IsOperatorOverload = false; // isa<CXXConversionDecl>(ND);
  if (auto *RD = dyn_cast<CXXRecordDecl>(ND)) {
    Args = GetTemplateArgs(RD);
  } else if (auto *FD = dyn_cast<FunctionDecl>(ND)) {
    Args = GetTemplateArgs(FD);
    auto NameKind = ND->getDeclName().getNameKind();
    IsOperatorOverload |=
        NameKind == DeclarationName::CXXOperatorName ||
        NameKind == DeclarationName::CXXConversionFunctionName;
  } else if (auto *VD = dyn_cast<VarDecl>(ND)) {
    Args = GetTemplateArgs(VD);
  }

  // A conversion operator presents complications/ambiguity if there's a
  // conversion to class template that is itself a template, eg:
  // template<typename T>
  // operator ns::t1<T, int>();
  // This should be named, eg: "operator ns::t1<float, int><float>"
  // (ignoring clang bug that means this is currently "operator t1<float>")
  // but if the arguments were stripped, the consumer couldn't differentiate
  // whether the template argument list for the conversion type was the
  // function's argument list (& no reconstitution was needed) or not.
  // This could be handled if reconstitutable names had a separate attribute
  // annotating them as such - this would remove the ambiguity.
  //
  // Alternatively the template argument list could be parsed enough to check
  // whether there's one list or two, then compare that with the DWARF
  // description of the return type and the template argument lists to determine
  // how many lists there should be and if one is missing it could be assumed(?)
  // to be the function's template argument list  & then be rebuilt.
  //
  // Other operator overloads that aren't conversion operators could be
  // reconstituted but would require a bit more nuance about detecting the
  // difference between these different operators during that rebuilding.
  bool Reconstitutable =
      Args && HasReconstitutableArgs(Args->Args) && !IsOperatorOverload;

  PrintingPolicy PP = getPrintingPolicy();

  if (TemplateNamesKind == llvm::codegenoptions::DebugTemplateNamesKind::Full ||
      !Reconstitutable) {
    ND->getNameForDiagnostic(OS, PP, Qualified);
  } else {
    bool Mangled = TemplateNamesKind ==
                   llvm::codegenoptions::DebugTemplateNamesKind::Mangled;
    // check if it's a template
    if (Mangled)
      OS << "_STN|";

    OS << ND->getDeclName();
    std::string EncodedOriginalName;
    llvm::raw_string_ostream EncodedOriginalNameOS(EncodedOriginalName);
    EncodedOriginalNameOS << ND->getDeclName();

    if (Mangled) {
      OS << "|";
      printTemplateArgumentList(OS, Args->Args, PP);
      printTemplateArgumentList(EncodedOriginalNameOS, Args->Args, PP);
#ifndef NDEBUG
      std::string CanonicalOriginalName;
      llvm::raw_string_ostream OriginalOS(CanonicalOriginalName);
      ND->getNameForDiagnostic(OriginalOS, PP, Qualified);
      assert(EncodedOriginalName == CanonicalOriginalName);
#endif
    }
  }
  return Name;
}

void CGDebugInfo::EmitGlobalVariable(llvm::GlobalVariable *Var,
                                     const VarDecl *D) {
  if (CGM.getCodeGenOpts().isHeterogeneousDwarfEnabled())
    return EmitGlobalVariableForHeterogeneousDwarf(Var, D);

  assert(CGM.getCodeGenOpts().hasReducedDebugInfo());
  if (D->hasAttr<NoDebugAttr>())
    return;

  llvm::TimeTraceScope TimeScope("DebugGlobalVariable", [&]() {
    return GetName(D, true);
  });

  // If we already created a DIGlobalVariable for this declaration, just attach
  // it to the llvm::GlobalVariable.
  auto Cached = DeclCache.find(D->getCanonicalDecl());
  if (Cached != DeclCache.end())
    return Var->addDebugInfo(
        cast<llvm::DIGlobalVariableExpression>(Cached->second));

  // Create global variable debug descriptor.
  llvm::DIFile *Unit = nullptr;
  llvm::DIScope *DContext = nullptr;
  unsigned LineNo;
  StringRef DeclName, LinkageName;
  QualType T;
  llvm::MDTuple *TemplateParameters = nullptr;
  collectVarDeclProps(D, Unit, LineNo, T, DeclName, LinkageName,
                      TemplateParameters, DContext);

  // Attempt to store one global variable for the declaration - even if we
  // emit a lot of fields.
  llvm::DIGlobalVariableExpression *GVE = nullptr;

  // If this is an anonymous union then we'll want to emit a global
  // variable for each member of the anonymous union so that it's possible
  // to find the name of any field in the union.
  llvm::dwarf::MemorySpace MS = getDWARFMemorySpace(D);
  if (T->isUnionType() && DeclName.empty()) {
    const RecordDecl *RD = T->castAs<RecordType>()->getDecl();
    assert(RD->isAnonymousStructOrUnion() &&
           "unnamed non-anonymous struct or union?");
    GVE = CollectAnonRecordDecls(RD, Unit, LineNo, LinkageName, MS, Var,
                                 DContext);
  } else {
    auto Align = getDeclAlignIfRequired(D, CGM.getContext());

    SmallVector<uint64_t, 4> Expr;
    unsigned AddressSpace = CGM.getTypes().getTargetAddressSpace(D->getType());
    if (CGM.getLangOpts().CUDA && CGM.getLangOpts().CUDAIsDevice) {
      if (D->hasAttr<CUDASharedAttr>())
        AddressSpace =
            CGM.getContext().getTargetAddressSpace(LangAS::cuda_shared);
      else if (D->hasAttr<CUDAConstantAttr>())
        AddressSpace =
            CGM.getContext().getTargetAddressSpace(LangAS::cuda_constant);
    }
    AppendAddressSpaceXDeref(AddressSpace, Expr);

    llvm::DINodeArray Annotations = CollectBTFDeclTagAnnotations(D);
    GVE = DBuilder.createGlobalVariableExpression(
        DContext, DeclName, LinkageName, Unit, LineNo, getOrCreateType(T, Unit),
        Var->hasLocalLinkage(), true,
        Expr.empty() ? nullptr : DBuilder.createExpression(Expr),
        getOrCreateStaticDataMemberDeclarationOrNull(D), TemplateParameters, MS,
        Align, Annotations);
    Var->addDebugInfo(GVE);
  }
  DeclCache[D->getCanonicalDecl()].reset(GVE);
}

void CGDebugInfo::EmitGlobalVariableForHeterogeneousDwarf(
    llvm::GlobalVariable *Var, const VarDecl *D) {
  assert(CGM.getCodeGenOpts().hasReducedDebugInfo());
  assert(CGM.getCodeGenOpts().isHeterogeneousDwarfEnabled());
  if (D->hasAttr<NoDebugAttr>())
    return;

  llvm::TimeTraceScope TimeScope("DebugGlobalVariable", [&]() {
    std::string Name;
    llvm::raw_string_ostream OS(Name);
    D->getNameForDiagnostic(OS, getPrintingPolicy(),
                            /*Qualified=*/true);
    return Name;
  });

  // FIXME: Need to handle cases like the NOADDROF lines in
  // clang/test/CodeGen/debug-info-global-constant-heterogeneous-dwarf.c where
  // we should conceptually produce both a memory location description *and* an
  // implicit location description because of optimizations along the lines of
  // really-early constant folding. Maybe this is an example of why we need to
  // support multiple computed lifetime segments for global variables? For now
  // just do what existing LLVM does and prefer the implicit location.
  auto &GV = DeclCache[D->getCanonicalDecl()];
  if (GV)
    return;

  // Create global variable debug descriptor.
  llvm::DIFile *Unit = nullptr;
  llvm::DIScope *DContext = nullptr;
  unsigned LineNo;
  StringRef DeclName, LinkageName;
  QualType T;
  llvm::MDTuple *TemplateParameters = nullptr;
  collectVarDeclProps(D, Unit, LineNo, T, DeclName, LinkageName,
                      TemplateParameters, DContext);

  // Attempt to store one global variable for the declaration - even if we
  // emit a lot of fields.
  llvm::DIGlobalVariableExpression *GVE = nullptr;

  // If this is an anonymous union then we'll want to emit a global
  // variable for each member of the anonymous union so that it's possible
  // to find the name of any field in the union.
  llvm::dwarf::MemorySpace MS = getDWARFMemorySpace(D);
  if (T->isUnionType() && DeclName.empty()) {
    const RecordDecl *RD = T->castAs<RecordType>()->getDecl();
    assert(RD->isAnonymousStructOrUnion() &&
           "unnamed non-anonymous struct or union?");
    // FIXME(KZHURAVL): No tests for this path.
    GVE = CollectAnonRecordDeclsForHeterogeneousDwarf(
        RD, Unit, LineNo, LinkageName, MS, Var, DContext);
  } else {
    auto Align = getDeclAlignIfRequired(D, CGM.getContext());

    // Create DIExpr.
    llvm::DIExprBuilder ExprBuilder(CGM.getLLVMContext());
    ExprBuilder.append<llvm::DIOp::Arg>(0u, Var->getType());
    ExprBuilder.append<llvm::DIOp::Deref>(Var->getValueType());

    llvm::DINodeArray Annotations = CollectBTFDeclTagAnnotations(D);

    GVE = DBuilder.createGlobalVariableExpression(
        DContext, DeclName, LinkageName, Unit, LineNo, getOrCreateType(T, Unit),
        Var->hasLocalLinkage(), true, ExprBuilder.intoExpression(),
        getOrCreateStaticDataMemberDeclarationOrNull(D), TemplateParameters, MS,
        Align, Annotations);
    Var->addDebugInfo(GVE);
  }
  DeclCache[D->getCanonicalDecl()].reset(GVE);
}

void CGDebugInfo::EmitGlobalVariable(const ValueDecl *VD, const APValue &Init) {
  if (CGM.getCodeGenOpts().isHeterogeneousDwarfEnabled())
    return EmitGlobalVariableForHeterogeneousDwarf(VD, Init);

  assert(CGM.getCodeGenOpts().hasReducedDebugInfo());
  if (VD->hasAttr<NoDebugAttr>())
    return;
  llvm::TimeTraceScope TimeScope("DebugConstGlobalVariable", [&]() {
    return GetName(VD, true);
  });

  auto Align = getDeclAlignIfRequired(VD, CGM.getContext());
  // Create the descriptor for the variable.
  llvm::DIFile *Unit = getOrCreateFile(VD->getLocation());
  StringRef Name = VD->getName();
  llvm::DIType *Ty = getOrCreateType(VD->getType(), Unit);
  llvm::dwarf::MemorySpace MS = getDWARFMemorySpace(VD);

  if (const auto *ECD = dyn_cast<EnumConstantDecl>(VD)) {
    const auto *ED = cast<EnumDecl>(ECD->getDeclContext());
    assert(isa<EnumType>(ED->getTypeForDecl()) && "Enum without EnumType?");

    if (CGM.getCodeGenOpts().EmitCodeView) {
      // If CodeView, emit enums as global variables, unless they are defined
      // inside a class. We do this because MSVC doesn't emit S_CONSTANTs for
      // enums in classes, and because it is difficult to attach this scope
      // information to the global variable.
      if (isa<RecordDecl>(ED->getDeclContext()))
        return;
    } else {
      // If not CodeView, emit DW_TAG_enumeration_type if necessary. For
      // example: for "enum { ZERO };", a DW_TAG_enumeration_type is created the
      // first time `ZERO` is referenced in a function.
      llvm::DIType *EDTy =
          getOrCreateType(QualType(ED->getTypeForDecl(), 0), Unit);
      assert (EDTy->getTag() == llvm::dwarf::DW_TAG_enumeration_type);
      (void)EDTy;
      return;
    }
  }

  // Do not emit separate definitions for function local consts.
  if (isa<FunctionDecl>(VD->getDeclContext()))
    return;

  VD = cast<ValueDecl>(VD->getCanonicalDecl());
  auto *VarD = dyn_cast<VarDecl>(VD);
  if (VarD && VarD->isStaticDataMember()) {
    auto *RD = cast<RecordDecl>(VarD->getDeclContext());
    getDeclContextDescriptor(VarD);
    // Ensure that the type is retained even though it's otherwise unreferenced.
    //
    // FIXME: This is probably unnecessary, since Ty should reference RD
    // through its scope.
    RetainedTypes.push_back(
        CGM.getContext().getRecordType(RD).getAsOpaquePtr());

    return;
  }
  llvm::DIScope *DContext = getDeclContextDescriptor(VD);

  auto &GV = DeclCache[VD];
  if (GV)
    return;

  llvm::DIExpression *InitExpr = createConstantValueExpression(VD, Init);
  llvm::MDTuple *TemplateParameters = nullptr;

  if (isa<VarTemplateSpecializationDecl>(VD))
    if (VarD) {
      llvm::DINodeArray parameterNodes = CollectVarTemplateParams(VarD, &*Unit);
      TemplateParameters = parameterNodes.get();
    }

  GV.reset(DBuilder.createGlobalVariableExpression(
      DContext, Name, StringRef(), Unit, getLineNumber(VD->getLocation()), Ty,
      true, true, InitExpr, getOrCreateStaticDataMemberDeclarationOrNull(VarD),
      TemplateParameters, MS, Align));
}

void CGDebugInfo::EmitGlobalVariableForHeterogeneousDwarf(
    const ValueDecl *VD, const APValue &Init) {
  assert(CGM.getCodeGenOpts().hasReducedDebugInfo());
  if (VD->hasAttr<NoDebugAttr>())
    return;
  llvm::TimeTraceScope TimeScope("DebugConstGlobalVariable", [&]() {
    return GetName(VD, true);
  });

  auto Align = getDeclAlignIfRequired(VD, CGM.getContext());
  // Create the descriptor for the variable.
  llvm::DIFile *Unit = getOrCreateFile(VD->getLocation());
  StringRef Name = VD->getName();
  llvm::DIType *Ty = getOrCreateType(VD->getType(), Unit);
  llvm::dwarf::MemorySpace MS = getDWARFMemorySpace(VD);

  if (const auto *ECD = dyn_cast<EnumConstantDecl>(VD)) {
    const auto *ED = cast<EnumDecl>(ECD->getDeclContext());
    assert(isa<EnumType>(ED->getTypeForDecl()) && "Enum without EnumType?");

    if (CGM.getCodeGenOpts().EmitCodeView) {
      // If CodeView, emit enums as global variables, unless they are defined
      // inside a class. We do this because MSVC doesn't emit S_CONSTANTs for
      // enums in classes, and because it is difficult to attach this scope
      // information to the global variable.
      if (isa<RecordDecl>(ED->getDeclContext()))
        return;
    } else {
      // If not CodeView, emit DW_TAG_enumeration_type if necessary. For
      // example: for "enum { ZERO };", a DW_TAG_enumeration_type is created the
      // first time `ZERO` is referenced in a function.
      llvm::DIType *EDTy =
          getOrCreateType(QualType(ED->getTypeForDecl(), 0), Unit);
      assert (EDTy->getTag() == llvm::dwarf::DW_TAG_enumeration_type);
      (void)EDTy;
      return;
    }
  }

  // Do not emit separate definitions for function local consts.
  if (isa<FunctionDecl>(VD->getDeclContext()))
    return;

  VD = cast<ValueDecl>(VD->getCanonicalDecl());
  auto *VarD = dyn_cast<VarDecl>(VD);
  if (VarD && VarD->isStaticDataMember()) {
    auto *RD = cast<RecordDecl>(VarD->getDeclContext());
    getDeclContextDescriptor(VarD);
    // Ensure that the type is retained even though it's otherwise unreferenced.
    //
    // FIXME: This is probably unnecessary, since Ty should reference RD
    // through its scope.
    RetainedTypes.push_back(
        CGM.getContext().getRecordType(RD).getAsOpaquePtr());

    return;
  }
  llvm::DIScope *DContext = getDeclContextDescriptor(VD);

  auto &GV = DeclCache[VD];
  if (GV)
    return;

  llvm::MDTuple *TemplateParameters = nullptr;

  if (isa<VarTemplateSpecializationDecl>(VD))
    if (VarD) {
      llvm::DINodeArray parameterNodes = CollectVarTemplateParams(VarD, &*Unit);
      TemplateParameters = parameterNodes.get();
    }

  llvm::DIExprBuilder ExprBuilder(CGM.getLLVMContext());
  // FIXME: There isn't general support for getting a Constant from an APValue,
  // but we should be able to support all possibilities here.
  if (Init.isInt())
    ExprBuilder.append<llvm::DIOp::Constant>(
        llvm::ConstantInt::get(CGM.getLLVMContext(), Init.getInt()));
  else if (Init.isFloat())
    ExprBuilder.append<llvm::DIOp::Constant>(
        llvm::ConstantFP::get(CGM.getLLVMContext(), Init.getFloat()));

  GV.reset(DBuilder.createGlobalVariableExpression(
      DContext, Name, StringRef(), Unit, getLineNumber(VD->getLocation()), Ty,
      true, true, ExprBuilder.intoExpression(),
      getOrCreateStaticDataMemberDeclarationOrNull(VarD), TemplateParameters,
      MS, Align));
}

void CGDebugInfo::EmitExternalVariable(llvm::GlobalVariable *Var,
                                       const VarDecl *D) {
  // FIXME: Workaround to prevent crash when using with -gheterogeneous-dwarf
  // NOTE: Only currently reachable for BPF target, but check added for
  // completeness and in case this changes.
  if (CGM.getCodeGenOpts().isHeterogeneousDwarfEnabled())
    return;

  assert(CGM.getCodeGenOpts().hasReducedDebugInfo());
  if (D->hasAttr<NoDebugAttr>())
    return;

  auto Align = getDeclAlignIfRequired(D, CGM.getContext());
  llvm::DIFile *Unit = getOrCreateFile(D->getLocation());
  StringRef Name = D->getName();
  llvm::DIType *Ty = getOrCreateType(D->getType(), Unit);
  llvm::dwarf::MemorySpace MS = getDWARFMemorySpace(D);

  llvm::DIScope *DContext = getDeclContextDescriptor(D);
  llvm::DIGlobalVariableExpression *GVE =
      DBuilder.createGlobalVariableExpression(
          DContext, Name, StringRef(), Unit, getLineNumber(D->getLocation()),
          Ty, false, false, nullptr, nullptr, nullptr, MS, Align);
  Var->addDebugInfo(GVE);
}

void CGDebugInfo::EmitPseudoVariable(CGBuilderTy &Builder,
                                     llvm::Instruction *Value, QualType Ty) {
  // FIXME: Workaround to prevent crash when using with -gheterogeneous-dwarf
  if (CGM.getCodeGenOpts().isHeterogeneousDwarfEnabled())
    return;

  // Only when -g2 or above is specified, debug info for variables will be
  // generated.
  if (CGM.getCodeGenOpts().getDebugInfo() <=
      llvm::codegenoptions::DebugLineTablesOnly)
    return;

  llvm::DILocation *DIL = Value->getDebugLoc().get();
  if (!DIL)
    return;

  llvm::DIFile *Unit = DIL->getFile();
  llvm::DIType *Type = getOrCreateType(Ty, Unit);

  // Check if Value is already a declared variable and has debug info, in this
  // case we have nothing to do. Clang emits a declared variable as alloca, and
  // it is loaded upon use, so we identify such pattern here.
  if (llvm::LoadInst *Load = dyn_cast<llvm::LoadInst>(Value)) {
    llvm::Value *Var = Load->getPointerOperand();
    // There can be implicit type cast applied on a variable if it is an opaque
    // ptr, in this case its debug info may not match the actual type of object
    // being used as in the next instruction, so we will need to emit a pseudo
    // variable for type-casted value.
    auto DeclareTypeMatches = [&](auto *DbgDeclare) {
      return DbgDeclare->getVariable()->getType() == Type;
    };
    if (any_of(llvm::findDbgDeclares(Var), DeclareTypeMatches) ||
        any_of(llvm::findDVRDeclares(Var), DeclareTypeMatches))
      return;
  }

  llvm::DILocalVariable *D =
      DBuilder.createAutoVariable(LexicalBlockStack.back(), "", nullptr, 0,
                                  Type, false, llvm::DINode::FlagArtificial);

  if (auto InsertPoint = Value->getInsertionPointAfterDef()) {
    DBuilder.insertDbgValueIntrinsic(Value, D, DBuilder.createExpression(), DIL,
                                     *InsertPoint);
  }
}

void CGDebugInfo::EmitGlobalAlias(const llvm::GlobalValue *GV,
                                  const GlobalDecl GD) {

  assert(GV);

  if (!CGM.getCodeGenOpts().hasReducedDebugInfo())
    return;

  const auto *D = cast<ValueDecl>(GD.getDecl());
  if (D->hasAttr<NoDebugAttr>())
    return;

  auto AliaseeDecl = CGM.getMangledNameDecl(GV->getName());
  llvm::DINode *DI;

  if (!AliaseeDecl)
    // FIXME: Aliasee not declared yet - possibly declared later
    // For example,
    //
    //   1 extern int newname __attribute__((alias("oldname")));
    //   2 int oldname = 1;
    //
    // No debug info would be generated for 'newname' in this case.
    //
    // Fix compiler to generate "newname" as imported_declaration
    // pointing to the DIE of "oldname".
    return;
  if (!(DI = getDeclarationOrDefinition(
            AliaseeDecl.getCanonicalDecl().getDecl())))
    return;

  llvm::DIScope *DContext = getDeclContextDescriptor(D);
  auto Loc = D->getLocation();

  llvm::DIImportedEntity *ImportDI = DBuilder.createImportedDeclaration(
      DContext, DI, getOrCreateFile(Loc), getLineNumber(Loc), D->getName());

  // Record this DIE in the cache for nested declaration reference.
  ImportedDeclCache[GD.getCanonicalDecl().getDecl()].reset(ImportDI);
}

void CGDebugInfo::AddStringLiteralDebugInfo(llvm::GlobalVariable *GV,
                                            const StringLiteral *S) {
  // FIXME: Implement for heterogeneous debug info
  if (CGM.getCodeGenOpts().isHeterogeneousDwarfEnabled())
    return;

  SourceLocation Loc = S->getStrTokenLoc(0);
  PresumedLoc PLoc = CGM.getContext().getSourceManager().getPresumedLoc(Loc);
  if (!PLoc.isValid())
    return;

  llvm::DIFile *File = getOrCreateFile(Loc);
  llvm::DIGlobalVariableExpression *Debug =
      DBuilder.createGlobalVariableExpression(
          nullptr, StringRef(), StringRef(), getOrCreateFile(Loc),
          getLineNumber(Loc), getOrCreateType(S->getType(), File), true);
  GV->addDebugInfo(Debug);
}

llvm::DIScope *CGDebugInfo::getCurrentContextDescriptor(const Decl *D) {
  if (!LexicalBlockStack.empty())
    return LexicalBlockStack.back();
  llvm::DIScope *Mod = getParentModuleOrNull(D);
  return getContextDescriptor(D, Mod ? Mod : TheCU);
}

void CGDebugInfo::EmitUsingDirective(const UsingDirectiveDecl &UD) {
  if (!CGM.getCodeGenOpts().hasReducedDebugInfo())
    return;
  const NamespaceDecl *NSDecl = UD.getNominatedNamespace();
  if (!NSDecl->isAnonymousNamespace() ||
      CGM.getCodeGenOpts().DebugExplicitImport) {
    auto Loc = UD.getLocation();
    if (!Loc.isValid())
      Loc = CurLoc;
    DBuilder.createImportedModule(
        getCurrentContextDescriptor(cast<Decl>(UD.getDeclContext())),
        getOrCreateNamespace(NSDecl), getOrCreateFile(Loc), getLineNumber(Loc));
  }
}

void CGDebugInfo::EmitUsingShadowDecl(const UsingShadowDecl &USD) {
  if (llvm::DINode *Target =
          getDeclarationOrDefinition(USD.getUnderlyingDecl())) {
    auto Loc = USD.getLocation();
    DBuilder.createImportedDeclaration(
        getCurrentContextDescriptor(cast<Decl>(USD.getDeclContext())), Target,
        getOrCreateFile(Loc), getLineNumber(Loc));
  }
}

void CGDebugInfo::EmitUsingDecl(const UsingDecl &UD) {
  if (!CGM.getCodeGenOpts().hasReducedDebugInfo())
    return;
  assert(UD.shadow_size() &&
         "We shouldn't be codegening an invalid UsingDecl containing no decls");

  for (const auto *USD : UD.shadows()) {
    // FIXME: Skip functions with undeduced auto return type for now since we
    // don't currently have the plumbing for separate declarations & definitions
    // of free functions and mismatched types (auto in the declaration, concrete
    // return type in the definition)
    if (const auto *FD = dyn_cast<FunctionDecl>(USD->getUnderlyingDecl()))
      if (const auto *AT = FD->getType()
                               ->castAs<FunctionProtoType>()
                               ->getContainedAutoType())
        if (AT->getDeducedType().isNull())
          continue;

    EmitUsingShadowDecl(*USD);
    // Emitting one decl is sufficient - debuggers can detect that this is an
    // overloaded name & provide lookup for all the overloads.
    break;
  }
}

void CGDebugInfo::EmitUsingEnumDecl(const UsingEnumDecl &UD) {
  if (!CGM.getCodeGenOpts().hasReducedDebugInfo())
    return;
  assert(UD.shadow_size() &&
         "We shouldn't be codegening an invalid UsingEnumDecl"
         " containing no decls");

  for (const auto *USD : UD.shadows())
    EmitUsingShadowDecl(*USD);
}

void CGDebugInfo::EmitImportDecl(const ImportDecl &ID) {
  if (CGM.getCodeGenOpts().getDebuggerTuning() != llvm::DebuggerKind::LLDB)
    return;
  if (Module *M = ID.getImportedModule()) {
    auto Info = ASTSourceDescriptor(*M);
    auto Loc = ID.getLocation();
    DBuilder.createImportedDeclaration(
        getCurrentContextDescriptor(cast<Decl>(ID.getDeclContext())),
        getOrCreateModuleRef(Info, DebugTypeExtRefs), getOrCreateFile(Loc),
        getLineNumber(Loc));
  }
}

llvm::DIImportedEntity *
CGDebugInfo::EmitNamespaceAlias(const NamespaceAliasDecl &NA) {
  if (!CGM.getCodeGenOpts().hasReducedDebugInfo())
    return nullptr;
  auto &VH = NamespaceAliasCache[&NA];
  if (VH)
    return cast<llvm::DIImportedEntity>(VH);
  llvm::DIImportedEntity *R;
  auto Loc = NA.getLocation();
  if (const auto *Underlying =
          dyn_cast<NamespaceAliasDecl>(NA.getAliasedNamespace()))
    // This could cache & dedup here rather than relying on metadata deduping.
    R = DBuilder.createImportedDeclaration(
        getCurrentContextDescriptor(cast<Decl>(NA.getDeclContext())),
        EmitNamespaceAlias(*Underlying), getOrCreateFile(Loc),
        getLineNumber(Loc), NA.getName());
  else
    R = DBuilder.createImportedDeclaration(
        getCurrentContextDescriptor(cast<Decl>(NA.getDeclContext())),
        getOrCreateNamespace(cast<NamespaceDecl>(NA.getAliasedNamespace())),
        getOrCreateFile(Loc), getLineNumber(Loc), NA.getName());
  VH.reset(R);
  return R;
}

llvm::DINamespace *
CGDebugInfo::getOrCreateNamespace(const NamespaceDecl *NSDecl) {
  // Don't canonicalize the NamespaceDecl here: The DINamespace will be uniqued
  // if necessary, and this way multiple declarations of the same namespace in
  // different parent modules stay distinct.
  auto I = NamespaceCache.find(NSDecl);
  if (I != NamespaceCache.end())
    return cast<llvm::DINamespace>(I->second);

  llvm::DIScope *Context = getDeclContextDescriptor(NSDecl);
  // Don't trust the context if it is a DIModule (see comment above).
  llvm::DINamespace *NS =
      DBuilder.createNameSpace(Context, NSDecl->getName(), NSDecl->isInline());
  NamespaceCache[NSDecl].reset(NS);
  return NS;
}

void CGDebugInfo::setDwoId(uint64_t Signature) {
  assert(TheCU && "no main compile unit");
  TheCU->setDWOId(Signature);
}

void CGDebugInfo::finalize() {
  // Creating types might create further types - invalidating the current
  // element and the size(), so don't cache/reference them.
  for (size_t i = 0; i != ObjCInterfaceCache.size(); ++i) {
    ObjCInterfaceCacheEntry E = ObjCInterfaceCache[i];
    llvm::DIType *Ty = E.Type->getDecl()->getDefinition()
                           ? CreateTypeDefinition(E.Type, E.Unit)
                           : E.Decl;
    DBuilder.replaceTemporary(llvm::TempDIType(E.Decl), Ty);
  }

  // Add methods to interface.
  for (const auto &P : ObjCMethodCache) {
    if (P.second.empty())
      continue;

    QualType QTy(P.first->getTypeForDecl(), 0);
    auto It = TypeCache.find(QTy.getAsOpaquePtr());
    assert(It != TypeCache.end());

    llvm::DICompositeType *InterfaceDecl =
        cast<llvm::DICompositeType>(It->second);

    auto CurElts = InterfaceDecl->getElements();
    SmallVector<llvm::Metadata *, 16> EltTys(CurElts.begin(), CurElts.end());

    // For DWARF v4 or earlier, only add objc_direct methods.
    for (auto &SubprogramDirect : P.second)
      if (CGM.getCodeGenOpts().DwarfVersion >= 5 || SubprogramDirect.getInt())
        EltTys.push_back(SubprogramDirect.getPointer());

    llvm::DINodeArray Elements = DBuilder.getOrCreateArray(EltTys);
    DBuilder.replaceArrays(InterfaceDecl, Elements);
  }

  for (const auto &P : ReplaceMap) {
    assert(P.second);
    auto *Ty = cast<llvm::DIType>(P.second);
    assert(Ty->isForwardDecl());

    auto It = TypeCache.find(P.first);
    assert(It != TypeCache.end());
    assert(It->second);

    DBuilder.replaceTemporary(llvm::TempDIType(Ty),
                              cast<llvm::DIType>(It->second));
  }

  for (const auto &P : FwdDeclReplaceMap) {
    assert(P.second);
    llvm::TempMDNode FwdDecl(cast<llvm::MDNode>(P.second));
    llvm::Metadata *Repl;

    auto It = DeclCache.find(P.first);
    // If there has been no definition for the declaration, call RAUW
    // with ourselves, that will destroy the temporary MDNode and
    // replace it with a standard one, avoiding leaking memory.
    if (It == DeclCache.end())
      Repl = P.second;
    else
      Repl = It->second;

    if (auto *GVE = dyn_cast_or_null<llvm::DIGlobalVariableExpression>(Repl))
      Repl = GVE->getVariable();
    DBuilder.replaceTemporary(std::move(FwdDecl), cast<llvm::MDNode>(Repl));
  }

  // We keep our own list of retained types, because we need to look
  // up the final type in the type cache.
  for (auto &RT : RetainedTypes)
    if (auto MD = TypeCache[RT])
      DBuilder.retainType(cast<llvm::DIType>(MD));

  DBuilder.finalize();
}

// Don't ignore in case of explicit cast where it is referenced indirectly.
void CGDebugInfo::EmitExplicitCastType(QualType Ty) {
  if (CGM.getCodeGenOpts().hasReducedDebugInfo())
    if (auto *DieTy = getOrCreateType(Ty, TheCU->getFile()))
      DBuilder.retainType(DieTy);
}

void CGDebugInfo::EmitAndRetainType(QualType Ty) {
  if (CGM.getCodeGenOpts().hasMaybeUnusedDebugInfo())
    if (auto *DieTy = getOrCreateType(Ty, TheCU->getFile()))
      DBuilder.retainType(DieTy);
}

llvm::DebugLoc CGDebugInfo::SourceLocToDebugLoc(SourceLocation Loc) {
  if (LexicalBlockStack.empty())
    return llvm::DebugLoc();

  llvm::MDNode *Scope = LexicalBlockStack.back();
  return llvm::DILocation::get(CGM.getLLVMContext(), getLineNumber(Loc),
                               getColumnNumber(Loc), Scope);
}

llvm::DINode::DIFlags CGDebugInfo::getCallSiteRelatedAttrs() const {
  // Call site-related attributes are only useful in optimized programs, and
  // when there's a possibility of debugging backtraces.
  if (CGM.getCodeGenOpts().OptimizationLevel == 0 ||
      DebugKind == llvm::codegenoptions::NoDebugInfo ||
      DebugKind == llvm::codegenoptions::LocTrackingOnly)
    return llvm::DINode::FlagZero;

  // Call site-related attributes are available in DWARF v5. Some debuggers,
  // while not fully DWARF v5-compliant, may accept these attributes as if they
  // were part of DWARF v4.
  bool SupportsDWARFv4Ext =
      CGM.getCodeGenOpts().DwarfVersion == 4 &&
      (CGM.getCodeGenOpts().getDebuggerTuning() == llvm::DebuggerKind::LLDB ||
       CGM.getCodeGenOpts().getDebuggerTuning() == llvm::DebuggerKind::GDB);

  if (!SupportsDWARFv4Ext && CGM.getCodeGenOpts().DwarfVersion < 5)
    return llvm::DINode::FlagZero;

  return llvm::DINode::FlagAllCallsDescribed;
}

llvm::DIExpression *
CGDebugInfo::createConstantValueExpression(const clang::ValueDecl *VD,
                                           const APValue &Val) {
  // FIXME: Add a representation for integer constants wider than 64 bits.
  if (CGM.getContext().getTypeSize(VD->getType()) > 64)
    return nullptr;

  if (Val.isFloat())
    return DBuilder.createConstantValueExpression(
        Val.getFloat().bitcastToAPInt().getZExtValue());

  if (!Val.isInt())
    return nullptr;

  llvm::APSInt const &ValInt = Val.getInt();
  std::optional<uint64_t> ValIntOpt;
  if (ValInt.isUnsigned())
    ValIntOpt = ValInt.tryZExtValue();
  else if (auto tmp = ValInt.trySExtValue())
    // Transform a signed optional to unsigned optional. When cpp 23 comes,
    // use std::optional::transform
    ValIntOpt = static_cast<uint64_t>(*tmp);

  if (ValIntOpt)
    return DBuilder.createConstantValueExpression(ValIntOpt.value());

  return nullptr;
}

CodeGenFunction::LexicalScope::LexicalScope(CodeGenFunction &CGF,
                                            SourceRange Range)
    : RunCleanupsScope(CGF), Range(Range), ParentScope(CGF.CurLexicalScope) {
  CGF.CurLexicalScope = this;
  if (CGDebugInfo *DI = CGF.getDebugInfo())
    DI->EmitLexicalBlockStart(CGF.Builder, Range.getBegin());
}

CodeGenFunction::LexicalScope::~LexicalScope() {
  if (CGDebugInfo *DI = CGF.getDebugInfo())
    DI->EmitLexicalBlockEnd(CGF.Builder, Range.getEnd());

  // If we should perform a cleanup, force them now.  Note that
  // this ends the cleanup scope before rescoping any labels.
  if (PerformCleanup) {
    ApplyDebugLocation DL(CGF, Range.getEnd());
    ForceCleanup();
  }
}

static std::string SanitizerHandlerToCheckLabel(SanitizerHandler Handler) {
  std::string Label;
  switch (Handler) {
#define SANITIZER_CHECK(Enum, Name, Version)                                   \
  case Enum:                                                                   \
    Label = "__ubsan_check_" #Name;                                            \
    break;

    LIST_SANITIZER_CHECKS
#undef SANITIZER_CHECK
  };

  // Label doesn't require sanitization
  return Label;
}

static std::string
SanitizerOrdinalToCheckLabel(SanitizerKind::SanitizerOrdinal Ordinal) {
  std::string Label;
  switch (Ordinal) {
#define SANITIZER(NAME, ID)                                                    \
  case SanitizerKind::SO_##ID:                                                 \
    Label = "__ubsan_check_" NAME;                                             \
    break;
#include "clang/Basic/Sanitizers.def"
  default:
    llvm_unreachable("unexpected sanitizer kind");
  }

  // Sanitize label (convert hyphens to underscores; also futureproof against
  // non-alpha)
  for (unsigned int i = 0; i < Label.length(); i++)
    if (!std::isalpha(Label[i]))
      Label[i] = '_';

  return Label;
}

llvm::DILocation *CodeGenFunction::SanitizerAnnotateDebugInfo(
    ArrayRef<SanitizerKind::SanitizerOrdinal> Ordinals,
    SanitizerHandler Handler) {
  std::string Label;
  if (Ordinals.size() == 1)
    Label = SanitizerOrdinalToCheckLabel(Ordinals[0]);
  else
    Label = SanitizerHandlerToCheckLabel(Handler);

  llvm::DILocation *CheckDI = Builder.getCurrentDebugLocation();

  for (auto Ord : Ordinals) {
    // TODO: deprecate ClArrayBoundsPseudoFn
    if (((ClArrayBoundsPseudoFn && Ord == SanitizerKind::SO_ArrayBounds) ||
         CGM.getCodeGenOpts().SanitizeAnnotateDebugInfo.has(Ord)) &&
        CheckDI) {
      return getDebugInfo()->CreateSyntheticInlineAt(CheckDI, Label);
    }
  }

  return CheckDI;
}

SanitizerDebugLocation::SanitizerDebugLocation(
    CodeGenFunction *CGF, ArrayRef<SanitizerKind::SanitizerOrdinal> Ordinals,
    SanitizerHandler Handler)
    : CGF(CGF),
      Apply(*CGF, CGF->SanitizerAnnotateDebugInfo(Ordinals, Handler)) {
  assert(!CGF->IsSanitizerScope);
  CGF->IsSanitizerScope = true;
}

SanitizerDebugLocation::~SanitizerDebugLocation() {
  assert(CGF->IsSanitizerScope);
  CGF->IsSanitizerScope = false;
}<|MERGE_RESOLUTION|>--- conflicted
+++ resolved
@@ -5169,14 +5169,8 @@
         // Use VarDecl's Tag, Scope and Line number.
         auto FieldAlign = getDeclAlignIfRequired(Field, CGM.getContext());
         auto *D = DBuilder.createAutoVariable(
-<<<<<<< HEAD
-            Scope, FieldName, Unit, Line, FieldTy, CGM.getLangOpts().Optimize,
+            Scope, FieldName, Unit, Line, FieldTy, CGM.getCodeGenOpts().OptimizationLevel != 0,
             Flags | llvm::DINode::FlagArtificial, MS, FieldAlign);
-=======
-            Scope, FieldName, Unit, Line, FieldTy,
-            CGM.getCodeGenOpts().OptimizationLevel != 0,
-            Flags | llvm::DINode::FlagArtificial, FieldAlign);
->>>>>>> 5480fc6b
 
         // Insert an llvm.dbg.declare into the current block.
         DBuilder.insertDeclare(Storage, D, DBuilder.createExpression(Expr),
@@ -5201,15 +5195,9 @@
   llvm::DILocalVariable *D = nullptr;
   if (ArgNo) {
     llvm::DINodeArray Annotations = CollectBTFDeclTagAnnotations(VD);
-<<<<<<< HEAD
     D = DBuilder.createParameterVariable(Scope, Name, *ArgNo, Unit, Line, Ty,
-                                         CGM.getLangOpts().Optimize, Flags, MS,
+                                         CGM.getCodeGenOpts().OptimizationLevel != 0, Flags, MS,
                                          Annotations);
-=======
-    D = DBuilder.createParameterVariable(
-        Scope, Name, *ArgNo, Unit, Line, Ty,
-        CGM.getCodeGenOpts().OptimizationLevel != 0, Flags, Annotations);
->>>>>>> 5480fc6b
   } else {
     // For normal local variable, we will try to find out whether 'VD' is the
     // copy parameter of coroutine.
@@ -5250,15 +5238,9 @@
     D = RemapCoroArgToLocalVar();
     // Or we will create a new DIVariable for this Decl if D dose not exists.
     if (!D)
-<<<<<<< HEAD
       D = DBuilder.createAutoVariable(Scope, Name, Unit, Line, Ty,
-                                      CGM.getLangOpts().Optimize, Flags, MS,
+                                      CGM.getCodeGenOpts().OptimizationLevel != 0, Flags, MS,
                                       Align);
-=======
-      D = DBuilder.createAutoVariable(
-          Scope, Name, Unit, Line, Ty,
-          CGM.getCodeGenOpts().OptimizationLevel != 0, Flags, Align);
->>>>>>> 5480fc6b
   }
   // Insert an llvm.dbg.declare into the current block.
   DBuilder.insertDeclare(Storage, D, DBuilder.createExpression(Expr),
@@ -5308,7 +5290,7 @@
   auto *Scope = cast<llvm::DIScope>(LexicalBlockStack.back());
   // Create the descriptor for the variable.
   llvm::DILocalVariable *D = DBuilder.createAutoVariable(
-      Scope, Name, Unit, Line, Ty, CGM.getLangOpts().Optimize,
+      Scope, Name, Unit, Line, Ty, CGM.getCodeGenOpts().OptimizationLevel != 0,
       llvm::DINode::FlagZero, getDWARFMemorySpace(BD), Align);
 
   if (const MemberExpr *ME = dyn_cast<MemberExpr>(BD->getBinding())) {
@@ -5597,13 +5579,8 @@
   auto *Scope = cast<llvm::DIScope>(LexicalBlockStack.back());
   // Create the descriptor for the variable.
   llvm::DILocalVariable *D = DBuilder.createAutoVariable(
-<<<<<<< HEAD
-      Scope, Name, Unit, Line, Ty, CGM.getLangOpts().Optimize,
+      Scope, Name, Unit, Line, Ty, CGM.getCodeGenOpts().OptimizationLevel != 0,
       llvm::DINode::FlagZero, getDWARFMemorySpace(BD), Align);
-=======
-      Scope, Name, Unit, Line, Ty, CGM.getCodeGenOpts().OptimizationLevel != 0,
-      llvm::DINode::FlagZero, Align);
->>>>>>> 5480fc6b
 
   if (const MemberExpr *ME = dyn_cast<MemberExpr>(BD->getBinding())) {
     if (const FieldDecl *FD = dyn_cast<FieldDecl>(ME->getMemberDecl())) {
