--- conflicted
+++ resolved
@@ -5482,7 +5482,7 @@
   } else if (const auto *RT = dyn_cast<RecordType>(VD->getType())) {
     // If VD is an anonymous union then Storage represents value for
     // all union fields.
-    const RecordDecl *RD = RT->getOriginalDecl()->getDefinitionOrSelf();
+    const RecordDecl *RD = RT->getDecl()->getDefinitionOrSelf();
     if (RD->isUnion() && RD->isAnonymousStructOrUnion()) {
       llvm::DIExprBuilder UnionExprBuilder{ExprBuilder};
       llvm::DIExpression *UnionDIExpression = UnionExprBuilder.intoExpression();
@@ -6045,14 +6045,9 @@
     // Ignore unnamed fields, but recurse into anonymous records.
     if (FieldName.empty()) {
       if (const auto *RT = dyn_cast<RecordType>(Field->getType()))
-<<<<<<< HEAD
         GVE = CollectAnonRecordDecls(
-            RT->getOriginalDecl()->getDefinitionOrSelf(), Unit, LineNo,
+            RT->getDecl()->getDefinitionOrSelf(), Unit, LineNo,
             LinkageName, MS, Var, DContext);
-=======
-        GVE = CollectAnonRecordDecls(RT->getDecl()->getDefinitionOrSelf(), Unit,
-                                     LineNo, LinkageName, Var, DContext);
->>>>>>> 2b135b93
       continue;
     }
     // Use VarDecl's Tag, Scope and Line number.
@@ -6081,7 +6076,7 @@
     if (FieldName.empty()) {
       if (const auto *RT = dyn_cast<RecordType>(Field->getType()))
         GVE = CollectAnonRecordDeclsForHeterogeneousDwarf(
-            RT->getOriginalDecl()->getDefinitionOrSelf(), Unit, LineNo,
+            RT->getDecl()->getDefinitionOrSelf(), Unit, LineNo,
             LinkageName, MS, Var, DContext);
       continue;
     }
@@ -6446,7 +6441,7 @@
   llvm::dwarf::MemorySpace MS = getDWARFMemorySpace(D);
   if (T->isUnionType() && DeclName.empty()) {
     const RecordDecl *RD =
-        T->castAs<RecordType>()->getOriginalDecl()->getDefinitionOrSelf();
+        T->castAs<RecordType>()->getDecl()->getDefinitionOrSelf();
     assert(RD->isAnonymousStructOrUnion() &&
            "unnamed non-anonymous struct or union?");
     // FIXME(KZHURAVL): No tests for this path.
