--- conflicted
+++ resolved
@@ -6151,47 +6151,6 @@
   GV.reset(DGV);
 }
 
-<<<<<<< HEAD
-void CGDebugInfo::EmitGlobalVariable(const VarDecl *VD) {
-  // FIXME: Implement for heterogeneous debug info
-  if (CGM.getCodeGenOpts().HeterogeneousDwarf)
-    return;
-
-  assert(VD->hasInit());
-  assert(CGM.getCodeGenOpts().hasReducedDebugInfo());
-  if (VD->hasAttr<NoDebugAttr>())
-    return;
-
-  auto &GV = DeclCache[VD];
-  if (GV)
-    return;
-
-  auto const *InitVal = VD->evaluateValue();
-  if (!InitVal)
-    return;
-
-  llvm::DIFile *Unit = nullptr;
-  llvm::DIScope *DContext = nullptr;
-  unsigned LineNo;
-  StringRef DeclName, LinkageName;
-  QualType T;
-  llvm::MDTuple *TemplateParameters = nullptr;
-  collectVarDeclProps(VD, Unit, LineNo, T, DeclName, LinkageName,
-                      TemplateParameters, DContext);
-
-  auto Align = getDeclAlignIfRequired(VD, CGM.getContext());
-  llvm::DINodeArray Annotations = CollectBTFDeclTagAnnotations(VD);
-  llvm::DIExpression *InitExpr = createConstantValueExpression(VD, *InitVal);
-  llvm::dwarf::MemorySpace MS = getDWARFMemorySpace(VD);
-
-  GV.reset(DBuilder.createGlobalVariableExpression(
-      TheCU, DeclName, LinkageName, Unit, LineNo, getOrCreateType(T, Unit),
-      true, true, InitExpr, getOrCreateStaticDataMemberDeclarationOrNull(VD),
-      TemplateParameters, MS, Align, Annotations));
-}
-
-=======
->>>>>>> 75d6795e
 void CGDebugInfo::EmitExternalVariable(llvm::GlobalVariable *Var,
                                        const VarDecl *D) {
   assert(CGM.getCodeGenOpts().hasReducedDebugInfo());
