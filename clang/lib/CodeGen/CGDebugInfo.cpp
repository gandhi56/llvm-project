--- conflicted
+++ resolved
@@ -5992,14 +5992,9 @@
     // Ignore unnamed fields, but recurse into anonymous records.
     if (FieldName.empty()) {
       if (const auto *RT = dyn_cast<RecordType>(Field->getType()))
-<<<<<<< HEAD
-        GVE = CollectAnonRecordDecls(RT->getDecl(), Unit, LineNo, LinkageName,
-                                     MS, Var, DContext);
-=======
         GVE =
             CollectAnonRecordDecls(RT->getOriginalDecl()->getDefinitionOrSelf(),
                                    Unit, LineNo, LinkageName, Var, DContext);
->>>>>>> 91cdd350
       continue;
     }
     // Use VarDecl's Tag, Scope and Line number.
