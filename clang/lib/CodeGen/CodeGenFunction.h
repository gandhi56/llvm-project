--- conflicted
+++ resolved
@@ -3761,15 +3761,9 @@
   llvm::Function *EmitCapturedStmt(const CapturedStmt &S, CapturedRegionKind K);
   llvm::Function *GenerateCapturedStmtFunction(const CapturedStmt &S);
   Address GenerateCapturedStmtArgument(const CapturedStmt &S);
-<<<<<<< HEAD
   llvm::Function *GenerateOpenMPCapturedStmtFunction(
       const CapturedStmt &S, const OMPExecutableDirective &D,
-      SourceLocation Loc, bool TopLevel, bool IsTopKernel);
-=======
-  llvm::Function *
-  GenerateOpenMPCapturedStmtFunction(const CapturedStmt &S,
-                                     const OMPExecutableDirective &D);
->>>>>>> f3b7ad48
+      bool TopLevel, bool IsTopKernel);
   void GenerateOpenMPCapturedVars(const CapturedStmt &S,
                                   SmallVectorImpl<llvm::Value *> &CapturedVars,
                                   const Stmt *XteamRedNestKey);
