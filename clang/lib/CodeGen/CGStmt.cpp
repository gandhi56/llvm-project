--- conflicted
+++ resolved
@@ -2567,19 +2567,8 @@
         BoolCondVal = emitCondLikelihoodViaExpectIntrinsic(
             BoolCondVal, Stmt::getLikelihood(S.getBody()));
 
-<<<<<<< HEAD
       Builder.CreateCondBr(BoolCondVal, ForBody, ExitBlock, Weights);
     }
-=======
-    auto *I = Builder.CreateCondBr(BoolCondVal, ForBody, ExitBlock, Weights);
-    // Key Instructions: Emit the condition and branch as separate atoms to
-    // match existing loop stepping behaviour. FIXME: We could have the branch
-    // as the backup location for the condition, which would probably be a
-    // better experience (no jumping to the brace).
-    if (auto *CondI = dyn_cast<llvm::Instruction>(BoolCondVal))
-      addInstToNewSourceAtom(CondI, nullptr);
-    addInstToNewSourceAtom(I, nullptr);
->>>>>>> e6529dce
 
     if (ExitBlock != LoopExit.getBlock()) {
       EmitBlock(ExitBlock);
@@ -2644,7 +2633,6 @@
     }
   }
 
-<<<<<<< HEAD
   if (CGM.getLangOpts().OpenMPIsTargetDevice &&
       (CGM.isXteamRedKernel(&S) || CGM.isBigJumpLoopKernel(&S))) {
     if (CGM.isXteamSegmentedScanKernel()) {
@@ -2676,18 +2664,6 @@
       if (llvm::EnableSingleByteCoverage)
         incrementProfileCounter(S.getInc());
     }
-=======
-  // The last block in the loop's body (which unconditionally branches to the
-  // `inc` block if there is one).
-  auto *FinalBodyBB = Builder.GetInsertBlock();
-
-  // If there is an increment, emit it next.
-  if (S.getInc()) {
-    EmitBlock(Continue.getBlock());
-    EmitStmt(S.getInc());
-    if (llvm::EnableSingleByteCoverage)
-      incrementProfileCounter(S.getInc());
->>>>>>> e6529dce
   }
 
   BreakContinueStack.pop_back();
@@ -2719,11 +2695,6 @@
   if (CGM.shouldEmitConvergenceTokens())
     ConvergenceTokenStack.pop_back();
 
-  if (FinalBodyBB) {
-    // Key Instructions: We want the for closing brace to be step-able on to
-    // match existing behaviour.
-    addInstToNewSourceAtom(FinalBodyBB->getTerminator(), nullptr);
-  }
 }
 
 void CodeGenFunction::EmitForStmt(const ForStmt &S,
