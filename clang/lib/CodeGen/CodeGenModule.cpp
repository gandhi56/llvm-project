//===--- CodeGenModule.cpp - Emit LLVM Code from ASTs for a Module --------===//
//
// Part of the LLVM Project, under the Apache License v2.0 with LLVM Exceptions.
// See https://llvm.org/LICENSE.txt for license information.
// SPDX-License-Identifier: Apache-2.0 WITH LLVM-exception
//
//===----------------------------------------------------------------------===//
//
// This coordinates the per-module state used while generating code.
//
//===----------------------------------------------------------------------===//

#include "CodeGenModule.h"
#include "CGBlocks.h"
#include "CGCUDARuntime.h"
#include "CGCXXABI.h"
#include "CGCall.h"
#include "CGDebugInfo.h"
#include "CGObjCRuntime.h"
#include "CGOpenCLRuntime.h"
#include "CGOpenMPRuntime.h"
#include "CGOpenMPRuntimeGPU.h"
#include "CodeGenFunction.h"
#include "CodeGenPGO.h"
#include "ConstantEmitter.h"
#include "CoverageMappingGen.h"
#include "TargetInfo.h"
#include "clang/AST/ASTContext.h"
#include "clang/AST/CharUnits.h"
#include "clang/AST/DeclCXX.h"
#include "clang/AST/DeclObjC.h"
#include "clang/AST/DeclTemplate.h"
#include "clang/AST/Mangle.h"
#include "clang/AST/RecordLayout.h"
#include "clang/AST/RecursiveASTVisitor.h"
#include "clang/AST/StmtVisitor.h"
#include "clang/Basic/Builtins.h"
#include "clang/Basic/CharInfo.h"
#include "clang/Basic/CodeGenOptions.h"
#include "clang/Basic/Diagnostic.h"
#include "clang/Basic/FileManager.h"
#include "clang/Basic/Module.h"
#include "clang/Basic/OpenMPKinds.h"
#include "clang/Basic/SourceManager.h"
#include "clang/Basic/TargetInfo.h"
#include "clang/Basic/Version.h"
#include "clang/CodeGen/BackendUtil.h"
#include "clang/CodeGen/ConstantInitBuilder.h"
#include "clang/Frontend/FrontendDiagnostic.h"
#include "llvm/ADT/StringSwitch.h"
#include "llvm/ADT/Triple.h"
#include "llvm/Analysis/TargetLibraryInfo.h"
#include "llvm/Frontend/OpenMP/OMPIRBuilder.h"
#include "llvm/IR/CallingConv.h"
#include "llvm/IR/DataLayout.h"
#include "llvm/IR/Intrinsics.h"
#include "llvm/IR/LLVMContext.h"
#include "llvm/IR/Module.h"
#include "llvm/IR/ProfileSummary.h"
#include "llvm/ProfileData/InstrProfReader.h"
#include "llvm/Support/CodeGen.h"
#include "llvm/Support/CommandLine.h"
#include "llvm/Support/ConvertUTF.h"
#include "llvm/Support/ErrorHandling.h"
#include "llvm/Support/MD5.h"
#include "llvm/Support/TimeProfiler.h"
#include "llvm/Support/X86TargetParser.h"

using namespace clang;
using namespace CodeGen;

static llvm::cl::opt<bool> LimitedCoverage(
    "limited-coverage-experimental", llvm::cl::ZeroOrMore, llvm::cl::Hidden,
    llvm::cl::desc("Emit limited coverage mapping information (experimental)"),
    llvm::cl::init(false));

static const char AnnotationSection[] = "llvm.metadata";

static CGCXXABI *createCXXABI(CodeGenModule &CGM) {
  switch (CGM.getContext().getCXXABIKind()) {
  case TargetCXXABI::AppleARM64:
  case TargetCXXABI::Fuchsia:
  case TargetCXXABI::GenericAArch64:
  case TargetCXXABI::GenericARM:
  case TargetCXXABI::iOS:
  case TargetCXXABI::WatchOS:
  case TargetCXXABI::GenericMIPS:
  case TargetCXXABI::GenericItanium:
  case TargetCXXABI::WebAssembly:
  case TargetCXXABI::XL:
    return CreateItaniumCXXABI(CGM);
  case TargetCXXABI::Microsoft:
    return CreateMicrosoftCXXABI(CGM);
  }

  llvm_unreachable("invalid C++ ABI kind");
}

CodeGenModule::CodeGenModule(ASTContext &C, const HeaderSearchOptions &HSO,
                             const PreprocessorOptions &PPO,
                             const CodeGenOptions &CGO, llvm::Module &M,
                             DiagnosticsEngine &diags,
                             CoverageSourceInfo *CoverageInfo)
    : Context(C), LangOpts(C.getLangOpts()), HeaderSearchOpts(HSO),
      PreprocessorOpts(PPO), CodeGenOpts(CGO), TheModule(M), Diags(diags),
      Target(C.getTargetInfo()), ABI(createCXXABI(*this)),
      VMContext(M.getContext()), Types(*this), VTables(*this),
      SanitizerMD(new SanitizerMetadata(*this)) {

  // Initialize the type cache.
  llvm::LLVMContext &LLVMContext = M.getContext();
  VoidTy = llvm::Type::getVoidTy(LLVMContext);
  Int8Ty = llvm::Type::getInt8Ty(LLVMContext);
  Int16Ty = llvm::Type::getInt16Ty(LLVMContext);
  Int32Ty = llvm::Type::getInt32Ty(LLVMContext);
  Int64Ty = llvm::Type::getInt64Ty(LLVMContext);
  HalfTy = llvm::Type::getHalfTy(LLVMContext);
  BFloatTy = llvm::Type::getBFloatTy(LLVMContext);
  FloatTy = llvm::Type::getFloatTy(LLVMContext);
  DoubleTy = llvm::Type::getDoubleTy(LLVMContext);
  PointerWidthInBits = C.getTargetInfo().getPointerWidth(0);
  PointerAlignInBytes =
    C.toCharUnitsFromBits(C.getTargetInfo().getPointerAlign(0)).getQuantity();
  SizeSizeInBytes =
    C.toCharUnitsFromBits(C.getTargetInfo().getMaxPointerWidth()).getQuantity();
  IntAlignInBytes =
    C.toCharUnitsFromBits(C.getTargetInfo().getIntAlign()).getQuantity();
  CharTy =
    llvm::IntegerType::get(LLVMContext, C.getTargetInfo().getCharWidth());
  IntTy = llvm::IntegerType::get(LLVMContext, C.getTargetInfo().getIntWidth());
  IntPtrTy = llvm::IntegerType::get(LLVMContext,
    C.getTargetInfo().getMaxPointerWidth());
  Int8PtrTy = Int8Ty->getPointerTo(0);
  Int8PtrPtrTy = Int8PtrTy->getPointerTo(0);
  const llvm::DataLayout &DL = M.getDataLayout();
  AllocaInt8PtrTy = Int8Ty->getPointerTo(DL.getAllocaAddrSpace());
  GlobalsInt8PtrTy = Int8Ty->getPointerTo(DL.getDefaultGlobalsAddressSpace());
  ASTAllocaAddressSpace = getTargetCodeGenInfo().getASTAllocaAddressSpace();

  RuntimeCC = getTargetCodeGenInfo().getABIInfo().getRuntimeCC();

  if (LangOpts.ObjC)
    createObjCRuntime();
  if (LangOpts.OpenCL)
    createOpenCLRuntime();
  if (LangOpts.OpenMP)
    createOpenMPRuntime();
  if (LangOpts.CUDA)
    createCUDARuntime();

  // Enable TBAA unless it's suppressed. ThreadSanitizer needs TBAA even at O0.
  if (LangOpts.Sanitize.has(SanitizerKind::Thread) ||
      (!CodeGenOpts.RelaxedAliasing && CodeGenOpts.OptimizationLevel > 0))
    TBAA.reset(new CodeGenTBAA(Context, TheModule, CodeGenOpts, getLangOpts(),
                               getCXXABI().getMangleContext()));

  // If debug info or coverage generation is enabled, create the CGDebugInfo
  // object.
  if (CodeGenOpts.getDebugInfo() != codegenoptions::NoDebugInfo ||
      CodeGenOpts.EmitGcovArcs || CodeGenOpts.EmitGcovNotes)
    DebugInfo.reset(new CGDebugInfo(*this));

  Block.GlobalUniqueCount = 0;

  if (C.getLangOpts().ObjC)
    ObjCData.reset(new ObjCEntrypoints());

  if (CodeGenOpts.hasProfileClangUse()) {
    auto ReaderOrErr = llvm::IndexedInstrProfReader::create(
        CodeGenOpts.ProfileInstrumentUsePath, CodeGenOpts.ProfileRemappingFile);
    if (auto E = ReaderOrErr.takeError()) {
      unsigned DiagID = Diags.getCustomDiagID(DiagnosticsEngine::Error,
                                              "Could not read profile %0: %1");
      llvm::handleAllErrors(std::move(E), [&](const llvm::ErrorInfoBase &EI) {
        getDiags().Report(DiagID) << CodeGenOpts.ProfileInstrumentUsePath
                                  << EI.message();
      });
    } else
      PGOReader = std::move(ReaderOrErr.get());
  }

  // If coverage mapping generation is enabled, create the
  // CoverageMappingModuleGen object.
  if (CodeGenOpts.CoverageMapping)
    CoverageMapping.reset(new CoverageMappingModuleGen(*this, *CoverageInfo));

  // Generate the module name hash here if needed.
  if (CodeGenOpts.UniqueInternalLinkageNames &&
      !getModule().getSourceFileName().empty()) {
    std::string Path = getModule().getSourceFileName();
    // Check if a path substitution is needed from the MacroPrefixMap.
    for (const auto &Entry : LangOpts.MacroPrefixMap)
      if (Path.rfind(Entry.first, 0) != std::string::npos) {
        Path = Entry.second + Path.substr(Entry.first.size());
        break;
      }
    llvm::MD5 Md5;
    Md5.update(Path);
    llvm::MD5::MD5Result R;
    Md5.final(R);
    SmallString<32> Str;
    llvm::MD5::stringifyResult(R, Str);
    // Convert MD5hash to Decimal. Demangler suffixes can either contain
    // numbers or characters but not both.
    llvm::APInt IntHash(128, Str.str(), 16);
    // Prepend "__uniq" before the hash for tools like profilers to understand
    // that this symbol is of internal linkage type.  The "__uniq" is the
    // pre-determined prefix that is used to tell tools that this symbol was
    // created with -funique-internal-linakge-symbols and the tools can strip or
    // keep the prefix as needed.
    ModuleNameHash = (Twine(".__uniq.") +
        Twine(toString(IntHash, /* Radix = */ 10, /* Signed = */false))).str();
  }
}

CodeGenModule::~CodeGenModule() {}

void CodeGenModule::createObjCRuntime() {
  // This is just isGNUFamily(), but we want to force implementors of
  // new ABIs to decide how best to do this.
  switch (LangOpts.ObjCRuntime.getKind()) {
  case ObjCRuntime::GNUstep:
  case ObjCRuntime::GCC:
  case ObjCRuntime::ObjFW:
    ObjCRuntime.reset(CreateGNUObjCRuntime(*this));
    return;

  case ObjCRuntime::FragileMacOSX:
  case ObjCRuntime::MacOSX:
  case ObjCRuntime::iOS:
  case ObjCRuntime::WatchOS:
    ObjCRuntime.reset(CreateMacObjCRuntime(*this));
    return;
  }
  llvm_unreachable("bad runtime kind");
}

void CodeGenModule::createOpenCLRuntime() {
  OpenCLRuntime.reset(new CGOpenCLRuntime(*this));
}

void CodeGenModule::createOpenMPRuntime() {
  // Select a specialized code generation class based on the target, if any.
  // If it does not exist use the default implementation.
  switch (getTriple().getArch()) {
  case llvm::Triple::nvptx:
  case llvm::Triple::nvptx64:
  case llvm::Triple::amdgcn:
    assert(getLangOpts().OpenMPIsDevice &&
           "OpenMP AMDGPU/NVPTX is only prepared to deal with device code.");
    OpenMPRuntime.reset(new CGOpenMPRuntimeGPU(*this));
    break;
  default:
    if (LangOpts.OpenMPSimd)
      OpenMPRuntime.reset(new CGOpenMPSIMDRuntime(*this));
    else
      OpenMPRuntime.reset(new CGOpenMPRuntime(*this));
    break;
  }
}

void CodeGenModule::createCUDARuntime() {
  CUDARuntime.reset(CreateNVCUDARuntime(*this));
}

void CodeGenModule::addReplacement(StringRef Name, llvm::Constant *C) {
  Replacements[Name] = C;
}

void CodeGenModule::applyReplacements() {
  for (auto &I : Replacements) {
    StringRef MangledName = I.first();
    llvm::Constant *Replacement = I.second;
    llvm::GlobalValue *Entry = GetGlobalValue(MangledName);
    if (!Entry)
      continue;
    auto *OldF = cast<llvm::Function>(Entry);
    auto *NewF = dyn_cast<llvm::Function>(Replacement);
    if (!NewF) {
      if (auto *Alias = dyn_cast<llvm::GlobalAlias>(Replacement)) {
        NewF = dyn_cast<llvm::Function>(Alias->getAliasee());
      } else {
        auto *CE = cast<llvm::ConstantExpr>(Replacement);
        assert(CE->getOpcode() == llvm::Instruction::BitCast ||
               CE->getOpcode() == llvm::Instruction::GetElementPtr);
        NewF = dyn_cast<llvm::Function>(CE->getOperand(0));
      }
    }

    // Replace old with new, but keep the old order.
    OldF->replaceAllUsesWith(Replacement);
    if (NewF) {
      NewF->removeFromParent();
      OldF->getParent()->getFunctionList().insertAfter(OldF->getIterator(),
                                                       NewF);
    }
    OldF->eraseFromParent();
  }
}

void CodeGenModule::addGlobalValReplacement(llvm::GlobalValue *GV, llvm::Constant *C) {
  GlobalValReplacements.push_back(std::make_pair(GV, C));
}

void CodeGenModule::applyGlobalValReplacements() {
  for (auto &I : GlobalValReplacements) {
    llvm::GlobalValue *GV = I.first;
    llvm::Constant *C = I.second;

    GV->replaceAllUsesWith(C);
    GV->eraseFromParent();
  }
}

// This is only used in aliases that we created and we know they have a
// linear structure.
static const llvm::GlobalValue *getAliasedGlobal(const llvm::GlobalValue *GV) {
  const llvm::Constant *C;
  if (auto *GA = dyn_cast<llvm::GlobalAlias>(GV))
    C = GA->getAliasee();
  else if (auto *GI = dyn_cast<llvm::GlobalIFunc>(GV))
    C = GI->getResolver();
  else
    return GV;

  const auto *AliaseeGV = dyn_cast<llvm::GlobalValue>(C->stripPointerCasts());
  if (!AliaseeGV)
    return nullptr;

  const llvm::GlobalValue *FinalGV = AliaseeGV->getAliaseeObject();
  if (FinalGV == GV)
    return nullptr;

  return FinalGV;
}

static bool checkAliasedGlobal(DiagnosticsEngine &Diags,
                               SourceLocation Location, bool IsIFunc,
                               const llvm::GlobalValue *Alias,
                               const llvm::GlobalValue *&GV) {
  GV = getAliasedGlobal(Alias);
  if (!GV) {
    Diags.Report(Location, diag::err_cyclic_alias) << IsIFunc;
    return false;
  }

  if (GV->isDeclaration()) {
    Diags.Report(Location, diag::err_alias_to_undefined) << IsIFunc << IsIFunc;
    return false;
  }

  if (IsIFunc) {
    // Check resolver function type.
    const auto *F = dyn_cast<llvm::Function>(GV);
    if (!F) {
      Diags.Report(Location, diag::err_alias_to_undefined)
          << IsIFunc << IsIFunc;
      return false;
    }

    llvm::FunctionType *FTy = F->getFunctionType();
    if (!FTy->getReturnType()->isPointerTy()) {
      Diags.Report(Location, diag::err_ifunc_resolver_return);
      return false;
    }
  }

  return true;
}

void CodeGenModule::checkAliases() {
  // Check if the constructed aliases are well formed. It is really unfortunate
  // that we have to do this in CodeGen, but we only construct mangled names
  // and aliases during codegen.
  bool Error = false;
  DiagnosticsEngine &Diags = getDiags();
  for (const GlobalDecl &GD : Aliases) {
    const auto *D = cast<ValueDecl>(GD.getDecl());
    SourceLocation Location;
    bool IsIFunc = D->hasAttr<IFuncAttr>();
    if (const Attr *A = D->getDefiningAttr())
      Location = A->getLocation();
    else
      llvm_unreachable("Not an alias or ifunc?");

    StringRef MangledName = getMangledName(GD);
    llvm::GlobalValue *Alias = GetGlobalValue(MangledName);
    const llvm::GlobalValue *GV = nullptr;
    if (!checkAliasedGlobal(Diags, Location, IsIFunc, Alias, GV)) {
      Error = true;
      continue;
    }

    llvm::Constant *Aliasee =
        IsIFunc ? cast<llvm::GlobalIFunc>(Alias)->getResolver()
                : cast<llvm::GlobalAlias>(Alias)->getAliasee();

    llvm::GlobalValue *AliaseeGV;
    if (auto CE = dyn_cast<llvm::ConstantExpr>(Aliasee))
      AliaseeGV = cast<llvm::GlobalValue>(CE->getOperand(0));
    else
      AliaseeGV = cast<llvm::GlobalValue>(Aliasee);

    if (const SectionAttr *SA = D->getAttr<SectionAttr>()) {
      StringRef AliasSection = SA->getName();
      if (AliasSection != AliaseeGV->getSection())
        Diags.Report(SA->getLocation(), diag::warn_alias_with_section)
            << AliasSection << IsIFunc << IsIFunc;
    }

    // We have to handle alias to weak aliases in here. LLVM itself disallows
    // this since the object semantics would not match the IL one. For
    // compatibility with gcc we implement it by just pointing the alias
    // to its aliasee's aliasee. We also warn, since the user is probably
    // expecting the link to be weak.
    if (auto *GA = dyn_cast<llvm::GlobalAlias>(AliaseeGV)) {
      if (GA->isInterposable()) {
        Diags.Report(Location, diag::warn_alias_to_weak_alias)
            << GV->getName() << GA->getName() << IsIFunc;
        Aliasee = llvm::ConstantExpr::getPointerBitCastOrAddrSpaceCast(
            GA->getAliasee(), Alias->getType());

        if (IsIFunc)
          cast<llvm::GlobalIFunc>(Alias)->setResolver(Aliasee);
        else
          cast<llvm::GlobalAlias>(Alias)->setAliasee(Aliasee);
      }
    }
  }
  if (!Error)
    return;

  for (const GlobalDecl &GD : Aliases) {
    StringRef MangledName = getMangledName(GD);
    llvm::GlobalValue *Alias = GetGlobalValue(MangledName);
    Alias->replaceAllUsesWith(llvm::UndefValue::get(Alias->getType()));
    Alias->eraseFromParent();
  }
}

void CodeGenModule::clear() {
  DeferredDeclsToEmit.clear();
  if (OpenMPRuntime)
    OpenMPRuntime->clear();
}

void InstrProfStats::reportDiagnostics(DiagnosticsEngine &Diags,
                                       StringRef MainFile) {
  if (!hasDiagnostics())
    return;
  if (VisitedInMainFile > 0 && VisitedInMainFile == MissingInMainFile) {
    if (MainFile.empty())
      MainFile = "<stdin>";
    Diags.Report(diag::warn_profile_data_unprofiled) << MainFile;
  } else {
    if (Mismatched > 0)
      Diags.Report(diag::warn_profile_data_out_of_date) << Visited << Mismatched;

    if (Missing > 0)
      Diags.Report(diag::warn_profile_data_missing) << Visited << Missing;
  }
}

static void setVisibilityFromDLLStorageClass(const clang::LangOptions &LO,
                                             llvm::Module &M) {
  if (!LO.VisibilityFromDLLStorageClass)
    return;

  llvm::GlobalValue::VisibilityTypes DLLExportVisibility =
      CodeGenModule::GetLLVMVisibility(LO.getDLLExportVisibility());
  llvm::GlobalValue::VisibilityTypes NoDLLStorageClassVisibility =
      CodeGenModule::GetLLVMVisibility(LO.getNoDLLStorageClassVisibility());
  llvm::GlobalValue::VisibilityTypes ExternDeclDLLImportVisibility =
      CodeGenModule::GetLLVMVisibility(LO.getExternDeclDLLImportVisibility());
  llvm::GlobalValue::VisibilityTypes ExternDeclNoDLLStorageClassVisibility =
      CodeGenModule::GetLLVMVisibility(
          LO.getExternDeclNoDLLStorageClassVisibility());

  for (llvm::GlobalValue &GV : M.global_values()) {
    if (GV.hasAppendingLinkage() || GV.hasLocalLinkage())
      continue;

    // Reset DSO locality before setting the visibility. This removes
    // any effects that visibility options and annotations may have
    // had on the DSO locality. Setting the visibility will implicitly set
    // appropriate globals to DSO Local; however, this will be pessimistic
    // w.r.t. to the normal compiler IRGen.
    GV.setDSOLocal(false);

    if (GV.isDeclarationForLinker()) {
      GV.setVisibility(GV.getDLLStorageClass() ==
                               llvm::GlobalValue::DLLImportStorageClass
                           ? ExternDeclDLLImportVisibility
                           : ExternDeclNoDLLStorageClassVisibility);
    } else {
      GV.setVisibility(GV.getDLLStorageClass() ==
                               llvm::GlobalValue::DLLExportStorageClass
                           ? DLLExportVisibility
                           : NoDLLStorageClassVisibility);
    }

    GV.setDLLStorageClass(llvm::GlobalValue::DefaultStorageClass);
  }
}

void CodeGenModule::Release() {
  EmitDeferred();
  EmitVTablesOpportunistically();
  applyGlobalValReplacements();
  applyReplacements();
  emitMultiVersionFunctions();
  EmitCXXGlobalInitFunc();
  EmitCXXGlobalCleanUpFunc();
  registerGlobalDtorsWithAtExit();
  EmitCXXThreadLocalInitFunc();
  if (ObjCRuntime)
    if (llvm::Function *ObjCInitFunction = ObjCRuntime->ModuleInitFunction())
      AddGlobalCtor(ObjCInitFunction);
  if (Context.getLangOpts().CUDA && CUDARuntime) {
    if (llvm::Function *CudaCtorFunction = CUDARuntime->finalizeModule())
      AddGlobalCtor(CudaCtorFunction);
  }
  if (OpenMPRuntime) {
    if (llvm::Function *OpenMPRequiresDirectiveRegFun =
            OpenMPRuntime->emitRequiresDirectiveRegFun()) {
      AddGlobalCtor(OpenMPRequiresDirectiveRegFun, 0);
    }
    OpenMPRuntime->createOffloadEntriesAndInfoMetadata();
    OpenMPRuntime->clear();
  }
  if (PGOReader) {
    getModule().setProfileSummary(
        PGOReader->getSummary(/* UseCS */ false).getMD(VMContext),
        llvm::ProfileSummary::PSK_Instr);
    if (PGOStats.hasDiagnostics())
      PGOStats.reportDiagnostics(getDiags(), getCodeGenOpts().MainFileName);
  }
  EmitCtorList(GlobalCtors, "llvm.global_ctors");
  EmitCtorList(GlobalDtors, "llvm.global_dtors");
  EmitGlobalAnnotations();
  EmitStaticExternCAliases();
  checkAliases();
  EmitDeferredUnusedCoverageMappings();
  CodeGenPGO(*this).setValueProfilingFlag(getModule());
  if (CoverageMapping)
    CoverageMapping->emit();
  if (CodeGenOpts.SanitizeCfiCrossDso) {
    CodeGenFunction(*this).EmitCfiCheckFail();
    CodeGenFunction(*this).EmitCfiCheckStub();
  }
  emitAtAvailableLinkGuard();
  if (Context.getTargetInfo().getTriple().isWasm() &&
      !Context.getTargetInfo().getTriple().isOSEmscripten()) {
    EmitMainVoidAlias();
  }

  if (getTriple().isAMDGPU()) {
    // Emit reference of __amdgpu_device_library_preserve_asan_functions to
    // preserve ASAN functions in bitcode libraries.
    if (LangOpts.Sanitize.has(SanitizerKind::Address)) {
      auto *FT = llvm::FunctionType::get(VoidTy, {});
      auto *F = llvm::Function::Create(
          FT, llvm::GlobalValue::ExternalLinkage,
          "__amdgpu_device_library_preserve_asan_functions", &getModule());
      auto *Var = new llvm::GlobalVariable(
          getModule(), FT->getPointerTo(),
          /*isConstant=*/true, llvm::GlobalValue::WeakAnyLinkage, F,
          "__amdgpu_device_library_preserve_asan_functions_ptr", nullptr,
          llvm::GlobalVariable::NotThreadLocal);
      addCompilerUsedGlobal(Var);
    }
    // Emit amdgpu_code_object_version module flag, which is code object version
    // times 100.
    // ToDo: Enable module flag for all code object version when ROCm device
    // library is ready.
    if (getTarget().getTargetOpts().CodeObjectVersion == TargetOptions::COV_5) {
      getModule().addModuleFlag(llvm::Module::Error,
                                "amdgpu_code_object_version",
                                getTarget().getTargetOpts().CodeObjectVersion);
    }
  }

  // Emit a global array containing all external kernels or device variables
  // used by host functions and mark it as used for CUDA/HIP. This is necessary
  // to get kernels or device variables in archives linked in even if these
  // kernels or device variables are only used in host functions.
  if (!Context.CUDAExternalDeviceDeclODRUsedByHost.empty()) {
    SmallVector<llvm::Constant *, 8> UsedArray;
    for (auto D : Context.CUDAExternalDeviceDeclODRUsedByHost) {
      GlobalDecl GD;
      if (auto *FD = dyn_cast<FunctionDecl>(D))
        GD = GlobalDecl(FD, KernelReferenceKind::Kernel);
      else
        GD = GlobalDecl(D);
      UsedArray.push_back(llvm::ConstantExpr::getPointerBitCastOrAddrSpaceCast(
          GetAddrOfGlobal(GD), Int8PtrTy));
    }

    llvm::ArrayType *ATy = llvm::ArrayType::get(Int8PtrTy, UsedArray.size());

    auto *GV = new llvm::GlobalVariable(
        getModule(), ATy, false, llvm::GlobalValue::AppendingLinkage,
        llvm::ConstantArray::get(ATy, UsedArray), "__clang_gpu_used_external");
    addCompilerUsedGlobal(GV);
  }

  emitLLVMUsed();
  if (SanStats)
    SanStats->finish();

  if (CodeGenOpts.Autolink &&
      (Context.getLangOpts().Modules || !LinkerOptionsMetadata.empty())) {
    EmitModuleLinkOptions();
  }

  // On ELF we pass the dependent library specifiers directly to the linker
  // without manipulating them. This is in contrast to other platforms where
  // they are mapped to a specific linker option by the compiler. This
  // difference is a result of the greater variety of ELF linkers and the fact
  // that ELF linkers tend to handle libraries in a more complicated fashion
  // than on other platforms. This forces us to defer handling the dependent
  // libs to the linker.
  //
  // CUDA/HIP device and host libraries are different. Currently there is no
  // way to differentiate dependent libraries for host or device. Existing
  // usage of #pragma comment(lib, *) is intended for host libraries on
  // Windows. Therefore emit llvm.dependent-libraries only for host.
  if (!ELFDependentLibraries.empty() && !Context.getLangOpts().CUDAIsDevice) {
    auto *NMD = getModule().getOrInsertNamedMetadata("llvm.dependent-libraries");
    for (auto *MD : ELFDependentLibraries)
      NMD->addOperand(MD);
  }

  // Record mregparm value now so it is visible through rest of codegen.
  if (Context.getTargetInfo().getTriple().getArch() == llvm::Triple::x86)
    getModule().addModuleFlag(llvm::Module::Error, "NumRegisterParameters",
                              CodeGenOpts.NumRegisterParameters);

  if (CodeGenOpts.DwarfVersion) {
    getModule().addModuleFlag(llvm::Module::Max, "Dwarf Version",
                              CodeGenOpts.DwarfVersion);
  }

  if (CodeGenOpts.Dwarf64)
    getModule().addModuleFlag(llvm::Module::Max, "DWARF64", 1);

  if (Context.getLangOpts().SemanticInterposition)
    // Require various optimization to respect semantic interposition.
    getModule().setSemanticInterposition(true);

  if (CodeGenOpts.EmitCodeView) {
    // Indicate that we want CodeView in the metadata.
    getModule().addModuleFlag(llvm::Module::Warning, "CodeView", 1);
  }
  if (CodeGenOpts.CodeViewGHash) {
    getModule().addModuleFlag(llvm::Module::Warning, "CodeViewGHash", 1);
  }
  if (CodeGenOpts.ControlFlowGuard) {
    // Function ID tables and checks for Control Flow Guard (cfguard=2).
    getModule().addModuleFlag(llvm::Module::Warning, "cfguard", 2);
  } else if (CodeGenOpts.ControlFlowGuardNoChecks) {
    // Function ID tables for Control Flow Guard (cfguard=1).
    getModule().addModuleFlag(llvm::Module::Warning, "cfguard", 1);
  }
  if (CodeGenOpts.EHContGuard) {
    // Function ID tables for EH Continuation Guard.
    getModule().addModuleFlag(llvm::Module::Warning, "ehcontguard", 1);
  }
  if (CodeGenOpts.OptimizationLevel > 0 && CodeGenOpts.StrictVTablePointers) {
    // We don't support LTO with 2 with different StrictVTablePointers
    // FIXME: we could support it by stripping all the information introduced
    // by StrictVTablePointers.

    getModule().addModuleFlag(llvm::Module::Error, "StrictVTablePointers",1);

    llvm::Metadata *Ops[2] = {
              llvm::MDString::get(VMContext, "StrictVTablePointers"),
              llvm::ConstantAsMetadata::get(llvm::ConstantInt::get(
                  llvm::Type::getInt32Ty(VMContext), 1))};

    getModule().addModuleFlag(llvm::Module::Require,
                              "StrictVTablePointersRequirement",
                              llvm::MDNode::get(VMContext, Ops));
  }
  if (getModuleDebugInfo()) {
    // We support a single version in the linked module. The LLVM
    // parser will drop debug info with a different version number
    // (and warn about it, too).
    uint32_t DebugMetadataVersion =
      CodeGenOpts.HeterogeneousDwarf ?
        llvm::DEBUG_METADATA_VERSION_HETEROGENEOUS_DWARF :
        llvm::DEBUG_METADATA_VERSION;
    getModule().addModuleFlag(llvm::Module::Warning, "Debug Info Version",
                              DebugMetadataVersion);
  }

  // We need to record the widths of enums and wchar_t, so that we can generate
  // the correct build attributes in the ARM backend. wchar_size is also used by
  // TargetLibraryInfo.
  uint64_t WCharWidth =
      Context.getTypeSizeInChars(Context.getWideCharType()).getQuantity();
  getModule().addModuleFlag(llvm::Module::Error, "wchar_size", WCharWidth);

  llvm::Triple::ArchType Arch = Context.getTargetInfo().getTriple().getArch();
  if (   Arch == llvm::Triple::arm
      || Arch == llvm::Triple::armeb
      || Arch == llvm::Triple::thumb
      || Arch == llvm::Triple::thumbeb) {
    // The minimum width of an enum in bytes
    uint64_t EnumWidth = Context.getLangOpts().ShortEnums ? 1 : 4;
    getModule().addModuleFlag(llvm::Module::Error, "min_enum_size", EnumWidth);
  }

  if (Arch == llvm::Triple::riscv32 || Arch == llvm::Triple::riscv64) {
    StringRef ABIStr = Target.getABI();
    llvm::LLVMContext &Ctx = TheModule.getContext();
    getModule().addModuleFlag(llvm::Module::Error, "target-abi",
                              llvm::MDString::get(Ctx, ABIStr));
  }

  if (CodeGenOpts.SanitizeCfiCrossDso) {
    // Indicate that we want cross-DSO control flow integrity checks.
    getModule().addModuleFlag(llvm::Module::Override, "Cross-DSO CFI", 1);
  }

  if (CodeGenOpts.WholeProgramVTables) {
    // Indicate whether VFE was enabled for this module, so that the
    // vcall_visibility metadata added under whole program vtables is handled
    // appropriately in the optimizer.
    getModule().addModuleFlag(llvm::Module::Error, "Virtual Function Elim",
                              CodeGenOpts.VirtualFunctionElimination);
  }

  if (LangOpts.Sanitize.has(SanitizerKind::CFIICall)) {
    getModule().addModuleFlag(llvm::Module::Override,
                              "CFI Canonical Jump Tables",
                              CodeGenOpts.SanitizeCfiCanonicalJumpTables);
  }

  if (CodeGenOpts.CFProtectionReturn &&
      Target.checkCFProtectionReturnSupported(getDiags())) {
    // Indicate that we want to instrument return control flow protection.
    getModule().addModuleFlag(llvm::Module::Override, "cf-protection-return",
                              1);
  }

  if (CodeGenOpts.CFProtectionBranch &&
      Target.checkCFProtectionBranchSupported(getDiags())) {
    // Indicate that we want to instrument branch control flow protection.
    getModule().addModuleFlag(llvm::Module::Override, "cf-protection-branch",
                              1);
  }

  if (CodeGenOpts.IBTSeal)
    getModule().addModuleFlag(llvm::Module::Override, "ibt-seal", 1);

  // Add module metadata for return address signing (ignoring
  // non-leaf/all) and stack tagging. These are actually turned on by function
  // attributes, but we use module metadata to emit build attributes. This is
  // needed for LTO, where the function attributes are inside bitcode
  // serialised into a global variable by the time build attributes are
  // emitted, so we can't access them. LTO objects could be compiled with
  // different flags therefore module flags are set to "Min" behavior to achieve
  // the same end result of the normal build where e.g BTI is off if any object
  // doesn't support it.
  if (Context.getTargetInfo().hasFeature("ptrauth") &&
      LangOpts.getSignReturnAddressScope() !=
          LangOptions::SignReturnAddressScopeKind::None)
    getModule().addModuleFlag(llvm::Module::Override,
                              "sign-return-address-buildattr", 1);
  if (LangOpts.Sanitize.has(SanitizerKind::MemtagStack))
    getModule().addModuleFlag(llvm::Module::Override,
                              "tag-stack-memory-buildattr", 1);

  if (Arch == llvm::Triple::thumb || Arch == llvm::Triple::thumbeb ||
      Arch == llvm::Triple::arm || Arch == llvm::Triple::armeb ||
      Arch == llvm::Triple::aarch64 || Arch == llvm::Triple::aarch64_32 ||
      Arch == llvm::Triple::aarch64_be) {
    getModule().addModuleFlag(llvm::Module::Min, "branch-target-enforcement",
                              LangOpts.BranchTargetEnforcement);

    getModule().addModuleFlag(llvm::Module::Min, "sign-return-address",
                              LangOpts.hasSignReturnAddress());

    getModule().addModuleFlag(llvm::Module::Min, "sign-return-address-all",
                              LangOpts.isSignReturnAddressScopeAll());

    getModule().addModuleFlag(llvm::Module::Min,
                              "sign-return-address-with-bkey",
                              !LangOpts.isSignReturnAddressWithAKey());
  }

  if (!CodeGenOpts.MemoryProfileOutput.empty()) {
    llvm::LLVMContext &Ctx = TheModule.getContext();
    getModule().addModuleFlag(
        llvm::Module::Error, "MemProfProfileFilename",
        llvm::MDString::get(Ctx, CodeGenOpts.MemoryProfileOutput));
  }

  if (LangOpts.CUDAIsDevice && getTriple().isNVPTX()) {
    // Indicate whether __nvvm_reflect should be configured to flush denormal
    // floating point values to 0.  (This corresponds to its "__CUDA_FTZ"
    // property.)
    getModule().addModuleFlag(llvm::Module::Override, "nvvm-reflect-ftz",
                              CodeGenOpts.FP32DenormalMode.Output !=
                                  llvm::DenormalMode::IEEE);
  }

  if (LangOpts.EHAsynch)
    getModule().addModuleFlag(llvm::Module::Warning, "eh-asynch", 1);

  // Indicate whether this Module was compiled with -fopenmp
  if (getLangOpts().OpenMP && !getLangOpts().OpenMPSimd)
    getModule().addModuleFlag(llvm::Module::Max, "openmp", LangOpts.OpenMP);
  if (getLangOpts().OpenMPIsDevice)
    getModule().addModuleFlag(llvm::Module::Max, "openmp-device",
                              LangOpts.OpenMP);

  // Emit OpenCL specific module metadata: OpenCL/SPIR version.
  if (LangOpts.OpenCL || (LangOpts.CUDAIsDevice && getTriple().isSPIRV())) {
    EmitOpenCLMetadata();
    // Emit SPIR version.
    if (getTriple().isSPIR()) {
      // SPIR v2.0 s2.12 - The SPIR version used by the module is stored in the
      // opencl.spir.version named metadata.
      // C++ for OpenCL has a distinct mapping for version compatibility with
      // OpenCL.
      auto Version = LangOpts.getOpenCLCompatibleVersion();
      llvm::Metadata *SPIRVerElts[] = {
          llvm::ConstantAsMetadata::get(llvm::ConstantInt::get(
              Int32Ty, Version / 100)),
          llvm::ConstantAsMetadata::get(llvm::ConstantInt::get(
              Int32Ty, (Version / 100 > 1) ? 0 : 2))};
      llvm::NamedMDNode *SPIRVerMD =
          TheModule.getOrInsertNamedMetadata("opencl.spir.version");
      llvm::LLVMContext &Ctx = TheModule.getContext();
      SPIRVerMD->addOperand(llvm::MDNode::get(Ctx, SPIRVerElts));
    }
  }

  if (uint32_t PLevel = Context.getLangOpts().PICLevel) {
    assert(PLevel < 3 && "Invalid PIC Level");
    getModule().setPICLevel(static_cast<llvm::PICLevel::Level>(PLevel));
    if (Context.getLangOpts().PIE)
      getModule().setPIELevel(static_cast<llvm::PIELevel::Level>(PLevel));
  }

  if (getCodeGenOpts().CodeModel.size() > 0) {
    unsigned CM = llvm::StringSwitch<unsigned>(getCodeGenOpts().CodeModel)
                  .Case("tiny", llvm::CodeModel::Tiny)
                  .Case("small", llvm::CodeModel::Small)
                  .Case("kernel", llvm::CodeModel::Kernel)
                  .Case("medium", llvm::CodeModel::Medium)
                  .Case("large", llvm::CodeModel::Large)
                  .Default(~0u);
    if (CM != ~0u) {
      llvm::CodeModel::Model codeModel = static_cast<llvm::CodeModel::Model>(CM);
      getModule().setCodeModel(codeModel);
    }
  }

  if (CodeGenOpts.NoPLT)
    getModule().setRtLibUseGOT();
  if (CodeGenOpts.UnwindTables)
    getModule().setUwtable(llvm::UWTableKind(CodeGenOpts.UnwindTables));

  switch (CodeGenOpts.getFramePointer()) {
  case CodeGenOptions::FramePointerKind::None:
    // 0 ("none") is the default.
    break;
  case CodeGenOptions::FramePointerKind::NonLeaf:
    getModule().setFramePointer(llvm::FramePointerKind::NonLeaf);
    break;
  case CodeGenOptions::FramePointerKind::All:
    getModule().setFramePointer(llvm::FramePointerKind::All);
    break;
  }

  SimplifyPersonality();

  if (getCodeGenOpts().EmitDeclMetadata)
    EmitDeclMetadata();

  if (getCodeGenOpts().EmitGcovArcs || getCodeGenOpts().EmitGcovNotes)
    EmitCoverageFile();

  if (CGDebugInfo *DI = getModuleDebugInfo())
    DI->finalize();

  if (getCodeGenOpts().EmitVersionIdentMetadata)
    EmitVersionIdentMetadata();

  if (!getCodeGenOpts().RecordCommandLine.empty())
    EmitCommandLineMetadata();

  if (!getCodeGenOpts().StackProtectorGuard.empty())
    getModule().setStackProtectorGuard(getCodeGenOpts().StackProtectorGuard);
  if (!getCodeGenOpts().StackProtectorGuardReg.empty())
    getModule().setStackProtectorGuardReg(
        getCodeGenOpts().StackProtectorGuardReg);
  if (getCodeGenOpts().StackProtectorGuardOffset != INT_MAX)
    getModule().setStackProtectorGuardOffset(
        getCodeGenOpts().StackProtectorGuardOffset);
  if (getCodeGenOpts().StackAlignment)
    getModule().setOverrideStackAlignment(getCodeGenOpts().StackAlignment);
  if (getCodeGenOpts().SkipRaxSetup)
    getModule().addModuleFlag(llvm::Module::Override, "SkipRaxSetup", 1);

  getTargetCodeGenInfo().emitTargetMetadata(*this, MangledDeclNames);

  EmitBackendOptionsMetadata(getCodeGenOpts());

  // If there is device offloading code embed it in the host now.
  EmbedObject(&getModule(), CodeGenOpts, getDiags());

  // Set visibility from DLL storage class
  // We do this at the end of LLVM IR generation; after any operation
  // that might affect the DLL storage class or the visibility, and
  // before anything that might act on these.
  setVisibilityFromDLLStorageClass(LangOpts, getModule());
}

void CodeGenModule::EmitOpenCLMetadata() {
  // SPIR v2.0 s2.13 - The OpenCL version used by the module is stored in the
  // opencl.ocl.version named metadata node.
  // C++ for OpenCL has a distinct mapping for versions compatibile with OpenCL.
  auto Version = LangOpts.getOpenCLCompatibleVersion();
  llvm::Metadata *OCLVerElts[] = {
      llvm::ConstantAsMetadata::get(llvm::ConstantInt::get(
          Int32Ty, Version / 100)),
      llvm::ConstantAsMetadata::get(llvm::ConstantInt::get(
          Int32Ty, (Version % 100) / 10))};
  llvm::NamedMDNode *OCLVerMD =
      TheModule.getOrInsertNamedMetadata("opencl.ocl.version");
  llvm::LLVMContext &Ctx = TheModule.getContext();
  OCLVerMD->addOperand(llvm::MDNode::get(Ctx, OCLVerElts));
}

void CodeGenModule::EmitBackendOptionsMetadata(
    const CodeGenOptions CodeGenOpts) {
  switch (getTriple().getArch()) {
  default:
    break;
  case llvm::Triple::riscv32:
  case llvm::Triple::riscv64:
    getModule().addModuleFlag(llvm::Module::Error, "SmallDataLimit",
                              CodeGenOpts.SmallDataLimit);
    break;
  }
}

void CodeGenModule::UpdateCompletedType(const TagDecl *TD) {
  // Make sure that this type is translated.
  Types.UpdateCompletedType(TD);
}

void CodeGenModule::RefreshTypeCacheForClass(const CXXRecordDecl *RD) {
  // Make sure that this type is translated.
  Types.RefreshTypeCacheForClass(RD);
}

llvm::MDNode *CodeGenModule::getTBAATypeInfo(QualType QTy) {
  if (!TBAA)
    return nullptr;
  return TBAA->getTypeInfo(QTy);
}

TBAAAccessInfo CodeGenModule::getTBAAAccessInfo(QualType AccessType) {
  if (!TBAA)
    return TBAAAccessInfo();
  if (getLangOpts().CUDAIsDevice) {
    // As CUDA builtin surface/texture types are replaced, skip generating TBAA
    // access info.
    if (AccessType->isCUDADeviceBuiltinSurfaceType()) {
      if (getTargetCodeGenInfo().getCUDADeviceBuiltinSurfaceDeviceType() !=
          nullptr)
        return TBAAAccessInfo();
    } else if (AccessType->isCUDADeviceBuiltinTextureType()) {
      if (getTargetCodeGenInfo().getCUDADeviceBuiltinTextureDeviceType() !=
          nullptr)
        return TBAAAccessInfo();
    }
  }
  return TBAA->getAccessInfo(AccessType);
}

TBAAAccessInfo
CodeGenModule::getTBAAVTablePtrAccessInfo(llvm::Type *VTablePtrType) {
  if (!TBAA)
    return TBAAAccessInfo();
  return TBAA->getVTablePtrAccessInfo(VTablePtrType);
}

llvm::MDNode *CodeGenModule::getTBAAStructInfo(QualType QTy) {
  if (!TBAA)
    return nullptr;
  return TBAA->getTBAAStructInfo(QTy);
}

llvm::MDNode *CodeGenModule::getTBAABaseTypeInfo(QualType QTy) {
  if (!TBAA)
    return nullptr;
  return TBAA->getBaseTypeInfo(QTy);
}

llvm::MDNode *CodeGenModule::getTBAAAccessTagInfo(TBAAAccessInfo Info) {
  if (!TBAA)
    return nullptr;
  return TBAA->getAccessTagInfo(Info);
}

TBAAAccessInfo CodeGenModule::mergeTBAAInfoForCast(TBAAAccessInfo SourceInfo,
                                                   TBAAAccessInfo TargetInfo) {
  if (!TBAA)
    return TBAAAccessInfo();
  return TBAA->mergeTBAAInfoForCast(SourceInfo, TargetInfo);
}

TBAAAccessInfo
CodeGenModule::mergeTBAAInfoForConditionalOperator(TBAAAccessInfo InfoA,
                                                   TBAAAccessInfo InfoB) {
  if (!TBAA)
    return TBAAAccessInfo();
  return TBAA->mergeTBAAInfoForConditionalOperator(InfoA, InfoB);
}

TBAAAccessInfo
CodeGenModule::mergeTBAAInfoForMemoryTransfer(TBAAAccessInfo DestInfo,
                                              TBAAAccessInfo SrcInfo) {
  if (!TBAA)
    return TBAAAccessInfo();
  return TBAA->mergeTBAAInfoForConditionalOperator(DestInfo, SrcInfo);
}

void CodeGenModule::DecorateInstructionWithTBAA(llvm::Instruction *Inst,
                                                TBAAAccessInfo TBAAInfo) {
  if (llvm::MDNode *Tag = getTBAAAccessTagInfo(TBAAInfo))
    Inst->setMetadata(llvm::LLVMContext::MD_tbaa, Tag);
}

void CodeGenModule::DecorateInstructionWithInvariantGroup(
    llvm::Instruction *I, const CXXRecordDecl *RD) {
  I->setMetadata(llvm::LLVMContext::MD_invariant_group,
                 llvm::MDNode::get(getLLVMContext(), {}));
}

void CodeGenModule::Error(SourceLocation loc, StringRef message) {
  unsigned diagID = getDiags().getCustomDiagID(DiagnosticsEngine::Error, "%0");
  getDiags().Report(Context.getFullLoc(loc), diagID) << message;
}

/// ErrorUnsupported - Print out an error that codegen doesn't support the
/// specified stmt yet.
void CodeGenModule::ErrorUnsupported(const Stmt *S, const char *Type) {
  unsigned DiagID = getDiags().getCustomDiagID(DiagnosticsEngine::Error,
                                               "cannot compile this %0 yet");
  std::string Msg = Type;
  getDiags().Report(Context.getFullLoc(S->getBeginLoc()), DiagID)
      << Msg << S->getSourceRange();
}

/// ErrorUnsupported - Print out an error that codegen doesn't support the
/// specified decl yet.
void CodeGenModule::ErrorUnsupported(const Decl *D, const char *Type) {
  unsigned DiagID = getDiags().getCustomDiagID(DiagnosticsEngine::Error,
                                               "cannot compile this %0 yet");
  std::string Msg = Type;
  getDiags().Report(Context.getFullLoc(D->getLocation()), DiagID) << Msg;
}

llvm::ConstantInt *CodeGenModule::getSize(CharUnits size) {
  return llvm::ConstantInt::get(SizeTy, size.getQuantity());
}

void CodeGenModule::setGlobalVisibility(llvm::GlobalValue *GV,
                                        const NamedDecl *D) const {
  if (GV->hasDLLImportStorageClass())
    return;
  // Internal definitions always have default visibility.
  if (GV->hasLocalLinkage()) {
    GV->setVisibility(llvm::GlobalValue::DefaultVisibility);
    return;
  }
  if (!D)
    return;
  // Set visibility for definitions, and for declarations if requested globally
  // or set explicitly.
  LinkageInfo LV = D->getLinkageAndVisibility();
  if (LV.isVisibilityExplicit() || getLangOpts().SetVisibilityForExternDecls ||
      !GV->isDeclarationForLinker())
    GV->setVisibility(GetLLVMVisibility(LV.getVisibility()));
}

static bool shouldAssumeDSOLocal(const CodeGenModule &CGM,
                                 llvm::GlobalValue *GV) {
  if (GV->hasLocalLinkage())
    return true;

  if (!GV->hasDefaultVisibility() && !GV->hasExternalWeakLinkage())
    return true;

  // DLLImport explicitly marks the GV as external.
  if (GV->hasDLLImportStorageClass())
    return false;

  const llvm::Triple &TT = CGM.getTriple();
  if (TT.isWindowsGNUEnvironment()) {
    // In MinGW, variables without DLLImport can still be automatically
    // imported from a DLL by the linker; don't mark variables that
    // potentially could come from another DLL as DSO local.

    // With EmulatedTLS, TLS variables can be autoimported from other DLLs
    // (and this actually happens in the public interface of libstdc++), so
    // such variables can't be marked as DSO local. (Native TLS variables
    // can't be dllimported at all, though.)
    if (GV->isDeclarationForLinker() && isa<llvm::GlobalVariable>(GV) &&
        (!GV->isThreadLocal() || CGM.getCodeGenOpts().EmulatedTLS))
      return false;
  }

  // On COFF, don't mark 'extern_weak' symbols as DSO local. If these symbols
  // remain unresolved in the link, they can be resolved to zero, which is
  // outside the current DSO.
  if (TT.isOSBinFormatCOFF() && GV->hasExternalWeakLinkage())
    return false;

  // Every other GV is local on COFF.
  // Make an exception for windows OS in the triple: Some firmware builds use
  // *-win32-macho triples. This (accidentally?) produced windows relocations
  // without GOT tables in older clang versions; Keep this behaviour.
  // FIXME: even thread local variables?
  if (TT.isOSBinFormatCOFF() || (TT.isOSWindows() && TT.isOSBinFormatMachO()))
    return true;

  // Only handle COFF and ELF for now.
  if (!TT.isOSBinFormatELF())
    return false;

  // If this is not an executable, don't assume anything is local.
  const auto &CGOpts = CGM.getCodeGenOpts();
  llvm::Reloc::Model RM = CGOpts.RelocationModel;
  const auto &LOpts = CGM.getLangOpts();
  if (RM != llvm::Reloc::Static && !LOpts.PIE) {
    // On ELF, if -fno-semantic-interposition is specified and the target
    // supports local aliases, there will be neither CC1
    // -fsemantic-interposition nor -fhalf-no-semantic-interposition. Set
    // dso_local on the function if using a local alias is preferable (can avoid
    // PLT indirection).
    if (!(isa<llvm::Function>(GV) && GV->canBenefitFromLocalAlias()))
      return false;
    return !(CGM.getLangOpts().SemanticInterposition ||
             CGM.getLangOpts().HalfNoSemanticInterposition);
  }

  // A definition cannot be preempted from an executable.
  if (!GV->isDeclarationForLinker())
    return true;

  // Most PIC code sequences that assume that a symbol is local cannot produce a
  // 0 if it turns out the symbol is undefined. While this is ABI and relocation
  // depended, it seems worth it to handle it here.
  if (RM == llvm::Reloc::PIC_ && GV->hasExternalWeakLinkage())
    return false;

  // PowerPC64 prefers TOC indirection to avoid copy relocations.
  if (TT.isPPC64())
    return false;

  if (CGOpts.DirectAccessExternalData) {
    // If -fdirect-access-external-data (default for -fno-pic), set dso_local
    // for non-thread-local variables. If the symbol is not defined in the
    // executable, a copy relocation will be needed at link time. dso_local is
    // excluded for thread-local variables because they generally don't support
    // copy relocations.
    if (auto *Var = dyn_cast<llvm::GlobalVariable>(GV))
      if (!Var->isThreadLocal())
        return true;

    // -fno-pic sets dso_local on a function declaration to allow direct
    // accesses when taking its address (similar to a data symbol). If the
    // function is not defined in the executable, a canonical PLT entry will be
    // needed at link time. -fno-direct-access-external-data can avoid the
    // canonical PLT entry. We don't generalize this condition to -fpie/-fpic as
    // it could just cause trouble without providing perceptible benefits.
    if (isa<llvm::Function>(GV) && !CGOpts.NoPLT && RM == llvm::Reloc::Static)
      return true;
  }

  // If we can use copy relocations we can assume it is local.

  // Otherwise don't assume it is local.
  return false;
}

void CodeGenModule::setDSOLocal(llvm::GlobalValue *GV) const {
  GV->setDSOLocal(shouldAssumeDSOLocal(*this, GV));
}

void CodeGenModule::setDLLImportDLLExport(llvm::GlobalValue *GV,
                                          GlobalDecl GD) const {
  const auto *D = dyn_cast<NamedDecl>(GD.getDecl());
  // C++ destructors have a few C++ ABI specific special cases.
  if (const auto *Dtor = dyn_cast_or_null<CXXDestructorDecl>(D)) {
    getCXXABI().setCXXDestructorDLLStorage(GV, Dtor, GD.getDtorType());
    return;
  }
  setDLLImportDLLExport(GV, D);
}

void CodeGenModule::setDLLImportDLLExport(llvm::GlobalValue *GV,
                                          const NamedDecl *D) const {
  if (D && D->isExternallyVisible()) {
    if (D->hasAttr<DLLImportAttr>())
      GV->setDLLStorageClass(llvm::GlobalVariable::DLLImportStorageClass);
    else if (D->hasAttr<DLLExportAttr>() && !GV->isDeclarationForLinker())
      GV->setDLLStorageClass(llvm::GlobalVariable::DLLExportStorageClass);
  }
}

void CodeGenModule::setGVProperties(llvm::GlobalValue *GV,
                                    GlobalDecl GD) const {
  setDLLImportDLLExport(GV, GD);
  setGVPropertiesAux(GV, dyn_cast<NamedDecl>(GD.getDecl()));
}

void CodeGenModule::setGVProperties(llvm::GlobalValue *GV,
                                    const NamedDecl *D) const {
  setDLLImportDLLExport(GV, D);
  setGVPropertiesAux(GV, D);
}

void CodeGenModule::setGVPropertiesAux(llvm::GlobalValue *GV,
                                       const NamedDecl *D) const {
  setGlobalVisibility(GV, D);
  setDSOLocal(GV);
  GV->setPartition(CodeGenOpts.SymbolPartition);
}

static llvm::GlobalVariable::ThreadLocalMode GetLLVMTLSModel(StringRef S) {
  return llvm::StringSwitch<llvm::GlobalVariable::ThreadLocalMode>(S)
      .Case("global-dynamic", llvm::GlobalVariable::GeneralDynamicTLSModel)
      .Case("local-dynamic", llvm::GlobalVariable::LocalDynamicTLSModel)
      .Case("initial-exec", llvm::GlobalVariable::InitialExecTLSModel)
      .Case("local-exec", llvm::GlobalVariable::LocalExecTLSModel);
}

llvm::GlobalVariable::ThreadLocalMode
CodeGenModule::GetDefaultLLVMTLSModel() const {
  switch (CodeGenOpts.getDefaultTLSModel()) {
  case CodeGenOptions::GeneralDynamicTLSModel:
    return llvm::GlobalVariable::GeneralDynamicTLSModel;
  case CodeGenOptions::LocalDynamicTLSModel:
    return llvm::GlobalVariable::LocalDynamicTLSModel;
  case CodeGenOptions::InitialExecTLSModel:
    return llvm::GlobalVariable::InitialExecTLSModel;
  case CodeGenOptions::LocalExecTLSModel:
    return llvm::GlobalVariable::LocalExecTLSModel;
  }
  llvm_unreachable("Invalid TLS model!");
}

void CodeGenModule::setTLSMode(llvm::GlobalValue *GV, const VarDecl &D) const {
  assert(D.getTLSKind() && "setting TLS mode on non-TLS var!");

  llvm::GlobalValue::ThreadLocalMode TLM;
  TLM = GetDefaultLLVMTLSModel();

  // Override the TLS model if it is explicitly specified.
  if (const TLSModelAttr *Attr = D.getAttr<TLSModelAttr>()) {
    TLM = GetLLVMTLSModel(Attr->getModel());
  }

  GV->setThreadLocalMode(TLM);
}

static std::string getCPUSpecificMangling(const CodeGenModule &CGM,
                                          StringRef Name) {
  const TargetInfo &Target = CGM.getTarget();
  return (Twine('.') + Twine(Target.CPUSpecificManglingCharacter(Name))).str();
}

static void AppendCPUSpecificCPUDispatchMangling(const CodeGenModule &CGM,
                                                 const CPUSpecificAttr *Attr,
                                                 unsigned CPUIndex,
                                                 raw_ostream &Out) {
  // cpu_specific gets the current name, dispatch gets the resolver if IFunc is
  // supported.
  if (Attr)
    Out << getCPUSpecificMangling(CGM, Attr->getCPUName(CPUIndex)->getName());
  else if (CGM.getTarget().supportsIFunc())
    Out << ".resolver";
}

static void AppendTargetMangling(const CodeGenModule &CGM,
                                 const TargetAttr *Attr, raw_ostream &Out) {
  if (Attr->isDefaultVersion())
    return;

  Out << '.';
  const TargetInfo &Target = CGM.getTarget();
  ParsedTargetAttr Info =
      Attr->parse([&Target](StringRef LHS, StringRef RHS) {
        // Multiversioning doesn't allow "no-${feature}", so we can
        // only have "+" prefixes here.
        assert(LHS.startswith("+") && RHS.startswith("+") &&
               "Features should always have a prefix.");
        return Target.multiVersionSortPriority(LHS.substr(1)) >
               Target.multiVersionSortPriority(RHS.substr(1));
      });

  bool IsFirst = true;

  if (!Info.Architecture.empty()) {
    IsFirst = false;
    Out << "arch_" << Info.Architecture;
  }

  for (StringRef Feat : Info.Features) {
    if (!IsFirst)
      Out << '_';
    IsFirst = false;
    Out << Feat.substr(1);
  }
}

// Returns true if GD is a function decl with internal linkage and
// needs a unique suffix after the mangled name.
static bool isUniqueInternalLinkageDecl(GlobalDecl GD,
                                        CodeGenModule &CGM) {
  const Decl *D = GD.getDecl();
  return !CGM.getModuleNameHash().empty() && isa<FunctionDecl>(D) &&
         (CGM.getFunctionLinkage(GD) == llvm::GlobalValue::InternalLinkage);
}

static void AppendTargetClonesMangling(const CodeGenModule &CGM,
                                       const TargetClonesAttr *Attr,
                                       unsigned VersionIndex,
                                       raw_ostream &Out) {
  Out << '.';
  StringRef FeatureStr = Attr->getFeatureStr(VersionIndex);
  if (FeatureStr.startswith("arch="))
    Out << "arch_" << FeatureStr.substr(sizeof("arch=") - 1);
  else
    Out << FeatureStr;

  Out << '.' << Attr->getMangledIndex(VersionIndex);
}

static std::string getMangledNameImpl(CodeGenModule &CGM, GlobalDecl GD,
                                      const NamedDecl *ND,
                                      bool OmitMultiVersionMangling = false) {
  SmallString<256> Buffer;
  llvm::raw_svector_ostream Out(Buffer);
  MangleContext &MC = CGM.getCXXABI().getMangleContext();
  if (!CGM.getModuleNameHash().empty())
    MC.needsUniqueInternalLinkageNames();
  bool ShouldMangle = MC.shouldMangleDeclName(ND);
  if (ShouldMangle)
    MC.mangleName(GD.getWithDecl(ND), Out);
  else {
    IdentifierInfo *II = ND->getIdentifier();
    assert(II && "Attempt to mangle unnamed decl.");
    const auto *FD = dyn_cast<FunctionDecl>(ND);

    if (FD &&
        FD->getType()->castAs<FunctionType>()->getCallConv() == CC_X86RegCall) {
      Out << "__regcall3__" << II->getName();
    } else if (FD && FD->hasAttr<CUDAGlobalAttr>() &&
               GD.getKernelReferenceKind() == KernelReferenceKind::Stub) {
      Out << "__device_stub__" << II->getName();
    } else {
      Out << II->getName();
    }
  }

  // Check if the module name hash should be appended for internal linkage
  // symbols.   This should come before multi-version target suffixes are
  // appended. This is to keep the name and module hash suffix of the
  // internal linkage function together.  The unique suffix should only be
  // added when name mangling is done to make sure that the final name can
  // be properly demangled.  For example, for C functions without prototypes,
  // name mangling is not done and the unique suffix should not be appeneded
  // then.
  if (ShouldMangle && isUniqueInternalLinkageDecl(GD, CGM)) {
    assert(CGM.getCodeGenOpts().UniqueInternalLinkageNames &&
           "Hash computed when not explicitly requested");
    Out << CGM.getModuleNameHash();
  }

  if (const auto *FD = dyn_cast<FunctionDecl>(ND))
    if (FD->isMultiVersion() && !OmitMultiVersionMangling) {
      switch (FD->getMultiVersionKind()) {
      case MultiVersionKind::CPUDispatch:
      case MultiVersionKind::CPUSpecific:
        AppendCPUSpecificCPUDispatchMangling(CGM,
                                             FD->getAttr<CPUSpecificAttr>(),
                                             GD.getMultiVersionIndex(), Out);
        break;
      case MultiVersionKind::Target:
        AppendTargetMangling(CGM, FD->getAttr<TargetAttr>(), Out);
        break;
      case MultiVersionKind::TargetClones:
        AppendTargetClonesMangling(CGM, FD->getAttr<TargetClonesAttr>(),
                                   GD.getMultiVersionIndex(), Out);
        break;
      case MultiVersionKind::None:
        llvm_unreachable("None multiversion type isn't valid here");
      }
    }

  // Make unique name for device side static file-scope variable for HIP.
  if (CGM.getContext().shouldExternalize(ND) &&
      CGM.getLangOpts().GPURelocatableDeviceCode &&
      CGM.getLangOpts().CUDAIsDevice && !CGM.getLangOpts().CUID.empty())
    CGM.printPostfixForExternalizedDecl(Out, ND);
  return std::string(Out.str());
}

void CodeGenModule::UpdateMultiVersionNames(GlobalDecl GD,
                                            const FunctionDecl *FD,
                                            StringRef &CurName) {
  if (!FD->isMultiVersion())
    return;

  // Get the name of what this would be without the 'target' attribute.  This
  // allows us to lookup the version that was emitted when this wasn't a
  // multiversion function.
  std::string NonTargetName =
      getMangledNameImpl(*this, GD, FD, /*OmitMultiVersionMangling=*/true);
  GlobalDecl OtherGD;
  if (lookupRepresentativeDecl(NonTargetName, OtherGD)) {
    assert(OtherGD.getCanonicalDecl()
               .getDecl()
               ->getAsFunction()
               ->isMultiVersion() &&
           "Other GD should now be a multiversioned function");
    // OtherFD is the version of this function that was mangled BEFORE
    // becoming a MultiVersion function.  It potentially needs to be updated.
    const FunctionDecl *OtherFD = OtherGD.getCanonicalDecl()
                                      .getDecl()
                                      ->getAsFunction()
                                      ->getMostRecentDecl();
    std::string OtherName = getMangledNameImpl(*this, OtherGD, OtherFD);
    // This is so that if the initial version was already the 'default'
    // version, we don't try to update it.
    if (OtherName != NonTargetName) {
      // Remove instead of erase, since others may have stored the StringRef
      // to this.
      const auto ExistingRecord = Manglings.find(NonTargetName);
      if (ExistingRecord != std::end(Manglings))
        Manglings.remove(&(*ExistingRecord));
      auto Result = Manglings.insert(std::make_pair(OtherName, OtherGD));
      StringRef OtherNameRef = MangledDeclNames[OtherGD.getCanonicalDecl()] =
          Result.first->first();
      // If this is the current decl is being created, make sure we update the name.
      if (GD.getCanonicalDecl() == OtherGD.getCanonicalDecl())
        CurName = OtherNameRef;
      if (llvm::GlobalValue *Entry = GetGlobalValue(NonTargetName))
        Entry->setName(OtherName);
    }
  }
}

StringRef CodeGenModule::getMangledName(GlobalDecl GD) {
  GlobalDecl CanonicalGD = GD.getCanonicalDecl();

  // Some ABIs don't have constructor variants.  Make sure that base and
  // complete constructors get mangled the same.
  if (const auto *CD = dyn_cast<CXXConstructorDecl>(CanonicalGD.getDecl())) {
    if (!getTarget().getCXXABI().hasConstructorVariants()) {
      CXXCtorType OrigCtorType = GD.getCtorType();
      assert(OrigCtorType == Ctor_Base || OrigCtorType == Ctor_Complete);
      if (OrigCtorType == Ctor_Base)
        CanonicalGD = GlobalDecl(CD, Ctor_Complete);
    }
  }

  // In CUDA/HIP device compilation with -fgpu-rdc, the mangled name of a
  // static device variable depends on whether the variable is referenced by
  // a host or device host function. Therefore the mangled name cannot be
  // cached.
  if (!LangOpts.CUDAIsDevice || !getContext().mayExternalize(GD.getDecl())) {
    auto FoundName = MangledDeclNames.find(CanonicalGD);
    if (FoundName != MangledDeclNames.end())
      return FoundName->second;
  }

  // Keep the first result in the case of a mangling collision.
  const auto *ND = cast<NamedDecl>(GD.getDecl());
  std::string MangledName = getMangledNameImpl(*this, GD, ND);

  // Ensure either we have different ABIs between host and device compilations,
  // says host compilation following MSVC ABI but device compilation follows
  // Itanium C++ ABI or, if they follow the same ABI, kernel names after
  // mangling should be the same after name stubbing. The later checking is
  // very important as the device kernel name being mangled in host-compilation
  // is used to resolve the device binaries to be executed. Inconsistent naming
  // result in undefined behavior. Even though we cannot check that naming
  // directly between host- and device-compilations, the host- and
  // device-mangling in host compilation could help catching certain ones.
  assert(!isa<FunctionDecl>(ND) || !ND->hasAttr<CUDAGlobalAttr>() ||
         getContext().shouldExternalize(ND) || getLangOpts().CUDAIsDevice ||
         (getContext().getAuxTargetInfo() &&
          (getContext().getAuxTargetInfo()->getCXXABI() !=
           getContext().getTargetInfo().getCXXABI())) ||
         getCUDARuntime().getDeviceSideName(ND) ==
             getMangledNameImpl(
                 *this,
                 GD.getWithKernelReferenceKind(KernelReferenceKind::Kernel),
                 ND));

  auto Result = Manglings.insert(std::make_pair(MangledName, GD));
  return MangledDeclNames[CanonicalGD] = Result.first->first();
}

StringRef CodeGenModule::getBlockMangledName(GlobalDecl GD,
                                             const BlockDecl *BD) {
  MangleContext &MangleCtx = getCXXABI().getMangleContext();
  const Decl *D = GD.getDecl();

  SmallString<256> Buffer;
  llvm::raw_svector_ostream Out(Buffer);
  if (!D)
    MangleCtx.mangleGlobalBlock(BD,
      dyn_cast_or_null<VarDecl>(initializedGlobalDecl.getDecl()), Out);
  else if (const auto *CD = dyn_cast<CXXConstructorDecl>(D))
    MangleCtx.mangleCtorBlock(CD, GD.getCtorType(), BD, Out);
  else if (const auto *DD = dyn_cast<CXXDestructorDecl>(D))
    MangleCtx.mangleDtorBlock(DD, GD.getDtorType(), BD, Out);
  else
    MangleCtx.mangleBlock(cast<DeclContext>(D), BD, Out);

  auto Result = Manglings.insert(std::make_pair(Out.str(), BD));
  return Result.first->first();
}

const GlobalDecl CodeGenModule::getMangledNameDecl(StringRef Name) {
  auto it = MangledDeclNames.begin();
  while (it != MangledDeclNames.end()) {
    if (it->second == Name)
      return it->first;
    it++;
  }
  return GlobalDecl();
}

llvm::GlobalValue *CodeGenModule::GetGlobalValue(StringRef Name) {
  return getModule().getNamedValue(Name);
}

/// AddGlobalCtor - Add a function to the list that will be called before
/// main() runs.
void CodeGenModule::AddGlobalCtor(llvm::Function *Ctor, int Priority,
                                  llvm::Constant *AssociatedData) {
  // FIXME: Type coercion of void()* types.
  GlobalCtors.push_back(Structor(Priority, Ctor, AssociatedData));
}

/// AddGlobalDtor - Add a function to the list that will be called
/// when the module is unloaded.
void CodeGenModule::AddGlobalDtor(llvm::Function *Dtor, int Priority,
                                  bool IsDtorAttrFunc) {
  if (CodeGenOpts.RegisterGlobalDtorsWithAtExit &&
      (!getContext().getTargetInfo().getTriple().isOSAIX() || IsDtorAttrFunc)) {
    DtorsUsingAtExit[Priority].push_back(Dtor);
    return;
  }

  // FIXME: Type coercion of void()* types.
  GlobalDtors.push_back(Structor(Priority, Dtor, nullptr));
}

void CodeGenModule::EmitCtorList(CtorList &Fns, const char *GlobalName) {
  if (Fns.empty()) return;

  // Ctor function type is void()*.
  llvm::FunctionType* CtorFTy = llvm::FunctionType::get(VoidTy, false);
  llvm::Type *CtorPFTy = llvm::PointerType::get(CtorFTy,
      TheModule.getDataLayout().getProgramAddressSpace());

  // Get the type of a ctor entry, { i32, void ()*, i8* }.
  llvm::StructType *CtorStructTy = llvm::StructType::get(
      Int32Ty, CtorPFTy, VoidPtrTy);

  // Construct the constructor and destructor arrays.
  ConstantInitBuilder builder(*this);
  auto ctors = builder.beginArray(CtorStructTy);
  for (const auto &I : Fns) {
    auto ctor = ctors.beginStruct(CtorStructTy);
    ctor.addInt(Int32Ty, I.Priority);
    ctor.add(llvm::ConstantExpr::getBitCast(I.Initializer, CtorPFTy));
    if (I.AssociatedData)
      ctor.add(llvm::ConstantExpr::getBitCast(I.AssociatedData, VoidPtrTy));
    else
      ctor.addNullPointer(VoidPtrTy);
    ctor.finishAndAddTo(ctors);
  }

  auto list =
    ctors.finishAndCreateGlobal(GlobalName, getPointerAlign(),
                                /*constant*/ false,
                                llvm::GlobalValue::AppendingLinkage);

  // The LTO linker doesn't seem to like it when we set an alignment
  // on appending variables.  Take it off as a workaround.
  list->setAlignment(llvm::None);

  Fns.clear();
}

llvm::GlobalValue::LinkageTypes
CodeGenModule::getFunctionLinkage(GlobalDecl GD) {
  const auto *D = cast<FunctionDecl>(GD.getDecl());

  GVALinkage Linkage = getContext().GetGVALinkageForFunction(D);

  if (const auto *Dtor = dyn_cast<CXXDestructorDecl>(D))
    return getCXXABI().getCXXDestructorLinkage(Linkage, Dtor, GD.getDtorType());

  if (isa<CXXConstructorDecl>(D) &&
      cast<CXXConstructorDecl>(D)->isInheritingConstructor() &&
      Context.getTargetInfo().getCXXABI().isMicrosoft()) {
    // Our approach to inheriting constructors is fundamentally different from
    // that used by the MS ABI, so keep our inheriting constructor thunks
    // internal rather than trying to pick an unambiguous mangling for them.
    return llvm::GlobalValue::InternalLinkage;
  }

  return getLLVMLinkageForDeclarator(D, Linkage, /*IsConstantVariable=*/false);
}

llvm::ConstantInt *CodeGenModule::CreateCrossDsoCfiTypeId(llvm::Metadata *MD) {
  llvm::MDString *MDS = dyn_cast<llvm::MDString>(MD);
  if (!MDS) return nullptr;

  return llvm::ConstantInt::get(Int64Ty, llvm::MD5Hash(MDS->getString()));
}

void CodeGenModule::SetLLVMFunctionAttributes(GlobalDecl GD,
                                              const CGFunctionInfo &Info,
                                              llvm::Function *F, bool IsThunk) {
  unsigned CallingConv;
  llvm::AttributeList PAL;
  ConstructAttributeList(F->getName(), Info, GD, PAL, CallingConv,
                         /*AttrOnCallSite=*/false, IsThunk);
  F->setAttributes(PAL);
  F->setCallingConv(static_cast<llvm::CallingConv::ID>(CallingConv));
}

static void removeImageAccessQualifier(std::string& TyName) {
  std::string ReadOnlyQual("__read_only");
  std::string::size_type ReadOnlyPos = TyName.find(ReadOnlyQual);
  if (ReadOnlyPos != std::string::npos)
    // "+ 1" for the space after access qualifier.
    TyName.erase(ReadOnlyPos, ReadOnlyQual.size() + 1);
  else {
    std::string WriteOnlyQual("__write_only");
    std::string::size_type WriteOnlyPos = TyName.find(WriteOnlyQual);
    if (WriteOnlyPos != std::string::npos)
      TyName.erase(WriteOnlyPos, WriteOnlyQual.size() + 1);
    else {
      std::string ReadWriteQual("__read_write");
      std::string::size_type ReadWritePos = TyName.find(ReadWriteQual);
      if (ReadWritePos != std::string::npos)
        TyName.erase(ReadWritePos, ReadWriteQual.size() + 1);
    }
  }
}

// Returns the address space id that should be produced to the
// kernel_arg_addr_space metadata. This is always fixed to the ids
// as specified in the SPIR 2.0 specification in order to differentiate
// for example in clGetKernelArgInfo() implementation between the address
// spaces with targets without unique mapping to the OpenCL address spaces
// (basically all single AS CPUs).
static unsigned ArgInfoAddressSpace(LangAS AS) {
  switch (AS) {
  case LangAS::opencl_global:
    return 1;
  case LangAS::opencl_constant:
    return 2;
  case LangAS::opencl_local:
    return 3;
  case LangAS::opencl_generic:
    return 4; // Not in SPIR 2.0 specs.
  case LangAS::opencl_global_device:
    return 5;
  case LangAS::opencl_global_host:
    return 6;
  default:
    return 0; // Assume private.
  }
}

void CodeGenModule::GenOpenCLArgMetadata(llvm::Function *Fn,
                                         const FunctionDecl *FD,
                                         CodeGenFunction *CGF) {
  assert(((FD && CGF) || (!FD && !CGF)) &&
         "Incorrect use - FD and CGF should either be both null or not!");
  // Create MDNodes that represent the kernel arg metadata.
  // Each MDNode is a list in the form of "key", N number of values which is
  // the same number of values as their are kernel arguments.

  const PrintingPolicy &Policy = Context.getPrintingPolicy();

  // MDNode for the kernel argument address space qualifiers.
  SmallVector<llvm::Metadata *, 8> addressQuals;

  // MDNode for the kernel argument access qualifiers (images only).
  SmallVector<llvm::Metadata *, 8> accessQuals;

  // MDNode for the kernel argument type names.
  SmallVector<llvm::Metadata *, 8> argTypeNames;

  // MDNode for the kernel argument base type names.
  SmallVector<llvm::Metadata *, 8> argBaseTypeNames;

  // MDNode for the kernel argument type qualifiers.
  SmallVector<llvm::Metadata *, 8> argTypeQuals;

  // MDNode for the kernel argument names.
  SmallVector<llvm::Metadata *, 8> argNames;

  if (FD && CGF)
    for (unsigned i = 0, e = FD->getNumParams(); i != e; ++i) {
      const ParmVarDecl *parm = FD->getParamDecl(i);
      QualType ty = parm->getType();
      std::string typeQuals;

      // Get image and pipe access qualifier:
      if (ty->isImageType() || ty->isPipeType()) {
        const Decl *PDecl = parm;
        if (auto *TD = dyn_cast<TypedefType>(ty))
          PDecl = TD->getDecl();
        const OpenCLAccessAttr *A = PDecl->getAttr<OpenCLAccessAttr>();
        if (A && A->isWriteOnly())
          accessQuals.push_back(llvm::MDString::get(VMContext, "write_only"));
        else if (A && A->isReadWrite())
          accessQuals.push_back(llvm::MDString::get(VMContext, "read_write"));
        else
          accessQuals.push_back(llvm::MDString::get(VMContext, "read_only"));
      } else
        accessQuals.push_back(llvm::MDString::get(VMContext, "none"));

      // Get argument name.
      argNames.push_back(llvm::MDString::get(VMContext, parm->getName()));

      auto getTypeSpelling = [&](QualType Ty) {
        auto typeName = Ty.getUnqualifiedType().getAsString(Policy);

        if (Ty.isCanonical()) {
          StringRef typeNameRef = typeName;
          // Turn "unsigned type" to "utype"
          if (typeNameRef.consume_front("unsigned "))
            return std::string("u") + typeNameRef.str();
          if (typeNameRef.consume_front("signed "))
            return typeNameRef.str();
        }

        return typeName;
      };

      if (ty->isPointerType()) {
        QualType pointeeTy = ty->getPointeeType();

        // Get address qualifier.
        addressQuals.push_back(
            llvm::ConstantAsMetadata::get(CGF->Builder.getInt32(
                ArgInfoAddressSpace(pointeeTy.getAddressSpace()))));

        // Get argument type name.
        std::string typeName = getTypeSpelling(pointeeTy) + "*";
        std::string baseTypeName =
            getTypeSpelling(pointeeTy.getCanonicalType()) + "*";
        argTypeNames.push_back(llvm::MDString::get(VMContext, typeName));
        argBaseTypeNames.push_back(
            llvm::MDString::get(VMContext, baseTypeName));

        // Get argument type qualifiers:
        if (ty.isRestrictQualified())
          typeQuals = "restrict";
        if (pointeeTy.isConstQualified() ||
            (pointeeTy.getAddressSpace() == LangAS::opencl_constant))
          typeQuals += typeQuals.empty() ? "const" : " const";
        if (pointeeTy.isVolatileQualified())
          typeQuals += typeQuals.empty() ? "volatile" : " volatile";
      } else {
        uint32_t AddrSpc = 0;
        bool isPipe = ty->isPipeType();
        if (ty->isImageType() || isPipe)
          AddrSpc = ArgInfoAddressSpace(LangAS::opencl_global);

        addressQuals.push_back(
            llvm::ConstantAsMetadata::get(CGF->Builder.getInt32(AddrSpc)));

        // Get argument type name.
        ty = isPipe ? ty->castAs<PipeType>()->getElementType() : ty;
        std::string typeName = getTypeSpelling(ty);
        std::string baseTypeName = getTypeSpelling(ty.getCanonicalType());

        // Remove access qualifiers on images
        // (as they are inseparable from type in clang implementation,
        // but OpenCL spec provides a special query to get access qualifier
        // via clGetKernelArgInfo with CL_KERNEL_ARG_ACCESS_QUALIFIER):
        if (ty->isImageType()) {
          removeImageAccessQualifier(typeName);
          removeImageAccessQualifier(baseTypeName);
        }

        argTypeNames.push_back(llvm::MDString::get(VMContext, typeName));
        argBaseTypeNames.push_back(
            llvm::MDString::get(VMContext, baseTypeName));

        if (isPipe)
          typeQuals = "pipe";
      }
      argTypeQuals.push_back(llvm::MDString::get(VMContext, typeQuals));
    }

  Fn->setMetadata("kernel_arg_addr_space",
                  llvm::MDNode::get(VMContext, addressQuals));
  Fn->setMetadata("kernel_arg_access_qual",
                  llvm::MDNode::get(VMContext, accessQuals));
  Fn->setMetadata("kernel_arg_type",
                  llvm::MDNode::get(VMContext, argTypeNames));
  Fn->setMetadata("kernel_arg_base_type",
                  llvm::MDNode::get(VMContext, argBaseTypeNames));
  Fn->setMetadata("kernel_arg_type_qual",
                  llvm::MDNode::get(VMContext, argTypeQuals));
  if (getCodeGenOpts().EmitOpenCLArgMetadata)
    Fn->setMetadata("kernel_arg_name",
                    llvm::MDNode::get(VMContext, argNames));
}

/// Determines whether the language options require us to model
/// unwind exceptions.  We treat -fexceptions as mandating this
/// except under the fragile ObjC ABI with only ObjC exceptions
/// enabled.  This means, for example, that C with -fexceptions
/// enables this.
static bool hasUnwindExceptions(const LangOptions &LangOpts) {
  // If exceptions are completely disabled, obviously this is false.
  if (!LangOpts.Exceptions) return false;

  // If C++ exceptions are enabled, this is true.
  if (LangOpts.CXXExceptions) return true;

  // If ObjC exceptions are enabled, this depends on the ABI.
  if (LangOpts.ObjCExceptions) {
    return LangOpts.ObjCRuntime.hasUnwindExceptions();
  }

  return true;
}

static bool requiresMemberFunctionPointerTypeMetadata(CodeGenModule &CGM,
                                                      const CXXMethodDecl *MD) {
  // Check that the type metadata can ever actually be used by a call.
  if (!CGM.getCodeGenOpts().LTOUnit ||
      !CGM.HasHiddenLTOVisibility(MD->getParent()))
    return false;

  // Only functions whose address can be taken with a member function pointer
  // need this sort of type metadata.
  return !MD->isStatic() && !MD->isVirtual() && !isa<CXXConstructorDecl>(MD) &&
         !isa<CXXDestructorDecl>(MD);
}

std::vector<const CXXRecordDecl *>
CodeGenModule::getMostBaseClasses(const CXXRecordDecl *RD) {
  llvm::SetVector<const CXXRecordDecl *> MostBases;

  std::function<void (const CXXRecordDecl *)> CollectMostBases;
  CollectMostBases = [&](const CXXRecordDecl *RD) {
    if (RD->getNumBases() == 0)
      MostBases.insert(RD);
    for (const CXXBaseSpecifier &B : RD->bases())
      CollectMostBases(B.getType()->getAsCXXRecordDecl());
  };
  CollectMostBases(RD);
  return MostBases.takeVector();
}

void CodeGenModule::SetLLVMFunctionAttributesForDefinition(const Decl *D,
                                                           llvm::Function *F) {
  llvm::AttrBuilder B(F->getContext());

  if (CodeGenOpts.UnwindTables)
    B.addUWTableAttr(llvm::UWTableKind(CodeGenOpts.UnwindTables));

  if (CodeGenOpts.StackClashProtector)
    B.addAttribute("probe-stack", "inline-asm");

  if (!hasUnwindExceptions(LangOpts))
    B.addAttribute(llvm::Attribute::NoUnwind);

  if (!D || !D->hasAttr<NoStackProtectorAttr>()) {
    if (LangOpts.getStackProtector() == LangOptions::SSPOn)
      B.addAttribute(llvm::Attribute::StackProtect);
    else if (LangOpts.getStackProtector() == LangOptions::SSPStrong)
      B.addAttribute(llvm::Attribute::StackProtectStrong);
    else if (LangOpts.getStackProtector() == LangOptions::SSPReq)
      B.addAttribute(llvm::Attribute::StackProtectReq);
  }

  if (!D) {
    // If we don't have a declaration to control inlining, the function isn't
    // explicitly marked as alwaysinline for semantic reasons, and inlining is
    // disabled, mark the function as noinline.
    if (!F->hasFnAttribute(llvm::Attribute::AlwaysInline) &&
        CodeGenOpts.getInlining() == CodeGenOptions::OnlyAlwaysInlining)
      B.addAttribute(llvm::Attribute::NoInline);

    F->addFnAttrs(B);
    return;
  }

  // Track whether we need to add the optnone LLVM attribute,
  // starting with the default for this optimization level.
  bool ShouldAddOptNone =
      !CodeGenOpts.DisableO0ImplyOptNone && CodeGenOpts.OptimizationLevel == 0;
  // We can't add optnone in the following cases, it won't pass the verifier.
  ShouldAddOptNone &= !D->hasAttr<MinSizeAttr>();
  ShouldAddOptNone &= !D->hasAttr<AlwaysInlineAttr>();

  // Add optnone, but do so only if the function isn't always_inline.
  if ((ShouldAddOptNone || D->hasAttr<OptimizeNoneAttr>()) &&
      !F->hasFnAttribute(llvm::Attribute::AlwaysInline)) {
    B.addAttribute(llvm::Attribute::OptimizeNone);

    // OptimizeNone implies noinline; we should not be inlining such functions.
    B.addAttribute(llvm::Attribute::NoInline);

    // We still need to handle naked functions even though optnone subsumes
    // much of their semantics.
    if (D->hasAttr<NakedAttr>())
      B.addAttribute(llvm::Attribute::Naked);

    // OptimizeNone wins over OptimizeForSize and MinSize.
    F->removeFnAttr(llvm::Attribute::OptimizeForSize);
    F->removeFnAttr(llvm::Attribute::MinSize);
  } else if (D->hasAttr<NakedAttr>()) {
    // Naked implies noinline: we should not be inlining such functions.
    B.addAttribute(llvm::Attribute::Naked);
    B.addAttribute(llvm::Attribute::NoInline);
  } else if (D->hasAttr<NoDuplicateAttr>()) {
    B.addAttribute(llvm::Attribute::NoDuplicate);
  } else if (D->hasAttr<NoInlineAttr>() && !F->hasFnAttribute(llvm::Attribute::AlwaysInline)) {
    // Add noinline if the function isn't always_inline.
    B.addAttribute(llvm::Attribute::NoInline);
  } else if (D->hasAttr<AlwaysInlineAttr>() &&
             !F->hasFnAttribute(llvm::Attribute::NoInline)) {
    // (noinline wins over always_inline, and we can't specify both in IR)
    B.addAttribute(llvm::Attribute::AlwaysInline);
  } else if (CodeGenOpts.getInlining() == CodeGenOptions::OnlyAlwaysInlining) {
    // If we're not inlining, then force everything that isn't always_inline to
    // carry an explicit noinline attribute.
    if (!F->hasFnAttribute(llvm::Attribute::AlwaysInline))
      B.addAttribute(llvm::Attribute::NoInline);
  } else {
    // Otherwise, propagate the inline hint attribute and potentially use its
    // absence to mark things as noinline.
    if (auto *FD = dyn_cast<FunctionDecl>(D)) {
      // Search function and template pattern redeclarations for inline.
      auto CheckForInline = [](const FunctionDecl *FD) {
        auto CheckRedeclForInline = [](const FunctionDecl *Redecl) {
          return Redecl->isInlineSpecified();
        };
        if (any_of(FD->redecls(), CheckRedeclForInline))
          return true;
        const FunctionDecl *Pattern = FD->getTemplateInstantiationPattern();
        if (!Pattern)
          return false;
        return any_of(Pattern->redecls(), CheckRedeclForInline);
      };
      if (CheckForInline(FD)) {
        B.addAttribute(llvm::Attribute::InlineHint);
      } else if (CodeGenOpts.getInlining() ==
                     CodeGenOptions::OnlyHintInlining &&
                 !FD->isInlined() &&
                 !F->hasFnAttribute(llvm::Attribute::AlwaysInline)) {
        B.addAttribute(llvm::Attribute::NoInline);
      }
    }
  }

  // Add other optimization related attributes if we are optimizing this
  // function.
  if (!D->hasAttr<OptimizeNoneAttr>()) {
    if (D->hasAttr<ColdAttr>()) {
      if (!ShouldAddOptNone)
        B.addAttribute(llvm::Attribute::OptimizeForSize);
      B.addAttribute(llvm::Attribute::Cold);
    }
    if (D->hasAttr<HotAttr>())
      B.addAttribute(llvm::Attribute::Hot);
    if (D->hasAttr<MinSizeAttr>())
      B.addAttribute(llvm::Attribute::MinSize);
  }

  F->addFnAttrs(B);

  unsigned alignment = D->getMaxAlignment() / Context.getCharWidth();
  if (alignment)
    F->setAlignment(llvm::Align(alignment));

  if (!D->hasAttr<AlignedAttr>())
    if (LangOpts.FunctionAlignment)
      F->setAlignment(llvm::Align(1ull << LangOpts.FunctionAlignment));

  // Some C++ ABIs require 2-byte alignment for member functions, in order to
  // reserve a bit for differentiating between virtual and non-virtual member
  // functions. If the current target's C++ ABI requires this and this is a
  // member function, set its alignment accordingly.
  if (getTarget().getCXXABI().areMemberFunctionsAligned()) {
    if (F->getAlignment() < 2 && isa<CXXMethodDecl>(D))
      F->setAlignment(llvm::Align(2));
  }

  // In the cross-dso CFI mode with canonical jump tables, we want !type
  // attributes on definitions only.
  if (CodeGenOpts.SanitizeCfiCrossDso &&
      CodeGenOpts.SanitizeCfiCanonicalJumpTables) {
    if (auto *FD = dyn_cast<FunctionDecl>(D)) {
      // Skip available_externally functions. They won't be codegen'ed in the
      // current module anyway.
      if (getContext().GetGVALinkageForFunction(FD) != GVA_AvailableExternally)
        CreateFunctionTypeMetadataForIcall(FD, F);
    }
  }

  // Emit type metadata on member functions for member function pointer checks.
  // These are only ever necessary on definitions; we're guaranteed that the
  // definition will be present in the LTO unit as a result of LTO visibility.
  auto *MD = dyn_cast<CXXMethodDecl>(D);
  if (MD && requiresMemberFunctionPointerTypeMetadata(*this, MD)) {
    for (const CXXRecordDecl *Base : getMostBaseClasses(MD->getParent())) {
      llvm::Metadata *Id =
          CreateMetadataIdentifierForType(Context.getMemberPointerType(
              MD->getType(), Context.getRecordType(Base).getTypePtr()));
      F->addTypeMetadata(0, Id);
    }
  }
}

void CodeGenModule::setLLVMFunctionFEnvAttributes(const FunctionDecl *D,
                                                  llvm::Function *F) {
  if (D->hasAttr<StrictFPAttr>()) {
    llvm::AttrBuilder FuncAttrs(F->getContext());
    FuncAttrs.addAttribute("strictfp");
    F->addFnAttrs(FuncAttrs);
  }
}

void CodeGenModule::SetCommonAttributes(GlobalDecl GD, llvm::GlobalValue *GV) {
  const Decl *D = GD.getDecl();
  if (isa_and_nonnull<NamedDecl>(D))
    setGVProperties(GV, GD);
  else
    GV->setVisibility(llvm::GlobalValue::DefaultVisibility);

  if (D && D->hasAttr<UsedAttr>())
    addUsedOrCompilerUsedGlobal(GV);

  if (CodeGenOpts.KeepStaticConsts && D && isa<VarDecl>(D)) {
    const auto *VD = cast<VarDecl>(D);
    if (VD->getType().isConstQualified() &&
        VD->getStorageDuration() == SD_Static)
      addUsedOrCompilerUsedGlobal(GV);
  }
}

bool CodeGenModule::GetCPUAndFeaturesAttributes(GlobalDecl GD,
                                                llvm::AttrBuilder &Attrs) {
  // Add target-cpu and target-features attributes to functions. If
  // we have a decl for the function and it has a target attribute then
  // parse that and add it to the feature set.
  StringRef TargetCPU = getTarget().getTargetOpts().CPU;
  StringRef TuneCPU = getTarget().getTargetOpts().TuneCPU;
  std::vector<std::string> Features;
  const auto *FD = dyn_cast_or_null<FunctionDecl>(GD.getDecl());
  FD = FD ? FD->getMostRecentDecl() : FD;
  const auto *TD = FD ? FD->getAttr<TargetAttr>() : nullptr;
  const auto *SD = FD ? FD->getAttr<CPUSpecificAttr>() : nullptr;
  const auto *TC = FD ? FD->getAttr<TargetClonesAttr>() : nullptr;
  bool AddedAttr = false;
  if (TD || SD || TC) {
    llvm::StringMap<bool> FeatureMap;
    getContext().getFunctionFeatureMap(FeatureMap, GD);

    // Produce the canonical string for this set of features.
    for (const llvm::StringMap<bool>::value_type &Entry : FeatureMap)
      Features.push_back((Entry.getValue() ? "+" : "-") + Entry.getKey().str());

    // Now add the target-cpu and target-features to the function.
    // While we populated the feature map above, we still need to
    // get and parse the target attribute so we can get the cpu for
    // the function.
    if (TD) {
      ParsedTargetAttr ParsedAttr = TD->parse();
      if (!ParsedAttr.Architecture.empty() &&
          getTarget().isValidCPUName(ParsedAttr.Architecture)) {
        TargetCPU = ParsedAttr.Architecture;
        TuneCPU = ""; // Clear the tune CPU.
      }
      if (!ParsedAttr.Tune.empty() &&
          getTarget().isValidCPUName(ParsedAttr.Tune))
        TuneCPU = ParsedAttr.Tune;
    }

    if (SD) {
      // Apply the given CPU name as the 'tune-cpu' so that the optimizer can
      // favor this processor.
      TuneCPU = getTarget().getCPUSpecificTuneName(
          SD->getCPUName(GD.getMultiVersionIndex())->getName());
    }
  } else {
    // Otherwise just add the existing target cpu and target features to the
    // function.
    Features = getTarget().getTargetOpts().Features;
  }

  if (!TargetCPU.empty()) {
    Attrs.addAttribute("target-cpu", TargetCPU);
    AddedAttr = true;
  }
  if (!TuneCPU.empty()) {
    Attrs.addAttribute("tune-cpu", TuneCPU);
    AddedAttr = true;
  }
  if (!Features.empty()) {
    llvm::sort(Features);
    Attrs.addAttribute("target-features", llvm::join(Features, ","));
    AddedAttr = true;
  }

  return AddedAttr;
}

void CodeGenModule::setNonAliasAttributes(GlobalDecl GD,
                                          llvm::GlobalObject *GO) {
  const Decl *D = GD.getDecl();
  SetCommonAttributes(GD, GO);

  if (D) {
    if (auto *GV = dyn_cast<llvm::GlobalVariable>(GO)) {
      if (D->hasAttr<RetainAttr>())
        addUsedGlobal(GV);
      if (auto *SA = D->getAttr<PragmaClangBSSSectionAttr>())
        GV->addAttribute("bss-section", SA->getName());
      if (auto *SA = D->getAttr<PragmaClangDataSectionAttr>())
        GV->addAttribute("data-section", SA->getName());
      if (auto *SA = D->getAttr<PragmaClangRodataSectionAttr>())
        GV->addAttribute("rodata-section", SA->getName());
      if (auto *SA = D->getAttr<PragmaClangRelroSectionAttr>())
        GV->addAttribute("relro-section", SA->getName());
    }

    if (auto *F = dyn_cast<llvm::Function>(GO)) {
      if (D->hasAttr<RetainAttr>())
        addUsedGlobal(F);
      if (auto *SA = D->getAttr<PragmaClangTextSectionAttr>())
        if (!D->getAttr<SectionAttr>())
          F->addFnAttr("implicit-section-name", SA->getName());

      llvm::AttrBuilder Attrs(F->getContext());
      if (GetCPUAndFeaturesAttributes(GD, Attrs)) {
        // We know that GetCPUAndFeaturesAttributes will always have the
        // newest set, since it has the newest possible FunctionDecl, so the
        // new ones should replace the old.
        llvm::AttributeMask RemoveAttrs;
        RemoveAttrs.addAttribute("target-cpu");
        RemoveAttrs.addAttribute("target-features");
        RemoveAttrs.addAttribute("tune-cpu");
        F->removeFnAttrs(RemoveAttrs);
        F->addFnAttrs(Attrs);
      }
    }

    if (const auto *CSA = D->getAttr<CodeSegAttr>())
      GO->setSection(CSA->getName());
    else if (const auto *SA = D->getAttr<SectionAttr>())
      GO->setSection(SA->getName());
  }

  getTargetCodeGenInfo().setTargetAttributes(D, GO, *this);
}

void CodeGenModule::SetInternalFunctionAttributes(GlobalDecl GD,
                                                  llvm::Function *F,
                                                  const CGFunctionInfo &FI) {
  const Decl *D = GD.getDecl();
  SetLLVMFunctionAttributes(GD, FI, F, /*IsThunk=*/false);
  SetLLVMFunctionAttributesForDefinition(D, F);

  F->setLinkage(llvm::Function::InternalLinkage);

  setNonAliasAttributes(GD, F);
}

static void setLinkageForGV(llvm::GlobalValue *GV, const NamedDecl *ND) {
  // Set linkage and visibility in case we never see a definition.
  LinkageInfo LV = ND->getLinkageAndVisibility();
  // Don't set internal linkage on declarations.
  // "extern_weak" is overloaded in LLVM; we probably should have
  // separate linkage types for this.
  if (isExternallyVisible(LV.getLinkage()) &&
      (ND->hasAttr<WeakAttr>() || ND->isWeakImported()))
    GV->setLinkage(llvm::GlobalValue::ExternalWeakLinkage);
}

void CodeGenModule::CreateFunctionTypeMetadataForIcall(const FunctionDecl *FD,
                                                       llvm::Function *F) {
  // Only if we are checking indirect calls.
  if (!LangOpts.Sanitize.has(SanitizerKind::CFIICall))
    return;

  // Non-static class methods are handled via vtable or member function pointer
  // checks elsewhere.
  if (isa<CXXMethodDecl>(FD) && !cast<CXXMethodDecl>(FD)->isStatic())
    return;

  llvm::Metadata *MD = CreateMetadataIdentifierForType(FD->getType());
  F->addTypeMetadata(0, MD);
  F->addTypeMetadata(0, CreateMetadataIdentifierGeneralized(FD->getType()));

  // Emit a hash-based bit set entry for cross-DSO calls.
  if (CodeGenOpts.SanitizeCfiCrossDso)
    if (auto CrossDsoTypeId = CreateCrossDsoCfiTypeId(MD))
      F->addTypeMetadata(0, llvm::ConstantAsMetadata::get(CrossDsoTypeId));
}

void CodeGenModule::SetFunctionAttributes(GlobalDecl GD, llvm::Function *F,
                                          bool IsIncompleteFunction,
                                          bool IsThunk) {

  if (llvm::Intrinsic::ID IID = F->getIntrinsicID()) {
    // If this is an intrinsic function, set the function's attributes
    // to the intrinsic's attributes.
    F->setAttributes(llvm::Intrinsic::getAttributes(getLLVMContext(), IID));
    return;
  }

  const auto *FD = cast<FunctionDecl>(GD.getDecl());

  if (!IsIncompleteFunction)
    SetLLVMFunctionAttributes(GD, getTypes().arrangeGlobalDeclaration(GD), F,
                              IsThunk);

  // Add the Returned attribute for "this", except for iOS 5 and earlier
  // where substantial code, including the libstdc++ dylib, was compiled with
  // GCC and does not actually return "this".
  if (!IsThunk && getCXXABI().HasThisReturn(GD) &&
      !(getTriple().isiOS() && getTriple().isOSVersionLT(6))) {
    assert(!F->arg_empty() &&
           F->arg_begin()->getType()
             ->canLosslesslyBitCastTo(F->getReturnType()) &&
           "unexpected this return");
    F->addParamAttr(0, llvm::Attribute::Returned);
  }

  // Only a few attributes are set on declarations; these may later be
  // overridden by a definition.

  setLinkageForGV(F, FD);
  setGVProperties(F, FD);

  // Setup target-specific attributes.
  if (!IsIncompleteFunction && F->isDeclaration())
    getTargetCodeGenInfo().setTargetAttributes(FD, F, *this);

  if (const auto *CSA = FD->getAttr<CodeSegAttr>())
    F->setSection(CSA->getName());
  else if (const auto *SA = FD->getAttr<SectionAttr>())
     F->setSection(SA->getName());

  if (const auto *EA = FD->getAttr<ErrorAttr>()) {
    if (EA->isError())
      F->addFnAttr("dontcall-error", EA->getUserDiagnostic());
    else if (EA->isWarning())
      F->addFnAttr("dontcall-warn", EA->getUserDiagnostic());
  }

  // If we plan on emitting this inline builtin, we can't treat it as a builtin.
  if (FD->isInlineBuiltinDeclaration()) {
    const FunctionDecl *FDBody;
    bool HasBody = FD->hasBody(FDBody);
    (void)HasBody;
    assert(HasBody && "Inline builtin declarations should always have an "
                      "available body!");
    if (shouldEmitFunction(FDBody))
      F->addFnAttr(llvm::Attribute::NoBuiltin);
  }

  if (FD->isReplaceableGlobalAllocationFunction()) {
    // A replaceable global allocation function does not act like a builtin by
    // default, only if it is invoked by a new-expression or delete-expression.
    F->addFnAttr(llvm::Attribute::NoBuiltin);
  }

  if (isa<CXXConstructorDecl>(FD) || isa<CXXDestructorDecl>(FD))
    F->setUnnamedAddr(llvm::GlobalValue::UnnamedAddr::Global);
  else if (const auto *MD = dyn_cast<CXXMethodDecl>(FD))
    if (MD->isVirtual())
      F->setUnnamedAddr(llvm::GlobalValue::UnnamedAddr::Global);

  // Don't emit entries for function declarations in the cross-DSO mode. This
  // is handled with better precision by the receiving DSO. But if jump tables
  // are non-canonical then we need type metadata in order to produce the local
  // jump table.
  if (!CodeGenOpts.SanitizeCfiCrossDso ||
      !CodeGenOpts.SanitizeCfiCanonicalJumpTables)
    CreateFunctionTypeMetadataForIcall(FD, F);

  if (getLangOpts().OpenMP && FD->hasAttr<OMPDeclareSimdDeclAttr>())
    getOpenMPRuntime().emitDeclareSimdFunction(FD, F);

  if (const auto *CB = FD->getAttr<CallbackAttr>()) {
    // Annotate the callback behavior as metadata:
    //  - The callback callee (as argument number).
    //  - The callback payloads (as argument numbers).
    llvm::LLVMContext &Ctx = F->getContext();
    llvm::MDBuilder MDB(Ctx);

    // The payload indices are all but the first one in the encoding. The first
    // identifies the callback callee.
    int CalleeIdx = *CB->encoding_begin();
    ArrayRef<int> PayloadIndices(CB->encoding_begin() + 1, CB->encoding_end());
    F->addMetadata(llvm::LLVMContext::MD_callback,
                   *llvm::MDNode::get(Ctx, {MDB.createCallbackEncoding(
                                               CalleeIdx, PayloadIndices,
                                               /* VarArgsArePassed */ false)}));
  }
}

void CodeGenModule::addUsedGlobal(llvm::GlobalValue *GV) {
  assert((isa<llvm::Function>(GV) || !GV->isDeclaration()) &&
         "Only globals with definition can force usage.");
  LLVMUsed.emplace_back(GV);
}

void CodeGenModule::addCompilerUsedGlobal(llvm::GlobalValue *GV) {
  assert(!GV->isDeclaration() &&
         "Only globals with definition can force usage.");
  LLVMCompilerUsed.emplace_back(GV);
}

void CodeGenModule::addUsedOrCompilerUsedGlobal(llvm::GlobalValue *GV) {
  assert((isa<llvm::Function>(GV) || !GV->isDeclaration()) &&
         "Only globals with definition can force usage.");
  if (getTriple().isOSBinFormatELF())
    LLVMCompilerUsed.emplace_back(GV);
  else
    LLVMUsed.emplace_back(GV);
}

static void emitUsed(CodeGenModule &CGM, StringRef Name,
                     std::vector<llvm::WeakTrackingVH> &List) {
  // Don't create llvm.used if there is no need.
  if (List.empty())
    return;

  // Convert List to what ConstantArray needs.
  SmallVector<llvm::Constant*, 8> UsedArray;
  UsedArray.resize(List.size());
  for (unsigned i = 0, e = List.size(); i != e; ++i) {
    UsedArray[i] =
        llvm::ConstantExpr::getPointerBitCastOrAddrSpaceCast(
            cast<llvm::Constant>(&*List[i]), CGM.Int8PtrTy);
  }

  if (UsedArray.empty())
    return;
  llvm::ArrayType *ATy = llvm::ArrayType::get(CGM.Int8PtrTy, UsedArray.size());

  auto *GV = new llvm::GlobalVariable(
      CGM.getModule(), ATy, false, llvm::GlobalValue::AppendingLinkage,
      llvm::ConstantArray::get(ATy, UsedArray), Name);

  GV->setSection("llvm.metadata");
}

void CodeGenModule::emitLLVMUsed() {
  emitUsed(*this, "llvm.used", LLVMUsed);
  emitUsed(*this, "llvm.compiler.used", LLVMCompilerUsed);
}

void CodeGenModule::AppendLinkerOptions(StringRef Opts) {
  auto *MDOpts = llvm::MDString::get(getLLVMContext(), Opts);
  LinkerOptionsMetadata.push_back(llvm::MDNode::get(getLLVMContext(), MDOpts));
}

void CodeGenModule::AddDetectMismatch(StringRef Name, StringRef Value) {
  llvm::SmallString<32> Opt;
  getTargetCodeGenInfo().getDetectMismatchOption(Name, Value, Opt);
  if (Opt.empty())
    return;
  auto *MDOpts = llvm::MDString::get(getLLVMContext(), Opt);
  LinkerOptionsMetadata.push_back(llvm::MDNode::get(getLLVMContext(), MDOpts));
}

void CodeGenModule::AddDependentLib(StringRef Lib) {
  auto &C = getLLVMContext();
  if (getTarget().getTriple().isOSBinFormatELF()) {
      ELFDependentLibraries.push_back(
        llvm::MDNode::get(C, llvm::MDString::get(C, Lib)));
    return;
  }

  llvm::SmallString<24> Opt;
  getTargetCodeGenInfo().getDependentLibraryOption(Lib, Opt);
  auto *MDOpts = llvm::MDString::get(getLLVMContext(), Opt);
  LinkerOptionsMetadata.push_back(llvm::MDNode::get(C, MDOpts));
}

/// Add link options implied by the given module, including modules
/// it depends on, using a postorder walk.
static void addLinkOptionsPostorder(CodeGenModule &CGM, Module *Mod,
                                    SmallVectorImpl<llvm::MDNode *> &Metadata,
                                    llvm::SmallPtrSet<Module *, 16> &Visited) {
  // Import this module's parent.
  if (Mod->Parent && Visited.insert(Mod->Parent).second) {
    addLinkOptionsPostorder(CGM, Mod->Parent, Metadata, Visited);
  }

  // Import this module's dependencies.
  for (Module *Import : llvm::reverse(Mod->Imports)) {
    if (Visited.insert(Import).second)
      addLinkOptionsPostorder(CGM, Import, Metadata, Visited);
  }

  // Add linker options to link against the libraries/frameworks
  // described by this module.
  llvm::LLVMContext &Context = CGM.getLLVMContext();
  bool IsELF = CGM.getTarget().getTriple().isOSBinFormatELF();

  // For modules that use export_as for linking, use that module
  // name instead.
  if (Mod->UseExportAsModuleLinkName)
    return;

  for (const Module::LinkLibrary &LL : llvm::reverse(Mod->LinkLibraries)) {
    // Link against a framework.  Frameworks are currently Darwin only, so we
    // don't to ask TargetCodeGenInfo for the spelling of the linker option.
    if (LL.IsFramework) {
      llvm::Metadata *Args[2] = {llvm::MDString::get(Context, "-framework"),
                                 llvm::MDString::get(Context, LL.Library)};

      Metadata.push_back(llvm::MDNode::get(Context, Args));
      continue;
    }

    // Link against a library.
    if (IsELF) {
      llvm::Metadata *Args[2] = {
          llvm::MDString::get(Context, "lib"),
          llvm::MDString::get(Context, LL.Library),
      };
      Metadata.push_back(llvm::MDNode::get(Context, Args));
    } else {
      llvm::SmallString<24> Opt;
      CGM.getTargetCodeGenInfo().getDependentLibraryOption(LL.Library, Opt);
      auto *OptString = llvm::MDString::get(Context, Opt);
      Metadata.push_back(llvm::MDNode::get(Context, OptString));
    }
  }
}

void CodeGenModule::EmitModuleLinkOptions() {
  // Collect the set of all of the modules we want to visit to emit link
  // options, which is essentially the imported modules and all of their
  // non-explicit child modules.
  llvm::SetVector<clang::Module *> LinkModules;
  llvm::SmallPtrSet<clang::Module *, 16> Visited;
  SmallVector<clang::Module *, 16> Stack;

  // Seed the stack with imported modules.
  for (Module *M : ImportedModules) {
    // Do not add any link flags when an implementation TU of a module imports
    // a header of that same module.
    if (M->getTopLevelModuleName() == getLangOpts().CurrentModule &&
        !getLangOpts().isCompilingModule())
      continue;
    if (Visited.insert(M).second)
      Stack.push_back(M);
  }

  // Find all of the modules to import, making a little effort to prune
  // non-leaf modules.
  while (!Stack.empty()) {
    clang::Module *Mod = Stack.pop_back_val();

    bool AnyChildren = false;

    // Visit the submodules of this module.
    for (const auto &SM : Mod->submodules()) {
      // Skip explicit children; they need to be explicitly imported to be
      // linked against.
      if (SM->IsExplicit)
        continue;

      if (Visited.insert(SM).second) {
        Stack.push_back(SM);
        AnyChildren = true;
      }
    }

    // We didn't find any children, so add this module to the list of
    // modules to link against.
    if (!AnyChildren) {
      LinkModules.insert(Mod);
    }
  }

  // Add link options for all of the imported modules in reverse topological
  // order.  We don't do anything to try to order import link flags with respect
  // to linker options inserted by things like #pragma comment().
  SmallVector<llvm::MDNode *, 16> MetadataArgs;
  Visited.clear();
  for (Module *M : LinkModules)
    if (Visited.insert(M).second)
      addLinkOptionsPostorder(*this, M, MetadataArgs, Visited);
  std::reverse(MetadataArgs.begin(), MetadataArgs.end());
  LinkerOptionsMetadata.append(MetadataArgs.begin(), MetadataArgs.end());

  // Add the linker options metadata flag.
  auto *NMD = getModule().getOrInsertNamedMetadata("llvm.linker.options");
  for (auto *MD : LinkerOptionsMetadata)
    NMD->addOperand(MD);
}

void CodeGenModule::EmitDeferred() {
  // Emit deferred declare target declarations.
  if (getLangOpts().OpenMP && !getLangOpts().OpenMPSimd)
    getOpenMPRuntime().emitDeferredTargetDecls();

  // Emit code for any potentially referenced deferred decls.  Since a
  // previously unused static decl may become used during the generation of code
  // for a static function, iterate until no changes are made.

  if (!DeferredVTables.empty()) {
    EmitDeferredVTables();

    // Emitting a vtable doesn't directly cause more vtables to
    // become deferred, although it can cause functions to be
    // emitted that then need those vtables.
    assert(DeferredVTables.empty());
  }

  // Emit CUDA/HIP static device variables referenced by host code only.
  // Note we should not clear CUDADeviceVarODRUsedByHost since it is still
  // needed for further handling.
  if (getLangOpts().CUDA && getLangOpts().CUDAIsDevice)
    llvm::append_range(DeferredDeclsToEmit,
                       getContext().CUDADeviceVarODRUsedByHost);

  // Stop if we're out of both deferred vtables and deferred declarations.
  if (DeferredDeclsToEmit.empty())
    return;

  // Grab the list of decls to emit. If EmitGlobalDefinition schedules more
  // work, it will not interfere with this.
  std::vector<GlobalDecl> CurDeclsToEmit;
  CurDeclsToEmit.swap(DeferredDeclsToEmit);

  for (GlobalDecl &D : CurDeclsToEmit) {
    // We should call GetAddrOfGlobal with IsForDefinition set to true in order
    // to get GlobalValue with exactly the type we need, not something that
    // might had been created for another decl with the same mangled name but
    // different type.
    llvm::GlobalValue *GV = dyn_cast<llvm::GlobalValue>(
        GetAddrOfGlobal(D, ForDefinition));

    // In case of different address spaces, we may still get a cast, even with
    // IsForDefinition equal to true. Query mangled names table to get
    // GlobalValue.
    if (!GV)
      GV = GetGlobalValue(getMangledName(D));

    // Make sure GetGlobalValue returned non-null.
    assert(GV);

    // Check to see if we've already emitted this.  This is necessary
    // for a couple of reasons: first, decls can end up in the
    // deferred-decls queue multiple times, and second, decls can end
    // up with definitions in unusual ways (e.g. by an extern inline
    // function acquiring a strong function redefinition).  Just
    // ignore these cases.
    if (!GV->isDeclaration())
      continue;

    // If this is OpenMP, check if it is legal to emit this global normally.
    if (LangOpts.OpenMP && OpenMPRuntime && OpenMPRuntime->emitTargetGlobal(D))
      continue;

    // Otherwise, emit the definition and move on to the next one.
    EmitGlobalDefinition(D, GV);

    // If we found out that we need to emit more decls, do that recursively.
    // This has the advantage that the decls are emitted in a DFS and related
    // ones are close together, which is convenient for testing.
    if (!DeferredVTables.empty() || !DeferredDeclsToEmit.empty()) {
      EmitDeferred();
      assert(DeferredVTables.empty() && DeferredDeclsToEmit.empty());
    }
  }
}

void CodeGenModule::EmitVTablesOpportunistically() {
  // Try to emit external vtables as available_externally if they have emitted
  // all inlined virtual functions.  It runs after EmitDeferred() and therefore
  // is not allowed to create new references to things that need to be emitted
  // lazily. Note that it also uses fact that we eagerly emitting RTTI.

  assert((OpportunisticVTables.empty() || shouldOpportunisticallyEmitVTables())
         && "Only emit opportunistic vtables with optimizations");

  for (const CXXRecordDecl *RD : OpportunisticVTables) {
    assert(getVTables().isVTableExternal(RD) &&
           "This queue should only contain external vtables");
    if (getCXXABI().canSpeculativelyEmitVTable(RD))
      VTables.GenerateClassData(RD);
  }
  OpportunisticVTables.clear();
}

void CodeGenModule::EmitGlobalAnnotations() {
  if (Annotations.empty())
    return;

  // Create a new global variable for the ConstantStruct in the Module.
  llvm::Constant *Array = llvm::ConstantArray::get(llvm::ArrayType::get(
    Annotations[0]->getType(), Annotations.size()), Annotations);
  auto *gv = new llvm::GlobalVariable(getModule(), Array->getType(), false,
                                      llvm::GlobalValue::AppendingLinkage,
                                      Array, "llvm.global.annotations");
  gv->setSection(AnnotationSection);
}

llvm::Constant *CodeGenModule::EmitAnnotationString(StringRef Str) {
  llvm::Constant *&AStr = AnnotationStrings[Str];
  if (AStr)
    return AStr;

  // Not found yet, create a new global.
  llvm::Constant *s = llvm::ConstantDataArray::getString(getLLVMContext(), Str);
  auto *gv =
      new llvm::GlobalVariable(getModule(), s->getType(), true,
                               llvm::GlobalValue::PrivateLinkage, s, ".str");
  gv->setSection(AnnotationSection);
  gv->setUnnamedAddr(llvm::GlobalValue::UnnamedAddr::Global);
  AStr = gv;
  return gv;
}

llvm::Constant *CodeGenModule::EmitAnnotationUnit(SourceLocation Loc) {
  SourceManager &SM = getContext().getSourceManager();
  PresumedLoc PLoc = SM.getPresumedLoc(Loc);
  if (PLoc.isValid())
    return EmitAnnotationString(PLoc.getFilename());
  return EmitAnnotationString(SM.getBufferName(Loc));
}

llvm::Constant *CodeGenModule::EmitAnnotationLineNo(SourceLocation L) {
  SourceManager &SM = getContext().getSourceManager();
  PresumedLoc PLoc = SM.getPresumedLoc(L);
  unsigned LineNo = PLoc.isValid() ? PLoc.getLine() :
    SM.getExpansionLineNumber(L);
  return llvm::ConstantInt::get(Int32Ty, LineNo);
}

llvm::Constant *CodeGenModule::EmitAnnotationArgs(const AnnotateAttr *Attr) {
  ArrayRef<Expr *> Exprs = {Attr->args_begin(), Attr->args_size()};
  if (Exprs.empty())
    return llvm::ConstantPointerNull::get(GlobalsInt8PtrTy);

  llvm::FoldingSetNodeID ID;
  for (Expr *E : Exprs) {
    ID.Add(cast<clang::ConstantExpr>(E)->getAPValueResult());
  }
  llvm::Constant *&Lookup = AnnotationArgs[ID.ComputeHash()];
  if (Lookup)
    return Lookup;

  llvm::SmallVector<llvm::Constant *, 4> LLVMArgs;
  LLVMArgs.reserve(Exprs.size());
  ConstantEmitter ConstEmiter(*this);
  llvm::transform(Exprs, std::back_inserter(LLVMArgs), [&](const Expr *E) {
    const auto *CE = cast<clang::ConstantExpr>(E);
    return ConstEmiter.emitAbstract(CE->getBeginLoc(), CE->getAPValueResult(),
                                    CE->getType());
  });
  auto *Struct = llvm::ConstantStruct::getAnon(LLVMArgs);
  auto *GV = new llvm::GlobalVariable(getModule(), Struct->getType(), true,
                                      llvm::GlobalValue::PrivateLinkage, Struct,
                                      ".args");
  GV->setSection(AnnotationSection);
  GV->setUnnamedAddr(llvm::GlobalValue::UnnamedAddr::Global);
  auto *Bitcasted = llvm::ConstantExpr::getBitCast(GV, GlobalsInt8PtrTy);

  Lookup = Bitcasted;
  return Bitcasted;
}

llvm::Constant *CodeGenModule::EmitAnnotateAttr(llvm::GlobalValue *GV,
                                                const AnnotateAttr *AA,
                                                SourceLocation L) {
  // Get the globals for file name, annotation, and the line number.
  llvm::Constant *AnnoGV = EmitAnnotationString(AA->getAnnotation()),
                 *UnitGV = EmitAnnotationUnit(L),
                 *LineNoCst = EmitAnnotationLineNo(L),
                 *Args = EmitAnnotationArgs(AA);

  llvm::Constant *GVInGlobalsAS = GV;
  if (GV->getAddressSpace() !=
      getDataLayout().getDefaultGlobalsAddressSpace()) {
    GVInGlobalsAS = llvm::ConstantExpr::getAddrSpaceCast(
        GV, GV->getValueType()->getPointerTo(
                getDataLayout().getDefaultGlobalsAddressSpace()));
  }

  // Create the ConstantStruct for the global annotation.
  llvm::Constant *Fields[] = {
      llvm::ConstantExpr::getBitCast(GVInGlobalsAS, GlobalsInt8PtrTy),
      llvm::ConstantExpr::getBitCast(AnnoGV, GlobalsInt8PtrTy),
      llvm::ConstantExpr::getBitCast(UnitGV, GlobalsInt8PtrTy),
      LineNoCst,
      Args,
  };
  return llvm::ConstantStruct::getAnon(Fields);
}

void CodeGenModule::AddGlobalAnnotations(const ValueDecl *D,
                                         llvm::GlobalValue *GV) {
  assert(D->hasAttr<AnnotateAttr>() && "no annotate attribute");
  // Get the struct elements for these annotations.
  for (const auto *I : D->specific_attrs<AnnotateAttr>())
    Annotations.push_back(EmitAnnotateAttr(GV, I, D->getLocation()));
}

bool CodeGenModule::isInNoSanitizeList(SanitizerMask Kind, llvm::Function *Fn,
                                       SourceLocation Loc) const {
  const auto &NoSanitizeL = getContext().getNoSanitizeList();
  // NoSanitize by function name.
  if (NoSanitizeL.containsFunction(Kind, Fn->getName()))
    return true;
  // NoSanitize by location.
  if (Loc.isValid())
    return NoSanitizeL.containsLocation(Kind, Loc);
  // If location is unknown, this may be a compiler-generated function. Assume
  // it's located in the main file.
  auto &SM = Context.getSourceManager();
  if (const auto *MainFile = SM.getFileEntryForID(SM.getMainFileID())) {
    return NoSanitizeL.containsFile(Kind, MainFile->getName());
  }
  return false;
}

bool CodeGenModule::isInNoSanitizeList(llvm::GlobalVariable *GV,
                                       SourceLocation Loc, QualType Ty,
                                       StringRef Category) const {
  // For now globals can be ignored only in ASan and KASan.
  const SanitizerMask EnabledAsanMask =
      LangOpts.Sanitize.Mask &
      (SanitizerKind::Address | SanitizerKind::KernelAddress |
       SanitizerKind::HWAddress | SanitizerKind::KernelHWAddress |
       SanitizerKind::MemTag);
  if (!EnabledAsanMask)
    return false;
  const auto &NoSanitizeL = getContext().getNoSanitizeList();
  if (NoSanitizeL.containsGlobal(EnabledAsanMask, GV->getName(), Category))
    return true;
  if (NoSanitizeL.containsLocation(EnabledAsanMask, Loc, Category))
    return true;
  // Check global type.
  if (!Ty.isNull()) {
    // Drill down the array types: if global variable of a fixed type is
    // not sanitized, we also don't instrument arrays of them.
    while (auto AT = dyn_cast<ArrayType>(Ty.getTypePtr()))
      Ty = AT->getElementType();
    Ty = Ty.getCanonicalType().getUnqualifiedType();
    // Only record types (classes, structs etc.) are ignored.
    if (Ty->isRecordType()) {
      std::string TypeStr = Ty.getAsString(getContext().getPrintingPolicy());
      if (NoSanitizeL.containsType(EnabledAsanMask, TypeStr, Category))
        return true;
    }
  }
  return false;
}

bool CodeGenModule::imbueXRayAttrs(llvm::Function *Fn, SourceLocation Loc,
                                   StringRef Category) const {
  const auto &XRayFilter = getContext().getXRayFilter();
  using ImbueAttr = XRayFunctionFilter::ImbueAttribute;
  auto Attr = ImbueAttr::NONE;
  if (Loc.isValid())
    Attr = XRayFilter.shouldImbueLocation(Loc, Category);
  if (Attr == ImbueAttr::NONE)
    Attr = XRayFilter.shouldImbueFunction(Fn->getName());
  switch (Attr) {
  case ImbueAttr::NONE:
    return false;
  case ImbueAttr::ALWAYS:
    Fn->addFnAttr("function-instrument", "xray-always");
    break;
  case ImbueAttr::ALWAYS_ARG1:
    Fn->addFnAttr("function-instrument", "xray-always");
    Fn->addFnAttr("xray-log-args", "1");
    break;
  case ImbueAttr::NEVER:
    Fn->addFnAttr("function-instrument", "xray-never");
    break;
  }
  return true;
}

bool CodeGenModule::isProfileInstrExcluded(llvm::Function *Fn,
                                           SourceLocation Loc) const {
  const auto &ProfileList = getContext().getProfileList();
  // If the profile list is empty, then instrument everything.
  if (ProfileList.isEmpty())
    return false;
  CodeGenOptions::ProfileInstrKind Kind = getCodeGenOpts().getProfileInstr();
  // First, check the function name.
  Optional<bool> V = ProfileList.isFunctionExcluded(Fn->getName(), Kind);
  if (V.hasValue())
    return *V;
  // Next, check the source location.
  if (Loc.isValid()) {
    Optional<bool> V = ProfileList.isLocationExcluded(Loc, Kind);
    if (V.hasValue())
      return *V;
  }
  // If location is unknown, this may be a compiler-generated function. Assume
  // it's located in the main file.
  auto &SM = Context.getSourceManager();
  if (const auto *MainFile = SM.getFileEntryForID(SM.getMainFileID())) {
    Optional<bool> V = ProfileList.isFileExcluded(MainFile->getName(), Kind);
    if (V.hasValue())
      return *V;
  }
  return ProfileList.getDefault();
}

bool CodeGenModule::MustBeEmitted(const ValueDecl *Global) {
  // Never defer when EmitAllDecls is specified.
  if (LangOpts.EmitAllDecls)
    return true;

  if (CodeGenOpts.KeepStaticConsts) {
    const auto *VD = dyn_cast<VarDecl>(Global);
    if (VD && VD->getType().isConstQualified() &&
        VD->getStorageDuration() == SD_Static)
      return true;
  }

  return getContext().DeclMustBeEmitted(Global);
}

bool CodeGenModule::MayBeEmittedEagerly(const ValueDecl *Global) {
  // In OpenMP 5.0 variables and function may be marked as
  // device_type(host/nohost) and we should not emit them eagerly unless we sure
  // that they must be emitted on the host/device. To be sure we need to have
  // seen a declare target with an explicit mentioning of the function, we know
  // we have if the level of the declare target attribute is -1. Note that we
  // check somewhere else if we should emit this at all.
  if (LangOpts.OpenMP >= 50 && !LangOpts.OpenMPSimd) {
    llvm::Optional<OMPDeclareTargetDeclAttr *> ActiveAttr =
        OMPDeclareTargetDeclAttr::getActiveAttr(Global);
    if (!ActiveAttr || (*ActiveAttr)->getLevel() != (unsigned)-1)
      return false;
  }

  if (const auto *FD = dyn_cast<FunctionDecl>(Global)) {
    if (FD->getTemplateSpecializationKind() == TSK_ImplicitInstantiation)
      // Implicit template instantiations may change linkage if they are later
      // explicitly instantiated, so they should not be emitted eagerly.
      return false;
  }
  if (const auto *VD = dyn_cast<VarDecl>(Global))
    if (Context.getInlineVariableDefinitionKind(VD) ==
        ASTContext::InlineVariableDefinitionKind::WeakUnknown)
      // A definition of an inline constexpr static data member may change
      // linkage later if it's redeclared outside the class.
      return false;
  // If OpenMP is enabled and threadprivates must be generated like TLS, delay
  // codegen for global variables, because they may be marked as threadprivate.
  if (LangOpts.OpenMP && LangOpts.OpenMPUseTLS &&
      getContext().getTargetInfo().isTLSSupported() && isa<VarDecl>(Global) &&
      !isTypeConstant(Global->getType(), false) &&
      !OMPDeclareTargetDeclAttr::isDeclareTargetDeclaration(Global))
    return false;

  return true;
}

ConstantAddress CodeGenModule::GetAddrOfMSGuidDecl(const MSGuidDecl *GD) {
  StringRef Name = getMangledName(GD);

  // The UUID descriptor should be pointer aligned.
  CharUnits Alignment = CharUnits::fromQuantity(PointerAlignInBytes);

  // Look for an existing global.
  if (llvm::GlobalVariable *GV = getModule().getNamedGlobal(Name))
    return ConstantAddress(GV, GV->getValueType(), Alignment);

  ConstantEmitter Emitter(*this);
  llvm::Constant *Init;

  APValue &V = GD->getAsAPValue();
  if (!V.isAbsent()) {
    // If possible, emit the APValue version of the initializer. In particular,
    // this gets the type of the constant right.
    Init = Emitter.emitForInitializer(
        GD->getAsAPValue(), GD->getType().getAddressSpace(), GD->getType());
  } else {
    // As a fallback, directly construct the constant.
    // FIXME: This may get padding wrong under esoteric struct layout rules.
    // MSVC appears to create a complete type 'struct __s_GUID' that it
    // presumably uses to represent these constants.
    MSGuidDecl::Parts Parts = GD->getParts();
    llvm::Constant *Fields[4] = {
        llvm::ConstantInt::get(Int32Ty, Parts.Part1),
        llvm::ConstantInt::get(Int16Ty, Parts.Part2),
        llvm::ConstantInt::get(Int16Ty, Parts.Part3),
        llvm::ConstantDataArray::getRaw(
            StringRef(reinterpret_cast<char *>(Parts.Part4And5), 8), 8,
            Int8Ty)};
    Init = llvm::ConstantStruct::getAnon(Fields);
  }

  auto *GV = new llvm::GlobalVariable(
      getModule(), Init->getType(),
      /*isConstant=*/true, llvm::GlobalValue::LinkOnceODRLinkage, Init, Name);
  if (supportsCOMDAT())
    GV->setComdat(TheModule.getOrInsertComdat(GV->getName()));
  setDSOLocal(GV);

  if (!V.isAbsent()) {
    Emitter.finalize(GV);
    return ConstantAddress(GV, GV->getValueType(), Alignment);
  }

  llvm::Type *Ty = getTypes().ConvertTypeForMem(GD->getType());
  llvm::Constant *Addr = llvm::ConstantExpr::getBitCast(
      GV, Ty->getPointerTo(GV->getAddressSpace()));
  return ConstantAddress(Addr, Ty, Alignment);
}

ConstantAddress CodeGenModule::GetAddrOfUnnamedGlobalConstantDecl(
    const UnnamedGlobalConstantDecl *GCD) {
  CharUnits Alignment = getContext().getTypeAlignInChars(GCD->getType());

  llvm::GlobalVariable **Entry = nullptr;
  Entry = &UnnamedGlobalConstantDeclMap[GCD];
  if (*Entry)
    return ConstantAddress(*Entry, (*Entry)->getValueType(), Alignment);

  ConstantEmitter Emitter(*this);
  llvm::Constant *Init;

  const APValue &V = GCD->getValue();

  assert(!V.isAbsent());
  Init = Emitter.emitForInitializer(V, GCD->getType().getAddressSpace(),
                                    GCD->getType());

  auto *GV = new llvm::GlobalVariable(getModule(), Init->getType(),
                                      /*isConstant=*/true,
                                      llvm::GlobalValue::PrivateLinkage, Init,
                                      ".constant");
  GV->setUnnamedAddr(llvm::GlobalValue::UnnamedAddr::Global);
  GV->setAlignment(Alignment.getAsAlign());

  Emitter.finalize(GV);

  *Entry = GV;
  return ConstantAddress(GV, GV->getValueType(), Alignment);
}

ConstantAddress CodeGenModule::GetAddrOfTemplateParamObject(
    const TemplateParamObjectDecl *TPO) {
  StringRef Name = getMangledName(TPO);
  CharUnits Alignment = getNaturalTypeAlignment(TPO->getType());

  if (llvm::GlobalVariable *GV = getModule().getNamedGlobal(Name))
    return ConstantAddress(GV, GV->getValueType(), Alignment);

  ConstantEmitter Emitter(*this);
  llvm::Constant *Init = Emitter.emitForInitializer(
        TPO->getValue(), TPO->getType().getAddressSpace(), TPO->getType());

  if (!Init) {
    ErrorUnsupported(TPO, "template parameter object");
    return ConstantAddress::invalid();
  }

  auto *GV = new llvm::GlobalVariable(
      getModule(), Init->getType(),
      /*isConstant=*/true, llvm::GlobalValue::LinkOnceODRLinkage, Init, Name);
  if (supportsCOMDAT())
    GV->setComdat(TheModule.getOrInsertComdat(GV->getName()));
  Emitter.finalize(GV);

  return ConstantAddress(GV, GV->getValueType(), Alignment);
}

ConstantAddress CodeGenModule::GetWeakRefReference(const ValueDecl *VD) {
  const AliasAttr *AA = VD->getAttr<AliasAttr>();
  assert(AA && "No alias?");

  CharUnits Alignment = getContext().getDeclAlign(VD);
  llvm::Type *DeclTy = getTypes().ConvertTypeForMem(VD->getType());

  // See if there is already something with the target's name in the module.
  llvm::GlobalValue *Entry = GetGlobalValue(AA->getAliasee());
  if (Entry) {
    unsigned AS = getContext().getTargetAddressSpace(VD->getType());
    auto Ptr = llvm::ConstantExpr::getBitCast(Entry, DeclTy->getPointerTo(AS));
    return ConstantAddress(Ptr, DeclTy, Alignment);
  }

  llvm::Constant *Aliasee;
  if (isa<llvm::FunctionType>(DeclTy))
    Aliasee = GetOrCreateLLVMFunction(AA->getAliasee(), DeclTy,
                                      GlobalDecl(cast<FunctionDecl>(VD)),
                                      /*ForVTable=*/false);
  else
    Aliasee = GetOrCreateLLVMGlobal(AA->getAliasee(), DeclTy, LangAS::Default,
                                    nullptr);

  auto *F = cast<llvm::GlobalValue>(Aliasee);
  F->setLinkage(llvm::Function::ExternalWeakLinkage);
  WeakRefReferences.insert(F);

  return ConstantAddress(Aliasee, DeclTy, Alignment);
}

void CodeGenModule::EmitGlobal(GlobalDecl GD) {
  const auto *Global = cast<ValueDecl>(GD.getDecl());

  // Weak references don't produce any output by themselves.
  if (Global->hasAttr<WeakRefAttr>())
    return;

  // If this is an alias definition (which otherwise looks like a declaration)
  // emit it now.
  if (Global->hasAttr<AliasAttr>())
    return EmitAliasDefinition(GD);

  // IFunc like an alias whose value is resolved at runtime by calling resolver.
  if (Global->hasAttr<IFuncAttr>())
    return emitIFuncDefinition(GD);

  // If this is a cpu_dispatch multiversion function, emit the resolver.
  if (Global->hasAttr<CPUDispatchAttr>())
    return emitCPUDispatchDefinition(GD);

  // If this is CUDA, be selective about which declarations we emit.
  if (LangOpts.CUDA) {
    if (LangOpts.CUDAIsDevice) {
      if (!Global->hasAttr<CUDADeviceAttr>() &&
          !Global->hasAttr<CUDAGlobalAttr>() &&
          !Global->hasAttr<CUDAConstantAttr>() &&
          !Global->hasAttr<CUDASharedAttr>() &&
          !Global->getType()->isCUDADeviceBuiltinSurfaceType() &&
          !Global->getType()->isCUDADeviceBuiltinTextureType())
        return;
    } else {
      // We need to emit host-side 'shadows' for all global
      // device-side variables because the CUDA runtime needs their
      // size and host-side address in order to provide access to
      // their device-side incarnations.

      // So device-only functions are the only things we skip.
      if (isa<FunctionDecl>(Global) && !Global->hasAttr<CUDAHostAttr>() &&
          Global->hasAttr<CUDADeviceAttr>())
        return;

      assert((isa<FunctionDecl>(Global) || isa<VarDecl>(Global)) &&
             "Expected Variable or Function");
    }
  }

  if (LangOpts.OpenMP) {
    // If this is OpenMP, check if it is legal to emit this global normally.
    if (OpenMPRuntime && OpenMPRuntime->emitTargetGlobal(GD))
      return;
    if (auto *DRD = dyn_cast<OMPDeclareReductionDecl>(Global)) {
      if (MustBeEmitted(Global))
        EmitOMPDeclareReduction(DRD);
      return;
    } else if (auto *DMD = dyn_cast<OMPDeclareMapperDecl>(Global)) {
      if (MustBeEmitted(Global))
        EmitOMPDeclareMapper(DMD);
      return;
    }
  }

  // Ignore declarations, they will be emitted on their first use.
  if (const auto *FD = dyn_cast<FunctionDecl>(Global)) {
    // Forward declarations are emitted lazily on first use.
    if (!FD->doesThisDeclarationHaveABody()) {
      if (!FD->doesDeclarationForceExternallyVisibleDefinition())
        return;

      StringRef MangledName = getMangledName(GD);

      // Compute the function info and LLVM type.
      const CGFunctionInfo &FI = getTypes().arrangeGlobalDeclaration(GD);
      llvm::Type *Ty = getTypes().GetFunctionType(FI);

      GetOrCreateLLVMFunction(MangledName, Ty, GD, /*ForVTable=*/false,
                              /*DontDefer=*/false);
      return;
    }
  } else {
    const auto *VD = cast<VarDecl>(Global);
    assert(VD->isFileVarDecl() && "Cannot emit local var decl as global.");
    if (VD->isThisDeclarationADefinition() != VarDecl::Definition &&
        !Context.isMSStaticDataMemberInlineDefinition(VD)) {
      if (LangOpts.OpenMP) {
        // Emit declaration of the must-be-emitted declare target variable.
        if (llvm::Optional<OMPDeclareTargetDeclAttr::MapTypeTy> Res =
                OMPDeclareTargetDeclAttr::isDeclareTargetDeclaration(VD)) {
          bool UnifiedMemoryEnabled =
              getOpenMPRuntime().hasRequiresUnifiedSharedMemory();
          if (*Res == OMPDeclareTargetDeclAttr::MT_To &&
              !UnifiedMemoryEnabled) {
            (void)GetAddrOfGlobalVar(VD);
          } else {
            assert(((*Res == OMPDeclareTargetDeclAttr::MT_Link) ||
                    (*Res == OMPDeclareTargetDeclAttr::MT_To &&
                     UnifiedMemoryEnabled)) &&
                   "Link clause or to clause with unified memory expected.");
            (void)getOpenMPRuntime().getAddrOfDeclareTargetVar(VD);
          }

          return;
        }
      }
      // If this declaration may have caused an inline variable definition to
      // change linkage, make sure that it's emitted.
      if (Context.getInlineVariableDefinitionKind(VD) ==
          ASTContext::InlineVariableDefinitionKind::Strong)
        GetAddrOfGlobalVar(VD);
      return;
    }
  }

  // Defer code generation to first use when possible, e.g. if this is an inline
  // function. If the global must always be emitted, do it eagerly if possible
  // to benefit from cache locality.
  if (MustBeEmitted(Global) && MayBeEmittedEagerly(Global)) {
    // Emit the definition if it can't be deferred.
    EmitGlobalDefinition(GD);
    return;
  }

  // If we're deferring emission of a C++ variable with an
  // initializer, remember the order in which it appeared in the file.
  if (getLangOpts().CPlusPlus && isa<VarDecl>(Global) &&
      cast<VarDecl>(Global)->hasInit()) {
    DelayedCXXInitPosition[Global] = CXXGlobalInits.size();
    CXXGlobalInits.push_back(nullptr);
  }

  StringRef MangledName = getMangledName(GD);
  if (GetGlobalValue(MangledName) != nullptr) {
    // The value has already been used and should therefore be emitted.
    addDeferredDeclToEmit(GD);
  } else if (MustBeEmitted(Global)) {
    // The value must be emitted, but cannot be emitted eagerly.
    assert(!MayBeEmittedEagerly(Global));
    addDeferredDeclToEmit(GD);
  } else {
    // Otherwise, remember that we saw a deferred decl with this name.  The
    // first use of the mangled name will cause it to move into
    // DeferredDeclsToEmit.
    DeferredDecls[MangledName] = GD;
  }
}

// Check if T is a class type with a destructor that's not dllimport.
static bool HasNonDllImportDtor(QualType T) {
  if (const auto *RT = T->getBaseElementTypeUnsafe()->getAs<RecordType>())
    if (CXXRecordDecl *RD = dyn_cast<CXXRecordDecl>(RT->getDecl()))
      if (RD->getDestructor() && !RD->getDestructor()->hasAttr<DLLImportAttr>())
        return true;

  return false;
}

namespace {
  struct FunctionIsDirectlyRecursive
      : public ConstStmtVisitor<FunctionIsDirectlyRecursive, bool> {
    const StringRef Name;
    const Builtin::Context &BI;
    FunctionIsDirectlyRecursive(StringRef N, const Builtin::Context &C)
        : Name(N), BI(C) {}

    bool VisitCallExpr(const CallExpr *E) {
      const FunctionDecl *FD = E->getDirectCallee();
      if (!FD)
        return false;
      AsmLabelAttr *Attr = FD->getAttr<AsmLabelAttr>();
      if (Attr && Name == Attr->getLabel())
        return true;
      unsigned BuiltinID = FD->getBuiltinID();
      if (!BuiltinID || !BI.isLibFunction(BuiltinID))
        return false;
      StringRef BuiltinName = BI.getName(BuiltinID);
      if (BuiltinName.startswith("__builtin_") &&
          Name == BuiltinName.slice(strlen("__builtin_"), StringRef::npos)) {
        return true;
      }
      return false;
    }

    bool VisitStmt(const Stmt *S) {
      for (const Stmt *Child : S->children())
        if (Child && this->Visit(Child))
          return true;
      return false;
    }
  };

  // Make sure we're not referencing non-imported vars or functions.
  struct DLLImportFunctionVisitor
      : public RecursiveASTVisitor<DLLImportFunctionVisitor> {
    bool SafeToInline = true;

    bool shouldVisitImplicitCode() const { return true; }

    bool VisitVarDecl(VarDecl *VD) {
      if (VD->getTLSKind()) {
        // A thread-local variable cannot be imported.
        SafeToInline = false;
        return SafeToInline;
      }

      // A variable definition might imply a destructor call.
      if (VD->isThisDeclarationADefinition())
        SafeToInline = !HasNonDllImportDtor(VD->getType());

      return SafeToInline;
    }

    bool VisitCXXBindTemporaryExpr(CXXBindTemporaryExpr *E) {
      if (const auto *D = E->getTemporary()->getDestructor())
        SafeToInline = D->hasAttr<DLLImportAttr>();
      return SafeToInline;
    }

    bool VisitDeclRefExpr(DeclRefExpr *E) {
      ValueDecl *VD = E->getDecl();
      if (isa<FunctionDecl>(VD))
        SafeToInline = VD->hasAttr<DLLImportAttr>();
      else if (VarDecl *V = dyn_cast<VarDecl>(VD))
        SafeToInline = !V->hasGlobalStorage() || V->hasAttr<DLLImportAttr>();
      return SafeToInline;
    }

    bool VisitCXXConstructExpr(CXXConstructExpr *E) {
      SafeToInline = E->getConstructor()->hasAttr<DLLImportAttr>();
      return SafeToInline;
    }

    bool VisitCXXMemberCallExpr(CXXMemberCallExpr *E) {
      CXXMethodDecl *M = E->getMethodDecl();
      if (!M) {
        // Call through a pointer to member function. This is safe to inline.
        SafeToInline = true;
      } else {
        SafeToInline = M->hasAttr<DLLImportAttr>();
      }
      return SafeToInline;
    }

    bool VisitCXXDeleteExpr(CXXDeleteExpr *E) {
      SafeToInline = E->getOperatorDelete()->hasAttr<DLLImportAttr>();
      return SafeToInline;
    }

    bool VisitCXXNewExpr(CXXNewExpr *E) {
      SafeToInline = E->getOperatorNew()->hasAttr<DLLImportAttr>();
      return SafeToInline;
    }
  };
}

// isTriviallyRecursive - Check if this function calls another
// decl that, because of the asm attribute or the other decl being a builtin,
// ends up pointing to itself.
bool
CodeGenModule::isTriviallyRecursive(const FunctionDecl *FD) {
  StringRef Name;
  if (getCXXABI().getMangleContext().shouldMangleDeclName(FD)) {
    // asm labels are a special kind of mangling we have to support.
    AsmLabelAttr *Attr = FD->getAttr<AsmLabelAttr>();
    if (!Attr)
      return false;
    Name = Attr->getLabel();
  } else {
    Name = FD->getName();
  }

  FunctionIsDirectlyRecursive Walker(Name, Context.BuiltinInfo);
  const Stmt *Body = FD->getBody();
  return Body ? Walker.Visit(Body) : false;
}

bool CodeGenModule::shouldEmitFunction(GlobalDecl GD) {
  if (getFunctionLinkage(GD) != llvm::Function::AvailableExternallyLinkage)
    return true;
  const auto *F = cast<FunctionDecl>(GD.getDecl());
  if (CodeGenOpts.OptimizationLevel == 0 && !F->hasAttr<AlwaysInlineAttr>())
    return false;

  if (F->hasAttr<DLLImportAttr>() && !F->hasAttr<AlwaysInlineAttr>()) {
    // Check whether it would be safe to inline this dllimport function.
    DLLImportFunctionVisitor Visitor;
    Visitor.TraverseFunctionDecl(const_cast<FunctionDecl*>(F));
    if (!Visitor.SafeToInline)
      return false;

    if (const CXXDestructorDecl *Dtor = dyn_cast<CXXDestructorDecl>(F)) {
      // Implicit destructor invocations aren't captured in the AST, so the
      // check above can't see them. Check for them manually here.
      for (const Decl *Member : Dtor->getParent()->decls())
        if (isa<FieldDecl>(Member))
          if (HasNonDllImportDtor(cast<FieldDecl>(Member)->getType()))
            return false;
      for (const CXXBaseSpecifier &B : Dtor->getParent()->bases())
        if (HasNonDllImportDtor(B.getType()))
          return false;
    }
  }

  // Inline builtins declaration must be emitted. They often are fortified
  // functions.
  if (F->isInlineBuiltinDeclaration())
    return true;

  // PR9614. Avoid cases where the source code is lying to us. An available
  // externally function should have an equivalent function somewhere else,
  // but a function that calls itself through asm label/`__builtin_` trickery is
  // clearly not equivalent to the real implementation.
  // This happens in glibc's btowc and in some configure checks.
  return !isTriviallyRecursive(F);
}

bool CodeGenModule::shouldOpportunisticallyEmitVTables() {
  return CodeGenOpts.OptimizationLevel > 0;
}

void CodeGenModule::EmitMultiVersionFunctionDefinition(GlobalDecl GD,
                                                       llvm::GlobalValue *GV) {
  const auto *FD = cast<FunctionDecl>(GD.getDecl());

  if (FD->isCPUSpecificMultiVersion()) {
    auto *Spec = FD->getAttr<CPUSpecificAttr>();
    for (unsigned I = 0; I < Spec->cpus_size(); ++I)
      EmitGlobalFunctionDefinition(GD.getWithMultiVersionIndex(I), nullptr);
  } else if (FD->isTargetClonesMultiVersion()) {
    auto *Clone = FD->getAttr<TargetClonesAttr>();
    for (unsigned I = 0; I < Clone->featuresStrs_size(); ++I)
      if (Clone->isFirstOfVersion(I))
        EmitGlobalFunctionDefinition(GD.getWithMultiVersionIndex(I), nullptr);
    // Ensure that the resolver function is also emitted.
    GetOrCreateMultiVersionResolver(GD);
  } else
    EmitGlobalFunctionDefinition(GD, GV);
}

void CodeGenModule::EmitGlobalDefinition(GlobalDecl GD, llvm::GlobalValue *GV) {
  const auto *D = cast<ValueDecl>(GD.getDecl());

  PrettyStackTraceDecl CrashInfo(const_cast<ValueDecl *>(D), D->getLocation(),
                                 Context.getSourceManager(),
                                 "Generating code for declaration");

  if (const auto *FD = dyn_cast<FunctionDecl>(D)) {
    // At -O0, don't generate IR for functions with available_externally
    // linkage.
    if (!shouldEmitFunction(GD))
      return;

    llvm::TimeTraceScope TimeScope("CodeGen Function", [&]() {
      std::string Name;
      llvm::raw_string_ostream OS(Name);
      FD->getNameForDiagnostic(OS, getContext().getPrintingPolicy(),
                               /*Qualified=*/true);
      return Name;
    });

    if (const auto *Method = dyn_cast<CXXMethodDecl>(D)) {
      // Make sure to emit the definition(s) before we emit the thunks.
      // This is necessary for the generation of certain thunks.
      if (isa<CXXConstructorDecl>(Method) || isa<CXXDestructorDecl>(Method))
        ABI->emitCXXStructor(GD);
      else if (FD->isMultiVersion())
        EmitMultiVersionFunctionDefinition(GD, GV);
      else
        EmitGlobalFunctionDefinition(GD, GV);

      if (Method->isVirtual())
        getVTables().EmitThunks(GD);

      return;
    }

    if (FD->isMultiVersion())
      return EmitMultiVersionFunctionDefinition(GD, GV);
    return EmitGlobalFunctionDefinition(GD, GV);
  }

  if (const auto *VD = dyn_cast<VarDecl>(D))
    return EmitGlobalVarDefinition(VD, !VD->hasDefinition());

  llvm_unreachable("Invalid argument to EmitGlobalDefinition()");
}

static void ReplaceUsesOfNonProtoTypeWithRealFunction(llvm::GlobalValue *Old,
                                                      llvm::Function *NewFn);

static unsigned
TargetMVPriority(const TargetInfo &TI,
                 const CodeGenFunction::MultiVersionResolverOption &RO) {
  unsigned Priority = 0;
  for (StringRef Feat : RO.Conditions.Features)
    Priority = std::max(Priority, TI.multiVersionSortPriority(Feat));

  if (!RO.Conditions.Architecture.empty())
    Priority = std::max(
        Priority, TI.multiVersionSortPriority(RO.Conditions.Architecture));
  return Priority;
}

// Multiversion functions should be at most 'WeakODRLinkage' so that a different
// TU can forward declare the function without causing problems.  Particularly
// in the cases of CPUDispatch, this causes issues. This also makes sure we
// work with internal linkage functions, so that the same function name can be
// used with internal linkage in multiple TUs.
llvm::GlobalValue::LinkageTypes getMultiversionLinkage(CodeGenModule &CGM,
                                                       GlobalDecl GD) {
  const FunctionDecl *FD = cast<FunctionDecl>(GD.getDecl());
  if (FD->getFormalLinkage() == InternalLinkage)
    return llvm::GlobalValue::InternalLinkage;
  return llvm::GlobalValue::WeakODRLinkage;
}

void CodeGenModule::emitMultiVersionFunctions() {
  std::vector<GlobalDecl> MVFuncsToEmit;
  MultiVersionFuncs.swap(MVFuncsToEmit);
  for (GlobalDecl GD : MVFuncsToEmit) {
    const auto *FD = cast<FunctionDecl>(GD.getDecl());
    assert(FD && "Expected a FunctionDecl");

    SmallVector<CodeGenFunction::MultiVersionResolverOption, 10> Options;
    if (FD->isTargetMultiVersion()) {
      getContext().forEachMultiversionedFunctionVersion(
          FD, [this, &GD, &Options](const FunctionDecl *CurFD) {
            GlobalDecl CurGD{
                (CurFD->isDefined() ? CurFD->getDefinition() : CurFD)};
            StringRef MangledName = getMangledName(CurGD);
            llvm::Constant *Func = GetGlobalValue(MangledName);
            if (!Func) {
              if (CurFD->isDefined()) {
                EmitGlobalFunctionDefinition(CurGD, nullptr);
                Func = GetGlobalValue(MangledName);
              } else {
                const CGFunctionInfo &FI =
                    getTypes().arrangeGlobalDeclaration(GD);
                llvm::FunctionType *Ty = getTypes().GetFunctionType(FI);
                Func = GetAddrOfFunction(CurGD, Ty, /*ForVTable=*/false,
                                         /*DontDefer=*/false, ForDefinition);
              }
              assert(Func && "This should have just been created");
            }

            const auto *TA = CurFD->getAttr<TargetAttr>();
            llvm::SmallVector<StringRef, 8> Feats;
            TA->getAddedFeatures(Feats);

            Options.emplace_back(cast<llvm::Function>(Func),
                                 TA->getArchitecture(), Feats);
          });
    } else if (FD->isTargetClonesMultiVersion()) {
      const auto *TC = FD->getAttr<TargetClonesAttr>();
      for (unsigned VersionIndex = 0; VersionIndex < TC->featuresStrs_size();
           ++VersionIndex) {
        if (!TC->isFirstOfVersion(VersionIndex))
          continue;
        GlobalDecl CurGD{(FD->isDefined() ? FD->getDefinition() : FD),
                         VersionIndex};
        StringRef Version = TC->getFeatureStr(VersionIndex);
        StringRef MangledName = getMangledName(CurGD);
        llvm::Constant *Func = GetGlobalValue(MangledName);
        if (!Func) {
          if (FD->isDefined()) {
            EmitGlobalFunctionDefinition(CurGD, nullptr);
            Func = GetGlobalValue(MangledName);
          } else {
            const CGFunctionInfo &FI =
                getTypes().arrangeGlobalDeclaration(CurGD);
            llvm::FunctionType *Ty = getTypes().GetFunctionType(FI);
            Func = GetAddrOfFunction(CurGD, Ty, /*ForVTable=*/false,
                                     /*DontDefer=*/false, ForDefinition);
          }
          assert(Func && "This should have just been created");
        }

        StringRef Architecture;
        llvm::SmallVector<StringRef, 1> Feature;

        if (Version.startswith("arch="))
          Architecture = Version.drop_front(sizeof("arch=") - 1);
        else if (Version != "default")
          Feature.push_back(Version);

        Options.emplace_back(cast<llvm::Function>(Func), Architecture, Feature);
      }
    } else {
      assert(0 && "Expected a target or target_clones multiversion function");
      continue;
    }

    llvm::Constant *ResolverConstant = GetOrCreateMultiVersionResolver(GD);
    if (auto *IFunc = dyn_cast<llvm::GlobalIFunc>(ResolverConstant))
      ResolverConstant = IFunc->getResolver();
    llvm::Function *ResolverFunc = cast<llvm::Function>(ResolverConstant);

    ResolverFunc->setLinkage(getMultiversionLinkage(*this, GD));

    if (supportsCOMDAT())
      ResolverFunc->setComdat(
          getModule().getOrInsertComdat(ResolverFunc->getName()));

    const TargetInfo &TI = getTarget();
    llvm::stable_sort(
        Options, [&TI](const CodeGenFunction::MultiVersionResolverOption &LHS,
                       const CodeGenFunction::MultiVersionResolverOption &RHS) {
          return TargetMVPriority(TI, LHS) > TargetMVPriority(TI, RHS);
        });
    CodeGenFunction CGF(*this);
    CGF.EmitMultiVersionResolver(ResolverFunc, Options);
  }

  // Ensure that any additions to the deferred decls list caused by emitting a
  // variant are emitted.  This can happen when the variant itself is inline and
  // calls a function without linkage.
  if (!MVFuncsToEmit.empty())
    EmitDeferred();

  // Ensure that any additions to the multiversion funcs list from either the
  // deferred decls or the multiversion functions themselves are emitted.
  if (!MultiVersionFuncs.empty())
    emitMultiVersionFunctions();
}

void CodeGenModule::emitCPUDispatchDefinition(GlobalDecl GD) {
  const auto *FD = cast<FunctionDecl>(GD.getDecl());
  assert(FD && "Not a FunctionDecl?");
  assert(FD->isCPUDispatchMultiVersion() && "Not a multiversion function?");
  const auto *DD = FD->getAttr<CPUDispatchAttr>();
  assert(DD && "Not a cpu_dispatch Function?");

  const CGFunctionInfo &FI = getTypes().arrangeGlobalDeclaration(GD);
  llvm::FunctionType *DeclTy = getTypes().GetFunctionType(FI);

  StringRef ResolverName = getMangledName(GD);
  UpdateMultiVersionNames(GD, FD, ResolverName);

  llvm::Type *ResolverType;
  GlobalDecl ResolverGD;
  if (getTarget().supportsIFunc()) {
    ResolverType = llvm::FunctionType::get(
        llvm::PointerType::get(DeclTy,
                               Context.getTargetAddressSpace(FD->getType())),
        false);
  }
  else {
    ResolverType = DeclTy;
    ResolverGD = GD;
  }

  auto *ResolverFunc = cast<llvm::Function>(GetOrCreateLLVMFunction(
      ResolverName, ResolverType, ResolverGD, /*ForVTable=*/false));
  ResolverFunc->setLinkage(getMultiversionLinkage(*this, GD));
  if (supportsCOMDAT())
    ResolverFunc->setComdat(
        getModule().getOrInsertComdat(ResolverFunc->getName()));

  SmallVector<CodeGenFunction::MultiVersionResolverOption, 10> Options;
  const TargetInfo &Target = getTarget();
  unsigned Index = 0;
  for (const IdentifierInfo *II : DD->cpus()) {
    // Get the name of the target function so we can look it up/create it.
    std::string MangledName = getMangledNameImpl(*this, GD, FD, true) +
                              getCPUSpecificMangling(*this, II->getName());

    llvm::Constant *Func = GetGlobalValue(MangledName);

    if (!Func) {
      GlobalDecl ExistingDecl = Manglings.lookup(MangledName);
      if (ExistingDecl.getDecl() &&
          ExistingDecl.getDecl()->getAsFunction()->isDefined()) {
        EmitGlobalFunctionDefinition(ExistingDecl, nullptr);
        Func = GetGlobalValue(MangledName);
      } else {
        if (!ExistingDecl.getDecl())
          ExistingDecl = GD.getWithMultiVersionIndex(Index);

      Func = GetOrCreateLLVMFunction(
          MangledName, DeclTy, ExistingDecl,
          /*ForVTable=*/false, /*DontDefer=*/true,
          /*IsThunk=*/false, llvm::AttributeList(), ForDefinition);
      }
    }

    llvm::SmallVector<StringRef, 32> Features;
    Target.getCPUSpecificCPUDispatchFeatures(II->getName(), Features);
    llvm::transform(Features, Features.begin(),
                    [](StringRef Str) { return Str.substr(1); });
    llvm::erase_if(Features, [&Target](StringRef Feat) {
      return !Target.validateCpuSupports(Feat);
    });
    Options.emplace_back(cast<llvm::Function>(Func), StringRef{}, Features);
    ++Index;
  }

  llvm::stable_sort(
      Options, [](const CodeGenFunction::MultiVersionResolverOption &LHS,
                  const CodeGenFunction::MultiVersionResolverOption &RHS) {
        return llvm::X86::getCpuSupportsMask(LHS.Conditions.Features) >
               llvm::X86::getCpuSupportsMask(RHS.Conditions.Features);
      });

  // If the list contains multiple 'default' versions, such as when it contains
  // 'pentium' and 'generic', don't emit the call to the generic one (since we
  // always run on at least a 'pentium'). We do this by deleting the 'least
  // advanced' (read, lowest mangling letter).
  while (Options.size() > 1 &&
         llvm::X86::getCpuSupportsMask(
             (Options.end() - 2)->Conditions.Features) == 0) {
    StringRef LHSName = (Options.end() - 2)->Function->getName();
    StringRef RHSName = (Options.end() - 1)->Function->getName();
    if (LHSName.compare(RHSName) < 0)
      Options.erase(Options.end() - 2);
    else
      Options.erase(Options.end() - 1);
  }

  CodeGenFunction CGF(*this);
  CGF.EmitMultiVersionResolver(ResolverFunc, Options);

  if (getTarget().supportsIFunc()) {
    llvm::GlobalValue::LinkageTypes Linkage = getMultiversionLinkage(*this, GD);
    auto *IFunc = cast<llvm::GlobalValue>(GetOrCreateMultiVersionResolver(GD));

    // Fix up function declarations that were created for cpu_specific before
    // cpu_dispatch was known
    if (!dyn_cast<llvm::GlobalIFunc>(IFunc)) {
      assert(cast<llvm::Function>(IFunc)->isDeclaration());
      auto *GI = llvm::GlobalIFunc::create(DeclTy, 0, Linkage, "", ResolverFunc,
                                           &getModule());
      GI->takeName(IFunc);
      IFunc->replaceAllUsesWith(GI);
      IFunc->eraseFromParent();
      IFunc = GI;
    }

    std::string AliasName = getMangledNameImpl(
        *this, GD, FD, /*OmitMultiVersionMangling=*/true);
    llvm::Constant *AliasFunc = GetGlobalValue(AliasName);
    if (!AliasFunc) {
      auto *GA = llvm::GlobalAlias::create(DeclTy, 0, Linkage, AliasName, IFunc,
                                           &getModule());
      SetCommonAttributes(GD, GA);
    }
  }
}

/// If a dispatcher for the specified mangled name is not in the module, create
/// and return an llvm Function with the specified type.
llvm::Constant *CodeGenModule::GetOrCreateMultiVersionResolver(GlobalDecl GD) {
  const auto *FD = cast<FunctionDecl>(GD.getDecl());
  assert(FD && "Not a FunctionDecl?");

  std::string MangledName =
      getMangledNameImpl(*this, GD, FD, /*OmitMultiVersionMangling=*/true);

  // Holds the name of the resolver, in ifunc mode this is the ifunc (which has
  // a separate resolver).
  std::string ResolverName = MangledName;
  if (getTarget().supportsIFunc())
    ResolverName += ".ifunc";
  else if (FD->isTargetMultiVersion())
    ResolverName += ".resolver";

  // If the resolver has already been created, just return it.
  if (llvm::GlobalValue *ResolverGV = GetGlobalValue(ResolverName))
    return ResolverGV;

  const CGFunctionInfo &FI = getTypes().arrangeGlobalDeclaration(GD);
  llvm::FunctionType *DeclTy = getTypes().GetFunctionType(FI);

  // The resolver needs to be created. For target and target_clones, defer
  // creation until the end of the TU.
  if (FD->isTargetMultiVersion() || FD->isTargetClonesMultiVersion())
    MultiVersionFuncs.push_back(GD);

  // For cpu_specific, don't create an ifunc yet because we don't know if the
  // cpu_dispatch will be emitted in this translation unit.
  if (getTarget().supportsIFunc() && !FD->isCPUSpecificMultiVersion()) {
    llvm::Type *ResolverType = llvm::FunctionType::get(
        llvm::PointerType::get(
            DeclTy, getContext().getTargetAddressSpace(FD->getType())),
        false);
    llvm::Constant *Resolver = GetOrCreateLLVMFunction(
        MangledName + ".resolver", ResolverType, GlobalDecl{},
        /*ForVTable=*/false);
    llvm::GlobalIFunc *GIF =
        llvm::GlobalIFunc::create(DeclTy, 0, getMultiversionLinkage(*this, GD),
                                  "", Resolver, &getModule());
    GIF->setName(ResolverName);
    SetCommonAttributes(FD, GIF);

    return GIF;
  }

  llvm::Constant *Resolver = GetOrCreateLLVMFunction(
      ResolverName, DeclTy, GlobalDecl{}, /*ForVTable=*/false);
  assert(isa<llvm::GlobalValue>(Resolver) &&
         "Resolver should be created for the first time");
  SetCommonAttributes(FD, cast<llvm::GlobalValue>(Resolver));
  return Resolver;
}

/// GetOrCreateLLVMFunction - If the specified mangled name is not in the
/// module, create and return an llvm Function with the specified type. If there
/// is something in the module with the specified name, return it potentially
/// bitcasted to the right type.
///
/// If D is non-null, it specifies a decl that correspond to this.  This is used
/// to set the attributes on the function when it is first created.
llvm::Constant *CodeGenModule::GetOrCreateLLVMFunction(
    StringRef MangledName, llvm::Type *Ty, GlobalDecl GD, bool ForVTable,
    bool DontDefer, bool IsThunk, llvm::AttributeList ExtraAttrs,
    ForDefinition_t IsForDefinition) {
  const Decl *D = GD.getDecl();

  // Any attempts to use a MultiVersion function should result in retrieving
  // the iFunc instead. Name Mangling will handle the rest of the changes.
  if (const FunctionDecl *FD = cast_or_null<FunctionDecl>(D)) {
    // For the device mark the function as one that should be emitted.
    if (getLangOpts().OpenMPIsDevice && OpenMPRuntime &&
        !OpenMPRuntime->markAsGlobalTarget(GD) && FD->isDefined() &&
        !DontDefer && !IsForDefinition) {
      if (const FunctionDecl *FDDef = FD->getDefinition()) {
        GlobalDecl GDDef;
        if (const auto *CD = dyn_cast<CXXConstructorDecl>(FDDef))
          GDDef = GlobalDecl(CD, GD.getCtorType());
        else if (const auto *DD = dyn_cast<CXXDestructorDecl>(FDDef))
          GDDef = GlobalDecl(DD, GD.getDtorType());
        else
          GDDef = GlobalDecl(FDDef);
        EmitGlobal(GDDef);
      }
    }

    if (FD->isMultiVersion()) {
      UpdateMultiVersionNames(GD, FD, MangledName);
      if (!IsForDefinition)
        return GetOrCreateMultiVersionResolver(GD);
    }
  }

  // Lookup the entry, lazily creating it if necessary.
  llvm::GlobalValue *Entry = GetGlobalValue(MangledName);
  if (Entry) {
    if (WeakRefReferences.erase(Entry)) {
      const FunctionDecl *FD = cast_or_null<FunctionDecl>(D);
      if (FD && !FD->hasAttr<WeakAttr>())
        Entry->setLinkage(llvm::Function::ExternalLinkage);
    }

    // Handle dropped DLL attributes.
    if (D && !D->hasAttr<DLLImportAttr>() && !D->hasAttr<DLLExportAttr>()) {
      Entry->setDLLStorageClass(llvm::GlobalValue::DefaultStorageClass);
      setDSOLocal(Entry);
    }

    // If there are two attempts to define the same mangled name, issue an
    // error.
    if (IsForDefinition && !Entry->isDeclaration()) {
      GlobalDecl OtherGD;
      // Check that GD is not yet in DiagnosedConflictingDefinitions is required
      // to make sure that we issue an error only once.
      if (lookupRepresentativeDecl(MangledName, OtherGD) &&
          (GD.getCanonicalDecl().getDecl() !=
           OtherGD.getCanonicalDecl().getDecl()) &&
          DiagnosedConflictingDefinitions.insert(GD).second) {
        getDiags().Report(D->getLocation(), diag::err_duplicate_mangled_name)
            << MangledName;
        getDiags().Report(OtherGD.getDecl()->getLocation(),
                          diag::note_previous_definition);
      }
    }

    if ((isa<llvm::Function>(Entry) || isa<llvm::GlobalAlias>(Entry)) &&
        (Entry->getValueType() == Ty)) {
      return Entry;
    }

    // Make sure the result is of the correct type.
    // (If function is requested for a definition, we always need to create a new
    // function, not just return a bitcast.)
    if (!IsForDefinition)
      return llvm::ConstantExpr::getBitCast(Entry, Ty->getPointerTo());
  }

  // This function doesn't have a complete type (for example, the return
  // type is an incomplete struct). Use a fake type instead, and make
  // sure not to try to set attributes.
  bool IsIncompleteFunction = false;

  llvm::FunctionType *FTy;
  if (isa<llvm::FunctionType>(Ty)) {
    FTy = cast<llvm::FunctionType>(Ty);
  } else {
    FTy = llvm::FunctionType::get(VoidTy, false);
    IsIncompleteFunction = true;
  }

  llvm::Function *F =
      llvm::Function::Create(FTy, llvm::Function::ExternalLinkage,
                             Entry ? StringRef() : MangledName, &getModule());

  // If we already created a function with the same mangled name (but different
  // type) before, take its name and add it to the list of functions to be
  // replaced with F at the end of CodeGen.
  //
  // This happens if there is a prototype for a function (e.g. "int f()") and
  // then a definition of a different type (e.g. "int f(int x)").
  if (Entry) {
    F->takeName(Entry);

    // This might be an implementation of a function without a prototype, in
    // which case, try to do special replacement of calls which match the new
    // prototype.  The really key thing here is that we also potentially drop
    // arguments from the call site so as to make a direct call, which makes the
    // inliner happier and suppresses a number of optimizer warnings (!) about
    // dropping arguments.
    if (!Entry->use_empty()) {
      ReplaceUsesOfNonProtoTypeWithRealFunction(Entry, F);
      Entry->removeDeadConstantUsers();
    }

    llvm::Constant *BC = llvm::ConstantExpr::getBitCast(
        F, Entry->getValueType()->getPointerTo());
    addGlobalValReplacement(Entry, BC);
  }

  assert(F->getName() == MangledName && "name was uniqued!");
  if (D)
    SetFunctionAttributes(GD, F, IsIncompleteFunction, IsThunk);
  if (ExtraAttrs.hasFnAttrs()) {
    llvm::AttrBuilder B(F->getContext(), ExtraAttrs.getFnAttrs());
    F->addFnAttrs(B);
  }

  if (!DontDefer) {
    // All MSVC dtors other than the base dtor are linkonce_odr and delegate to
    // each other bottoming out with the base dtor.  Therefore we emit non-base
    // dtors on usage, even if there is no dtor definition in the TU.
    if (D && isa<CXXDestructorDecl>(D) &&
        getCXXABI().useThunkForDtorVariant(cast<CXXDestructorDecl>(D),
                                           GD.getDtorType()))
      addDeferredDeclToEmit(GD);

    // This is the first use or definition of a mangled name.  If there is a
    // deferred decl with this name, remember that we need to emit it at the end
    // of the file.
    auto DDI = DeferredDecls.find(MangledName);
    if (DDI != DeferredDecls.end()) {
      // Move the potentially referenced deferred decl to the
      // DeferredDeclsToEmit list, and remove it from DeferredDecls (since we
      // don't need it anymore).
      addDeferredDeclToEmit(DDI->second);
      DeferredDecls.erase(DDI);

      // Otherwise, there are cases we have to worry about where we're
      // using a declaration for which we must emit a definition but where
      // we might not find a top-level definition:
      //   - member functions defined inline in their classes
      //   - friend functions defined inline in some class
      //   - special member functions with implicit definitions
      // If we ever change our AST traversal to walk into class methods,
      // this will be unnecessary.
      //
      // We also don't emit a definition for a function if it's going to be an
      // entry in a vtable, unless it's already marked as used.
    } else if (getLangOpts().CPlusPlus && D) {
      // Look for a declaration that's lexically in a record.
      for (const auto *FD = cast<FunctionDecl>(D)->getMostRecentDecl(); FD;
           FD = FD->getPreviousDecl()) {
        if (isa<CXXRecordDecl>(FD->getLexicalDeclContext())) {
          if (FD->doesThisDeclarationHaveABody()) {
            addDeferredDeclToEmit(GD.getWithDecl(FD));
            break;
          }
        }
      }
    }
  }

  // Make sure the result is of the requested type.
  if (!IsIncompleteFunction) {
    assert(F->getFunctionType() == Ty);
    return F;
  }

  llvm::Type *PTy = llvm::PointerType::getUnqual(Ty);
  return llvm::ConstantExpr::getBitCast(F, PTy);
}

/// GetAddrOfFunction - Return the address of the given function.  If Ty is
/// non-null, then this function will use the specified type if it has to
/// create it (this occurs when we see a definition of the function).
llvm::Constant *CodeGenModule::GetAddrOfFunction(GlobalDecl GD,
                                                 llvm::Type *Ty,
                                                 bool ForVTable,
                                                 bool DontDefer,
                                              ForDefinition_t IsForDefinition) {
  assert(!cast<FunctionDecl>(GD.getDecl())->isConsteval() &&
         "consteval function should never be emitted");
  // If there was no specific requested type, just convert it now.
  if (!Ty) {
    const auto *FD = cast<FunctionDecl>(GD.getDecl());
    Ty = getTypes().ConvertType(FD->getType());
  }

  // Devirtualized destructor calls may come through here instead of via
  // getAddrOfCXXStructor. Make sure we use the MS ABI base destructor instead
  // of the complete destructor when necessary.
  if (const auto *DD = dyn_cast<CXXDestructorDecl>(GD.getDecl())) {
    if (getTarget().getCXXABI().isMicrosoft() &&
        GD.getDtorType() == Dtor_Complete &&
        DD->getParent()->getNumVBases() == 0)
      GD = GlobalDecl(DD, Dtor_Base);
  }

  StringRef MangledName = getMangledName(GD);
  auto *F = GetOrCreateLLVMFunction(MangledName, Ty, GD, ForVTable, DontDefer,
                                    /*IsThunk=*/false, llvm::AttributeList(),
                                    IsForDefinition);
  // Returns kernel handle for HIP kernel stub function.
  if (LangOpts.CUDA && !LangOpts.CUDAIsDevice &&
      cast<FunctionDecl>(GD.getDecl())->hasAttr<CUDAGlobalAttr>()) {
    auto *Handle = getCUDARuntime().getKernelHandle(
        cast<llvm::Function>(F->stripPointerCasts()), GD);
    if (IsForDefinition)
      return F;
    return llvm::ConstantExpr::getBitCast(Handle, Ty->getPointerTo());
  }
  return F;
}

llvm::Constant *CodeGenModule::GetFunctionStart(const ValueDecl *Decl) {
  llvm::GlobalValue *F =
      cast<llvm::GlobalValue>(GetAddrOfFunction(Decl)->stripPointerCasts());

  return llvm::ConstantExpr::getBitCast(llvm::NoCFIValue::get(F),
                                        llvm::Type::getInt8PtrTy(VMContext));
}

static const FunctionDecl *
GetRuntimeFunctionDecl(ASTContext &C, StringRef Name) {
  TranslationUnitDecl *TUDecl = C.getTranslationUnitDecl();
  DeclContext *DC = TranslationUnitDecl::castToDeclContext(TUDecl);

  IdentifierInfo &CII = C.Idents.get(Name);
  for (const auto *Result : DC->lookup(&CII))
    if (const auto *FD = dyn_cast<FunctionDecl>(Result))
      return FD;

  if (!C.getLangOpts().CPlusPlus)
    return nullptr;

  // Demangle the premangled name from getTerminateFn()
  IdentifierInfo &CXXII =
      (Name == "_ZSt9terminatev" || Name == "?terminate@@YAXXZ")
          ? C.Idents.get("terminate")
          : C.Idents.get(Name);

  for (const auto &N : {"__cxxabiv1", "std"}) {
    IdentifierInfo &NS = C.Idents.get(N);
    for (const auto *Result : DC->lookup(&NS)) {
      const NamespaceDecl *ND = dyn_cast<NamespaceDecl>(Result);
      if (auto *LSD = dyn_cast<LinkageSpecDecl>(Result))
        for (const auto *Result : LSD->lookup(&NS))
          if ((ND = dyn_cast<NamespaceDecl>(Result)))
            break;

      if (ND)
        for (const auto *Result : ND->lookup(&CXXII))
          if (const auto *FD = dyn_cast<FunctionDecl>(Result))
            return FD;
    }
  }

  return nullptr;
}

/// CreateRuntimeFunction - Create a new runtime function with the specified
/// type and name.
llvm::FunctionCallee
CodeGenModule::CreateRuntimeFunction(llvm::FunctionType *FTy, StringRef Name,
                                     llvm::AttributeList ExtraAttrs, bool Local,
                                     bool AssumeConvergent) {
  if (AssumeConvergent) {
    ExtraAttrs =
        ExtraAttrs.addFnAttribute(VMContext, llvm::Attribute::Convergent);
  }

  llvm::Constant *C =
      GetOrCreateLLVMFunction(Name, FTy, GlobalDecl(), /*ForVTable=*/false,
                              /*DontDefer=*/false, /*IsThunk=*/false,
                              ExtraAttrs);

  if (auto *F = dyn_cast<llvm::Function>(C)) {
    if (F->empty()) {
      F->setCallingConv(getRuntimeCC());

      // In Windows Itanium environments, try to mark runtime functions
      // dllimport. For Mingw and MSVC, don't. We don't really know if the user
      // will link their standard library statically or dynamically. Marking
      // functions imported when they are not imported can cause linker errors
      // and warnings.
      if (!Local && getTriple().isWindowsItaniumEnvironment() &&
          !getCodeGenOpts().LTOVisibilityPublicStd) {
        const FunctionDecl *FD = GetRuntimeFunctionDecl(Context, Name);
        if (!FD || FD->hasAttr<DLLImportAttr>()) {
          F->setDLLStorageClass(llvm::GlobalValue::DLLImportStorageClass);
          F->setLinkage(llvm::GlobalValue::ExternalLinkage);
        }
      }
      setDSOLocal(F);
    }
  }

  return {FTy, C};
}

/// isTypeConstant - Determine whether an object of this type can be emitted
/// as a constant.
///
/// If ExcludeCtor is true, the duration when the object's constructor runs
/// will not be considered. The caller will need to verify that the object is
/// not written to during its construction.
bool CodeGenModule::isTypeConstant(QualType Ty, bool ExcludeCtor) {
  if (!Ty.isConstant(Context) && !Ty->isReferenceType())
    return false;

  if (Context.getLangOpts().CPlusPlus) {
    if (const CXXRecordDecl *Record
          = Context.getBaseElementType(Ty)->getAsCXXRecordDecl())
      return ExcludeCtor && !Record->hasMutableFields() &&
             Record->hasTrivialDestructor();
  }

  return true;
}

/// GetOrCreateLLVMGlobal - If the specified mangled name is not in the module,
/// create and return an llvm GlobalVariable with the specified type and address
/// space. If there is something in the module with the specified name, return
/// it potentially bitcasted to the right type.
///
/// If D is non-null, it specifies a decl that correspond to this.  This is used
/// to set the attributes on the global when it is first created.
///
/// If IsForDefinition is true, it is guaranteed that an actual global with
/// type Ty will be returned, not conversion of a variable with the same
/// mangled name but some other type.
llvm::Constant *
CodeGenModule::GetOrCreateLLVMGlobal(StringRef MangledName, llvm::Type *Ty,
                                     LangAS AddrSpace, const VarDecl *D,
                                     ForDefinition_t IsForDefinition) {
  // Lookup the entry, lazily creating it if necessary.
  llvm::GlobalValue *Entry = GetGlobalValue(MangledName);
  unsigned TargetAS = getContext().getTargetAddressSpace(AddrSpace);
  if (Entry) {
    if (WeakRefReferences.erase(Entry)) {
      if (D && !D->hasAttr<WeakAttr>())
        Entry->setLinkage(llvm::Function::ExternalLinkage);
    }

    // Handle dropped DLL attributes.
    if (D && !D->hasAttr<DLLImportAttr>() && !D->hasAttr<DLLExportAttr>())
      Entry->setDLLStorageClass(llvm::GlobalValue::DefaultStorageClass);

    if (LangOpts.OpenMP && !LangOpts.OpenMPSimd && D)
      getOpenMPRuntime().registerTargetGlobalVariable(D, Entry);

    if (Entry->getValueType() == Ty && Entry->getAddressSpace() == TargetAS)
      return Entry;

    // If there are two attempts to define the same mangled name, issue an
    // error.
    if (IsForDefinition && !Entry->isDeclaration()) {
      GlobalDecl OtherGD;
      const VarDecl *OtherD;

      // Check that D is not yet in DiagnosedConflictingDefinitions is required
      // to make sure that we issue an error only once.
      if (D && lookupRepresentativeDecl(MangledName, OtherGD) &&
          (D->getCanonicalDecl() != OtherGD.getCanonicalDecl().getDecl()) &&
          (OtherD = dyn_cast<VarDecl>(OtherGD.getDecl())) &&
          OtherD->hasInit() &&
          DiagnosedConflictingDefinitions.insert(D).second) {
        getDiags().Report(D->getLocation(), diag::err_duplicate_mangled_name)
            << MangledName;
        getDiags().Report(OtherGD.getDecl()->getLocation(),
                          diag::note_previous_definition);
      }
    }

    // Make sure the result is of the correct type.
    if (Entry->getType()->getAddressSpace() != TargetAS) {
      return llvm::ConstantExpr::getAddrSpaceCast(Entry,
                                                  Ty->getPointerTo(TargetAS));
    }

    // (If global is requested for a definition, we always need to create a new
    // global, not just return a bitcast.)
    if (!IsForDefinition)
      return llvm::ConstantExpr::getBitCast(Entry, Ty->getPointerTo(TargetAS));
  }

  auto DAddrSpace = GetGlobalVarAddressSpace(D);

  auto *GV = new llvm::GlobalVariable(
      getModule(), Ty, false, llvm::GlobalValue::ExternalLinkage, nullptr,
      MangledName, nullptr, llvm::GlobalVariable::NotThreadLocal,
      getContext().getTargetAddressSpace(DAddrSpace));

  // If we already created a global with the same mangled name (but different
  // type) before, take its name and remove it from its parent.
  if (Entry) {
    GV->takeName(Entry);

    if (!Entry->use_empty()) {
      llvm::Constant *NewPtrForOldDecl =
          llvm::ConstantExpr::getBitCast(GV, Entry->getType());
      Entry->replaceAllUsesWith(NewPtrForOldDecl);
    }

    Entry->eraseFromParent();
  }

  // This is the first use or definition of a mangled name.  If there is a
  // deferred decl with this name, remember that we need to emit it at the end
  // of the file.
  auto DDI = DeferredDecls.find(MangledName);
  if (DDI != DeferredDecls.end()) {
    // Move the potentially referenced deferred decl to the DeferredDeclsToEmit
    // list, and remove it from DeferredDecls (since we don't need it anymore).
    addDeferredDeclToEmit(DDI->second);
    DeferredDecls.erase(DDI);
  }

  // Handle things which are present even on external declarations.
  if (D) {
    if (LangOpts.OpenMP && !LangOpts.OpenMPSimd)
      getOpenMPRuntime().registerTargetGlobalVariable(D, GV);

    // FIXME: This code is overly simple and should be merged with other global
    // handling.
    GV->setConstant(isTypeConstant(D->getType(), false));

    GV->setAlignment(getContext().getDeclAlign(D).getAsAlign());

    setLinkageForGV(GV, D);

    if (D->getTLSKind()) {
      if (D->getTLSKind() == VarDecl::TLS_Dynamic)
        CXXThreadLocals.push_back(D);
      setTLSMode(GV, *D);
    }

    setGVProperties(GV, D);

    // If required by the ABI, treat declarations of static data members with
    // inline initializers as definitions.
    if (getContext().isMSStaticDataMemberInlineDefinition(D)) {
      EmitGlobalVarDefinition(D);
    }

    // Emit section information for extern variables.
    if (D->hasExternalStorage()) {
      if (const SectionAttr *SA = D->getAttr<SectionAttr>())
        GV->setSection(SA->getName());
    }

    // Handle XCore specific ABI requirements.
    if (getTriple().getArch() == llvm::Triple::xcore &&
        D->getLanguageLinkage() == CLanguageLinkage &&
        D->getType().isConstant(Context) &&
        isExternallyVisible(D->getLinkageAndVisibility().getLinkage()))
      GV->setSection(".cp.rodata");

    // Check if we a have a const declaration with an initializer, we may be
    // able to emit it as available_externally to expose it's value to the
    // optimizer.
    if (Context.getLangOpts().CPlusPlus && GV->hasExternalLinkage() &&
        D->getType().isConstQualified() && !GV->hasInitializer() &&
        !D->hasDefinition() && D->hasInit() && !D->hasAttr<DLLImportAttr>()) {
      const auto *Record =
          Context.getBaseElementType(D->getType())->getAsCXXRecordDecl();
      bool HasMutableFields = Record && Record->hasMutableFields();
      if (!HasMutableFields) {
        const VarDecl *InitDecl;
        const Expr *InitExpr = D->getAnyInitializer(InitDecl);
        if (InitExpr) {
          ConstantEmitter emitter(*this);
          llvm::Constant *Init = emitter.tryEmitForInitializer(*InitDecl);
          if (Init) {
            auto *InitType = Init->getType();
            if (GV->getValueType() != InitType) {
              // The type of the initializer does not match the definition.
              // This happens when an initializer has a different type from
              // the type of the global (because of padding at the end of a
              // structure for instance).
              GV->setName(StringRef());
              // Make a new global with the correct type, this is now guaranteed
              // to work.
              auto *NewGV = cast<llvm::GlobalVariable>(
                  GetAddrOfGlobalVar(D, InitType, IsForDefinition)
                      ->stripPointerCasts());

              // Erase the old global, since it is no longer used.
              GV->eraseFromParent();
              GV = NewGV;
            } else {
              GV->setInitializer(Init);
              GV->setConstant(true);
              GV->setLinkage(llvm::GlobalValue::AvailableExternallyLinkage);
            }
            emitter.finalize(GV);
          }
        }
      }
    }
  }

  if (GV->isDeclaration()) {
    getTargetCodeGenInfo().setTargetAttributes(D, GV, *this);
    // External HIP managed variables needed to be recorded for transformation
    // in both device and host compilations.
    if (getLangOpts().CUDA && D && D->hasAttr<HIPManagedAttr>() &&
        D->hasExternalStorage())
      getCUDARuntime().handleVarRegistration(D, *GV);
  }

  LangAS ExpectedAS =
      D ? D->getType().getAddressSpace()
        : (LangOpts.OpenCL ? LangAS::opencl_global : LangAS::Default);
  assert(getContext().getTargetAddressSpace(ExpectedAS) == TargetAS);
  if (DAddrSpace != ExpectedAS) {
    return getTargetCodeGenInfo().performAddrSpaceCast(
        *this, GV, DAddrSpace, ExpectedAS, Ty->getPointerTo(TargetAS));
  }

  return GV;
}

llvm::Constant *
CodeGenModule::GetAddrOfGlobal(GlobalDecl GD, ForDefinition_t IsForDefinition) {
  const Decl *D = GD.getDecl();

  if (isa<CXXConstructorDecl>(D) || isa<CXXDestructorDecl>(D))
    return getAddrOfCXXStructor(GD, /*FnInfo=*/nullptr, /*FnType=*/nullptr,
                                /*DontDefer=*/false, IsForDefinition);

  if (isa<CXXMethodDecl>(D)) {
    auto FInfo =
        &getTypes().arrangeCXXMethodDeclaration(cast<CXXMethodDecl>(D));
    auto Ty = getTypes().GetFunctionType(*FInfo);
    return GetAddrOfFunction(GD, Ty, /*ForVTable=*/false, /*DontDefer=*/false,
                             IsForDefinition);
  }

  if (isa<FunctionDecl>(D)) {
    const CGFunctionInfo &FI = getTypes().arrangeGlobalDeclaration(GD);
    llvm::FunctionType *Ty = getTypes().GetFunctionType(FI);
    return GetAddrOfFunction(GD, Ty, /*ForVTable=*/false, /*DontDefer=*/false,
                             IsForDefinition);
  }

  return GetAddrOfGlobalVar(cast<VarDecl>(D), /*Ty=*/nullptr, IsForDefinition);
}

llvm::GlobalVariable *CodeGenModule::CreateOrReplaceCXXRuntimeVariable(
    StringRef Name, llvm::Type *Ty, llvm::GlobalValue::LinkageTypes Linkage,
    unsigned Alignment) {
  llvm::GlobalVariable *GV = getModule().getNamedGlobal(Name);
  llvm::GlobalVariable *OldGV = nullptr;

  if (GV) {
    // Check if the variable has the right type.
    if (GV->getValueType() == Ty)
      return GV;

    // Because C++ name mangling, the only way we can end up with an already
    // existing global with the same name is if it has been declared extern "C".
    assert(GV->isDeclaration() && "Declaration has wrong type!");
    OldGV = GV;
  }

  // Create a new variable.
  GV = new llvm::GlobalVariable(getModule(), Ty, /*isConstant=*/true,
                                Linkage, nullptr, Name);

  if (OldGV) {
    // Replace occurrences of the old variable if needed.
    GV->takeName(OldGV);

    if (!OldGV->use_empty()) {
      llvm::Constant *NewPtrForOldDecl =
      llvm::ConstantExpr::getBitCast(GV, OldGV->getType());
      OldGV->replaceAllUsesWith(NewPtrForOldDecl);
    }

    OldGV->eraseFromParent();
  }

  if (supportsCOMDAT() && GV->isWeakForLinker() &&
      !GV->hasAvailableExternallyLinkage())
    GV->setComdat(TheModule.getOrInsertComdat(GV->getName()));

  GV->setAlignment(llvm::MaybeAlign(Alignment));

  return GV;
}

/// GetAddrOfGlobalVar - Return the llvm::Constant for the address of the
/// given global variable.  If Ty is non-null and if the global doesn't exist,
/// then it will be created with the specified type instead of whatever the
/// normal requested type would be. If IsForDefinition is true, it is guaranteed
/// that an actual global with type Ty will be returned, not conversion of a
/// variable with the same mangled name but some other type.
llvm::Constant *CodeGenModule::GetAddrOfGlobalVar(const VarDecl *D,
                                                  llvm::Type *Ty,
                                           ForDefinition_t IsForDefinition) {
  assert(D->hasGlobalStorage() && "Not a global variable");
  QualType ASTTy = D->getType();
  if (!Ty)
    Ty = getTypes().ConvertTypeForMem(ASTTy);

  StringRef MangledName = getMangledName(D);
  return GetOrCreateLLVMGlobal(MangledName, Ty, ASTTy.getAddressSpace(), D,
                               IsForDefinition);
}

/// CreateRuntimeVariable - Create a new runtime global variable with the
/// specified type and name.
llvm::Constant *
CodeGenModule::CreateRuntimeVariable(llvm::Type *Ty,
                                     StringRef Name) {
  LangAS AddrSpace = getContext().getLangOpts().OpenCL ? LangAS::opencl_global
                                                       : LangAS::Default;
  auto *Ret = GetOrCreateLLVMGlobal(Name, Ty, AddrSpace, nullptr);
  setDSOLocal(cast<llvm::GlobalValue>(Ret->stripPointerCasts()));
  return Ret;
}

void CodeGenModule::EmitTentativeDefinition(const VarDecl *D) {
  assert(!D->getInit() && "Cannot emit definite definitions here!");

  StringRef MangledName = getMangledName(D);
  llvm::GlobalValue *GV = GetGlobalValue(MangledName);

  // We already have a definition, not declaration, with the same mangled name.
  // Emitting of declaration is not required (and actually overwrites emitted
  // definition).
  if (GV && !GV->isDeclaration())
    return;

  // If we have not seen a reference to this variable yet, place it into the
  // deferred declarations table to be emitted if needed later.
  if (!MustBeEmitted(D) && !GV) {
      DeferredDecls[MangledName] = D;
      return;
  }

  // The tentative definition is the only definition.
  EmitGlobalVarDefinition(D);
}

void CodeGenModule::EmitExternalDeclaration(const VarDecl *D) {
  EmitExternalVarDeclaration(D);
}

CharUnits CodeGenModule::GetTargetTypeStoreSize(llvm::Type *Ty) const {
  return Context.toCharUnitsFromBits(
      getDataLayout().getTypeStoreSizeInBits(Ty));
}

LangAS CodeGenModule::GetGlobalVarAddressSpace(const VarDecl *D) {
  if (LangOpts.OpenCL) {
    LangAS AS = D ? D->getType().getAddressSpace() : LangAS::opencl_global;
    assert(AS == LangAS::opencl_global ||
           AS == LangAS::opencl_global_device ||
           AS == LangAS::opencl_global_host ||
           AS == LangAS::opencl_constant ||
           AS == LangAS::opencl_local ||
           AS >= LangAS::FirstTargetAddressSpace);
    return AS;
  }

  if (LangOpts.SYCLIsDevice &&
      (!D || D->getType().getAddressSpace() == LangAS::Default))
    return LangAS::sycl_global;

  if (LangOpts.CUDA && LangOpts.CUDAIsDevice) {
    if (D && D->hasAttr<CUDAConstantAttr>())
      return LangAS::cuda_constant;
    else if (D && D->hasAttr<CUDASharedAttr>())
      return LangAS::cuda_shared;
    else if (D && D->hasAttr<CUDADeviceAttr>())
      return LangAS::cuda_device;
    else if (D && D->getType().isConstQualified())
      return LangAS::cuda_constant;
    else
      return LangAS::cuda_device;
  }

  if (LangOpts.OpenMP) {
    LangAS AS;
    if (OpenMPRuntime->hasAllocateAttributeForGlobalVar(D, AS))
      return AS;
  }
  return getTargetCodeGenInfo().getGlobalVarAddressSpace(*this, D);
}

LangAS CodeGenModule::GetGlobalConstantAddressSpace() const {
  // OpenCL v1.2 s6.5.3: a string literal is in the constant address space.
  if (LangOpts.OpenCL)
    return LangAS::opencl_constant;
  if (LangOpts.SYCLIsDevice)
    return LangAS::sycl_global;
  if (LangOpts.HIP && LangOpts.CUDAIsDevice && getTriple().isSPIRV())
    // For HIPSPV map literals to cuda_device (maps to CrossWorkGroup in SPIR-V)
    // instead of default AS (maps to Generic in SPIR-V). Otherwise, we end up
    // with OpVariable instructions with Generic storage class which is not
    // allowed (SPIR-V V1.6 s3.42.8). Also, mapping literals to SPIR-V
    // UniformConstant storage class is not viable as pointers to it may not be
    // casted to Generic pointers which are used to model HIP's "flat" pointers.
    return LangAS::cuda_device;
  if (auto AS = getTarget().getConstantAddressSpace())
    return AS.getValue();
  return LangAS::Default;
}

// In address space agnostic languages, string literals are in default address
// space in AST. However, certain targets (e.g. amdgcn) request them to be
// emitted in constant address space in LLVM IR. To be consistent with other
// parts of AST, string literal global variables in constant address space
// need to be casted to default address space before being put into address
// map and referenced by other part of CodeGen.
// In OpenCL, string literals are in constant address space in AST, therefore
// they should not be casted to default address space.
static llvm::Constant *
castStringLiteralToDefaultAddressSpace(CodeGenModule &CGM,
                                       llvm::GlobalVariable *GV) {
  llvm::Constant *Cast = GV;
  if (!CGM.getLangOpts().OpenCL) {
    auto AS = CGM.GetGlobalConstantAddressSpace();
    if (AS != LangAS::Default)
      Cast = CGM.getTargetCodeGenInfo().performAddrSpaceCast(
          CGM, GV, AS, LangAS::Default,
          GV->getValueType()->getPointerTo(
              CGM.getContext().getTargetAddressSpace(LangAS::Default)));
  }
  return Cast;
}

template<typename SomeDecl>
void CodeGenModule::MaybeHandleStaticInExternC(const SomeDecl *D,
                                               llvm::GlobalValue *GV) {
  if (!getLangOpts().CPlusPlus)
    return;

  // Must have 'used' attribute, or else inline assembly can't rely on
  // the name existing.
  if (!D->template hasAttr<UsedAttr>())
    return;

  // Must have internal linkage and an ordinary name.
  if (!D->getIdentifier() || D->getFormalLinkage() != InternalLinkage)
    return;

  // Must be in an extern "C" context. Entities declared directly within
  // a record are not extern "C" even if the record is in such a context.
  const SomeDecl *First = D->getFirstDecl();
  if (First->getDeclContext()->isRecord() || !First->isInExternCContext())
    return;

  // OK, this is an internal linkage entity inside an extern "C" linkage
  // specification. Make a note of that so we can give it the "expected"
  // mangled name if nothing else is using that name.
  std::pair<StaticExternCMap::iterator, bool> R =
      StaticExternCValues.insert(std::make_pair(D->getIdentifier(), GV));

  // If we have multiple internal linkage entities with the same name
  // in extern "C" regions, none of them gets that name.
  if (!R.second)
    R.first->second = nullptr;
}

static bool shouldBeInCOMDAT(CodeGenModule &CGM, const Decl &D) {
  if (!CGM.supportsCOMDAT())
    return false;

  if (D.hasAttr<SelectAnyAttr>())
    return true;

  GVALinkage Linkage;
  if (auto *VD = dyn_cast<VarDecl>(&D))
    Linkage = CGM.getContext().GetGVALinkageForVariable(VD);
  else
    Linkage = CGM.getContext().GetGVALinkageForFunction(cast<FunctionDecl>(&D));

  switch (Linkage) {
  case GVA_Internal:
  case GVA_AvailableExternally:
  case GVA_StrongExternal:
    return false;
  case GVA_DiscardableODR:
  case GVA_StrongODR:
    return true;
  }
  llvm_unreachable("No such linkage");
}

void CodeGenModule::maybeSetTrivialComdat(const Decl &D,
                                          llvm::GlobalObject &GO) {
  if (!shouldBeInCOMDAT(*this, D))
    return;
  GO.setComdat(TheModule.getOrInsertComdat(GO.getName()));
}

/// Pass IsTentative as true if you want to create a tentative definition.
void CodeGenModule::EmitGlobalVarDefinition(const VarDecl *D,
                                            bool IsTentative) {
  // OpenCL global variables of sampler type are translated to function calls,
  // therefore no need to be translated.
  QualType ASTTy = D->getType();
  if (getLangOpts().OpenCL && ASTTy->isSamplerT())
    return;

  // If this is OpenMP device, check if it is legal to emit this global
  // normally.
  if (LangOpts.OpenMPIsDevice && OpenMPRuntime &&
      OpenMPRuntime->emitTargetGlobalVariable(D))
    return;

  llvm::TrackingVH<llvm::Constant> Init;
  bool NeedsGlobalCtor = false;
  bool NeedsGlobalDtor =
      D->needsDestruction(getContext()) == QualType::DK_cxx_destructor;

  const VarDecl *InitDecl;
  const Expr *InitExpr = D->getAnyInitializer(InitDecl);

  Optional<ConstantEmitter> emitter;

  // CUDA E.2.4.1 "__shared__ variables cannot have an initialization
  // as part of their declaration."  Sema has already checked for
  // error cases, so we just need to set Init to UndefValue.
  bool IsCUDASharedVar =
      getLangOpts().CUDAIsDevice && D->hasAttr<CUDASharedAttr>();
  // Shadows of initialized device-side global variables are also left
  // undefined.
  // Managed Variables should be initialized on both host side and device side.
  bool IsCUDAShadowVar =
      !getLangOpts().CUDAIsDevice && !D->hasAttr<HIPManagedAttr>() &&
      (D->hasAttr<CUDAConstantAttr>() || D->hasAttr<CUDADeviceAttr>() ||
       D->hasAttr<CUDASharedAttr>());
  bool IsCUDADeviceShadowVar =
      getLangOpts().CUDAIsDevice && !D->hasAttr<HIPManagedAttr>() &&
      (D->getType()->isCUDADeviceBuiltinSurfaceType() ||
       D->getType()->isCUDADeviceBuiltinTextureType());
  if (getLangOpts().CUDA &&
      (IsCUDASharedVar || IsCUDAShadowVar || IsCUDADeviceShadowVar))
    Init = llvm::UndefValue::get(getTypes().ConvertTypeForMem(ASTTy));
  else if (D->hasAttr<LoaderUninitializedAttr>())
    Init = llvm::UndefValue::get(getTypes().ConvertTypeForMem(ASTTy));
  else if (!InitExpr) {
    // This is a tentative definition; tentative definitions are
    // implicitly initialized with { 0 }.
    //
    // Note that tentative definitions are only emitted at the end of
    // a translation unit, so they should never have incomplete
    // type. In addition, EmitTentativeDefinition makes sure that we
    // never attempt to emit a tentative definition if a real one
    // exists. A use may still exists, however, so we still may need
    // to do a RAUW.
    assert(!ASTTy->isIncompleteType() && "Unexpected incomplete type");
    Init = EmitNullConstant(D->getType());
  } else {
    initializedGlobalDecl = GlobalDecl(D);
    emitter.emplace(*this);
    llvm::Constant *Initializer = emitter->tryEmitForInitializer(*InitDecl);
    if (!Initializer) {
      QualType T = InitExpr->getType();
      if (D->getType()->isReferenceType())
        T = D->getType();

      if (getLangOpts().CPlusPlus) {
        if (InitDecl->hasFlexibleArrayInit(getContext()))
          ErrorUnsupported(D, "flexible array initializer");
        Init = EmitNullConstant(T);
        NeedsGlobalCtor = true;
      } else {
        ErrorUnsupported(D, "static initializer");
        Init = llvm::UndefValue::get(getTypes().ConvertType(T));
      }
    } else {
      Init = Initializer;
      // We don't need an initializer, so remove the entry for the delayed
      // initializer position (just in case this entry was delayed) if we
      // also don't need to register a destructor.
      if (getLangOpts().CPlusPlus && !NeedsGlobalDtor)
        DelayedCXXInitPosition.erase(D);

#ifndef NDEBUG
      CharUnits VarSize = getContext().getTypeSizeInChars(ASTTy) +
                          InitDecl->getFlexibleArrayInitChars(getContext());
      CharUnits CstSize = CharUnits::fromQuantity(
          getDataLayout().getTypeAllocSize(Init->getType()));
      assert(VarSize == CstSize && "Emitted constant has unexpected size");
#endif
    }
  }

  llvm::Type* InitType = Init->getType();
  llvm::Constant *Entry =
      GetAddrOfGlobalVar(D, InitType, ForDefinition_t(!IsTentative));

  // Strip off pointer casts if we got them.
  Entry = Entry->stripPointerCasts();

  // Entry is now either a Function or GlobalVariable.
  auto *GV = dyn_cast<llvm::GlobalVariable>(Entry);

  // We have a definition after a declaration with the wrong type.
  // We must make a new GlobalVariable* and update everything that used OldGV
  // (a declaration or tentative definition) with the new GlobalVariable*
  // (which will be a definition).
  //
  // This happens if there is a prototype for a global (e.g.
  // "extern int x[];") and then a definition of a different type (e.g.
  // "int x[10];"). This also happens when an initializer has a different type
  // from the type of the global (this happens with unions).
  if (!GV || GV->getValueType() != InitType ||
      GV->getType()->getAddressSpace() !=
          getContext().getTargetAddressSpace(GetGlobalVarAddressSpace(D))) {

    // Move the old entry aside so that we'll create a new one.
    Entry->setName(StringRef());

    // Make a new global with the correct type, this is now guaranteed to work.
    GV = cast<llvm::GlobalVariable>(
        GetAddrOfGlobalVar(D, InitType, ForDefinition_t(!IsTentative))
            ->stripPointerCasts());

    // Replace all uses of the old global with the new global
    llvm::Constant *NewPtrForOldDecl =
        llvm::ConstantExpr::getPointerBitCastOrAddrSpaceCast(GV,
                                                             Entry->getType());
    Entry->replaceAllUsesWith(NewPtrForOldDecl);

    // Erase the old global, since it is no longer used.
    cast<llvm::GlobalValue>(Entry)->eraseFromParent();
  }

  MaybeHandleStaticInExternC(D, GV);

  if (D->hasAttr<AnnotateAttr>())
    AddGlobalAnnotations(D, GV);

  // Set the llvm linkage type as appropriate.
  llvm::GlobalValue::LinkageTypes Linkage =
      getLLVMLinkageVarDefinition(D, GV->isConstant());

  // CUDA B.2.1 "The __device__ qualifier declares a variable that resides on
  // the device. [...]"
  // CUDA B.2.2 "The __constant__ qualifier, optionally used together with
  // __device__, declares a variable that: [...]
  // Is accessible from all the threads within the grid and from the host
  // through the runtime library (cudaGetSymbolAddress() / cudaGetSymbolSize()
  // / cudaMemcpyToSymbol() / cudaMemcpyFromSymbol())."
  if (GV && LangOpts.CUDA) {
    if (LangOpts.CUDAIsDevice) {
      if (Linkage != llvm::GlobalValue::InternalLinkage &&
          (D->hasAttr<CUDADeviceAttr>() || D->hasAttr<CUDAConstantAttr>() ||
           D->getType()->isCUDADeviceBuiltinSurfaceType() ||
           D->getType()->isCUDADeviceBuiltinTextureType()))
        GV->setExternallyInitialized(true);
    } else {
      getCUDARuntime().internalizeDeviceSideVar(D, Linkage);
    }
    getCUDARuntime().handleVarRegistration(D, *GV);
  }

  GV->setInitializer(Init);
  if (emitter)
    emitter->finalize(GV);

  // If it is safe to mark the global 'constant', do so now.
  GV->setConstant(!NeedsGlobalCtor && !NeedsGlobalDtor &&
                  isTypeConstant(D->getType(), true));

  // If it is in a read-only section, mark it 'constant'.
  if (const SectionAttr *SA = D->getAttr<SectionAttr>()) {
    const ASTContext::SectionInfo &SI = Context.SectionInfos[SA->getName()];
    if ((SI.SectionFlags & ASTContext::PSF_Write) == 0)
      GV->setConstant(true);
  }

  GV->setAlignment(getContext().getDeclAlign(D).getAsAlign());

  // On Darwin, unlike other Itanium C++ ABI platforms, the thread-wrapper
  // function is only defined alongside the variable, not also alongside
  // callers. Normally, all accesses to a thread_local go through the
  // thread-wrapper in order to ensure initialization has occurred, underlying
  // variable will never be used other than the thread-wrapper, so it can be
  // converted to internal linkage.
  //
  // However, if the variable has the 'constinit' attribute, it _can_ be
  // referenced directly, without calling the thread-wrapper, so the linkage
  // must not be changed.
  //
  // Additionally, if the variable isn't plain external linkage, e.g. if it's
  // weak or linkonce, the de-duplication semantics are important to preserve,
  // so we don't change the linkage.
  if (D->getTLSKind() == VarDecl::TLS_Dynamic &&
      Linkage == llvm::GlobalValue::ExternalLinkage &&
      Context.getTargetInfo().getTriple().isOSDarwin() &&
      !D->hasAttr<ConstInitAttr>())
    Linkage = llvm::GlobalValue::InternalLinkage;

  GV->setLinkage(Linkage);
  if (D->hasAttr<DLLImportAttr>())
    GV->setDLLStorageClass(llvm::GlobalVariable::DLLImportStorageClass);
  else if (D->hasAttr<DLLExportAttr>())
    GV->setDLLStorageClass(llvm::GlobalVariable::DLLExportStorageClass);
  else
    GV->setDLLStorageClass(llvm::GlobalVariable::DefaultStorageClass);

  if (Linkage == llvm::GlobalVariable::CommonLinkage) {
    // common vars aren't constant even if declared const.
    GV->setConstant(false);
    // Tentative definition of global variables may be initialized with
    // non-zero null pointers. In this case they should have weak linkage
    // since common linkage must have zero initializer and must not have
    // explicit section therefore cannot have non-zero initial value.
    if (!GV->getInitializer()->isNullValue())
      GV->setLinkage(llvm::GlobalVariable::WeakAnyLinkage);
  }

  setNonAliasAttributes(D, GV);

  if (D->getTLSKind() && !GV->isThreadLocal()) {
    if (D->getTLSKind() == VarDecl::TLS_Dynamic)
      CXXThreadLocals.push_back(D);
    setTLSMode(GV, *D);
  }

  maybeSetTrivialComdat(*D, *GV);

  // Emit the initializer function if necessary.
  if (NeedsGlobalCtor || NeedsGlobalDtor)
    EmitCXXGlobalVarDeclInitFunc(D, GV, NeedsGlobalCtor);

  SanitizerMD->reportGlobalToASan(GV, *D, NeedsGlobalCtor);

  // Emit global variable debug information.
  if (CGDebugInfo *DI = getModuleDebugInfo())
    if (getCodeGenOpts().hasReducedDebugInfo())
      DI->EmitGlobalVariable(GV, D);
}

void CodeGenModule::EmitExternalVarDeclaration(const VarDecl *D) {
  if (CGDebugInfo *DI = getModuleDebugInfo())
    if (getCodeGenOpts().hasReducedDebugInfo()) {
      QualType ASTTy = D->getType();
      llvm::Type *Ty = getTypes().ConvertTypeForMem(D->getType());
      llvm::Constant *GV =
          GetOrCreateLLVMGlobal(D->getName(), Ty, ASTTy.getAddressSpace(), D);
      DI->EmitExternalVariable(
          cast<llvm::GlobalVariable>(GV->stripPointerCasts()), D);
    }
}

static bool isVarDeclStrongDefinition(const ASTContext &Context,
                                      CodeGenModule &CGM, const VarDecl *D,
                                      bool NoCommon) {
  // Don't give variables common linkage if -fno-common was specified unless it
  // was overridden by a NoCommon attribute.
  if ((NoCommon || D->hasAttr<NoCommonAttr>()) && !D->hasAttr<CommonAttr>())
    return true;

  // C11 6.9.2/2:
  //   A declaration of an identifier for an object that has file scope without
  //   an initializer, and without a storage-class specifier or with the
  //   storage-class specifier static, constitutes a tentative definition.
  if (D->getInit() || D->hasExternalStorage())
    return true;

  // A variable cannot be both common and exist in a section.
  if (D->hasAttr<SectionAttr>())
    return true;

  // A variable cannot be both common and exist in a section.
  // We don't try to determine which is the right section in the front-end.
  // If no specialized section name is applicable, it will resort to default.
  if (D->hasAttr<PragmaClangBSSSectionAttr>() ||
      D->hasAttr<PragmaClangDataSectionAttr>() ||
      D->hasAttr<PragmaClangRelroSectionAttr>() ||
      D->hasAttr<PragmaClangRodataSectionAttr>())
    return true;

  // Thread local vars aren't considered common linkage.
  if (D->getTLSKind())
    return true;

  // Tentative definitions marked with WeakImportAttr are true definitions.
  if (D->hasAttr<WeakImportAttr>())
    return true;

  // A variable cannot be both common and exist in a comdat.
  if (shouldBeInCOMDAT(CGM, *D))
    return true;

  // Declarations with a required alignment do not have common linkage in MSVC
  // mode.
  if (Context.getTargetInfo().getCXXABI().isMicrosoft()) {
    if (D->hasAttr<AlignedAttr>())
      return true;
    QualType VarType = D->getType();
    if (Context.isAlignmentRequired(VarType))
      return true;

    if (const auto *RT = VarType->getAs<RecordType>()) {
      const RecordDecl *RD = RT->getDecl();
      for (const FieldDecl *FD : RD->fields()) {
        if (FD->isBitField())
          continue;
        if (FD->hasAttr<AlignedAttr>())
          return true;
        if (Context.isAlignmentRequired(FD->getType()))
          return true;
      }
    }
  }

  // Microsoft's link.exe doesn't support alignments greater than 32 bytes for
  // common symbols, so symbols with greater alignment requirements cannot be
  // common.
  // Other COFF linkers (ld.bfd and LLD) support arbitrary power-of-two
  // alignments for common symbols via the aligncomm directive, so this
  // restriction only applies to MSVC environments.
  if (Context.getTargetInfo().getTriple().isKnownWindowsMSVCEnvironment() &&
      Context.getTypeAlignIfKnown(D->getType()) >
          Context.toBits(CharUnits::fromQuantity(32)))
    return true;

  return false;
}

llvm::GlobalValue::LinkageTypes CodeGenModule::getLLVMLinkageForDeclarator(
    const DeclaratorDecl *D, GVALinkage Linkage, bool IsConstantVariable) {
  if (Linkage == GVA_Internal)
    return llvm::Function::InternalLinkage;

  if (D->hasAttr<WeakAttr>()) {
    if (IsConstantVariable)
      return llvm::GlobalVariable::WeakODRLinkage;
    else
      return llvm::GlobalVariable::WeakAnyLinkage;
  }

  if (const auto *FD = D->getAsFunction())
    if (FD->isMultiVersion() && Linkage == GVA_AvailableExternally)
      return llvm::GlobalVariable::LinkOnceAnyLinkage;

  // We are guaranteed to have a strong definition somewhere else,
  // so we can use available_externally linkage.
  if (Linkage == GVA_AvailableExternally)
    return llvm::GlobalValue::AvailableExternallyLinkage;

  // Note that Apple's kernel linker doesn't support symbol
  // coalescing, so we need to avoid linkonce and weak linkages there.
  // Normally, this means we just map to internal, but for explicit
  // instantiations we'll map to external.

  // In C++, the compiler has to emit a definition in every translation unit
  // that references the function.  We should use linkonce_odr because
  // a) if all references in this translation unit are optimized away, we
  // don't need to codegen it.  b) if the function persists, it needs to be
  // merged with other definitions. c) C++ has the ODR, so we know the
  // definition is dependable.
  if (Linkage == GVA_DiscardableODR)
    return !Context.getLangOpts().AppleKext ? llvm::Function::LinkOnceODRLinkage
                                            : llvm::Function::InternalLinkage;

  // An explicit instantiation of a template has weak linkage, since
  // explicit instantiations can occur in multiple translation units
  // and must all be equivalent. However, we are not allowed to
  // throw away these explicit instantiations.
  //
  // CUDA/HIP: For -fno-gpu-rdc case, device code is limited to one TU,
  // so say that CUDA templates are either external (for kernels) or internal.
  // This lets llvm perform aggressive inter-procedural optimizations. For
  // -fgpu-rdc case, device function calls across multiple TU's are allowed,
  // therefore we need to follow the normal linkage paradigm.
  if (Linkage == GVA_StrongODR) {
    if (getLangOpts().AppleKext)
      return llvm::Function::ExternalLinkage;
    if (getLangOpts().CUDA && getLangOpts().CUDAIsDevice &&
        !getLangOpts().GPURelocatableDeviceCode)
      return D->hasAttr<CUDAGlobalAttr>() ? llvm::Function::ExternalLinkage
                                          : llvm::Function::InternalLinkage;
    return llvm::Function::WeakODRLinkage;
  }

  // C++ doesn't have tentative definitions and thus cannot have common
  // linkage.
  if (!getLangOpts().CPlusPlus && isa<VarDecl>(D) &&
      !isVarDeclStrongDefinition(Context, *this, cast<VarDecl>(D),
                                 CodeGenOpts.NoCommon))
    return llvm::GlobalVariable::CommonLinkage;

  // selectany symbols are externally visible, so use weak instead of
  // linkonce.  MSVC optimizes away references to const selectany globals, so
  // all definitions should be the same and ODR linkage should be used.
  // http://msdn.microsoft.com/en-us/library/5tkz6s71.aspx
  if (D->hasAttr<SelectAnyAttr>())
    return llvm::GlobalVariable::WeakODRLinkage;

  // Otherwise, we have strong external linkage.
  assert(Linkage == GVA_StrongExternal);
  return llvm::GlobalVariable::ExternalLinkage;
}

llvm::GlobalValue::LinkageTypes CodeGenModule::getLLVMLinkageVarDefinition(
    const VarDecl *VD, bool IsConstant) {
  GVALinkage Linkage = getContext().GetGVALinkageForVariable(VD);
  return getLLVMLinkageForDeclarator(VD, Linkage, IsConstant);
}

/// Replace the uses of a function that was declared with a non-proto type.
/// We want to silently drop extra arguments from call sites
static void replaceUsesOfNonProtoConstant(llvm::Constant *old,
                                          llvm::Function *newFn) {
  // Fast path.
  if (old->use_empty()) return;

  llvm::Type *newRetTy = newFn->getReturnType();
  SmallVector<llvm::Value*, 4> newArgs;

  for (llvm::Value::use_iterator ui = old->use_begin(), ue = old->use_end();
         ui != ue; ) {
    llvm::Value::use_iterator use = ui++; // Increment before the use is erased.
    llvm::User *user = use->getUser();

    // Recognize and replace uses of bitcasts.  Most calls to
    // unprototyped functions will use bitcasts.
    if (auto *bitcast = dyn_cast<llvm::ConstantExpr>(user)) {
      if (bitcast->getOpcode() == llvm::Instruction::BitCast)
        replaceUsesOfNonProtoConstant(bitcast, newFn);
      continue;
    }

    // Recognize calls to the function.
    llvm::CallBase *callSite = dyn_cast<llvm::CallBase>(user);
    if (!callSite) continue;
    if (!callSite->isCallee(&*use))
      continue;

    // If the return types don't match exactly, then we can't
    // transform this call unless it's dead.
    if (callSite->getType() != newRetTy && !callSite->use_empty())
      continue;

    // Get the call site's attribute list.
    SmallVector<llvm::AttributeSet, 8> newArgAttrs;
    llvm::AttributeList oldAttrs = callSite->getAttributes();

    // If the function was passed too few arguments, don't transform.
    unsigned newNumArgs = newFn->arg_size();
    if (callSite->arg_size() < newNumArgs)
      continue;

    // If extra arguments were passed, we silently drop them.
    // If any of the types mismatch, we don't transform.
    unsigned argNo = 0;
    bool dontTransform = false;
    for (llvm::Argument &A : newFn->args()) {
      if (callSite->getArgOperand(argNo)->getType() != A.getType()) {
        dontTransform = true;
        break;
      }

      // Add any parameter attributes.
      newArgAttrs.push_back(oldAttrs.getParamAttrs(argNo));
      argNo++;
    }
    if (dontTransform)
      continue;

    // Okay, we can transform this.  Create the new call instruction and copy
    // over the required information.
    newArgs.append(callSite->arg_begin(), callSite->arg_begin() + argNo);

    // Copy over any operand bundles.
    SmallVector<llvm::OperandBundleDef, 1> newBundles;
    callSite->getOperandBundlesAsDefs(newBundles);

    llvm::CallBase *newCall;
    if (isa<llvm::CallInst>(callSite)) {
      newCall =
          llvm::CallInst::Create(newFn, newArgs, newBundles, "", callSite);
    } else {
      auto *oldInvoke = cast<llvm::InvokeInst>(callSite);
      newCall = llvm::InvokeInst::Create(newFn, oldInvoke->getNormalDest(),
                                         oldInvoke->getUnwindDest(), newArgs,
                                         newBundles, "", callSite);
    }
    newArgs.clear(); // for the next iteration

    if (!newCall->getType()->isVoidTy())
      newCall->takeName(callSite);
    newCall->setAttributes(
        llvm::AttributeList::get(newFn->getContext(), oldAttrs.getFnAttrs(),
                                 oldAttrs.getRetAttrs(), newArgAttrs));
    newCall->setCallingConv(callSite->getCallingConv());

    // Finally, remove the old call, replacing any uses with the new one.
    if (!callSite->use_empty())
      callSite->replaceAllUsesWith(newCall);

    // Copy debug location attached to CI.
    if (callSite->getDebugLoc())
      newCall->setDebugLoc(callSite->getDebugLoc());

    callSite->eraseFromParent();
  }
}

/// ReplaceUsesOfNonProtoTypeWithRealFunction - This function is called when we
/// implement a function with no prototype, e.g. "int foo() {}".  If there are
/// existing call uses of the old function in the module, this adjusts them to
/// call the new function directly.
///
/// This is not just a cleanup: the always_inline pass requires direct calls to
/// functions to be able to inline them.  If there is a bitcast in the way, it
/// won't inline them.  Instcombine normally deletes these calls, but it isn't
/// run at -O0.
static void ReplaceUsesOfNonProtoTypeWithRealFunction(llvm::GlobalValue *Old,
                                                      llvm::Function *NewFn) {
  // If we're redefining a global as a function, don't transform it.
  if (!isa<llvm::Function>(Old)) return;

  replaceUsesOfNonProtoConstant(Old, NewFn);
}

void CodeGenModule::HandleCXXStaticMemberVarInstantiation(VarDecl *VD) {
  auto DK = VD->isThisDeclarationADefinition();
  if (DK == VarDecl::Definition && VD->hasAttr<DLLImportAttr>())
    return;

  TemplateSpecializationKind TSK = VD->getTemplateSpecializationKind();
  // If we have a definition, this might be a deferred decl. If the
  // instantiation is explicit, make sure we emit it at the end.
  if (VD->getDefinition() && TSK == TSK_ExplicitInstantiationDefinition)
    GetAddrOfGlobalVar(VD);

  EmitTopLevelDecl(VD);
}

void CodeGenModule::EmitGlobalFunctionDefinition(GlobalDecl GD,
                                                 llvm::GlobalValue *GV) {
  const auto *D = cast<FunctionDecl>(GD.getDecl());

  // Compute the function info and LLVM type.
  const CGFunctionInfo &FI = getTypes().arrangeGlobalDeclaration(GD);
  llvm::FunctionType *Ty = getTypes().GetFunctionType(FI);

  // Get or create the prototype for the function.
  if (!GV || (GV->getValueType() != Ty))
    GV = cast<llvm::GlobalValue>(GetAddrOfFunction(GD, Ty, /*ForVTable=*/false,
                                                   /*DontDefer=*/true,
                                                   ForDefinition));

  // Already emitted.
  if (!GV->isDeclaration())
    return;

  // We need to set linkage and visibility on the function before
  // generating code for it because various parts of IR generation
  // want to propagate this information down (e.g. to local static
  // declarations).
  auto *Fn = cast<llvm::Function>(GV);
  setFunctionLinkage(GD, Fn);

  // FIXME: this is redundant with part of setFunctionDefinitionAttributes
  setGVProperties(Fn, GD);

  MaybeHandleStaticInExternC(D, Fn);

  maybeSetTrivialComdat(*D, *Fn);

  // Set CodeGen attributes that represent floating point environment.
  setLLVMFunctionFEnvAttributes(D, Fn);

  CodeGenFunction(*this).GenerateCode(GD, Fn, FI);

  setNonAliasAttributes(GD, Fn);
  SetLLVMFunctionAttributesForDefinition(D, Fn);

  if (const ConstructorAttr *CA = D->getAttr<ConstructorAttr>())
    AddGlobalCtor(Fn, CA->getPriority());
  if (const DestructorAttr *DA = D->getAttr<DestructorAttr>())
    AddGlobalDtor(Fn, DA->getPriority(), true);
  if (D->hasAttr<AnnotateAttr>())
    AddGlobalAnnotations(D, Fn);
}

void CodeGenModule::EmitAliasDefinition(GlobalDecl GD) {
  const auto *D = cast<ValueDecl>(GD.getDecl());
  const AliasAttr *AA = D->getAttr<AliasAttr>();
  assert(AA && "Not an alias?");

  StringRef MangledName = getMangledName(GD);

  if (AA->getAliasee() == MangledName) {
    Diags.Report(AA->getLocation(), diag::err_cyclic_alias) << 0;
    return;
  }

  // If there is a definition in the module, then it wins over the alias.
  // This is dubious, but allow it to be safe.  Just ignore the alias.
  llvm::GlobalValue *Entry = GetGlobalValue(MangledName);
  if (Entry && !Entry->isDeclaration())
    return;

  Aliases.push_back(GD);

  llvm::Type *DeclTy = getTypes().ConvertTypeForMem(D->getType());

  // Create a reference to the named value.  This ensures that it is emitted
  // if a deferred decl.
  llvm::Constant *Aliasee;
  llvm::GlobalValue::LinkageTypes LT;
  if (isa<llvm::FunctionType>(DeclTy)) {
    Aliasee = GetOrCreateLLVMFunction(AA->getAliasee(), DeclTy, GD,
                                      /*ForVTable=*/false);
    LT = getFunctionLinkage(GD);
  } else {
    Aliasee = GetOrCreateLLVMGlobal(AA->getAliasee(), DeclTy, LangAS::Default,
                                    /*D=*/nullptr);
    if (const auto *VD = dyn_cast<VarDecl>(GD.getDecl()))
      LT = getLLVMLinkageVarDefinition(VD, D->getType().isConstQualified());
    else
      LT = getFunctionLinkage(GD);
  }

  // Create the new alias itself, but don't set a name yet.
  unsigned AS = Aliasee->getType()->getPointerAddressSpace();
  auto *GA =
      llvm::GlobalAlias::create(DeclTy, AS, LT, "", Aliasee, &getModule());

  if (Entry) {
    if (GA->getAliasee() == Entry) {
      Diags.Report(AA->getLocation(), diag::err_cyclic_alias) << 0;
      return;
    }

    assert(Entry->isDeclaration());

    // If there is a declaration in the module, then we had an extern followed
    // by the alias, as in:
    //   extern int test6();
    //   ...
    //   int test6() __attribute__((alias("test7")));
    //
    // Remove it and replace uses of it with the alias.
    GA->takeName(Entry);

    Entry->replaceAllUsesWith(llvm::ConstantExpr::getBitCast(GA,
                                                          Entry->getType()));
    Entry->eraseFromParent();
  } else {
    GA->setName(MangledName);
  }

  // Set attributes which are particular to an alias; this is a
  // specialization of the attributes which may be set on a global
  // variable/function.
  if (D->hasAttr<WeakAttr>() || D->hasAttr<WeakRefAttr>() ||
      D->isWeakImported()) {
    GA->setLinkage(llvm::Function::WeakAnyLinkage);
  }

  if (const auto *VD = dyn_cast<VarDecl>(D))
    if (VD->getTLSKind())
      setTLSMode(GA, *VD);

  SetCommonAttributes(GD, GA);

  // Emit global alias debug information.
  if (isa<VarDecl>(D))
    if (CGDebugInfo *DI = getModuleDebugInfo())
      DI->EmitGlobalAlias(cast<llvm::GlobalValue>(GA->getAliasee()), GD);
}

void CodeGenModule::emitIFuncDefinition(GlobalDecl GD) {
  const auto *D = cast<ValueDecl>(GD.getDecl());
  const IFuncAttr *IFA = D->getAttr<IFuncAttr>();
  assert(IFA && "Not an ifunc?");

  StringRef MangledName = getMangledName(GD);

  if (IFA->getResolver() == MangledName) {
    Diags.Report(IFA->getLocation(), diag::err_cyclic_alias) << 1;
    return;
  }

  // Report an error if some definition overrides ifunc.
  llvm::GlobalValue *Entry = GetGlobalValue(MangledName);
  if (Entry && !Entry->isDeclaration()) {
    GlobalDecl OtherGD;
    if (lookupRepresentativeDecl(MangledName, OtherGD) &&
        DiagnosedConflictingDefinitions.insert(GD).second) {
      Diags.Report(D->getLocation(), diag::err_duplicate_mangled_name)
          << MangledName;
      Diags.Report(OtherGD.getDecl()->getLocation(),
                   diag::note_previous_definition);
    }
    return;
  }

  Aliases.push_back(GD);

  llvm::Type *DeclTy = getTypes().ConvertTypeForMem(D->getType());
  llvm::Type *ResolverTy = llvm::GlobalIFunc::getResolverFunctionType(DeclTy);
  llvm::Constant *Resolver =
      GetOrCreateLLVMFunction(IFA->getResolver(), ResolverTy, {},
                              /*ForVTable=*/false);
  llvm::GlobalIFunc *GIF =
      llvm::GlobalIFunc::create(DeclTy, 0, llvm::Function::ExternalLinkage,
                                "", Resolver, &getModule());
  if (Entry) {
    if (GIF->getResolver() == Entry) {
      Diags.Report(IFA->getLocation(), diag::err_cyclic_alias) << 1;
      return;
    }
    assert(Entry->isDeclaration());

    // If there is a declaration in the module, then we had an extern followed
    // by the ifunc, as in:
    //   extern int test();
    //   ...
    //   int test() __attribute__((ifunc("resolver")));
    //
    // Remove it and replace uses of it with the ifunc.
    GIF->takeName(Entry);

    Entry->replaceAllUsesWith(llvm::ConstantExpr::getBitCast(GIF,
                                                          Entry->getType()));
    Entry->eraseFromParent();
  } else
    GIF->setName(MangledName);

  SetCommonAttributes(GD, GIF);
}

llvm::Function *CodeGenModule::getIntrinsic(unsigned IID,
                                            ArrayRef<llvm::Type*> Tys) {
  return llvm::Intrinsic::getDeclaration(&getModule(), (llvm::Intrinsic::ID)IID,
                                         Tys);
}

static llvm::StringMapEntry<llvm::GlobalVariable *> &
GetConstantCFStringEntry(llvm::StringMap<llvm::GlobalVariable *> &Map,
                         const StringLiteral *Literal, bool TargetIsLSB,
                         bool &IsUTF16, unsigned &StringLength) {
  StringRef String = Literal->getString();
  unsigned NumBytes = String.size();

  // Check for simple case.
  if (!Literal->containsNonAsciiOrNull()) {
    StringLength = NumBytes;
    return *Map.insert(std::make_pair(String, nullptr)).first;
  }

  // Otherwise, convert the UTF8 literals into a string of shorts.
  IsUTF16 = true;

  SmallVector<llvm::UTF16, 128> ToBuf(NumBytes + 1); // +1 for ending nulls.
  const llvm::UTF8 *FromPtr = (const llvm::UTF8 *)String.data();
  llvm::UTF16 *ToPtr = &ToBuf[0];

  (void)llvm::ConvertUTF8toUTF16(&FromPtr, FromPtr + NumBytes, &ToPtr,
                                 ToPtr + NumBytes, llvm::strictConversion);

  // ConvertUTF8toUTF16 returns the length in ToPtr.
  StringLength = ToPtr - &ToBuf[0];

  // Add an explicit null.
  *ToPtr = 0;
  return *Map.insert(std::make_pair(
                         StringRef(reinterpret_cast<const char *>(ToBuf.data()),
                                   (StringLength + 1) * 2),
                         nullptr)).first;
}

ConstantAddress
CodeGenModule::GetAddrOfConstantCFString(const StringLiteral *Literal) {
  unsigned StringLength = 0;
  bool isUTF16 = false;
  llvm::StringMapEntry<llvm::GlobalVariable *> &Entry =
      GetConstantCFStringEntry(CFConstantStringMap, Literal,
                               getDataLayout().isLittleEndian(), isUTF16,
                               StringLength);

  if (auto *C = Entry.second)
    return ConstantAddress(
        C, C->getValueType(), CharUnits::fromQuantity(C->getAlignment()));

  llvm::Constant *Zero = llvm::Constant::getNullValue(Int32Ty);
  llvm::Constant *Zeros[] = { Zero, Zero };

  const ASTContext &Context = getContext();
  const llvm::Triple &Triple = getTriple();

  const auto CFRuntime = getLangOpts().CFRuntime;
  const bool IsSwiftABI =
      static_cast<unsigned>(CFRuntime) >=
      static_cast<unsigned>(LangOptions::CoreFoundationABI::Swift);
  const bool IsSwift4_1 = CFRuntime == LangOptions::CoreFoundationABI::Swift4_1;

  // If we don't already have it, get __CFConstantStringClassReference.
  if (!CFConstantStringClassRef) {
    const char *CFConstantStringClassName = "__CFConstantStringClassReference";
    llvm::Type *Ty = getTypes().ConvertType(getContext().IntTy);
    Ty = llvm::ArrayType::get(Ty, 0);

    switch (CFRuntime) {
    default: break;
    case LangOptions::CoreFoundationABI::Swift: LLVM_FALLTHROUGH;
    case LangOptions::CoreFoundationABI::Swift5_0:
      CFConstantStringClassName =
          Triple.isOSDarwin() ? "$s15SwiftFoundation19_NSCFConstantStringCN"
                              : "$s10Foundation19_NSCFConstantStringCN";
      Ty = IntPtrTy;
      break;
    case LangOptions::CoreFoundationABI::Swift4_2:
      CFConstantStringClassName =
          Triple.isOSDarwin() ? "$S15SwiftFoundation19_NSCFConstantStringCN"
                              : "$S10Foundation19_NSCFConstantStringCN";
      Ty = IntPtrTy;
      break;
    case LangOptions::CoreFoundationABI::Swift4_1:
      CFConstantStringClassName =
          Triple.isOSDarwin() ? "__T015SwiftFoundation19_NSCFConstantStringCN"
                              : "__T010Foundation19_NSCFConstantStringCN";
      Ty = IntPtrTy;
      break;
    }

    llvm::Constant *C = CreateRuntimeVariable(Ty, CFConstantStringClassName);

    if (Triple.isOSBinFormatELF() || Triple.isOSBinFormatCOFF()) {
      llvm::GlobalValue *GV = nullptr;

      if ((GV = dyn_cast<llvm::GlobalValue>(C))) {
        IdentifierInfo &II = Context.Idents.get(GV->getName());
        TranslationUnitDecl *TUDecl = Context.getTranslationUnitDecl();
        DeclContext *DC = TranslationUnitDecl::castToDeclContext(TUDecl);

        const VarDecl *VD = nullptr;
        for (const auto *Result : DC->lookup(&II))
          if ((VD = dyn_cast<VarDecl>(Result)))
            break;

        if (Triple.isOSBinFormatELF()) {
          if (!VD)
            GV->setLinkage(llvm::GlobalValue::ExternalLinkage);
        } else {
          GV->setLinkage(llvm::GlobalValue::ExternalLinkage);
          if (!VD || !VD->hasAttr<DLLExportAttr>())
            GV->setDLLStorageClass(llvm::GlobalValue::DLLImportStorageClass);
          else
            GV->setDLLStorageClass(llvm::GlobalValue::DLLExportStorageClass);
        }

        setDSOLocal(GV);
      }
    }

    // Decay array -> ptr
    CFConstantStringClassRef =
        IsSwiftABI ? llvm::ConstantExpr::getPtrToInt(C, Ty)
                   : llvm::ConstantExpr::getGetElementPtr(Ty, C, Zeros);
  }

  QualType CFTy = Context.getCFConstantStringType();

  auto *STy = cast<llvm::StructType>(getTypes().ConvertType(CFTy));

  ConstantInitBuilder Builder(*this);
  auto Fields = Builder.beginStruct(STy);

  // Class pointer.
  Fields.add(cast<llvm::Constant>(CFConstantStringClassRef));

  // Flags.
  if (IsSwiftABI) {
    Fields.addInt(IntPtrTy, IsSwift4_1 ? 0x05 : 0x01);
    Fields.addInt(Int64Ty, isUTF16 ? 0x07d0 : 0x07c8);
  } else {
    Fields.addInt(IntTy, isUTF16 ? 0x07d0 : 0x07C8);
  }

  // String pointer.
  llvm::Constant *C = nullptr;
  if (isUTF16) {
    auto Arr = llvm::makeArrayRef(
        reinterpret_cast<uint16_t *>(const_cast<char *>(Entry.first().data())),
        Entry.first().size() / 2);
    C = llvm::ConstantDataArray::get(VMContext, Arr);
  } else {
    C = llvm::ConstantDataArray::getString(VMContext, Entry.first());
  }

  // Note: -fwritable-strings doesn't make the backing store strings of
  // CFStrings writable. (See <rdar://problem/10657500>)
  auto *GV =
      new llvm::GlobalVariable(getModule(), C->getType(), /*isConstant=*/true,
                               llvm::GlobalValue::PrivateLinkage, C, ".str");
  GV->setUnnamedAddr(llvm::GlobalValue::UnnamedAddr::Global);
  // Don't enforce the target's minimum global alignment, since the only use
  // of the string is via this class initializer.
  CharUnits Align = isUTF16 ? Context.getTypeAlignInChars(Context.ShortTy)
                            : Context.getTypeAlignInChars(Context.CharTy);
  GV->setAlignment(Align.getAsAlign());

  // FIXME: We set the section explicitly to avoid a bug in ld64 224.1.
  // Without it LLVM can merge the string with a non unnamed_addr one during
  // LTO.  Doing that changes the section it ends in, which surprises ld64.
  if (Triple.isOSBinFormatMachO())
    GV->setSection(isUTF16 ? "__TEXT,__ustring"
                           : "__TEXT,__cstring,cstring_literals");
  // Make sure the literal ends up in .rodata to allow for safe ICF and for
  // the static linker to adjust permissions to read-only later on.
  else if (Triple.isOSBinFormatELF())
    GV->setSection(".rodata");

  // String.
  llvm::Constant *Str =
      llvm::ConstantExpr::getGetElementPtr(GV->getValueType(), GV, Zeros);

  if (isUTF16)
    // Cast the UTF16 string to the correct type.
    Str = llvm::ConstantExpr::getBitCast(Str, Int8PtrTy);
  Fields.add(Str);

  // String length.
  llvm::IntegerType *LengthTy =
      llvm::IntegerType::get(getModule().getContext(),
                             Context.getTargetInfo().getLongWidth());
  if (IsSwiftABI) {
    if (CFRuntime == LangOptions::CoreFoundationABI::Swift4_1 ||
        CFRuntime == LangOptions::CoreFoundationABI::Swift4_2)
      LengthTy = Int32Ty;
    else
      LengthTy = IntPtrTy;
  }
  Fields.addInt(LengthTy, StringLength);

  // Swift ABI requires 8-byte alignment to ensure that the _Atomic(uint64_t) is
  // properly aligned on 32-bit platforms.
  CharUnits Alignment =
      IsSwiftABI ? Context.toCharUnitsFromBits(64) : getPointerAlign();

  // The struct.
  GV = Fields.finishAndCreateGlobal("_unnamed_cfstring_", Alignment,
                                    /*isConstant=*/false,
                                    llvm::GlobalVariable::PrivateLinkage);
  GV->addAttribute("objc_arc_inert");
  switch (Triple.getObjectFormat()) {
  case llvm::Triple::UnknownObjectFormat:
    llvm_unreachable("unknown file format");
  case llvm::Triple::GOFF:
    llvm_unreachable("GOFF is not yet implemented");
  case llvm::Triple::XCOFF:
    llvm_unreachable("XCOFF is not yet implemented");
  case llvm::Triple::DXContainer:
    llvm_unreachable("DXContainer is not yet implemented");
  case llvm::Triple::COFF:
  case llvm::Triple::ELF:
  case llvm::Triple::Wasm:
    GV->setSection("cfstring");
    break;
  case llvm::Triple::MachO:
    GV->setSection("__DATA,__cfstring");
    break;
  }
  Entry.second = GV;

  return ConstantAddress(GV, GV->getValueType(), Alignment);
}

bool CodeGenModule::getExpressionLocationsEnabled() const {
  return !CodeGenOpts.EmitCodeView || CodeGenOpts.DebugColumnInfo;
}

QualType CodeGenModule::getObjCFastEnumerationStateType() {
  if (ObjCFastEnumerationStateType.isNull()) {
    RecordDecl *D = Context.buildImplicitRecord("__objcFastEnumerationState");
    D->startDefinition();

    QualType FieldTypes[] = {
      Context.UnsignedLongTy,
      Context.getPointerType(Context.getObjCIdType()),
      Context.getPointerType(Context.UnsignedLongTy),
      Context.getConstantArrayType(Context.UnsignedLongTy,
                           llvm::APInt(32, 5), nullptr, ArrayType::Normal, 0)
    };

    for (size_t i = 0; i < 4; ++i) {
      FieldDecl *Field = FieldDecl::Create(Context,
                                           D,
                                           SourceLocation(),
                                           SourceLocation(), nullptr,
                                           FieldTypes[i], /*TInfo=*/nullptr,
                                           /*BitWidth=*/nullptr,
                                           /*Mutable=*/false,
                                           ICIS_NoInit);
      Field->setAccess(AS_public);
      D->addDecl(Field);
    }

    D->completeDefinition();
    ObjCFastEnumerationStateType = Context.getTagDeclType(D);
  }

  return ObjCFastEnumerationStateType;
}

llvm::Constant *
CodeGenModule::GetConstantArrayFromStringLiteral(const StringLiteral *E) {
  assert(!E->getType()->isPointerType() && "Strings are always arrays");

  // Don't emit it as the address of the string, emit the string data itself
  // as an inline array.
  if (E->getCharByteWidth() == 1) {
    SmallString<64> Str(E->getString());

    // Resize the string to the right size, which is indicated by its type.
    const ConstantArrayType *CAT = Context.getAsConstantArrayType(E->getType());
    Str.resize(CAT->getSize().getZExtValue());
    return llvm::ConstantDataArray::getString(VMContext, Str, false);
  }

  auto *AType = cast<llvm::ArrayType>(getTypes().ConvertType(E->getType()));
  llvm::Type *ElemTy = AType->getElementType();
  unsigned NumElements = AType->getNumElements();

  // Wide strings have either 2-byte or 4-byte elements.
  if (ElemTy->getPrimitiveSizeInBits() == 16) {
    SmallVector<uint16_t, 32> Elements;
    Elements.reserve(NumElements);

    for(unsigned i = 0, e = E->getLength(); i != e; ++i)
      Elements.push_back(E->getCodeUnit(i));
    Elements.resize(NumElements);
    return llvm::ConstantDataArray::get(VMContext, Elements);
  }

  assert(ElemTy->getPrimitiveSizeInBits() == 32);
  SmallVector<uint32_t, 32> Elements;
  Elements.reserve(NumElements);

  for(unsigned i = 0, e = E->getLength(); i != e; ++i)
    Elements.push_back(E->getCodeUnit(i));
  Elements.resize(NumElements);
  return llvm::ConstantDataArray::get(VMContext, Elements);
}

static llvm::GlobalVariable *
GenerateStringLiteral(llvm::Constant *C, llvm::GlobalValue::LinkageTypes LT,
                      CodeGenModule &CGM, StringRef GlobalName,
                      CharUnits Alignment) {
  unsigned AddrSpace = CGM.getContext().getTargetAddressSpace(
      CGM.GetGlobalConstantAddressSpace());

  llvm::Module &M = CGM.getModule();
  // Create a global variable for this string
  auto *GV = new llvm::GlobalVariable(
      M, C->getType(), !CGM.getLangOpts().WritableStrings, LT, C, GlobalName,
      nullptr, llvm::GlobalVariable::NotThreadLocal, AddrSpace);
  GV->setAlignment(Alignment.getAsAlign());
  GV->setUnnamedAddr(llvm::GlobalValue::UnnamedAddr::Global);
  if (GV->isWeakForLinker()) {
    assert(CGM.supportsCOMDAT() && "Only COFF uses weak string literals");
    GV->setComdat(M.getOrInsertComdat(GV->getName()));
  }
  CGM.setDSOLocal(GV);

  return GV;
}

/// GetAddrOfConstantStringFromLiteral - Return a pointer to a
/// constant array for the given string literal.
ConstantAddress
CodeGenModule::GetAddrOfConstantStringFromLiteral(const StringLiteral *S,
                                                  StringRef Name) {
  CharUnits Alignment = getContext().getAlignOfGlobalVarInChars(S->getType());

  llvm::Constant *C = GetConstantArrayFromStringLiteral(S);
  llvm::GlobalVariable **Entry = nullptr;
  if (!LangOpts.WritableStrings) {
    Entry = &ConstantStringMap[C];
    if (auto GV = *Entry) {
      if (uint64_t(Alignment.getQuantity()) > GV->getAlignment())
        GV->setAlignment(Alignment.getAsAlign());
      return ConstantAddress(castStringLiteralToDefaultAddressSpace(*this, GV),
                             GV->getValueType(), Alignment);
    }
  }

  SmallString<256> MangledNameBuffer;
  StringRef GlobalVariableName;
  llvm::GlobalValue::LinkageTypes LT;

  // Mangle the string literal if that's how the ABI merges duplicate strings.
  // Don't do it if they are writable, since we don't want writes in one TU to
  // affect strings in another.
  if (getCXXABI().getMangleContext().shouldMangleStringLiteral(S) &&
      !LangOpts.WritableStrings) {
    llvm::raw_svector_ostream Out(MangledNameBuffer);
    getCXXABI().getMangleContext().mangleStringLiteral(S, Out);
    LT = llvm::GlobalValue::LinkOnceODRLinkage;
    GlobalVariableName = MangledNameBuffer;
  } else {
    LT = llvm::GlobalValue::PrivateLinkage;
    GlobalVariableName = Name;
  }

  auto GV = GenerateStringLiteral(C, LT, *this, GlobalVariableName, Alignment);
  if (Entry)
    *Entry = GV;

  SanitizerMD->reportGlobalToASan(GV, S->getStrTokenLoc(0), "<string literal>",
                                  QualType());

  return ConstantAddress(castStringLiteralToDefaultAddressSpace(*this, GV),
                         GV->getValueType(), Alignment);
}

/// GetAddrOfConstantStringFromObjCEncode - Return a pointer to a constant
/// array for the given ObjCEncodeExpr node.
ConstantAddress
CodeGenModule::GetAddrOfConstantStringFromObjCEncode(const ObjCEncodeExpr *E) {
  std::string Str;
  getContext().getObjCEncodingForType(E->getEncodedType(), Str);

  return GetAddrOfConstantCString(Str);
}

/// GetAddrOfConstantCString - Returns a pointer to a character array containing
/// the literal and a terminating '\0' character.
/// The result has pointer to array type.
ConstantAddress CodeGenModule::GetAddrOfConstantCString(
    const std::string &Str, const char *GlobalName) {
  StringRef StrWithNull(Str.c_str(), Str.size() + 1);
  CharUnits Alignment =
    getContext().getAlignOfGlobalVarInChars(getContext().CharTy);

  llvm::Constant *C =
      llvm::ConstantDataArray::getString(getLLVMContext(), StrWithNull, false);

  // Don't share any string literals if strings aren't constant.
  llvm::GlobalVariable **Entry = nullptr;
  if (!LangOpts.WritableStrings) {
    Entry = &ConstantStringMap[C];
    if (auto GV = *Entry) {
      if (uint64_t(Alignment.getQuantity()) > GV->getAlignment())
        GV->setAlignment(Alignment.getAsAlign());
      return ConstantAddress(castStringLiteralToDefaultAddressSpace(*this, GV),
                             GV->getValueType(), Alignment);
    }
  }

  // Get the default prefix if a name wasn't specified.
  if (!GlobalName)
    GlobalName = ".str";
  // Create a global variable for this.
  auto GV = GenerateStringLiteral(C, llvm::GlobalValue::PrivateLinkage, *this,
                                  GlobalName, Alignment);
  if (Entry)
    *Entry = GV;

  return ConstantAddress(castStringLiteralToDefaultAddressSpace(*this, GV),
                         GV->getValueType(), Alignment);
}

ConstantAddress CodeGenModule::GetAddrOfGlobalTemporary(
    const MaterializeTemporaryExpr *E, const Expr *Init) {
  assert((E->getStorageDuration() == SD_Static ||
          E->getStorageDuration() == SD_Thread) && "not a global temporary");
  const auto *VD = cast<VarDecl>(E->getExtendingDecl());

  // If we're not materializing a subobject of the temporary, keep the
  // cv-qualifiers from the type of the MaterializeTemporaryExpr.
  QualType MaterializedType = Init->getType();
  if (Init == E->getSubExpr())
    MaterializedType = E->getType();

  CharUnits Align = getContext().getTypeAlignInChars(MaterializedType);

  auto InsertResult = MaterializedGlobalTemporaryMap.insert({E, nullptr});
  if (!InsertResult.second) {
    // We've seen this before: either we already created it or we're in the
    // process of doing so.
    if (!InsertResult.first->second) {
      // We recursively re-entered this function, probably during emission of
      // the initializer. Create a placeholder. We'll clean this up in the
      // outer call, at the end of this function.
      llvm::Type *Type = getTypes().ConvertTypeForMem(MaterializedType);
      InsertResult.first->second = new llvm::GlobalVariable(
          getModule(), Type, false, llvm::GlobalVariable::InternalLinkage,
          nullptr);
    }
    return ConstantAddress(InsertResult.first->second,
                           llvm::cast<llvm::GlobalVariable>(
                               InsertResult.first->second->stripPointerCasts())
                               ->getValueType(),
                           Align);
  }

  // FIXME: If an externally-visible declaration extends multiple temporaries,
  // we need to give each temporary the same name in every translation unit (and
  // we also need to make the temporaries externally-visible).
  SmallString<256> Name;
  llvm::raw_svector_ostream Out(Name);
  getCXXABI().getMangleContext().mangleReferenceTemporary(
      VD, E->getManglingNumber(), Out);

  APValue *Value = nullptr;
  if (E->getStorageDuration() == SD_Static && VD && VD->evaluateValue()) {
    // If the initializer of the extending declaration is a constant
    // initializer, we should have a cached constant initializer for this
    // temporary. Note that this might have a different value from the value
    // computed by evaluating the initializer if the surrounding constant
    // expression modifies the temporary.
    Value = E->getOrCreateValue(false);
  }

  // Try evaluating it now, it might have a constant initializer.
  Expr::EvalResult EvalResult;
  if (!Value && Init->EvaluateAsRValue(EvalResult, getContext()) &&
      !EvalResult.hasSideEffects())
    Value = &EvalResult.Val;

  LangAS AddrSpace =
      VD ? GetGlobalVarAddressSpace(VD) : MaterializedType.getAddressSpace();

  Optional<ConstantEmitter> emitter;
  llvm::Constant *InitialValue = nullptr;
  bool Constant = false;
  llvm::Type *Type;
  if (Value) {
    // The temporary has a constant initializer, use it.
    emitter.emplace(*this);
    InitialValue = emitter->emitForInitializer(*Value, AddrSpace,
                                               MaterializedType);
    Constant = isTypeConstant(MaterializedType, /*ExcludeCtor*/Value);
    Type = InitialValue->getType();
  } else {
    // No initializer, the initialization will be provided when we
    // initialize the declaration which performed lifetime extension.
    Type = getTypes().ConvertTypeForMem(MaterializedType);
  }

  // Create a global variable for this lifetime-extended temporary.
  llvm::GlobalValue::LinkageTypes Linkage =
      getLLVMLinkageVarDefinition(VD, Constant);
  if (Linkage == llvm::GlobalVariable::ExternalLinkage) {
    const VarDecl *InitVD;
    if (VD->isStaticDataMember() && VD->getAnyInitializer(InitVD) &&
        isa<CXXRecordDecl>(InitVD->getLexicalDeclContext())) {
      // Temporaries defined inside a class get linkonce_odr linkage because the
      // class can be defined in multiple translation units.
      Linkage = llvm::GlobalVariable::LinkOnceODRLinkage;
    } else {
      // There is no need for this temporary to have external linkage if the
      // VarDecl has external linkage.
      Linkage = llvm::GlobalVariable::InternalLinkage;
    }
  }
  auto TargetAS = getContext().getTargetAddressSpace(AddrSpace);
  auto *GV = new llvm::GlobalVariable(
      getModule(), Type, Constant, Linkage, InitialValue, Name.c_str(),
      /*InsertBefore=*/nullptr, llvm::GlobalVariable::NotThreadLocal, TargetAS);
  if (emitter) emitter->finalize(GV);
  setGVProperties(GV, VD);
  if (GV->getDLLStorageClass() == llvm::GlobalVariable::DLLExportStorageClass)
    // The reference temporary should never be dllexport.
    GV->setDLLStorageClass(llvm::GlobalVariable::DefaultStorageClass);
  GV->setAlignment(Align.getAsAlign());
  if (supportsCOMDAT() && GV->isWeakForLinker())
    GV->setComdat(TheModule.getOrInsertComdat(GV->getName()));
  if (VD->getTLSKind())
    setTLSMode(GV, *VD);
  llvm::Constant *CV = GV;
  if (AddrSpace != LangAS::Default)
    CV = getTargetCodeGenInfo().performAddrSpaceCast(
        *this, GV, AddrSpace, LangAS::Default,
        Type->getPointerTo(
            getContext().getTargetAddressSpace(LangAS::Default)));

  // Update the map with the new temporary. If we created a placeholder above,
  // replace it with the new global now.
  llvm::Constant *&Entry = MaterializedGlobalTemporaryMap[E];
  if (Entry) {
    Entry->replaceAllUsesWith(
        llvm::ConstantExpr::getBitCast(CV, Entry->getType()));
    llvm::cast<llvm::GlobalVariable>(Entry)->eraseFromParent();
  }
  Entry = CV;

  return ConstantAddress(CV, Type, Align);
}

/// EmitObjCPropertyImplementations - Emit information for synthesized
/// properties for an implementation.
void CodeGenModule::EmitObjCPropertyImplementations(const
                                                    ObjCImplementationDecl *D) {
  for (const auto *PID : D->property_impls()) {
    // Dynamic is just for type-checking.
    if (PID->getPropertyImplementation() == ObjCPropertyImplDecl::Synthesize) {
      ObjCPropertyDecl *PD = PID->getPropertyDecl();

      // Determine which methods need to be implemented, some may have
      // been overridden. Note that ::isPropertyAccessor is not the method
      // we want, that just indicates if the decl came from a
      // property. What we want to know is if the method is defined in
      // this implementation.
      auto *Getter = PID->getGetterMethodDecl();
      if (!Getter || Getter->isSynthesizedAccessorStub())
        CodeGenFunction(*this).GenerateObjCGetter(
            const_cast<ObjCImplementationDecl *>(D), PID);
      auto *Setter = PID->getSetterMethodDecl();
      if (!PD->isReadOnly() && (!Setter || Setter->isSynthesizedAccessorStub()))
        CodeGenFunction(*this).GenerateObjCSetter(
                                 const_cast<ObjCImplementationDecl *>(D), PID);
    }
  }
}

static bool needsDestructMethod(ObjCImplementationDecl *impl) {
  const ObjCInterfaceDecl *iface = impl->getClassInterface();
  for (const ObjCIvarDecl *ivar = iface->all_declared_ivar_begin();
       ivar; ivar = ivar->getNextIvar())
    if (ivar->getType().isDestructedType())
      return true;

  return false;
}

static bool AllTrivialInitializers(CodeGenModule &CGM,
                                   ObjCImplementationDecl *D) {
  CodeGenFunction CGF(CGM);
  for (ObjCImplementationDecl::init_iterator B = D->init_begin(),
       E = D->init_end(); B != E; ++B) {
    CXXCtorInitializer *CtorInitExp = *B;
    Expr *Init = CtorInitExp->getInit();
    if (!CGF.isTrivialInitializer(Init))
      return false;
  }
  return true;
}

/// EmitObjCIvarInitializations - Emit information for ivar initialization
/// for an implementation.
void CodeGenModule::EmitObjCIvarInitializations(ObjCImplementationDecl *D) {
  // We might need a .cxx_destruct even if we don't have any ivar initializers.
  if (needsDestructMethod(D)) {
    IdentifierInfo *II = &getContext().Idents.get(".cxx_destruct");
    Selector cxxSelector = getContext().Selectors.getSelector(0, &II);
    ObjCMethodDecl *DTORMethod = ObjCMethodDecl::Create(
        getContext(), D->getLocation(), D->getLocation(), cxxSelector,
        getContext().VoidTy, nullptr, D,
        /*isInstance=*/true, /*isVariadic=*/false,
        /*isPropertyAccessor=*/true, /*isSynthesizedAccessorStub=*/false,
        /*isImplicitlyDeclared=*/true,
        /*isDefined=*/false, ObjCMethodDecl::Required);
    D->addInstanceMethod(DTORMethod);
    CodeGenFunction(*this).GenerateObjCCtorDtorMethod(D, DTORMethod, false);
    D->setHasDestructors(true);
  }

  // If the implementation doesn't have any ivar initializers, we don't need
  // a .cxx_construct.
  if (D->getNumIvarInitializers() == 0 ||
      AllTrivialInitializers(*this, D))
    return;

  IdentifierInfo *II = &getContext().Idents.get(".cxx_construct");
  Selector cxxSelector = getContext().Selectors.getSelector(0, &II);
  // The constructor returns 'self'.
  ObjCMethodDecl *CTORMethod = ObjCMethodDecl::Create(
      getContext(), D->getLocation(), D->getLocation(), cxxSelector,
      getContext().getObjCIdType(), nullptr, D, /*isInstance=*/true,
      /*isVariadic=*/false,
      /*isPropertyAccessor=*/true, /*isSynthesizedAccessorStub=*/false,
      /*isImplicitlyDeclared=*/true,
      /*isDefined=*/false, ObjCMethodDecl::Required);
  D->addInstanceMethod(CTORMethod);
  CodeGenFunction(*this).GenerateObjCCtorDtorMethod(D, CTORMethod, true);
  D->setHasNonZeroConstructors(true);
}

// EmitLinkageSpec - Emit all declarations in a linkage spec.
void CodeGenModule::EmitLinkageSpec(const LinkageSpecDecl *LSD) {
  if (LSD->getLanguage() != LinkageSpecDecl::lang_c &&
      LSD->getLanguage() != LinkageSpecDecl::lang_cxx) {
    ErrorUnsupported(LSD, "linkage spec");
    return;
  }

  EmitDeclContext(LSD);
}

void CodeGenModule::EmitDeclContext(const DeclContext *DC) {
  for (auto *I : DC->decls()) {
    // Unlike other DeclContexts, the contents of an ObjCImplDecl at TU scope
    // are themselves considered "top-level", so EmitTopLevelDecl on an
    // ObjCImplDecl does not recursively visit them. We need to do that in
    // case they're nested inside another construct (LinkageSpecDecl /
    // ExportDecl) that does stop them from being considered "top-level".
    if (auto *OID = dyn_cast<ObjCImplDecl>(I)) {
      for (auto *M : OID->methods())
        EmitTopLevelDecl(M);
    }

    EmitTopLevelDecl(I);
  }
}

/// EmitTopLevelDecl - Emit code for a single top level declaration.
void CodeGenModule::EmitTopLevelDecl(Decl *D) {
  // Ignore dependent declarations.
  if (D->isTemplated())
    return;

  // Consteval function shouldn't be emitted.
  if (auto *FD = dyn_cast<FunctionDecl>(D))
    if (FD->isConsteval())
      return;

  switch (D->getKind()) {
  case Decl::CXXConversion:
  case Decl::CXXMethod:
  case Decl::Function:
    EmitGlobal(cast<FunctionDecl>(D));
    // Always provide some coverage mapping
    // even for the functions that aren't emitted.
    AddDeferredUnusedCoverageMapping(D);
    break;

  case Decl::CXXDeductionGuide:
    // Function-like, but does not result in code emission.
    break;

  case Decl::Var:
  case Decl::Decomposition:
  case Decl::VarTemplateSpecialization:
    EmitGlobal(cast<VarDecl>(D));
    if (auto *DD = dyn_cast<DecompositionDecl>(D))
      for (auto *B : DD->bindings())
        if (auto *HD = B->getHoldingVar())
          EmitGlobal(HD);
    break;

  // Indirect fields from global anonymous structs and unions can be
  // ignored; only the actual variable requires IR gen support.
  case Decl::IndirectField:
    break;

  // C++ Decls
  case Decl::Namespace:
    EmitDeclContext(cast<NamespaceDecl>(D));
    break;
  case Decl::ClassTemplateSpecialization: {
    const auto *Spec = cast<ClassTemplateSpecializationDecl>(D);
    if (CGDebugInfo *DI = getModuleDebugInfo())
      if (Spec->getSpecializationKind() ==
              TSK_ExplicitInstantiationDefinition &&
          Spec->hasDefinition())
        DI->completeTemplateDefinition(*Spec);
  } LLVM_FALLTHROUGH;
  case Decl::CXXRecord: {
    CXXRecordDecl *CRD = cast<CXXRecordDecl>(D);
    if (CGDebugInfo *DI = getModuleDebugInfo()) {
      if (CRD->hasDefinition())
        DI->EmitAndRetainType(getContext().getRecordType(cast<RecordDecl>(D)));
      if (auto *ES = D->getASTContext().getExternalSource())
        if (ES->hasExternalDefinitions(D) == ExternalASTSource::EK_Never)
          DI->completeUnusedClass(*CRD);
    }
    // Emit any static data members, they may be definitions.
    for (auto *I : CRD->decls())
      if (isa<VarDecl>(I) || isa<CXXRecordDecl>(I))
        EmitTopLevelDecl(I);
    break;
  }
    // No code generation needed.
  case Decl::UsingShadow:
  case Decl::ClassTemplate:
  case Decl::VarTemplate:
  case Decl::Concept:
  case Decl::VarTemplatePartialSpecialization:
  case Decl::FunctionTemplate:
  case Decl::TypeAliasTemplate:
  case Decl::Block:
  case Decl::Empty:
  case Decl::Binding:
    break;
  case Decl::Using:          // using X; [C++]
    if (CGDebugInfo *DI = getModuleDebugInfo())
        DI->EmitUsingDecl(cast<UsingDecl>(*D));
    break;
  case Decl::UsingEnum: // using enum X; [C++]
    if (CGDebugInfo *DI = getModuleDebugInfo())
      DI->EmitUsingEnumDecl(cast<UsingEnumDecl>(*D));
    break;
  case Decl::NamespaceAlias:
    if (CGDebugInfo *DI = getModuleDebugInfo())
        DI->EmitNamespaceAlias(cast<NamespaceAliasDecl>(*D));
    break;
  case Decl::UsingDirective: // using namespace X; [C++]
    if (CGDebugInfo *DI = getModuleDebugInfo())
      DI->EmitUsingDirective(cast<UsingDirectiveDecl>(*D));
    break;
  case Decl::CXXConstructor:
    getCXXABI().EmitCXXConstructors(cast<CXXConstructorDecl>(D));
    break;
  case Decl::CXXDestructor:
    getCXXABI().EmitCXXDestructors(cast<CXXDestructorDecl>(D));
    break;

  case Decl::StaticAssert:
    // Nothing to do.
    break;

  // Objective-C Decls

  // Forward declarations, no (immediate) code generation.
  case Decl::ObjCInterface:
  case Decl::ObjCCategory:
    break;

  case Decl::ObjCProtocol: {
    auto *Proto = cast<ObjCProtocolDecl>(D);
    if (Proto->isThisDeclarationADefinition())
      ObjCRuntime->GenerateProtocol(Proto);
    break;
  }

  case Decl::ObjCCategoryImpl:
    // Categories have properties but don't support synthesize so we
    // can ignore them here.
    ObjCRuntime->GenerateCategory(cast<ObjCCategoryImplDecl>(D));
    break;

  case Decl::ObjCImplementation: {
    auto *OMD = cast<ObjCImplementationDecl>(D);
    EmitObjCPropertyImplementations(OMD);
    EmitObjCIvarInitializations(OMD);
    ObjCRuntime->GenerateClass(OMD);
    // Emit global variable debug information.
    if (CGDebugInfo *DI = getModuleDebugInfo())
      if (getCodeGenOpts().hasReducedDebugInfo())
        DI->getOrCreateInterfaceType(getContext().getObjCInterfaceType(
            OMD->getClassInterface()), OMD->getLocation());
    break;
  }
  case Decl::ObjCMethod: {
    auto *OMD = cast<ObjCMethodDecl>(D);
    // If this is not a prototype, emit the body.
    if (OMD->getBody())
      CodeGenFunction(*this).GenerateObjCMethod(OMD);
    break;
  }
  case Decl::ObjCCompatibleAlias:
    ObjCRuntime->RegisterAlias(cast<ObjCCompatibleAliasDecl>(D));
    break;

  case Decl::PragmaComment: {
    const auto *PCD = cast<PragmaCommentDecl>(D);
    switch (PCD->getCommentKind()) {
    case PCK_Unknown:
      llvm_unreachable("unexpected pragma comment kind");
    case PCK_Linker:
      AppendLinkerOptions(PCD->getArg());
      break;
    case PCK_Lib:
        AddDependentLib(PCD->getArg());
      break;
    case PCK_Compiler:
    case PCK_ExeStr:
    case PCK_User:
      break; // We ignore all of these.
    }
    break;
  }

  case Decl::PragmaDetectMismatch: {
    const auto *PDMD = cast<PragmaDetectMismatchDecl>(D);
    AddDetectMismatch(PDMD->getName(), PDMD->getValue());
    break;
  }

  case Decl::LinkageSpec:
    EmitLinkageSpec(cast<LinkageSpecDecl>(D));
    break;

  case Decl::FileScopeAsm: {
    // File-scope asm is ignored during device-side CUDA compilation.
    if (LangOpts.CUDA && LangOpts.CUDAIsDevice)
      break;
    // File-scope asm is ignored during device-side OpenMP compilation.
    if (LangOpts.OpenMPIsDevice)
      break;
    // File-scope asm is ignored during device-side SYCL compilation.
    if (LangOpts.SYCLIsDevice)
      break;
    auto *AD = cast<FileScopeAsmDecl>(D);
    getModule().appendModuleInlineAsm(AD->getAsmString()->getString());
    break;
  }

  case Decl::Import: {
    auto *Import = cast<ImportDecl>(D);

    // If we've already imported this module, we're done.
    if (!ImportedModules.insert(Import->getImportedModule()))
      break;

    // Emit debug information for direct imports.
    if (!Import->getImportedOwningModule()) {
      if (CGDebugInfo *DI = getModuleDebugInfo())
        DI->EmitImportDecl(*Import);
    }

    // Find all of the submodules and emit the module initializers.
    llvm::SmallPtrSet<clang::Module *, 16> Visited;
    SmallVector<clang::Module *, 16> Stack;
    Visited.insert(Import->getImportedModule());
    Stack.push_back(Import->getImportedModule());

    while (!Stack.empty()) {
      clang::Module *Mod = Stack.pop_back_val();
      if (!EmittedModuleInitializers.insert(Mod).second)
        continue;

      for (auto *D : Context.getModuleInitializers(Mod))
        EmitTopLevelDecl(D);

      // Visit the submodules of this module.
      for (clang::Module::submodule_iterator Sub = Mod->submodule_begin(),
                                             SubEnd = Mod->submodule_end();
           Sub != SubEnd; ++Sub) {
        // Skip explicit children; they need to be explicitly imported to emit
        // the initializers.
        if ((*Sub)->IsExplicit)
          continue;

        if (Visited.insert(*Sub).second)
          Stack.push_back(*Sub);
      }
    }
    break;
  }

  case Decl::Export:
    EmitDeclContext(cast<ExportDecl>(D));
    break;

  case Decl::OMPThreadPrivate:
    EmitOMPThreadPrivateDecl(cast<OMPThreadPrivateDecl>(D));
    break;

  case Decl::OMPAllocate:
    EmitOMPAllocateDecl(cast<OMPAllocateDecl>(D));
    break;

  case Decl::OMPDeclareReduction:
    EmitOMPDeclareReduction(cast<OMPDeclareReductionDecl>(D));
    break;

  case Decl::OMPDeclareMapper:
    EmitOMPDeclareMapper(cast<OMPDeclareMapperDecl>(D));
    break;

  case Decl::OMPRequires:
    EmitOMPRequiresDecl(cast<OMPRequiresDecl>(D));
    break;

  case Decl::Typedef:
  case Decl::TypeAlias: // using foo = bar; [C++11]
    if (CGDebugInfo *DI = getModuleDebugInfo())
      DI->EmitAndRetainType(
          getContext().getTypedefType(cast<TypedefNameDecl>(D)));
    break;

  case Decl::Record:
    if (CGDebugInfo *DI = getModuleDebugInfo())
      if (cast<RecordDecl>(D)->getDefinition())
        DI->EmitAndRetainType(getContext().getRecordType(cast<RecordDecl>(D)));
    break;

  case Decl::Enum:
    if (CGDebugInfo *DI = getModuleDebugInfo())
      if (cast<EnumDecl>(D)->getDefinition())
        DI->EmitAndRetainType(getContext().getEnumType(cast<EnumDecl>(D)));
    break;

  default:
    // Make sure we handled everything we should, every other kind is a
    // non-top-level decl.  FIXME: Would be nice to have an isTopLevelDeclKind
    // function. Need to recode Decl::Kind to do that easily.
    assert(isa<TypeDecl>(D) && "Unsupported decl kind");
    break;
  }
}

void CodeGenModule::AddDeferredUnusedCoverageMapping(Decl *D) {
  // Do we need to generate coverage mapping?
  if (!CodeGenOpts.CoverageMapping)
    return;
  switch (D->getKind()) {
  case Decl::CXXConversion:
  case Decl::CXXMethod:
  case Decl::Function:
  case Decl::ObjCMethod:
  case Decl::CXXConstructor:
  case Decl::CXXDestructor: {
    if (!cast<FunctionDecl>(D)->doesThisDeclarationHaveABody())
      break;
    SourceManager &SM = getContext().getSourceManager();
    if (LimitedCoverage && SM.getMainFileID() != SM.getFileID(D->getBeginLoc()))
      break;
    auto I = DeferredEmptyCoverageMappingDecls.find(D);
    if (I == DeferredEmptyCoverageMappingDecls.end())
      DeferredEmptyCoverageMappingDecls[D] = true;
    break;
  }
  default:
    break;
  };
}

void CodeGenModule::ClearUnusedCoverageMapping(const Decl *D) {
  // Do we need to generate coverage mapping?
  if (!CodeGenOpts.CoverageMapping)
    return;
  if (const auto *Fn = dyn_cast<FunctionDecl>(D)) {
    if (Fn->isTemplateInstantiation())
      ClearUnusedCoverageMapping(Fn->getTemplateInstantiationPattern());
  }
  auto I = DeferredEmptyCoverageMappingDecls.find(D);
  if (I == DeferredEmptyCoverageMappingDecls.end())
    DeferredEmptyCoverageMappingDecls[D] = false;
  else
    I->second = false;
}

void CodeGenModule::EmitDeferredUnusedCoverageMappings() {
  // We call takeVector() here to avoid use-after-free.
  // FIXME: DeferredEmptyCoverageMappingDecls is getting mutated because
  // we deserialize function bodies to emit coverage info for them, and that
  // deserializes more declarations. How should we handle that case?
  for (const auto &Entry : DeferredEmptyCoverageMappingDecls.takeVector()) {
    if (!Entry.second)
      continue;
    const Decl *D = Entry.first;
    switch (D->getKind()) {
    case Decl::CXXConversion:
    case Decl::CXXMethod:
    case Decl::Function:
    case Decl::ObjCMethod: {
      CodeGenPGO PGO(*this);
      GlobalDecl GD(cast<FunctionDecl>(D));
      PGO.emitEmptyCounterMapping(D, getMangledName(GD),
                                  getFunctionLinkage(GD));
      break;
    }
    case Decl::CXXConstructor: {
      CodeGenPGO PGO(*this);
      GlobalDecl GD(cast<CXXConstructorDecl>(D), Ctor_Base);
      PGO.emitEmptyCounterMapping(D, getMangledName(GD),
                                  getFunctionLinkage(GD));
      break;
    }
    case Decl::CXXDestructor: {
      CodeGenPGO PGO(*this);
      GlobalDecl GD(cast<CXXDestructorDecl>(D), Dtor_Base);
      PGO.emitEmptyCounterMapping(D, getMangledName(GD),
                                  getFunctionLinkage(GD));
      break;
    }
    default:
      break;
    };
  }
}

void CodeGenModule::EmitMainVoidAlias() {
  // In order to transition away from "__original_main" gracefully, emit an
  // alias for "main" in the no-argument case so that libc can detect when
  // new-style no-argument main is in used.
  if (llvm::Function *F = getModule().getFunction("main")) {
    if (!F->isDeclaration() && F->arg_size() == 0 && !F->isVarArg() &&
        F->getReturnType()->isIntegerTy(Context.getTargetInfo().getIntWidth()))
      addUsedGlobal(llvm::GlobalAlias::create("__main_void", F));
  }
}

/// Turns the given pointer into a constant.
static llvm::Constant *GetPointerConstant(llvm::LLVMContext &Context,
                                          const void *Ptr) {
  uintptr_t PtrInt = reinterpret_cast<uintptr_t>(Ptr);
  llvm::Type *i64 = llvm::Type::getInt64Ty(Context);
  return llvm::ConstantInt::get(i64, PtrInt);
}

static void EmitGlobalDeclMetadata(CodeGenModule &CGM,
                                   llvm::NamedMDNode *&GlobalMetadata,
                                   GlobalDecl D,
                                   llvm::GlobalValue *Addr) {
  if (!GlobalMetadata)
    GlobalMetadata =
      CGM.getModule().getOrInsertNamedMetadata("clang.global.decl.ptrs");

  // TODO: should we report variant information for ctors/dtors?
  llvm::Metadata *Ops[] = {llvm::ConstantAsMetadata::get(Addr),
                           llvm::ConstantAsMetadata::get(GetPointerConstant(
                               CGM.getLLVMContext(), D.getDecl()))};
  GlobalMetadata->addOperand(llvm::MDNode::get(CGM.getLLVMContext(), Ops));
}

bool CodeGenModule::CheckAndReplaceExternCIFuncs(llvm::GlobalValue *Elem,
                                                 llvm::GlobalValue *CppFunc) {
  // Store the list of ifuncs we need to replace uses in.
  llvm::SmallVector<llvm::GlobalIFunc *> IFuncs;
  // List of ConstantExprs that we should be able to delete when we're done
  // here.
  llvm::SmallVector<llvm::ConstantExpr *> CEs;

  // First make sure that all users of this are ifuncs (or ifuncs via a
  // bitcast), and collect the list of ifuncs and CEs so we can work on them
  // later.
  for (llvm::User *User : Elem->users()) {
    // Users can either be a bitcast ConstExpr that is used by the ifuncs, OR an
    // ifunc directly. In any other case, just give up, as we don't know what we
    // could break by changing those.
    if (auto *ConstExpr = dyn_cast<llvm::ConstantExpr>(User)) {
      if (ConstExpr->getOpcode() != llvm::Instruction::BitCast)
        return false;

      for (llvm::User *CEUser : ConstExpr->users()) {
        if (auto *IFunc = dyn_cast<llvm::GlobalIFunc>(CEUser)) {
          IFuncs.push_back(IFunc);
        } else {
          return false;
        }
      }
      CEs.push_back(ConstExpr);
    } else if (auto *IFunc = dyn_cast<llvm::GlobalIFunc>(User)) {
      IFuncs.push_back(IFunc);
    } else {
      // This user is one we don't know how to handle, so fail redirection. This
      // will result in an ifunc retaining a resolver name that will ultimately
      // fail to be resolved to a defined function.
      return false;
    }
  }

  // Now we know this is a valid case where we can do this alias replacement, we
  // need to remove all of the references to Elem (and the bitcasts!) so we can
  // delete it.
  for (llvm::GlobalIFunc *IFunc : IFuncs)
    IFunc->setResolver(nullptr);
  for (llvm::ConstantExpr *ConstExpr : CEs)
    ConstExpr->destroyConstant();

  // We should now be out of uses for the 'old' version of this function, so we
  // can erase it as well.
  Elem->eraseFromParent();

  for (llvm::GlobalIFunc *IFunc : IFuncs) {
    // The type of the resolver is always just a function-type that returns the
    // type of the IFunc, so create that here. If the type of the actual
    // resolver doesn't match, it just gets bitcast to the right thing.
    auto *ResolverTy =
        llvm::FunctionType::get(IFunc->getType(), /*isVarArg*/ false);
    llvm::Constant *Resolver = GetOrCreateLLVMFunction(
        CppFunc->getName(), ResolverTy, {}, /*ForVTable*/ false);
    IFunc->setResolver(Resolver);
  }
  return true;
}

/// For each function which is declared within an extern "C" region and marked
/// as 'used', but has internal linkage, create an alias from the unmangled
/// name to the mangled name if possible. People expect to be able to refer
/// to such functions with an unmangled name from inline assembly within the
/// same translation unit.
void CodeGenModule::EmitStaticExternCAliases() {
  if (!getTargetCodeGenInfo().shouldEmitStaticExternCAliases())
    return;
  for (auto &I : StaticExternCValues) {
    IdentifierInfo *Name = I.first;
    llvm::GlobalValue *Val = I.second;

    // If Val is null, that implies there were multiple declarations that each
    // had a claim to the unmangled name. In this case, generation of the alias
    // is suppressed. See CodeGenModule::MaybeHandleStaticInExterC.
    if (!Val)
      break;

    llvm::GlobalValue *ExistingElem =
        getModule().getNamedValue(Name->getName());

    // If there is either not something already by this name, or we were able to
    // replace all uses from IFuncs, create the alias.
    if (!ExistingElem || CheckAndReplaceExternCIFuncs(ExistingElem, Val))
      addCompilerUsedGlobal(llvm::GlobalAlias::create(Name->getName(), Val));
  }
}

bool CodeGenModule::lookupRepresentativeDecl(StringRef MangledName,
                                             GlobalDecl &Result) const {
  auto Res = Manglings.find(MangledName);
  if (Res == Manglings.end())
    return false;
  Result = Res->getValue();
  return true;
}

/// Emits metadata nodes associating all the global values in the
/// current module with the Decls they came from.  This is useful for
/// projects using IR gen as a subroutine.
///
/// Since there's currently no way to associate an MDNode directly
/// with an llvm::GlobalValue, we create a global named metadata
/// with the name 'clang.global.decl.ptrs'.
void CodeGenModule::EmitDeclMetadata() {
  llvm::NamedMDNode *GlobalMetadata = nullptr;

  for (auto &I : MangledDeclNames) {
    llvm::GlobalValue *Addr = getModule().getNamedValue(I.second);
    // Some mangled names don't necessarily have an associated GlobalValue
    // in this module, e.g. if we mangled it for DebugInfo.
    if (Addr)
      EmitGlobalDeclMetadata(*this, GlobalMetadata, I.first, Addr);
  }
}

/// Emits metadata nodes for all the local variables in the current
/// function.
void CodeGenFunction::EmitDeclMetadata() {
  if (LocalDeclMap.empty()) return;

  llvm::LLVMContext &Context = getLLVMContext();

  // Find the unique metadata ID for this name.
  unsigned DeclPtrKind = Context.getMDKindID("clang.decl.ptr");

  llvm::NamedMDNode *GlobalMetadata = nullptr;

  for (auto &I : LocalDeclMap) {
    const Decl *D = I.first;
    llvm::Value *Addr = I.second.getPointer();
    if (auto *Alloca = dyn_cast<llvm::AllocaInst>(Addr)) {
      llvm::Value *DAddr = GetPointerConstant(getLLVMContext(), D);
      Alloca->setMetadata(
          DeclPtrKind, llvm::MDNode::get(
                           Context, llvm::ValueAsMetadata::getConstant(DAddr)));
    } else if (auto *GV = dyn_cast<llvm::GlobalValue>(Addr)) {
      GlobalDecl GD = GlobalDecl(cast<VarDecl>(D));
      EmitGlobalDeclMetadata(CGM, GlobalMetadata, GD, GV);
    }
  }
}

void CodeGenModule::EmitVersionIdentMetadata() {
  llvm::NamedMDNode *IdentMetadata =
    TheModule.getOrInsertNamedMetadata("llvm.ident");
  std::string Version = getClangFullVersion();
  llvm::LLVMContext &Ctx = TheModule.getContext();

  llvm::Metadata *IdentNode[] = {llvm::MDString::get(Ctx, Version)};
  IdentMetadata->addOperand(llvm::MDNode::get(Ctx, IdentNode));
}

void CodeGenModule::EmitCommandLineMetadata() {
  llvm::NamedMDNode *CommandLineMetadata =
    TheModule.getOrInsertNamedMetadata("llvm.commandline");
  std::string CommandLine = getCodeGenOpts().RecordCommandLine;
  llvm::LLVMContext &Ctx = TheModule.getContext();

  llvm::Metadata *CommandLineNode[] = {llvm::MDString::get(Ctx, CommandLine)};
  CommandLineMetadata->addOperand(llvm::MDNode::get(Ctx, CommandLineNode));
}

void CodeGenModule::EmitCoverageFile() {
  if (getCodeGenOpts().CoverageDataFile.empty() &&
      getCodeGenOpts().CoverageNotesFile.empty())
    return;

  llvm::NamedMDNode *CUNode = TheModule.getNamedMetadata("llvm.dbg.cu");
  if (!CUNode)
    return;

  llvm::NamedMDNode *GCov = TheModule.getOrInsertNamedMetadata("llvm.gcov");
  llvm::LLVMContext &Ctx = TheModule.getContext();
  auto *CoverageDataFile =
      llvm::MDString::get(Ctx, getCodeGenOpts().CoverageDataFile);
  auto *CoverageNotesFile =
      llvm::MDString::get(Ctx, getCodeGenOpts().CoverageNotesFile);
  for (int i = 0, e = CUNode->getNumOperands(); i != e; ++i) {
    llvm::MDNode *CU = CUNode->getOperand(i);
    llvm::Metadata *Elts[] = {CoverageNotesFile, CoverageDataFile, CU};
    GCov->addOperand(llvm::MDNode::get(Ctx, Elts));
  }
}

llvm::Constant *CodeGenModule::GetAddrOfRTTIDescriptor(QualType Ty,
                                                       bool ForEH) {
  // Return a bogus pointer if RTTI is disabled, unless it's for EH.
  // FIXME: should we even be calling this method if RTTI is disabled
  // and it's not for EH?
  if ((!ForEH && !getLangOpts().RTTI) || getLangOpts().CUDAIsDevice ||
      (getLangOpts().OpenMP && getLangOpts().OpenMPIsDevice &&
       getTriple().isNVPTX()))
    return llvm::Constant::getNullValue(Int8PtrTy);

  if (ForEH && Ty->isObjCObjectPointerType() &&
      LangOpts.ObjCRuntime.isGNUFamily())
    return ObjCRuntime->GetEHType(Ty);

  return getCXXABI().getAddrOfRTTIDescriptor(Ty);
}

void CodeGenModule::EmitOMPThreadPrivateDecl(const OMPThreadPrivateDecl *D) {
  // Do not emit threadprivates in simd-only mode.
  if (LangOpts.OpenMP && LangOpts.OpenMPSimd)
    return;
  for (auto RefExpr : D->varlists()) {
    auto *VD = cast<VarDecl>(cast<DeclRefExpr>(RefExpr)->getDecl());
    bool PerformInit =
        VD->getAnyInitializer() &&
        !VD->getAnyInitializer()->isConstantInitializer(getContext(),
                                                        /*ForRef=*/false);

    Address Addr(GetAddrOfGlobalVar(VD),
                 getTypes().ConvertTypeForMem(VD->getType()),
                 getContext().getDeclAlign(VD));
    if (auto InitFunction = getOpenMPRuntime().emitThreadPrivateVarDefinition(
            VD, Addr, RefExpr->getBeginLoc(), PerformInit))
      CXXGlobalInits.push_back(InitFunction);
  }
}

llvm::Metadata *
CodeGenModule::CreateMetadataIdentifierImpl(QualType T, MetadataTypeMap &Map,
                                            StringRef Suffix) {
  if (auto *FnType = T->getAs<FunctionProtoType>())
    T = getContext().getFunctionType(
        FnType->getReturnType(), FnType->getParamTypes(),
        FnType->getExtProtoInfo().withExceptionSpec(EST_None));

  llvm::Metadata *&InternalId = Map[T.getCanonicalType()];
  if (InternalId)
    return InternalId;

  if (isExternallyVisible(T->getLinkage())) {
    std::string OutName;
    llvm::raw_string_ostream Out(OutName);
    getCXXABI().getMangleContext().mangleTypeName(T, Out);
    Out << Suffix;

    InternalId = llvm::MDString::get(getLLVMContext(), Out.str());
  } else {
    InternalId = llvm::MDNode::getDistinct(getLLVMContext(),
                                           llvm::ArrayRef<llvm::Metadata *>());
  }

  return InternalId;
}

llvm::Metadata *CodeGenModule::CreateMetadataIdentifierForType(QualType T) {
  return CreateMetadataIdentifierImpl(T, MetadataIdMap, "");
}

llvm::Metadata *
CodeGenModule::CreateMetadataIdentifierForVirtualMemPtrType(QualType T) {
  return CreateMetadataIdentifierImpl(T, VirtualMetadataIdMap, ".virtual");
}

// Generalize pointer types to a void pointer with the qualifiers of the
// originally pointed-to type, e.g. 'const char *' and 'char * const *'
// generalize to 'const void *' while 'char *' and 'const char **' generalize to
// 'void *'.
static QualType GeneralizeType(ASTContext &Ctx, QualType Ty) {
  if (!Ty->isPointerType())
    return Ty;

  return Ctx.getPointerType(
      QualType(Ctx.VoidTy).withCVRQualifiers(
          Ty->getPointeeType().getCVRQualifiers()));
}

// Apply type generalization to a FunctionType's return and argument types
static QualType GeneralizeFunctionType(ASTContext &Ctx, QualType Ty) {
  if (auto *FnType = Ty->getAs<FunctionProtoType>()) {
    SmallVector<QualType, 8> GeneralizedParams;
    for (auto &Param : FnType->param_types())
      GeneralizedParams.push_back(GeneralizeType(Ctx, Param));

    return Ctx.getFunctionType(
        GeneralizeType(Ctx, FnType->getReturnType()),
        GeneralizedParams, FnType->getExtProtoInfo());
  }

  if (auto *FnType = Ty->getAs<FunctionNoProtoType>())
    return Ctx.getFunctionNoProtoType(
        GeneralizeType(Ctx, FnType->getReturnType()));

  llvm_unreachable("Encountered unknown FunctionType");
}

llvm::Metadata *CodeGenModule::CreateMetadataIdentifierGeneralized(QualType T) {
  return CreateMetadataIdentifierImpl(GeneralizeFunctionType(getContext(), T),
                                      GeneralizedMetadataIdMap, ".generalized");
}

/// Returns whether this module needs the "all-vtables" type identifier.
bool CodeGenModule::NeedAllVtablesTypeId() const {
  // Returns true if at least one of vtable-based CFI checkers is enabled and
  // is not in the trapping mode.
  return ((LangOpts.Sanitize.has(SanitizerKind::CFIVCall) &&
           !CodeGenOpts.SanitizeTrap.has(SanitizerKind::CFIVCall)) ||
          (LangOpts.Sanitize.has(SanitizerKind::CFINVCall) &&
           !CodeGenOpts.SanitizeTrap.has(SanitizerKind::CFINVCall)) ||
          (LangOpts.Sanitize.has(SanitizerKind::CFIDerivedCast) &&
           !CodeGenOpts.SanitizeTrap.has(SanitizerKind::CFIDerivedCast)) ||
          (LangOpts.Sanitize.has(SanitizerKind::CFIUnrelatedCast) &&
           !CodeGenOpts.SanitizeTrap.has(SanitizerKind::CFIUnrelatedCast)));
}

void CodeGenModule::AddVTableTypeMetadata(llvm::GlobalVariable *VTable,
                                          CharUnits Offset,
                                          const CXXRecordDecl *RD) {
  llvm::Metadata *MD =
      CreateMetadataIdentifierForType(QualType(RD->getTypeForDecl(), 0));
  VTable->addTypeMetadata(Offset.getQuantity(), MD);

  if (CodeGenOpts.SanitizeCfiCrossDso)
    if (auto CrossDsoTypeId = CreateCrossDsoCfiTypeId(MD))
      VTable->addTypeMetadata(Offset.getQuantity(),
                              llvm::ConstantAsMetadata::get(CrossDsoTypeId));

  if (NeedAllVtablesTypeId()) {
    llvm::Metadata *MD = llvm::MDString::get(getLLVMContext(), "all-vtables");
    VTable->addTypeMetadata(Offset.getQuantity(), MD);
  }
}

llvm::SanitizerStatReport &CodeGenModule::getSanStats() {
  if (!SanStats)
    SanStats = std::make_unique<llvm::SanitizerStatReport>(&getModule());

  return *SanStats;
}

llvm::Value *
CodeGenModule::createOpenCLIntToSamplerConversion(const Expr *E,
                                                  CodeGenFunction &CGF) {
  llvm::Constant *C = ConstantEmitter(CGF).emitAbstract(E, E->getType());
  auto *SamplerT = getOpenCLRuntime().getSamplerType(E->getType().getTypePtr());
  auto *FTy = llvm::FunctionType::get(SamplerT, {C->getType()}, false);
  auto *Call = CGF.EmitRuntimeCall(
      CreateRuntimeFunction(FTy, "__translate_sampler_initializer"), {C});
  return Call;
}

CharUnits CodeGenModule::getNaturalPointeeTypeAlignment(
    QualType T, LValueBaseInfo *BaseInfo, TBAAAccessInfo *TBAAInfo) {
  return getNaturalTypeAlignment(T->getPointeeType(), BaseInfo, TBAAInfo,
                                 /* forPointeeType= */ true);
}

CharUnits CodeGenModule::getNaturalTypeAlignment(QualType T,
                                                 LValueBaseInfo *BaseInfo,
                                                 TBAAAccessInfo *TBAAInfo,
                                                 bool forPointeeType) {
  if (TBAAInfo)
    *TBAAInfo = getTBAAAccessInfo(T);

  // FIXME: This duplicates logic in ASTContext::getTypeAlignIfKnown. But
  // that doesn't return the information we need to compute BaseInfo.

  // Honor alignment typedef attributes even on incomplete types.
  // We also honor them straight for C++ class types, even as pointees;
  // there's an expressivity gap here.
  if (auto TT = T->getAs<TypedefType>()) {
    if (auto Align = TT->getDecl()->getMaxAlignment()) {
      if (BaseInfo)
        *BaseInfo = LValueBaseInfo(AlignmentSource::AttributedType);
      return getContext().toCharUnitsFromBits(Align);
    }
  }

  bool AlignForArray = T->isArrayType();

  // Analyze the base element type, so we don't get confused by incomplete
  // array types.
  T = getContext().getBaseElementType(T);

  if (T->isIncompleteType()) {
    // We could try to replicate the logic from
    // ASTContext::getTypeAlignIfKnown, but nothing uses the alignment if the
    // type is incomplete, so it's impossible to test. We could try to reuse
    // getTypeAlignIfKnown, but that doesn't return the information we need
    // to set BaseInfo.  So just ignore the possibility that the alignment is
    // greater than one.
    if (BaseInfo)
      *BaseInfo = LValueBaseInfo(AlignmentSource::Type);
    return CharUnits::One();
  }

  if (BaseInfo)
    *BaseInfo = LValueBaseInfo(AlignmentSource::Type);

  CharUnits Alignment;
  const CXXRecordDecl *RD;
  if (T.getQualifiers().hasUnaligned()) {
    Alignment = CharUnits::One();
  } else if (forPointeeType && !AlignForArray &&
             (RD = T->getAsCXXRecordDecl())) {
    // For C++ class pointees, we don't know whether we're pointing at a
    // base or a complete object, so we generally need to use the
    // non-virtual alignment.
    Alignment = getClassPointerAlignment(RD);
  } else {
    Alignment = getContext().getTypeAlignInChars(T);
  }

  // Cap to the global maximum type alignment unless the alignment
  // was somehow explicit on the type.
  if (unsigned MaxAlign = getLangOpts().MaxTypeAlign) {
    if (Alignment.getQuantity() > MaxAlign &&
        !getContext().isAlignmentRequired(T))
      Alignment = CharUnits::fromQuantity(MaxAlign);
  }
  return Alignment;
}

bool CodeGenModule::stopAutoInit() {
  unsigned StopAfter = getContext().getLangOpts().TrivialAutoVarInitStopAfter;
  if (StopAfter) {
    // This number is positive only when -ftrivial-auto-var-init-stop-after=* is
    // used
    if (NumAutoVarInit >= StopAfter) {
      return true;
    }
    if (!NumAutoVarInit) {
      unsigned DiagID = getDiags().getCustomDiagID(
          DiagnosticsEngine::Warning,
          "-ftrivial-auto-var-init-stop-after=%0 has been enabled to limit the "
          "number of times ftrivial-auto-var-init=%1 gets applied.");
      getDiags().Report(DiagID)
          << StopAfter
          << (getContext().getLangOpts().getTrivialAutoVarInit() ==
                      LangOptions::TrivialAutoVarInitKind::Zero
                  ? "zero"
                  : "pattern");
    }
    ++NumAutoVarInit;
  }
  return false;
}

<<<<<<< HEAD
void CodeGenModule::printPostfixForExternalizedStaticVar(
    llvm::raw_ostream &OS) const {
  OS << "__static__" << getContext().getCUIDHash();
}

namespace {
class NoLoopChecker final : public ConstStmtVisitor<NoLoopChecker> {
public:
  NoLoopChecker() : RejectNoLoop{false} {}
  bool isRejectNoLoop() const { return RejectNoLoop; }

  // Reject if there is a nested OpenMP directive
  void VisitOMPExecutableDirective(const OMPExecutableDirective *D) {
    RejectNoLoop = true;
    // No need to continue visiting any more
  }

  void VisitCallExpr(const CallExpr *C) {
    // Reject if calling an OpenMP API
    if (C) {
      auto *FD = dyn_cast_or_null<FunctionDecl>(C->getCalleeDecl());
      if (FD) {
        std::string Name = FD->getNameInfo().getAsString();
        if (Name.find("omp_") == 0) {
          RejectNoLoop = true;
          // No need to continue visiting any more
          return;
        }
      }
    }
    for (const Stmt *Child : C->children())
      if (Child)
        Visit(Child);
  }

  void VisitCapturedStmt(const CapturedStmt *S) {
    if (!S)
      return;
    Visit(S->getCapturedDecl()->getBody());
  }

  void VisitStmt(const Stmt *S) {
    if (!S)
      return;
    for (const Stmt *Child : S->children())
      if (Child)
        Visit(Child);
  }

private:
  bool RejectNoLoop;
};
} // namespace

const ForStmt *CodeGenModule::getSingleForStmt(const Stmt *S) {
  if (!isa<CapturedStmt>(S))
    return nullptr;
  while (S->getStmtClass() == Stmt::CapturedStmtClass) {
    S = cast<CapturedStmt>(S)->getCapturedDecl()->getBody();
  }
  if (S->getStmtClass() == Stmt::ForStmtClass)
    return cast<ForStmt>(S);
  else if (S->getStmtClass() == Stmt::CompoundStmtClass) {
    const CompoundStmt &CompStmt = cast<CompoundStmt>(*S);
    if (CompStmt.size() != 1)
      return nullptr;
    if (CompStmt.body_front()->getStmtClass() != Stmt::ForStmtClass)
      return nullptr;
    return cast<ForStmt>(CompStmt.body_front());
  }
  return nullptr;
}

bool CodeGenModule::checkDeclStmt(const ForStmt &FStmt) {
  const Stmt *InitStmt = FStmt.getInit();
  // We require an explicit init in the construct
  if (!InitStmt)
    return false;
  if (InitStmt->getStmtClass() != Stmt::DeclStmtClass)
    return false;
  const DeclStmt &InitDeclStmt = cast<DeclStmt>(*InitStmt);
  if (!InitDeclStmt.isSingleDecl())
    return false;
  const Decl &InitDecl = *InitDeclStmt.getSingleDecl();
  if (InitDecl.getKind() != Decl::Var)
    return false;
  if (!cast<VarDecl>(InitDecl).getType()->isIntegerType())
    return false;
  return true;
}

bool CodeGenModule::checkInitExpr(const ForStmt &FStmt) {
  const Stmt *InitStmt = FStmt.getInit();
  // We require an explicit init in the construct
  if (!InitStmt)
    return false;
  if (!isa<BinaryOperator>(InitStmt))
    return false;
  const Expr *InitExprLHS = cast<BinaryOperator>(InitStmt)->getLHS();
  if (!isa<DeclRefExpr>(InitExprLHS))
    return false;
  if (!cast<DeclRefExpr>(InitExprLHS)->getType()->isIntegerType())
    return false;
  return true;
}

bool CodeGenModule::checkLoopInit(const ForStmt &FStmt) {
  if (!checkDeclStmt(FStmt) && !checkInitExpr(FStmt))
    return false;
  return true;
}

bool CodeGenModule::checkLoopStep(const ForStmt &FStmt) {
  const Expr *Inc = FStmt.getInc();
  if (Inc->getStmtClass() == Expr::UnaryOperatorClass &&
      cast<UnaryOperator>(Inc)->isIncrementOp())
    return true;
  // TODO handle binary increment
  return false;
}

bool CodeGenModule::checkLoopStop(const ForStmt &FStmt) {
  const Expr *Cond = FStmt.getCond();
  if (!isa<BinaryOperator>(Cond))
    return false;
  BinaryOperator::Opcode CondOp = cast<BinaryOperator>(Cond)->getOpcode();
  if (CondOp != BO_LT && CondOp != BO_GT && CondOp != BO_LE &&
      CondOp != BO_GE && CondOp != BO_EQ && CondOp != BO_NE)
    return false;
  return true;
}

bool CodeGenModule::isGeneratingNoLoopKernel(const OMPExecutableDirective &D) {
  if (!getLangOpts().OpenMPTargetIgnoreEnvVars) return false;

  if (D.getDirectiveKind() !=
          llvm::omp::Directive::OMPD_target_teams_distribute_parallel_for &&
      D.getDirectiveKind() !=
          llvm::omp::Directive::OMPD_target_teams_distribute_parallel_for_simd)
    return false;
  if (D.hasClausesOfKind<OMPDefaultmapClause>() ||
      D.hasClausesOfKind<OMPDependClause>() ||
      D.hasClausesOfKind<OMPDeviceClause>() ||
      D.hasClausesOfKind<OMPIfClause>() ||
      D.hasClausesOfKind<OMPInReductionClause>() ||
      D.hasClausesOfKind<OMPThreadLimitClause>() ||
      D.hasClausesOfKind<OMPDefaultClause>() ||
      D.hasClausesOfKind<OMPNumTeamsClause>() ||
      D.hasClausesOfKind<OMPReductionClause>() ||
      D.hasClausesOfKind<OMPSharedClause>() ||
      D.hasClausesOfKind<OMPCollapseClause>() ||
      D.hasClausesOfKind<OMPDistScheduleClause>() ||
      D.hasClausesOfKind<OMPLastprivateClause>() ||
      D.hasClausesOfKind<OMPOrderClause>() || // concurrent would be ok
      D.hasClausesOfKind<OMPCopyinClause>() ||
      D.hasClausesOfKind<OMPProcBindClause>() ||
      D.hasClausesOfKind<OMPOrderedClause>() ||
      D.hasClausesOfKind<OMPScheduleClause>())
    return false;

  if (!D.hasAssociatedStmt())
    return false;

  NoLoopChecker Checker;
  Checker.Visit(D.getAssociatedStmt());
  if (Checker.isRejectNoLoop())
    return false;

  // Now ensure that code generation will handle this construct

  const ForStmt *FStmt = getSingleForStmt(D.getAssociatedStmt());
  if (FStmt == nullptr)
    return false;

  if (!checkLoopInit(*FStmt) || !checkLoopStep(*FStmt) ||
      !checkLoopStop(*FStmt))
    return false;

  // All checks passed
  return true;
=======
void CodeGenModule::printPostfixForExternalizedDecl(llvm::raw_ostream &OS,
                                                    const Decl *D) const {
  OS << (isa<VarDecl>(D) ? "__static__" : ".anon.")
     << getContext().getCUIDHash();
>>>>>>> 00537946
}<|MERGE_RESOLUTION|>--- conflicted
+++ resolved
@@ -6814,10 +6814,10 @@
   return false;
 }
 
-<<<<<<< HEAD
-void CodeGenModule::printPostfixForExternalizedStaticVar(
-    llvm::raw_ostream &OS) const {
-  OS << "__static__" << getContext().getCUIDHash();
+void CodeGenModule::printPostfixForExternalizedDecl(llvm::raw_ostream &OS,
+                                                    const Decl *D) const {
+  OS << (isa<VarDecl>(D) ? "__static__" : ".anon.")
+     << getContext().getCUIDHash();
 }
 
 namespace {
@@ -6995,10 +6995,4 @@
 
   // All checks passed
   return true;
-=======
-void CodeGenModule::printPostfixForExternalizedDecl(llvm::raw_ostream &OS,
-                                                    const Decl *D) const {
-  OS << (isa<VarDecl>(D) ? "__static__" : ".anon.")
-     << getContext().getCUIDHash();
->>>>>>> 00537946
 }