--- conflicted
+++ resolved
@@ -3343,23 +3343,10 @@
   UsedArray.resize(List.size());
   for (unsigned i = 0, e = List.size(); i != e; ++i) {
     UsedArray[i] = llvm::ConstantExpr::getPointerBitCastOrAddrSpaceCast(
-<<<<<<< HEAD
-        cast<llvm::Constant>(&*List[i]),
-        CGM.getTarget().getTriple().isAMDGCN() ?
-          llvm::PointerType::getUnqual(CGM.getLLVMContext()) :
-          CGM.Int8PtrTy);
-  }
-
-  if (UsedArray.empty())
-    return;
-  llvm::ArrayType *ATy = llvm::ArrayType::get(UsedArray.front()->getType(),
-                                              UsedArray.size());
-=======
         cast<llvm::Constant>(&*List[i]), UnqualPtr);
   }
 
   llvm::ArrayType *ATy = llvm::ArrayType::get(UnqualPtr, UsedArray.size());
->>>>>>> 10349ca1
 
   auto *GV = new llvm::GlobalVariable(
       CGM.getModule(), ATy, false, llvm::GlobalValue::AppendingLinkage,
