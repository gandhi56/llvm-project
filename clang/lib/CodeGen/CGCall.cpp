--- conflicted
+++ resolved
@@ -3239,22 +3239,6 @@
 
       llvm::StructType *STy =
           dyn_cast<llvm::StructType>(ArgI.getCoerceToType());
-<<<<<<< HEAD
-      if (ArgI.isDirect() && !ArgI.getCanBeFlattened() && STy &&
-          STy->getNumElements() > 1) {
-        [[maybe_unused]] llvm::TypeSize StructSize =
-            CGM.getDataLayout().getTypeAllocSize(STy);
-        [[maybe_unused]] llvm::TypeSize PtrElementSize =
-            CGM.getDataLayout().getTypeAllocSize(ConvertTypeForMem(Ty));
-        if (STy->containsHomogeneousScalableVectorTypes()) {
-          assert(StructSize == PtrElementSize &&
-                 "Only allow non-fractional movement of structure with"
-                 "homogeneous scalable vector type");
-
-          ArgVals.push_back(ParamValue::forDirect(AI));
-          break;
-        }
-      }
 
       RawAddress DebugAddr = Address::invalid();
       RawAddress Alloca = CreateMemTemp(Ty, getContext().getDeclAlign(Arg),
@@ -3262,10 +3246,6 @@
 
       // FIXME: Need to represent this offset via ParamValue to support debug
       // info?
-=======
-      Address Alloca = CreateMemTemp(Ty, getContext().getDeclAlign(Arg),
-                                     Arg->getName());
->>>>>>> ff97daad
 
       // Pointer to store into.
       Address Ptr = emitAddressAtOffset(*this, Alloca, ArgI);
