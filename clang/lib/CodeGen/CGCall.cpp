//===--- CGCall.cpp - Encapsulate calling convention details --------------===//
//
// Part of the LLVM Project, under the Apache License v2.0 with LLVM Exceptions.
// See https://llvm.org/LICENSE.txt for license information.
// SPDX-License-Identifier: Apache-2.0 WITH LLVM-exception
//
//===----------------------------------------------------------------------===//
//
// These classes wrap the information about a call or function
// definition used to handle ABI compliancy.
//
//===----------------------------------------------------------------------===//

#include "CGCall.h"
#include "ABIInfo.h"
#include "ABIInfoImpl.h"
#include "CGBlocks.h"
#include "CGCXXABI.h"
#include "CGCleanup.h"
#include "CGDebugInfo.h"
#include "CGRecordLayout.h"
#include "CodeGenFunction.h"
#include "CodeGenModule.h"
#include "TargetInfo.h"
#include "clang/AST/Attr.h"
#include "clang/AST/Decl.h"
#include "clang/AST/DeclCXX.h"
#include "clang/AST/DeclObjC.h"
#include "clang/Basic/CodeGenOptions.h"
#include "clang/Basic/TargetInfo.h"
#include "clang/CodeGen/CGFunctionInfo.h"
#include "clang/CodeGen/SwiftCallingConv.h"
#include "llvm/ADT/StringExtras.h"
#include "llvm/Analysis/ValueTracking.h"
#include "llvm/IR/Assumptions.h"
#include "llvm/IR/AttributeMask.h"
#include "llvm/IR/Attributes.h"
#include "llvm/IR/CallingConv.h"
#include "llvm/IR/DataLayout.h"
#include "llvm/IR/InlineAsm.h"
#include "llvm/IR/IntrinsicInst.h"
#include "llvm/IR/Intrinsics.h"
#include "llvm/IR/Type.h"
#include "llvm/Transforms/Utils/Local.h"
#include <optional>
using namespace clang;
using namespace CodeGen;

/***/

unsigned CodeGenTypes::ClangCallConvToLLVMCallConv(CallingConv CC) {
  switch (CC) {
  default:
    return llvm::CallingConv::C;
  case CC_X86StdCall:
    return llvm::CallingConv::X86_StdCall;
  case CC_X86FastCall:
    return llvm::CallingConv::X86_FastCall;
  case CC_X86RegCall:
    return llvm::CallingConv::X86_RegCall;
  case CC_X86ThisCall:
    return llvm::CallingConv::X86_ThisCall;
  case CC_Win64:
    return llvm::CallingConv::Win64;
  case CC_X86_64SysV:
    return llvm::CallingConv::X86_64_SysV;
  case CC_AAPCS:
    return llvm::CallingConv::ARM_AAPCS;
  case CC_AAPCS_VFP:
    return llvm::CallingConv::ARM_AAPCS_VFP;
  case CC_IntelOclBicc:
    return llvm::CallingConv::Intel_OCL_BI;
  // TODO: Add support for __pascal to LLVM.
  case CC_X86Pascal:
    return llvm::CallingConv::C;
  // TODO: Add support for __vectorcall to LLVM.
  case CC_X86VectorCall:
    return llvm::CallingConv::X86_VectorCall;
  case CC_AArch64VectorCall:
    return llvm::CallingConv::AArch64_VectorCall;
  case CC_AArch64SVEPCS:
    return llvm::CallingConv::AArch64_SVE_VectorCall;
  case CC_AMDGPUKernelCall:
    return llvm::CallingConv::AMDGPU_KERNEL;
  case CC_SpirFunction:
    return llvm::CallingConv::SPIR_FUNC;
  case CC_OpenCLKernel:
    return CGM.getTargetCodeGenInfo().getOpenCLKernelCallingConv();
  case CC_PreserveMost:
    return llvm::CallingConv::PreserveMost;
  case CC_PreserveAll:
    return llvm::CallingConv::PreserveAll;
  case CC_Swift:
    return llvm::CallingConv::Swift;
  case CC_SwiftAsync:
    return llvm::CallingConv::SwiftTail;
  case CC_M68kRTD:
    return llvm::CallingConv::M68k_RTD;
  case CC_PreserveNone:
    return llvm::CallingConv::PreserveNone;
    // clang-format off
  case CC_RISCVVectorCall: return llvm::CallingConv::RISCV_VectorCall;
    // clang-format on
#define CC_VLS_CASE(ABI_VLEN)                                                  \
  case CC_RISCVVLSCall_##ABI_VLEN:                                             \
    return llvm::CallingConv::RISCV_VLSCall_##ABI_VLEN;
    CC_VLS_CASE(32)
    CC_VLS_CASE(64)
    CC_VLS_CASE(128)
    CC_VLS_CASE(256)
    CC_VLS_CASE(512)
    CC_VLS_CASE(1024)
    CC_VLS_CASE(2048)
    CC_VLS_CASE(4096)
    CC_VLS_CASE(8192)
    CC_VLS_CASE(16384)
    CC_VLS_CASE(32768)
    CC_VLS_CASE(65536)
#undef CC_VLS_CASE
  }
}

/// Derives the 'this' type for codegen purposes, i.e. ignoring method CVR
/// qualification. Either or both of RD and MD may be null. A null RD indicates
/// that there is no meaningful 'this' type, and a null MD can occur when
/// calling a method pointer.
CanQualType CodeGenTypes::DeriveThisType(const CXXRecordDecl *RD,
                                         const CXXMethodDecl *MD) {
  QualType RecTy;
  if (RD)
    RecTy = Context.getTagDeclType(RD)->getCanonicalTypeInternal();
  else
    RecTy = Context.VoidTy;

  if (MD)
    RecTy = Context.getAddrSpaceQualType(
        RecTy, MD->getMethodQualifiers().getAddressSpace());
  return Context.getPointerType(CanQualType::CreateUnsafe(RecTy));
}

/// Returns the canonical formal type of the given C++ method.
static CanQual<FunctionProtoType> GetFormalType(const CXXMethodDecl *MD) {
  return MD->getType()
      ->getCanonicalTypeUnqualified()
      .getAs<FunctionProtoType>();
}

/// Returns the "extra-canonicalized" return type, which discards
/// qualifiers on the return type.  Codegen doesn't care about them,
/// and it makes ABI code a little easier to be able to assume that
/// all parameter and return types are top-level unqualified.
static CanQualType GetReturnType(QualType RetTy) {
  return RetTy->getCanonicalTypeUnqualified().getUnqualifiedType();
}

/// Arrange the argument and result information for a value of the given
/// unprototyped freestanding function type.
const CGFunctionInfo &
CodeGenTypes::arrangeFreeFunctionType(CanQual<FunctionNoProtoType> FTNP) {
  // When translating an unprototyped function type, always use a
  // variadic type.
  return arrangeLLVMFunctionInfo(FTNP->getReturnType().getUnqualifiedType(),
                                 FnInfoOpts::None, {}, FTNP->getExtInfo(), {},
                                 RequiredArgs(0));
}

static void addExtParameterInfosForCall(
    llvm::SmallVectorImpl<FunctionProtoType::ExtParameterInfo> &paramInfos,
    const FunctionProtoType *proto, unsigned prefixArgs, unsigned totalArgs) {
  assert(proto->hasExtParameterInfos());
  assert(paramInfos.size() <= prefixArgs);
  assert(proto->getNumParams() + prefixArgs <= totalArgs);

  paramInfos.reserve(totalArgs);

  // Add default infos for any prefix args that don't already have infos.
  paramInfos.resize(prefixArgs);

  // Add infos for the prototype.
  for (const auto &ParamInfo : proto->getExtParameterInfos()) {
    paramInfos.push_back(ParamInfo);
    // pass_object_size params have no parameter info.
    if (ParamInfo.hasPassObjectSize())
      paramInfos.emplace_back();
  }

  assert(paramInfos.size() <= totalArgs &&
         "Did we forget to insert pass_object_size args?");
  // Add default infos for the variadic and/or suffix arguments.
  paramInfos.resize(totalArgs);
}

/// Adds the formal parameters in FPT to the given prefix. If any parameter in
/// FPT has pass_object_size attrs, then we'll add parameters for those, too.
static void appendParameterTypes(
    const CodeGenTypes &CGT, SmallVectorImpl<CanQualType> &prefix,
    SmallVectorImpl<FunctionProtoType::ExtParameterInfo> &paramInfos,
    CanQual<FunctionProtoType> FPT) {
  // Fast path: don't touch param info if we don't need to.
  if (!FPT->hasExtParameterInfos()) {
    assert(paramInfos.empty() &&
           "We have paramInfos, but the prototype doesn't?");
    prefix.append(FPT->param_type_begin(), FPT->param_type_end());
    return;
  }

  unsigned PrefixSize = prefix.size();
  // In the vast majority of cases, we'll have precisely FPT->getNumParams()
  // parameters; the only thing that can change this is the presence of
  // pass_object_size. So, we preallocate for the common case.
  prefix.reserve(prefix.size() + FPT->getNumParams());

  auto ExtInfos = FPT->getExtParameterInfos();
  assert(ExtInfos.size() == FPT->getNumParams());
  for (unsigned I = 0, E = FPT->getNumParams(); I != E; ++I) {
    prefix.push_back(FPT->getParamType(I));
    if (ExtInfos[I].hasPassObjectSize())
      prefix.push_back(CGT.getContext().getSizeType());
  }

  addExtParameterInfosForCall(paramInfos, FPT.getTypePtr(), PrefixSize,
                              prefix.size());
}

using ExtParameterInfoList =
    SmallVector<FunctionProtoType::ExtParameterInfo, 16>;

/// Arrange the LLVM function layout for a value of the given function
/// type, on top of any implicit parameters already stored.
static const CGFunctionInfo &
arrangeLLVMFunctionInfo(CodeGenTypes &CGT, bool instanceMethod,
                        SmallVectorImpl<CanQualType> &prefix,
                        CanQual<FunctionProtoType> FTP) {
  ExtParameterInfoList paramInfos;
  RequiredArgs Required = RequiredArgs::forPrototypePlus(FTP, prefix.size());
  appendParameterTypes(CGT, prefix, paramInfos, FTP);
  CanQualType resultType = FTP->getReturnType().getUnqualifiedType();

  FnInfoOpts opts =
      instanceMethod ? FnInfoOpts::IsInstanceMethod : FnInfoOpts::None;
  return CGT.arrangeLLVMFunctionInfo(resultType, opts, prefix,
                                     FTP->getExtInfo(), paramInfos, Required);
}

using CanQualTypeList = SmallVector<CanQualType, 16>;

/// Arrange the argument and result information for a value of the
/// given freestanding function type.
const CGFunctionInfo &
CodeGenTypes::arrangeFreeFunctionType(CanQual<FunctionProtoType> FTP) {
  CanQualTypeList argTypes;
  return ::arrangeLLVMFunctionInfo(*this, /*instanceMethod=*/false, argTypes,
                                   FTP);
}

static CallingConv getCallingConventionForDecl(const ObjCMethodDecl *D,
                                               bool IsWindows) {
  // Set the appropriate calling convention for the Function.
  if (D->hasAttr<StdCallAttr>())
    return CC_X86StdCall;

  if (D->hasAttr<FastCallAttr>())
    return CC_X86FastCall;

  if (D->hasAttr<RegCallAttr>())
    return CC_X86RegCall;

  if (D->hasAttr<ThisCallAttr>())
    return CC_X86ThisCall;

  if (D->hasAttr<VectorCallAttr>())
    return CC_X86VectorCall;

  if (D->hasAttr<PascalAttr>())
    return CC_X86Pascal;

  if (PcsAttr *PCS = D->getAttr<PcsAttr>())
    return (PCS->getPCS() == PcsAttr::AAPCS ? CC_AAPCS : CC_AAPCS_VFP);

  if (D->hasAttr<AArch64VectorPcsAttr>())
    return CC_AArch64VectorCall;

  if (D->hasAttr<AArch64SVEPcsAttr>())
    return CC_AArch64SVEPCS;

  if (D->hasAttr<AMDGPUKernelCallAttr>())
    return CC_AMDGPUKernelCall;

  if (D->hasAttr<IntelOclBiccAttr>())
    return CC_IntelOclBicc;

  if (D->hasAttr<MSABIAttr>())
    return IsWindows ? CC_C : CC_Win64;

  if (D->hasAttr<SysVABIAttr>())
    return IsWindows ? CC_X86_64SysV : CC_C;

  if (D->hasAttr<PreserveMostAttr>())
    return CC_PreserveMost;

  if (D->hasAttr<PreserveAllAttr>())
    return CC_PreserveAll;

  if (D->hasAttr<M68kRTDAttr>())
    return CC_M68kRTD;

  if (D->hasAttr<PreserveNoneAttr>())
    return CC_PreserveNone;

  if (D->hasAttr<RISCVVectorCCAttr>())
    return CC_RISCVVectorCall;

  if (RISCVVLSCCAttr *PCS = D->getAttr<RISCVVLSCCAttr>()) {
    switch (PCS->getVectorWidth()) {
    default:
      llvm_unreachable("Invalid RISC-V VLS ABI VLEN");
#define CC_VLS_CASE(ABI_VLEN)                                                  \
  case ABI_VLEN:                                                               \
    return CC_RISCVVLSCall_##ABI_VLEN;
      CC_VLS_CASE(32)
      CC_VLS_CASE(64)
      CC_VLS_CASE(128)
      CC_VLS_CASE(256)
      CC_VLS_CASE(512)
      CC_VLS_CASE(1024)
      CC_VLS_CASE(2048)
      CC_VLS_CASE(4096)
      CC_VLS_CASE(8192)
      CC_VLS_CASE(16384)
      CC_VLS_CASE(32768)
      CC_VLS_CASE(65536)
#undef CC_VLS_CASE
    }
  }

  return CC_C;
}

/// Arrange the argument and result information for a call to an
/// unknown C++ non-static member function of the given abstract type.
/// (A null RD means we don't have any meaningful "this" argument type,
///  so fall back to a generic pointer type).
/// The member function must be an ordinary function, i.e. not a
/// constructor or destructor.
const CGFunctionInfo &
CodeGenTypes::arrangeCXXMethodType(const CXXRecordDecl *RD,
                                   const FunctionProtoType *FTP,
                                   const CXXMethodDecl *MD) {
  CanQualTypeList argTypes;

  // Add the 'this' pointer.
  argTypes.push_back(DeriveThisType(RD, MD));

  return ::arrangeLLVMFunctionInfo(
      *this, /*instanceMethod=*/true, argTypes,
      FTP->getCanonicalTypeUnqualified().getAs<FunctionProtoType>());
}

/// Set calling convention for CUDA/HIP kernel.
static void setCUDAKernelCallingConvention(CanQualType &FTy, CodeGenModule &CGM,
                                           const FunctionDecl *FD) {
  if (FD->hasAttr<CUDAGlobalAttr>()) {
    const FunctionType *FT = FTy->getAs<FunctionType>();
    CGM.getTargetCodeGenInfo().setCUDAKernelCallingConvention(FT);
    FTy = FT->getCanonicalTypeUnqualified();
  }
}

/// Arrange the argument and result information for a declaration or
/// definition of the given C++ non-static member function.  The
/// member function must be an ordinary function, i.e. not a
/// constructor or destructor.
const CGFunctionInfo &
CodeGenTypes::arrangeCXXMethodDeclaration(const CXXMethodDecl *MD) {
  assert(!isa<CXXConstructorDecl>(MD) && "wrong method for constructors!");
  assert(!isa<CXXDestructorDecl>(MD) && "wrong method for destructors!");

  CanQualType FT = GetFormalType(MD).getAs<Type>();
  setCUDAKernelCallingConvention(FT, CGM, MD);
  auto prototype = FT.getAs<FunctionProtoType>();

  if (MD->isImplicitObjectMemberFunction()) {
    // The abstract case is perfectly fine.
    const CXXRecordDecl *ThisType =
        getCXXABI().getThisArgumentTypeForMethod(MD);
    return arrangeCXXMethodType(ThisType, prototype.getTypePtr(), MD);
  }

  return arrangeFreeFunctionType(prototype);
}

bool CodeGenTypes::inheritingCtorHasParams(
    const InheritedConstructor &Inherited, CXXCtorType Type) {
  // Parameters are unnecessary if we're constructing a base class subobject
  // and the inherited constructor lives in a virtual base.
  return Type == Ctor_Complete ||
         !Inherited.getShadowDecl()->constructsVirtualBase() ||
         !Target.getCXXABI().hasConstructorVariants();
}

const CGFunctionInfo &
CodeGenTypes::arrangeCXXStructorDeclaration(GlobalDecl GD) {
  auto *MD = cast<CXXMethodDecl>(GD.getDecl());

  CanQualTypeList argTypes;
  ExtParameterInfoList paramInfos;

  const CXXRecordDecl *ThisType = getCXXABI().getThisArgumentTypeForMethod(GD);
  argTypes.push_back(DeriveThisType(ThisType, MD));

  bool PassParams = true;

  if (auto *CD = dyn_cast<CXXConstructorDecl>(MD)) {
    // A base class inheriting constructor doesn't get forwarded arguments
    // needed to construct a virtual base (or base class thereof).
    if (auto Inherited = CD->getInheritedConstructor())
      PassParams = inheritingCtorHasParams(Inherited, GD.getCtorType());
  }

  CanQual<FunctionProtoType> FTP = GetFormalType(MD);

  // Add the formal parameters.
  if (PassParams)
    appendParameterTypes(*this, argTypes, paramInfos, FTP);

  CGCXXABI::AddedStructorArgCounts AddedArgs =
      getCXXABI().buildStructorSignature(GD, argTypes);
  if (!paramInfos.empty()) {
    // Note: prefix implies after the first param.
    if (AddedArgs.Prefix)
      paramInfos.insert(paramInfos.begin() + 1, AddedArgs.Prefix,
                        FunctionProtoType::ExtParameterInfo{});
    if (AddedArgs.Suffix)
      paramInfos.append(AddedArgs.Suffix,
                        FunctionProtoType::ExtParameterInfo{});
  }

  RequiredArgs required =
      (PassParams && MD->isVariadic() ? RequiredArgs(argTypes.size())
                                      : RequiredArgs::All);

  FunctionType::ExtInfo extInfo = FTP->getExtInfo();
  CanQualType resultType = getCXXABI().HasThisReturn(GD) ? argTypes.front()
                           : getCXXABI().hasMostDerivedReturn(GD)
                               ? CGM.getContext().VoidPtrTy
                               : Context.VoidTy;
  return arrangeLLVMFunctionInfo(resultType, FnInfoOpts::IsInstanceMethod,
                                 argTypes, extInfo, paramInfos, required);
}

static CanQualTypeList getArgTypesForCall(ASTContext &ctx,
                                          const CallArgList &args) {
  CanQualTypeList argTypes;
  for (auto &arg : args)
    argTypes.push_back(ctx.getCanonicalParamType(arg.Ty));
  return argTypes;
}

static CanQualTypeList getArgTypesForDeclaration(ASTContext &ctx,
                                                 const FunctionArgList &args) {
  CanQualTypeList argTypes;
  for (auto &arg : args)
    argTypes.push_back(ctx.getCanonicalParamType(arg->getType()));
  return argTypes;
}

static ExtParameterInfoList
getExtParameterInfosForCall(const FunctionProtoType *proto, unsigned prefixArgs,
                            unsigned totalArgs) {
  ExtParameterInfoList result;
  if (proto->hasExtParameterInfos()) {
    addExtParameterInfosForCall(result, proto, prefixArgs, totalArgs);
  }
  return result;
}

/// Arrange a call to a C++ method, passing the given arguments.
///
/// ExtraPrefixArgs is the number of ABI-specific args passed after the `this`
/// parameter.
/// ExtraSuffixArgs is the number of ABI-specific args passed at the end of
/// args.
/// PassProtoArgs indicates whether `args` has args for the parameters in the
/// given CXXConstructorDecl.
const CGFunctionInfo &CodeGenTypes::arrangeCXXConstructorCall(
    const CallArgList &args, const CXXConstructorDecl *D, CXXCtorType CtorKind,
    unsigned ExtraPrefixArgs, unsigned ExtraSuffixArgs, bool PassProtoArgs) {
  CanQualTypeList ArgTypes;
  for (const auto &Arg : args)
    ArgTypes.push_back(Context.getCanonicalParamType(Arg.Ty));

  // +1 for implicit this, which should always be args[0].
  unsigned TotalPrefixArgs = 1 + ExtraPrefixArgs;

  CanQual<FunctionProtoType> FPT = GetFormalType(D);
  RequiredArgs Required = PassProtoArgs
                              ? RequiredArgs::forPrototypePlus(
                                    FPT, TotalPrefixArgs + ExtraSuffixArgs)
                              : RequiredArgs::All;

  GlobalDecl GD(D, CtorKind);
  CanQualType ResultType = getCXXABI().HasThisReturn(GD) ? ArgTypes.front()
                           : getCXXABI().hasMostDerivedReturn(GD)
                               ? CGM.getContext().VoidPtrTy
                               : Context.VoidTy;

  FunctionType::ExtInfo Info = FPT->getExtInfo();
  ExtParameterInfoList ParamInfos;
  // If the prototype args are elided, we should only have ABI-specific args,
  // which never have param info.
  if (PassProtoArgs && FPT->hasExtParameterInfos()) {
    // ABI-specific suffix arguments are treated the same as variadic arguments.
    addExtParameterInfosForCall(ParamInfos, FPT.getTypePtr(), TotalPrefixArgs,
                                ArgTypes.size());
  }

  return arrangeLLVMFunctionInfo(ResultType, FnInfoOpts::IsInstanceMethod,
                                 ArgTypes, Info, ParamInfos, Required);
}

/// Arrange the argument and result information for the declaration or
/// definition of the given function.
const CGFunctionInfo &
CodeGenTypes::arrangeFunctionDeclaration(const GlobalDecl GD) {
  const FunctionDecl *FD = cast<FunctionDecl>(GD.getDecl());
  if (const CXXMethodDecl *MD = dyn_cast<CXXMethodDecl>(FD))
    if (MD->isImplicitObjectMemberFunction())
      return arrangeCXXMethodDeclaration(MD);

  CanQualType FTy = FD->getType()->getCanonicalTypeUnqualified();

  assert(isa<FunctionType>(FTy));
  setCUDAKernelCallingConvention(FTy, CGM, FD);

  if (FD->hasAttr<OpenCLKernelAttr>() &&
      GD.getKernelReferenceKind() == KernelReferenceKind::Stub) {
    const FunctionType *FT = FTy->getAs<FunctionType>();
    CGM.getTargetCodeGenInfo().setOCLKernelStubCallingConvention(FT);
    FTy = FT->getCanonicalTypeUnqualified();
  }

  // When declaring a function without a prototype, always use a
  // non-variadic type.
  if (CanQual<FunctionNoProtoType> noProto = FTy.getAs<FunctionNoProtoType>()) {
    return arrangeLLVMFunctionInfo(noProto->getReturnType(), FnInfoOpts::None,
                                   {}, noProto->getExtInfo(), {},
                                   RequiredArgs::All);
  }

  return arrangeFreeFunctionType(FTy.castAs<FunctionProtoType>());
}

/// Arrange the argument and result information for the declaration or
/// definition of an Objective-C method.
const CGFunctionInfo &
CodeGenTypes::arrangeObjCMethodDeclaration(const ObjCMethodDecl *MD) {
  // It happens that this is the same as a call with no optional
  // arguments, except also using the formal 'self' type.
  return arrangeObjCMessageSendSignature(MD, MD->getSelfDecl()->getType());
}

/// Arrange the argument and result information for the function type
/// through which to perform a send to the given Objective-C method,
/// using the given receiver type.  The receiver type is not always
/// the 'self' type of the method or even an Objective-C pointer type.
/// This is *not* the right method for actually performing such a
/// message send, due to the possibility of optional arguments.
const CGFunctionInfo &
CodeGenTypes::arrangeObjCMessageSendSignature(const ObjCMethodDecl *MD,
                                              QualType receiverType) {
  CanQualTypeList argTys;
  ExtParameterInfoList extParamInfos(MD->isDirectMethod() ? 1 : 2);
  argTys.push_back(Context.getCanonicalParamType(receiverType));
  if (!MD->isDirectMethod())
    argTys.push_back(Context.getCanonicalParamType(Context.getObjCSelType()));
  for (const auto *I : MD->parameters()) {
    argTys.push_back(Context.getCanonicalParamType(I->getType()));
    auto extParamInfo = FunctionProtoType::ExtParameterInfo().withIsNoEscape(
        I->hasAttr<NoEscapeAttr>());
    extParamInfos.push_back(extParamInfo);
  }

  FunctionType::ExtInfo einfo;
  bool IsWindows = getContext().getTargetInfo().getTriple().isOSWindows();
  einfo = einfo.withCallingConv(getCallingConventionForDecl(MD, IsWindows));

  if (getContext().getLangOpts().ObjCAutoRefCount &&
      MD->hasAttr<NSReturnsRetainedAttr>())
    einfo = einfo.withProducesResult(true);

  RequiredArgs required =
      (MD->isVariadic() ? RequiredArgs(argTys.size()) : RequiredArgs::All);

  return arrangeLLVMFunctionInfo(GetReturnType(MD->getReturnType()),
                                 FnInfoOpts::None, argTys, einfo, extParamInfos,
                                 required);
}

const CGFunctionInfo &
CodeGenTypes::arrangeUnprototypedObjCMessageSend(QualType returnType,
                                                 const CallArgList &args) {
  CanQualTypeList argTypes = getArgTypesForCall(Context, args);
  FunctionType::ExtInfo einfo;

  return arrangeLLVMFunctionInfo(GetReturnType(returnType), FnInfoOpts::None,
                                 argTypes, einfo, {}, RequiredArgs::All);
}

const CGFunctionInfo &CodeGenTypes::arrangeGlobalDeclaration(GlobalDecl GD) {
  // FIXME: Do we need to handle ObjCMethodDecl?
  if (isa<CXXConstructorDecl>(GD.getDecl()) ||
      isa<CXXDestructorDecl>(GD.getDecl()))
    return arrangeCXXStructorDeclaration(GD);

  return arrangeFunctionDeclaration(GD);
}

/// Arrange a thunk that takes 'this' as the first parameter followed by
/// varargs.  Return a void pointer, regardless of the actual return type.
/// The body of the thunk will end in a musttail call to a function of the
/// correct type, and the caller will bitcast the function to the correct
/// prototype.
const CGFunctionInfo &
CodeGenTypes::arrangeUnprototypedMustTailThunk(const CXXMethodDecl *MD) {
  assert(MD->isVirtual() && "only methods have thunks");
  CanQual<FunctionProtoType> FTP = GetFormalType(MD);
  CanQualType ArgTys[] = {DeriveThisType(MD->getParent(), MD)};
  return arrangeLLVMFunctionInfo(Context.VoidTy, FnInfoOpts::None, ArgTys,
                                 FTP->getExtInfo(), {}, RequiredArgs(1));
}

const CGFunctionInfo &
CodeGenTypes::arrangeMSCtorClosure(const CXXConstructorDecl *CD,
                                   CXXCtorType CT) {
  assert(CT == Ctor_CopyingClosure || CT == Ctor_DefaultClosure);

  CanQual<FunctionProtoType> FTP = GetFormalType(CD);
  SmallVector<CanQualType, 2> ArgTys;
  const CXXRecordDecl *RD = CD->getParent();
  ArgTys.push_back(DeriveThisType(RD, CD));
  if (CT == Ctor_CopyingClosure)
    ArgTys.push_back(*FTP->param_type_begin());
  if (RD->getNumVBases() > 0)
    ArgTys.push_back(Context.IntTy);
  CallingConv CC = Context.getDefaultCallingConvention(
      /*IsVariadic=*/false, /*IsCXXMethod=*/true);
  return arrangeLLVMFunctionInfo(Context.VoidTy, FnInfoOpts::IsInstanceMethod,
                                 ArgTys, FunctionType::ExtInfo(CC), {},
                                 RequiredArgs::All);
}

/// Arrange a call as unto a free function, except possibly with an
/// additional number of formal parameters considered required.
static const CGFunctionInfo &
arrangeFreeFunctionLikeCall(CodeGenTypes &CGT, CodeGenModule &CGM,
                            const CallArgList &args, const FunctionType *fnType,
                            unsigned numExtraRequiredArgs, bool chainCall) {
  assert(args.size() >= numExtraRequiredArgs);

  ExtParameterInfoList paramInfos;

  // In most cases, there are no optional arguments.
  RequiredArgs required = RequiredArgs::All;

  // If we have a variadic prototype, the required arguments are the
  // extra prefix plus the arguments in the prototype.
  if (const FunctionProtoType *proto = dyn_cast<FunctionProtoType>(fnType)) {
    if (proto->isVariadic())
      required = RequiredArgs::forPrototypePlus(proto, numExtraRequiredArgs);

    if (proto->hasExtParameterInfos())
      addExtParameterInfosForCall(paramInfos, proto, numExtraRequiredArgs,
                                  args.size());

    // If we don't have a prototype at all, but we're supposed to
    // explicitly use the variadic convention for unprototyped calls,
    // treat all of the arguments as required but preserve the nominal
    // possibility of variadics.
  } else if (CGM.getTargetCodeGenInfo().isNoProtoCallVariadic(
                 args, cast<FunctionNoProtoType>(fnType))) {
    required = RequiredArgs(args.size());
  }

  CanQualTypeList argTypes;
  for (const auto &arg : args)
    argTypes.push_back(CGT.getContext().getCanonicalParamType(arg.Ty));
  FnInfoOpts opts = chainCall ? FnInfoOpts::IsChainCall : FnInfoOpts::None;
  return CGT.arrangeLLVMFunctionInfo(GetReturnType(fnType->getReturnType()),
                                     opts, argTypes, fnType->getExtInfo(),
                                     paramInfos, required);
}

/// Figure out the rules for calling a function with the given formal
/// type using the given arguments.  The arguments are necessary
/// because the function might be unprototyped, in which case it's
/// target-dependent in crazy ways.
const CGFunctionInfo &CodeGenTypes::arrangeFreeFunctionCall(
    const CallArgList &args, const FunctionType *fnType, bool chainCall) {
  return arrangeFreeFunctionLikeCall(*this, CGM, args, fnType,
                                     chainCall ? 1 : 0, chainCall);
}

/// A block function is essentially a free function with an
/// extra implicit argument.
const CGFunctionInfo &
CodeGenTypes::arrangeBlockFunctionCall(const CallArgList &args,
                                       const FunctionType *fnType) {
  return arrangeFreeFunctionLikeCall(*this, CGM, args, fnType, 1,
                                     /*chainCall=*/false);
}

const CGFunctionInfo &
CodeGenTypes::arrangeBlockFunctionDeclaration(const FunctionProtoType *proto,
                                              const FunctionArgList &params) {
  ExtParameterInfoList paramInfos =
      getExtParameterInfosForCall(proto, 1, params.size());
  CanQualTypeList argTypes = getArgTypesForDeclaration(Context, params);

  return arrangeLLVMFunctionInfo(GetReturnType(proto->getReturnType()),
                                 FnInfoOpts::None, argTypes,
                                 proto->getExtInfo(), paramInfos,
                                 RequiredArgs::forPrototypePlus(proto, 1));
}

const CGFunctionInfo &
CodeGenTypes::arrangeBuiltinFunctionCall(QualType resultType,
                                         const CallArgList &args) {
  CanQualTypeList argTypes;
  for (const auto &Arg : args)
    argTypes.push_back(Context.getCanonicalParamType(Arg.Ty));
  return arrangeLLVMFunctionInfo(GetReturnType(resultType), FnInfoOpts::None,
                                 argTypes, FunctionType::ExtInfo(),
                                 /*paramInfos=*/{}, RequiredArgs::All);
}

const CGFunctionInfo &
CodeGenTypes::arrangeBuiltinFunctionDeclaration(QualType resultType,
                                                const FunctionArgList &args) {
  CanQualTypeList argTypes = getArgTypesForDeclaration(Context, args);

  return arrangeLLVMFunctionInfo(GetReturnType(resultType), FnInfoOpts::None,
                                 argTypes, FunctionType::ExtInfo(), {},
                                 RequiredArgs::All);
}

const CGFunctionInfo &CodeGenTypes::arrangeBuiltinFunctionDeclaration(
    CanQualType resultType, ArrayRef<CanQualType> argTypes) {
  return arrangeLLVMFunctionInfo(resultType, FnInfoOpts::None, argTypes,
                                 FunctionType::ExtInfo(), {},
                                 RequiredArgs::All);
}

const CGFunctionInfo &
CodeGenTypes::arrangeSYCLKernelCallerDeclaration(QualType resultType,
                                                 const FunctionArgList &args) {
  CanQualTypeList argTypes = getArgTypesForDeclaration(Context, args);

  return arrangeLLVMFunctionInfo(GetReturnType(resultType), FnInfoOpts::None,
                                 argTypes,
                                 FunctionType::ExtInfo(CC_OpenCLKernel),
                                 /*paramInfos=*/{}, RequiredArgs::All);
}

/// Arrange a call to a C++ method, passing the given arguments.
///
/// numPrefixArgs is the number of ABI-specific prefix arguments we have. It
/// does not count `this`.
const CGFunctionInfo &CodeGenTypes::arrangeCXXMethodCall(
    const CallArgList &args, const FunctionProtoType *proto,
    RequiredArgs required, unsigned numPrefixArgs) {
  assert(numPrefixArgs + 1 <= args.size() &&
         "Emitting a call with less args than the required prefix?");
  // Add one to account for `this`. It's a bit awkward here, but we don't count
  // `this` in similar places elsewhere.
  ExtParameterInfoList paramInfos =
      getExtParameterInfosForCall(proto, numPrefixArgs + 1, args.size());

  CanQualTypeList argTypes = getArgTypesForCall(Context, args);

  FunctionType::ExtInfo info = proto->getExtInfo();
  return arrangeLLVMFunctionInfo(GetReturnType(proto->getReturnType()),
                                 FnInfoOpts::IsInstanceMethod, argTypes, info,
                                 paramInfos, required);
}

const CGFunctionInfo &CodeGenTypes::arrangeNullaryFunction() {
  return arrangeLLVMFunctionInfo(getContext().VoidTy, FnInfoOpts::None, {},
                                 FunctionType::ExtInfo(), {},
                                 RequiredArgs::All);
}

const CGFunctionInfo &CodeGenTypes::arrangeCall(const CGFunctionInfo &signature,
                                                const CallArgList &args) {
  assert(signature.arg_size() <= args.size());
  if (signature.arg_size() == args.size())
    return signature;

  ExtParameterInfoList paramInfos;
  auto sigParamInfos = signature.getExtParameterInfos();
  if (!sigParamInfos.empty()) {
    paramInfos.append(sigParamInfos.begin(), sigParamInfos.end());
    paramInfos.resize(args.size());
  }

  CanQualTypeList argTypes = getArgTypesForCall(Context, args);

  assert(signature.getRequiredArgs().allowsOptionalArgs());
  FnInfoOpts opts = FnInfoOpts::None;
  if (signature.isInstanceMethod())
    opts |= FnInfoOpts::IsInstanceMethod;
  if (signature.isChainCall())
    opts |= FnInfoOpts::IsChainCall;
  if (signature.isDelegateCall())
    opts |= FnInfoOpts::IsDelegateCall;
  return arrangeLLVMFunctionInfo(signature.getReturnType(), opts, argTypes,
                                 signature.getExtInfo(), paramInfos,
                                 signature.getRequiredArgs());
}

namespace clang {
namespace CodeGen {
void computeSPIRKernelABIInfo(CodeGenModule &CGM, CGFunctionInfo &FI);
}
} // namespace clang

/// Arrange the argument and result information for an abstract value
/// of a given function type.  This is the method which all of the
/// above functions ultimately defer to.
const CGFunctionInfo &CodeGenTypes::arrangeLLVMFunctionInfo(
    CanQualType resultType, FnInfoOpts opts, ArrayRef<CanQualType> argTypes,
    FunctionType::ExtInfo info,
    ArrayRef<FunctionProtoType::ExtParameterInfo> paramInfos,
    RequiredArgs required) {
  if (!getContext().getLangOpts().OpenMP)
    assert(llvm::all_of(argTypes,
                      [](CanQualType T) { return T.isCanonicalAsParam(); }));

  // Lookup or create unique function info.
  llvm::FoldingSetNodeID ID;
  bool isInstanceMethod =
      (opts & FnInfoOpts::IsInstanceMethod) == FnInfoOpts::IsInstanceMethod;
  bool isChainCall =
      (opts & FnInfoOpts::IsChainCall) == FnInfoOpts::IsChainCall;
  bool isDelegateCall =
      (opts & FnInfoOpts::IsDelegateCall) == FnInfoOpts::IsDelegateCall;
  CGFunctionInfo::Profile(ID, isInstanceMethod, isChainCall, isDelegateCall,
                          info, paramInfos, required, resultType, argTypes);

  void *insertPos = nullptr;
  CGFunctionInfo *FI = FunctionInfos.FindNodeOrInsertPos(ID, insertPos);
  if (FI)
    return *FI;

  unsigned CC = ClangCallConvToLLVMCallConv(info.getCC());

  // Construct the function info.  We co-allocate the ArgInfos.
  FI = CGFunctionInfo::create(CC, isInstanceMethod, isChainCall, isDelegateCall,
                              info, paramInfos, resultType, argTypes, required);
  FunctionInfos.InsertNode(FI, insertPos);

  bool inserted = FunctionsBeingProcessed.insert(FI).second;
  (void)inserted;
  assert(inserted && "Recursively being processed?");

  // Compute ABI information.
  if (CC == llvm::CallingConv::SPIR_KERNEL) {
    // Force target independent argument handling for the host visible
    // kernel functions.
    computeSPIRKernelABIInfo(CGM, *FI);
  } else if (info.getCC() == CC_Swift || info.getCC() == CC_SwiftAsync) {
    swiftcall::computeABIInfo(CGM, *FI);
  } else {
    CGM.getABIInfo().computeInfo(*FI);
  }

  // Loop over all of the computed argument and return value info.  If any of
  // them are direct or extend without a specified coerce type, specify the
  // default now.
  ABIArgInfo &retInfo = FI->getReturnInfo();
  if (retInfo.canHaveCoerceToType() && retInfo.getCoerceToType() == nullptr)
    retInfo.setCoerceToType(ConvertType(FI->getReturnType()));

  for (auto &I : FI->arguments())
    if (I.info.canHaveCoerceToType() && I.info.getCoerceToType() == nullptr)
      I.info.setCoerceToType(ConvertType(I.type));

  bool erased = FunctionsBeingProcessed.erase(FI);
  (void)erased;
  assert(erased && "Not in set?");

  return *FI;
}

CGFunctionInfo *CGFunctionInfo::create(unsigned llvmCC, bool instanceMethod,
                                       bool chainCall, bool delegateCall,
                                       const FunctionType::ExtInfo &info,
                                       ArrayRef<ExtParameterInfo> paramInfos,
                                       CanQualType resultType,
                                       ArrayRef<CanQualType> argTypes,
                                       RequiredArgs required) {
  assert(paramInfos.empty() || paramInfos.size() == argTypes.size());
  assert(!required.allowsOptionalArgs() ||
         required.getNumRequiredArgs() <= argTypes.size());

  void *buffer = operator new(totalSizeToAlloc<ArgInfo, ExtParameterInfo>(
      argTypes.size() + 1, paramInfos.size()));

  CGFunctionInfo *FI = new (buffer) CGFunctionInfo();
  FI->CallingConvention = llvmCC;
  FI->EffectiveCallingConvention = llvmCC;
  FI->ASTCallingConvention = info.getCC();
  FI->InstanceMethod = instanceMethod;
  FI->ChainCall = chainCall;
  FI->DelegateCall = delegateCall;
  FI->CmseNSCall = info.getCmseNSCall();
  FI->NoReturn = info.getNoReturn();
  FI->ReturnsRetained = info.getProducesResult();
  FI->NoCallerSavedRegs = info.getNoCallerSavedRegs();
  FI->NoCfCheck = info.getNoCfCheck();
  FI->Required = required;
  FI->HasRegParm = info.getHasRegParm();
  FI->RegParm = info.getRegParm();
  FI->ArgStruct = nullptr;
  FI->ArgStructAlign = 0;
  FI->NumArgs = argTypes.size();
  FI->HasExtParameterInfos = !paramInfos.empty();
  FI->getArgsBuffer()[0].type = resultType;
  FI->MaxVectorWidth = 0;
  for (unsigned i = 0, e = argTypes.size(); i != e; ++i)
    FI->getArgsBuffer()[i + 1].type = argTypes[i];
  for (unsigned i = 0, e = paramInfos.size(); i != e; ++i)
    FI->getExtParameterInfosBuffer()[i] = paramInfos[i];
  return FI;
}

/***/

namespace {
// ABIArgInfo::Expand implementation.

// Specifies the way QualType passed as ABIArgInfo::Expand is expanded.
struct TypeExpansion {
  enum TypeExpansionKind {
    // Elements of constant arrays are expanded recursively.
    TEK_ConstantArray,
    // Record fields are expanded recursively (but if record is a union, only
    // the field with the largest size is expanded).
    TEK_Record,
    // For complex types, real and imaginary parts are expanded recursively.
    TEK_Complex,
    // All other types are not expandable.
    TEK_None
  };

  const TypeExpansionKind Kind;

  TypeExpansion(TypeExpansionKind K) : Kind(K) {}
  virtual ~TypeExpansion() {}
};

struct ConstantArrayExpansion : TypeExpansion {
  QualType EltTy;
  uint64_t NumElts;

  ConstantArrayExpansion(QualType EltTy, uint64_t NumElts)
      : TypeExpansion(TEK_ConstantArray), EltTy(EltTy), NumElts(NumElts) {}
  static bool classof(const TypeExpansion *TE) {
    return TE->Kind == TEK_ConstantArray;
  }
};

struct RecordExpansion : TypeExpansion {
  SmallVector<const CXXBaseSpecifier *, 1> Bases;

  SmallVector<const FieldDecl *, 1> Fields;

  RecordExpansion(SmallVector<const CXXBaseSpecifier *, 1> &&Bases,
                  SmallVector<const FieldDecl *, 1> &&Fields)
      : TypeExpansion(TEK_Record), Bases(std::move(Bases)),
        Fields(std::move(Fields)) {}
  static bool classof(const TypeExpansion *TE) {
    return TE->Kind == TEK_Record;
  }
};

struct ComplexExpansion : TypeExpansion {
  QualType EltTy;

  ComplexExpansion(QualType EltTy) : TypeExpansion(TEK_Complex), EltTy(EltTy) {}
  static bool classof(const TypeExpansion *TE) {
    return TE->Kind == TEK_Complex;
  }
};

struct NoExpansion : TypeExpansion {
  NoExpansion() : TypeExpansion(TEK_None) {}
  static bool classof(const TypeExpansion *TE) { return TE->Kind == TEK_None; }
};
} // namespace

static std::unique_ptr<TypeExpansion>
getTypeExpansion(QualType Ty, const ASTContext &Context) {
  if (const ConstantArrayType *AT = Context.getAsConstantArrayType(Ty)) {
    return std::make_unique<ConstantArrayExpansion>(AT->getElementType(),
                                                    AT->getZExtSize());
  }
  if (const RecordType *RT = Ty->getAs<RecordType>()) {
    SmallVector<const CXXBaseSpecifier *, 1> Bases;
    SmallVector<const FieldDecl *, 1> Fields;
    const RecordDecl *RD = RT->getDecl();
    assert(!RD->hasFlexibleArrayMember() &&
           "Cannot expand structure with flexible array.");
    if (RD->isUnion()) {
      // Unions can be here only in degenerative cases - all the fields are same
      // after flattening. Thus we have to use the "largest" field.
      const FieldDecl *LargestFD = nullptr;
      CharUnits UnionSize = CharUnits::Zero();

      for (const auto *FD : RD->fields()) {
        if (FD->isZeroLengthBitField())
          continue;
        assert(!FD->isBitField() &&
               "Cannot expand structure with bit-field members.");
        CharUnits FieldSize = Context.getTypeSizeInChars(FD->getType());
        if (UnionSize < FieldSize) {
          UnionSize = FieldSize;
          LargestFD = FD;
        }
      }
      if (LargestFD)
        Fields.push_back(LargestFD);
    } else {
      if (const auto *CXXRD = dyn_cast<CXXRecordDecl>(RD)) {
        assert(!CXXRD->isDynamicClass() &&
               "cannot expand vtable pointers in dynamic classes");
        llvm::append_range(Bases, llvm::make_pointer_range(CXXRD->bases()));
      }

      for (const auto *FD : RD->fields()) {
        if (FD->isZeroLengthBitField())
          continue;
        assert(!FD->isBitField() &&
               "Cannot expand structure with bit-field members.");
        Fields.push_back(FD);
      }
    }
    return std::make_unique<RecordExpansion>(std::move(Bases),
                                             std::move(Fields));
  }
  if (const ComplexType *CT = Ty->getAs<ComplexType>()) {
    return std::make_unique<ComplexExpansion>(CT->getElementType());
  }
  return std::make_unique<NoExpansion>();
}

static int getExpansionSize(QualType Ty, const ASTContext &Context) {
  auto Exp = getTypeExpansion(Ty, Context);
  if (auto CAExp = dyn_cast<ConstantArrayExpansion>(Exp.get())) {
    return CAExp->NumElts * getExpansionSize(CAExp->EltTy, Context);
  }
  if (auto RExp = dyn_cast<RecordExpansion>(Exp.get())) {
    int Res = 0;
    for (auto BS : RExp->Bases)
      Res += getExpansionSize(BS->getType(), Context);
    for (auto FD : RExp->Fields)
      Res += getExpansionSize(FD->getType(), Context);
    return Res;
  }
  if (isa<ComplexExpansion>(Exp.get()))
    return 2;
  assert(isa<NoExpansion>(Exp.get()));
  return 1;
}

void CodeGenTypes::getExpandedTypes(
    QualType Ty, SmallVectorImpl<llvm::Type *>::iterator &TI) {
  auto Exp = getTypeExpansion(Ty, Context);
  if (auto CAExp = dyn_cast<ConstantArrayExpansion>(Exp.get())) {
    for (int i = 0, n = CAExp->NumElts; i < n; i++) {
      getExpandedTypes(CAExp->EltTy, TI);
    }
  } else if (auto RExp = dyn_cast<RecordExpansion>(Exp.get())) {
    for (auto BS : RExp->Bases)
      getExpandedTypes(BS->getType(), TI);
    for (auto FD : RExp->Fields)
      getExpandedTypes(FD->getType(), TI);
  } else if (auto CExp = dyn_cast<ComplexExpansion>(Exp.get())) {
    llvm::Type *EltTy = ConvertType(CExp->EltTy);
    *TI++ = EltTy;
    *TI++ = EltTy;
  } else {
    assert(isa<NoExpansion>(Exp.get()));
    *TI++ = ConvertType(Ty);
  }
}

static void forConstantArrayExpansion(CodeGenFunction &CGF,
                                      ConstantArrayExpansion *CAE,
                                      Address BaseAddr,
                                      llvm::function_ref<void(Address)> Fn) {
  for (int i = 0, n = CAE->NumElts; i < n; i++) {
    Address EltAddr = CGF.Builder.CreateConstGEP2_32(BaseAddr, 0, i);
    Fn(EltAddr);
  }
}

void CodeGenFunction::ExpandTypeFromArgs(QualType Ty, LValue LV,
                                         llvm::Function::arg_iterator &AI) {
  assert(LV.isSimple() &&
         "Unexpected non-simple lvalue during struct expansion.");

  auto Exp = getTypeExpansion(Ty, getContext());
  if (auto CAExp = dyn_cast<ConstantArrayExpansion>(Exp.get())) {
    forConstantArrayExpansion(
        *this, CAExp, LV.getAddress(), [&](Address EltAddr) {
          LValue LV = MakeAddrLValue(EltAddr, CAExp->EltTy);
          ExpandTypeFromArgs(CAExp->EltTy, LV, AI);
        });
  } else if (auto RExp = dyn_cast<RecordExpansion>(Exp.get())) {
    Address This = LV.getAddress();
    for (const CXXBaseSpecifier *BS : RExp->Bases) {
      // Perform a single step derived-to-base conversion.
      Address Base =
          GetAddressOfBaseClass(This, Ty->getAsCXXRecordDecl(), &BS, &BS + 1,
                                /*NullCheckValue=*/false, SourceLocation());
      LValue SubLV = MakeAddrLValue(Base, BS->getType());

      // Recurse onto bases.
      ExpandTypeFromArgs(BS->getType(), SubLV, AI);
    }
    for (auto FD : RExp->Fields) {
      // FIXME: What are the right qualifiers here?
      LValue SubLV = EmitLValueForFieldInitialization(LV, FD);
      ExpandTypeFromArgs(FD->getType(), SubLV, AI);
    }
  } else if (isa<ComplexExpansion>(Exp.get())) {
    auto realValue = &*AI++;
    auto imagValue = &*AI++;
    EmitStoreOfComplex(ComplexPairTy(realValue, imagValue), LV, /*init*/ true);
  } else {
    // Call EmitStoreOfScalar except when the lvalue is a bitfield to emit a
    // primitive store.
    assert(isa<NoExpansion>(Exp.get()));
    llvm::Value *Arg = &*AI++;
    if (LV.isBitField()) {
      EmitStoreThroughLValue(RValue::get(Arg), LV);
    } else {
      // TODO: currently there are some places are inconsistent in what LLVM
      // pointer type they use (see D118744). Once clang uses opaque pointers
      // all LLVM pointer types will be the same and we can remove this check.
      if (Arg->getType()->isPointerTy()) {
        Address Addr = LV.getAddress();
        Arg = Builder.CreateBitCast(Arg, Addr.getElementType());
      }
      EmitStoreOfScalar(Arg, LV);
    }
  }
}

void CodeGenFunction::ExpandTypeToArgs(
    QualType Ty, CallArg Arg, llvm::FunctionType *IRFuncTy,
    SmallVectorImpl<llvm::Value *> &IRCallArgs, unsigned &IRCallArgPos) {
  auto Exp = getTypeExpansion(Ty, getContext());
  if (auto CAExp = dyn_cast<ConstantArrayExpansion>(Exp.get())) {
    Address Addr = Arg.hasLValue() ? Arg.getKnownLValue().getAddress()
                                   : Arg.getKnownRValue().getAggregateAddress();
    forConstantArrayExpansion(*this, CAExp, Addr, [&](Address EltAddr) {
      CallArg EltArg =
          CallArg(convertTempToRValue(EltAddr, CAExp->EltTy, SourceLocation()),
                  CAExp->EltTy);
      ExpandTypeToArgs(CAExp->EltTy, EltArg, IRFuncTy, IRCallArgs,
                       IRCallArgPos);
    });
  } else if (auto RExp = dyn_cast<RecordExpansion>(Exp.get())) {
    Address This = Arg.hasLValue() ? Arg.getKnownLValue().getAddress()
                                   : Arg.getKnownRValue().getAggregateAddress();
    for (const CXXBaseSpecifier *BS : RExp->Bases) {
      // Perform a single step derived-to-base conversion.
      Address Base =
          GetAddressOfBaseClass(This, Ty->getAsCXXRecordDecl(), &BS, &BS + 1,
                                /*NullCheckValue=*/false, SourceLocation());
      CallArg BaseArg = CallArg(RValue::getAggregate(Base), BS->getType());

      // Recurse onto bases.
      ExpandTypeToArgs(BS->getType(), BaseArg, IRFuncTy, IRCallArgs,
                       IRCallArgPos);
    }

    LValue LV = MakeAddrLValue(This, Ty);
    for (auto FD : RExp->Fields) {
      CallArg FldArg =
          CallArg(EmitRValueForField(LV, FD, SourceLocation()), FD->getType());
      ExpandTypeToArgs(FD->getType(), FldArg, IRFuncTy, IRCallArgs,
                       IRCallArgPos);
    }
  } else if (isa<ComplexExpansion>(Exp.get())) {
    ComplexPairTy CV = Arg.getKnownRValue().getComplexVal();
    IRCallArgs[IRCallArgPos++] = CV.first;
    IRCallArgs[IRCallArgPos++] = CV.second;
  } else {
    assert(isa<NoExpansion>(Exp.get()));
    auto RV = Arg.getKnownRValue();
    assert(RV.isScalar() &&
           "Unexpected non-scalar rvalue during struct expansion.");

    // Insert a bitcast as needed.
    llvm::Value *V = RV.getScalarVal();
    if (IRCallArgPos < IRFuncTy->getNumParams() &&
        V->getType() != IRFuncTy->getParamType(IRCallArgPos))
      V = Builder.CreateBitCast(V, IRFuncTy->getParamType(IRCallArgPos));

    IRCallArgs[IRCallArgPos++] = V;
  }
}

/// Create a temporary allocation for the purposes of coercion.
static RawAddress CreateTempAllocaForCoercion(CodeGenFunction &CGF,
                                              llvm::Type *Ty,
                                              CharUnits MinAlign,
                                              const Twine &Name = "tmp") {
  // Don't use an alignment that's worse than what LLVM would prefer.
  auto PrefAlign = CGF.CGM.getDataLayout().getPrefTypeAlign(Ty);
  CharUnits Align = std::max(MinAlign, CharUnits::fromQuantity(PrefAlign));

  return CGF.CreateTempAlloca(Ty, Align, Name + ".coerce");
}

/// EnterStructPointerForCoercedAccess - Given a struct pointer that we are
/// accessing some number of bytes out of it, try to gep into the struct to get
/// at its inner goodness.  Dive as deep as possible without entering an element
/// with an in-memory size smaller than DstSize.
static Address EnterStructPointerForCoercedAccess(Address SrcPtr,
                                                  llvm::StructType *SrcSTy,
                                                  uint64_t DstSize,
                                                  CodeGenFunction &CGF) {
  // We can't dive into a zero-element struct.
  if (SrcSTy->getNumElements() == 0)
    return SrcPtr;

  llvm::Type *FirstElt = SrcSTy->getElementType(0);

  // If the first elt is at least as large as what we're looking for, or if the
  // first element is the same size as the whole struct, we can enter it. The
  // comparison must be made on the store size and not the alloca size. Using
  // the alloca size may overstate the size of the load.
  uint64_t FirstEltSize = CGF.CGM.getDataLayout().getTypeStoreSize(FirstElt);
  if (FirstEltSize < DstSize &&
      FirstEltSize < CGF.CGM.getDataLayout().getTypeStoreSize(SrcSTy))
    return SrcPtr;

  // GEP into the first element.
  SrcPtr = CGF.Builder.CreateStructGEP(SrcPtr, 0, "coerce.dive");

  // If the first element is a struct, recurse.
  llvm::Type *SrcTy = SrcPtr.getElementType();
  if (llvm::StructType *SrcSTy = dyn_cast<llvm::StructType>(SrcTy))
    return EnterStructPointerForCoercedAccess(SrcPtr, SrcSTy, DstSize, CGF);

  return SrcPtr;
}

/// CoerceIntOrPtrToIntOrPtr - Convert a value Val to the specific Ty where both
/// are either integers or pointers.  This does a truncation of the value if it
/// is too large or a zero extension if it is too small.
///
/// This behaves as if the value were coerced through memory, so on big-endian
/// targets the high bits are preserved in a truncation, while little-endian
/// targets preserve the low bits.
static llvm::Value *CoerceIntOrPtrToIntOrPtr(llvm::Value *Val, llvm::Type *Ty,
                                             CodeGenFunction &CGF) {
  if (Val->getType() == Ty)
    return Val;

  if (isa<llvm::PointerType>(Val->getType())) {
    // If this is Pointer->Pointer avoid conversion to and from int.
    if (isa<llvm::PointerType>(Ty))
      return CGF.Builder.CreateBitCast(Val, Ty, "coerce.val");

    // Convert the pointer to an integer so we can play with its width.
    Val = CGF.Builder.CreatePtrToInt(Val, CGF.IntPtrTy, "coerce.val.pi");
  }

  llvm::Type *DestIntTy = Ty;
  if (isa<llvm::PointerType>(DestIntTy))
    DestIntTy = CGF.IntPtrTy;

  if (Val->getType() != DestIntTy) {
    const llvm::DataLayout &DL = CGF.CGM.getDataLayout();
    if (DL.isBigEndian()) {
      // Preserve the high bits on big-endian targets.
      // That is what memory coercion does.
      uint64_t SrcSize = DL.getTypeSizeInBits(Val->getType());
      uint64_t DstSize = DL.getTypeSizeInBits(DestIntTy);

      if (SrcSize > DstSize) {
        Val = CGF.Builder.CreateLShr(Val, SrcSize - DstSize, "coerce.highbits");
        Val = CGF.Builder.CreateTrunc(Val, DestIntTy, "coerce.val.ii");
      } else {
        Val = CGF.Builder.CreateZExt(Val, DestIntTy, "coerce.val.ii");
        Val = CGF.Builder.CreateShl(Val, DstSize - SrcSize, "coerce.highbits");
      }
    } else {
      // Little-endian targets preserve the low bits. No shifts required.
      Val = CGF.Builder.CreateIntCast(Val, DestIntTy, false, "coerce.val.ii");
    }
  }

  if (isa<llvm::PointerType>(Ty))
    Val = CGF.Builder.CreateIntToPtr(Val, Ty, "coerce.val.ip");
  return Val;
}

/// CreateCoercedLoad - Create a load from \arg SrcPtr interpreted as
/// a pointer to an object of type \arg Ty, known to be aligned to
/// \arg SrcAlign bytes.
///
/// This safely handles the case when the src type is smaller than the
/// destination type; in this situation the values of bits which not
/// present in the src are undefined.
static llvm::Value *CreateCoercedLoad(Address Src, llvm::Type *Ty,
                                      CodeGenFunction &CGF) {
  llvm::Type *SrcTy = Src.getElementType();

  // If SrcTy and Ty are the same, just do a load.
  if (SrcTy == Ty)
    return CGF.Builder.CreateLoad(Src);

  llvm::TypeSize DstSize = CGF.CGM.getDataLayout().getTypeAllocSize(Ty);

  if (llvm::StructType *SrcSTy = dyn_cast<llvm::StructType>(SrcTy)) {
    Src = EnterStructPointerForCoercedAccess(Src, SrcSTy,
                                             DstSize.getFixedValue(), CGF);
    SrcTy = Src.getElementType();
  }

  llvm::TypeSize SrcSize = CGF.CGM.getDataLayout().getTypeAllocSize(SrcTy);

  // If the source and destination are integer or pointer types, just do an
  // extension or truncation to the desired type.
  if ((isa<llvm::IntegerType>(Ty) || isa<llvm::PointerType>(Ty)) &&
      (isa<llvm::IntegerType>(SrcTy) || isa<llvm::PointerType>(SrcTy))) {
    llvm::Value *Load = CGF.Builder.CreateLoad(Src);
    return CoerceIntOrPtrToIntOrPtr(Load, Ty, CGF);
  }

  // If load is legal, just bitcast the src pointer.
  if (!SrcSize.isScalable() && !DstSize.isScalable() &&
      SrcSize.getFixedValue() >= DstSize.getFixedValue()) {
    // Generally SrcSize is never greater than DstSize, since this means we are
    // losing bits. However, this can happen in cases where the structure has
    // additional padding, for example due to a user specified alignment.
    //
    // FIXME: Assert that we aren't truncating non-padding bits when have access
    // to that information.
    Src = Src.withElementType(Ty);
    return CGF.Builder.CreateLoad(Src);
  }

  // If coercing a fixed vector to a scalable vector for ABI compatibility, and
  // the types match, use the llvm.vector.insert intrinsic to perform the
  // conversion.
  if (auto *ScalableDstTy = dyn_cast<llvm::ScalableVectorType>(Ty)) {
    if (auto *FixedSrcTy = dyn_cast<llvm::FixedVectorType>(SrcTy)) {
      // If we are casting a fixed i8 vector to a scalable i1 predicate
      // vector, use a vector insert and bitcast the result.
      if (ScalableDstTy->getElementType()->isIntegerTy(1) &&
          ScalableDstTy->getElementCount().isKnownMultipleOf(8) &&
          FixedSrcTy->getElementType()->isIntegerTy(8)) {
        ScalableDstTy = llvm::ScalableVectorType::get(
            FixedSrcTy->getElementType(),
            ScalableDstTy->getElementCount().getKnownMinValue() / 8);
      }
      if (ScalableDstTy->getElementType() == FixedSrcTy->getElementType()) {
        auto *Load = CGF.Builder.CreateLoad(Src);
        auto *PoisonVec = llvm::PoisonValue::get(ScalableDstTy);
        auto *Zero = llvm::Constant::getNullValue(CGF.CGM.Int64Ty);
        llvm::Value *Result = CGF.Builder.CreateInsertVector(
            ScalableDstTy, PoisonVec, Load, Zero, "cast.scalable");
        if (ScalableDstTy != Ty)
          Result = CGF.Builder.CreateBitCast(Result, Ty);
        return Result;
      }
    }
  }

  // Otherwise do coercion through memory. This is stupid, but simple.
  RawAddress Tmp =
      CreateTempAllocaForCoercion(CGF, Ty, Src.getAlignment(), Src.getName());
  CGF.Builder.CreateMemCpy(
      Tmp.getPointer(), Tmp.getAlignment().getAsAlign(),
      Src.emitRawPointer(CGF), Src.getAlignment().getAsAlign(),
      llvm::ConstantInt::get(CGF.IntPtrTy, SrcSize.getKnownMinValue()));
  return CGF.Builder.CreateLoad(Tmp);
}

void CodeGenFunction::CreateCoercedStore(llvm::Value *Src, Address Dst,
                                         llvm::TypeSize DstSize,
                                         bool DstIsVolatile) {
  if (!DstSize)
    return;

  llvm::Type *SrcTy = Src->getType();
  llvm::TypeSize SrcSize = CGM.getDataLayout().getTypeAllocSize(SrcTy);

  // GEP into structs to try to make types match.
  // FIXME: This isn't really that useful with opaque types, but it impacts a
  // lot of regression tests.
  if (SrcTy != Dst.getElementType()) {
    if (llvm::StructType *DstSTy =
            dyn_cast<llvm::StructType>(Dst.getElementType())) {
      assert(!SrcSize.isScalable());
      Dst = EnterStructPointerForCoercedAccess(Dst, DstSTy,
                                               SrcSize.getFixedValue(), *this);
    }
  }

  if (SrcSize.isScalable() || SrcSize <= DstSize) {
    if (SrcTy->isIntegerTy() && Dst.getElementType()->isPointerTy() &&
        SrcSize == CGM.getDataLayout().getTypeAllocSize(Dst.getElementType())) {
      // If the value is supposed to be a pointer, convert it before storing it.
      Src = CoerceIntOrPtrToIntOrPtr(Src, Dst.getElementType(), *this);
      Builder.CreateStore(Src, Dst, DstIsVolatile);
    } else if (llvm::StructType *STy =
                   dyn_cast<llvm::StructType>(Src->getType())) {
      // Prefer scalar stores to first-class aggregate stores.
      Dst = Dst.withElementType(SrcTy);
      for (unsigned i = 0, e = STy->getNumElements(); i != e; ++i) {
        Address EltPtr = Builder.CreateStructGEP(Dst, i);
        llvm::Value *Elt = Builder.CreateExtractValue(Src, i);
        Builder.CreateStore(Elt, EltPtr, DstIsVolatile);
      }
    } else {
      Builder.CreateStore(Src, Dst.withElementType(SrcTy), DstIsVolatile);
    }
  } else if (SrcTy->isIntegerTy()) {
    // If the source is a simple integer, coerce it directly.
    llvm::Type *DstIntTy = Builder.getIntNTy(DstSize.getFixedValue() * 8);
    Src = CoerceIntOrPtrToIntOrPtr(Src, DstIntTy, *this);
    Builder.CreateStore(Src, Dst.withElementType(DstIntTy), DstIsVolatile);
  } else {
    // Otherwise do coercion through memory. This is stupid, but
    // simple.

    // Generally SrcSize is never greater than DstSize, since this means we are
    // losing bits. However, this can happen in cases where the structure has
    // additional padding, for example due to a user specified alignment.
    //
    // FIXME: Assert that we aren't truncating non-padding bits when have access
    // to that information.
    RawAddress Tmp =
        CreateTempAllocaForCoercion(*this, SrcTy, Dst.getAlignment());
    Builder.CreateStore(Src, Tmp);
    Builder.CreateMemCpy(Dst.emitRawPointer(*this),
                         Dst.getAlignment().getAsAlign(), Tmp.getPointer(),
                         Tmp.getAlignment().getAsAlign(),
                         Builder.CreateTypeSize(IntPtrTy, DstSize));
  }
}

static Address emitAddressAtOffset(CodeGenFunction &CGF, Address addr,
                                   const ABIArgInfo &info) {
  if (unsigned offset = info.getDirectOffset()) {
    addr = addr.withElementType(CGF.Int8Ty);
    addr = CGF.Builder.CreateConstInBoundsByteGEP(
        addr, CharUnits::fromQuantity(offset));
    addr = addr.withElementType(info.getCoerceToType());
  }
  return addr;
}

static std::pair<llvm::Value *, bool>
CoerceScalableToFixed(CodeGenFunction &CGF, llvm::FixedVectorType *ToTy,
                      llvm::ScalableVectorType *FromTy, llvm::Value *V,
                      StringRef Name = "") {
  // If we are casting a scalable i1 predicate vector to a fixed i8
  // vector, first bitcast the source.
  if (FromTy->getElementType()->isIntegerTy(1) &&
      FromTy->getElementCount().isKnownMultipleOf(8) &&
      ToTy->getElementType() == CGF.Builder.getInt8Ty()) {
    FromTy = llvm::ScalableVectorType::get(
        ToTy->getElementType(),
        FromTy->getElementCount().getKnownMinValue() / 8);
    V = CGF.Builder.CreateBitCast(V, FromTy);
  }
  if (FromTy->getElementType() == ToTy->getElementType()) {
    llvm::Value *Zero = llvm::Constant::getNullValue(CGF.CGM.Int64Ty);

    V->setName(Name + ".coerce");
    V = CGF.Builder.CreateExtractVector(ToTy, V, Zero, "cast.fixed");
    return {V, true};
  }
  return {V, false};
}

namespace {

/// Encapsulates information about the way function arguments from
/// CGFunctionInfo should be passed to actual LLVM IR function.
class ClangToLLVMArgMapping {
  static const unsigned InvalidIndex = ~0U;
  unsigned InallocaArgNo;
  unsigned SRetArgNo;
  unsigned TotalIRArgs;

  /// Arguments of LLVM IR function corresponding to single Clang argument.
  struct IRArgs {
    unsigned PaddingArgIndex;
    // Argument is expanded to IR arguments at positions
    // [FirstArgIndex, FirstArgIndex + NumberOfArgs).
    unsigned FirstArgIndex;
    unsigned NumberOfArgs;

    IRArgs()
        : PaddingArgIndex(InvalidIndex), FirstArgIndex(InvalidIndex),
          NumberOfArgs(0) {}
  };

  SmallVector<IRArgs, 8> ArgInfo;

public:
  ClangToLLVMArgMapping(const ASTContext &Context, const CGFunctionInfo &FI,
                        bool OnlyRequiredArgs = false)
      : InallocaArgNo(InvalidIndex), SRetArgNo(InvalidIndex), TotalIRArgs(0),
        ArgInfo(OnlyRequiredArgs ? FI.getNumRequiredArgs() : FI.arg_size()) {
    construct(Context, FI, OnlyRequiredArgs);
  }

  bool hasInallocaArg() const { return InallocaArgNo != InvalidIndex; }
  unsigned getInallocaArgNo() const {
    assert(hasInallocaArg());
    return InallocaArgNo;
  }

  bool hasSRetArg() const { return SRetArgNo != InvalidIndex; }
  unsigned getSRetArgNo() const {
    assert(hasSRetArg());
    return SRetArgNo;
  }

  unsigned totalIRArgs() const { return TotalIRArgs; }

  bool hasPaddingArg(unsigned ArgNo) const {
    assert(ArgNo < ArgInfo.size());
    return ArgInfo[ArgNo].PaddingArgIndex != InvalidIndex;
  }
  unsigned getPaddingArgNo(unsigned ArgNo) const {
    assert(hasPaddingArg(ArgNo));
    return ArgInfo[ArgNo].PaddingArgIndex;
  }

  /// Returns index of first IR argument corresponding to ArgNo, and their
  /// quantity.
  std::pair<unsigned, unsigned> getIRArgs(unsigned ArgNo) const {
    assert(ArgNo < ArgInfo.size());
    return std::make_pair(ArgInfo[ArgNo].FirstArgIndex,
                          ArgInfo[ArgNo].NumberOfArgs);
  }

private:
  void construct(const ASTContext &Context, const CGFunctionInfo &FI,
                 bool OnlyRequiredArgs);
};

void ClangToLLVMArgMapping::construct(const ASTContext &Context,
                                      const CGFunctionInfo &FI,
                                      bool OnlyRequiredArgs) {
  unsigned IRArgNo = 0;
  bool SwapThisWithSRet = false;
  const ABIArgInfo &RetAI = FI.getReturnInfo();

  if (RetAI.getKind() == ABIArgInfo::Indirect) {
    SwapThisWithSRet = RetAI.isSRetAfterThis();
    SRetArgNo = SwapThisWithSRet ? 1 : IRArgNo++;
  }

  unsigned ArgNo = 0;
  unsigned NumArgs = OnlyRequiredArgs ? FI.getNumRequiredArgs() : FI.arg_size();
  for (CGFunctionInfo::const_arg_iterator I = FI.arg_begin(); ArgNo < NumArgs;
       ++I, ++ArgNo) {
    assert(I != FI.arg_end());
    QualType ArgType = I->type;
    const ABIArgInfo &AI = I->info;
    // Collect data about IR arguments corresponding to Clang argument ArgNo.
    auto &IRArgs = ArgInfo[ArgNo];

    if (AI.getPaddingType())
      IRArgs.PaddingArgIndex = IRArgNo++;

    switch (AI.getKind()) {
    case ABIArgInfo::Extend:
    case ABIArgInfo::Direct: {
      // FIXME: handle sseregparm someday...
      llvm::StructType *STy = dyn_cast<llvm::StructType>(AI.getCoerceToType());
      if (AI.isDirect() && AI.getCanBeFlattened() && STy) {
        IRArgs.NumberOfArgs = STy->getNumElements();
      } else {
        IRArgs.NumberOfArgs = 1;
      }
      break;
    }
    case ABIArgInfo::Indirect:
    case ABIArgInfo::IndirectAliased:
      IRArgs.NumberOfArgs = 1;
      break;
    case ABIArgInfo::Ignore:
    case ABIArgInfo::InAlloca:
      // ignore and inalloca doesn't have matching LLVM parameters.
      IRArgs.NumberOfArgs = 0;
      break;
    case ABIArgInfo::CoerceAndExpand:
      IRArgs.NumberOfArgs = AI.getCoerceAndExpandTypeSequence().size();
      break;
    case ABIArgInfo::Expand:
      IRArgs.NumberOfArgs = getExpansionSize(ArgType, Context);
      break;
    }

    if (IRArgs.NumberOfArgs > 0) {
      IRArgs.FirstArgIndex = IRArgNo;
      IRArgNo += IRArgs.NumberOfArgs;
    }

    // Skip over the sret parameter when it comes second.  We already handled it
    // above.
    if (IRArgNo == 1 && SwapThisWithSRet)
      IRArgNo++;
  }
  assert(ArgNo == ArgInfo.size());

  if (FI.usesInAlloca())
    InallocaArgNo = IRArgNo++;

  TotalIRArgs = IRArgNo;
}
} // namespace

/***/

bool CodeGenModule::ReturnTypeUsesSRet(const CGFunctionInfo &FI) {
  const auto &RI = FI.getReturnInfo();
  return RI.isIndirect() || (RI.isInAlloca() && RI.getInAllocaSRet());
}

bool CodeGenModule::ReturnTypeHasInReg(const CGFunctionInfo &FI) {
  const auto &RI = FI.getReturnInfo();
  return RI.getInReg();
}

bool CodeGenModule::ReturnSlotInterferesWithArgs(const CGFunctionInfo &FI) {
  return ReturnTypeUsesSRet(FI) &&
         getTargetCodeGenInfo().doesReturnSlotInterfereWithArgs();
}

bool CodeGenModule::ReturnTypeUsesFPRet(QualType ResultType) {
  if (const BuiltinType *BT = ResultType->getAs<BuiltinType>()) {
    switch (BT->getKind()) {
    default:
      return false;
    case BuiltinType::Float:
      return getTarget().useObjCFPRetForRealType(FloatModeKind::Float);
    case BuiltinType::Double:
      return getTarget().useObjCFPRetForRealType(FloatModeKind::Double);
    case BuiltinType::LongDouble:
      return getTarget().useObjCFPRetForRealType(FloatModeKind::LongDouble);
    }
  }

  return false;
}

bool CodeGenModule::ReturnTypeUsesFP2Ret(QualType ResultType) {
  if (const ComplexType *CT = ResultType->getAs<ComplexType>()) {
    if (const BuiltinType *BT = CT->getElementType()->getAs<BuiltinType>()) {
      if (BT->getKind() == BuiltinType::LongDouble)
        return getTarget().useObjCFP2RetForComplexLongDouble();
    }
  }

  return false;
}

llvm::FunctionType *CodeGenTypes::GetFunctionType(GlobalDecl GD) {
  const CGFunctionInfo &FI = arrangeGlobalDeclaration(GD);
  return GetFunctionType(FI);
}

llvm::FunctionType *CodeGenTypes::GetFunctionType(const CGFunctionInfo &FI) {

  bool Inserted = FunctionsBeingProcessed.insert(&FI).second;
  (void)Inserted;
  assert(Inserted && "Recursively being processed?");

  llvm::Type *resultType = nullptr;
  const ABIArgInfo &retAI = FI.getReturnInfo();
  switch (retAI.getKind()) {
  case ABIArgInfo::Expand:
  case ABIArgInfo::IndirectAliased:
    llvm_unreachable("Invalid ABI kind for return argument");

  case ABIArgInfo::Extend:
  case ABIArgInfo::Direct:
    resultType = retAI.getCoerceToType();
    break;

  case ABIArgInfo::InAlloca:
    if (retAI.getInAllocaSRet()) {
      // sret things on win32 aren't void, they return the sret pointer.
      QualType ret = FI.getReturnType();
      unsigned addressSpace = CGM.getTypes().getTargetAddressSpace(ret);
      resultType = llvm::PointerType::get(getLLVMContext(), addressSpace);
    } else {
      resultType = llvm::Type::getVoidTy(getLLVMContext());
    }
    break;

  case ABIArgInfo::Indirect:
  case ABIArgInfo::Ignore:
    resultType = llvm::Type::getVoidTy(getLLVMContext());
    break;

  case ABIArgInfo::CoerceAndExpand:
    resultType = retAI.getUnpaddedCoerceAndExpandType();
    break;
  }

  ClangToLLVMArgMapping IRFunctionArgs(getContext(), FI, true);
  SmallVector<llvm::Type *, 8> ArgTypes(IRFunctionArgs.totalIRArgs());

  // Add type for sret argument.
  if (IRFunctionArgs.hasSRetArg()) {
    ArgTypes[IRFunctionArgs.getSRetArgNo()] = llvm::PointerType::get(
        getLLVMContext(), FI.getReturnInfo().getIndirectAddrSpace());
  }

  // Add type for inalloca argument.
  if (IRFunctionArgs.hasInallocaArg())
    ArgTypes[IRFunctionArgs.getInallocaArgNo()] =
        llvm::PointerType::getUnqual(getLLVMContext());

  // Add in all of the required arguments.
  unsigned ArgNo = 0;
  CGFunctionInfo::const_arg_iterator it = FI.arg_begin(),
                                     ie = it + FI.getNumRequiredArgs();
  for (; it != ie; ++it, ++ArgNo) {
    const ABIArgInfo &ArgInfo = it->info;

    // Insert a padding type to ensure proper alignment.
    if (IRFunctionArgs.hasPaddingArg(ArgNo))
      ArgTypes[IRFunctionArgs.getPaddingArgNo(ArgNo)] =
          ArgInfo.getPaddingType();

    unsigned FirstIRArg, NumIRArgs;
    std::tie(FirstIRArg, NumIRArgs) = IRFunctionArgs.getIRArgs(ArgNo);

    switch (ArgInfo.getKind()) {
    case ABIArgInfo::Ignore:
    case ABIArgInfo::InAlloca:
      assert(NumIRArgs == 0);
      break;

    case ABIArgInfo::Indirect:
      assert(NumIRArgs == 1);
      // indirect arguments are always on the stack, which is alloca addr space.
      ArgTypes[FirstIRArg] = llvm::PointerType::get(
          getLLVMContext(), CGM.getDataLayout().getAllocaAddrSpace());
      break;
    case ABIArgInfo::IndirectAliased:
      assert(NumIRArgs == 1);
      ArgTypes[FirstIRArg] = llvm::PointerType::get(
          getLLVMContext(), ArgInfo.getIndirectAddrSpace());
      break;
    case ABIArgInfo::Extend:
    case ABIArgInfo::Direct: {
      // Fast-isel and the optimizer generally like scalar values better than
      // FCAs, so we flatten them if this is safe to do for this argument.
      llvm::Type *argType = ArgInfo.getCoerceToType();
      llvm::StructType *st = dyn_cast<llvm::StructType>(argType);
      if (st && ArgInfo.isDirect() && ArgInfo.getCanBeFlattened()) {
        assert(NumIRArgs == st->getNumElements());
        for (unsigned i = 0, e = st->getNumElements(); i != e; ++i)
          ArgTypes[FirstIRArg + i] = st->getElementType(i);
      } else {
        assert(NumIRArgs == 1);
        ArgTypes[FirstIRArg] = argType;
      }
      break;
    }

    case ABIArgInfo::CoerceAndExpand: {
      auto ArgTypesIter = ArgTypes.begin() + FirstIRArg;
      for (auto *EltTy : ArgInfo.getCoerceAndExpandTypeSequence()) {
        *ArgTypesIter++ = EltTy;
      }
      assert(ArgTypesIter == ArgTypes.begin() + FirstIRArg + NumIRArgs);
      break;
    }

    case ABIArgInfo::Expand:
      auto ArgTypesIter = ArgTypes.begin() + FirstIRArg;
      getExpandedTypes(it->type, ArgTypesIter);
      assert(ArgTypesIter == ArgTypes.begin() + FirstIRArg + NumIRArgs);
      break;
    }
  }

  bool Erased = FunctionsBeingProcessed.erase(&FI);
  (void)Erased;
  assert(Erased && "Not in set?");

  return llvm::FunctionType::get(resultType, ArgTypes, FI.isVariadic());
}

llvm::Type *CodeGenTypes::GetFunctionTypeForVTable(GlobalDecl GD) {
  const CXXMethodDecl *MD = cast<CXXMethodDecl>(GD.getDecl());
  const FunctionProtoType *FPT = MD->getType()->castAs<FunctionProtoType>();

  if (!isFuncTypeConvertible(FPT))
    return llvm::StructType::get(getLLVMContext());

  return GetFunctionType(GD);
}

static void AddAttributesFromFunctionProtoType(ASTContext &Ctx,
                                               llvm::AttrBuilder &FuncAttrs,
                                               const FunctionProtoType *FPT) {
  if (!FPT)
    return;

  if (!isUnresolvedExceptionSpec(FPT->getExceptionSpecType()) &&
      FPT->isNothrow())
    FuncAttrs.addAttribute(llvm::Attribute::NoUnwind);

  unsigned SMEBits = FPT->getAArch64SMEAttributes();
  if (SMEBits & FunctionType::SME_PStateSMEnabledMask)
    FuncAttrs.addAttribute("aarch64_pstate_sm_enabled");
  if (SMEBits & FunctionType::SME_PStateSMCompatibleMask)
    FuncAttrs.addAttribute("aarch64_pstate_sm_compatible");
  if (SMEBits & FunctionType::SME_AgnosticZAStateMask)
    FuncAttrs.addAttribute("aarch64_za_state_agnostic");

  // ZA
  if (FunctionType::getArmZAState(SMEBits) == FunctionType::ARM_Preserves)
    FuncAttrs.addAttribute("aarch64_preserves_za");
  if (FunctionType::getArmZAState(SMEBits) == FunctionType::ARM_In)
    FuncAttrs.addAttribute("aarch64_in_za");
  if (FunctionType::getArmZAState(SMEBits) == FunctionType::ARM_Out)
    FuncAttrs.addAttribute("aarch64_out_za");
  if (FunctionType::getArmZAState(SMEBits) == FunctionType::ARM_InOut)
    FuncAttrs.addAttribute("aarch64_inout_za");

  // ZT0
  if (FunctionType::getArmZT0State(SMEBits) == FunctionType::ARM_Preserves)
    FuncAttrs.addAttribute("aarch64_preserves_zt0");
  if (FunctionType::getArmZT0State(SMEBits) == FunctionType::ARM_In)
    FuncAttrs.addAttribute("aarch64_in_zt0");
  if (FunctionType::getArmZT0State(SMEBits) == FunctionType::ARM_Out)
    FuncAttrs.addAttribute("aarch64_out_zt0");
  if (FunctionType::getArmZT0State(SMEBits) == FunctionType::ARM_InOut)
    FuncAttrs.addAttribute("aarch64_inout_zt0");
}

static void AddAttributesFromOMPAssumes(llvm::AttrBuilder &FuncAttrs,
                                        const Decl *Callee) {
  if (!Callee)
    return;

  SmallVector<StringRef, 4> Attrs;

  for (const OMPAssumeAttr *AA : Callee->specific_attrs<OMPAssumeAttr>())
    AA->getAssumption().split(Attrs, ",");

  if (!Attrs.empty())
    FuncAttrs.addAttribute(llvm::AssumptionAttrKey,
                           llvm::join(Attrs.begin(), Attrs.end(), ","));
}

bool CodeGenModule::MayDropFunctionReturn(const ASTContext &Context,
                                          QualType ReturnType) const {
  // We can't just discard the return value for a record type with a
  // complex destructor or a non-trivially copyable type.
  if (const RecordType *RT =
          ReturnType.getCanonicalType()->getAs<RecordType>()) {
    if (const auto *ClassDecl = dyn_cast<CXXRecordDecl>(RT->getDecl()))
      return ClassDecl->hasTrivialDestructor();
  }
  return ReturnType.isTriviallyCopyableType(Context);
}

static bool HasStrictReturn(const CodeGenModule &Module, QualType RetTy,
                            const Decl *TargetDecl) {
  // As-is msan can not tolerate noundef mismatch between caller and
  // implementation. Mismatch is possible for e.g. indirect calls from C-caller
  // into C++. Such mismatches lead to confusing false reports. To avoid
  // expensive workaround on msan we enforce initialization event in uncommon
  // cases where it's allowed.
  if (Module.getLangOpts().Sanitize.has(SanitizerKind::Memory))
    return true;
  // C++ explicitly makes returning undefined values UB. C's rule only applies
  // to used values, so we never mark them noundef for now.
  if (!Module.getLangOpts().CPlusPlus)
    return false;
  if (TargetDecl) {
    if (const FunctionDecl *FDecl = dyn_cast<FunctionDecl>(TargetDecl)) {
      if (FDecl->isExternC())
        return false;
    } else if (const VarDecl *VDecl = dyn_cast<VarDecl>(TargetDecl)) {
      // Function pointer.
      if (VDecl->isExternC())
        return false;
    }
  }

  // We don't want to be too aggressive with the return checking, unless
  // it's explicit in the code opts or we're using an appropriate sanitizer.
  // Try to respect what the programmer intended.
  return Module.getCodeGenOpts().StrictReturn ||
         !Module.MayDropFunctionReturn(Module.getContext(), RetTy) ||
         Module.getLangOpts().Sanitize.has(SanitizerKind::Return);
}

/// Add denormal-fp-math and denormal-fp-math-f32 as appropriate for the
/// requested denormal behavior, accounting for the overriding behavior of the
/// -f32 case.
static void addDenormalModeAttrs(llvm::DenormalMode FPDenormalMode,
                                 llvm::DenormalMode FP32DenormalMode,
                                 llvm::AttrBuilder &FuncAttrs) {
  if (FPDenormalMode != llvm::DenormalMode::getDefault())
    FuncAttrs.addAttribute("denormal-fp-math", FPDenormalMode.str());

  if (FP32DenormalMode != FPDenormalMode && FP32DenormalMode.isValid())
    FuncAttrs.addAttribute("denormal-fp-math-f32", FP32DenormalMode.str());
}

/// Add default attributes to a function, which have merge semantics under
/// -mlink-builtin-bitcode and should not simply overwrite any existing
/// attributes in the linked library.
static void
addMergableDefaultFunctionAttributes(const CodeGenOptions &CodeGenOpts,
                                     llvm::AttrBuilder &FuncAttrs) {
  addDenormalModeAttrs(CodeGenOpts.FPDenormalMode, CodeGenOpts.FP32DenormalMode,
                       FuncAttrs);
}

static void getTrivialDefaultFunctionAttributes(
    StringRef Name, bool HasOptnone, const CodeGenOptions &CodeGenOpts,
    const LangOptions &LangOpts, bool AttrOnCallSite,
    llvm::AttrBuilder &FuncAttrs) {
  // OptimizeNoneAttr takes precedence over -Os or -Oz. No warning needed.
  if (!HasOptnone) {
    if (CodeGenOpts.OptimizeSize)
      FuncAttrs.addAttribute(llvm::Attribute::OptimizeForSize);
    if (CodeGenOpts.OptimizeSize == 2)
      FuncAttrs.addAttribute(llvm::Attribute::MinSize);
  }

  if (CodeGenOpts.DisableRedZone)
    FuncAttrs.addAttribute(llvm::Attribute::NoRedZone);
  if (CodeGenOpts.IndirectTlsSegRefs)
    FuncAttrs.addAttribute("indirect-tls-seg-refs");
  if (CodeGenOpts.NoImplicitFloat)
    FuncAttrs.addAttribute(llvm::Attribute::NoImplicitFloat);

  if (AttrOnCallSite) {
    // Attributes that should go on the call site only.
    // FIXME: Look for 'BuiltinAttr' on the function rather than re-checking
    // the -fno-builtin-foo list.
    if (!CodeGenOpts.SimplifyLibCalls || LangOpts.isNoBuiltinFunc(Name))
      FuncAttrs.addAttribute(llvm::Attribute::NoBuiltin);
    if (!CodeGenOpts.TrapFuncName.empty())
      FuncAttrs.addAttribute("trap-func-name", CodeGenOpts.TrapFuncName);
  } else {
    switch (CodeGenOpts.getFramePointer()) {
    case CodeGenOptions::FramePointerKind::None:
      // This is the default behavior.
      break;
    case CodeGenOptions::FramePointerKind::Reserved:
    case CodeGenOptions::FramePointerKind::NonLeaf:
    case CodeGenOptions::FramePointerKind::All:
      FuncAttrs.addAttribute("frame-pointer",
                             CodeGenOptions::getFramePointerKindName(
                                 CodeGenOpts.getFramePointer()));
    }

    if (CodeGenOpts.LessPreciseFPMAD)
      FuncAttrs.addAttribute("less-precise-fpmad", "true");

    if (CodeGenOpts.NullPointerIsValid)
      FuncAttrs.addAttribute(llvm::Attribute::NullPointerIsValid);

    if (LangOpts.getDefaultExceptionMode() == LangOptions::FPE_Ignore)
      FuncAttrs.addAttribute("no-trapping-math", "true");

    // TODO: Are these all needed?
    // unsafe/inf/nan/nsz are handled by instruction-level FastMathFlags.
    if (LangOpts.NoHonorInfs)
      FuncAttrs.addAttribute("no-infs-fp-math", "true");
    if (LangOpts.NoHonorNaNs)
      FuncAttrs.addAttribute("no-nans-fp-math", "true");
    if (LangOpts.ApproxFunc)
      FuncAttrs.addAttribute("approx-func-fp-math", "true");
    if (LangOpts.AllowFPReassoc && LangOpts.AllowRecip &&
        LangOpts.NoSignedZero && LangOpts.ApproxFunc &&
        (LangOpts.getDefaultFPContractMode() ==
             LangOptions::FPModeKind::FPM_Fast ||
         LangOpts.getDefaultFPContractMode() ==
             LangOptions::FPModeKind::FPM_FastHonorPragmas))
      FuncAttrs.addAttribute("unsafe-fp-math", "true");
    if (CodeGenOpts.SoftFloat)
      FuncAttrs.addAttribute("use-soft-float", "true");
    FuncAttrs.addAttribute("stack-protector-buffer-size",
                           llvm::utostr(CodeGenOpts.SSPBufferSize));
    if (LangOpts.NoSignedZero)
      FuncAttrs.addAttribute("no-signed-zeros-fp-math", "true");

    // TODO: Reciprocal estimate codegen options should apply to instructions?
    const std::vector<std::string> &Recips = CodeGenOpts.Reciprocals;
    if (!Recips.empty())
      FuncAttrs.addAttribute("reciprocal-estimates", llvm::join(Recips, ","));

    if (!CodeGenOpts.PreferVectorWidth.empty() &&
        CodeGenOpts.PreferVectorWidth != "none")
      FuncAttrs.addAttribute("prefer-vector-width",
                             CodeGenOpts.PreferVectorWidth);

    if (CodeGenOpts.StackRealignment)
      FuncAttrs.addAttribute("stackrealign");
    if (CodeGenOpts.Backchain)
      FuncAttrs.addAttribute("backchain");
    if (CodeGenOpts.EnableSegmentedStacks)
      FuncAttrs.addAttribute("split-stack");

    if (CodeGenOpts.SpeculativeLoadHardening)
      FuncAttrs.addAttribute(llvm::Attribute::SpeculativeLoadHardening);

    // Add zero-call-used-regs attribute.
    switch (CodeGenOpts.getZeroCallUsedRegs()) {
    case llvm::ZeroCallUsedRegs::ZeroCallUsedRegsKind::Skip:
      FuncAttrs.removeAttribute("zero-call-used-regs");
      break;
    case llvm::ZeroCallUsedRegs::ZeroCallUsedRegsKind::UsedGPRArg:
      FuncAttrs.addAttribute("zero-call-used-regs", "used-gpr-arg");
      break;
    case llvm::ZeroCallUsedRegs::ZeroCallUsedRegsKind::UsedGPR:
      FuncAttrs.addAttribute("zero-call-used-regs", "used-gpr");
      break;
    case llvm::ZeroCallUsedRegs::ZeroCallUsedRegsKind::UsedArg:
      FuncAttrs.addAttribute("zero-call-used-regs", "used-arg");
      break;
    case llvm::ZeroCallUsedRegs::ZeroCallUsedRegsKind::Used:
      FuncAttrs.addAttribute("zero-call-used-regs", "used");
      break;
    case llvm::ZeroCallUsedRegs::ZeroCallUsedRegsKind::AllGPRArg:
      FuncAttrs.addAttribute("zero-call-used-regs", "all-gpr-arg");
      break;
    case llvm::ZeroCallUsedRegs::ZeroCallUsedRegsKind::AllGPR:
      FuncAttrs.addAttribute("zero-call-used-regs", "all-gpr");
      break;
    case llvm::ZeroCallUsedRegs::ZeroCallUsedRegsKind::AllArg:
      FuncAttrs.addAttribute("zero-call-used-regs", "all-arg");
      break;
    case llvm::ZeroCallUsedRegs::ZeroCallUsedRegsKind::All:
      FuncAttrs.addAttribute("zero-call-used-regs", "all");
      break;
    }
  }

  if (LangOpts.assumeFunctionsAreConvergent()) {
    // Conservatively, mark all functions and calls in CUDA and OpenCL as
    // convergent (meaning, they may call an intrinsically convergent op, such
    // as __syncthreads() / barrier(), and so can't have certain optimizations
    // applied around them).  LLVM will remove this attribute where it safely
    // can.
    FuncAttrs.addAttribute(llvm::Attribute::Convergent);
  }

  // TODO: NoUnwind attribute should be added for other GPU modes HIP,
  // OpenMP offload. AFAIK, neither of them support exceptions in device code.
  if ((LangOpts.CUDA && LangOpts.CUDAIsDevice) || LangOpts.OpenCL ||
      LangOpts.SYCLIsDevice) {
    FuncAttrs.addAttribute(llvm::Attribute::NoUnwind);
  }

  if (CodeGenOpts.SaveRegParams && !AttrOnCallSite)
    FuncAttrs.addAttribute("save-reg-params");

  for (StringRef Attr : CodeGenOpts.DefaultFunctionAttrs) {
    StringRef Var, Value;
    std::tie(Var, Value) = Attr.split('=');
    FuncAttrs.addAttribute(Var, Value);
  }

  TargetInfo::BranchProtectionInfo BPI(LangOpts);
  TargetCodeGenInfo::initBranchProtectionFnAttributes(BPI, FuncAttrs);
}

/// Merges `target-features` from \TargetOpts and \F, and sets the result in
/// \FuncAttr
/// * features from \F are always kept
/// * a feature from \TargetOpts is kept if itself and its opposite are absent
/// from \F
static void
overrideFunctionFeaturesWithTargetFeatures(llvm::AttrBuilder &FuncAttr,
                                           const llvm::Function &F,
                                           const TargetOptions &TargetOpts) {
  auto FFeatures = F.getFnAttribute("target-features");

  llvm::StringSet<> MergedNames;
  SmallVector<StringRef> MergedFeatures;
  MergedFeatures.reserve(TargetOpts.Features.size());

  auto AddUnmergedFeatures = [&](auto &&FeatureRange) {
    for (StringRef Feature : FeatureRange) {
      if (Feature.empty())
        continue;
      assert(Feature[0] == '+' || Feature[0] == '-');
      StringRef Name = Feature.drop_front(1);
      bool Merged = !MergedNames.insert(Name).second;
      if (!Merged)
        MergedFeatures.push_back(Feature);
    }
  };

  if (FFeatures.isValid())
    AddUnmergedFeatures(llvm::split(FFeatures.getValueAsString(), ','));
  AddUnmergedFeatures(TargetOpts.Features);

  if (!MergedFeatures.empty()) {
    llvm::sort(MergedFeatures);
    FuncAttr.addAttribute("target-features", llvm::join(MergedFeatures, ","));
  }
}

void CodeGen::mergeDefaultFunctionDefinitionAttributes(
    llvm::Function &F, const CodeGenOptions &CodeGenOpts,
    const LangOptions &LangOpts, const TargetOptions &TargetOpts,
    bool WillInternalize) {

  llvm::AttrBuilder FuncAttrs(F.getContext());
  // Here we only extract the options that are relevant compared to the version
  // from GetCPUAndFeaturesAttributes.
  if (!TargetOpts.CPU.empty())
    FuncAttrs.addAttribute("target-cpu", TargetOpts.CPU);
  if (!TargetOpts.TuneCPU.empty())
    FuncAttrs.addAttribute("tune-cpu", TargetOpts.TuneCPU);

  ::getTrivialDefaultFunctionAttributes(F.getName(), F.hasOptNone(),
                                        CodeGenOpts, LangOpts,
                                        /*AttrOnCallSite=*/false, FuncAttrs);

  if (!WillInternalize && F.isInterposable()) {
    // Do not promote "dynamic" denormal-fp-math to this translation unit's
    // setting for weak functions that won't be internalized. The user has no
    // real control for how builtin bitcode is linked, so we shouldn't assume
    // later copies will use a consistent mode.
    F.addFnAttrs(FuncAttrs);
    return;
  }

  llvm::AttributeMask AttrsToRemove;

  llvm::DenormalMode DenormModeToMerge = F.getDenormalModeRaw();
  llvm::DenormalMode DenormModeToMergeF32 = F.getDenormalModeF32Raw();
  llvm::DenormalMode Merged =
      CodeGenOpts.FPDenormalMode.mergeCalleeMode(DenormModeToMerge);
  llvm::DenormalMode MergedF32 = CodeGenOpts.FP32DenormalMode;

  if (DenormModeToMergeF32.isValid()) {
    MergedF32 =
        CodeGenOpts.FP32DenormalMode.mergeCalleeMode(DenormModeToMergeF32);
  }

  if (Merged == llvm::DenormalMode::getDefault()) {
    AttrsToRemove.addAttribute("denormal-fp-math");
  } else if (Merged != DenormModeToMerge) {
    // Overwrite existing attribute
    FuncAttrs.addAttribute("denormal-fp-math",
                           CodeGenOpts.FPDenormalMode.str());
  }

  if (MergedF32 == llvm::DenormalMode::getDefault()) {
    AttrsToRemove.addAttribute("denormal-fp-math-f32");
  } else if (MergedF32 != DenormModeToMergeF32) {
    // Overwrite existing attribute
    FuncAttrs.addAttribute("denormal-fp-math-f32",
                           CodeGenOpts.FP32DenormalMode.str());
  }

  F.removeFnAttrs(AttrsToRemove);
  addDenormalModeAttrs(Merged, MergedF32, FuncAttrs);

  overrideFunctionFeaturesWithTargetFeatures(FuncAttrs, F, TargetOpts);

  F.addFnAttrs(FuncAttrs);
}

void CodeGenModule::getTrivialDefaultFunctionAttributes(
    StringRef Name, bool HasOptnone, bool AttrOnCallSite,
    llvm::AttrBuilder &FuncAttrs) {
  ::getTrivialDefaultFunctionAttributes(Name, HasOptnone, getCodeGenOpts(),
                                        getLangOpts(), AttrOnCallSite,
                                        FuncAttrs);
}

void CodeGenModule::getDefaultFunctionAttributes(StringRef Name,
                                                 bool HasOptnone,
                                                 bool AttrOnCallSite,
                                                 llvm::AttrBuilder &FuncAttrs) {
  getTrivialDefaultFunctionAttributes(Name, HasOptnone, AttrOnCallSite,
                                      FuncAttrs);
  // If we're just getting the default, get the default values for mergeable
  // attributes.
  if (!AttrOnCallSite)
    addMergableDefaultFunctionAttributes(CodeGenOpts, FuncAttrs);
}

void CodeGenModule::addDefaultFunctionDefinitionAttributes(
    llvm::AttrBuilder &attrs) {
  getDefaultFunctionAttributes(/*function name*/ "", /*optnone*/ false,
                               /*for call*/ false, attrs);
  GetCPUAndFeaturesAttributes(GlobalDecl(), attrs);
}

static void addNoBuiltinAttributes(llvm::AttrBuilder &FuncAttrs,
                                   const LangOptions &LangOpts,
                                   const NoBuiltinAttr *NBA = nullptr) {
  auto AddNoBuiltinAttr = [&FuncAttrs](StringRef BuiltinName) {
    SmallString<32> AttributeName;
    AttributeName += "no-builtin-";
    AttributeName += BuiltinName;
    FuncAttrs.addAttribute(AttributeName);
  };

  // First, handle the language options passed through -fno-builtin.
  if (LangOpts.NoBuiltin) {
    // -fno-builtin disables them all.
    FuncAttrs.addAttribute("no-builtins");
    return;
  }

  // Then, add attributes for builtins specified through -fno-builtin-<name>.
  llvm::for_each(LangOpts.NoBuiltinFuncs, AddNoBuiltinAttr);

  // Now, let's check the __attribute__((no_builtin("...")) attribute added to
  // the source.
  if (!NBA)
    return;

  // If there is a wildcard in the builtin names specified through the
  // attribute, disable them all.
  if (llvm::is_contained(NBA->builtinNames(), "*")) {
    FuncAttrs.addAttribute("no-builtins");
    return;
  }

  // And last, add the rest of the builtin names.
  llvm::for_each(NBA->builtinNames(), AddNoBuiltinAttr);
}

static bool DetermineNoUndef(QualType QTy, CodeGenTypes &Types,
                             const llvm::DataLayout &DL, const ABIArgInfo &AI,
                             bool CheckCoerce = true) {
  llvm::Type *Ty = Types.ConvertTypeForMem(QTy);
  if (AI.getKind() == ABIArgInfo::Indirect ||
      AI.getKind() == ABIArgInfo::IndirectAliased)
    return true;
  if (AI.getKind() == ABIArgInfo::Extend && !AI.isNoExt())
    return true;
  if (!DL.typeSizeEqualsStoreSize(Ty))
    // TODO: This will result in a modest amount of values not marked noundef
    // when they could be. We care about values that *invisibly* contain undef
    // bits from the perspective of LLVM IR.
    return false;
  if (CheckCoerce && AI.canHaveCoerceToType()) {
    llvm::Type *CoerceTy = AI.getCoerceToType();
    if (llvm::TypeSize::isKnownGT(DL.getTypeSizeInBits(CoerceTy),
                                  DL.getTypeSizeInBits(Ty)))
      // If we're coercing to a type with a greater size than the canonical one,
      // we're introducing new undef bits.
      // Coercing to a type of smaller or equal size is ok, as we know that
      // there's no internal padding (typeSizeEqualsStoreSize).
      return false;
  }
  if (QTy->isBitIntType())
    return true;
  if (QTy->isReferenceType())
    return true;
  if (QTy->isNullPtrType())
    return false;
  if (QTy->isMemberPointerType())
    // TODO: Some member pointers are `noundef`, but it depends on the ABI. For
    // now, never mark them.
    return false;
  if (QTy->isScalarType()) {
    if (const ComplexType *Complex = dyn_cast<ComplexType>(QTy))
      return DetermineNoUndef(Complex->getElementType(), Types, DL, AI, false);
    return true;
  }
  if (const VectorType *Vector = dyn_cast<VectorType>(QTy))
    return DetermineNoUndef(Vector->getElementType(), Types, DL, AI, false);
  if (const MatrixType *Matrix = dyn_cast<MatrixType>(QTy))
    return DetermineNoUndef(Matrix->getElementType(), Types, DL, AI, false);
  if (const ArrayType *Array = dyn_cast<ArrayType>(QTy))
    return DetermineNoUndef(Array->getElementType(), Types, DL, AI, false);

  // TODO: Some structs may be `noundef`, in specific situations.
  return false;
}

/// Check if the argument of a function has maybe_undef attribute.
static bool IsArgumentMaybeUndef(const Decl *TargetDecl,
                                 unsigned NumRequiredArgs, unsigned ArgNo) {
  const auto *FD = dyn_cast_or_null<FunctionDecl>(TargetDecl);
  if (!FD)
    return false;

  // Assume variadic arguments do not have maybe_undef attribute.
  if (ArgNo >= NumRequiredArgs)
    return false;

  // Check if argument has maybe_undef attribute.
  if (ArgNo < FD->getNumParams()) {
    const ParmVarDecl *Param = FD->getParamDecl(ArgNo);
    if (Param && Param->hasAttr<MaybeUndefAttr>())
      return true;
  }

  return false;
}

/// Test if it's legal to apply nofpclass for the given parameter type and it's
/// lowered IR type.
static bool canApplyNoFPClass(const ABIArgInfo &AI, QualType ParamType,
                              bool IsReturn) {
  // Should only apply to FP types in the source, not ABI promoted.
  if (!ParamType->hasFloatingRepresentation())
    return false;

  // The promoted-to IR type also needs to support nofpclass.
  llvm::Type *IRTy = AI.getCoerceToType();
  if (llvm::AttributeFuncs::isNoFPClassCompatibleType(IRTy))
    return true;

  if (llvm::StructType *ST = dyn_cast<llvm::StructType>(IRTy)) {
    return !IsReturn && AI.getCanBeFlattened() &&
           llvm::all_of(ST->elements(), [](llvm::Type *Ty) {
             return llvm::AttributeFuncs::isNoFPClassCompatibleType(Ty);
           });
  }

  return false;
}

/// Return the nofpclass mask that can be applied to floating-point parameters.
static llvm::FPClassTest getNoFPClassTestMask(const LangOptions &LangOpts) {
  llvm::FPClassTest Mask = llvm::fcNone;
  if (LangOpts.NoHonorInfs)
    Mask |= llvm::fcInf;
  if (LangOpts.NoHonorNaNs)
    Mask |= llvm::fcNan;
  return Mask;
}

void CodeGenModule::AdjustMemoryAttribute(StringRef Name,
                                          CGCalleeInfo CalleeInfo,
                                          llvm::AttributeList &Attrs) {
  if (Attrs.getMemoryEffects().getModRef() == llvm::ModRefInfo::NoModRef) {
    Attrs = Attrs.removeFnAttribute(getLLVMContext(), llvm::Attribute::Memory);
    llvm::Attribute MemoryAttr = llvm::Attribute::getWithMemoryEffects(
        getLLVMContext(), llvm::MemoryEffects::writeOnly());
    Attrs = Attrs.addFnAttribute(getLLVMContext(), MemoryAttr);
  }
}

/// Construct the IR attribute list of a function or call.
///
/// When adding an attribute, please consider where it should be handled:
///
///   - getDefaultFunctionAttributes is for attributes that are essentially
///     part of the global target configuration (but perhaps can be
///     overridden on a per-function basis).  Adding attributes there
///     will cause them to also be set in frontends that build on Clang's
///     target-configuration logic, as well as for code defined in library
///     modules such as CUDA's libdevice.
///
///   - ConstructAttributeList builds on top of getDefaultFunctionAttributes
///     and adds declaration-specific, convention-specific, and
///     frontend-specific logic.  The last is of particular importance:
///     attributes that restrict how the frontend generates code must be
///     added here rather than getDefaultFunctionAttributes.
///
void CodeGenModule::ConstructAttributeList(StringRef Name,
                                           const CGFunctionInfo &FI,
                                           CGCalleeInfo CalleeInfo,
                                           llvm::AttributeList &AttrList,
                                           unsigned &CallingConv,
                                           bool AttrOnCallSite, bool IsThunk) {
  llvm::AttrBuilder FuncAttrs(getLLVMContext());
  llvm::AttrBuilder RetAttrs(getLLVMContext());

  // Collect function IR attributes from the CC lowering.
  // We'll collect the paramete and result attributes later.
  CallingConv = FI.getEffectiveCallingConvention();
  if (FI.isNoReturn())
    FuncAttrs.addAttribute(llvm::Attribute::NoReturn);
  if (FI.isCmseNSCall())
    FuncAttrs.addAttribute("cmse_nonsecure_call");

  // Collect function IR attributes from the callee prototype if we have one.
  AddAttributesFromFunctionProtoType(getContext(), FuncAttrs,
                                     CalleeInfo.getCalleeFunctionProtoType());
  const Decl *TargetDecl = CalleeInfo.getCalleeDecl().getDecl();

  // Attach assumption attributes to the declaration. If this is a call
  // site, attach assumptions from the caller to the call as well.
  AddAttributesFromOMPAssumes(FuncAttrs, TargetDecl);

  bool HasOptnone = false;
  // The NoBuiltinAttr attached to the target FunctionDecl.
  const NoBuiltinAttr *NBA = nullptr;

  // Some ABIs may result in additional accesses to arguments that may
  // otherwise not be present.
  auto AddPotentialArgAccess = [&]() {
    llvm::Attribute A = FuncAttrs.getAttribute(llvm::Attribute::Memory);
    if (A.isValid())
      FuncAttrs.addMemoryAttr(A.getMemoryEffects() |
                              llvm::MemoryEffects::argMemOnly());
  };

  // Collect function IR attributes based on declaration-specific
  // information.
  // FIXME: handle sseregparm someday...
  if (TargetDecl) {
    if (TargetDecl->hasAttr<ReturnsTwiceAttr>())
      FuncAttrs.addAttribute(llvm::Attribute::ReturnsTwice);
    if (TargetDecl->hasAttr<NoThrowAttr>())
      FuncAttrs.addAttribute(llvm::Attribute::NoUnwind);
    if (TargetDecl->hasAttr<NoReturnAttr>())
      FuncAttrs.addAttribute(llvm::Attribute::NoReturn);
    if (TargetDecl->hasAttr<ColdAttr>())
      FuncAttrs.addAttribute(llvm::Attribute::Cold);
    if (TargetDecl->hasAttr<HotAttr>())
      FuncAttrs.addAttribute(llvm::Attribute::Hot);
    if (TargetDecl->hasAttr<NoDuplicateAttr>())
      FuncAttrs.addAttribute(llvm::Attribute::NoDuplicate);
    if (TargetDecl->hasAttr<ConvergentAttr>())
      FuncAttrs.addAttribute(llvm::Attribute::Convergent);

    if (const FunctionDecl *Fn = dyn_cast<FunctionDecl>(TargetDecl)) {
      AddAttributesFromFunctionProtoType(
          getContext(), FuncAttrs, Fn->getType()->getAs<FunctionProtoType>());
      if (AttrOnCallSite && Fn->isReplaceableGlobalAllocationFunction()) {
        // A sane operator new returns a non-aliasing pointer.
        auto Kind = Fn->getDeclName().getCXXOverloadedOperator();
        if (getCodeGenOpts().AssumeSaneOperatorNew &&
            (Kind == OO_New || Kind == OO_Array_New))
          RetAttrs.addAttribute(llvm::Attribute::NoAlias);
      }
      const CXXMethodDecl *MD = dyn_cast<CXXMethodDecl>(Fn);
      const bool IsVirtualCall = MD && MD->isVirtual();
      // Don't use [[noreturn]], _Noreturn or [[no_builtin]] for a call to a
      // virtual function. These attributes are not inherited by overloads.
      if (!(AttrOnCallSite && IsVirtualCall)) {
        if (Fn->isNoReturn())
          FuncAttrs.addAttribute(llvm::Attribute::NoReturn);
        NBA = Fn->getAttr<NoBuiltinAttr>();
      }
    }

    if (isa<FunctionDecl>(TargetDecl) || isa<VarDecl>(TargetDecl)) {
      // Only place nomerge attribute on call sites, never functions. This
      // allows it to work on indirect virtual function calls.
      if (AttrOnCallSite && TargetDecl->hasAttr<NoMergeAttr>())
        FuncAttrs.addAttribute(llvm::Attribute::NoMerge);
    }

    // 'const', 'pure' and 'noalias' attributed functions are also nounwind.
    if (TargetDecl->hasAttr<ConstAttr>()) {
      FuncAttrs.addMemoryAttr(llvm::MemoryEffects::none());
      FuncAttrs.addAttribute(llvm::Attribute::NoUnwind);
      // gcc specifies that 'const' functions have greater restrictions than
      // 'pure' functions, so they also cannot have infinite loops.
      FuncAttrs.addAttribute(llvm::Attribute::WillReturn);
    } else if (TargetDecl->hasAttr<PureAttr>()) {
      FuncAttrs.addMemoryAttr(llvm::MemoryEffects::readOnly());
      FuncAttrs.addAttribute(llvm::Attribute::NoUnwind);
      // gcc specifies that 'pure' functions cannot have infinite loops.
      FuncAttrs.addAttribute(llvm::Attribute::WillReturn);
    } else if (TargetDecl->hasAttr<NoAliasAttr>()) {
      FuncAttrs.addMemoryAttr(llvm::MemoryEffects::inaccessibleOrArgMemOnly());
      FuncAttrs.addAttribute(llvm::Attribute::NoUnwind);
    }
    if (const auto *RA = TargetDecl->getAttr<RestrictAttr>();
        RA && RA->getDeallocator() == nullptr)
      RetAttrs.addAttribute(llvm::Attribute::NoAlias);
    if (TargetDecl->hasAttr<ReturnsNonNullAttr>() &&
        !CodeGenOpts.NullPointerIsValid)
      RetAttrs.addAttribute(llvm::Attribute::NonNull);
    if (TargetDecl->hasAttr<AnyX86NoCallerSavedRegistersAttr>())
      FuncAttrs.addAttribute("no_caller_saved_registers");
    if (TargetDecl->hasAttr<AnyX86NoCfCheckAttr>())
      FuncAttrs.addAttribute(llvm::Attribute::NoCfCheck);
    if (TargetDecl->hasAttr<LeafAttr>())
      FuncAttrs.addAttribute(llvm::Attribute::NoCallback);
    if (TargetDecl->hasAttr<BPFFastCallAttr>())
      FuncAttrs.addAttribute("bpf_fastcall");

    HasOptnone = TargetDecl->hasAttr<OptimizeNoneAttr>();
    if (auto *AllocSize = TargetDecl->getAttr<AllocSizeAttr>()) {
      std::optional<unsigned> NumElemsParam;
      if (AllocSize->getNumElemsParam().isValid())
        NumElemsParam = AllocSize->getNumElemsParam().getLLVMIndex();
      FuncAttrs.addAllocSizeAttr(AllocSize->getElemSizeParam().getLLVMIndex(),
                                 NumElemsParam);
    }

    if (TargetDecl->hasAttr<OpenCLKernelAttr>() &&
        CallingConv != CallingConv::CC_C &&
        CallingConv != CallingConv::CC_SpirFunction) {
      // Check CallingConv to avoid adding uniform-work-group-size attribute to
      // OpenCL Kernel Stub
      if (getLangOpts().OpenCLVersion <= 120) {
        // OpenCL v1.2 Work groups are always uniform
        FuncAttrs.addAttribute("uniform-work-group-size", "true");
      } else {
        // OpenCL v2.0 Work groups may be whether uniform or not.
        // '-cl-uniform-work-group-size' compile option gets a hint
        // to the compiler that the global work-size be a multiple of
        // the work-group size specified to clEnqueueNDRangeKernel
        // (i.e. work groups are uniform).
        FuncAttrs.addAttribute(
            "uniform-work-group-size",
            llvm::toStringRef(getLangOpts().OffloadUniformBlock));
      }
    }

    if (TargetDecl->hasAttr<CUDAGlobalAttr>() &&
        getLangOpts().OffloadUniformBlock)
      FuncAttrs.addAttribute("uniform-work-group-size", "true");

    if (TargetDecl->hasAttr<ArmLocallyStreamingAttr>())
      FuncAttrs.addAttribute("aarch64_pstate_sm_body");
  }

  // Attach "no-builtins" attributes to:
  // * call sites: both `nobuiltin` and "no-builtins" or "no-builtin-<name>".
  // * definitions: "no-builtins" or "no-builtin-<name>" only.
  // The attributes can come from:
  // * LangOpts: -ffreestanding, -fno-builtin, -fno-builtin-<name>
  // * FunctionDecl attributes: __attribute__((no_builtin(...)))
  addNoBuiltinAttributes(FuncAttrs, getLangOpts(), NBA);

  // Collect function IR attributes based on global settiings.
  getDefaultFunctionAttributes(Name, HasOptnone, AttrOnCallSite, FuncAttrs);

  // Override some default IR attributes based on declaration-specific
  // information.
  if (TargetDecl) {
    if (TargetDecl->hasAttr<NoSpeculativeLoadHardeningAttr>())
      FuncAttrs.removeAttribute(llvm::Attribute::SpeculativeLoadHardening);
    if (TargetDecl->hasAttr<SpeculativeLoadHardeningAttr>())
      FuncAttrs.addAttribute(llvm::Attribute::SpeculativeLoadHardening);
    if (TargetDecl->hasAttr<NoSplitStackAttr>())
      FuncAttrs.removeAttribute("split-stack");
    if (TargetDecl->hasAttr<ZeroCallUsedRegsAttr>()) {
      // A function "__attribute__((...))" overrides the command-line flag.
      auto Kind =
          TargetDecl->getAttr<ZeroCallUsedRegsAttr>()->getZeroCallUsedRegs();
      FuncAttrs.removeAttribute("zero-call-used-regs");
      FuncAttrs.addAttribute(
          "zero-call-used-regs",
          ZeroCallUsedRegsAttr::ConvertZeroCallUsedRegsKindToStr(Kind));
    }

    // Add NonLazyBind attribute to function declarations when -fno-plt
    // is used.
    // FIXME: what if we just haven't processed the function definition
    // yet, or if it's an external definition like C99 inline?
    if (CodeGenOpts.NoPLT) {
      if (auto *Fn = dyn_cast<FunctionDecl>(TargetDecl)) {
        if (!Fn->isDefined() && !AttrOnCallSite) {
          FuncAttrs.addAttribute(llvm::Attribute::NonLazyBind);
        }
      }
    }
    // Remove 'convergent' if requested.
    if (TargetDecl->hasAttr<NoConvergentAttr>())
      FuncAttrs.removeAttribute(llvm::Attribute::Convergent);
  }

  // Add "sample-profile-suffix-elision-policy" attribute for internal linkage
  // functions with -funique-internal-linkage-names.
  if (TargetDecl && CodeGenOpts.UniqueInternalLinkageNames) {
    if (const auto *FD = dyn_cast_or_null<FunctionDecl>(TargetDecl)) {
      if (!FD->isExternallyVisible())
        FuncAttrs.addAttribute("sample-profile-suffix-elision-policy",
                               "selected");
    }
  }

  // Collect non-call-site function IR attributes from declaration-specific
  // information.
  if (!AttrOnCallSite) {
    if (TargetDecl && TargetDecl->hasAttr<CmseNSEntryAttr>())
      FuncAttrs.addAttribute("cmse_nonsecure_entry");

    // Whether tail calls are enabled.
    auto shouldDisableTailCalls = [&] {
      // Should this be honored in getDefaultFunctionAttributes?
      if (CodeGenOpts.DisableTailCalls)
        return true;

      if (!TargetDecl)
        return false;

      if (TargetDecl->hasAttr<DisableTailCallsAttr>() ||
          TargetDecl->hasAttr<AnyX86InterruptAttr>())
        return true;

      if (CodeGenOpts.NoEscapingBlockTailCalls) {
        if (const auto *BD = dyn_cast<BlockDecl>(TargetDecl))
          if (!BD->doesNotEscape())
            return true;
      }

      return false;
    };
    if (shouldDisableTailCalls())
      FuncAttrs.addAttribute("disable-tail-calls", "true");

    // These functions require the returns_twice attribute for correct codegen,
    // but the attribute may not be added if -fno-builtin is specified. We
    // explicitly add that attribute here.
    static const llvm::StringSet<> ReturnsTwiceFn{
        "_setjmpex", "setjmp",      "_setjmp", "vfork",
        "sigsetjmp", "__sigsetjmp", "savectx", "getcontext"};
    if (ReturnsTwiceFn.contains(Name))
      FuncAttrs.addAttribute(llvm::Attribute::ReturnsTwice);

    // CPU/feature overrides.  addDefaultFunctionDefinitionAttributes
    // handles these separately to set them based on the global defaults.
    GetCPUAndFeaturesAttributes(CalleeInfo.getCalleeDecl(), FuncAttrs);
  }

  // Collect attributes from arguments and return values.
  ClangToLLVMArgMapping IRFunctionArgs(getContext(), FI);

  QualType RetTy = FI.getReturnType();
  const ABIArgInfo &RetAI = FI.getReturnInfo();
  const llvm::DataLayout &DL = getDataLayout();

  // Determine if the return type could be partially undef
  if (CodeGenOpts.EnableNoundefAttrs &&
      HasStrictReturn(*this, RetTy, TargetDecl)) {
    if (!RetTy->isVoidType() && RetAI.getKind() != ABIArgInfo::Indirect &&
        DetermineNoUndef(RetTy, getTypes(), DL, RetAI))
      RetAttrs.addAttribute(llvm::Attribute::NoUndef);
  }

  switch (RetAI.getKind()) {
  case ABIArgInfo::Extend:
    if (RetAI.isSignExt())
      RetAttrs.addAttribute(llvm::Attribute::SExt);
    else if (RetAI.isZeroExt())
      RetAttrs.addAttribute(llvm::Attribute::ZExt);
    else
      RetAttrs.addAttribute(llvm::Attribute::NoExt);
    [[fallthrough]];
  case ABIArgInfo::Direct:
    if (RetAI.getInReg())
      RetAttrs.addAttribute(llvm::Attribute::InReg);

    if (canApplyNoFPClass(RetAI, RetTy, true))
      RetAttrs.addNoFPClassAttr(getNoFPClassTestMask(getLangOpts()));

    break;
  case ABIArgInfo::Ignore:
    break;

  case ABIArgInfo::InAlloca:
  case ABIArgInfo::Indirect: {
    // inalloca and sret disable readnone and readonly
    AddPotentialArgAccess();
    break;
  }

  case ABIArgInfo::CoerceAndExpand:
    break;

  case ABIArgInfo::Expand:
  case ABIArgInfo::IndirectAliased:
    llvm_unreachable("Invalid ABI kind for return argument");
  }

  if (!IsThunk) {
    // FIXME: fix this properly, https://reviews.llvm.org/D100388
    if (const auto *RefTy = RetTy->getAs<ReferenceType>()) {
      QualType PTy = RefTy->getPointeeType();
      if (!PTy->isIncompleteType() && PTy->isConstantSizeType())
        RetAttrs.addDereferenceableAttr(
            getMinimumObjectSize(PTy).getQuantity());
      if (getTypes().getTargetAddressSpace(PTy) == 0 &&
          !CodeGenOpts.NullPointerIsValid)
        RetAttrs.addAttribute(llvm::Attribute::NonNull);
      if (PTy->isObjectType()) {
        llvm::Align Alignment =
            getNaturalPointeeTypeAlignment(RetTy).getAsAlign();
        RetAttrs.addAlignmentAttr(Alignment);
      }
    }
  }

  bool hasUsedSRet = false;
  SmallVector<llvm::AttributeSet, 4> ArgAttrs(IRFunctionArgs.totalIRArgs());

  // Attach attributes to sret.
  if (IRFunctionArgs.hasSRetArg()) {
    llvm::AttrBuilder SRETAttrs(getLLVMContext());
    SRETAttrs.addStructRetAttr(getTypes().ConvertTypeForMem(RetTy));
    SRETAttrs.addAttribute(llvm::Attribute::Writable);
    SRETAttrs.addAttribute(llvm::Attribute::DeadOnUnwind);
    hasUsedSRet = true;
    if (RetAI.getInReg())
      SRETAttrs.addAttribute(llvm::Attribute::InReg);
    SRETAttrs.addAlignmentAttr(RetAI.getIndirectAlign().getQuantity());
    ArgAttrs[IRFunctionArgs.getSRetArgNo()] =
        llvm::AttributeSet::get(getLLVMContext(), SRETAttrs);
  }

  // Attach attributes to inalloca argument.
  if (IRFunctionArgs.hasInallocaArg()) {
    llvm::AttrBuilder Attrs(getLLVMContext());
    Attrs.addInAllocaAttr(FI.getArgStruct());
    ArgAttrs[IRFunctionArgs.getInallocaArgNo()] =
        llvm::AttributeSet::get(getLLVMContext(), Attrs);
  }

  // Apply `nonnull`, `dereferenceable(N)` and `align N` to the `this` argument,
  // unless this is a thunk function.
  // FIXME: fix this properly, https://reviews.llvm.org/D100388
  if (FI.isInstanceMethod() && !IRFunctionArgs.hasInallocaArg() &&
      !FI.arg_begin()->type->isVoidPointerType() && !IsThunk) {
    auto IRArgs = IRFunctionArgs.getIRArgs(0);

    assert(IRArgs.second == 1 && "Expected only a single `this` pointer.");

    llvm::AttrBuilder Attrs(getLLVMContext());

    QualType ThisTy = FI.arg_begin()->type.getTypePtr()->getPointeeType();

    if (!CodeGenOpts.NullPointerIsValid &&
        getTypes().getTargetAddressSpace(FI.arg_begin()->type) == 0) {
      Attrs.addAttribute(llvm::Attribute::NonNull);
      Attrs.addDereferenceableAttr(getMinimumObjectSize(ThisTy).getQuantity());
    } else {
      // FIXME dereferenceable should be correct here, regardless of
      // NullPointerIsValid. However, dereferenceable currently does not always
      // respect NullPointerIsValid and may imply nonnull and break the program.
      // See https://reviews.llvm.org/D66618 for discussions.
      Attrs.addDereferenceableOrNullAttr(
          getMinimumObjectSize(
              FI.arg_begin()->type.castAs<PointerType>()->getPointeeType())
              .getQuantity());
    }

    llvm::Align Alignment =
        getNaturalTypeAlignment(ThisTy, /*BaseInfo=*/nullptr,
                                /*TBAAInfo=*/nullptr, /*forPointeeType=*/true)
            .getAsAlign();
    Attrs.addAlignmentAttr(Alignment);

    ArgAttrs[IRArgs.first] = llvm::AttributeSet::get(getLLVMContext(), Attrs);
  }

  unsigned ArgNo = 0;
  for (CGFunctionInfo::const_arg_iterator I = FI.arg_begin(), E = FI.arg_end();
       I != E; ++I, ++ArgNo) {
    QualType ParamType = I->type;
    const ABIArgInfo &AI = I->info;
    llvm::AttrBuilder Attrs(getLLVMContext());

    // Add attribute for padding argument, if necessary.
    if (IRFunctionArgs.hasPaddingArg(ArgNo)) {
      if (AI.getPaddingInReg()) {
        ArgAttrs[IRFunctionArgs.getPaddingArgNo(ArgNo)] =
            llvm::AttributeSet::get(getLLVMContext(),
                                    llvm::AttrBuilder(getLLVMContext())
                                        .addAttribute(llvm::Attribute::InReg));
      }
    }

    // Decide whether the argument we're handling could be partially undef
    if (CodeGenOpts.EnableNoundefAttrs &&
        DetermineNoUndef(ParamType, getTypes(), DL, AI)) {
      Attrs.addAttribute(llvm::Attribute::NoUndef);
    }

    // 'restrict' -> 'noalias' is done in EmitFunctionProlog when we
    // have the corresponding parameter variable.  It doesn't make
    // sense to do it here because parameters are so messed up.
    switch (AI.getKind()) {
    case ABIArgInfo::Extend:
      if (AI.isSignExt())
        Attrs.addAttribute(llvm::Attribute::SExt);
      else if (AI.isZeroExt())
        Attrs.addAttribute(llvm::Attribute::ZExt);
      else
        Attrs.addAttribute(llvm::Attribute::NoExt);
      [[fallthrough]];
    case ABIArgInfo::Direct:
      if (ArgNo == 0 && FI.isChainCall())
        Attrs.addAttribute(llvm::Attribute::Nest);
      else if (AI.getInReg())
        Attrs.addAttribute(llvm::Attribute::InReg);
      Attrs.addStackAlignmentAttr(llvm::MaybeAlign(AI.getDirectAlign()));

      if (canApplyNoFPClass(AI, ParamType, false))
        Attrs.addNoFPClassAttr(getNoFPClassTestMask(getLangOpts()));
      break;
    case ABIArgInfo::Indirect: {
      if (AI.getInReg())
        Attrs.addAttribute(llvm::Attribute::InReg);

      if (AI.getIndirectByVal())
        Attrs.addByValAttr(getTypes().ConvertTypeForMem(ParamType));

      auto *Decl = ParamType->getAsRecordDecl();
      if (CodeGenOpts.PassByValueIsNoAlias && Decl &&
          Decl->getArgPassingRestrictions() ==
              RecordArgPassingKind::CanPassInRegs)
        // When calling the function, the pointer passed in will be the only
        // reference to the underlying object. Mark it accordingly.
        Attrs.addAttribute(llvm::Attribute::NoAlias);

      // TODO: We could add the byref attribute if not byval, but it would
      // require updating many testcases.

      CharUnits Align = AI.getIndirectAlign();

      // In a byval argument, it is important that the required
      // alignment of the type is honored, as LLVM might be creating a
      // *new* stack object, and needs to know what alignment to give
      // it. (Sometimes it can deduce a sensible alignment on its own,
      // but not if clang decides it must emit a packed struct, or the
      // user specifies increased alignment requirements.)
      //
      // This is different from indirect *not* byval, where the object
      // exists already, and the align attribute is purely
      // informative.
      assert(!Align.isZero());

      // For now, only add this when we have a byval argument.
      // TODO: be less lazy about updating test cases.
      if (AI.getIndirectByVal())
        Attrs.addAlignmentAttr(Align.getQuantity());

      // byval disables readnone and readonly.
      AddPotentialArgAccess();
      break;
    }
    case ABIArgInfo::IndirectAliased: {
      CharUnits Align = AI.getIndirectAlign();
      Attrs.addByRefAttr(getTypes().ConvertTypeForMem(ParamType));
      Attrs.addAlignmentAttr(Align.getQuantity());
      break;
    }
    case ABIArgInfo::Ignore:
    case ABIArgInfo::Expand:
    case ABIArgInfo::CoerceAndExpand:
      break;

    case ABIArgInfo::InAlloca:
      // inalloca disables readnone and readonly.
      AddPotentialArgAccess();
      continue;
    }

    if (const auto *RefTy = ParamType->getAs<ReferenceType>()) {
      QualType PTy = RefTy->getPointeeType();
      if (!PTy->isIncompleteType() && PTy->isConstantSizeType())
        Attrs.addDereferenceableAttr(getMinimumObjectSize(PTy).getQuantity());
      if (getTypes().getTargetAddressSpace(PTy) == 0 &&
          !CodeGenOpts.NullPointerIsValid)
        Attrs.addAttribute(llvm::Attribute::NonNull);
      if (PTy->isObjectType()) {
        llvm::Align Alignment =
            getNaturalPointeeTypeAlignment(ParamType).getAsAlign();
        Attrs.addAlignmentAttr(Alignment);
      }
    }

    // From OpenCL spec v3.0.10 section 6.3.5 Alignment of Types:
    // > For arguments to a __kernel function declared to be a pointer to a
    // > data type, the OpenCL compiler can assume that the pointee is always
    // > appropriately aligned as required by the data type.
    if (TargetDecl && TargetDecl->hasAttr<OpenCLKernelAttr>() &&
        ParamType->isPointerType()) {
      QualType PTy = ParamType->getPointeeType();
      if (!PTy->isIncompleteType() && PTy->isConstantSizeType()) {
        llvm::Align Alignment =
            getNaturalPointeeTypeAlignment(ParamType).getAsAlign();
        Attrs.addAlignmentAttr(Alignment);
      }
    }

    switch (FI.getExtParameterInfo(ArgNo).getABI()) {
    case ParameterABI::HLSLOut:
    case ParameterABI::HLSLInOut:
      Attrs.addAttribute(llvm::Attribute::NoAlias);
      break;
    case ParameterABI::Ordinary:
      break;

    case ParameterABI::SwiftIndirectResult: {
      // Add 'sret' if we haven't already used it for something, but
      // only if the result is void.
      if (!hasUsedSRet && RetTy->isVoidType()) {
        Attrs.addStructRetAttr(getTypes().ConvertTypeForMem(ParamType));
        hasUsedSRet = true;
      }

      // Add 'noalias' in either case.
      Attrs.addAttribute(llvm::Attribute::NoAlias);

      // Add 'dereferenceable' and 'alignment'.
      auto PTy = ParamType->getPointeeType();
      if (!PTy->isIncompleteType() && PTy->isConstantSizeType()) {
        auto info = getContext().getTypeInfoInChars(PTy);
        Attrs.addDereferenceableAttr(info.Width.getQuantity());
        Attrs.addAlignmentAttr(info.Align.getAsAlign());
      }
      break;
    }

    case ParameterABI::SwiftErrorResult:
      Attrs.addAttribute(llvm::Attribute::SwiftError);
      break;

    case ParameterABI::SwiftContext:
      Attrs.addAttribute(llvm::Attribute::SwiftSelf);
      break;

    case ParameterABI::SwiftAsyncContext:
      Attrs.addAttribute(llvm::Attribute::SwiftAsync);
      break;
    }

    if (FI.getExtParameterInfo(ArgNo).isNoEscape())
      Attrs.addCapturesAttr(llvm::CaptureInfo::none());

    if (Attrs.hasAttributes()) {
      unsigned FirstIRArg, NumIRArgs;
      std::tie(FirstIRArg, NumIRArgs) = IRFunctionArgs.getIRArgs(ArgNo);
      for (unsigned i = 0; i < NumIRArgs; i++)
        ArgAttrs[FirstIRArg + i] = ArgAttrs[FirstIRArg + i].addAttributes(
            getLLVMContext(), llvm::AttributeSet::get(getLLVMContext(), Attrs));
    }
  }
  assert(ArgNo == FI.arg_size());

  AttrList = llvm::AttributeList::get(
      getLLVMContext(), llvm::AttributeSet::get(getLLVMContext(), FuncAttrs),
      llvm::AttributeSet::get(getLLVMContext(), RetAttrs), ArgAttrs);
}

/// An argument came in as a promoted argument; demote it back to its
/// declared type.
static llvm::Value *emitArgumentDemotion(CodeGenFunction &CGF,
                                         const VarDecl *var,
                                         llvm::Value *value) {
  llvm::Type *varType = CGF.ConvertType(var->getType());

  // This can happen with promotions that actually don't change the
  // underlying type, like the enum promotions.
  if (value->getType() == varType)
    return value;

  assert((varType->isIntegerTy() || varType->isFloatingPointTy()) &&
         "unexpected promotion type");

  if (isa<llvm::IntegerType>(varType))
    return CGF.Builder.CreateTrunc(value, varType, "arg.unpromote");

  return CGF.Builder.CreateFPCast(value, varType, "arg.unpromote");
}

/// Returns the attribute (either parameter attribute, or function
/// attribute), which declares argument ArgNo to be non-null.
static const NonNullAttr *getNonNullAttr(const Decl *FD, const ParmVarDecl *PVD,
                                         QualType ArgType, unsigned ArgNo) {
  // FIXME: __attribute__((nonnull)) can also be applied to:
  //   - references to pointers, where the pointee is known to be
  //     nonnull (apparently a Clang extension)
  //   - transparent unions containing pointers
  // In the former case, LLVM IR cannot represent the constraint. In
  // the latter case, we have no guarantee that the transparent union
  // is in fact passed as a pointer.
  if (!ArgType->isAnyPointerType() && !ArgType->isBlockPointerType())
    return nullptr;
  // First, check attribute on parameter itself.
  if (PVD) {
    if (auto ParmNNAttr = PVD->getAttr<NonNullAttr>())
      return ParmNNAttr;
  }
  // Check function attributes.
  if (!FD)
    return nullptr;
  for (const auto *NNAttr : FD->specific_attrs<NonNullAttr>()) {
    if (NNAttr->isNonNull(ArgNo))
      return NNAttr;
  }
  return nullptr;
}

namespace {
struct CopyBackSwiftError final : EHScopeStack::Cleanup {
  Address Temp;
  Address Arg;
  CopyBackSwiftError(Address temp, Address arg) : Temp(temp), Arg(arg) {}
  void Emit(CodeGenFunction &CGF, Flags flags) override {
    llvm::Value *errorValue = CGF.Builder.CreateLoad(Temp);
    CGF.Builder.CreateStore(errorValue, Arg);
  }
};
} // namespace

void CodeGenFunction::EmitFunctionProlog(const CGFunctionInfo &FI,
                                         llvm::Function *Fn,
                                         const FunctionArgList &Args) {
  if (CurCodeDecl && CurCodeDecl->hasAttr<NakedAttr>())
    // Naked functions don't have prologues.
    return;

  // If this is an implicit-return-zero function, go ahead and
  // initialize the return value.  TODO: it might be nice to have
  // a more general mechanism for this that didn't require synthesized
  // return statements.
  if (const FunctionDecl *FD = dyn_cast_or_null<FunctionDecl>(CurCodeDecl)) {
    if (FD->hasImplicitReturnZero()) {
      QualType RetTy = FD->getReturnType().getUnqualifiedType();
      llvm::Type *LLVMTy = CGM.getTypes().ConvertType(RetTy);
      llvm::Constant *Zero = llvm::Constant::getNullValue(LLVMTy);
      Builder.CreateStore(Zero, ReturnValue);
    }
  }

  // FIXME: We no longer need the types from FunctionArgList; lift up and
  // simplify.

  ClangToLLVMArgMapping IRFunctionArgs(CGM.getContext(), FI);
  assert(Fn->arg_size() == IRFunctionArgs.totalIRArgs());

  // If we're using inalloca, all the memory arguments are GEPs off of the last
  // parameter, which is a pointer to the complete memory area.
  Address ArgStruct = Address::invalid();
  if (IRFunctionArgs.hasInallocaArg())
    ArgStruct = Address(Fn->getArg(IRFunctionArgs.getInallocaArgNo()),
                        FI.getArgStruct(), FI.getArgStructAlignment());

  // Name the struct return parameter.
  if (IRFunctionArgs.hasSRetArg()) {
    auto AI = Fn->getArg(IRFunctionArgs.getSRetArgNo());
    AI->setName("agg.result");
    AI->addAttr(llvm::Attribute::NoAlias);
  }

  // Track if we received the parameter as a pointer (indirect, byval, or
  // inalloca).  If already have a pointer, EmitParmDecl doesn't need to copy it
  // into a local alloca for us.
  SmallVector<ParamValue, 16> ArgVals;
  ArgVals.reserve(Args.size());

  // Create a pointer value for every parameter declaration.  This usually
  // entails copying one or more LLVM IR arguments into an alloca.  Don't push
  // any cleanups or do anything that might unwind.  We do that separately, so
  // we can push the cleanups in the correct order for the ABI.
  assert(FI.arg_size() == Args.size() &&
         "Mismatch between function signature & arguments.");
  unsigned ArgNo = 0;
  CGFunctionInfo::const_arg_iterator info_it = FI.arg_begin();
  for (FunctionArgList::const_iterator i = Args.begin(), e = Args.end(); i != e;
       ++i, ++info_it, ++ArgNo) {
    const VarDecl *Arg = *i;
    const ABIArgInfo &ArgI = info_it->info;

    bool isPromoted =
        isa<ParmVarDecl>(Arg) && cast<ParmVarDecl>(Arg)->isKNRPromoted();
    // We are converting from ABIArgInfo type to VarDecl type directly, unless
    // the parameter is promoted. In this case we convert to
    // CGFunctionInfo::ArgInfo type with subsequent argument demotion.
    QualType Ty = isPromoted ? info_it->type : Arg->getType();
    assert(hasScalarEvaluationKind(Ty) ==
           hasScalarEvaluationKind(Arg->getType()));

    unsigned FirstIRArg, NumIRArgs;
    std::tie(FirstIRArg, NumIRArgs) = IRFunctionArgs.getIRArgs(ArgNo);

    switch (ArgI.getKind()) {
    case ABIArgInfo::InAlloca: {
      assert(NumIRArgs == 0);
      auto FieldIndex = ArgI.getInAllocaFieldIndex();
      Address V =
          Builder.CreateStructGEP(ArgStruct, FieldIndex, Arg->getName());
      if (ArgI.getInAllocaIndirect())
        V = Address(Builder.CreateLoad(V), ConvertTypeForMem(Ty),
                    getContext().getTypeAlignInChars(Ty));
      // FIXME: It seems like we would want to represent inalloca via
      // ParamValue more directly, so the debug information can reflect it
      // directly.
      ArgVals.push_back(ParamValue::forIndirect(V));
      break;
    }

    case ABIArgInfo::Indirect:
    case ABIArgInfo::IndirectAliased: {
      assert(NumIRArgs == 1);
      Address ParamAddr = makeNaturalAddressForPointer(
          Fn->getArg(FirstIRArg), Ty, ArgI.getIndirectAlign(), false, nullptr,
          nullptr, KnownNonNull);

      if (!hasScalarEvaluationKind(Ty)) {
        // Aggregates and complex variables are accessed by reference. All we
        // need to do is realign the value, if requested. Also, if the address
        // may be aliased, copy it to ensure that the parameter variable is
        // mutable and has a unique adress, as C requires.
        if (ArgI.getIndirectRealign() || ArgI.isIndirectAliased()) {
          RawAddress AlignedTemp = CreateMemTemp(Ty, "coerce");

          // Copy from the incoming argument pointer to the temporary with the
          // appropriate alignment.
          //
          // FIXME: We should have a common utility for generating an aggregate
          // copy.
          CharUnits Size = getContext().getTypeSizeInChars(Ty);
          Builder.CreateMemCpy(
              AlignedTemp.getPointer(), AlignedTemp.getAlignment().getAsAlign(),
              ParamAddr.emitRawPointer(*this),
              ParamAddr.getAlignment().getAsAlign(),
              llvm::ConstantInt::get(IntPtrTy, Size.getQuantity()));
          ParamAddr = AlignedTemp;
        }
        ArgVals.push_back(ParamValue::forIndirect(ParamAddr));
      } else {
        // Load scalar value from indirect argument.
        llvm::Value *V =
            EmitLoadOfScalar(ParamAddr, false, Ty, Arg->getBeginLoc());

        if (isPromoted)
          V = emitArgumentDemotion(*this, Arg, V);
        ArgVals.push_back(ParamValue::forDirect(V));
      }
      break;
    }

    case ABIArgInfo::Extend:
    case ABIArgInfo::Direct: {
      auto AI = Fn->getArg(FirstIRArg);
      llvm::Type *LTy = ConvertType(Arg->getType());

      // Prepare parameter attributes. So far, only attributes for pointer
      // parameters are prepared. See
      // http://llvm.org/docs/LangRef.html#paramattrs.
      if (ArgI.getDirectOffset() == 0 && LTy->isPointerTy() &&
          ArgI.getCoerceToType()->isPointerTy()) {
        assert(NumIRArgs == 1);

        if (const ParmVarDecl *PVD = dyn_cast<ParmVarDecl>(Arg)) {
          // Set `nonnull` attribute if any.
          if (getNonNullAttr(CurCodeDecl, PVD, PVD->getType(),
                             PVD->getFunctionScopeIndex()) &&
              !CGM.getCodeGenOpts().NullPointerIsValid)
            AI->addAttr(llvm::Attribute::NonNull);

          QualType OTy = PVD->getOriginalType();
          if (const auto *ArrTy = getContext().getAsConstantArrayType(OTy)) {
            // A C99 array parameter declaration with the static keyword also
            // indicates dereferenceability, and if the size is constant we can
            // use the dereferenceable attribute (which requires the size in
            // bytes).
            if (ArrTy->getSizeModifier() == ArraySizeModifier::Static) {
              QualType ETy = ArrTy->getElementType();
              llvm::Align Alignment =
                  CGM.getNaturalTypeAlignment(ETy).getAsAlign();
              AI->addAttrs(llvm::AttrBuilder(getLLVMContext())
                               .addAlignmentAttr(Alignment));
              uint64_t ArrSize = ArrTy->getZExtSize();
              if (!ETy->isIncompleteType() && ETy->isConstantSizeType() &&
                  ArrSize) {
                llvm::AttrBuilder Attrs(getLLVMContext());
                Attrs.addDereferenceableAttr(
                    getContext().getTypeSizeInChars(ETy).getQuantity() *
                    ArrSize);
                AI->addAttrs(Attrs);
              } else if (getContext().getTargetInfo().getNullPointerValue(
                             ETy.getAddressSpace()) == 0 &&
                         !CGM.getCodeGenOpts().NullPointerIsValid) {
                AI->addAttr(llvm::Attribute::NonNull);
              }
            }
          } else if (const auto *ArrTy =
                         getContext().getAsVariableArrayType(OTy)) {
            // For C99 VLAs with the static keyword, we don't know the size so
            // we can't use the dereferenceable attribute, but in addrspace(0)
            // we know that it must be nonnull.
            if (ArrTy->getSizeModifier() == ArraySizeModifier::Static) {
              QualType ETy = ArrTy->getElementType();
              llvm::Align Alignment =
                  CGM.getNaturalTypeAlignment(ETy).getAsAlign();
              AI->addAttrs(llvm::AttrBuilder(getLLVMContext())
                               .addAlignmentAttr(Alignment));
              if (!getTypes().getTargetAddressSpace(ETy) &&
                  !CGM.getCodeGenOpts().NullPointerIsValid)
                AI->addAttr(llvm::Attribute::NonNull);
            }
          }

          // Set `align` attribute if any.
          const auto *AVAttr = PVD->getAttr<AlignValueAttr>();
          if (!AVAttr)
            if (const auto *TOTy = OTy->getAs<TypedefType>())
              AVAttr = TOTy->getDecl()->getAttr<AlignValueAttr>();
          if (AVAttr && !SanOpts.has(SanitizerKind::Alignment)) {
            // If alignment-assumption sanitizer is enabled, we do *not* add
            // alignment attribute here, but emit normal alignment assumption,
            // so the UBSAN check could function.
            llvm::ConstantInt *AlignmentCI =
                cast<llvm::ConstantInt>(EmitScalarExpr(AVAttr->getAlignment()));
            uint64_t AlignmentInt =
                AlignmentCI->getLimitedValue(llvm::Value::MaximumAlignment);
            if (AI->getParamAlign().valueOrOne() < AlignmentInt) {
              AI->removeAttr(llvm::Attribute::AttrKind::Alignment);
              AI->addAttrs(llvm::AttrBuilder(getLLVMContext())
                               .addAlignmentAttr(llvm::Align(AlignmentInt)));
            }
          }
        }

        // Set 'noalias' if an argument type has the `restrict` qualifier.
        if (Arg->getType().isRestrictQualified())
          AI->addAttr(llvm::Attribute::NoAlias);
      }

      // Prepare the argument value. If we have the trivial case, handle it
      // with no muss and fuss.
      if (!isa<llvm::StructType>(ArgI.getCoerceToType()) &&
          ArgI.getCoerceToType() == ConvertType(Ty) &&
          ArgI.getDirectOffset() == 0) {
        assert(NumIRArgs == 1);

        // LLVM expects swifterror parameters to be used in very restricted
        // ways.  Copy the value into a less-restricted temporary.
        llvm::Value *V = AI;
        if (FI.getExtParameterInfo(ArgNo).getABI() ==
            ParameterABI::SwiftErrorResult) {
          QualType pointeeTy = Ty->getPointeeType();
          assert(pointeeTy->isPointerType());
          RawAddress temp =
              CreateMemTemp(pointeeTy, getPointerAlign(), "swifterror.temp");
          Address arg = makeNaturalAddressForPointer(
              V, pointeeTy, getContext().getTypeAlignInChars(pointeeTy));
          llvm::Value *incomingErrorValue = Builder.CreateLoad(arg);
          Builder.CreateStore(incomingErrorValue, temp);
          V = temp.getPointer();

          // Push a cleanup to copy the value back at the end of the function.
          // The convention does not guarantee that the value will be written
          // back if the function exits with an unwind exception.
          EHStack.pushCleanup<CopyBackSwiftError>(NormalCleanup, temp, arg);
        }

        // Ensure the argument is the correct type.
        if (V->getType() != ArgI.getCoerceToType())
          V = Builder.CreateBitCast(V, ArgI.getCoerceToType());

        if (isPromoted)
          V = emitArgumentDemotion(*this, Arg, V);

        // Because of merging of function types from multiple decls it is
        // possible for the type of an argument to not match the corresponding
        // type in the function type. Since we are codegening the callee
        // in here, add a cast to the argument type.
        llvm::Type *LTy = ConvertType(Arg->getType());
        if (V->getType() != LTy)
          V = Builder.CreateBitCast(V, LTy);

        ArgVals.push_back(ParamValue::forDirect(V));
        break;
      }

      // VLST arguments are coerced to VLATs at the function boundary for
      // ABI consistency. If this is a VLST that was coerced to
      // a VLAT at the function boundary and the types match up, use
      // llvm.vector.extract to convert back to the original VLST.
      if (auto *VecTyTo = dyn_cast<llvm::FixedVectorType>(ConvertType(Ty))) {
        llvm::Value *ArgVal = Fn->getArg(FirstIRArg);
        if (auto *VecTyFrom =
                dyn_cast<llvm::ScalableVectorType>(ArgVal->getType())) {
          auto [Coerced, Extracted] = CoerceScalableToFixed(
              *this, VecTyTo, VecTyFrom, ArgVal, Arg->getName());
          if (Extracted) {
            assert(NumIRArgs == 1);
            ArgVals.push_back(ParamValue::forDirect(Coerced));
            break;
          }
        }
      }

      // Struct of fixed-length vectors and struct of array of fixed-length
      // vector in VLS calling convention are coerced to vector tuple
      // type(represented as TargetExtType) and scalable vector type
      // respectively, they're no longer handled as struct.
      if (ArgI.isDirect() && isa<llvm::StructType>(ConvertType(Ty)) &&
          (isa<llvm::TargetExtType>(ArgI.getCoerceToType()) ||
           isa<llvm::ScalableVectorType>(ArgI.getCoerceToType()))) {
        ArgVals.push_back(ParamValue::forDirect(AI));
        break;
      }

      llvm::StructType *STy =
          dyn_cast<llvm::StructType>(ArgI.getCoerceToType());
<<<<<<< HEAD

      RawAddress DebugAddr = Address::invalid();
      RawAddress Alloca = CreateMemTemp(Ty, getContext().getDeclAlign(Arg),
                                     Arg->getName(), &DebugAddr);

      // FIXME: Need to represent this offset via ParamValue to support debug
      // info?
=======
      Address Alloca =
          CreateMemTemp(Ty, getContext().getDeclAlign(Arg), Arg->getName());
>>>>>>> c3715ecb

      // Pointer to store into.
      Address Ptr = emitAddressAtOffset(*this, Alloca, ArgI);

      // Fast-isel and the optimizer generally like scalar values better than
      // FCAs, so we flatten them if this is safe to do for this argument.
      if (ArgI.isDirect() && ArgI.getCanBeFlattened() && STy &&
          STy->getNumElements() > 1) {
        llvm::TypeSize StructSize = CGM.getDataLayout().getTypeAllocSize(STy);
        llvm::TypeSize PtrElementSize =
            CGM.getDataLayout().getTypeAllocSize(Ptr.getElementType());
        if (StructSize.isScalable()) {
          assert(STy->containsHomogeneousScalableVectorTypes() &&
                 "ABI only supports structure with homogeneous scalable vector "
                 "type");
          assert(StructSize == PtrElementSize &&
                 "Only allow non-fractional movement of structure with"
                 "homogeneous scalable vector type");
          assert(STy->getNumElements() == NumIRArgs);

          llvm::Value *LoadedStructValue = llvm::PoisonValue::get(STy);
          for (unsigned i = 0, e = STy->getNumElements(); i != e; ++i) {
            auto *AI = Fn->getArg(FirstIRArg + i);
            AI->setName(Arg->getName() + ".coerce" + Twine(i));
            LoadedStructValue =
                Builder.CreateInsertValue(LoadedStructValue, AI, i);
          }

          Builder.CreateStore(LoadedStructValue, Ptr);
        } else {
          uint64_t SrcSize = StructSize.getFixedValue();
          uint64_t DstSize = PtrElementSize.getFixedValue();

          Address AddrToStoreInto = Address::invalid();
          if (SrcSize <= DstSize) {
            AddrToStoreInto = Ptr.withElementType(STy);
          } else {
            AddrToStoreInto =
                CreateTempAlloca(STy, Alloca.getAlignment(), "coerce");
          }

          assert(STy->getNumElements() == NumIRArgs);
          for (unsigned i = 0, e = STy->getNumElements(); i != e; ++i) {
            auto AI = Fn->getArg(FirstIRArg + i);
            AI->setName(Arg->getName() + ".coerce" + Twine(i));
            Address EltPtr = Builder.CreateStructGEP(AddrToStoreInto, i);
            Builder.CreateStore(AI, EltPtr);
          }

          if (SrcSize > DstSize) {
            Builder.CreateMemCpy(Ptr, AddrToStoreInto, DstSize);
          }
        }
      } else {
        // Simple case, just do a coerced store of the argument into the alloca.
        assert(NumIRArgs == 1);
        auto AI = Fn->getArg(FirstIRArg);
        AI->setName(Arg->getName() + ".coerce");
        CreateCoercedStore(
            AI, Ptr,
            llvm::TypeSize::getFixed(
                getContext().getTypeSizeInChars(Ty).getQuantity() -
                ArgI.getDirectOffset()),
            /*DstIsVolatile=*/false);
      }

      // Match to what EmitParmDecl is expecting for this type.
      if (CodeGenFunction::hasScalarEvaluationKind(Ty)) {
        llvm::Value *V =
            EmitLoadOfScalar(Alloca, false, Ty, Arg->getBeginLoc());
        if (isPromoted)
          V = emitArgumentDemotion(*this, Arg, V);
        ArgVals.push_back(ParamValue::forDirect(V));
      } else {
        ArgVals.push_back(ParamValue::forIndirect(Alloca, DebugAddr));
      }
      break;
    }

    case ABIArgInfo::CoerceAndExpand: {
      // Reconstruct into a temporary.
      RawAddress DebugAddr = Address::invalid();
      RawAddress alloca =
          CreateMemTemp(Ty, getContext().getDeclAlign(Arg), "tmp", &DebugAddr);
      ArgVals.push_back(ParamValue::forIndirect(alloca, DebugAddr));

      auto coercionType = ArgI.getCoerceAndExpandType();
      auto unpaddedCoercionType = ArgI.getUnpaddedCoerceAndExpandType();
      auto *unpaddedStruct = dyn_cast<llvm::StructType>(unpaddedCoercionType);

      alloca = alloca.withElementType(coercionType);

      unsigned argIndex = FirstIRArg;
      unsigned unpaddedIndex = 0;
      for (unsigned i = 0, e = coercionType->getNumElements(); i != e; ++i) {
        llvm::Type *eltType = coercionType->getElementType(i);
        if (ABIArgInfo::isPaddingForCoerceAndExpand(eltType))
          continue;

        auto eltAddr = Builder.CreateStructGEP(alloca, i);
        llvm::Value *elt = Fn->getArg(argIndex++);

        auto paramType = unpaddedStruct
                             ? unpaddedStruct->getElementType(unpaddedIndex++)
                             : unpaddedCoercionType;

        if (auto *VecTyTo = dyn_cast<llvm::FixedVectorType>(eltType)) {
          if (auto *VecTyFrom = dyn_cast<llvm::ScalableVectorType>(paramType)) {
            bool Extracted;
            std::tie(elt, Extracted) = CoerceScalableToFixed(
                *this, VecTyTo, VecTyFrom, elt, elt->getName());
            assert(Extracted && "Unexpected scalable to fixed vector coercion");
          }
        }
        Builder.CreateStore(elt, eltAddr);
      }
      assert(argIndex == FirstIRArg + NumIRArgs);
      break;
    }

    case ABIArgInfo::Expand: {
      // If this structure was expanded into multiple arguments then
      // we need to create a temporary and reconstruct it from the
      // arguments.
      RawAddress DebugAddr = Address::invalid();
      RawAddress Alloca =
          CreateMemTemp(Ty, getContext().getDeclAlign(Arg), "tmp", &DebugAddr);
      LValue LV = MakeAddrLValue(Alloca, Ty);
      ArgVals.push_back(ParamValue::forIndirect(Alloca, DebugAddr));

      auto FnArgIter = Fn->arg_begin() + FirstIRArg;
      ExpandTypeFromArgs(Ty, LV, FnArgIter);
      assert(FnArgIter == Fn->arg_begin() + FirstIRArg + NumIRArgs);
      for (unsigned i = 0, e = NumIRArgs; i != e; ++i) {
        auto AI = Fn->getArg(FirstIRArg + i);
        AI->setName(Arg->getName() + "." + Twine(i));
      }
      break;
    }

    case ABIArgInfo::Ignore:
      assert(NumIRArgs == 0);
      // Initialize the local variable appropriately.
      if (!hasScalarEvaluationKind(Ty)) {
        RawAddress DebugAddr = Address::invalid();
        RawAddress Alloca = CreateMemTemp(Ty, "tmp", &DebugAddr);
        ArgVals.push_back(ParamValue::forIndirect(Alloca, DebugAddr));
      } else {
        llvm::Value *U = llvm::UndefValue::get(ConvertType(Arg->getType()));
        ArgVals.push_back(ParamValue::forDirect(U));
      }
      break;
    }
  }

  if (getTarget().getCXXABI().areArgsDestroyedLeftToRightInCallee()) {
    for (int I = Args.size() - 1; I >= 0; --I)
      EmitParmDecl(*Args[I], ArgVals[I], I + 1);
  } else {
    for (unsigned I = 0, E = Args.size(); I != E; ++I)
      EmitParmDecl(*Args[I], ArgVals[I], I + 1);
  }
}

static void eraseUnusedBitCasts(llvm::Instruction *insn) {
  while (insn->use_empty()) {
    llvm::BitCastInst *bitcast = dyn_cast<llvm::BitCastInst>(insn);
    if (!bitcast)
      return;

    // This is "safe" because we would have used a ConstantExpr otherwise.
    insn = cast<llvm::Instruction>(bitcast->getOperand(0));
    bitcast->eraseFromParent();
  }
}

/// Try to emit a fused autorelease of a return result.
static llvm::Value *tryEmitFusedAutoreleaseOfResult(CodeGenFunction &CGF,
                                                    llvm::Value *result) {
  // We must be immediately followed the cast.
  llvm::BasicBlock *BB = CGF.Builder.GetInsertBlock();
  if (BB->empty())
    return nullptr;
  if (&BB->back() != result)
    return nullptr;

  llvm::Type *resultType = result->getType();

  // result is in a BasicBlock and is therefore an Instruction.
  llvm::Instruction *generator = cast<llvm::Instruction>(result);

  SmallVector<llvm::Instruction *, 4> InstsToKill;

  // Look for:
  //  %generator = bitcast %type1* %generator2 to %type2*
  while (llvm::BitCastInst *bitcast = dyn_cast<llvm::BitCastInst>(generator)) {
    // We would have emitted this as a constant if the operand weren't
    // an Instruction.
    generator = cast<llvm::Instruction>(bitcast->getOperand(0));

    // Require the generator to be immediately followed by the cast.
    if (generator->getNextNode() != bitcast)
      return nullptr;

    InstsToKill.push_back(bitcast);
  }

  // Look for:
  //   %generator = call i8* @objc_retain(i8* %originalResult)
  // or
  //   %generator = call i8* @objc_retainAutoreleasedReturnValue(i8*
  //   %originalResult)
  llvm::CallInst *call = dyn_cast<llvm::CallInst>(generator);
  if (!call)
    return nullptr;

  bool doRetainAutorelease;

  if (call->getCalledOperand() == CGF.CGM.getObjCEntrypoints().objc_retain) {
    doRetainAutorelease = true;
  } else if (call->getCalledOperand() ==
             CGF.CGM.getObjCEntrypoints().objc_retainAutoreleasedReturnValue) {
    doRetainAutorelease = false;

    // If we emitted an assembly marker for this call (and the
    // ARCEntrypoints field should have been set if so), go looking
    // for that call.  If we can't find it, we can't do this
    // optimization.  But it should always be the immediately previous
    // instruction, unless we needed bitcasts around the call.
    if (CGF.CGM.getObjCEntrypoints().retainAutoreleasedReturnValueMarker) {
      llvm::Instruction *prev = call->getPrevNode();
      assert(prev);
      if (isa<llvm::BitCastInst>(prev)) {
        prev = prev->getPrevNode();
        assert(prev);
      }
      assert(isa<llvm::CallInst>(prev));
      assert(cast<llvm::CallInst>(prev)->getCalledOperand() ==
             CGF.CGM.getObjCEntrypoints().retainAutoreleasedReturnValueMarker);
      InstsToKill.push_back(prev);
    }
  } else {
    return nullptr;
  }

  result = call->getArgOperand(0);
  InstsToKill.push_back(call);

  // Keep killing bitcasts, for sanity.  Note that we no longer care
  // about precise ordering as long as there's exactly one use.
  while (llvm::BitCastInst *bitcast = dyn_cast<llvm::BitCastInst>(result)) {
    if (!bitcast->hasOneUse())
      break;
    InstsToKill.push_back(bitcast);
    result = bitcast->getOperand(0);
  }

  // Delete all the unnecessary instructions, from latest to earliest.
  for (auto *I : InstsToKill)
    I->eraseFromParent();

  // Do the fused retain/autorelease if we were asked to.
  if (doRetainAutorelease)
    result = CGF.EmitARCRetainAutoreleaseReturnValue(result);

  // Cast back to the result type.
  return CGF.Builder.CreateBitCast(result, resultType);
}

/// If this is a +1 of the value of an immutable 'self', remove it.
static llvm::Value *tryRemoveRetainOfSelf(CodeGenFunction &CGF,
                                          llvm::Value *result) {
  // This is only applicable to a method with an immutable 'self'.
  const ObjCMethodDecl *method =
      dyn_cast_or_null<ObjCMethodDecl>(CGF.CurCodeDecl);
  if (!method)
    return nullptr;
  const VarDecl *self = method->getSelfDecl();
  if (!self->getType().isConstQualified())
    return nullptr;

  // Look for a retain call. Note: stripPointerCasts looks through returned arg
  // functions, which would cause us to miss the retain.
  llvm::CallInst *retainCall = dyn_cast<llvm::CallInst>(result);
  if (!retainCall || retainCall->getCalledOperand() !=
                         CGF.CGM.getObjCEntrypoints().objc_retain)
    return nullptr;

  // Look for an ordinary load of 'self'.
  llvm::Value *retainedValue = retainCall->getArgOperand(0);
  llvm::LoadInst *load =
      dyn_cast<llvm::LoadInst>(retainedValue->stripPointerCasts());
  if (!load || load->isAtomic() || load->isVolatile() ||
      load->getPointerOperand() != CGF.GetAddrOfLocalVar(self).getBasePointer())
    return nullptr;

  // Okay!  Burn it all down.  This relies for correctness on the
  // assumption that the retain is emitted as part of the return and
  // that thereafter everything is used "linearly".
  llvm::Type *resultType = result->getType();
  eraseUnusedBitCasts(cast<llvm::Instruction>(result));
  assert(retainCall->use_empty());
  retainCall->eraseFromParent();
  eraseUnusedBitCasts(cast<llvm::Instruction>(retainedValue));

  return CGF.Builder.CreateBitCast(load, resultType);
}

/// Emit an ARC autorelease of the result of a function.
///
/// \return the value to actually return from the function
static llvm::Value *emitAutoreleaseOfResult(CodeGenFunction &CGF,
                                            llvm::Value *result) {
  // If we're returning 'self', kill the initial retain.  This is a
  // heuristic attempt to "encourage correctness" in the really unfortunate
  // case where we have a return of self during a dealloc and we desperately
  // need to avoid the possible autorelease.
  if (llvm::Value *self = tryRemoveRetainOfSelf(CGF, result))
    return self;

  // At -O0, try to emit a fused retain/autorelease.
  if (CGF.shouldUseFusedARCCalls())
    if (llvm::Value *fused = tryEmitFusedAutoreleaseOfResult(CGF, result))
      return fused;

  return CGF.EmitARCAutoreleaseReturnValue(result);
}

/// Heuristically search for a dominating store to the return-value slot.
static llvm::StoreInst *findDominatingStoreToReturnValue(CodeGenFunction &CGF) {
  llvm::Value *ReturnValuePtr = CGF.ReturnValue.getBasePointer();

  // Check if a User is a store which pointerOperand is the ReturnValue.
  // We are looking for stores to the ReturnValue, not for stores of the
  // ReturnValue to some other location.
  auto GetStoreIfValid = [&CGF,
                          ReturnValuePtr](llvm::User *U) -> llvm::StoreInst * {
    auto *SI = dyn_cast<llvm::StoreInst>(U);
    if (!SI || SI->getPointerOperand() != ReturnValuePtr ||
        SI->getValueOperand()->getType() != CGF.ReturnValue.getElementType())
      return nullptr;
    // These aren't actually possible for non-coerced returns, and we
    // only care about non-coerced returns on this code path.
    // All memory instructions inside __try block are volatile.
    assert(!SI->isAtomic() &&
           (!SI->isVolatile() || CGF.currentFunctionUsesSEHTry()));
    return SI;
  };
  // If there are multiple uses of the return-value slot, just check
  // for something immediately preceding the IP.  Sometimes this can
  // happen with how we generate implicit-returns; it can also happen
  // with noreturn cleanups.
  if (!ReturnValuePtr->hasOneUse()) {
    llvm::BasicBlock *IP = CGF.Builder.GetInsertBlock();
    if (IP->empty())
      return nullptr;

    // Look at directly preceding instruction, skipping bitcasts, lifetime
    // markers, and fake uses and their operands.
    const llvm::Instruction *LoadIntoFakeUse = nullptr;
    for (llvm::Instruction &I : llvm::reverse(*IP)) {
      // Ignore instructions that are just loads for fake uses; the load should
      // immediately precede the fake use, so we only need to remember the
      // operand for the last fake use seen.
      if (LoadIntoFakeUse == &I)
        continue;
      if (isa<llvm::BitCastInst>(&I))
        continue;
      if (auto *II = dyn_cast<llvm::IntrinsicInst>(&I)) {
        if (II->getIntrinsicID() == llvm::Intrinsic::lifetime_end)
          continue;

        if (II->getIntrinsicID() == llvm::Intrinsic::fake_use) {
          LoadIntoFakeUse = dyn_cast<llvm::Instruction>(II->getArgOperand(0));
          continue;
        }
      }
      return GetStoreIfValid(&I);
    }
    return nullptr;
  }

  llvm::StoreInst *store = GetStoreIfValid(ReturnValuePtr->user_back());
  if (!store)
    return nullptr;

  // Now do a first-and-dirty dominance check: just walk up the
  // single-predecessors chain from the current insertion point.
  llvm::BasicBlock *StoreBB = store->getParent();
  llvm::BasicBlock *IP = CGF.Builder.GetInsertBlock();
  llvm::SmallPtrSet<llvm::BasicBlock *, 4> SeenBBs;
  while (IP != StoreBB) {
    if (!SeenBBs.insert(IP).second || !(IP = IP->getSinglePredecessor()))
      return nullptr;
  }

  // Okay, the store's basic block dominates the insertion point; we
  // can do our thing.
  return store;
}

// Helper functions for EmitCMSEClearRecord

// Set the bits corresponding to a field having width `BitWidth` and located at
// offset `BitOffset` (from the least significant bit) within a storage unit of
// `Bits.size()` bytes. Each element of `Bits` corresponds to one target byte.
// Use little-endian layout, i.e.`Bits[0]` is the LSB.
static void setBitRange(SmallVectorImpl<uint64_t> &Bits, int BitOffset,
                        int BitWidth, int CharWidth) {
  assert(CharWidth <= 64);
  assert(static_cast<unsigned>(BitWidth) <= Bits.size() * CharWidth);

  int Pos = 0;
  if (BitOffset >= CharWidth) {
    Pos += BitOffset / CharWidth;
    BitOffset = BitOffset % CharWidth;
  }

  const uint64_t Used = (uint64_t(1) << CharWidth) - 1;
  if (BitOffset + BitWidth >= CharWidth) {
    Bits[Pos++] |= (Used << BitOffset) & Used;
    BitWidth -= CharWidth - BitOffset;
    BitOffset = 0;
  }

  while (BitWidth >= CharWidth) {
    Bits[Pos++] = Used;
    BitWidth -= CharWidth;
  }

  if (BitWidth > 0)
    Bits[Pos++] |= (Used >> (CharWidth - BitWidth)) << BitOffset;
}

// Set the bits corresponding to a field having width `BitWidth` and located at
// offset `BitOffset` (from the least significant bit) within a storage unit of
// `StorageSize` bytes, located at `StorageOffset` in `Bits`. Each element of
// `Bits` corresponds to one target byte. Use target endian layout.
static void setBitRange(SmallVectorImpl<uint64_t> &Bits, int StorageOffset,
                        int StorageSize, int BitOffset, int BitWidth,
                        int CharWidth, bool BigEndian) {

  SmallVector<uint64_t, 8> TmpBits(StorageSize);
  setBitRange(TmpBits, BitOffset, BitWidth, CharWidth);

  if (BigEndian)
    std::reverse(TmpBits.begin(), TmpBits.end());

  for (uint64_t V : TmpBits)
    Bits[StorageOffset++] |= V;
}

static void setUsedBits(CodeGenModule &, QualType, int,
                        SmallVectorImpl<uint64_t> &);

// Set the bits in `Bits`, which correspond to the value representations of
// the actual members of the record type `RTy`. Note that this function does
// not handle base classes, virtual tables, etc, since they cannot happen in
// CMSE function arguments or return. The bit mask corresponds to the target
// memory layout, i.e. it's endian dependent.
static void setUsedBits(CodeGenModule &CGM, const RecordType *RTy, int Offset,
                        SmallVectorImpl<uint64_t> &Bits) {
  ASTContext &Context = CGM.getContext();
  int CharWidth = Context.getCharWidth();
  const RecordDecl *RD = RTy->getDecl()->getDefinition();
  const ASTRecordLayout &ASTLayout = Context.getASTRecordLayout(RD);
  const CGRecordLayout &Layout = CGM.getTypes().getCGRecordLayout(RD);

  int Idx = 0;
  for (auto I = RD->field_begin(), E = RD->field_end(); I != E; ++I, ++Idx) {
    const FieldDecl *F = *I;

    if (F->isUnnamedBitField() || F->isZeroLengthBitField() ||
        F->getType()->isIncompleteArrayType())
      continue;

    if (F->isBitField()) {
      const CGBitFieldInfo &BFI = Layout.getBitFieldInfo(F);
      setBitRange(Bits, Offset + BFI.StorageOffset.getQuantity(),
                  BFI.StorageSize / CharWidth, BFI.Offset, BFI.Size, CharWidth,
                  CGM.getDataLayout().isBigEndian());
      continue;
    }

    setUsedBits(CGM, F->getType(),
                Offset + ASTLayout.getFieldOffset(Idx) / CharWidth, Bits);
  }
}

// Set the bits in `Bits`, which correspond to the value representations of
// the elements of an array type `ATy`.
static void setUsedBits(CodeGenModule &CGM, const ConstantArrayType *ATy,
                        int Offset, SmallVectorImpl<uint64_t> &Bits) {
  const ASTContext &Context = CGM.getContext();

  QualType ETy = Context.getBaseElementType(ATy);
  int Size = Context.getTypeSizeInChars(ETy).getQuantity();
  SmallVector<uint64_t, 4> TmpBits(Size);
  setUsedBits(CGM, ETy, 0, TmpBits);

  for (int I = 0, N = Context.getConstantArrayElementCount(ATy); I < N; ++I) {
    auto Src = TmpBits.begin();
    auto Dst = Bits.begin() + Offset + I * Size;
    for (int J = 0; J < Size; ++J)
      *Dst++ |= *Src++;
  }
}

// Set the bits in `Bits`, which correspond to the value representations of
// the type `QTy`.
static void setUsedBits(CodeGenModule &CGM, QualType QTy, int Offset,
                        SmallVectorImpl<uint64_t> &Bits) {
  if (const auto *RTy = QTy->getAs<RecordType>())
    return setUsedBits(CGM, RTy, Offset, Bits);

  ASTContext &Context = CGM.getContext();
  if (const auto *ATy = Context.getAsConstantArrayType(QTy))
    return setUsedBits(CGM, ATy, Offset, Bits);

  int Size = Context.getTypeSizeInChars(QTy).getQuantity();
  if (Size <= 0)
    return;

  std::fill_n(Bits.begin() + Offset, Size,
              (uint64_t(1) << Context.getCharWidth()) - 1);
}

static uint64_t buildMultiCharMask(const SmallVectorImpl<uint64_t> &Bits,
                                   int Pos, int Size, int CharWidth,
                                   bool BigEndian) {
  assert(Size > 0);
  uint64_t Mask = 0;
  if (BigEndian) {
    for (auto P = Bits.begin() + Pos, E = Bits.begin() + Pos + Size; P != E;
         ++P)
      Mask = (Mask << CharWidth) | *P;
  } else {
    auto P = Bits.begin() + Pos + Size, End = Bits.begin() + Pos;
    do
      Mask = (Mask << CharWidth) | *--P;
    while (P != End);
  }
  return Mask;
}

// Emit code to clear the bits in a record, which aren't a part of any user
// declared member, when the record is a function return.
llvm::Value *CodeGenFunction::EmitCMSEClearRecord(llvm::Value *Src,
                                                  llvm::IntegerType *ITy,
                                                  QualType QTy) {
  assert(Src->getType() == ITy);
  assert(ITy->getScalarSizeInBits() <= 64);

  const llvm::DataLayout &DataLayout = CGM.getDataLayout();
  int Size = DataLayout.getTypeStoreSize(ITy);
  SmallVector<uint64_t, 4> Bits(Size);
  setUsedBits(CGM, QTy->castAs<RecordType>(), 0, Bits);

  int CharWidth = CGM.getContext().getCharWidth();
  uint64_t Mask =
      buildMultiCharMask(Bits, 0, Size, CharWidth, DataLayout.isBigEndian());

  return Builder.CreateAnd(Src, Mask, "cmse.clear");
}

// Emit code to clear the bits in a record, which aren't a part of any user
// declared member, when the record is a function argument.
llvm::Value *CodeGenFunction::EmitCMSEClearRecord(llvm::Value *Src,
                                                  llvm::ArrayType *ATy,
                                                  QualType QTy) {
  const llvm::DataLayout &DataLayout = CGM.getDataLayout();
  int Size = DataLayout.getTypeStoreSize(ATy);
  SmallVector<uint64_t, 16> Bits(Size);
  setUsedBits(CGM, QTy->castAs<RecordType>(), 0, Bits);

  // Clear each element of the LLVM array.
  int CharWidth = CGM.getContext().getCharWidth();
  int CharsPerElt =
      ATy->getArrayElementType()->getScalarSizeInBits() / CharWidth;
  int MaskIndex = 0;
  llvm::Value *R = llvm::PoisonValue::get(ATy);
  for (int I = 0, N = ATy->getArrayNumElements(); I != N; ++I) {
    uint64_t Mask = buildMultiCharMask(Bits, MaskIndex, CharsPerElt, CharWidth,
                                       DataLayout.isBigEndian());
    MaskIndex += CharsPerElt;
    llvm::Value *T0 = Builder.CreateExtractValue(Src, I);
    llvm::Value *T1 = Builder.CreateAnd(T0, Mask, "cmse.clear");
    R = Builder.CreateInsertValue(R, T1, I);
  }

  return R;
}

void CodeGenFunction::EmitFunctionEpilog(const CGFunctionInfo &FI,
                                         bool EmitRetDbgLoc,
                                         SourceLocation EndLoc) {
  if (FI.isNoReturn()) {
    // Noreturn functions don't return.
    EmitUnreachable(EndLoc);
    return;
  }

  if (CurCodeDecl && CurCodeDecl->hasAttr<NakedAttr>()) {
    // Naked functions don't have epilogues.
    Builder.CreateUnreachable();
    return;
  }

  // Functions with no result always return void.
  if (!ReturnValue.isValid()) {
    Builder.CreateRetVoid();
    return;
  }

  llvm::DebugLoc RetDbgLoc;
  llvm::Value *RV = nullptr;
  QualType RetTy = FI.getReturnType();
  const ABIArgInfo &RetAI = FI.getReturnInfo();

  switch (RetAI.getKind()) {
  case ABIArgInfo::InAlloca:
    // Aggregates get evaluated directly into the destination.  Sometimes we
    // need to return the sret value in a register, though.
    assert(hasAggregateEvaluationKind(RetTy));
    if (RetAI.getInAllocaSRet()) {
      llvm::Function::arg_iterator EI = CurFn->arg_end();
      --EI;
      llvm::Value *ArgStruct = &*EI;
      llvm::Value *SRet = Builder.CreateStructGEP(
          FI.getArgStruct(), ArgStruct, RetAI.getInAllocaFieldIndex());
      llvm::Type *Ty =
          cast<llvm::GetElementPtrInst>(SRet)->getResultElementType();
      RV = Builder.CreateAlignedLoad(Ty, SRet, getPointerAlign(), "sret");
    }
    break;

  case ABIArgInfo::Indirect: {
    auto AI = CurFn->arg_begin();
    if (RetAI.isSRetAfterThis())
      ++AI;
    switch (getEvaluationKind(RetTy)) {
    case TEK_Complex: {
      ComplexPairTy RT =
          EmitLoadOfComplex(MakeAddrLValue(ReturnValue, RetTy), EndLoc);
      EmitStoreOfComplex(RT, MakeNaturalAlignAddrLValue(&*AI, RetTy),
                         /*isInit*/ true);
      break;
    }
    case TEK_Aggregate:
      // Do nothing; aggregates get evaluated directly into the destination.
      break;
    case TEK_Scalar: {
      LValueBaseInfo BaseInfo;
      TBAAAccessInfo TBAAInfo;
      CharUnits Alignment =
          CGM.getNaturalTypeAlignment(RetTy, &BaseInfo, &TBAAInfo);
      Address ArgAddr(&*AI, ConvertType(RetTy), Alignment);
      LValue ArgVal =
          LValue::MakeAddr(ArgAddr, RetTy, getContext(), BaseInfo, TBAAInfo);
      EmitStoreOfScalar(
          EmitLoadOfScalar(MakeAddrLValue(ReturnValue, RetTy), EndLoc), ArgVal,
          /*isInit*/ true);
      break;
    }
    }
    break;
  }

  case ABIArgInfo::Extend:
  case ABIArgInfo::Direct:
    if (RetAI.getCoerceToType() == ConvertType(RetTy) &&
        RetAI.getDirectOffset() == 0) {
      // The internal return value temp always will have pointer-to-return-type
      // type, just do a load.

      // If there is a dominating store to ReturnValue, we can elide
      // the load, zap the store, and usually zap the alloca.
      if (llvm::StoreInst *SI = findDominatingStoreToReturnValue(*this)) {
        // Reuse the debug location from the store unless there is
        // cleanup code to be emitted between the store and return
        // instruction.
        if (EmitRetDbgLoc && !AutoreleaseResult)
          RetDbgLoc = SI->getDebugLoc();
        // Get the stored value and nuke the now-dead store.
        RV = SI->getValueOperand();
        SI->eraseFromParent();

        // Otherwise, we have to do a simple load.
      } else {
        RV = Builder.CreateLoad(ReturnValue);
      }
    } else {
      // If the value is offset in memory, apply the offset now.
      Address V = emitAddressAtOffset(*this, ReturnValue, RetAI);

      RV = CreateCoercedLoad(V, RetAI.getCoerceToType(), *this);
    }

    // In ARC, end functions that return a retainable type with a call
    // to objc_autoreleaseReturnValue.
    if (AutoreleaseResult) {
#ifndef NDEBUG
      // Type::isObjCRetainabletype has to be called on a QualType that hasn't
      // been stripped of the typedefs, so we cannot use RetTy here. Get the
      // original return type of FunctionDecl, CurCodeDecl, and BlockDecl from
      // CurCodeDecl or BlockInfo.
      QualType RT;

      if (auto *FD = dyn_cast<FunctionDecl>(CurCodeDecl))
        RT = FD->getReturnType();
      else if (auto *MD = dyn_cast<ObjCMethodDecl>(CurCodeDecl))
        RT = MD->getReturnType();
      else if (isa<BlockDecl>(CurCodeDecl))
        RT = BlockInfo->BlockExpression->getFunctionType()->getReturnType();
      else
        llvm_unreachable("Unexpected function/method type");

      assert(getLangOpts().ObjCAutoRefCount && !FI.isReturnsRetained() &&
             RT->isObjCRetainableType());
#endif
      RV = emitAutoreleaseOfResult(*this, RV);
    }

    break;

  case ABIArgInfo::Ignore:
    break;

  case ABIArgInfo::CoerceAndExpand: {
    auto coercionType = RetAI.getCoerceAndExpandType();
    auto unpaddedCoercionType = RetAI.getUnpaddedCoerceAndExpandType();
    auto *unpaddedStruct = dyn_cast<llvm::StructType>(unpaddedCoercionType);

    // Load all of the coerced elements out into results.
    llvm::SmallVector<llvm::Value *, 4> results;
    Address addr = ReturnValue.withElementType(coercionType);
    unsigned unpaddedIndex = 0;
    for (unsigned i = 0, e = coercionType->getNumElements(); i != e; ++i) {
      auto coercedEltType = coercionType->getElementType(i);
      if (ABIArgInfo::isPaddingForCoerceAndExpand(coercedEltType))
        continue;

      auto eltAddr = Builder.CreateStructGEP(addr, i);
      llvm::Value *elt = CreateCoercedLoad(
          eltAddr,
          unpaddedStruct ? unpaddedStruct->getElementType(unpaddedIndex++)
                         : unpaddedCoercionType,
          *this);
      results.push_back(elt);
    }

    // If we have one result, it's the single direct result type.
    if (results.size() == 1) {
      RV = results[0];

      // Otherwise, we need to make a first-class aggregate.
    } else {
      // Construct a return type that lacks padding elements.
      llvm::Type *returnType = RetAI.getUnpaddedCoerceAndExpandType();

      RV = llvm::PoisonValue::get(returnType);
      for (unsigned i = 0, e = results.size(); i != e; ++i) {
        RV = Builder.CreateInsertValue(RV, results[i], i);
      }
    }
    break;
  }
  case ABIArgInfo::Expand:
  case ABIArgInfo::IndirectAliased:
    llvm_unreachable("Invalid ABI kind for return argument");
  }

  llvm::Instruction *Ret;
  if (RV) {
    if (CurFuncDecl && CurFuncDecl->hasAttr<CmseNSEntryAttr>()) {
      // For certain return types, clear padding bits, as they may reveal
      // sensitive information.
      // Small struct/union types are passed as integers.
      auto *ITy = dyn_cast<llvm::IntegerType>(RV->getType());
      if (ITy != nullptr && isa<RecordType>(RetTy.getCanonicalType()))
        RV = EmitCMSEClearRecord(RV, ITy, RetTy);
    }
    EmitReturnValueCheck(RV);
    Ret = Builder.CreateRet(RV);
  } else {
    Ret = Builder.CreateRetVoid();
  }

  if (RetDbgLoc)
    Ret->setDebugLoc(std::move(RetDbgLoc));
}

void CodeGenFunction::EmitReturnValueCheck(llvm::Value *RV) {
  // A current decl may not be available when emitting vtable thunks.
  if (!CurCodeDecl)
    return;

  // If the return block isn't reachable, neither is this check, so don't emit
  // it.
  if (ReturnBlock.isValid() && ReturnBlock.getBlock()->use_empty())
    return;

  ReturnsNonNullAttr *RetNNAttr = nullptr;
  if (SanOpts.has(SanitizerKind::ReturnsNonnullAttribute))
    RetNNAttr = CurCodeDecl->getAttr<ReturnsNonNullAttr>();

  if (!RetNNAttr && !requiresReturnValueNullabilityCheck())
    return;

  // Prefer the returns_nonnull attribute if it's present.
  SourceLocation AttrLoc;
  SanitizerKind::SanitizerOrdinal CheckKind;
  SanitizerHandler Handler;
  if (RetNNAttr) {
    assert(!requiresReturnValueNullabilityCheck() &&
           "Cannot check nullability and the nonnull attribute");
    AttrLoc = RetNNAttr->getLocation();
    CheckKind = SanitizerKind::SO_ReturnsNonnullAttribute;
    Handler = SanitizerHandler::NonnullReturn;
  } else {
    if (auto *DD = dyn_cast<DeclaratorDecl>(CurCodeDecl))
      if (auto *TSI = DD->getTypeSourceInfo())
        if (auto FTL = TSI->getTypeLoc().getAsAdjusted<FunctionTypeLoc>())
          AttrLoc = FTL.getReturnLoc().findNullabilityLoc();
    CheckKind = SanitizerKind::SO_NullabilityReturn;
    Handler = SanitizerHandler::NullabilityReturn;
  }

  SanitizerScope SanScope(this);

  // Make sure the "return" source location is valid. If we're checking a
  // nullability annotation, make sure the preconditions for the check are met.
  llvm::BasicBlock *Check = createBasicBlock("nullcheck");
  llvm::BasicBlock *NoCheck = createBasicBlock("no.nullcheck");
  llvm::Value *SLocPtr = Builder.CreateLoad(ReturnLocation, "return.sloc.load");
  llvm::Value *CanNullCheck = Builder.CreateIsNotNull(SLocPtr);
  if (requiresReturnValueNullabilityCheck())
    CanNullCheck =
        Builder.CreateAnd(CanNullCheck, RetValNullabilityPrecondition);
  Builder.CreateCondBr(CanNullCheck, Check, NoCheck);
  EmitBlock(Check);

  // Now do the null check.
  llvm::Value *Cond = Builder.CreateIsNotNull(RV);
  llvm::Constant *StaticData[] = {EmitCheckSourceLocation(AttrLoc)};
  llvm::Value *DynamicData[] = {SLocPtr};
  EmitCheck(std::make_pair(Cond, CheckKind), Handler, StaticData, DynamicData);

  EmitBlock(NoCheck);

#ifndef NDEBUG
  // The return location should not be used after the check has been emitted.
  ReturnLocation = Address::invalid();
#endif
}

static bool isInAllocaArgument(CGCXXABI &ABI, QualType type) {
  const CXXRecordDecl *RD = type->getAsCXXRecordDecl();
  return RD && ABI.getRecordArgABI(RD) == CGCXXABI::RAA_DirectInMemory;
}

static AggValueSlot createPlaceholderSlot(CodeGenFunction &CGF, QualType Ty) {
  // FIXME: Generate IR in one pass, rather than going back and fixing up these
  // placeholders.
  llvm::Type *IRTy = CGF.ConvertTypeForMem(Ty);
  llvm::Type *IRPtrTy = llvm::PointerType::getUnqual(CGF.getLLVMContext());
  llvm::Value *Placeholder = llvm::PoisonValue::get(IRPtrTy);

  // FIXME: When we generate this IR in one pass, we shouldn't need
  // this win32-specific alignment hack.
  CharUnits Align = CharUnits::fromQuantity(4);
  Placeholder = CGF.Builder.CreateAlignedLoad(IRPtrTy, Placeholder, Align);

  return AggValueSlot::forAddr(
      Address(Placeholder, IRTy, Align), Ty.getQualifiers(),
      AggValueSlot::IsNotDestructed, AggValueSlot::DoesNotNeedGCBarriers,
      AggValueSlot::IsNotAliased, AggValueSlot::DoesNotOverlap);
}

void CodeGenFunction::EmitDelegateCallArg(CallArgList &args,
                                          const VarDecl *param,
                                          SourceLocation loc) {
  // StartFunction converted the ABI-lowered parameter(s) into a
  // local alloca.  We need to turn that into an r-value suitable
  // for EmitCall.
  Address local = GetAddrOfLocalVar(param);

  QualType type = param->getType();

  // GetAddrOfLocalVar returns a pointer-to-pointer for references,
  // but the argument needs to be the original pointer.
  if (type->isReferenceType()) {
    args.add(RValue::get(Builder.CreateLoad(local)), type);

    // In ARC, move out of consumed arguments so that the release cleanup
    // entered by StartFunction doesn't cause an over-release.  This isn't
    // optimal -O0 code generation, but it should get cleaned up when
    // optimization is enabled.  This also assumes that delegate calls are
    // performed exactly once for a set of arguments, but that should be safe.
  } else if (getLangOpts().ObjCAutoRefCount &&
             param->hasAttr<NSConsumedAttr>() && type->isObjCRetainableType()) {
    llvm::Value *ptr = Builder.CreateLoad(local);
    auto null =
        llvm::ConstantPointerNull::get(cast<llvm::PointerType>(ptr->getType()));
    Builder.CreateStore(null, local);
    args.add(RValue::get(ptr), type);

    // For the most part, we just need to load the alloca, except that
    // aggregate r-values are actually pointers to temporaries.
  } else {
    args.add(convertTempToRValue(local, type, loc), type);
  }

  // Deactivate the cleanup for the callee-destructed param that was pushed.
  if (type->isRecordType() && !CurFuncIsThunk &&
      type->castAs<RecordType>()->getDecl()->isParamDestroyedInCallee() &&
      param->needsDestruction(getContext())) {
    EHScopeStack::stable_iterator cleanup =
        CalleeDestructedParamCleanups.lookup(cast<ParmVarDecl>(param));
    assert(cleanup.isValid() &&
           "cleanup for callee-destructed param not recorded");
    // This unreachable is a temporary marker which will be removed later.
    llvm::Instruction *isActive = Builder.CreateUnreachable();
    args.addArgCleanupDeactivation(cleanup, isActive);
  }
}

static bool isProvablyNull(llvm::Value *addr) {
  return llvm::isa_and_nonnull<llvm::ConstantPointerNull>(addr);
}

static bool isProvablyNonNull(Address Addr, CodeGenFunction &CGF) {
  return llvm::isKnownNonZero(Addr.getBasePointer(), CGF.CGM.getDataLayout());
}

/// Emit the actual writing-back of a writeback.
static void emitWriteback(CodeGenFunction &CGF,
                          const CallArgList::Writeback &writeback) {
  const LValue &srcLV = writeback.Source;
  Address srcAddr = srcLV.getAddress();
  assert(!isProvablyNull(srcAddr.getBasePointer()) &&
         "shouldn't have writeback for provably null argument");

  if (writeback.WritebackExpr) {
    CGF.EmitIgnoredExpr(writeback.WritebackExpr);

    if (writeback.LifetimeSz)
      CGF.EmitLifetimeEnd(writeback.LifetimeSz,
                          writeback.Temporary.getBasePointer());
    return;
  }

  llvm::BasicBlock *contBB = nullptr;

  // If the argument wasn't provably non-null, we need to null check
  // before doing the store.
  bool provablyNonNull = isProvablyNonNull(srcAddr, CGF);

  if (!provablyNonNull) {
    llvm::BasicBlock *writebackBB = CGF.createBasicBlock("icr.writeback");
    contBB = CGF.createBasicBlock("icr.done");

    llvm::Value *isNull = CGF.Builder.CreateIsNull(srcAddr, "icr.isnull");
    CGF.Builder.CreateCondBr(isNull, contBB, writebackBB);
    CGF.EmitBlock(writebackBB);
  }

  // Load the value to writeback.
  llvm::Value *value = CGF.Builder.CreateLoad(writeback.Temporary);

  // Cast it back, in case we're writing an id to a Foo* or something.
  value = CGF.Builder.CreateBitCast(value, srcAddr.getElementType(),
                                    "icr.writeback-cast");

  // Perform the writeback.

  // If we have a "to use" value, it's something we need to emit a use
  // of.  This has to be carefully threaded in: if it's done after the
  // release it's potentially undefined behavior (and the optimizer
  // will ignore it), and if it happens before the retain then the
  // optimizer could move the release there.
  if (writeback.ToUse) {
    assert(srcLV.getObjCLifetime() == Qualifiers::OCL_Strong);

    // Retain the new value.  No need to block-copy here:  the block's
    // being passed up the stack.
    value = CGF.EmitARCRetainNonBlock(value);

    // Emit the intrinsic use here.
    CGF.EmitARCIntrinsicUse(writeback.ToUse);

    // Load the old value (primitively).
    llvm::Value *oldValue = CGF.EmitLoadOfScalar(srcLV, SourceLocation());

    // Put the new value in place (primitively).
    CGF.EmitStoreOfScalar(value, srcLV, /*init*/ false);

    // Release the old value.
    CGF.EmitARCRelease(oldValue, srcLV.isARCPreciseLifetime());

    // Otherwise, we can just do a normal lvalue store.
  } else {
    CGF.EmitStoreThroughLValue(RValue::get(value), srcLV);
  }

  // Jump to the continuation block.
  if (!provablyNonNull)
    CGF.EmitBlock(contBB);
}

static void deactivateArgCleanupsBeforeCall(CodeGenFunction &CGF,
                                            const CallArgList &CallArgs) {
  ArrayRef<CallArgList::CallArgCleanup> Cleanups =
      CallArgs.getCleanupsToDeactivate();
  // Iterate in reverse to increase the likelihood of popping the cleanup.
  for (const auto &I : llvm::reverse(Cleanups)) {
    CGF.DeactivateCleanupBlock(I.Cleanup, I.IsActiveIP);
    I.IsActiveIP->eraseFromParent();
  }
}

static const Expr *maybeGetUnaryAddrOfOperand(const Expr *E) {
  if (const UnaryOperator *uop = dyn_cast<UnaryOperator>(E->IgnoreParens()))
    if (uop->getOpcode() == UO_AddrOf)
      return uop->getSubExpr();
  return nullptr;
}

/// Emit an argument that's being passed call-by-writeback.  That is,
/// we are passing the address of an __autoreleased temporary; it
/// might be copy-initialized with the current value of the given
/// address, but it will definitely be copied out of after the call.
static void emitWritebackArg(CodeGenFunction &CGF, CallArgList &args,
                             const ObjCIndirectCopyRestoreExpr *CRE) {
  LValue srcLV;

  // Make an optimistic effort to emit the address as an l-value.
  // This can fail if the argument expression is more complicated.
  if (const Expr *lvExpr = maybeGetUnaryAddrOfOperand(CRE->getSubExpr())) {
    srcLV = CGF.EmitLValue(lvExpr);

    // Otherwise, just emit it as a scalar.
  } else {
    Address srcAddr = CGF.EmitPointerWithAlignment(CRE->getSubExpr());

    QualType srcAddrType =
        CRE->getSubExpr()->getType()->castAs<PointerType>()->getPointeeType();
    srcLV = CGF.MakeAddrLValue(srcAddr, srcAddrType);
  }
  Address srcAddr = srcLV.getAddress();

  // The dest and src types don't necessarily match in LLVM terms
  // because of the crazy ObjC compatibility rules.

  llvm::PointerType *destType =
      cast<llvm::PointerType>(CGF.ConvertType(CRE->getType()));
  llvm::Type *destElemType =
      CGF.ConvertTypeForMem(CRE->getType()->getPointeeType());

  // If the address is a constant null, just pass the appropriate null.
  if (isProvablyNull(srcAddr.getBasePointer())) {
    args.add(RValue::get(llvm::ConstantPointerNull::get(destType)),
             CRE->getType());
    return;
  }

  // Create the temporary.
  Address temp =
      CGF.CreateTempAlloca(destElemType, CGF.getPointerAlign(), "icr.temp");
  // Loading an l-value can introduce a cleanup if the l-value is __weak,
  // and that cleanup will be conditional if we can't prove that the l-value
  // isn't null, so we need to register a dominating point so that the cleanups
  // system will make valid IR.
  CodeGenFunction::ConditionalEvaluation condEval(CGF);

  // Zero-initialize it if we're not doing a copy-initialization.
  bool shouldCopy = CRE->shouldCopy();
  if (!shouldCopy) {
    llvm::Value *null =
        llvm::ConstantPointerNull::get(cast<llvm::PointerType>(destElemType));
    CGF.Builder.CreateStore(null, temp);
  }

  llvm::BasicBlock *contBB = nullptr;
  llvm::BasicBlock *originBB = nullptr;

  // If the address is *not* known to be non-null, we need to switch.
  llvm::Value *finalArgument;

  bool provablyNonNull = isProvablyNonNull(srcAddr, CGF);

  if (provablyNonNull) {
    finalArgument = temp.emitRawPointer(CGF);
  } else {
    llvm::Value *isNull = CGF.Builder.CreateIsNull(srcAddr, "icr.isnull");

    finalArgument = CGF.Builder.CreateSelect(
        isNull, llvm::ConstantPointerNull::get(destType),
        temp.emitRawPointer(CGF), "icr.argument");

    // If we need to copy, then the load has to be conditional, which
    // means we need control flow.
    if (shouldCopy) {
      originBB = CGF.Builder.GetInsertBlock();
      contBB = CGF.createBasicBlock("icr.cont");
      llvm::BasicBlock *copyBB = CGF.createBasicBlock("icr.copy");
      CGF.Builder.CreateCondBr(isNull, contBB, copyBB);
      CGF.EmitBlock(copyBB);
      condEval.begin(CGF);
    }
  }

  llvm::Value *valueToUse = nullptr;

  // Perform a copy if necessary.
  if (shouldCopy) {
    RValue srcRV = CGF.EmitLoadOfLValue(srcLV, SourceLocation());
    assert(srcRV.isScalar());

    llvm::Value *src = srcRV.getScalarVal();
    src = CGF.Builder.CreateBitCast(src, destElemType, "icr.cast");

    // Use an ordinary store, not a store-to-lvalue.
    CGF.Builder.CreateStore(src, temp);

    // If optimization is enabled, and the value was held in a
    // __strong variable, we need to tell the optimizer that this
    // value has to stay alive until we're doing the store back.
    // This is because the temporary is effectively unretained,
    // and so otherwise we can violate the high-level semantics.
    if (CGF.CGM.getCodeGenOpts().OptimizationLevel != 0 &&
        srcLV.getObjCLifetime() == Qualifiers::OCL_Strong) {
      valueToUse = src;
    }
  }

  // Finish the control flow if we needed it.
  if (shouldCopy && !provablyNonNull) {
    llvm::BasicBlock *copyBB = CGF.Builder.GetInsertBlock();
    CGF.EmitBlock(contBB);

    // Make a phi for the value to intrinsically use.
    if (valueToUse) {
      llvm::PHINode *phiToUse =
          CGF.Builder.CreatePHI(valueToUse->getType(), 2, "icr.to-use");
      phiToUse->addIncoming(valueToUse, copyBB);
      phiToUse->addIncoming(llvm::PoisonValue::get(valueToUse->getType()),
                            originBB);
      valueToUse = phiToUse;
    }

    condEval.end(CGF);
  }

  args.addWriteback(srcLV, temp, valueToUse);
  args.add(RValue::get(finalArgument), CRE->getType());
}

void CallArgList::allocateArgumentMemory(CodeGenFunction &CGF) {
  assert(!StackBase);

  // Save the stack.
  StackBase = CGF.Builder.CreateStackSave("inalloca.save");
}

void CallArgList::freeArgumentMemory(CodeGenFunction &CGF) const {
  if (StackBase) {
    // Restore the stack after the call.
    CGF.Builder.CreateStackRestore(StackBase);
  }
}

void CodeGenFunction::EmitNonNullArgCheck(RValue RV, QualType ArgType,
                                          SourceLocation ArgLoc,
                                          AbstractCallee AC, unsigned ParmNum) {
  if (!AC.getDecl() || !(SanOpts.has(SanitizerKind::NonnullAttribute) ||
                         SanOpts.has(SanitizerKind::NullabilityArg)))
    return;

  // The param decl may be missing in a variadic function.
  auto PVD = ParmNum < AC.getNumParams() ? AC.getParamDecl(ParmNum) : nullptr;
  unsigned ArgNo = PVD ? PVD->getFunctionScopeIndex() : ParmNum;

  // Prefer the nonnull attribute if it's present.
  const NonNullAttr *NNAttr = nullptr;
  if (SanOpts.has(SanitizerKind::NonnullAttribute))
    NNAttr = getNonNullAttr(AC.getDecl(), PVD, ArgType, ArgNo);

  bool CanCheckNullability = false;
  if (SanOpts.has(SanitizerKind::NullabilityArg) && !NNAttr && PVD &&
      !PVD->getType()->isRecordType()) {
    auto Nullability = PVD->getType()->getNullability();
    CanCheckNullability = Nullability &&
                          *Nullability == NullabilityKind::NonNull &&
                          PVD->getTypeSourceInfo();
  }

  if (!NNAttr && !CanCheckNullability)
    return;

  SourceLocation AttrLoc;
  SanitizerKind::SanitizerOrdinal CheckKind;
  SanitizerHandler Handler;
  if (NNAttr) {
    AttrLoc = NNAttr->getLocation();
    CheckKind = SanitizerKind::SO_NonnullAttribute;
    Handler = SanitizerHandler::NonnullArg;
  } else {
    AttrLoc = PVD->getTypeSourceInfo()->getTypeLoc().findNullabilityLoc();
    CheckKind = SanitizerKind::SO_NullabilityArg;
    Handler = SanitizerHandler::NullabilityArg;
  }

  SanitizerScope SanScope(this);
  llvm::Value *Cond = EmitNonNullRValueCheck(RV, ArgType);
  llvm::Constant *StaticData[] = {
      EmitCheckSourceLocation(ArgLoc),
      EmitCheckSourceLocation(AttrLoc),
      llvm::ConstantInt::get(Int32Ty, ArgNo + 1),
  };
  EmitCheck(std::make_pair(Cond, CheckKind), Handler, StaticData, {});
}

void CodeGenFunction::EmitNonNullArgCheck(Address Addr, QualType ArgType,
                                          SourceLocation ArgLoc,
                                          AbstractCallee AC, unsigned ParmNum) {
  if (!AC.getDecl() || !(SanOpts.has(SanitizerKind::NonnullAttribute) ||
                         SanOpts.has(SanitizerKind::NullabilityArg)))
    return;

  EmitNonNullArgCheck(RValue::get(Addr, *this), ArgType, ArgLoc, AC, ParmNum);
}

// Check if the call is going to use the inalloca convention. This needs to
// agree with CGFunctionInfo::usesInAlloca. The CGFunctionInfo is arranged
// later, so we can't check it directly.
static bool hasInAllocaArgs(CodeGenModule &CGM, CallingConv ExplicitCC,
                            ArrayRef<QualType> ArgTypes) {
  // The Swift calling conventions don't go through the target-specific
  // argument classification, they never use inalloca.
  // TODO: Consider limiting inalloca use to only calling conventions supported
  // by MSVC.
  if (ExplicitCC == CC_Swift || ExplicitCC == CC_SwiftAsync)
    return false;
  if (!CGM.getTarget().getCXXABI().isMicrosoft())
    return false;
  return llvm::any_of(ArgTypes, [&](QualType Ty) {
    return isInAllocaArgument(CGM.getCXXABI(), Ty);
  });
}

#ifndef NDEBUG
// Determine whether the given argument is an Objective-C method
// that may have type parameters in its signature.
static bool isObjCMethodWithTypeParams(const ObjCMethodDecl *method) {
  const DeclContext *dc = method->getDeclContext();
  if (const ObjCInterfaceDecl *classDecl = dyn_cast<ObjCInterfaceDecl>(dc)) {
    return classDecl->getTypeParamListAsWritten();
  }

  if (const ObjCCategoryDecl *catDecl = dyn_cast<ObjCCategoryDecl>(dc)) {
    return catDecl->getTypeParamList();
  }

  return false;
}
#endif

/// EmitCallArgs - Emit call arguments for a function.
void CodeGenFunction::EmitCallArgs(
    CallArgList &Args, PrototypeWrapper Prototype,
    llvm::iterator_range<CallExpr::const_arg_iterator> ArgRange,
    AbstractCallee AC, unsigned ParamsToSkip, EvaluationOrder Order) {
  SmallVector<QualType, 16> ArgTypes;

  assert((ParamsToSkip == 0 || Prototype.P) &&
         "Can't skip parameters if type info is not provided");

  // This variable only captures *explicitly* written conventions, not those
  // applied by default via command line flags or target defaults, such as
  // thiscall, aapcs, stdcall via -mrtd, etc. Computing that correctly would
  // require knowing if this is a C++ instance method or being able to see
  // unprototyped FunctionTypes.
  CallingConv ExplicitCC = CC_C;

  // First, if a prototype was provided, use those argument types.
  bool IsVariadic = false;
  if (Prototype.P) {
    const auto *MD = dyn_cast<const ObjCMethodDecl *>(Prototype.P);
    if (MD) {
      IsVariadic = MD->isVariadic();
      ExplicitCC = getCallingConventionForDecl(
          MD, CGM.getTarget().getTriple().isOSWindows());
      ArgTypes.assign(MD->param_type_begin() + ParamsToSkip,
                      MD->param_type_end());
    } else {
      const auto *FPT = cast<const FunctionProtoType *>(Prototype.P);
      IsVariadic = FPT->isVariadic();
      ExplicitCC = FPT->getExtInfo().getCC();
      ArgTypes.assign(FPT->param_type_begin() + ParamsToSkip,
                      FPT->param_type_end());
    }

#ifndef NDEBUG
    // Check that the prototyped types match the argument expression types.
    bool isGenericMethod = MD && isObjCMethodWithTypeParams(MD);
    CallExpr::const_arg_iterator Arg = ArgRange.begin();
    for (QualType Ty : ArgTypes) {
      assert(Arg != ArgRange.end() && "Running over edge of argument list!");
      assert(
          (isGenericMethod || Ty->isVariablyModifiedType() ||
           Ty.getNonReferenceType()->isObjCRetainableType() ||
           getContext()
                   .getCanonicalType(Ty.getNonReferenceType())
                   .getTypePtr() ==
               getContext().getCanonicalType((*Arg)->getType()).getTypePtr()) &&
          "type mismatch in call argument!");
      ++Arg;
    }

    // Either we've emitted all the call args, or we have a call to variadic
    // function.
    assert((Arg == ArgRange.end() || IsVariadic) &&
           "Extra arguments in non-variadic function!");
#endif
  }

  // If we still have any arguments, emit them using the type of the argument.
  for (auto *A : llvm::drop_begin(ArgRange, ArgTypes.size()))
    ArgTypes.push_back(IsVariadic ? getVarArgType(A) : A->getType());
  assert((int)ArgTypes.size() == (ArgRange.end() - ArgRange.begin()));

  // We must evaluate arguments from right to left in the MS C++ ABI,
  // because arguments are destroyed left to right in the callee. As a special
  // case, there are certain language constructs that require left-to-right
  // evaluation, and in those cases we consider the evaluation order requirement
  // to trump the "destruction order is reverse construction order" guarantee.
  bool LeftToRight =
      CGM.getTarget().getCXXABI().areArgsDestroyedLeftToRightInCallee()
          ? Order == EvaluationOrder::ForceLeftToRight
          : Order != EvaluationOrder::ForceRightToLeft;

  auto MaybeEmitImplicitObjectSize = [&](unsigned I, const Expr *Arg,
                                         RValue EmittedArg) {
    if (!AC.hasFunctionDecl() || I >= AC.getNumParams())
      return;
    auto *PS = AC.getParamDecl(I)->getAttr<PassObjectSizeAttr>();
    if (PS == nullptr)
      return;

    const auto &Context = getContext();
    auto SizeTy = Context.getSizeType();
    auto T = Builder.getIntNTy(Context.getTypeSize(SizeTy));
    assert(EmittedArg.getScalarVal() && "We emitted nothing for the arg?");
    llvm::Value *V = evaluateOrEmitBuiltinObjectSize(
        Arg, PS->getType(), T, EmittedArg.getScalarVal(), PS->isDynamic());
    Args.add(RValue::get(V), SizeTy);
    // If we're emitting args in reverse, be sure to do so with
    // pass_object_size, as well.
    if (!LeftToRight)
      std::swap(Args.back(), *(&Args.back() - 1));
  };

  // Insert a stack save if we're going to need any inalloca args.
  if (hasInAllocaArgs(CGM, ExplicitCC, ArgTypes)) {
    assert(getTarget().getTriple().getArch() == llvm::Triple::x86 &&
           "inalloca only supported on x86");
    Args.allocateArgumentMemory(*this);
  }

  // Evaluate each argument in the appropriate order.
  size_t CallArgsStart = Args.size();
  for (unsigned I = 0, E = ArgTypes.size(); I != E; ++I) {
    unsigned Idx = LeftToRight ? I : E - I - 1;
    CallExpr::const_arg_iterator Arg = ArgRange.begin() + Idx;
    unsigned InitialArgSize = Args.size();
    // If *Arg is an ObjCIndirectCopyRestoreExpr, check that either the types of
    // the argument and parameter match or the objc method is parameterized.
    assert((!isa<ObjCIndirectCopyRestoreExpr>(*Arg) ||
            getContext().hasSameUnqualifiedType((*Arg)->getType(),
                                                ArgTypes[Idx]) ||
            (isa<ObjCMethodDecl>(AC.getDecl()) &&
             isObjCMethodWithTypeParams(cast<ObjCMethodDecl>(AC.getDecl())))) &&
           "Argument and parameter types don't match");
    EmitCallArg(Args, *Arg, ArgTypes[Idx]);
    // In particular, we depend on it being the last arg in Args, and the
    // objectsize bits depend on there only being one arg if !LeftToRight.
    assert(InitialArgSize + 1 == Args.size() &&
           "The code below depends on only adding one arg per EmitCallArg");
    (void)InitialArgSize;
    // Since pointer argument are never emitted as LValue, it is safe to emit
    // non-null argument check for r-value only.
    if (!Args.back().hasLValue()) {
      RValue RVArg = Args.back().getKnownRValue();
      EmitNonNullArgCheck(RVArg, ArgTypes[Idx], (*Arg)->getExprLoc(), AC,
                          ParamsToSkip + Idx);
      // @llvm.objectsize should never have side-effects and shouldn't need
      // destruction/cleanups, so we can safely "emit" it after its arg,
      // regardless of right-to-leftness
      MaybeEmitImplicitObjectSize(Idx, *Arg, RVArg);
    }
  }

  if (!LeftToRight) {
    // Un-reverse the arguments we just evaluated so they match up with the LLVM
    // IR function.
    std::reverse(Args.begin() + CallArgsStart, Args.end());

    // Reverse the writebacks to match the MSVC ABI.
    Args.reverseWritebacks();
  }
}

namespace {

struct DestroyUnpassedArg final : EHScopeStack::Cleanup {
  DestroyUnpassedArg(Address Addr, QualType Ty) : Addr(Addr), Ty(Ty) {}

  Address Addr;
  QualType Ty;

  void Emit(CodeGenFunction &CGF, Flags flags) override {
    QualType::DestructionKind DtorKind = Ty.isDestructedType();
    if (DtorKind == QualType::DK_cxx_destructor) {
      const CXXDestructorDecl *Dtor = Ty->getAsCXXRecordDecl()->getDestructor();
      assert(!Dtor->isTrivial());
      CGF.EmitCXXDestructorCall(Dtor, Dtor_Complete, /*for vbase*/ false,
                                /*Delegating=*/false, Addr, Ty);
    } else {
      CGF.callCStructDestructor(CGF.MakeAddrLValue(Addr, Ty));
    }
  }
};

struct DisableDebugLocationUpdates {
  CodeGenFunction &CGF;
  bool disabledDebugInfo;
  DisableDebugLocationUpdates(CodeGenFunction &CGF, const Expr *E) : CGF(CGF) {
    if ((disabledDebugInfo = isa<CXXDefaultArgExpr>(E) && CGF.getDebugInfo()))
      CGF.disableDebugInfo();
  }
  ~DisableDebugLocationUpdates() {
    if (disabledDebugInfo)
      CGF.enableDebugInfo();
  }
};

} // end anonymous namespace

RValue CallArg::getRValue(CodeGenFunction &CGF) const {
  if (!HasLV)
    return RV;
  LValue Copy = CGF.MakeAddrLValue(CGF.CreateMemTemp(Ty), Ty);
  CGF.EmitAggregateCopy(Copy, LV, Ty, AggValueSlot::DoesNotOverlap,
                        LV.isVolatile());
  IsUsed = true;
  return RValue::getAggregate(Copy.getAddress());
}

void CallArg::copyInto(CodeGenFunction &CGF, Address Addr) const {
  LValue Dst = CGF.MakeAddrLValue(Addr, Ty);
  if (!HasLV && RV.isScalar())
    CGF.EmitStoreOfScalar(RV.getScalarVal(), Dst, /*isInit=*/true);
  else if (!HasLV && RV.isComplex())
    CGF.EmitStoreOfComplex(RV.getComplexVal(), Dst, /*init=*/true);
  else {
    auto Addr = HasLV ? LV.getAddress() : RV.getAggregateAddress();
    LValue SrcLV = CGF.MakeAddrLValue(Addr, Ty);
    // We assume that call args are never copied into subobjects.
    CGF.EmitAggregateCopy(Dst, SrcLV, Ty, AggValueSlot::DoesNotOverlap,
                          HasLV ? LV.isVolatileQualified()
                                : RV.isVolatileQualified());
  }
  IsUsed = true;
}

void CodeGenFunction::EmitWritebacks(const CallArgList &args) {
  for (const auto &I : args.writebacks())
    emitWriteback(*this, I);
}

void CodeGenFunction::EmitCallArg(CallArgList &args, const Expr *E,
                                  QualType type) {
  DisableDebugLocationUpdates Dis(*this, E);
  if (const ObjCIndirectCopyRestoreExpr *CRE =
          dyn_cast<ObjCIndirectCopyRestoreExpr>(E)) {
    assert(getLangOpts().ObjCAutoRefCount);
    return emitWritebackArg(*this, args, CRE);
  }

  // Add writeback for HLSLOutParamExpr.
  // Needs to be before the assert below because HLSLOutArgExpr is an LValue
  // and is not a reference.
  if (const HLSLOutArgExpr *OE = dyn_cast<HLSLOutArgExpr>(E)) {
    EmitHLSLOutArgExpr(OE, args, type);
    return;
  }

  assert(type->isReferenceType() == E->isGLValue() &&
         "reference binding to unmaterialized r-value!");

  if (E->isGLValue()) {
    assert(E->getObjectKind() == OK_Ordinary);
    return args.add(EmitReferenceBindingToExpr(E), type);
  }

  bool HasAggregateEvalKind = hasAggregateEvaluationKind(type);

  // In the Microsoft C++ ABI, aggregate arguments are destructed by the callee.
  // However, we still have to push an EH-only cleanup in case we unwind before
  // we make it to the call.
  if (type->isRecordType() &&
      type->castAs<RecordType>()->getDecl()->isParamDestroyedInCallee()) {
    // If we're using inalloca, use the argument memory.  Otherwise, use a
    // temporary.
    AggValueSlot Slot = args.isUsingInAlloca()
                            ? createPlaceholderSlot(*this, type)
                            : CreateAggTemp(type, "agg.tmp");

    bool DestroyedInCallee = true, NeedsCleanup = true;
    if (const auto *RD = type->getAsCXXRecordDecl())
      DestroyedInCallee = RD->hasNonTrivialDestructor();
    else
      NeedsCleanup = type.isDestructedType();

    if (DestroyedInCallee)
      Slot.setExternallyDestructed();

    EmitAggExpr(E, Slot);
    RValue RV = Slot.asRValue();
    args.add(RV, type);

    if (DestroyedInCallee && NeedsCleanup) {
      // Create a no-op GEP between the placeholder and the cleanup so we can
      // RAUW it successfully.  It also serves as a marker of the first
      // instruction where the cleanup is active.
      pushFullExprCleanup<DestroyUnpassedArg>(NormalAndEHCleanup,
                                              Slot.getAddress(), type);
      // This unreachable is a temporary marker which will be removed later.
      llvm::Instruction *IsActive =
          Builder.CreateFlagLoad(llvm::Constant::getNullValue(Int8PtrTy));
      args.addArgCleanupDeactivation(EHStack.stable_begin(), IsActive);
    }
    return;
  }

  if (HasAggregateEvalKind && isa<ImplicitCastExpr>(E) &&
      cast<CastExpr>(E)->getCastKind() == CK_LValueToRValue &&
      !type->isArrayParameterType() && !type.isNonTrivialToPrimitiveCopy()) {
    LValue L = EmitLValue(cast<CastExpr>(E)->getSubExpr());
    assert(L.isSimple());
    args.addUncopiedAggregate(L, type);
    return;
  }

  args.add(EmitAnyExprToTemp(E), type);
}

QualType CodeGenFunction::getVarArgType(const Expr *Arg) {
  // System headers on Windows define NULL to 0 instead of 0LL on Win64. MSVC
  // implicitly widens null pointer constants that are arguments to varargs
  // functions to pointer-sized ints.
  if (!getTarget().getTriple().isOSWindows())
    return Arg->getType();

  if (Arg->getType()->isIntegerType() &&
      getContext().getTypeSize(Arg->getType()) <
          getContext().getTargetInfo().getPointerWidth(LangAS::Default) &&
      Arg->isNullPointerConstant(getContext(),
                                 Expr::NPC_ValueDependentIsNotNull)) {
    return getContext().getIntPtrType();
  }

  return Arg->getType();
}

// In ObjC ARC mode with no ObjC ARC exception safety, tell the ARC
// optimizer it can aggressively ignore unwind edges.
void CodeGenFunction::AddObjCARCExceptionMetadata(llvm::Instruction *Inst) {
  if (CGM.getCodeGenOpts().OptimizationLevel != 0 &&
      !CGM.getCodeGenOpts().ObjCAutoRefCountExceptions)
    Inst->setMetadata("clang.arc.no_objc_arc_exceptions",
                      CGM.getNoObjCARCExceptionsMetadata());
}

/// Emits a call to the given no-arguments nounwind runtime function.
llvm::CallInst *
CodeGenFunction::EmitNounwindRuntimeCall(llvm::FunctionCallee callee,
                                         const llvm::Twine &name) {
  return EmitNounwindRuntimeCall(callee, ArrayRef<llvm::Value *>(), name);
}

/// Emits a call to the given nounwind runtime function.
llvm::CallInst *
CodeGenFunction::EmitNounwindRuntimeCall(llvm::FunctionCallee callee,
                                         ArrayRef<Address> args,
                                         const llvm::Twine &name) {
  SmallVector<llvm::Value *, 3> values;
  for (auto arg : args)
    values.push_back(arg.emitRawPointer(*this));
  return EmitNounwindRuntimeCall(callee, values, name);
}

llvm::CallInst *
CodeGenFunction::EmitNounwindRuntimeCall(llvm::FunctionCallee callee,
                                         ArrayRef<llvm::Value *> args,
                                         const llvm::Twine &name) {
  llvm::CallInst *call = EmitRuntimeCall(callee, args, name);
  call->setDoesNotThrow();
  return call;
}

/// Emits a simple call (never an invoke) to the given no-arguments
/// runtime function.
llvm::CallInst *CodeGenFunction::EmitRuntimeCall(llvm::FunctionCallee callee,
                                                 const llvm::Twine &name) {
  return EmitRuntimeCall(callee, {}, name);
}

// Calls which may throw must have operand bundles indicating which funclet
// they are nested within.
SmallVector<llvm::OperandBundleDef, 1>
CodeGenFunction::getBundlesForFunclet(llvm::Value *Callee) {
  // There is no need for a funclet operand bundle if we aren't inside a
  // funclet.
  if (!CurrentFuncletPad)
    return (SmallVector<llvm::OperandBundleDef, 1>());

  // Skip intrinsics which cannot throw (as long as they don't lower into
  // regular function calls in the course of IR transformations).
  if (auto *CalleeFn = dyn_cast<llvm::Function>(Callee->stripPointerCasts())) {
    if (CalleeFn->isIntrinsic() && CalleeFn->doesNotThrow()) {
      auto IID = CalleeFn->getIntrinsicID();
      if (!llvm::IntrinsicInst::mayLowerToFunctionCall(IID))
        return (SmallVector<llvm::OperandBundleDef, 1>());
    }
  }

  SmallVector<llvm::OperandBundleDef, 1> BundleList;
  BundleList.emplace_back("funclet", CurrentFuncletPad);
  return BundleList;
}

/// Emits a simple call (never an invoke) to the given runtime function.
llvm::CallInst *CodeGenFunction::EmitRuntimeCall(llvm::FunctionCallee callee,
                                                 ArrayRef<llvm::Value *> args,
                                                 const llvm::Twine &name) {
  llvm::CallInst *call = Builder.CreateCall(
      callee, args, getBundlesForFunclet(callee.getCallee()), name);
  call->setCallingConv(getRuntimeCC());

  if (CGM.shouldEmitConvergenceTokens() && call->isConvergent())
    return cast<llvm::CallInst>(addConvergenceControlToken(call));
  return call;
}

/// Emits a call or invoke to the given noreturn runtime function.
void CodeGenFunction::EmitNoreturnRuntimeCallOrInvoke(
    llvm::FunctionCallee callee, ArrayRef<llvm::Value *> args) {
  SmallVector<llvm::OperandBundleDef, 1> BundleList =
      getBundlesForFunclet(callee.getCallee());

  if (getInvokeDest()) {
    llvm::InvokeInst *invoke = Builder.CreateInvoke(
        callee, getUnreachableBlock(), getInvokeDest(), args, BundleList);
    invoke->setDoesNotReturn();
    invoke->setCallingConv(getRuntimeCC());
  } else {
    llvm::CallInst *call = Builder.CreateCall(callee, args, BundleList);
    call->setDoesNotReturn();
    call->setCallingConv(getRuntimeCC());
    Builder.CreateUnreachable();
  }
}

/// Emits a call or invoke instruction to the given nullary runtime function.
llvm::CallBase *
CodeGenFunction::EmitRuntimeCallOrInvoke(llvm::FunctionCallee callee,
                                         const Twine &name) {
  return EmitRuntimeCallOrInvoke(callee, {}, name);
}

/// Emits a call or invoke instruction to the given runtime function.
llvm::CallBase *
CodeGenFunction::EmitRuntimeCallOrInvoke(llvm::FunctionCallee callee,
                                         ArrayRef<llvm::Value *> args,
                                         const Twine &name) {
  llvm::CallBase *call = EmitCallOrInvoke(callee, args, name);
  call->setCallingConv(getRuntimeCC());
  return call;
}

/// Emits a call or invoke instruction to the given function, depending
/// on the current state of the EH stack.
llvm::CallBase *CodeGenFunction::EmitCallOrInvoke(llvm::FunctionCallee Callee,
                                                  ArrayRef<llvm::Value *> Args,
                                                  const Twine &Name) {
  llvm::BasicBlock *InvokeDest = getInvokeDest();
  SmallVector<llvm::OperandBundleDef, 1> BundleList =
      getBundlesForFunclet(Callee.getCallee());

  llvm::CallBase *Inst;
  if (!InvokeDest)
    Inst = Builder.CreateCall(Callee, Args, BundleList, Name);
  else {
    llvm::BasicBlock *ContBB = createBasicBlock("invoke.cont");
    Inst = Builder.CreateInvoke(Callee, ContBB, InvokeDest, Args, BundleList,
                                Name);
    EmitBlock(ContBB);
  }

  // In ObjC ARC mode with no ObjC ARC exception safety, tell the ARC
  // optimizer it can aggressively ignore unwind edges.
  if (CGM.getLangOpts().ObjCAutoRefCount)
    AddObjCARCExceptionMetadata(Inst);

  return Inst;
}

void CodeGenFunction::deferPlaceholderReplacement(llvm::Instruction *Old,
                                                  llvm::Value *New) {
  DeferredReplacements.push_back(
      std::make_pair(llvm::WeakTrackingVH(Old), New));
}

namespace {

/// Specify given \p NewAlign as the alignment of return value attribute. If
/// such attribute already exists, re-set it to the maximal one of two options.
[[nodiscard]] llvm::AttributeList
maybeRaiseRetAlignmentAttribute(llvm::LLVMContext &Ctx,
                                const llvm::AttributeList &Attrs,
                                llvm::Align NewAlign) {
  llvm::Align CurAlign = Attrs.getRetAlignment().valueOrOne();
  if (CurAlign >= NewAlign)
    return Attrs;
  llvm::Attribute AlignAttr = llvm::Attribute::getWithAlignment(Ctx, NewAlign);
  return Attrs.removeRetAttribute(Ctx, llvm::Attribute::AttrKind::Alignment)
      .addRetAttribute(Ctx, AlignAttr);
}

template <typename AlignedAttrTy> class AbstractAssumeAlignedAttrEmitter {
protected:
  CodeGenFunction &CGF;

  /// We do nothing if this is, or becomes, nullptr.
  const AlignedAttrTy *AA = nullptr;

  llvm::Value *Alignment = nullptr;      // May or may not be a constant.
  llvm::ConstantInt *OffsetCI = nullptr; // Constant, hopefully zero.

  AbstractAssumeAlignedAttrEmitter(CodeGenFunction &CGF_, const Decl *FuncDecl)
      : CGF(CGF_) {
    if (!FuncDecl)
      return;
    AA = FuncDecl->getAttr<AlignedAttrTy>();
  }

public:
  /// If we can, materialize the alignment as an attribute on return value.
  [[nodiscard]] llvm::AttributeList
  TryEmitAsCallSiteAttribute(const llvm::AttributeList &Attrs) {
    if (!AA || OffsetCI || CGF.SanOpts.has(SanitizerKind::Alignment))
      return Attrs;
    const auto *AlignmentCI = dyn_cast<llvm::ConstantInt>(Alignment);
    if (!AlignmentCI)
      return Attrs;
    // We may legitimately have non-power-of-2 alignment here.
    // If so, this is UB land, emit it via `@llvm.assume` instead.
    if (!AlignmentCI->getValue().isPowerOf2())
      return Attrs;
    llvm::AttributeList NewAttrs = maybeRaiseRetAlignmentAttribute(
        CGF.getLLVMContext(), Attrs,
        llvm::Align(
            AlignmentCI->getLimitedValue(llvm::Value::MaximumAlignment)));
    AA = nullptr; // We're done. Disallow doing anything else.
    return NewAttrs;
  }

  /// Emit alignment assumption.
  /// This is a general fallback that we take if either there is an offset,
  /// or the alignment is variable or we are sanitizing for alignment.
  void EmitAsAnAssumption(SourceLocation Loc, QualType RetTy, RValue &Ret) {
    if (!AA)
      return;
    CGF.emitAlignmentAssumption(Ret.getScalarVal(), RetTy, Loc,
                                AA->getLocation(), Alignment, OffsetCI);
    AA = nullptr; // We're done. Disallow doing anything else.
  }
};

/// Helper data structure to emit `AssumeAlignedAttr`.
class AssumeAlignedAttrEmitter final
    : public AbstractAssumeAlignedAttrEmitter<AssumeAlignedAttr> {
public:
  AssumeAlignedAttrEmitter(CodeGenFunction &CGF_, const Decl *FuncDecl)
      : AbstractAssumeAlignedAttrEmitter(CGF_, FuncDecl) {
    if (!AA)
      return;
    // It is guaranteed that the alignment/offset are constants.
    Alignment = cast<llvm::ConstantInt>(CGF.EmitScalarExpr(AA->getAlignment()));
    if (Expr *Offset = AA->getOffset()) {
      OffsetCI = cast<llvm::ConstantInt>(CGF.EmitScalarExpr(Offset));
      if (OffsetCI->isNullValue()) // Canonicalize zero offset to no offset.
        OffsetCI = nullptr;
    }
  }
};

/// Helper data structure to emit `AllocAlignAttr`.
class AllocAlignAttrEmitter final
    : public AbstractAssumeAlignedAttrEmitter<AllocAlignAttr> {
public:
  AllocAlignAttrEmitter(CodeGenFunction &CGF_, const Decl *FuncDecl,
                        const CallArgList &CallArgs)
      : AbstractAssumeAlignedAttrEmitter(CGF_, FuncDecl) {
    if (!AA)
      return;
    // Alignment may or may not be a constant, and that is okay.
    Alignment = CallArgs[AA->getParamIndex().getLLVMIndex()]
                    .getRValue(CGF)
                    .getScalarVal();
  }
};

} // namespace

static unsigned getMaxVectorWidth(const llvm::Type *Ty) {
  if (auto *VT = dyn_cast<llvm::VectorType>(Ty))
    return VT->getPrimitiveSizeInBits().getKnownMinValue();
  if (auto *AT = dyn_cast<llvm::ArrayType>(Ty))
    return getMaxVectorWidth(AT->getElementType());

  unsigned MaxVectorWidth = 0;
  if (auto *ST = dyn_cast<llvm::StructType>(Ty))
    for (auto *I : ST->elements())
      MaxVectorWidth = std::max(MaxVectorWidth, getMaxVectorWidth(I));
  return MaxVectorWidth;
}

RValue CodeGenFunction::EmitCall(const CGFunctionInfo &CallInfo,
                                 const CGCallee &Callee,
                                 ReturnValueSlot ReturnValue,
                                 const CallArgList &CallArgs,
                                 llvm::CallBase **callOrInvoke, bool IsMustTail,
                                 SourceLocation Loc,
                                 bool IsVirtualFunctionPointerThunk) {
  // FIXME: We no longer need the types from CallArgs; lift up and simplify.

  assert(Callee.isOrdinary() || Callee.isVirtual());

  // Handle struct-return functions by passing a pointer to the
  // location that we would like to return into.
  QualType RetTy = CallInfo.getReturnType();
  const ABIArgInfo &RetAI = CallInfo.getReturnInfo();

  llvm::FunctionType *IRFuncTy = getTypes().GetFunctionType(CallInfo);

  const Decl *TargetDecl = Callee.getAbstractInfo().getCalleeDecl().getDecl();
  if (const FunctionDecl *FD = dyn_cast_or_null<FunctionDecl>(TargetDecl)) {
    // We can only guarantee that a function is called from the correct
    // context/function based on the appropriate target attributes,
    // so only check in the case where we have both always_inline and target
    // since otherwise we could be making a conditional call after a check for
    // the proper cpu features (and it won't cause code generation issues due to
    // function based code generation).
    if (TargetDecl->hasAttr<AlwaysInlineAttr>() &&
        (TargetDecl->hasAttr<TargetAttr>() ||
         (CurFuncDecl && CurFuncDecl->hasAttr<TargetAttr>())))
      checkTargetFeatures(Loc, FD);
  }

  // Some architectures (such as x86-64) have the ABI changed based on
  // attribute-target/features. Give them a chance to diagnose.
  const FunctionDecl *CallerDecl = dyn_cast_or_null<FunctionDecl>(CurCodeDecl);
  const FunctionDecl *CalleeDecl = dyn_cast_or_null<FunctionDecl>(TargetDecl);
  CGM.getTargetCodeGenInfo().checkFunctionCallABI(CGM, Loc, CallerDecl,
                                                  CalleeDecl, CallArgs, RetTy);

  // 1. Set up the arguments.

  // If we're using inalloca, insert the allocation after the stack save.
  // FIXME: Do this earlier rather than hacking it in here!
  RawAddress ArgMemory = RawAddress::invalid();
  if (llvm::StructType *ArgStruct = CallInfo.getArgStruct()) {
    const llvm::DataLayout &DL = CGM.getDataLayout();
    llvm::Instruction *IP = CallArgs.getStackBase();
    llvm::AllocaInst *AI;
    if (IP) {
      IP = IP->getNextNode();
      AI = new llvm::AllocaInst(ArgStruct, DL.getAllocaAddrSpace(), "argmem",
                                IP->getIterator());
    } else {
      AI = CreateTempAlloca(ArgStruct, "argmem");
    }
    auto Align = CallInfo.getArgStructAlignment();
    AI->setAlignment(Align.getAsAlign());
    AI->setUsedWithInAlloca(true);
    assert(AI->isUsedWithInAlloca() && !AI->isStaticAlloca());
    ArgMemory = RawAddress(AI, ArgStruct, Align);
  }

  ClangToLLVMArgMapping IRFunctionArgs(CGM.getContext(), CallInfo);
  SmallVector<llvm::Value *, 16> IRCallArgs(IRFunctionArgs.totalIRArgs());

  // If the call returns a temporary with struct return, create a temporary
  // alloca to hold the result, unless one is given to us.
  Address SRetPtr = Address::invalid();
  llvm::Value *UnusedReturnSizePtr = nullptr;
  if (RetAI.isIndirect() || RetAI.isInAlloca() || RetAI.isCoerceAndExpand()) {
    // For virtual function pointer thunks and musttail calls, we must always
    // forward an incoming SRet pointer to the callee, because a local alloca
    // would be de-allocated before the call. These cases both guarantee that
    // there will be an incoming SRet argument of the correct type.
    if ((IsVirtualFunctionPointerThunk || IsMustTail) && RetAI.isIndirect()) {
      SRetPtr = makeNaturalAddressForPointer(CurFn->arg_begin() +
                                                 IRFunctionArgs.getSRetArgNo(),
                                             RetTy, CharUnits::fromQuantity(1));
    } else if (!ReturnValue.isNull()) {
      SRetPtr = ReturnValue.getAddress();
    } else {
      SRetPtr = CreateMemTempWithoutCast(RetTy, "tmp");
      if (HaveInsertPoint() && ReturnValue.isUnused()) {
        llvm::TypeSize size =
            CGM.getDataLayout().getTypeAllocSize(ConvertTypeForMem(RetTy));
        UnusedReturnSizePtr = EmitLifetimeStart(size, SRetPtr.getBasePointer());
      }
    }
    if (IRFunctionArgs.hasSRetArg()) {
      // A mismatch between the allocated return value's AS and the target's
      // chosen IndirectAS can happen e.g. when passing the this pointer through
      // a chain involving stores to / loads from the DefaultAS; we address this
      // here, symmetrically with the handling we have for normal pointer args.
      if (SRetPtr.getAddressSpace() != RetAI.getIndirectAddrSpace()) {
        llvm::Value *V = SRetPtr.getBasePointer();
        LangAS SAS = getLangASFromTargetAS(SRetPtr.getAddressSpace());
        LangAS DAS = getLangASFromTargetAS(RetAI.getIndirectAddrSpace());
        llvm::Type *Ty = llvm::PointerType::get(getLLVMContext(),
                                                RetAI.getIndirectAddrSpace());

        SRetPtr = SRetPtr.withPointer(
            getTargetHooks().performAddrSpaceCast(*this, V, SAS, DAS, Ty, true),
            SRetPtr.isKnownNonNull());
      }
      IRCallArgs[IRFunctionArgs.getSRetArgNo()] =
          getAsNaturalPointerTo(SRetPtr, RetTy);
    } else if (RetAI.isInAlloca()) {
      Address Addr =
          Builder.CreateStructGEP(ArgMemory, RetAI.getInAllocaFieldIndex());
      Builder.CreateStore(getAsNaturalPointerTo(SRetPtr, RetTy), Addr);
    }
  }

  RawAddress swiftErrorTemp = RawAddress::invalid();
  Address swiftErrorArg = Address::invalid();

  // When passing arguments using temporary allocas, we need to add the
  // appropriate lifetime markers. This vector keeps track of all the lifetime
  // markers that need to be ended right after the call.
  SmallVector<CallLifetimeEnd, 2> CallLifetimeEndAfterCall;

  // Translate all of the arguments as necessary to match the IR lowering.
  assert(CallInfo.arg_size() == CallArgs.size() &&
         "Mismatch between function signature & arguments.");
  unsigned ArgNo = 0;
  CGFunctionInfo::const_arg_iterator info_it = CallInfo.arg_begin();
  for (CallArgList::const_iterator I = CallArgs.begin(), E = CallArgs.end();
       I != E; ++I, ++info_it, ++ArgNo) {
    const ABIArgInfo &ArgInfo = info_it->info;

    // Insert a padding argument to ensure proper alignment.
    if (IRFunctionArgs.hasPaddingArg(ArgNo))
      IRCallArgs[IRFunctionArgs.getPaddingArgNo(ArgNo)] =
          llvm::UndefValue::get(ArgInfo.getPaddingType());

    unsigned FirstIRArg, NumIRArgs;
    std::tie(FirstIRArg, NumIRArgs) = IRFunctionArgs.getIRArgs(ArgNo);

    bool ArgHasMaybeUndefAttr =
        IsArgumentMaybeUndef(TargetDecl, CallInfo.getNumRequiredArgs(), ArgNo);

    switch (ArgInfo.getKind()) {
    case ABIArgInfo::InAlloca: {
      assert(NumIRArgs == 0);
      assert(getTarget().getTriple().getArch() == llvm::Triple::x86);
      if (I->isAggregate()) {
        RawAddress Addr = I->hasLValue()
                              ? I->getKnownLValue().getAddress()
                              : I->getKnownRValue().getAggregateAddress();
        llvm::Instruction *Placeholder =
            cast<llvm::Instruction>(Addr.getPointer());

        if (!ArgInfo.getInAllocaIndirect()) {
          // Replace the placeholder with the appropriate argument slot GEP.
          CGBuilderTy::InsertPoint IP = Builder.saveIP();
          Builder.SetInsertPoint(Placeholder);
          Addr = Builder.CreateStructGEP(ArgMemory,
                                         ArgInfo.getInAllocaFieldIndex());
          Builder.restoreIP(IP);
        } else {
          // For indirect things such as overaligned structs, replace the
          // placeholder with a regular aggregate temporary alloca. Store the
          // address of this alloca into the struct.
          Addr = CreateMemTemp(info_it->type, "inalloca.indirect.tmp");
          Address ArgSlot = Builder.CreateStructGEP(
              ArgMemory, ArgInfo.getInAllocaFieldIndex());
          Builder.CreateStore(Addr.getPointer(), ArgSlot);
        }
        deferPlaceholderReplacement(Placeholder, Addr.getPointer());
      } else if (ArgInfo.getInAllocaIndirect()) {
        // Make a temporary alloca and store the address of it into the argument
        // struct.
        RawAddress Addr = CreateMemTempWithoutCast(
            I->Ty, getContext().getTypeAlignInChars(I->Ty),
            "indirect-arg-temp");
        I->copyInto(*this, Addr);
        Address ArgSlot =
            Builder.CreateStructGEP(ArgMemory, ArgInfo.getInAllocaFieldIndex());
        Builder.CreateStore(Addr.getPointer(), ArgSlot);
      } else {
        // Store the RValue into the argument struct.
        Address Addr =
            Builder.CreateStructGEP(ArgMemory, ArgInfo.getInAllocaFieldIndex());
        Addr = Addr.withElementType(ConvertTypeForMem(I->Ty));
        I->copyInto(*this, Addr);
      }
      break;
    }

    case ABIArgInfo::Indirect:
    case ABIArgInfo::IndirectAliased: {
      assert(NumIRArgs == 1);
      if (I->isAggregate()) {
        // We want to avoid creating an unnecessary temporary+copy here;
        // however, we need one in three cases:
        // 1. If the argument is not byval, and we are required to copy the
        //    source.  (This case doesn't occur on any common architecture.)
        // 2. If the argument is byval, RV is not sufficiently aligned, and
        //    we cannot force it to be sufficiently aligned.
        // 3. If the argument is byval, but RV is not located in default
        //    or alloca address space.
        Address Addr = I->hasLValue()
                           ? I->getKnownLValue().getAddress()
                           : I->getKnownRValue().getAggregateAddress();
        CharUnits Align = ArgInfo.getIndirectAlign();
        const llvm::DataLayout *TD = &CGM.getDataLayout();

        assert((FirstIRArg >= IRFuncTy->getNumParams() ||
                IRFuncTy->getParamType(FirstIRArg)->getPointerAddressSpace() ==
                    TD->getAllocaAddrSpace()) &&
               "indirect argument must be in alloca address space");

        bool NeedCopy = false;
        if (Addr.getAlignment() < Align &&
            llvm::getOrEnforceKnownAlignment(Addr.emitRawPointer(*this),
                                             Align.getAsAlign(),
                                             *TD) < Align.getAsAlign()) {
          NeedCopy = true;
        } else if (I->hasLValue()) {
          auto LV = I->getKnownLValue();
          auto AS = LV.getAddressSpace();

          bool isByValOrRef =
              ArgInfo.isIndirectAliased() || ArgInfo.getIndirectByVal();

          if (!isByValOrRef ||
              (LV.getAlignment() < getContext().getTypeAlignInChars(I->Ty))) {
            NeedCopy = true;
          }
          if (!getLangOpts().OpenCL) {
            if ((isByValOrRef && (AS != LangAS::Default &&
                                  AS != CGM.getASTAllocaAddressSpace()))) {
              NeedCopy = true;
            }
          }
          // For OpenCL even if RV is located in default or alloca address space
          // we don't want to perform address space cast for it.
          else if ((isByValOrRef && Addr.getType()->getAddressSpace() !=
                                        IRFuncTy->getParamType(FirstIRArg)
                                            ->getPointerAddressSpace())) {
            NeedCopy = true;
          }
        }

        if (!NeedCopy) {
          // Skip the extra memcpy call.
          llvm::Value *V = getAsNaturalPointerTo(Addr, I->Ty);
          auto *T = llvm::PointerType::get(
              CGM.getLLVMContext(), CGM.getDataLayout().getAllocaAddrSpace());

          llvm::Value *Val = getTargetHooks().performAddrSpaceCast(
              *this, V, LangAS::Default, CGM.getASTAllocaAddressSpace(), T,
              true);
          if (ArgHasMaybeUndefAttr)
            Val = Builder.CreateFreeze(Val);
          IRCallArgs[FirstIRArg] = Val;
          break;
        }
      } else if (I->getType()->isArrayParameterType()) {
        // Don't produce a temporary for ArrayParameterType arguments.
        // ArrayParameterType arguments are only created from
        // HLSL_ArrayRValue casts and HLSLOutArgExpr expressions, both
        // of which create temporaries already. This allows us to just use the
        // scalar for the decayed array pointer as the argument directly.
        IRCallArgs[FirstIRArg] = I->getKnownRValue().getScalarVal();
        break;
      }

      // For non-aggregate args and aggregate args meeting conditions above
      // we need to create an aligned temporary, and copy to it.
      RawAddress AI = CreateMemTempWithoutCast(
          I->Ty, ArgInfo.getIndirectAlign(), "byval-temp");
      llvm::Value *Val = getAsNaturalPointerTo(AI, I->Ty);
      if (ArgHasMaybeUndefAttr)
        Val = Builder.CreateFreeze(Val);
      IRCallArgs[FirstIRArg] = Val;

      // Emit lifetime markers for the temporary alloca.
      llvm::TypeSize ByvalTempElementSize =
          CGM.getDataLayout().getTypeAllocSize(AI.getElementType());
      llvm::Value *LifetimeSize =
          EmitLifetimeStart(ByvalTempElementSize, AI.getPointer());

      // Add cleanup code to emit the end lifetime marker after the call.
      if (LifetimeSize) // In case we disabled lifetime markers.
        CallLifetimeEndAfterCall.emplace_back(AI, LifetimeSize);

      // Generate the copy.
      I->copyInto(*this, AI);
      break;
    }

    case ABIArgInfo::Ignore:
      assert(NumIRArgs == 0);
      break;

    case ABIArgInfo::Extend:
    case ABIArgInfo::Direct: {
      if (!isa<llvm::StructType>(ArgInfo.getCoerceToType()) &&
          ArgInfo.getCoerceToType() == ConvertType(info_it->type) &&
          ArgInfo.getDirectOffset() == 0) {
        assert(NumIRArgs == 1);
        llvm::Value *V;
        if (!I->isAggregate())
          V = I->getKnownRValue().getScalarVal();
        else
          V = Builder.CreateLoad(
              I->hasLValue() ? I->getKnownLValue().getAddress()
                             : I->getKnownRValue().getAggregateAddress());

        // Implement swifterror by copying into a new swifterror argument.
        // We'll write back in the normal path out of the call.
        if (CallInfo.getExtParameterInfo(ArgNo).getABI() ==
            ParameterABI::SwiftErrorResult) {
          assert(!swiftErrorTemp.isValid() && "multiple swifterror args");

          QualType pointeeTy = I->Ty->getPointeeType();
          swiftErrorArg = makeNaturalAddressForPointer(
              V, pointeeTy, getContext().getTypeAlignInChars(pointeeTy));

          swiftErrorTemp =
              CreateMemTemp(pointeeTy, getPointerAlign(), "swifterror.temp");
          V = swiftErrorTemp.getPointer();
          cast<llvm::AllocaInst>(V)->setSwiftError(true);

          llvm::Value *errorValue = Builder.CreateLoad(swiftErrorArg);
          Builder.CreateStore(errorValue, swiftErrorTemp);
        }

        // We might have to widen integers, but we should never truncate.
        if (ArgInfo.getCoerceToType() != V->getType() &&
            V->getType()->isIntegerTy())
          V = Builder.CreateZExt(V, ArgInfo.getCoerceToType());

        // The only plausible mismatch here would be for pointer address spaces.
        // We assume that the target has a reasonable mapping for the DefaultAS
        // (it can be casted to from incoming specific ASes), and insert an AS
        // cast to address the mismatch.
        if (FirstIRArg < IRFuncTy->getNumParams() &&
            V->getType() != IRFuncTy->getParamType(FirstIRArg)) {
          assert(V->getType()->isPointerTy() && "Only pointers can mismatch!");
          auto FormalAS = CallInfo.arguments()[ArgNo]
                              .type.getQualifiers()
                              .getAddressSpace();
          auto ActualAS = I->Ty.getAddressSpace();
          V = getTargetHooks().performAddrSpaceCast(
              *this, V, ActualAS, FormalAS, IRFuncTy->getParamType(FirstIRArg));
        }

        if (ArgHasMaybeUndefAttr)
          V = Builder.CreateFreeze(V);
        IRCallArgs[FirstIRArg] = V;
        break;
      }

      llvm::StructType *STy =
          dyn_cast<llvm::StructType>(ArgInfo.getCoerceToType());

      // FIXME: Avoid the conversion through memory if possible.
      Address Src = Address::invalid();
      if (!I->isAggregate()) {
        Src = CreateMemTemp(I->Ty, "coerce");
        I->copyInto(*this, Src);
      } else {
        Src = I->hasLValue() ? I->getKnownLValue().getAddress()
                             : I->getKnownRValue().getAggregateAddress();
      }

      // If the value is offset in memory, apply the offset now.
      Src = emitAddressAtOffset(*this, Src, ArgInfo);

      // Fast-isel and the optimizer generally like scalar values better than
      // FCAs, so we flatten them if this is safe to do for this argument.
      if (STy && ArgInfo.isDirect() && ArgInfo.getCanBeFlattened()) {
        llvm::Type *SrcTy = Src.getElementType();
        llvm::TypeSize SrcTypeSize =
            CGM.getDataLayout().getTypeAllocSize(SrcTy);
        llvm::TypeSize DstTypeSize = CGM.getDataLayout().getTypeAllocSize(STy);
        if (SrcTypeSize.isScalable()) {
          assert(STy->containsHomogeneousScalableVectorTypes() &&
                 "ABI only supports structure with homogeneous scalable vector "
                 "type");
          assert(SrcTypeSize == DstTypeSize &&
                 "Only allow non-fractional movement of structure with "
                 "homogeneous scalable vector type");
          assert(NumIRArgs == STy->getNumElements());

          llvm::Value *StoredStructValue =
              Builder.CreateLoad(Src, Src.getName() + ".tuple");
          for (unsigned i = 0, e = STy->getNumElements(); i != e; ++i) {
            llvm::Value *Extract = Builder.CreateExtractValue(
                StoredStructValue, i, Src.getName() + ".extract" + Twine(i));
            IRCallArgs[FirstIRArg + i] = Extract;
          }
        } else {
          uint64_t SrcSize = SrcTypeSize.getFixedValue();
          uint64_t DstSize = DstTypeSize.getFixedValue();

          // If the source type is smaller than the destination type of the
          // coerce-to logic, copy the source value into a temp alloca the size
          // of the destination type to allow loading all of it. The bits past
          // the source value are left undef.
          if (SrcSize < DstSize) {
            Address TempAlloca = CreateTempAlloca(STy, Src.getAlignment(),
                                                  Src.getName() + ".coerce");
            Builder.CreateMemCpy(TempAlloca, Src, SrcSize);
            Src = TempAlloca;
          } else {
            Src = Src.withElementType(STy);
          }

          assert(NumIRArgs == STy->getNumElements());
          for (unsigned i = 0, e = STy->getNumElements(); i != e; ++i) {
            Address EltPtr = Builder.CreateStructGEP(Src, i);
            llvm::Value *LI = Builder.CreateLoad(EltPtr);
            if (ArgHasMaybeUndefAttr)
              LI = Builder.CreateFreeze(LI);
            IRCallArgs[FirstIRArg + i] = LI;
          }
        }
      } else {
        // In the simple case, just pass the coerced loaded value.
        assert(NumIRArgs == 1);
        llvm::Value *Load =
            CreateCoercedLoad(Src, ArgInfo.getCoerceToType(), *this);

        if (CallInfo.isCmseNSCall()) {
          // For certain parameter types, clear padding bits, as they may reveal
          // sensitive information.
          // Small struct/union types are passed as integer arrays.
          auto *ATy = dyn_cast<llvm::ArrayType>(Load->getType());
          if (ATy != nullptr && isa<RecordType>(I->Ty.getCanonicalType()))
            Load = EmitCMSEClearRecord(Load, ATy, I->Ty);
        }

        if (ArgHasMaybeUndefAttr)
          Load = Builder.CreateFreeze(Load);
        IRCallArgs[FirstIRArg] = Load;
      }

      break;
    }

    case ABIArgInfo::CoerceAndExpand: {
      auto coercionType = ArgInfo.getCoerceAndExpandType();
      auto layout = CGM.getDataLayout().getStructLayout(coercionType);
      auto unpaddedCoercionType = ArgInfo.getUnpaddedCoerceAndExpandType();
      auto *unpaddedStruct = dyn_cast<llvm::StructType>(unpaddedCoercionType);

      llvm::Value *tempSize = nullptr;
      Address addr = Address::invalid();
      RawAddress AllocaAddr = RawAddress::invalid();
      if (I->isAggregate()) {
        addr = I->hasLValue() ? I->getKnownLValue().getAddress()
                              : I->getKnownRValue().getAggregateAddress();

      } else {
        RValue RV = I->getKnownRValue();
        assert(RV.isScalar()); // complex should always just be direct

        llvm::Type *scalarType = RV.getScalarVal()->getType();
        auto scalarSize = CGM.getDataLayout().getTypeAllocSize(scalarType);
        auto scalarAlign = CGM.getDataLayout().getPrefTypeAlign(scalarType);

        // Materialize to a temporary.
        addr = CreateTempAlloca(RV.getScalarVal()->getType(),
                                CharUnits::fromQuantity(std::max(
                                    layout->getAlignment(), scalarAlign)),
                                "tmp",
                                /*ArraySize=*/nullptr, &AllocaAddr);
        tempSize = EmitLifetimeStart(scalarSize, AllocaAddr.getPointer());

        Builder.CreateStore(RV.getScalarVal(), addr);
      }

      addr = addr.withElementType(coercionType);

      unsigned IRArgPos = FirstIRArg;
      unsigned unpaddedIndex = 0;
      for (unsigned i = 0, e = coercionType->getNumElements(); i != e; ++i) {
        llvm::Type *eltType = coercionType->getElementType(i);
        if (ABIArgInfo::isPaddingForCoerceAndExpand(eltType))
          continue;
        Address eltAddr = Builder.CreateStructGEP(addr, i);
        llvm::Value *elt = CreateCoercedLoad(
            eltAddr,
            unpaddedStruct ? unpaddedStruct->getElementType(unpaddedIndex++)
                           : unpaddedCoercionType,
            *this);
        if (ArgHasMaybeUndefAttr)
          elt = Builder.CreateFreeze(elt);
        IRCallArgs[IRArgPos++] = elt;
      }
      assert(IRArgPos == FirstIRArg + NumIRArgs);

      if (tempSize) {
        EmitLifetimeEnd(tempSize, AllocaAddr.getPointer());
      }

      break;
    }

    case ABIArgInfo::Expand: {
      unsigned IRArgPos = FirstIRArg;
      ExpandTypeToArgs(I->Ty, *I, IRFuncTy, IRCallArgs, IRArgPos);
      assert(IRArgPos == FirstIRArg + NumIRArgs);
      break;
    }
    }
  }

  const CGCallee &ConcreteCallee = Callee.prepareConcreteCallee(*this);
  llvm::Value *CalleePtr = ConcreteCallee.getFunctionPointer();

  // If we're using inalloca, set up that argument.
  if (ArgMemory.isValid()) {
    llvm::Value *Arg = ArgMemory.getPointer();
    assert(IRFunctionArgs.hasInallocaArg());
    IRCallArgs[IRFunctionArgs.getInallocaArgNo()] = Arg;
  }

  // 2. Prepare the function pointer.

  // If the callee is a bitcast of a non-variadic function to have a
  // variadic function pointer type, check to see if we can remove the
  // bitcast.  This comes up with unprototyped functions.
  //
  // This makes the IR nicer, but more importantly it ensures that we
  // can inline the function at -O0 if it is marked always_inline.
  auto simplifyVariadicCallee = [](llvm::FunctionType *CalleeFT,
                                   llvm::Value *Ptr) -> llvm::Function * {
    if (!CalleeFT->isVarArg())
      return nullptr;

    // Get underlying value if it's a bitcast
    if (llvm::ConstantExpr *CE = dyn_cast<llvm::ConstantExpr>(Ptr)) {
      if (CE->getOpcode() == llvm::Instruction::BitCast)
        Ptr = CE->getOperand(0);
    }

    llvm::Function *OrigFn = dyn_cast<llvm::Function>(Ptr);
    if (!OrigFn)
      return nullptr;

    llvm::FunctionType *OrigFT = OrigFn->getFunctionType();

    // If the original type is variadic, or if any of the component types
    // disagree, we cannot remove the cast.
    if (OrigFT->isVarArg() ||
        OrigFT->getNumParams() != CalleeFT->getNumParams() ||
        OrigFT->getReturnType() != CalleeFT->getReturnType())
      return nullptr;

    for (unsigned i = 0, e = OrigFT->getNumParams(); i != e; ++i)
      if (OrigFT->getParamType(i) != CalleeFT->getParamType(i))
        return nullptr;

    return OrigFn;
  };

  if (llvm::Function *OrigFn = simplifyVariadicCallee(IRFuncTy, CalleePtr)) {
    CalleePtr = OrigFn;
    IRFuncTy = OrigFn->getFunctionType();
  }

  // 3. Perform the actual call.

  // Deactivate any cleanups that we're supposed to do immediately before
  // the call.
  if (!CallArgs.getCleanupsToDeactivate().empty())
    deactivateArgCleanupsBeforeCall(*this, CallArgs);

  // Update the largest vector width if any arguments have vector types.
  for (unsigned i = 0; i < IRCallArgs.size(); ++i)
    LargestVectorWidth = std::max(LargestVectorWidth,
                                  getMaxVectorWidth(IRCallArgs[i]->getType()));

  // Compute the calling convention and attributes.
  unsigned CallingConv;
  llvm::AttributeList Attrs;
  CGM.ConstructAttributeList(CalleePtr->getName(), CallInfo,
                             Callee.getAbstractInfo(), Attrs, CallingConv,
                             /*AttrOnCallSite=*/true,
                             /*IsThunk=*/false);

  if (CallingConv == llvm::CallingConv::X86_VectorCall &&
      getTarget().getTriple().isWindowsArm64EC()) {
    CGM.Error(Loc, "__vectorcall calling convention is not currently "
                   "supported");
  }

  if (const FunctionDecl *FD = dyn_cast_or_null<FunctionDecl>(CurFuncDecl)) {
    if (FD->hasAttr<StrictFPAttr>())
      // All calls within a strictfp function are marked strictfp
      Attrs = Attrs.addFnAttribute(getLLVMContext(), llvm::Attribute::StrictFP);

    // If -ffast-math is enabled and the function is guarded by an
    // '__attribute__((optnone)) adjust the memory attribute so the BE emits the
    // library call instead of the intrinsic.
    if (FD->hasAttr<OptimizeNoneAttr>() && getLangOpts().FastMath)
      CGM.AdjustMemoryAttribute(CalleePtr->getName(), Callee.getAbstractInfo(),
                                Attrs);
  }
  // Add call-site nomerge attribute if exists.
  if (InNoMergeAttributedStmt)
    Attrs = Attrs.addFnAttribute(getLLVMContext(), llvm::Attribute::NoMerge);

  // Add call-site noinline attribute if exists.
  if (InNoInlineAttributedStmt)
    Attrs = Attrs.addFnAttribute(getLLVMContext(), llvm::Attribute::NoInline);

  // Add call-site always_inline attribute if exists.
  // Note: This corresponds to the [[clang::always_inline]] statement attribute.
  if (InAlwaysInlineAttributedStmt &&
      !CGM.getTargetCodeGenInfo().wouldInliningViolateFunctionCallABI(
          CallerDecl, CalleeDecl))
    Attrs =
        Attrs.addFnAttribute(getLLVMContext(), llvm::Attribute::AlwaysInline);

  // Remove call-site convergent attribute if requested.
  if (InNoConvergentAttributedStmt)
    Attrs =
        Attrs.removeFnAttribute(getLLVMContext(), llvm::Attribute::Convergent);

  // Apply some call-site-specific attributes.
  // TODO: work this into building the attribute set.

  // Apply always_inline to all calls within flatten functions.
  // FIXME: should this really take priority over __try, below?
  if (CurCodeDecl && CurCodeDecl->hasAttr<FlattenAttr>() &&
      !InNoInlineAttributedStmt &&
      !(TargetDecl && TargetDecl->hasAttr<NoInlineAttr>()) &&
      !CGM.getTargetCodeGenInfo().wouldInliningViolateFunctionCallABI(
          CallerDecl, CalleeDecl)) {
    Attrs =
        Attrs.addFnAttribute(getLLVMContext(), llvm::Attribute::AlwaysInline);
  }

  // Disable inlining inside SEH __try blocks.
  if (isSEHTryScope()) {
    Attrs = Attrs.addFnAttribute(getLLVMContext(), llvm::Attribute::NoInline);
  }

  // Decide whether to use a call or an invoke.
  bool CannotThrow;
  if (currentFunctionUsesSEHTry()) {
    // SEH cares about asynchronous exceptions, so everything can "throw."
    CannotThrow = false;
  } else if (isCleanupPadScope() &&
             EHPersonality::get(*this).isMSVCXXPersonality()) {
    // The MSVC++ personality will implicitly terminate the program if an
    // exception is thrown during a cleanup outside of a try/catch.
    // We don't need to model anything in IR to get this behavior.
    CannotThrow = true;
  } else {
    // Otherwise, nounwind call sites will never throw.
    CannotThrow = Attrs.hasFnAttr(llvm::Attribute::NoUnwind);

    if (auto *FPtr = dyn_cast<llvm::Function>(CalleePtr))
      if (FPtr->hasFnAttribute(llvm::Attribute::NoUnwind))
        CannotThrow = true;
  }

  // If we made a temporary, be sure to clean up after ourselves. Note that we
  // can't depend on being inside of an ExprWithCleanups, so we need to manually
  // pop this cleanup later on. Being eager about this is OK, since this
  // temporary is 'invisible' outside of the callee.
  if (UnusedReturnSizePtr)
    pushFullExprCleanup<CallLifetimeEnd>(NormalEHLifetimeMarker, SRetPtr,
                                         UnusedReturnSizePtr);

  llvm::BasicBlock *InvokeDest = CannotThrow ? nullptr : getInvokeDest();

  SmallVector<llvm::OperandBundleDef, 1> BundleList =
      getBundlesForFunclet(CalleePtr);

  if (SanOpts.has(SanitizerKind::KCFI) &&
      !isa_and_nonnull<FunctionDecl>(TargetDecl))
    EmitKCFIOperandBundle(ConcreteCallee, BundleList);

  // Add the pointer-authentication bundle.
  EmitPointerAuthOperandBundle(ConcreteCallee.getPointerAuthInfo(), BundleList);

  if (const FunctionDecl *FD = dyn_cast_or_null<FunctionDecl>(CurFuncDecl))
    if (FD->hasAttr<StrictFPAttr>())
      // All calls within a strictfp function are marked strictfp
      Attrs = Attrs.addFnAttribute(getLLVMContext(), llvm::Attribute::StrictFP);

  AssumeAlignedAttrEmitter AssumeAlignedAttrEmitter(*this, TargetDecl);
  Attrs = AssumeAlignedAttrEmitter.TryEmitAsCallSiteAttribute(Attrs);

  AllocAlignAttrEmitter AllocAlignAttrEmitter(*this, TargetDecl, CallArgs);
  Attrs = AllocAlignAttrEmitter.TryEmitAsCallSiteAttribute(Attrs);

  // Emit the actual call/invoke instruction.
  llvm::CallBase *CI;
  if (!InvokeDest) {
    CI = Builder.CreateCall(IRFuncTy, CalleePtr, IRCallArgs, BundleList);
  } else {
    llvm::BasicBlock *Cont = createBasicBlock("invoke.cont");
    CI = Builder.CreateInvoke(IRFuncTy, CalleePtr, Cont, InvokeDest, IRCallArgs,
                              BundleList);
    EmitBlock(Cont);
  }
  if (CI->getCalledFunction() && CI->getCalledFunction()->hasName() &&
      CI->getCalledFunction()->getName().starts_with("_Z4sqrt")) {
    SetSqrtFPAccuracy(CI);
  }
  if (callOrInvoke)
    *callOrInvoke = CI;

  // If this is within a function that has the guard(nocf) attribute and is an
  // indirect call, add the "guard_nocf" attribute to this call to indicate that
  // Control Flow Guard checks should not be added, even if the call is inlined.
  if (const auto *FD = dyn_cast_or_null<FunctionDecl>(CurFuncDecl)) {
    if (const auto *A = FD->getAttr<CFGuardAttr>()) {
      if (A->getGuard() == CFGuardAttr::GuardArg::nocf &&
          !CI->getCalledFunction())
        Attrs = Attrs.addFnAttribute(getLLVMContext(), "guard_nocf");
    }
  }

  // Apply the attributes and calling convention.
  CI->setAttributes(Attrs);
  CI->setCallingConv(static_cast<llvm::CallingConv::ID>(CallingConv));

  // Apply various metadata.

  if (!CI->getType()->isVoidTy())
    CI->setName("call");

  if (CGM.shouldEmitConvergenceTokens() && CI->isConvergent())
    CI = addConvergenceControlToken(CI);

  // Update largest vector width from the return type.
  LargestVectorWidth =
      std::max(LargestVectorWidth, getMaxVectorWidth(CI->getType()));

  // Insert instrumentation or attach profile metadata at indirect call sites.
  // For more details, see the comment before the definition of
  // IPVK_IndirectCallTarget in InstrProfData.inc.
  if (!CI->getCalledFunction())
    PGO.valueProfile(Builder, llvm::IPVK_IndirectCallTarget, CI, CalleePtr);

  // In ObjC ARC mode with no ObjC ARC exception safety, tell the ARC
  // optimizer it can aggressively ignore unwind edges.
  if (CGM.getLangOpts().ObjCAutoRefCount)
    AddObjCARCExceptionMetadata(CI);

  // Set tail call kind if necessary.
  if (llvm::CallInst *Call = dyn_cast<llvm::CallInst>(CI)) {
    if (TargetDecl && TargetDecl->hasAttr<NotTailCalledAttr>())
      Call->setTailCallKind(llvm::CallInst::TCK_NoTail);
    else if (IsMustTail) {
      if (getTarget().getTriple().isPPC()) {
        if (getTarget().getTriple().isOSAIX())
          CGM.getDiags().Report(Loc, diag::err_aix_musttail_unsupported);
        else if (!getTarget().hasFeature("pcrelative-memops")) {
          if (getTarget().hasFeature("longcall"))
            CGM.getDiags().Report(Loc, diag::err_ppc_impossible_musttail) << 0;
          else if (Call->isIndirectCall())
            CGM.getDiags().Report(Loc, diag::err_ppc_impossible_musttail) << 1;
          else if (isa_and_nonnull<FunctionDecl>(TargetDecl)) {
            if (!cast<FunctionDecl>(TargetDecl)->isDefined())
              // The undefined callee may be a forward declaration. Without
              // knowning all symbols in the module, we won't know the symbol is
              // defined or not. Collect all these symbols for later diagnosing.
              CGM.addUndefinedGlobalForTailCall(
                  {cast<FunctionDecl>(TargetDecl), Loc});
            else {
              llvm::GlobalValue::LinkageTypes Linkage = CGM.getFunctionLinkage(
                  GlobalDecl(cast<FunctionDecl>(TargetDecl)));
              if (llvm::GlobalValue::isWeakForLinker(Linkage) ||
                  llvm::GlobalValue::isDiscardableIfUnused(Linkage))
                CGM.getDiags().Report(Loc, diag::err_ppc_impossible_musttail)
                    << 2;
            }
          }
        }
      }
      Call->setTailCallKind(llvm::CallInst::TCK_MustTail);
    }
  }

  // Add metadata for calls to MSAllocator functions
  if (getDebugInfo() && TargetDecl && TargetDecl->hasAttr<MSAllocatorAttr>())
    getDebugInfo()->addHeapAllocSiteMetadata(CI, RetTy->getPointeeType(), Loc);

  // Add metadata if calling an __attribute__((error(""))) or warning fn.
  if (TargetDecl && TargetDecl->hasAttr<ErrorAttr>()) {
    llvm::ConstantInt *Line =
        llvm::ConstantInt::get(Int64Ty, Loc.getRawEncoding());
    llvm::ConstantAsMetadata *MD = llvm::ConstantAsMetadata::get(Line);
    llvm::MDTuple *MDT = llvm::MDNode::get(getLLVMContext(), {MD});
    CI->setMetadata("srcloc", MDT);
  }

  // 4. Finish the call.

  // If the call doesn't return, finish the basic block and clear the
  // insertion point; this allows the rest of IRGen to discard
  // unreachable code.
  if (CI->doesNotReturn()) {
    if (UnusedReturnSizePtr)
      PopCleanupBlock();

    // Strip away the noreturn attribute to better diagnose unreachable UB.
    if (SanOpts.has(SanitizerKind::Unreachable)) {
      // Also remove from function since CallBase::hasFnAttr additionally checks
      // attributes of the called function.
      if (auto *F = CI->getCalledFunction())
        F->removeFnAttr(llvm::Attribute::NoReturn);
      CI->removeFnAttr(llvm::Attribute::NoReturn);

      // Avoid incompatibility with ASan which relies on the `noreturn`
      // attribute to insert handler calls.
      if (SanOpts.hasOneOf(SanitizerKind::Address |
                           SanitizerKind::KernelAddress)) {
        SanitizerScope SanScope(this);
        llvm::IRBuilder<>::InsertPointGuard IPGuard(Builder);
        Builder.SetInsertPoint(CI);
        auto *FnType = llvm::FunctionType::get(CGM.VoidTy, /*isVarArg=*/false);
        llvm::FunctionCallee Fn =
            CGM.CreateRuntimeFunction(FnType, "__asan_handle_no_return");
        EmitNounwindRuntimeCall(Fn);
      }
    }

    EmitUnreachable(Loc);
    Builder.ClearInsertionPoint();

    // FIXME: For now, emit a dummy basic block because expr emitters in
    // generally are not ready to handle emitting expressions at unreachable
    // points.
    EnsureInsertPoint();

    // Return a reasonable RValue.
    return GetUndefRValue(RetTy);
  }

  // If this is a musttail call, return immediately. We do not branch to the
  // epilogue in this case.
  if (IsMustTail) {
    for (auto it = EHStack.find(CurrentCleanupScopeDepth); it != EHStack.end();
         ++it) {
      EHCleanupScope *Cleanup = dyn_cast<EHCleanupScope>(&*it);
      // Fake uses can be safely emitted immediately prior to the tail call, so
      // we choose to emit them just before the call here.
      if (Cleanup && Cleanup->isFakeUse()) {
        CGBuilderTy::InsertPointGuard IPG(Builder);
        Builder.SetInsertPoint(CI);
        Cleanup->getCleanup()->Emit(*this, EHScopeStack::Cleanup::Flags());
      } else if (!(Cleanup &&
                   Cleanup->getCleanup()->isRedundantBeforeReturn())) {
        CGM.ErrorUnsupported(MustTailCall, "tail call skipping over cleanups");
      }
    }
    if (CI->getType()->isVoidTy())
      Builder.CreateRetVoid();
    else
      Builder.CreateRet(CI);
    Builder.ClearInsertionPoint();
    EnsureInsertPoint();
    return GetUndefRValue(RetTy);
  }

  // Perform the swifterror writeback.
  if (swiftErrorTemp.isValid()) {
    llvm::Value *errorResult = Builder.CreateLoad(swiftErrorTemp);
    Builder.CreateStore(errorResult, swiftErrorArg);
  }

  // Emit any call-associated writebacks immediately.  Arguably this
  // should happen after any return-value munging.
  if (CallArgs.hasWritebacks())
    EmitWritebacks(CallArgs);

  // The stack cleanup for inalloca arguments has to run out of the normal
  // lexical order, so deactivate it and run it manually here.
  CallArgs.freeArgumentMemory(*this);

  // Extract the return value.
  RValue Ret;

  // If the current function is a virtual function pointer thunk, avoid copying
  // the return value of the musttail call to a temporary.
  if (IsVirtualFunctionPointerThunk) {
    Ret = RValue::get(CI);
  } else {
    Ret = [&] {
      switch (RetAI.getKind()) {
      case ABIArgInfo::CoerceAndExpand: {
        auto coercionType = RetAI.getCoerceAndExpandType();

        Address addr = SRetPtr.withElementType(coercionType);

        assert(CI->getType() == RetAI.getUnpaddedCoerceAndExpandType());
        bool requiresExtract = isa<llvm::StructType>(CI->getType());

        unsigned unpaddedIndex = 0;
        for (unsigned i = 0, e = coercionType->getNumElements(); i != e; ++i) {
          llvm::Type *eltType = coercionType->getElementType(i);
          if (ABIArgInfo::isPaddingForCoerceAndExpand(eltType))
            continue;
          Address eltAddr = Builder.CreateStructGEP(addr, i);
          llvm::Value *elt = CI;
          if (requiresExtract)
            elt = Builder.CreateExtractValue(elt, unpaddedIndex++);
          else
            assert(unpaddedIndex == 0);
          Builder.CreateStore(elt, eltAddr);
        }
        [[fallthrough]];
      }

      case ABIArgInfo::InAlloca:
      case ABIArgInfo::Indirect: {
        RValue ret = convertTempToRValue(SRetPtr, RetTy, SourceLocation());
        if (UnusedReturnSizePtr)
          PopCleanupBlock();
        return ret;
      }

      case ABIArgInfo::Ignore:
        // If we are ignoring an argument that had a result, make sure to
        // construct the appropriate return value for our caller.
        return GetUndefRValue(RetTy);

      case ABIArgInfo::Extend:
      case ABIArgInfo::Direct: {
        llvm::Type *RetIRTy = ConvertType(RetTy);
        if (RetAI.getCoerceToType() == RetIRTy &&
            RetAI.getDirectOffset() == 0) {
          switch (getEvaluationKind(RetTy)) {
          case TEK_Complex: {
            llvm::Value *Real = Builder.CreateExtractValue(CI, 0);
            llvm::Value *Imag = Builder.CreateExtractValue(CI, 1);
            return RValue::getComplex(std::make_pair(Real, Imag));
          }
          case TEK_Aggregate:
            break;
          case TEK_Scalar: {
            // If the argument doesn't match, perform a bitcast to coerce it.
            // This can happen due to trivial type mismatches.
            llvm::Value *V = CI;
            if (V->getType() != RetIRTy)
              V = Builder.CreateBitCast(V, RetIRTy);
            return RValue::get(V);
          }
          }
        }

        // If coercing a fixed vector from a scalable vector for ABI
        // compatibility, and the types match, use the llvm.vector.extract
        // intrinsic to perform the conversion.
        if (auto *FixedDstTy = dyn_cast<llvm::FixedVectorType>(RetIRTy)) {
          llvm::Value *V = CI;
          if (auto *ScalableSrcTy =
                  dyn_cast<llvm::ScalableVectorType>(V->getType())) {
            if (FixedDstTy->getElementType() ==
                ScalableSrcTy->getElementType()) {
              llvm::Value *Zero = llvm::Constant::getNullValue(CGM.Int64Ty);
              V = Builder.CreateExtractVector(FixedDstTy, V, Zero,
                                              "cast.fixed");
              return RValue::get(V);
            }
          }
        }

        Address DestPtr = ReturnValue.getValue();
        bool DestIsVolatile = ReturnValue.isVolatile();
        uint64_t DestSize =
            getContext().getTypeInfoDataSizeInChars(RetTy).Width.getQuantity();

        if (!DestPtr.isValid()) {
          DestPtr = CreateMemTemp(RetTy, "coerce");
          DestIsVolatile = false;
          DestSize = getContext().getTypeSizeInChars(RetTy).getQuantity();
        }

        // An empty record can overlap other data (if declared with
        // no_unique_address); omit the store for such types - as there is no
        // actual data to store.
        if (!isEmptyRecord(getContext(), RetTy, true)) {
          // If the value is offset in memory, apply the offset now.
          Address StorePtr = emitAddressAtOffset(*this, DestPtr, RetAI);
          CreateCoercedStore(
              CI, StorePtr,
              llvm::TypeSize::getFixed(DestSize - RetAI.getDirectOffset()),
              DestIsVolatile);
        }

        return convertTempToRValue(DestPtr, RetTy, SourceLocation());
      }

      case ABIArgInfo::Expand:
      case ABIArgInfo::IndirectAliased:
        llvm_unreachable("Invalid ABI kind for return argument");
      }

      llvm_unreachable("Unhandled ABIArgInfo::Kind");
    }();
  }

  // Emit the assume_aligned check on the return value.
  if (Ret.isScalar() && TargetDecl) {
    AssumeAlignedAttrEmitter.EmitAsAnAssumption(Loc, RetTy, Ret);
    AllocAlignAttrEmitter.EmitAsAnAssumption(Loc, RetTy, Ret);
  }

  // Explicitly call CallLifetimeEnd::Emit just to re-use the code even though
  // we can't use the full cleanup mechanism.
  for (CallLifetimeEnd &LifetimeEnd : CallLifetimeEndAfterCall)
    LifetimeEnd.Emit(*this, /*Flags=*/{});

  if (!ReturnValue.isExternallyDestructed() &&
      RetTy.isDestructedType() == QualType::DK_nontrivial_c_struct)
    pushDestroy(QualType::DK_nontrivial_c_struct, Ret.getAggregateAddress(),
                RetTy);

  return Ret;
}

CGCallee CGCallee::prepareConcreteCallee(CodeGenFunction &CGF) const {
  if (isVirtual()) {
    const CallExpr *CE = getVirtualCallExpr();
    return CGF.CGM.getCXXABI().getVirtualFunctionPointer(
        CGF, getVirtualMethodDecl(), getThisAddress(), getVirtualFunctionType(),
        CE ? CE->getBeginLoc() : SourceLocation());
  }

  return *this;
}

/* VarArg handling */

RValue CodeGenFunction::EmitVAArg(VAArgExpr *VE, Address &VAListAddr,
                                  AggValueSlot Slot) {
  VAListAddr = VE->isMicrosoftABI() ? EmitMSVAListRef(VE->getSubExpr())
                                    : EmitVAListRef(VE->getSubExpr());
  QualType Ty = VE->getType();
  if (Ty->isVariablyModifiedType())
    EmitVariablyModifiedType(Ty);
  if (VE->isMicrosoftABI())
    return CGM.getABIInfo().EmitMSVAArg(*this, VAListAddr, Ty, Slot);
  return CGM.getABIInfo().EmitVAArg(*this, VAListAddr, Ty, Slot);
}<|MERGE_RESOLUTION|>--- conflicted
+++ resolved
@@ -3318,18 +3318,10 @@
 
       llvm::StructType *STy =
           dyn_cast<llvm::StructType>(ArgI.getCoerceToType());
-<<<<<<< HEAD
 
       RawAddress DebugAddr = Address::invalid();
-      RawAddress Alloca = CreateMemTemp(Ty, getContext().getDeclAlign(Arg),
-                                     Arg->getName(), &DebugAddr);
-
-      // FIXME: Need to represent this offset via ParamValue to support debug
-      // info?
-=======
       Address Alloca =
-          CreateMemTemp(Ty, getContext().getDeclAlign(Arg), Arg->getName());
->>>>>>> c3715ecb
+          CreateMemTemp(Ty, getContext().getDeclAlign(Arg), Arg->getName(), &DebugAddr);
 
       // Pointer to store into.
       Address Ptr = emitAddressAtOffset(*this, Alloca, ArgI);
