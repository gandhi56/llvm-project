/*===-- complex --- OpenMP complex wrapper for target regions --------- c++ -===
 *
 * Part of the LLVM Project, under the Apache License v2.0 with LLVM Exceptions.
 * See https://llvm.org/LICENSE.txt for license information.
 * SPDX-License-Identifier: Apache-2.0 WITH LLVM-exception
 *
 *===-----------------------------------------------------------------------===
 */

#ifndef __CLANG_OPENMP_COMPLEX__
#define __CLANG_OPENMP_COMPLEX__

#ifndef _OPENMP
#error "This file is for OpenMP compilation only."
#endif

// We require std::math functions in the complex builtins below.
#ifdef __NVPTX__
#include <cmath>
<<<<<<< HEAD
#define __CUDA__
=======

>>>>>>> c63dbd85
#define __OPENMP_NVPTX__
#include <__clang_cuda_complex_builtins.h>
#undef __OPENMP_NVPTX__
#endif

#ifdef __AMDGCN__
#include <__clang_hip_libdevice_declares.h>
#define __ARCHTYPES__ amdgcn
#define __OPENMP_AMDGCN__
#include <__clang_cuda_complex_builtins.h>
#undef __OPENMP_AMDGCN__
#endif // __AMDGCN__

#endif //__CLANG_OPENMP_COMPLEX__

// Grab the host header too.
#include_next <complex>

// If we are compiling against libc++, the macro _LIBCPP_STD_VER should be set
// after including <cmath> above. Since the complex header we use is a
// simplified version of the libc++, we don't need it in this case. If we
// compile against libstdc++, or any other standard library, we will overload
// the (hopefully template) functions in the <complex> header with the ones we
// got from libc++ which decomposes math functions, like `std::sin`, into
// arithmetic and calls to non-complex functions, all of which we can then
// handle.
#ifndef _LIBCPP_STD_VER
#ifndef _GLIBCXX_COMPLEX

#pragma omp begin declare variant match(                                       \
    device = {arch(__ARCHTYPES__)},                                            \
    implementation = {extension(match_any, allow_templates)})

#include <complex_cmath.h>

#pragma omp end declare variant

<<<<<<< HEAD
#endif // _GLIBCXX_COMPLEX
#endif // _LIBCPP_STD_VER

#endif // __cplusplus
=======
#endif
>>>>>>> c63dbd85
<|MERGE_RESOLUTION|>--- conflicted
+++ resolved
@@ -17,11 +17,7 @@
 // We require std::math functions in the complex builtins below.
 #ifdef __NVPTX__
 #include <cmath>
-<<<<<<< HEAD
 #define __CUDA__
-=======
-
->>>>>>> c63dbd85
 #define __OPENMP_NVPTX__
 #include <__clang_cuda_complex_builtins.h>
 #undef __OPENMP_NVPTX__
@@ -59,11 +55,5 @@
 
 #pragma omp end declare variant
 
-<<<<<<< HEAD
 #endif // _GLIBCXX_COMPLEX
 #endif // _LIBCPP_STD_VER
-
-#endif // __cplusplus
-=======
-#endif
->>>>>>> c63dbd85
