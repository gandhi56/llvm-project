//===- CompilerInvocation.cpp ---------------------------------------------===//
//
// Part of the LLVM Project, under the Apache License v2.0 with LLVM Exceptions.
// See https://llvm.org/LICENSE.txt for license information.
// SPDX-License-Identifier: Apache-2.0 WITH LLVM-exception
//
//===----------------------------------------------------------------------===//

#include "clang/Frontend/CompilerInvocation.h"
#include "TestModuleFileExtension.h"
#include "clang/Basic/Builtins.h"
#include "clang/Basic/CharInfo.h"
#include "clang/Basic/CodeGenOptions.h"
#include "clang/Basic/CommentOptions.h"
#include "clang/Basic/DebugInfoOptions.h"
#include "clang/Basic/Diagnostic.h"
#include "clang/Basic/DiagnosticOptions.h"
#include "clang/Basic/FileSystemOptions.h"
#include "clang/Basic/LLVM.h"
#include "clang/Basic/LangOptions.h"
#include "clang/Basic/LangStandard.h"
#include "clang/Basic/ObjCRuntime.h"
#include "clang/Basic/Sanitizers.h"
#include "clang/Basic/SourceLocation.h"
#include "clang/Basic/TargetOptions.h"
#include "clang/Basic/Version.h"
#include "clang/Basic/Visibility.h"
#include "clang/Basic/XRayInstr.h"
#include "clang/Config/config.h"
#include "clang/Driver/Driver.h"
#include "clang/Driver/DriverDiagnostic.h"
#include "clang/Driver/Options.h"
#include "clang/Frontend/CommandLineSourceLoc.h"
#include "clang/Frontend/DependencyOutputOptions.h"
#include "clang/Frontend/FrontendDiagnostic.h"
#include "clang/Frontend/FrontendOptions.h"
#include "clang/Frontend/FrontendPluginRegistry.h"
#include "clang/Frontend/MigratorOptions.h"
#include "clang/Frontend/PreprocessorOutputOptions.h"
#include "clang/Frontend/Utils.h"
#include "clang/Lex/HeaderSearchOptions.h"
#include "clang/Lex/PreprocessorOptions.h"
#include "clang/Sema/CodeCompleteOptions.h"
#include "clang/Serialization/ASTBitCodes.h"
#include "clang/Serialization/ModuleFileExtension.h"
#include "clang/StaticAnalyzer/Core/AnalyzerOptions.h"
#include "llvm/ADT/APInt.h"
#include "llvm/ADT/ArrayRef.h"
#include "llvm/ADT/CachedHashString.h"
#include "llvm/ADT/FloatingPointMode.h"
#include "llvm/ADT/Hashing.h"
#include "llvm/ADT/None.h"
#include "llvm/ADT/Optional.h"
#include "llvm/ADT/SmallString.h"
#include "llvm/ADT/SmallVector.h"
#include "llvm/ADT/StringRef.h"
#include "llvm/ADT/StringSwitch.h"
#include "llvm/ADT/Triple.h"
#include "llvm/ADT/Twine.h"
#include "llvm/IR/DebugInfoMetadata.h"
#include "llvm/Linker/Linker.h"
#include "llvm/MC/MCTargetOptions.h"
#include "llvm/Option/Arg.h"
#include "llvm/Option/ArgList.h"
#include "llvm/Option/OptSpecifier.h"
#include "llvm/Option/OptTable.h"
#include "llvm/Option/Option.h"
#include "llvm/ProfileData/InstrProfReader.h"
#include "llvm/Support/CodeGen.h"
#include "llvm/Support/Compiler.h"
#include "llvm/Support/Error.h"
#include "llvm/Support/ErrorHandling.h"
#include "llvm/Support/ErrorOr.h"
#include "llvm/Support/FileSystem.h"
#include "llvm/Support/Host.h"
#include "llvm/Support/MathExtras.h"
#include "llvm/Support/MemoryBuffer.h"
#include "llvm/Support/Path.h"
#include "llvm/Support/Process.h"
#include "llvm/Support/Regex.h"
#include "llvm/Support/VersionTuple.h"
#include "llvm/Support/VirtualFileSystem.h"
#include "llvm/Support/raw_ostream.h"
#include "llvm/Target/TargetOptions.h"
#include <algorithm>
#include <atomic>
#include <cassert>
#include <cstddef>
#include <cstring>
#include <memory>
#include <string>
#include <tuple>
#include <utility>
#include <vector>

using namespace clang;
using namespace driver;
using namespace options;
using namespace llvm::opt;

//===----------------------------------------------------------------------===//
// Initialization.
//===----------------------------------------------------------------------===//

CompilerInvocationBase::CompilerInvocationBase()
    : LangOpts(new LangOptions()), TargetOpts(new TargetOptions()),
      DiagnosticOpts(new DiagnosticOptions()),
      HeaderSearchOpts(new HeaderSearchOptions()),
      PreprocessorOpts(new PreprocessorOptions()) {}

CompilerInvocationBase::CompilerInvocationBase(const CompilerInvocationBase &X)
    : LangOpts(new LangOptions(*X.getLangOpts())),
      TargetOpts(new TargetOptions(X.getTargetOpts())),
      DiagnosticOpts(new DiagnosticOptions(X.getDiagnosticOpts())),
      HeaderSearchOpts(new HeaderSearchOptions(X.getHeaderSearchOpts())),
      PreprocessorOpts(new PreprocessorOptions(X.getPreprocessorOpts())) {}

CompilerInvocationBase::~CompilerInvocationBase() = default;

//===----------------------------------------------------------------------===//
// Deserialization (from args)
//===----------------------------------------------------------------------===//

static unsigned getOptimizationLevel(ArgList &Args, InputKind IK,
                                     DiagnosticsEngine &Diags) {
  unsigned DefaultOpt = llvm::CodeGenOpt::None;
  if (IK.getLanguage() == Language::OpenCL && !Args.hasArg(OPT_cl_opt_disable))
    DefaultOpt = llvm::CodeGenOpt::Default;

  if (Arg *A = Args.getLastArg(options::OPT_O_Group)) {
    if (A->getOption().matches(options::OPT_O0))
      return llvm::CodeGenOpt::None;

    if (A->getOption().matches(options::OPT_Ofast))
      return llvm::CodeGenOpt::Aggressive;

    assert(A->getOption().matches(options::OPT_O));

    StringRef S(A->getValue());
    if (S == "s" || S == "z")
      return llvm::CodeGenOpt::Default;

    if (S == "g")
      return llvm::CodeGenOpt::Less;

    return getLastArgIntValue(Args, OPT_O, DefaultOpt, Diags);
  }

  return DefaultOpt;
}

static unsigned getOptimizationLevelSize(ArgList &Args) {
  if (Arg *A = Args.getLastArg(options::OPT_O_Group)) {
    if (A->getOption().matches(options::OPT_O)) {
      switch (A->getValue()[0]) {
      default:
        return 0;
      case 's':
        return 1;
      case 'z':
        return 2;
      }
    }
  }
  return 0;
}

static void addDiagnosticArgs(ArgList &Args, OptSpecifier Group,
                              OptSpecifier GroupWithValue,
                              std::vector<std::string> &Diagnostics) {
  for (auto *A : Args.filtered(Group)) {
    if (A->getOption().getKind() == Option::FlagClass) {
      // The argument is a pure flag (such as OPT_Wall or OPT_Wdeprecated). Add
      // its name (minus the "W" or "R" at the beginning) to the warning list.
      Diagnostics.push_back(
          std::string(A->getOption().getName().drop_front(1)));
    } else if (A->getOption().matches(GroupWithValue)) {
      // This is -Wfoo= or -Rfoo=, where foo is the name of the diagnostic group.
      Diagnostics.push_back(
          std::string(A->getOption().getName().drop_front(1).rtrim("=-")));
    } else {
      // Otherwise, add its value (for OPT_W_Joined and similar).
      for (const auto *Arg : A->getValues())
        Diagnostics.emplace_back(Arg);
    }
  }
}

// Parse the Static Analyzer configuration. If \p Diags is set to nullptr,
// it won't verify the input.
static void parseAnalyzerConfigs(AnalyzerOptions &AnOpts,
                                 DiagnosticsEngine *Diags);

static void getAllNoBuiltinFuncValues(ArgList &Args,
                                      std::vector<std::string> &Funcs) {
  SmallVector<const char *, 8> Values;
  for (const auto &Arg : Args) {
    const Option &O = Arg->getOption();
    if (O.matches(options::OPT_fno_builtin_)) {
      const char *FuncName = Arg->getValue();
      if (Builtin::Context::isBuiltinFunc(FuncName))
        Values.push_back(FuncName);
    }
  }
  Funcs.insert(Funcs.end(), Values.begin(), Values.end());
}

static bool ParseAnalyzerArgs(AnalyzerOptions &Opts, ArgList &Args,
                              DiagnosticsEngine &Diags) {
  bool Success = true;
  if (Arg *A = Args.getLastArg(OPT_analyzer_store)) {
    StringRef Name = A->getValue();
    AnalysisStores Value = llvm::StringSwitch<AnalysisStores>(Name)
#define ANALYSIS_STORE(NAME, CMDFLAG, DESC, CREATFN) \
      .Case(CMDFLAG, NAME##Model)
#include "clang/StaticAnalyzer/Core/Analyses.def"
      .Default(NumStores);
    if (Value == NumStores) {
      Diags.Report(diag::err_drv_invalid_value)
        << A->getAsString(Args) << Name;
      Success = false;
    } else {
      Opts.AnalysisStoreOpt = Value;
    }
  }

  if (Arg *A = Args.getLastArg(OPT_analyzer_constraints)) {
    StringRef Name = A->getValue();
    AnalysisConstraints Value = llvm::StringSwitch<AnalysisConstraints>(Name)
#define ANALYSIS_CONSTRAINTS(NAME, CMDFLAG, DESC, CREATFN) \
      .Case(CMDFLAG, NAME##Model)
#include "clang/StaticAnalyzer/Core/Analyses.def"
      .Default(NumConstraints);
    if (Value == NumConstraints) {
      Diags.Report(diag::err_drv_invalid_value)
        << A->getAsString(Args) << Name;
      Success = false;
    } else {
      Opts.AnalysisConstraintsOpt = Value;
    }
  }

  if (Arg *A = Args.getLastArg(OPT_analyzer_output)) {
    StringRef Name = A->getValue();
    AnalysisDiagClients Value = llvm::StringSwitch<AnalysisDiagClients>(Name)
#define ANALYSIS_DIAGNOSTICS(NAME, CMDFLAG, DESC, CREATFN) \
      .Case(CMDFLAG, PD_##NAME)
#include "clang/StaticAnalyzer/Core/Analyses.def"
      .Default(NUM_ANALYSIS_DIAG_CLIENTS);
    if (Value == NUM_ANALYSIS_DIAG_CLIENTS) {
      Diags.Report(diag::err_drv_invalid_value)
        << A->getAsString(Args) << Name;
      Success = false;
    } else {
      Opts.AnalysisDiagOpt = Value;
    }
  }

  if (Arg *A = Args.getLastArg(OPT_analyzer_purge)) {
    StringRef Name = A->getValue();
    AnalysisPurgeMode Value = llvm::StringSwitch<AnalysisPurgeMode>(Name)
#define ANALYSIS_PURGE(NAME, CMDFLAG, DESC) \
      .Case(CMDFLAG, NAME)
#include "clang/StaticAnalyzer/Core/Analyses.def"
      .Default(NumPurgeModes);
    if (Value == NumPurgeModes) {
      Diags.Report(diag::err_drv_invalid_value)
        << A->getAsString(Args) << Name;
      Success = false;
    } else {
      Opts.AnalysisPurgeOpt = Value;
    }
  }

  if (Arg *A = Args.getLastArg(OPT_analyzer_inlining_mode)) {
    StringRef Name = A->getValue();
    AnalysisInliningMode Value = llvm::StringSwitch<AnalysisInliningMode>(Name)
#define ANALYSIS_INLINING_MODE(NAME, CMDFLAG, DESC) \
      .Case(CMDFLAG, NAME)
#include "clang/StaticAnalyzer/Core/Analyses.def"
      .Default(NumInliningModes);
    if (Value == NumInliningModes) {
      Diags.Report(diag::err_drv_invalid_value)
        << A->getAsString(Args) << Name;
      Success = false;
    } else {
      Opts.InliningMode = Value;
    }
  }

  Opts.ShowCheckerHelp = Args.hasArg(OPT_analyzer_checker_help);
  Opts.ShowCheckerHelpAlpha = Args.hasArg(OPT_analyzer_checker_help_alpha);
  Opts.ShowCheckerHelpDeveloper =
      Args.hasArg(OPT_analyzer_checker_help_developer);

  Opts.ShowCheckerOptionList = Args.hasArg(OPT_analyzer_checker_option_help);
  Opts.ShowCheckerOptionAlphaList =
      Args.hasArg(OPT_analyzer_checker_option_help_alpha);
  Opts.ShowCheckerOptionDeveloperList =
      Args.hasArg(OPT_analyzer_checker_option_help_developer);

  Opts.ShowConfigOptionsList = Args.hasArg(OPT_analyzer_config_help);
  Opts.ShowEnabledCheckerList = Args.hasArg(OPT_analyzer_list_enabled_checkers);
  Opts.ShouldEmitErrorsOnInvalidConfigValue =
      /* negated */!llvm::StringSwitch<bool>(
                   Args.getLastArgValue(OPT_analyzer_config_compatibility_mode))
        .Case("true", true)
        .Case("false", false)
        .Default(false);
  Opts.DisableAllCheckers = Args.hasArg(OPT_analyzer_disable_all_checks);

  Opts.visualizeExplodedGraphWithGraphViz =
    Args.hasArg(OPT_analyzer_viz_egraph_graphviz);
  Opts.DumpExplodedGraphTo =
      std::string(Args.getLastArgValue(OPT_analyzer_dump_egraph));
  Opts.NoRetryExhausted = Args.hasArg(OPT_analyzer_disable_retry_exhausted);
  Opts.AnalyzerWerror = Args.hasArg(OPT_analyzer_werror);
  Opts.AnalyzeAll = Args.hasArg(OPT_analyzer_opt_analyze_headers);
  Opts.AnalyzerDisplayProgress = Args.hasArg(OPT_analyzer_display_progress);
  Opts.AnalyzeNestedBlocks =
    Args.hasArg(OPT_analyzer_opt_analyze_nested_blocks);
  Opts.AnalyzeSpecificFunction =
      std::string(Args.getLastArgValue(OPT_analyze_function));
  Opts.UnoptimizedCFG = Args.hasArg(OPT_analysis_UnoptimizedCFG);
  Opts.TrimGraph = Args.hasArg(OPT_trim_egraph);
  Opts.maxBlockVisitOnPath =
      getLastArgIntValue(Args, OPT_analyzer_max_loop, 4, Diags);
  Opts.PrintStats = Args.hasArg(OPT_analyzer_stats);
  Opts.InlineMaxStackDepth =
      getLastArgIntValue(Args, OPT_analyzer_inline_max_stack_depth,
                         Opts.InlineMaxStackDepth, Diags);

  Opts.CheckersAndPackages.clear();
  for (const Arg *A :
       Args.filtered(OPT_analyzer_checker, OPT_analyzer_disable_checker)) {
    A->claim();
    bool IsEnabled = A->getOption().getID() == OPT_analyzer_checker;
    // We can have a list of comma separated checker names, e.g:
    // '-analyzer-checker=cocoa,unix'
    StringRef CheckerAndPackageList = A->getValue();
    SmallVector<StringRef, 16> CheckersAndPackages;
    CheckerAndPackageList.split(CheckersAndPackages, ",");
    for (const StringRef &CheckerOrPackage : CheckersAndPackages)
      Opts.CheckersAndPackages.emplace_back(std::string(CheckerOrPackage),
                                            IsEnabled);
  }

  // Go through the analyzer configuration options.
  for (const auto *A : Args.filtered(OPT_analyzer_config)) {

    // We can have a list of comma separated config names, e.g:
    // '-analyzer-config key1=val1,key2=val2'
    StringRef configList = A->getValue();
    SmallVector<StringRef, 4> configVals;
    configList.split(configVals, ",");
    for (const auto &configVal : configVals) {
      StringRef key, val;
      std::tie(key, val) = configVal.split("=");
      if (val.empty()) {
        Diags.Report(SourceLocation(),
                     diag::err_analyzer_config_no_value) << configVal;
        Success = false;
        break;
      }
      if (val.find('=') != StringRef::npos) {
        Diags.Report(SourceLocation(),
                     diag::err_analyzer_config_multiple_values)
          << configVal;
        Success = false;
        break;
      }

      // TODO: Check checker options too, possibly in CheckerRegistry.
      // Leave unknown non-checker configs unclaimed.
      if (!key.contains(":") && Opts.isUnknownAnalyzerConfig(key)) {
        if (Opts.ShouldEmitErrorsOnInvalidConfigValue)
          Diags.Report(diag::err_analyzer_config_unknown) << key;
        continue;
      }

      A->claim();
      Opts.Config[key] = std::string(val);
    }
  }

  if (Opts.ShouldEmitErrorsOnInvalidConfigValue)
    parseAnalyzerConfigs(Opts, &Diags);
  else
    parseAnalyzerConfigs(Opts, nullptr);

  llvm::raw_string_ostream os(Opts.FullCompilerInvocation);
  for (unsigned i = 0; i < Args.getNumInputArgStrings(); ++i) {
    if (i != 0)
      os << " ";
    os << Args.getArgString(i);
  }
  os.flush();

  return Success;
}

static StringRef getStringOption(AnalyzerOptions::ConfigTable &Config,
                                 StringRef OptionName, StringRef DefaultVal) {
  return Config.insert({OptionName, std::string(DefaultVal)}).first->second;
}

static void initOption(AnalyzerOptions::ConfigTable &Config,
                       DiagnosticsEngine *Diags,
                       StringRef &OptionField, StringRef Name,
                       StringRef DefaultVal) {
  // String options may be known to invalid (e.g. if the expected string is a
  // file name, but the file does not exist), those will have to be checked in
  // parseConfigs.
  OptionField = getStringOption(Config, Name, DefaultVal);
}

static void initOption(AnalyzerOptions::ConfigTable &Config,
                       DiagnosticsEngine *Diags,
                       bool &OptionField, StringRef Name, bool DefaultVal) {
  auto PossiblyInvalidVal = llvm::StringSwitch<Optional<bool>>(
                 getStringOption(Config, Name, (DefaultVal ? "true" : "false")))
      .Case("true", true)
      .Case("false", false)
      .Default(None);

  if (!PossiblyInvalidVal) {
    if (Diags)
      Diags->Report(diag::err_analyzer_config_invalid_input)
        << Name << "a boolean";
    else
      OptionField = DefaultVal;
  } else
    OptionField = PossiblyInvalidVal.getValue();
}

static void initOption(AnalyzerOptions::ConfigTable &Config,
                       DiagnosticsEngine *Diags,
                       unsigned &OptionField, StringRef Name,
                       unsigned DefaultVal) {

  OptionField = DefaultVal;
  bool HasFailed = getStringOption(Config, Name, std::to_string(DefaultVal))
                     .getAsInteger(0, OptionField);
  if (Diags && HasFailed)
    Diags->Report(diag::err_analyzer_config_invalid_input)
      << Name << "an unsigned";
}

static void parseAnalyzerConfigs(AnalyzerOptions &AnOpts,
                                 DiagnosticsEngine *Diags) {
  // TODO: There's no need to store the entire configtable, it'd be plenty
  // enough tostore checker options.

#define ANALYZER_OPTION(TYPE, NAME, CMDFLAG, DESC, DEFAULT_VAL)                \
  initOption(AnOpts.Config, Diags, AnOpts.NAME, CMDFLAG, DEFAULT_VAL);

#define ANALYZER_OPTION_DEPENDS_ON_USER_MODE(TYPE, NAME, CMDFLAG, DESC,        \
                                           SHALLOW_VAL, DEEP_VAL)              \
  switch (AnOpts.getUserMode()) {                                              \
  case UMK_Shallow:                                                            \
    initOption(AnOpts.Config, Diags, AnOpts.NAME, CMDFLAG, SHALLOW_VAL);       \
    break;                                                                     \
  case UMK_Deep:                                                               \
    initOption(AnOpts.Config, Diags, AnOpts.NAME, CMDFLAG, DEEP_VAL);          \
    break;                                                                     \
  }                                                                            \

#include "clang/StaticAnalyzer/Core/AnalyzerOptions.def"
#undef ANALYZER_OPTION
#undef ANALYZER_OPTION_DEPENDS_ON_USER_MODE

  // At this point, AnalyzerOptions is configured. Let's validate some options.

  // FIXME: Here we try to validate the silenced checkers or packages are valid.
  // The current approach only validates the registered checkers which does not
  // contain the runtime enabled checkers and optimally we would validate both.
  if (!AnOpts.RawSilencedCheckersAndPackages.empty()) {
    std::vector<StringRef> Checkers =
        AnOpts.getRegisteredCheckers(/*IncludeExperimental=*/true);
    std::vector<StringRef> Packages =
        AnOpts.getRegisteredPackages(/*IncludeExperimental=*/true);

    SmallVector<StringRef, 16> CheckersAndPackages;
    AnOpts.RawSilencedCheckersAndPackages.split(CheckersAndPackages, ";");

    for (const StringRef &CheckerOrPackage : CheckersAndPackages) {
      if (Diags) {
        bool IsChecker = CheckerOrPackage.contains('.');
        bool IsValidName =
            IsChecker
                ? llvm::find(Checkers, CheckerOrPackage) != Checkers.end()
                : llvm::find(Packages, CheckerOrPackage) != Packages.end();

        if (!IsValidName)
          Diags->Report(diag::err_unknown_analyzer_checker_or_package)
              << CheckerOrPackage;
      }

      AnOpts.SilencedCheckersAndPackages.emplace_back(CheckerOrPackage);
    }
  }

  if (!Diags)
    return;

  if (AnOpts.ShouldTrackConditionsDebug && !AnOpts.ShouldTrackConditions)
    Diags->Report(diag::err_analyzer_config_invalid_input)
        << "track-conditions-debug" << "'track-conditions' to also be enabled";

  if (!AnOpts.CTUDir.empty() && !llvm::sys::fs::is_directory(AnOpts.CTUDir))
    Diags->Report(diag::err_analyzer_config_invalid_input) << "ctu-dir"
                                                           << "a filename";

  if (!AnOpts.ModelPath.empty() &&
      !llvm::sys::fs::is_directory(AnOpts.ModelPath))
    Diags->Report(diag::err_analyzer_config_invalid_input) << "model-path"
                                                           << "a filename";
}

static bool ParseMigratorArgs(MigratorOptions &Opts, ArgList &Args) {
  Opts.NoNSAllocReallocError = Args.hasArg(OPT_migrator_no_nsalloc_error);
  Opts.NoFinalizeRemoval = Args.hasArg(OPT_migrator_no_finalize_removal);
  return true;
}

static void ParseCommentArgs(CommentOptions &Opts, ArgList &Args) {
  Opts.BlockCommandNames = Args.getAllArgValues(OPT_fcomment_block_commands);
  Opts.ParseAllComments = Args.hasArg(OPT_fparse_all_comments);
}

static llvm::Reloc::Model getRelocModel(ArgList &Args,
                                        DiagnosticsEngine &Diags) {
  if (Arg *A = Args.getLastArg(OPT_mrelocation_model)) {
    StringRef Value = A->getValue();
    auto RM = llvm::StringSwitch<llvm::Optional<llvm::Reloc::Model>>(Value)
                  .Case("static", llvm::Reloc::Static)
                  .Case("pic", llvm::Reloc::PIC_)
                  .Case("ropi", llvm::Reloc::ROPI)
                  .Case("rwpi", llvm::Reloc::RWPI)
                  .Case("ropi-rwpi", llvm::Reloc::ROPI_RWPI)
                  .Case("dynamic-no-pic", llvm::Reloc::DynamicNoPIC)
                  .Default(None);
    if (RM.hasValue())
      return *RM;
    Diags.Report(diag::err_drv_invalid_value) << A->getAsString(Args) << Value;
  }
  return llvm::Reloc::PIC_;
}

/// Create a new Regex instance out of the string value in \p RpassArg.
/// It returns a pointer to the newly generated Regex instance.
static std::shared_ptr<llvm::Regex>
GenerateOptimizationRemarkRegex(DiagnosticsEngine &Diags, ArgList &Args,
                                Arg *RpassArg) {
  StringRef Val = RpassArg->getValue();
  std::string RegexError;
  std::shared_ptr<llvm::Regex> Pattern = std::make_shared<llvm::Regex>(Val);
  if (!Pattern->isValid(RegexError)) {
    Diags.Report(diag::err_drv_optimization_remark_pattern)
        << RegexError << RpassArg->getAsString(Args);
    Pattern.reset();
  }
  return Pattern;
}

static bool parseDiagnosticLevelMask(StringRef FlagName,
                                     const std::vector<std::string> &Levels,
                                     DiagnosticsEngine *Diags,
                                     DiagnosticLevelMask &M) {
  bool Success = true;
  for (const auto &Level : Levels) {
    DiagnosticLevelMask const PM =
      llvm::StringSwitch<DiagnosticLevelMask>(Level)
        .Case("note",    DiagnosticLevelMask::Note)
        .Case("remark",  DiagnosticLevelMask::Remark)
        .Case("warning", DiagnosticLevelMask::Warning)
        .Case("error",   DiagnosticLevelMask::Error)
        .Default(DiagnosticLevelMask::None);
    if (PM == DiagnosticLevelMask::None) {
      Success = false;
      if (Diags)
        Diags->Report(diag::err_drv_invalid_value) << FlagName << Level;
    }
    M = M | PM;
  }
  return Success;
}

static void parseSanitizerKinds(StringRef FlagName,
                                const std::vector<std::string> &Sanitizers,
                                DiagnosticsEngine &Diags, SanitizerSet &S) {
  for (const auto &Sanitizer : Sanitizers) {
    SanitizerMask K = parseSanitizerValue(Sanitizer, /*AllowGroups=*/false);
    if (K == SanitizerMask())
      Diags.Report(diag::err_drv_invalid_value) << FlagName << Sanitizer;
    else
      S.set(K, true);
  }
}

static void parseXRayInstrumentationBundle(StringRef FlagName, StringRef Bundle,
                                           ArgList &Args, DiagnosticsEngine &D,
                                           XRayInstrSet &S) {
  llvm::SmallVector<StringRef, 2> BundleParts;
  llvm::SplitString(Bundle, BundleParts, ",");
  for (const auto &B : BundleParts) {
    auto Mask = parseXRayInstrValue(B);
    if (Mask == XRayInstrKind::None)
      if (B != "none")
        D.Report(diag::err_drv_invalid_value) << FlagName << Bundle;
      else
        S.Mask = Mask;
    else if (Mask == XRayInstrKind::All)
      S.Mask = Mask;
    else
      S.set(Mask, true);
  }
}

// Set the profile kind for fprofile-instrument.
static void setPGOInstrumentor(CodeGenOptions &Opts, ArgList &Args,
                               DiagnosticsEngine &Diags) {
  Arg *A = Args.getLastArg(OPT_fprofile_instrument_EQ);
  if (A == nullptr)
    return;
  StringRef S = A->getValue();
  unsigned I = llvm::StringSwitch<unsigned>(S)
                   .Case("none", CodeGenOptions::ProfileNone)
                   .Case("clang", CodeGenOptions::ProfileClangInstr)
                   .Case("llvm", CodeGenOptions::ProfileIRInstr)
                   .Case("csllvm", CodeGenOptions::ProfileCSIRInstr)
                   .Default(~0U);
  if (I == ~0U) {
    Diags.Report(diag::err_drv_invalid_pgo_instrumentor) << A->getAsString(Args)
                                                         << S;
    return;
  }
  auto Instrumentor = static_cast<CodeGenOptions::ProfileInstrKind>(I);
  Opts.setProfileInstr(Instrumentor);
}

// Set the profile kind using fprofile-instrument-use-path.
static void setPGOUseInstrumentor(CodeGenOptions &Opts,
                                  const Twine &ProfileName) {
  auto ReaderOrErr = llvm::IndexedInstrProfReader::create(ProfileName);
  // In error, return silently and let Clang PGOUse report the error message.
  if (auto E = ReaderOrErr.takeError()) {
    llvm::consumeError(std::move(E));
    Opts.setProfileUse(CodeGenOptions::ProfileClangInstr);
    return;
  }
  std::unique_ptr<llvm::IndexedInstrProfReader> PGOReader =
    std::move(ReaderOrErr.get());
  if (PGOReader->isIRLevelProfile()) {
    if (PGOReader->hasCSIRLevelProfile())
      Opts.setProfileUse(CodeGenOptions::ProfileCSIRInstr);
    else
      Opts.setProfileUse(CodeGenOptions::ProfileIRInstr);
  } else
    Opts.setProfileUse(CodeGenOptions::ProfileClangInstr);
}

static bool ParseCodeGenArgs(CodeGenOptions &Opts, ArgList &Args, InputKind IK,
                             DiagnosticsEngine &Diags,
                             const TargetOptions &TargetOpts,
                             const FrontendOptions &FrontendOpts) {
  bool Success = true;
  llvm::Triple Triple = llvm::Triple(TargetOpts.Triple);

  unsigned OptimizationLevel = getOptimizationLevel(Args, IK, Diags);
  // TODO: This could be done in Driver
  unsigned MaxOptLevel = 3;
  if (OptimizationLevel > MaxOptLevel) {
    // If the optimization level is not supported, fall back on the default
    // optimization
    Diags.Report(diag::warn_drv_optimization_value)
        << Args.getLastArg(OPT_O)->getAsString(Args) << "-O" << MaxOptLevel;
    OptimizationLevel = MaxOptLevel;
  }
  Opts.OptimizationLevel = OptimizationLevel;

  // At O0 we want to fully disable inlining outside of cases marked with
  // 'alwaysinline' that are required for correctness.
  Opts.setInlining(
      (!Args.hasArg(OPT_disable_O0_noinline) && Opts.OptimizationLevel == 0)
          ? CodeGenOptions::OnlyAlwaysInlining
          : CodeGenOptions::NormalInlining);
  // Explicit inlining flags can disable some or all inlining even at
  // optimization levels above zero.
  if (Arg *InlineArg = Args.getLastArg(
          options::OPT_finline_functions, options::OPT_finline_hint_functions,
          options::OPT_fno_inline_functions, options::OPT_fno_inline)) {
    if (Args.hasArg(OPT_disable_O0_noinline) || Opts.OptimizationLevel > 0) {
      const Option &InlineOpt = InlineArg->getOption();
      if (InlineOpt.matches(options::OPT_finline_functions))
        Opts.setInlining(CodeGenOptions::NormalInlining);
      else if (InlineOpt.matches(options::OPT_finline_hint_functions))
        Opts.setInlining(CodeGenOptions::OnlyHintInlining);
      else
        Opts.setInlining(CodeGenOptions::OnlyAlwaysInlining);
    }
  }

  Opts.ExperimentalNewPassManager = Args.hasFlag(
      OPT_fexperimental_new_pass_manager, OPT_fno_experimental_new_pass_manager,
      /* Default */ ENABLE_EXPERIMENTAL_NEW_PASS_MANAGER);

  Opts.DebugPassManager =
      Args.hasFlag(OPT_fdebug_pass_manager, OPT_fno_debug_pass_manager,
                   /* Default */ false);

  if (Arg *A = Args.getLastArg(OPT_fveclib)) {
    StringRef Name = A->getValue();
    if (Name == "Accelerate")
      Opts.setVecLib(CodeGenOptions::Accelerate);
    else if (Name == "MASSV")
      Opts.setVecLib(CodeGenOptions::MASSV);
    else if (Name == "SVML")
      Opts.setVecLib(CodeGenOptions::SVML);
    else if (Name == "none")
      Opts.setVecLib(CodeGenOptions::NoLibrary);
    else
      Diags.Report(diag::err_drv_invalid_value) << A->getAsString(Args) << Name;
  }

  if (Arg *A = Args.getLastArg(OPT_debug_info_kind_EQ)) {
    unsigned Val =
        llvm::StringSwitch<unsigned>(A->getValue())
            .Case("line-tables-only", codegenoptions::DebugLineTablesOnly)
            .Case("line-directives-only", codegenoptions::DebugDirectivesOnly)
            .Case("constructor", codegenoptions::DebugInfoConstructor)
            .Case("limited", codegenoptions::LimitedDebugInfo)
            .Case("standalone", codegenoptions::FullDebugInfo)
            .Default(~0U);
    if (Val == ~0U)
      Diags.Report(diag::err_drv_invalid_value) << A->getAsString(Args)
                                                << A->getValue();
    else
      Opts.setDebugInfo(static_cast<codegenoptions::DebugInfoKind>(Val));
  }
  if (Arg *A = Args.getLastArg(OPT_debugger_tuning_EQ)) {
    unsigned Val = llvm::StringSwitch<unsigned>(A->getValue())
                       .Case("gdb", unsigned(llvm::DebuggerKind::GDB))
                       .Case("lldb", unsigned(llvm::DebuggerKind::LLDB))
                       .Case("sce", unsigned(llvm::DebuggerKind::SCE))
                       .Default(~0U);
    if (Val == ~0U)
      Diags.Report(diag::err_drv_invalid_value) << A->getAsString(Args)
                                                << A->getValue();
    else
      Opts.setDebuggerTuning(static_cast<llvm::DebuggerKind>(Val));
  }
  Opts.DwarfVersion = getLastArgIntValue(Args, OPT_dwarf_version_EQ, 0, Diags);
  Opts.DebugColumnInfo = Args.hasArg(OPT_dwarf_column_info);
  Opts.EmitCodeView = Args.hasArg(OPT_gcodeview);
  Opts.CodeViewGHash = Args.hasArg(OPT_gcodeview_ghash);
  Opts.MacroDebugInfo = Args.hasArg(OPT_debug_info_macro);
  Opts.WholeProgramVTables = Args.hasArg(OPT_fwhole_program_vtables);
  Opts.VirtualFunctionElimination =
      Args.hasArg(OPT_fvirtual_function_elimination);
  Opts.LTOVisibilityPublicStd = Args.hasArg(OPT_flto_visibility_public_std);
  Opts.SplitDwarfFile = std::string(Args.getLastArgValue(OPT_split_dwarf_file));
  Opts.SplitDwarfOutput =
      std::string(Args.getLastArgValue(OPT_split_dwarf_output));
  Opts.SplitDwarfInlining = !Args.hasArg(OPT_fno_split_dwarf_inlining);
  Opts.DebugTypeExtRefs = Args.hasArg(OPT_dwarf_ext_refs);
  Opts.DebugExplicitImport = Args.hasArg(OPT_dwarf_explicit_import);
  Opts.DebugFwdTemplateParams = Args.hasArg(OPT_debug_forward_template_params);
  Opts.EmbedSource = Args.hasArg(OPT_gembed_source);
  Opts.ForceDwarfFrameSection = Args.hasArg(OPT_fforce_dwarf_frame);

  for (const auto &Arg : Args.getAllArgValues(OPT_fdebug_prefix_map_EQ)) {
    auto Split = StringRef(Arg).split('=');
    Opts.DebugPrefixMap.insert(
        {std::string(Split.first), std::string(Split.second)});
  }

  if (const Arg *A =
          Args.getLastArg(OPT_emit_llvm_uselists, OPT_no_emit_llvm_uselists))
    Opts.EmitLLVMUseLists = A->getOption().getID() == OPT_emit_llvm_uselists;

  Opts.DisableLLVMPasses = Args.hasArg(OPT_disable_llvm_passes);
  Opts.DisableLifetimeMarkers = Args.hasArg(OPT_disable_lifetimemarkers);

  const llvm::Triple::ArchType DebugEntryValueArchs[] = {
      llvm::Triple::x86, llvm::Triple::x86_64, llvm::Triple::aarch64,
      llvm::Triple::arm, llvm::Triple::armeb, llvm::Triple::mips,
      llvm::Triple::mipsel, llvm::Triple::mips64, llvm::Triple::mips64el};

  llvm::Triple T(TargetOpts.Triple);
  if (Opts.OptimizationLevel > 0 && Opts.hasReducedDebugInfo() &&
      llvm::is_contained(DebugEntryValueArchs, T.getArch()))
    Opts.EmitCallSiteInfo = true;

  Opts.DisableO0ImplyOptNone = Args.hasArg(OPT_disable_O0_optnone);
  Opts.DisableRedZone = Args.hasArg(OPT_disable_red_zone);
  Opts.IndirectTlsSegRefs = Args.hasArg(OPT_mno_tls_direct_seg_refs);
  Opts.ForbidGuardVariables = Args.hasArg(OPT_fforbid_guard_variables);
  Opts.UseRegisterSizedBitfieldAccess = Args.hasArg(
    OPT_fuse_register_sized_bitfield_access);
  Opts.RelaxedAliasing = Args.hasArg(OPT_relaxed_aliasing);
  Opts.StructPathTBAA = !Args.hasArg(OPT_no_struct_path_tbaa);
  Opts.NewStructPathTBAA = !Args.hasArg(OPT_no_struct_path_tbaa) &&
                           Args.hasArg(OPT_new_struct_path_tbaa);
  Opts.FineGrainedBitfieldAccesses =
      Args.hasFlag(OPT_ffine_grained_bitfield_accesses,
                   OPT_fno_fine_grained_bitfield_accesses, false);
  Opts.DwarfDebugFlags =
      std::string(Args.getLastArgValue(OPT_dwarf_debug_flags));
  Opts.RecordCommandLine =
      std::string(Args.getLastArgValue(OPT_record_command_line));
  Opts.MergeAllConstants = Args.hasArg(OPT_fmerge_all_constants);
  Opts.NoCommon = !Args.hasArg(OPT_fcommon);
  Opts.NoInlineLineTables = Args.hasArg(OPT_gno_inline_line_tables);
  Opts.NoImplicitFloat = Args.hasArg(OPT_no_implicit_float);
  Opts.OptimizeSize = getOptimizationLevelSize(Args);
  Opts.SimplifyLibCalls = !(Args.hasArg(OPT_fno_builtin) ||
                            Args.hasArg(OPT_ffreestanding));
  if (Opts.SimplifyLibCalls)
    getAllNoBuiltinFuncValues(Args, Opts.NoBuiltinFuncs);
  Opts.UnrollLoops =
      Args.hasFlag(OPT_funroll_loops, OPT_fno_unroll_loops,
                   (Opts.OptimizationLevel > 1));
  Opts.RerollLoops = Args.hasArg(OPT_freroll_loops);

  Opts.DisableIntegratedAS = Args.hasArg(OPT_fno_integrated_as);
  Opts.CallGraphProfile = !Opts.DisableIntegratedAS;
  Opts.Autolink = !Args.hasArg(OPT_fno_autolink);
  Opts.SampleProfileFile =
      std::string(Args.getLastArgValue(OPT_fprofile_sample_use_EQ));
  Opts.DebugInfoForProfiling = Args.hasFlag(
      OPT_fdebug_info_for_profiling, OPT_fno_debug_info_for_profiling, false);
  Opts.DebugNameTable = static_cast<unsigned>(
      Args.hasArg(OPT_ggnu_pubnames)
          ? llvm::DICompileUnit::DebugNameTableKind::GNU
          : Args.hasArg(OPT_gpubnames)
                ? llvm::DICompileUnit::DebugNameTableKind::Default
                : llvm::DICompileUnit::DebugNameTableKind::None);
  Opts.DebugRangesBaseAddress = Args.hasArg(OPT_fdebug_ranges_base_address);

  setPGOInstrumentor(Opts, Args, Diags);
  Opts.InstrProfileOutput =
      std::string(Args.getLastArgValue(OPT_fprofile_instrument_path_EQ));
  Opts.ProfileInstrumentUsePath =
      std::string(Args.getLastArgValue(OPT_fprofile_instrument_use_path_EQ));
  if (!Opts.ProfileInstrumentUsePath.empty())
    setPGOUseInstrumentor(Opts, Opts.ProfileInstrumentUsePath);
  Opts.ProfileRemappingFile =
      std::string(Args.getLastArgValue(OPT_fprofile_remapping_file_EQ));
  if (!Opts.ProfileRemappingFile.empty() && !Opts.ExperimentalNewPassManager) {
    Diags.Report(diag::err_drv_argument_only_allowed_with)
      << Args.getLastArg(OPT_fprofile_remapping_file_EQ)->getAsString(Args)
      << "-fexperimental-new-pass-manager";
  }

  Opts.CoverageMapping =
      Args.hasFlag(OPT_fcoverage_mapping, OPT_fno_coverage_mapping, false);
  Opts.DumpCoverageMapping = Args.hasArg(OPT_dump_coverage_mapping);
  Opts.AsmVerbose = !Args.hasArg(OPT_fno_verbose_asm);
  Opts.PreserveAsmComments = !Args.hasArg(OPT_fno_preserve_as_comments);
  Opts.AssumeSaneOperatorNew = !Args.hasArg(OPT_fno_assume_sane_operator_new);
  Opts.ObjCAutoRefCountExceptions = Args.hasArg(OPT_fobjc_arc_exceptions);
  Opts.CXAAtExit = !Args.hasArg(OPT_fno_use_cxa_atexit);
  Opts.RegisterGlobalDtorsWithAtExit =
      Args.hasArg(OPT_fregister_global_dtors_with_atexit);
  Opts.CXXCtorDtorAliases = Args.hasArg(OPT_mconstructor_aliases);
  Opts.CodeModel = TargetOpts.CodeModel;
  Opts.DebugPass = std::string(Args.getLastArgValue(OPT_mdebug_pass));

  // Handle -mframe-pointer option.
  if (Arg *A = Args.getLastArg(OPT_mframe_pointer_EQ)) {
    CodeGenOptions::FramePointerKind FP;
    StringRef Name = A->getValue();
    bool ValidFP = true;
    if (Name == "none")
      FP = CodeGenOptions::FramePointerKind::None;
    else if (Name == "non-leaf")
      FP = CodeGenOptions::FramePointerKind::NonLeaf;
    else if (Name == "all")
      FP = CodeGenOptions::FramePointerKind::All;
    else {
      Diags.Report(diag::err_drv_invalid_value) << A->getAsString(Args) << Name;
      Success = false;
      ValidFP = false;
    }
    if (ValidFP)
      Opts.setFramePointer(FP);
  }

  Opts.DisableFree = Args.hasArg(OPT_disable_free);
  Opts.DiscardValueNames = Args.hasArg(OPT_discard_value_names);
  Opts.DisableTailCalls = Args.hasArg(OPT_mdisable_tail_calls);
  Opts.NoEscapingBlockTailCalls =
      Args.hasArg(OPT_fno_escaping_block_tail_calls);
  Opts.FloatABI = std::string(Args.getLastArgValue(OPT_mfloat_abi));
  Opts.LessPreciseFPMAD = Args.hasArg(OPT_cl_mad_enable) ||
                          Args.hasArg(OPT_cl_unsafe_math_optimizations) ||
                          Args.hasArg(OPT_cl_fast_relaxed_math);
  Opts.LimitFloatPrecision =
      std::string(Args.getLastArgValue(OPT_mlimit_float_precision));
  Opts.CorrectlyRoundedDivSqrt =
      Args.hasArg(OPT_cl_fp32_correctly_rounded_divide_sqrt);
  Opts.UniformWGSize =
      Args.hasArg(OPT_cl_uniform_work_group_size);
  Opts.Reciprocals = Args.getAllArgValues(OPT_mrecip_EQ);
  Opts.StrictFloatCastOverflow =
      !Args.hasArg(OPT_fno_strict_float_cast_overflow);

  Opts.NoZeroInitializedInBSS = Args.hasArg(OPT_mno_zero_initialized_in_bss);
  Opts.NumRegisterParameters = getLastArgIntValue(Args, OPT_mregparm, 0, Diags);
  Opts.NoExecStack = Args.hasArg(OPT_mno_exec_stack);
  Opts.SmallDataLimit =
      getLastArgIntValue(Args, OPT_msmall_data_limit, 0, Diags);
  Opts.FatalWarnings = Args.hasArg(OPT_massembler_fatal_warnings);
  Opts.NoWarn = Args.hasArg(OPT_massembler_no_warn);
  Opts.EnableSegmentedStacks = Args.hasArg(OPT_split_stacks);
  Opts.RelaxAll = Args.hasArg(OPT_mrelax_all);
  Opts.IncrementalLinkerCompatible =
      Args.hasArg(OPT_mincremental_linker_compatible);
  Opts.PIECopyRelocations =
      Args.hasArg(OPT_mpie_copy_relocations);
  Opts.NoPLT = Args.hasArg(OPT_fno_plt);
  Opts.SaveTempLabels = Args.hasArg(OPT_msave_temp_labels);
  Opts.NoDwarfDirectoryAsm = Args.hasArg(OPT_fno_dwarf_directory_asm);
  Opts.SoftFloat = Args.hasArg(OPT_msoft_float);
  Opts.StrictEnums = Args.hasArg(OPT_fstrict_enums);
  Opts.StrictReturn = !Args.hasArg(OPT_fno_strict_return);
  Opts.StrictVTablePointers = Args.hasArg(OPT_fstrict_vtable_pointers);
  Opts.ForceEmitVTables = Args.hasArg(OPT_fforce_emit_vtables);
  Opts.UnwindTables = Args.hasArg(OPT_munwind_tables);
  Opts.RelocationModel = getRelocModel(Args, Diags);
  Opts.ThreadModel =
      std::string(Args.getLastArgValue(OPT_mthread_model, "posix"));
  if (Opts.ThreadModel != "posix" && Opts.ThreadModel != "single")
    Diags.Report(diag::err_drv_invalid_value)
        << Args.getLastArg(OPT_mthread_model)->getAsString(Args)
        << Opts.ThreadModel;
  Opts.TrapFuncName = std::string(Args.getLastArgValue(OPT_ftrap_function_EQ));
  Opts.UseInitArray = !Args.hasArg(OPT_fno_use_init_array);

  Opts.BBSections =
      std::string(Args.getLastArgValue(OPT_fbasic_block_sections_EQ, "none"));

  // Basic Block Sections implies Function Sections.
  Opts.FunctionSections =
      Args.hasArg(OPT_ffunction_sections) ||
      (Opts.BBSections != "none" && Opts.BBSections != "labels");

  Opts.DataSections = Args.hasArg(OPT_fdata_sections);
  Opts.StackSizeSection = Args.hasArg(OPT_fstack_size_section);
  Opts.UniqueSectionNames = !Args.hasArg(OPT_fno_unique_section_names);
  Opts.UniqueBasicBlockSectionNames =
      Args.hasArg(OPT_funique_basic_block_section_names);
  Opts.UniqueInternalLinkageNames =
      Args.hasArg(OPT_funique_internal_linkage_names);

  Opts.MergeFunctions = Args.hasArg(OPT_fmerge_functions);

  Opts.NoUseJumpTables = Args.hasArg(OPT_fno_jump_tables);

  Opts.NullPointerIsValid = Args.hasArg(OPT_fno_delete_null_pointer_checks);

  Opts.ProfileSampleAccurate = Args.hasArg(OPT_fprofile_sample_accurate);

  Opts.PrepareForLTO = Args.hasArg(OPT_flto, OPT_flto_EQ);
  Opts.PrepareForThinLTO = false;
  if (Arg *A = Args.getLastArg(OPT_flto_EQ)) {
    StringRef S = A->getValue();
    if (S == "thin")
      Opts.PrepareForThinLTO = true;
    else if (S != "full")
      Diags.Report(diag::err_drv_invalid_value) << A->getAsString(Args) << S;
  }
  Opts.LTOUnit = Args.hasFlag(OPT_flto_unit, OPT_fno_lto_unit, false);
  Opts.EnableSplitLTOUnit = Args.hasArg(OPT_fsplit_lto_unit);
  if (Arg *A = Args.getLastArg(OPT_fthinlto_index_EQ)) {
    if (IK.getLanguage() != Language::LLVM_IR)
      Diags.Report(diag::err_drv_argument_only_allowed_with)
          << A->getAsString(Args) << "-x ir";
    Opts.ThinLTOIndexFile =
        std::string(Args.getLastArgValue(OPT_fthinlto_index_EQ));
  }
  if (Arg *A = Args.getLastArg(OPT_save_temps_EQ))
    Opts.SaveTempsFilePrefix =
        llvm::StringSwitch<std::string>(A->getValue())
            .Case("obj", FrontendOpts.OutputFile)
            .Default(llvm::sys::path::filename(FrontendOpts.OutputFile).str());

  Opts.ThinLinkBitcodeFile =
      std::string(Args.getLastArgValue(OPT_fthin_link_bitcode_EQ));

  Opts.MSVolatile = Args.hasArg(OPT_fms_volatile);

  Opts.VectorizeLoop = Args.hasArg(OPT_vectorize_loops);
  Opts.VectorizeSLP = Args.hasArg(OPT_vectorize_slp);

  Opts.PreferVectorWidth =
      std::string(Args.getLastArgValue(OPT_mprefer_vector_width_EQ));

  Opts.MainFileName = std::string(Args.getLastArgValue(OPT_main_file_name));
  Opts.VerifyModule = !Args.hasArg(OPT_disable_llvm_verifier);

  Opts.ControlFlowGuardNoChecks = Args.hasArg(OPT_cfguard_no_checks);
  Opts.ControlFlowGuard = Args.hasArg(OPT_cfguard);

  Opts.DisableGCov = Args.hasArg(OPT_test_coverage);
  Opts.EmitGcovArcs = Args.hasArg(OPT_femit_coverage_data);
  Opts.EmitGcovNotes = Args.hasArg(OPT_femit_coverage_notes);
  if (Opts.EmitGcovArcs || Opts.EmitGcovNotes) {
    Opts.CoverageDataFile =
        std::string(Args.getLastArgValue(OPT_coverage_data_file));
    Opts.CoverageNotesFile =
        std::string(Args.getLastArgValue(OPT_coverage_notes_file));
    Opts.ProfileFilterFiles =
        std::string(Args.getLastArgValue(OPT_fprofile_filter_files_EQ));
    Opts.ProfileExcludeFiles =
        std::string(Args.getLastArgValue(OPT_fprofile_exclude_files_EQ));
    if (Args.hasArg(OPT_coverage_version_EQ)) {
      StringRef CoverageVersion = Args.getLastArgValue(OPT_coverage_version_EQ);
      if (CoverageVersion.size() != 4) {
        Diags.Report(diag::err_drv_invalid_value)
            << Args.getLastArg(OPT_coverage_version_EQ)->getAsString(Args)
            << CoverageVersion;
      } else {
        memcpy(Opts.CoverageVersion, CoverageVersion.data(), 4);
      }
    }
  }
  // Handle -fembed-bitcode option.
  if (Arg *A = Args.getLastArg(OPT_fembed_bitcode_EQ)) {
    StringRef Name = A->getValue();
    unsigned Model = llvm::StringSwitch<unsigned>(Name)
        .Case("off", CodeGenOptions::Embed_Off)
        .Case("all", CodeGenOptions::Embed_All)
        .Case("bitcode", CodeGenOptions::Embed_Bitcode)
        .Case("marker", CodeGenOptions::Embed_Marker)
        .Default(~0U);
    if (Model == ~0U) {
      Diags.Report(diag::err_drv_invalid_value) << A->getAsString(Args) << Name;
      Success = false;
    } else
      Opts.setEmbedBitcode(
          static_cast<CodeGenOptions::EmbedBitcodeKind>(Model));
  }
  // FIXME: For backend options that are not yet recorded as function
  // attributes in the IR, keep track of them so we can embed them in a
  // separate data section and use them when building the bitcode.
  if (Opts.getEmbedBitcode() == CodeGenOptions::Embed_All) {
    for (const auto &A : Args) {
      // Do not encode output and input.
      if (A->getOption().getID() == options::OPT_o ||
          A->getOption().getID() == options::OPT_INPUT ||
          A->getOption().getID() == options::OPT_x ||
          A->getOption().getID() == options::OPT_fembed_bitcode ||
          (A->getOption().getGroup().isValid() &&
           A->getOption().getGroup().getID() == options::OPT_W_Group))
        continue;
      ArgStringList ASL;
      A->render(Args, ASL);
      for (const auto &arg : ASL) {
        StringRef ArgStr(arg);
        Opts.CmdArgs.insert(Opts.CmdArgs.end(), ArgStr.begin(), ArgStr.end());
        // using \00 to separate each commandline options.
        Opts.CmdArgs.push_back('\0');
      }
    }
  }

  Opts.PreserveVec3Type = Args.hasArg(OPT_fpreserve_vec3_type);
  Opts.InstrumentFunctions = Args.hasArg(OPT_finstrument_functions);
  Opts.InstrumentFunctionsAfterInlining =
      Args.hasArg(OPT_finstrument_functions_after_inlining);
  Opts.InstrumentFunctionEntryBare =
      Args.hasArg(OPT_finstrument_function_entry_bare);

  Opts.XRayInstrumentFunctions =
      Args.hasArg(OPT_fxray_instrument);
  Opts.XRayAlwaysEmitCustomEvents =
      Args.hasArg(OPT_fxray_always_emit_customevents);
  Opts.XRayAlwaysEmitTypedEvents =
      Args.hasArg(OPT_fxray_always_emit_typedevents);
  Opts.XRayInstructionThreshold =
      getLastArgIntValue(Args, OPT_fxray_instruction_threshold_EQ, 200, Diags);
  Opts.XRayIgnoreLoops = Args.hasArg(OPT_fxray_ignore_loops);

  auto XRayInstrBundles =
      Args.getAllArgValues(OPT_fxray_instrumentation_bundle);
  if (XRayInstrBundles.empty())
    Opts.XRayInstrumentationBundle.Mask = XRayInstrKind::All;
  else
    for (const auto &A : XRayInstrBundles)
      parseXRayInstrumentationBundle("-fxray-instrumentation-bundle=", A, Args,
                                     Diags, Opts.XRayInstrumentationBundle);

  Opts.PatchableFunctionEntryCount =
      getLastArgIntValue(Args, OPT_fpatchable_function_entry_EQ, 0, Diags);
  Opts.PatchableFunctionEntryOffset = getLastArgIntValue(
      Args, OPT_fpatchable_function_entry_offset_EQ, 0, Diags);
  Opts.InstrumentForProfiling = Args.hasArg(OPT_pg);
  Opts.CallFEntry = Args.hasArg(OPT_mfentry);
  Opts.MNopMCount = Args.hasArg(OPT_mnop_mcount);
  Opts.RecordMCount = Args.hasArg(OPT_mrecord_mcount);
  Opts.PackedStack = Args.hasArg(OPT_mpacked_stack);
  Opts.EmitOpenCLArgMetadata = Args.hasArg(OPT_cl_kernel_arg_info);

  if (const Arg *A = Args.getLastArg(OPT_fcf_protection_EQ)) {
    StringRef Name = A->getValue();
    if (Name == "full") {
      Opts.CFProtectionReturn = 1;
      Opts.CFProtectionBranch = 1;
    } else if (Name == "return")
      Opts.CFProtectionReturn = 1;
    else if (Name == "branch")
      Opts.CFProtectionBranch = 1;
    else if (Name != "none") {
      Diags.Report(diag::err_drv_invalid_value) << A->getAsString(Args) << Name;
      Success = false;
    }
  }

  if (const Arg *A = Args.getLastArg(OPT_compress_debug_sections,
                                     OPT_compress_debug_sections_EQ)) {
    if (A->getOption().getID() == OPT_compress_debug_sections) {
      // TODO: be more clever about the compression type auto-detection
      Opts.setCompressDebugSections(llvm::DebugCompressionType::GNU);
    } else {
      auto DCT = llvm::StringSwitch<llvm::DebugCompressionType>(A->getValue())
                     .Case("none", llvm::DebugCompressionType::None)
                     .Case("zlib", llvm::DebugCompressionType::Z)
                     .Case("zlib-gnu", llvm::DebugCompressionType::GNU)
                     .Default(llvm::DebugCompressionType::None);
      Opts.setCompressDebugSections(DCT);
    }
  }

  Opts.RelaxELFRelocations = Args.hasArg(OPT_mrelax_relocations);
  Opts.DebugCompilationDir =
      std::string(Args.getLastArgValue(OPT_fdebug_compilation_dir));
  for (auto *A :
       Args.filtered(OPT_mlink_bitcode_file, OPT_mlink_builtin_bitcode)) {
    CodeGenOptions::BitcodeFileToLink F;
    F.Filename = A->getValue();
    if (A->getOption().matches(OPT_mlink_builtin_bitcode)) {
      F.LinkFlags = llvm::Linker::Flags::LinkOnlyNeeded;
      // When linking CUDA bitcode, propagate function attributes so that
      // e.g. libdevice gets fast-math attrs if we're building with fast-math.
      F.PropagateAttrs = true;
      F.Internalize = true;
    }
    Opts.LinkBitcodeFiles.push_back(F);
  }
  Opts.SanitizeCoverageType =
      getLastArgIntValue(Args, OPT_fsanitize_coverage_type, 0, Diags);
  Opts.SanitizeCoverageIndirectCalls =
      Args.hasArg(OPT_fsanitize_coverage_indirect_calls);
  Opts.SanitizeCoverageTraceBB = Args.hasArg(OPT_fsanitize_coverage_trace_bb);
  Opts.SanitizeCoverageTraceCmp = Args.hasArg(OPT_fsanitize_coverage_trace_cmp);
  Opts.SanitizeCoverageTraceDiv = Args.hasArg(OPT_fsanitize_coverage_trace_div);
  Opts.SanitizeCoverageTraceGep = Args.hasArg(OPT_fsanitize_coverage_trace_gep);
  Opts.SanitizeCoverage8bitCounters =
      Args.hasArg(OPT_fsanitize_coverage_8bit_counters);
  Opts.SanitizeCoverageTracePC = Args.hasArg(OPT_fsanitize_coverage_trace_pc);
  Opts.SanitizeCoverageTracePCGuard =
      Args.hasArg(OPT_fsanitize_coverage_trace_pc_guard);
  Opts.SanitizeCoverageNoPrune = Args.hasArg(OPT_fsanitize_coverage_no_prune);
  Opts.SanitizeCoverageInline8bitCounters =
      Args.hasArg(OPT_fsanitize_coverage_inline_8bit_counters);
  Opts.SanitizeCoverageInlineBoolFlag =
      Args.hasArg(OPT_fsanitize_coverage_inline_bool_flag);
  Opts.SanitizeCoveragePCTable = Args.hasArg(OPT_fsanitize_coverage_pc_table);
  Opts.SanitizeCoverageStackDepth =
      Args.hasArg(OPT_fsanitize_coverage_stack_depth);
  Opts.SanitizeCoverageWhitelistFiles =
      Args.getAllArgValues(OPT_fsanitize_coverage_whitelist);
  Opts.SanitizeCoverageBlacklistFiles =
      Args.getAllArgValues(OPT_fsanitize_coverage_blacklist);
  Opts.SanitizeMemoryTrackOrigins =
      getLastArgIntValue(Args, OPT_fsanitize_memory_track_origins_EQ, 0, Diags);
  Opts.SanitizeMemoryUseAfterDtor =
      Args.hasFlag(OPT_fsanitize_memory_use_after_dtor,
                   OPT_fno_sanitize_memory_use_after_dtor,
                   false);
  Opts.SanitizeMinimalRuntime = Args.hasArg(OPT_fsanitize_minimal_runtime);
  Opts.SanitizeCfiCrossDso = Args.hasArg(OPT_fsanitize_cfi_cross_dso);
  Opts.SanitizeCfiICallGeneralizePointers =
      Args.hasArg(OPT_fsanitize_cfi_icall_generalize_pointers);
  Opts.SanitizeCfiCanonicalJumpTables =
      Args.hasArg(OPT_fsanitize_cfi_canonical_jump_tables);
  Opts.SanitizeStats = Args.hasArg(OPT_fsanitize_stats);
  if (Arg *A = Args.getLastArg(
          OPT_fsanitize_address_poison_custom_array_cookie,
          OPT_fno_sanitize_address_poison_custom_array_cookie)) {
    Opts.SanitizeAddressPoisonCustomArrayCookie =
        A->getOption().getID() ==
        OPT_fsanitize_address_poison_custom_array_cookie;
  }
  if (Arg *A = Args.getLastArg(OPT_fsanitize_address_use_after_scope,
                               OPT_fno_sanitize_address_use_after_scope)) {
    Opts.SanitizeAddressUseAfterScope =
        A->getOption().getID() == OPT_fsanitize_address_use_after_scope;
  }
  Opts.SanitizeAddressGlobalsDeadStripping =
      Args.hasArg(OPT_fsanitize_address_globals_dead_stripping);
  if (Arg *A = Args.getLastArg(OPT_fsanitize_address_use_odr_indicator,
                               OPT_fno_sanitize_address_use_odr_indicator)) {
    Opts.SanitizeAddressUseOdrIndicator =
        A->getOption().getID() == OPT_fsanitize_address_use_odr_indicator;
  }
  Opts.SSPBufferSize =
      getLastArgIntValue(Args, OPT_stack_protector_buffer_size, 8, Diags);
  Opts.StackRealignment = Args.hasArg(OPT_mstackrealign);
  if (Arg *A = Args.getLastArg(OPT_mstack_alignment)) {
    StringRef Val = A->getValue();
    unsigned StackAlignment = Opts.StackAlignment;
    Val.getAsInteger(10, StackAlignment);
    Opts.StackAlignment = StackAlignment;
  }

  if (Arg *A = Args.getLastArg(OPT_mstack_probe_size)) {
    StringRef Val = A->getValue();
    unsigned StackProbeSize = Opts.StackProbeSize;
    Val.getAsInteger(0, StackProbeSize);
    Opts.StackProbeSize = StackProbeSize;
  }

  Opts.NoStackArgProbe = Args.hasArg(OPT_mno_stack_arg_probe);

  Opts.StackClashProtector = Args.hasArg(OPT_fstack_clash_protection);

  if (Arg *A = Args.getLastArg(OPT_fobjc_dispatch_method_EQ)) {
    StringRef Name = A->getValue();
    unsigned Method = llvm::StringSwitch<unsigned>(Name)
      .Case("legacy", CodeGenOptions::Legacy)
      .Case("non-legacy", CodeGenOptions::NonLegacy)
      .Case("mixed", CodeGenOptions::Mixed)
      .Default(~0U);
    if (Method == ~0U) {
      Diags.Report(diag::err_drv_invalid_value) << A->getAsString(Args) << Name;
      Success = false;
    } else {
      Opts.setObjCDispatchMethod(
        static_cast<CodeGenOptions::ObjCDispatchMethodKind>(Method));
    }
  }


  if (Args.hasArg(OPT_fno_objc_convert_messages_to_runtime_calls))
    Opts.ObjCConvertMessagesToRuntimeCalls = 0;

  if (Args.getLastArg(OPT_femulated_tls) ||
      Args.getLastArg(OPT_fno_emulated_tls)) {
    Opts.ExplicitEmulatedTLS = true;
    Opts.EmulatedTLS =
        Args.hasFlag(OPT_femulated_tls, OPT_fno_emulated_tls, false);
  }

  if (Arg *A = Args.getLastArg(OPT_ftlsmodel_EQ)) {
    StringRef Name = A->getValue();
    unsigned Model = llvm::StringSwitch<unsigned>(Name)
        .Case("global-dynamic", CodeGenOptions::GeneralDynamicTLSModel)
        .Case("local-dynamic", CodeGenOptions::LocalDynamicTLSModel)
        .Case("initial-exec", CodeGenOptions::InitialExecTLSModel)
        .Case("local-exec", CodeGenOptions::LocalExecTLSModel)
        .Default(~0U);
    if (Model == ~0U) {
      Diags.Report(diag::err_drv_invalid_value) << A->getAsString(Args) << Name;
      Success = false;
    } else {
      Opts.setDefaultTLSModel(static_cast<CodeGenOptions::TLSModel>(Model));
    }
  }

  Opts.TLSSize = getLastArgIntValue(Args, OPT_mtls_size_EQ, 0, Diags);

  if (Arg *A = Args.getLastArg(OPT_fdenormal_fp_math_EQ)) {
    StringRef Val = A->getValue();
    Opts.FPDenormalMode = llvm::parseDenormalFPAttribute(Val);
    if (!Opts.FPDenormalMode.isValid())
      Diags.Report(diag::err_drv_invalid_value) << A->getAsString(Args) << Val;
  }

  if (Arg *A = Args.getLastArg(OPT_fdenormal_fp_math_f32_EQ)) {
    StringRef Val = A->getValue();
    Opts.FP32DenormalMode = llvm::parseDenormalFPAttribute(Val);
    if (!Opts.FP32DenormalMode.isValid())
      Diags.Report(diag::err_drv_invalid_value) << A->getAsString(Args) << Val;
  }

  // X86_32 has -fppc-struct-return and -freg-struct-return.
  // PPC32 has -maix-struct-return and -msvr4-struct-return.
  if (Arg *A =
          Args.getLastArg(OPT_fpcc_struct_return, OPT_freg_struct_return,
                          OPT_maix_struct_return, OPT_msvr4_struct_return)) {
    // TODO: We might want to consider enabling these options on AIX in the
    // future.
    if (T.isOSAIX())
      Diags.Report(diag::err_drv_unsupported_opt_for_target)
          << A->getSpelling() << T.str();

    const Option &O = A->getOption();
    if (O.matches(OPT_fpcc_struct_return) ||
        O.matches(OPT_maix_struct_return)) {
      Opts.setStructReturnConvention(CodeGenOptions::SRCK_OnStack);
    } else {
      assert(O.matches(OPT_freg_struct_return) ||
             O.matches(OPT_msvr4_struct_return));
      Opts.setStructReturnConvention(CodeGenOptions::SRCK_InRegs);
    }
  }

  Opts.DependentLibraries = Args.getAllArgValues(OPT_dependent_lib);
  Opts.LinkerOptions = Args.getAllArgValues(OPT_linker_option);
  bool NeedLocTracking = false;

  Opts.OptRecordFile = std::string(Args.getLastArgValue(OPT_opt_record_file));
  if (!Opts.OptRecordFile.empty())
    NeedLocTracking = true;

  if (Arg *A = Args.getLastArg(OPT_opt_record_passes)) {
    Opts.OptRecordPasses = A->getValue();
    NeedLocTracking = true;
  }

  if (Arg *A = Args.getLastArg(OPT_opt_record_format)) {
    Opts.OptRecordFormat = A->getValue();
    NeedLocTracking = true;
  }

  if (Arg *A = Args.getLastArg(OPT_Rpass_EQ)) {
    Opts.OptimizationRemarkPattern =
        GenerateOptimizationRemarkRegex(Diags, Args, A);
    NeedLocTracking = true;
  }

  if (Arg *A = Args.getLastArg(OPT_Rpass_missed_EQ)) {
    Opts.OptimizationRemarkMissedPattern =
        GenerateOptimizationRemarkRegex(Diags, Args, A);
    NeedLocTracking = true;
  }

  if (Arg *A = Args.getLastArg(OPT_Rpass_analysis_EQ)) {
    Opts.OptimizationRemarkAnalysisPattern =
        GenerateOptimizationRemarkRegex(Diags, Args, A);
    NeedLocTracking = true;
  }

  Opts.DiagnosticsWithHotness =
      Args.hasArg(options::OPT_fdiagnostics_show_hotness);
  bool UsingSampleProfile = !Opts.SampleProfileFile.empty();
  bool UsingProfile = UsingSampleProfile ||
      (Opts.getProfileUse() != CodeGenOptions::ProfileNone);

  if (Opts.DiagnosticsWithHotness && !UsingProfile &&
      // An IR file will contain PGO as metadata
      IK.getLanguage() != Language::LLVM_IR)
    Diags.Report(diag::warn_drv_diagnostics_hotness_requires_pgo)
        << "-fdiagnostics-show-hotness";

  Opts.DiagnosticsHotnessThreshold = getLastArgUInt64Value(
      Args, options::OPT_fdiagnostics_hotness_threshold_EQ, 0);
  if (Opts.DiagnosticsHotnessThreshold > 0 && !UsingProfile)
    Diags.Report(diag::warn_drv_diagnostics_hotness_requires_pgo)
        << "-fdiagnostics-hotness-threshold=";

  // If the user requested to use a sample profile for PGO, then the
  // backend will need to track source location information so the profile
  // can be incorporated into the IR.
  if (UsingSampleProfile)
    NeedLocTracking = true;

  // If the user requested a flag that requires source locations available in
  // the backend, make sure that the backend tracks source location information.
  if (NeedLocTracking && Opts.getDebugInfo() == codegenoptions::NoDebugInfo)
    Opts.setDebugInfo(codegenoptions::LocTrackingOnly);

  Opts.RewriteMapFiles = Args.getAllArgValues(OPT_frewrite_map_file);

  // Parse -fsanitize-recover= arguments.
  // FIXME: Report unrecoverable sanitizers incorrectly specified here.
  parseSanitizerKinds("-fsanitize-recover=",
                      Args.getAllArgValues(OPT_fsanitize_recover_EQ), Diags,
                      Opts.SanitizeRecover);
  parseSanitizerKinds("-fsanitize-trap=",
                      Args.getAllArgValues(OPT_fsanitize_trap_EQ), Diags,
                      Opts.SanitizeTrap);

  Opts.CudaGpuBinaryFileName =
      std::string(Args.getLastArgValue(OPT_fcuda_include_gpubinary));

  Opts.Backchain = Args.hasArg(OPT_mbackchain);

  Opts.EmitCheckPathComponentsToStrip = getLastArgIntValue(
      Args, OPT_fsanitize_undefined_strip_path_components_EQ, 0, Diags);

  Opts.EmitVersionIdentMetadata = Args.hasFlag(OPT_Qy, OPT_Qn, true);

  Opts.Addrsig = Args.hasArg(OPT_faddrsig);

  Opts.KeepStaticConsts = Args.hasArg(OPT_fkeep_static_consts);

  Opts.SpeculativeLoadHardening = Args.hasArg(OPT_mspeculative_load_hardening);

  Opts.DefaultFunctionAttrs = Args.getAllArgValues(OPT_default_function_attr);

  Opts.PassPlugins = Args.getAllArgValues(OPT_fpass_plugin_EQ);

  Opts.SymbolPartition =
      std::string(Args.getLastArgValue(OPT_fsymbol_partition_EQ));

  Opts.ForceAAPCSBitfieldLoad = Args.hasArg(OPT_ForceAAPCSBitfieldLoad);
  return Success;
}

static void ParseDependencyOutputArgs(DependencyOutputOptions &Opts,
                                      ArgList &Args) {
  Opts.OutputFile = std::string(Args.getLastArgValue(OPT_dependency_file));
  Opts.Targets = Args.getAllArgValues(OPT_MT);
  Opts.IncludeSystemHeaders = Args.hasArg(OPT_sys_header_deps);
  Opts.IncludeModuleFiles = Args.hasArg(OPT_module_file_deps);
  Opts.UsePhonyTargets = Args.hasArg(OPT_MP);
  Opts.ShowHeaderIncludes = Args.hasArg(OPT_H);
  Opts.HeaderIncludeOutputFile =
      std::string(Args.getLastArgValue(OPT_header_include_file));
  Opts.AddMissingHeaderDeps = Args.hasArg(OPT_MG);
  if (Args.hasArg(OPT_show_includes)) {
    // Writing both /showIncludes and preprocessor output to stdout
    // would produce interleaved output, so use stderr for /showIncludes.
    // This behaves the same as cl.exe, when /E, /EP or /P are passed.
    if (Args.hasArg(options::OPT_E) || Args.hasArg(options::OPT_P))
      Opts.ShowIncludesDest = ShowIncludesDestination::Stderr;
    else
      Opts.ShowIncludesDest = ShowIncludesDestination::Stdout;
  } else {
    Opts.ShowIncludesDest = ShowIncludesDestination::None;
  }
  Opts.DOTOutputFile = std::string(Args.getLastArgValue(OPT_dependency_dot));
  Opts.ModuleDependencyOutputDir =
      std::string(Args.getLastArgValue(OPT_module_dependency_dir));
  if (Args.hasArg(OPT_MV))
    Opts.OutputFormat = DependencyOutputFormat::NMake;
  // Add sanitizer blacklists as extra dependencies.
  // They won't be discovered by the regular preprocessor, so
  // we let make / ninja to know about this implicit dependency.
  if (!Args.hasArg(OPT_fno_sanitize_blacklist)) {
    for (const auto *A : Args.filtered(OPT_fsanitize_blacklist)) {
      StringRef Val = A->getValue();
      if (Val.find('=') == StringRef::npos)
        Opts.ExtraDeps.push_back(std::string(Val));
    }
    if (Opts.IncludeSystemHeaders) {
      for (const auto *A : Args.filtered(OPT_fsanitize_system_blacklist)) {
        StringRef Val = A->getValue();
        if (Val.find('=') == StringRef::npos)
          Opts.ExtraDeps.push_back(std::string(Val));
      }
    }
  }

  // Propagate the extra dependencies.
  for (const auto *A : Args.filtered(OPT_fdepfile_entry)) {
    Opts.ExtraDeps.push_back(A->getValue());
  }

  // Only the -fmodule-file=<file> form.
  for (const auto *A : Args.filtered(OPT_fmodule_file)) {
    StringRef Val = A->getValue();
    if (Val.find('=') == StringRef::npos)
      Opts.ExtraDeps.push_back(std::string(Val));
  }
}

static bool parseShowColorsArgs(const ArgList &Args, bool DefaultColor) {
  // Color diagnostics default to auto ("on" if terminal supports) in the driver
  // but default to off in cc1, needing an explicit OPT_fdiagnostics_color.
  // Support both clang's -f[no-]color-diagnostics and gcc's
  // -f[no-]diagnostics-colors[=never|always|auto].
  enum {
    Colors_On,
    Colors_Off,
    Colors_Auto
  } ShowColors = DefaultColor ? Colors_Auto : Colors_Off;
  for (auto *A : Args) {
    const Option &O = A->getOption();
    if (O.matches(options::OPT_fcolor_diagnostics) ||
        O.matches(options::OPT_fdiagnostics_color)) {
      ShowColors = Colors_On;
    } else if (O.matches(options::OPT_fno_color_diagnostics) ||
               O.matches(options::OPT_fno_diagnostics_color)) {
      ShowColors = Colors_Off;
    } else if (O.matches(options::OPT_fdiagnostics_color_EQ)) {
      StringRef Value(A->getValue());
      if (Value == "always")
        ShowColors = Colors_On;
      else if (Value == "never")
        ShowColors = Colors_Off;
      else if (Value == "auto")
        ShowColors = Colors_Auto;
    }
  }
  return ShowColors == Colors_On ||
         (ShowColors == Colors_Auto &&
          llvm::sys::Process::StandardErrHasColors());
}

static bool checkVerifyPrefixes(const std::vector<std::string> &VerifyPrefixes,
                                DiagnosticsEngine *Diags) {
  bool Success = true;
  for (const auto &Prefix : VerifyPrefixes) {
    // Every prefix must start with a letter and contain only alphanumeric
    // characters, hyphens, and underscores.
    auto BadChar = llvm::find_if(Prefix, [](char C) {
      return !isAlphanumeric(C) && C != '-' && C != '_';
    });
    if (BadChar != Prefix.end() || !isLetter(Prefix[0])) {
      Success = false;
      if (Diags) {
        Diags->Report(diag::err_drv_invalid_value) << "-verify=" << Prefix;
        Diags->Report(diag::note_drv_verify_prefix_spelling);
      }
    }
  }
  return Success;
}

bool clang::ParseDiagnosticArgs(DiagnosticOptions &Opts, ArgList &Args,
                                DiagnosticsEngine *Diags,
                                bool DefaultDiagColor) {
  bool Success = true;

  Opts.DiagnosticLogFile =
      std::string(Args.getLastArgValue(OPT_diagnostic_log_file));
  if (Arg *A =
          Args.getLastArg(OPT_diagnostic_serialized_file, OPT__serialize_diags))
    Opts.DiagnosticSerializationFile = A->getValue();
  Opts.IgnoreWarnings = Args.hasArg(OPT_w);
  Opts.NoRewriteMacros = Args.hasArg(OPT_Wno_rewrite_macros);
  Opts.Pedantic = Args.hasArg(OPT_pedantic);
  Opts.PedanticErrors = Args.hasArg(OPT_pedantic_errors);
  Opts.ShowCarets = !Args.hasArg(OPT_fno_caret_diagnostics);
  Opts.ShowColors = parseShowColorsArgs(Args, DefaultDiagColor);
  Opts.ShowColumn = !Args.hasArg(OPT_fno_show_column);
  Opts.ShowFixits = !Args.hasArg(OPT_fno_diagnostics_fixit_info);
  Opts.ShowLocation = !Args.hasArg(OPT_fno_show_source_location);
  Opts.AbsolutePath = Args.hasArg(OPT_fdiagnostics_absolute_paths);
  Opts.ShowOptionNames = !Args.hasArg(OPT_fno_diagnostics_show_option);

  llvm::sys::Process::UseANSIEscapeCodes(Args.hasArg(OPT_fansi_escape_codes));

  // Default behavior is to not to show note include stacks.
  Opts.ShowNoteIncludeStack = false;
  if (Arg *A = Args.getLastArg(OPT_fdiagnostics_show_note_include_stack,
                               OPT_fno_diagnostics_show_note_include_stack))
    if (A->getOption().matches(OPT_fdiagnostics_show_note_include_stack))
      Opts.ShowNoteIncludeStack = true;

  StringRef ShowOverloads =
    Args.getLastArgValue(OPT_fshow_overloads_EQ, "all");
  if (ShowOverloads == "best")
    Opts.setShowOverloads(Ovl_Best);
  else if (ShowOverloads == "all")
    Opts.setShowOverloads(Ovl_All);
  else {
    Success = false;
    if (Diags)
      Diags->Report(diag::err_drv_invalid_value)
      << Args.getLastArg(OPT_fshow_overloads_EQ)->getAsString(Args)
      << ShowOverloads;
  }

  StringRef ShowCategory =
    Args.getLastArgValue(OPT_fdiagnostics_show_category, "none");
  if (ShowCategory == "none")
    Opts.ShowCategories = 0;
  else if (ShowCategory == "id")
    Opts.ShowCategories = 1;
  else if (ShowCategory == "name")
    Opts.ShowCategories = 2;
  else {
    Success = false;
    if (Diags)
      Diags->Report(diag::err_drv_invalid_value)
      << Args.getLastArg(OPT_fdiagnostics_show_category)->getAsString(Args)
      << ShowCategory;
  }

  StringRef Format =
    Args.getLastArgValue(OPT_fdiagnostics_format, "clang");
  if (Format == "clang")
    Opts.setFormat(DiagnosticOptions::Clang);
  else if (Format == "msvc")
    Opts.setFormat(DiagnosticOptions::MSVC);
  else if (Format == "msvc-fallback") {
    Opts.setFormat(DiagnosticOptions::MSVC);
    Opts.CLFallbackMode = true;
  } else if (Format == "vi")
    Opts.setFormat(DiagnosticOptions::Vi);
  else {
    Success = false;
    if (Diags)
      Diags->Report(diag::err_drv_invalid_value)
      << Args.getLastArg(OPT_fdiagnostics_format)->getAsString(Args)
      << Format;
  }

  Opts.ShowSourceRanges = Args.hasArg(OPT_fdiagnostics_print_source_range_info);
  Opts.ShowParseableFixits = Args.hasArg(OPT_fdiagnostics_parseable_fixits);
  Opts.ShowPresumedLoc = !Args.hasArg(OPT_fno_diagnostics_use_presumed_location);
  Opts.VerifyDiagnostics = Args.hasArg(OPT_verify) || Args.hasArg(OPT_verify_EQ);
  Opts.VerifyPrefixes = Args.getAllArgValues(OPT_verify_EQ);
  if (Args.hasArg(OPT_verify))
    Opts.VerifyPrefixes.push_back("expected");
  // Keep VerifyPrefixes in its original order for the sake of diagnostics, and
  // then sort it to prepare for fast lookup using std::binary_search.
  if (!checkVerifyPrefixes(Opts.VerifyPrefixes, Diags)) {
    Opts.VerifyDiagnostics = false;
    Success = false;
  }
  else
    llvm::sort(Opts.VerifyPrefixes);
  DiagnosticLevelMask DiagMask = DiagnosticLevelMask::None;
  Success &= parseDiagnosticLevelMask("-verify-ignore-unexpected=",
    Args.getAllArgValues(OPT_verify_ignore_unexpected_EQ),
    Diags, DiagMask);
  if (Args.hasArg(OPT_verify_ignore_unexpected))
    DiagMask = DiagnosticLevelMask::All;
  Opts.setVerifyIgnoreUnexpected(DiagMask);
  Opts.ElideType = !Args.hasArg(OPT_fno_elide_type);
  Opts.ShowTemplateTree = Args.hasArg(OPT_fdiagnostics_show_template_tree);
  Opts.ErrorLimit = getLastArgIntValue(Args, OPT_ferror_limit, 0, Diags);
  Opts.MacroBacktraceLimit =
      getLastArgIntValue(Args, OPT_fmacro_backtrace_limit,
                         DiagnosticOptions::DefaultMacroBacktraceLimit, Diags);
  Opts.TemplateBacktraceLimit = getLastArgIntValue(
      Args, OPT_ftemplate_backtrace_limit,
      DiagnosticOptions::DefaultTemplateBacktraceLimit, Diags);
  Opts.ConstexprBacktraceLimit = getLastArgIntValue(
      Args, OPT_fconstexpr_backtrace_limit,
      DiagnosticOptions::DefaultConstexprBacktraceLimit, Diags);
  Opts.SpellCheckingLimit = getLastArgIntValue(
      Args, OPT_fspell_checking_limit,
      DiagnosticOptions::DefaultSpellCheckingLimit, Diags);
  Opts.SnippetLineLimit = getLastArgIntValue(
      Args, OPT_fcaret_diagnostics_max_lines,
      DiagnosticOptions::DefaultSnippetLineLimit, Diags);
  Opts.TabStop = getLastArgIntValue(Args, OPT_ftabstop,
                                    DiagnosticOptions::DefaultTabStop, Diags);
  if (Opts.TabStop == 0 || Opts.TabStop > DiagnosticOptions::MaxTabStop) {
    Opts.TabStop = DiagnosticOptions::DefaultTabStop;
    if (Diags)
      Diags->Report(diag::warn_ignoring_ftabstop_value)
      << Opts.TabStop << DiagnosticOptions::DefaultTabStop;
  }
  Opts.MessageLength =
      getLastArgIntValue(Args, OPT_fmessage_length_EQ, 0, Diags);
  addDiagnosticArgs(Args, OPT_W_Group, OPT_W_value_Group, Opts.Warnings);
  addDiagnosticArgs(Args, OPT_R_Group, OPT_R_value_Group, Opts.Remarks);

  return Success;
}

static void ParseFileSystemArgs(FileSystemOptions &Opts, ArgList &Args) {
  Opts.WorkingDir = std::string(Args.getLastArgValue(OPT_working_directory));
}

/// Parse the argument to the -ftest-module-file-extension
/// command-line argument.
///
/// \returns true on error, false on success.
static bool parseTestModuleFileExtensionArg(StringRef Arg,
                                            std::string &BlockName,
                                            unsigned &MajorVersion,
                                            unsigned &MinorVersion,
                                            bool &Hashed,
                                            std::string &UserInfo) {
  SmallVector<StringRef, 5> Args;
  Arg.split(Args, ':', 5);
  if (Args.size() < 5)
    return true;

  BlockName = std::string(Args[0]);
  if (Args[1].getAsInteger(10, MajorVersion)) return true;
  if (Args[2].getAsInteger(10, MinorVersion)) return true;
  if (Args[3].getAsInteger(2, Hashed)) return true;
  if (Args.size() > 4)
    UserInfo = std::string(Args[4]);
  return false;
}

static InputKind ParseFrontendArgs(FrontendOptions &Opts, ArgList &Args,
                                   DiagnosticsEngine &Diags,
                                   bool &IsHeaderFile) {
  Opts.ProgramAction = frontend::ParseSyntaxOnly;
  if (const Arg *A = Args.getLastArg(OPT_Action_Group)) {
    switch (A->getOption().getID()) {
    default:
      llvm_unreachable("Invalid option in group!");
    case OPT_ast_list:
      Opts.ProgramAction = frontend::ASTDeclList; break;
    case OPT_ast_dump_all_EQ:
    case OPT_ast_dump_EQ: {
      unsigned Val = llvm::StringSwitch<unsigned>(A->getValue())
                         .CaseLower("default", ADOF_Default)
                         .CaseLower("json", ADOF_JSON)
                         .Default(std::numeric_limits<unsigned>::max());

      if (Val != std::numeric_limits<unsigned>::max())
        Opts.ASTDumpFormat = static_cast<ASTDumpOutputFormat>(Val);
      else {
        Diags.Report(diag::err_drv_invalid_value)
            << A->getAsString(Args) << A->getValue();
        Opts.ASTDumpFormat = ADOF_Default;
      }
      LLVM_FALLTHROUGH;
    }
    case OPT_ast_dump:
    case OPT_ast_dump_all:
    case OPT_ast_dump_lookups:
      Opts.ProgramAction = frontend::ASTDump; break;
    case OPT_ast_print:
      Opts.ProgramAction = frontend::ASTPrint; break;
    case OPT_ast_view:
      Opts.ProgramAction = frontend::ASTView; break;
    case OPT_compiler_options_dump:
      Opts.ProgramAction = frontend::DumpCompilerOptions; break;
    case OPT_dump_raw_tokens:
      Opts.ProgramAction = frontend::DumpRawTokens; break;
    case OPT_dump_tokens:
      Opts.ProgramAction = frontend::DumpTokens; break;
    case OPT_S:
      Opts.ProgramAction = frontend::EmitAssembly; break;
    case OPT_emit_llvm_bc:
      Opts.ProgramAction = frontend::EmitBC; break;
    case OPT_emit_html:
      Opts.ProgramAction = frontend::EmitHTML; break;
    case OPT_emit_llvm:
      Opts.ProgramAction = frontend::EmitLLVM; break;
    case OPT_emit_llvm_only:
      Opts.ProgramAction = frontend::EmitLLVMOnly; break;
    case OPT_emit_codegen_only:
      Opts.ProgramAction = frontend::EmitCodeGenOnly; break;
    case OPT_emit_obj:
      Opts.ProgramAction = frontend::EmitObj; break;
    case OPT_fixit_EQ:
      Opts.FixItSuffix = A->getValue();
      LLVM_FALLTHROUGH;
    case OPT_fixit:
      Opts.ProgramAction = frontend::FixIt; break;
    case OPT_emit_module:
      Opts.ProgramAction = frontend::GenerateModule; break;
    case OPT_emit_module_interface:
      Opts.ProgramAction = frontend::GenerateModuleInterface; break;
    case OPT_emit_header_module:
      Opts.ProgramAction = frontend::GenerateHeaderModule; break;
    case OPT_emit_pch:
      Opts.ProgramAction = frontend::GeneratePCH; break;
    case OPT_emit_interface_stubs: {
      StringRef ArgStr =
          Args.hasArg(OPT_interface_stub_version_EQ)
              ? Args.getLastArgValue(OPT_interface_stub_version_EQ)
              : "experimental-ifs-v2";
      if (ArgStr == "experimental-yaml-elf-v1" ||
          ArgStr == "experimental-ifs-v1" ||
          ArgStr == "experimental-tapi-elf-v1") {
        std::string ErrorMessage =
            "Invalid interface stub format: " + ArgStr.str() +
            " is deprecated.";
        Diags.Report(diag::err_drv_invalid_value)
            << "Must specify a valid interface stub format type, ie: "
               "-interface-stub-version=experimental-ifs-v2"
            << ErrorMessage;
      } else if (!ArgStr.startswith("experimental-ifs-")) {
        std::string ErrorMessage =
            "Invalid interface stub format: " + ArgStr.str() + ".";
        Diags.Report(diag::err_drv_invalid_value)
            << "Must specify a valid interface stub format type, ie: "
               "-interface-stub-version=experimental-ifs-v2"
            << ErrorMessage;
      } else {
        Opts.ProgramAction = frontend::GenerateInterfaceStubs;
      }
      break;
    }
    case OPT_init_only:
      Opts.ProgramAction = frontend::InitOnly; break;
    case OPT_fsyntax_only:
      Opts.ProgramAction = frontend::ParseSyntaxOnly; break;
    case OPT_module_file_info:
      Opts.ProgramAction = frontend::ModuleFileInfo; break;
    case OPT_verify_pch:
      Opts.ProgramAction = frontend::VerifyPCH; break;
    case OPT_print_preamble:
      Opts.ProgramAction = frontend::PrintPreamble; break;
    case OPT_E:
      Opts.ProgramAction = frontend::PrintPreprocessedInput; break;
    case OPT_templight_dump:
      Opts.ProgramAction = frontend::TemplightDump; break;
    case OPT_rewrite_macros:
      Opts.ProgramAction = frontend::RewriteMacros; break;
    case OPT_rewrite_objc:
      Opts.ProgramAction = frontend::RewriteObjC; break;
    case OPT_rewrite_test:
      Opts.ProgramAction = frontend::RewriteTest; break;
    case OPT_analyze:
      Opts.ProgramAction = frontend::RunAnalysis; break;
    case OPT_migrate:
      Opts.ProgramAction = frontend::MigrateSource; break;
    case OPT_Eonly:
      Opts.ProgramAction = frontend::RunPreprocessorOnly; break;
    case OPT_print_dependency_directives_minimized_source:
      Opts.ProgramAction =
          frontend::PrintDependencyDirectivesSourceMinimizerOutput;
      break;
    }
  }

  if (const Arg* A = Args.getLastArg(OPT_plugin)) {
    Opts.Plugins.emplace_back(A->getValue(0));
    Opts.ProgramAction = frontend::PluginAction;
    Opts.ActionName = A->getValue();
  }
  Opts.AddPluginActions = Args.getAllArgValues(OPT_add_plugin);
  for (const auto *AA : Args.filtered(OPT_plugin_arg))
    Opts.PluginArgs[AA->getValue(0)].emplace_back(AA->getValue(1));

  for (const std::string &Arg :
         Args.getAllArgValues(OPT_ftest_module_file_extension_EQ)) {
    std::string BlockName;
    unsigned MajorVersion;
    unsigned MinorVersion;
    bool Hashed;
    std::string UserInfo;
    if (parseTestModuleFileExtensionArg(Arg, BlockName, MajorVersion,
                                        MinorVersion, Hashed, UserInfo)) {
      Diags.Report(diag::err_test_module_file_extension_format) << Arg;

      continue;
    }

    // Add the testing module file extension.
    Opts.ModuleFileExtensions.push_back(
        std::make_shared<TestModuleFileExtension>(
            BlockName, MajorVersion, MinorVersion, Hashed, UserInfo));
  }

  if (const Arg *A = Args.getLastArg(OPT_code_completion_at)) {
    Opts.CodeCompletionAt =
      ParsedSourceLocation::FromString(A->getValue());
    if (Opts.CodeCompletionAt.FileName.empty())
      Diags.Report(diag::err_drv_invalid_value)
        << A->getAsString(Args) << A->getValue();
  }
  Opts.DisableFree = Args.hasArg(OPT_disable_free);

  Opts.OutputFile = std::string(Args.getLastArgValue(OPT_o));
  Opts.Plugins = Args.getAllArgValues(OPT_load);
  Opts.RelocatablePCH = Args.hasArg(OPT_relocatable_pch);
  Opts.ShowHelp = Args.hasArg(OPT_help);
  Opts.ShowStats = Args.hasArg(OPT_print_stats);
  Opts.ShowTimers = Args.hasArg(OPT_ftime_report);
  Opts.PrintSupportedCPUs = Args.hasArg(OPT_print_supported_cpus);
  Opts.TimeTrace = Args.hasArg(OPT_ftime_trace);
  Opts.TimeTraceGranularity = getLastArgIntValue(
      Args, OPT_ftime_trace_granularity_EQ, Opts.TimeTraceGranularity, Diags);
  Opts.ShowVersion = Args.hasArg(OPT_version);
  Opts.ASTMergeFiles = Args.getAllArgValues(OPT_ast_merge);
  Opts.LLVMArgs = Args.getAllArgValues(OPT_mllvm);
  Opts.FixWhatYouCan = Args.hasArg(OPT_fix_what_you_can);
  Opts.FixOnlyWarnings = Args.hasArg(OPT_fix_only_warnings);
  Opts.FixAndRecompile = Args.hasArg(OPT_fixit_recompile);
  Opts.FixToTemporaries = Args.hasArg(OPT_fixit_to_temp);
  Opts.ASTDumpDecls = Args.hasArg(OPT_ast_dump, OPT_ast_dump_EQ);
  Opts.ASTDumpAll = Args.hasArg(OPT_ast_dump_all, OPT_ast_dump_all_EQ);
  Opts.ASTDumpFilter = std::string(Args.getLastArgValue(OPT_ast_dump_filter));
  Opts.ASTDumpLookups = Args.hasArg(OPT_ast_dump_lookups);
  Opts.UseGlobalModuleIndex = !Args.hasArg(OPT_fno_modules_global_index);
  Opts.GenerateGlobalModuleIndex = Opts.UseGlobalModuleIndex;
  Opts.ModuleMapFiles = Args.getAllArgValues(OPT_fmodule_map_file);
  // Only the -fmodule-file=<file> form.
  for (const auto *A : Args.filtered(OPT_fmodule_file)) {
    StringRef Val = A->getValue();
    if (Val.find('=') == StringRef::npos)
      Opts.ModuleFiles.push_back(std::string(Val));
  }
  Opts.ModulesEmbedFiles = Args.getAllArgValues(OPT_fmodules_embed_file_EQ);
  Opts.ModulesEmbedAllFiles = Args.hasArg(OPT_fmodules_embed_all_files);
  Opts.IncludeTimestamps = !Args.hasArg(OPT_fno_pch_timestamp);
  Opts.UseTemporary = !Args.hasArg(OPT_fno_temp_file);
  Opts.IsSystemModule = Args.hasArg(OPT_fsystem_module);

  if (Opts.ProgramAction != frontend::GenerateModule && Opts.IsSystemModule)
    Diags.Report(diag::err_drv_argument_only_allowed_with) << "-fsystem-module"
                                                           << "-emit-module";

  Opts.CodeCompleteOpts.IncludeMacros
    = Args.hasArg(OPT_code_completion_macros);
  Opts.CodeCompleteOpts.IncludeCodePatterns
    = Args.hasArg(OPT_code_completion_patterns);
  Opts.CodeCompleteOpts.IncludeGlobals
    = !Args.hasArg(OPT_no_code_completion_globals);
  Opts.CodeCompleteOpts.IncludeNamespaceLevelDecls
    = !Args.hasArg(OPT_no_code_completion_ns_level_decls);
  Opts.CodeCompleteOpts.IncludeBriefComments
    = Args.hasArg(OPT_code_completion_brief_comments);
  Opts.CodeCompleteOpts.IncludeFixIts
    = Args.hasArg(OPT_code_completion_with_fixits);

  Opts.OverrideRecordLayoutsFile =
      std::string(Args.getLastArgValue(OPT_foverride_record_layout_EQ));
  Opts.AuxTriple = std::string(Args.getLastArgValue(OPT_aux_triple));
  if (Args.hasArg(OPT_aux_target_cpu))
    Opts.AuxTargetCPU = std::string(Args.getLastArgValue(OPT_aux_target_cpu));
  if (Args.hasArg(OPT_aux_target_feature))
    Opts.AuxTargetFeatures = Args.getAllArgValues(OPT_aux_target_feature);
  Opts.StatsFile = std::string(Args.getLastArgValue(OPT_stats_file));

  if (const Arg *A = Args.getLastArg(OPT_arcmt_check,
                                     OPT_arcmt_modify,
                                     OPT_arcmt_migrate)) {
    switch (A->getOption().getID()) {
    default:
      llvm_unreachable("missed a case");
    case OPT_arcmt_check:
      Opts.ARCMTAction = FrontendOptions::ARCMT_Check;
      break;
    case OPT_arcmt_modify:
      Opts.ARCMTAction = FrontendOptions::ARCMT_Modify;
      break;
    case OPT_arcmt_migrate:
      Opts.ARCMTAction = FrontendOptions::ARCMT_Migrate;
      break;
    }
  }
  Opts.MTMigrateDir =
      std::string(Args.getLastArgValue(OPT_mt_migrate_directory));
  Opts.ARCMTMigrateReportOut =
      std::string(Args.getLastArgValue(OPT_arcmt_migrate_report_output));
  Opts.ARCMTMigrateEmitARCErrors
    = Args.hasArg(OPT_arcmt_migrate_emit_arc_errors);

  if (Args.hasArg(OPT_objcmt_migrate_literals))
    Opts.ObjCMTAction |= FrontendOptions::ObjCMT_Literals;
  if (Args.hasArg(OPT_objcmt_migrate_subscripting))
    Opts.ObjCMTAction |= FrontendOptions::ObjCMT_Subscripting;
  if (Args.hasArg(OPT_objcmt_migrate_property_dot_syntax))
    Opts.ObjCMTAction |= FrontendOptions::ObjCMT_PropertyDotSyntax;
  if (Args.hasArg(OPT_objcmt_migrate_property))
    Opts.ObjCMTAction |= FrontendOptions::ObjCMT_Property;
  if (Args.hasArg(OPT_objcmt_migrate_readonly_property))
    Opts.ObjCMTAction |= FrontendOptions::ObjCMT_ReadonlyProperty;
  if (Args.hasArg(OPT_objcmt_migrate_readwrite_property))
    Opts.ObjCMTAction |= FrontendOptions::ObjCMT_ReadwriteProperty;
  if (Args.hasArg(OPT_objcmt_migrate_annotation))
    Opts.ObjCMTAction |= FrontendOptions::ObjCMT_Annotation;
  if (Args.hasArg(OPT_objcmt_returns_innerpointer_property))
    Opts.ObjCMTAction |= FrontendOptions::ObjCMT_ReturnsInnerPointerProperty;
  if (Args.hasArg(OPT_objcmt_migrate_instancetype))
    Opts.ObjCMTAction |= FrontendOptions::ObjCMT_Instancetype;
  if (Args.hasArg(OPT_objcmt_migrate_nsmacros))
    Opts.ObjCMTAction |= FrontendOptions::ObjCMT_NsMacros;
  if (Args.hasArg(OPT_objcmt_migrate_protocol_conformance))
    Opts.ObjCMTAction |= FrontendOptions::ObjCMT_ProtocolConformance;
  if (Args.hasArg(OPT_objcmt_atomic_property))
    Opts.ObjCMTAction |= FrontendOptions::ObjCMT_AtomicProperty;
  if (Args.hasArg(OPT_objcmt_ns_nonatomic_iosonly))
    Opts.ObjCMTAction |= FrontendOptions::ObjCMT_NsAtomicIOSOnlyProperty;
  if (Args.hasArg(OPT_objcmt_migrate_designated_init))
    Opts.ObjCMTAction |= FrontendOptions::ObjCMT_DesignatedInitializer;
  if (Args.hasArg(OPT_objcmt_migrate_all))
    Opts.ObjCMTAction |= FrontendOptions::ObjCMT_MigrateDecls;

  Opts.ObjCMTWhiteListPath =
      std::string(Args.getLastArgValue(OPT_objcmt_whitelist_dir_path));

  if (Opts.ARCMTAction != FrontendOptions::ARCMT_None &&
      Opts.ObjCMTAction != FrontendOptions::ObjCMT_None) {
    Diags.Report(diag::err_drv_argument_not_allowed_with)
      << "ARC migration" << "ObjC migration";
  }

  InputKind DashX(Language::Unknown);
  if (const Arg *A = Args.getLastArg(OPT_x)) {
    StringRef XValue = A->getValue();

    // Parse suffixes: '<lang>(-header|[-module-map][-cpp-output])'.
    // FIXME: Supporting '<lang>-header-cpp-output' would be useful.
    bool Preprocessed = XValue.consume_back("-cpp-output");
    bool ModuleMap = XValue.consume_back("-module-map");
    IsHeaderFile =
        !Preprocessed && !ModuleMap && XValue.consume_back("-header");

    // Principal languages.
    DashX = llvm::StringSwitch<InputKind>(XValue)
                .Case("c", Language::C)
                .Case("cl", Language::OpenCL)
                .Case("cuda", Language::CUDA)
                .Case("hip", Language::HIP)
                .Case("c++", Language::CXX)
                .Case("objective-c", Language::ObjC)
                .Case("objective-c++", Language::ObjCXX)
                .Case("renderscript", Language::RenderScript)
                .Default(Language::Unknown);

    // "objc[++]-cpp-output" is an acceptable synonym for
    // "objective-c[++]-cpp-output".
    if (DashX.isUnknown() && Preprocessed && !IsHeaderFile && !ModuleMap)
      DashX = llvm::StringSwitch<InputKind>(XValue)
                  .Case("objc", Language::ObjC)
                  .Case("objc++", Language::ObjCXX)
                  .Default(Language::Unknown);

    // Some special cases cannot be combined with suffixes.
    if (DashX.isUnknown() && !Preprocessed && !ModuleMap && !IsHeaderFile)
      DashX = llvm::StringSwitch<InputKind>(XValue)
                  .Case("cpp-output", InputKind(Language::C).getPreprocessed())
                  .Case("assembler-with-cpp", Language::Asm)
                  .Cases("ast", "pcm",
                         InputKind(Language::Unknown, InputKind::Precompiled))
                  .Case("ir", Language::LLVM_IR)
                  .Default(Language::Unknown);

    if (DashX.isUnknown())
      Diags.Report(diag::err_drv_invalid_value)
        << A->getAsString(Args) << A->getValue();

    if (Preprocessed)
      DashX = DashX.getPreprocessed();
    if (ModuleMap)
      DashX = DashX.withFormat(InputKind::ModuleMap);
  }

  // '-' is the default input if none is given.
  std::vector<std::string> Inputs = Args.getAllArgValues(OPT_INPUT);
  Opts.Inputs.clear();
  if (Inputs.empty())
    Inputs.push_back("-");
  for (unsigned i = 0, e = Inputs.size(); i != e; ++i) {
    InputKind IK = DashX;
    if (IK.isUnknown()) {
      IK = FrontendOptions::getInputKindForExtension(
        StringRef(Inputs[i]).rsplit('.').second);
      // FIXME: Warn on this?
      if (IK.isUnknown())
        IK = Language::C;
      // FIXME: Remove this hack.
      if (i == 0)
        DashX = IK;
    }

    bool IsSystem = false;

    // The -emit-module action implicitly takes a module map.
    if (Opts.ProgramAction == frontend::GenerateModule &&
        IK.getFormat() == InputKind::Source) {
      IK = IK.withFormat(InputKind::ModuleMap);
      IsSystem = Opts.IsSystemModule;
    }

    Opts.Inputs.emplace_back(std::move(Inputs[i]), IK, IsSystem);
  }

  return DashX;
}

std::string CompilerInvocation::GetResourcesPath(const char *Argv0,
                                                 void *MainAddr) {
  std::string ClangExecutable =
      llvm::sys::fs::getMainExecutable(Argv0, MainAddr);
  return Driver::GetResourcesPath(ClangExecutable, CLANG_RESOURCE_DIR);
}

static void ParseHeaderSearchArgs(HeaderSearchOptions &Opts, ArgList &Args,
                                  const std::string &WorkingDir) {
  Opts.Sysroot = std::string(Args.getLastArgValue(OPT_isysroot, "/"));
  Opts.Verbose = Args.hasArg(OPT_v);
  Opts.UseBuiltinIncludes = !Args.hasArg(OPT_nobuiltininc);
  Opts.UseStandardSystemIncludes = !Args.hasArg(OPT_nostdsysteminc);
  Opts.UseStandardCXXIncludes = !Args.hasArg(OPT_nostdincxx);
  if (const Arg *A = Args.getLastArg(OPT_stdlib_EQ))
    Opts.UseLibcxx = (strcmp(A->getValue(), "libc++") == 0);
  Opts.ResourceDir = std::string(Args.getLastArgValue(OPT_resource_dir));

  // Canonicalize -fmodules-cache-path before storing it.
  SmallString<128> P(Args.getLastArgValue(OPT_fmodules_cache_path));
  if (!(P.empty() || llvm::sys::path::is_absolute(P))) {
    if (WorkingDir.empty())
      llvm::sys::fs::make_absolute(P);
    else
      llvm::sys::fs::make_absolute(WorkingDir, P);
  }
  llvm::sys::path::remove_dots(P);
  Opts.ModuleCachePath = std::string(P.str());

  Opts.ModuleUserBuildPath =
      std::string(Args.getLastArgValue(OPT_fmodules_user_build_path));
  // Only the -fmodule-file=<name>=<file> form.
  for (const auto *A : Args.filtered(OPT_fmodule_file)) {
    StringRef Val = A->getValue();
    if (Val.find('=') != StringRef::npos){
      auto Split = Val.split('=');
      Opts.PrebuiltModuleFiles.insert(
          {std::string(Split.first), std::string(Split.second)});
    }
  }
  for (const auto *A : Args.filtered(OPT_fprebuilt_module_path))
    Opts.AddPrebuiltModulePath(A->getValue());
  Opts.DisableModuleHash = Args.hasArg(OPT_fdisable_module_hash);
  Opts.ModulesHashContent = Args.hasArg(OPT_fmodules_hash_content);
  Opts.ModulesStrictContextHash = Args.hasArg(OPT_fmodules_strict_context_hash);
  Opts.ModulesValidateDiagnosticOptions =
      !Args.hasArg(OPT_fmodules_disable_diagnostic_validation);
  Opts.ImplicitModuleMaps = Args.hasArg(OPT_fimplicit_module_maps);
  Opts.ModuleMapFileHomeIsCwd = Args.hasArg(OPT_fmodule_map_file_home_is_cwd);
  Opts.ModuleCachePruneInterval =
      getLastArgIntValue(Args, OPT_fmodules_prune_interval, 7 * 24 * 60 * 60);
  Opts.ModuleCachePruneAfter =
      getLastArgIntValue(Args, OPT_fmodules_prune_after, 31 * 24 * 60 * 60);
  Opts.ModulesValidateOncePerBuildSession =
      Args.hasArg(OPT_fmodules_validate_once_per_build_session);
  Opts.BuildSessionTimestamp =
      getLastArgUInt64Value(Args, OPT_fbuild_session_timestamp, 0);
  Opts.ModulesValidateSystemHeaders =
      Args.hasArg(OPT_fmodules_validate_system_headers);
  Opts.ValidateASTInputFilesContent =
      Args.hasArg(OPT_fvalidate_ast_input_files_content);
  if (const Arg *A = Args.getLastArg(OPT_fmodule_format_EQ))
    Opts.ModuleFormat = A->getValue();

  for (const auto *A : Args.filtered(OPT_fmodules_ignore_macro)) {
    StringRef MacroDef = A->getValue();
    Opts.ModulesIgnoreMacros.insert(
        llvm::CachedHashString(MacroDef.split('=').first));
  }

  // Add -I..., -F..., and -index-header-map options in order.
  bool IsIndexHeaderMap = false;
  bool IsSysrootSpecified =
      Args.hasArg(OPT__sysroot_EQ) || Args.hasArg(OPT_isysroot);
  for (const auto *A : Args.filtered(OPT_I, OPT_F, OPT_index_header_map)) {
    if (A->getOption().matches(OPT_index_header_map)) {
      // -index-header-map applies to the next -I or -F.
      IsIndexHeaderMap = true;
      continue;
    }

    frontend::IncludeDirGroup Group =
        IsIndexHeaderMap ? frontend::IndexHeaderMap : frontend::Angled;

    bool IsFramework = A->getOption().matches(OPT_F);
    std::string Path = A->getValue();

    if (IsSysrootSpecified && !IsFramework && A->getValue()[0] == '=') {
      SmallString<32> Buffer;
      llvm::sys::path::append(Buffer, Opts.Sysroot,
                              llvm::StringRef(A->getValue()).substr(1));
      Path = std::string(Buffer.str());
    }

    Opts.AddPath(Path, Group, IsFramework,
                 /*IgnoreSysroot*/ true);
    IsIndexHeaderMap = false;
  }

  // Add -iprefix/-iwithprefix/-iwithprefixbefore options.
  StringRef Prefix = ""; // FIXME: This isn't the correct default prefix.
  for (const auto *A :
       Args.filtered(OPT_iprefix, OPT_iwithprefix, OPT_iwithprefixbefore)) {
    if (A->getOption().matches(OPT_iprefix))
      Prefix = A->getValue();
    else if (A->getOption().matches(OPT_iwithprefix))
      Opts.AddPath(Prefix.str() + A->getValue(), frontend::After, false, true);
    else
      Opts.AddPath(Prefix.str() + A->getValue(), frontend::Angled, false, true);
  }

  for (const auto *A : Args.filtered(OPT_idirafter))
    Opts.AddPath(A->getValue(), frontend::After, false, true);
  for (const auto *A : Args.filtered(OPT_iquote))
    Opts.AddPath(A->getValue(), frontend::Quoted, false, true);
  for (const auto *A : Args.filtered(OPT_isystem, OPT_iwithsysroot))
    Opts.AddPath(A->getValue(), frontend::System, false,
                 !A->getOption().matches(OPT_iwithsysroot));
  for (const auto *A : Args.filtered(OPT_iframework))
    Opts.AddPath(A->getValue(), frontend::System, true, true);
  for (const auto *A : Args.filtered(OPT_iframeworkwithsysroot))
    Opts.AddPath(A->getValue(), frontend::System, /*IsFramework=*/true,
                 /*IgnoreSysRoot=*/false);

  // Add the paths for the various language specific isystem flags.
  for (const auto *A : Args.filtered(OPT_c_isystem))
    Opts.AddPath(A->getValue(), frontend::CSystem, false, true);
  for (const auto *A : Args.filtered(OPT_cxx_isystem))
    Opts.AddPath(A->getValue(), frontend::CXXSystem, false, true);
  for (const auto *A : Args.filtered(OPT_objc_isystem))
    Opts.AddPath(A->getValue(), frontend::ObjCSystem, false,true);
  for (const auto *A : Args.filtered(OPT_objcxx_isystem))
    Opts.AddPath(A->getValue(), frontend::ObjCXXSystem, false, true);

  // Add the internal paths from a driver that detects standard include paths.
  for (const auto *A :
       Args.filtered(OPT_internal_isystem, OPT_internal_externc_isystem)) {
    frontend::IncludeDirGroup Group = frontend::System;
    if (A->getOption().matches(OPT_internal_externc_isystem))
      Group = frontend::ExternCSystem;
    Opts.AddPath(A->getValue(), Group, false, true);
  }

  // Add the path prefixes which are implicitly treated as being system headers.
  for (const auto *A :
       Args.filtered(OPT_system_header_prefix, OPT_no_system_header_prefix))
    Opts.AddSystemHeaderPrefix(
        A->getValue(), A->getOption().matches(OPT_system_header_prefix));

  for (const auto *A : Args.filtered(OPT_ivfsoverlay))
    Opts.AddVFSOverlayFile(A->getValue());
}

void CompilerInvocation::setLangDefaults(LangOptions &Opts, InputKind IK,
                                         const llvm::Triple &T,
                                         PreprocessorOptions &PPOpts,
                                         LangStandard::Kind LangStd) {
  // Set some properties which depend solely on the input kind; it would be nice
  // to move these to the language standard, and have the driver resolve the
  // input kind + language standard.
  //
  // FIXME: Perhaps a better model would be for a single source file to have
  // multiple language standards (C / C++ std, ObjC std, OpenCL std, OpenMP std)
  // simultaneously active?
  if (IK.getLanguage() == Language::Asm) {
    Opts.AsmPreprocessor = 1;
  } else if (IK.isObjectiveC()) {
    Opts.ObjC = 1;
  }

  if (LangStd == LangStandard::lang_unspecified) {
    // Based on the base language, pick one.
    switch (IK.getLanguage()) {
    case Language::Unknown:
    case Language::LLVM_IR:
      llvm_unreachable("Invalid input kind!");
    case Language::OpenCL:
      LangStd = LangStandard::lang_opencl10;
      break;
    case Language::CUDA:
      LangStd = LangStandard::lang_cuda;
      break;
    case Language::Asm:
    case Language::C:
#if defined(CLANG_DEFAULT_STD_C)
      LangStd = CLANG_DEFAULT_STD_C;
#else
      // The PS4 uses C99 as the default C standard.
      if (T.isPS4())
        LangStd = LangStandard::lang_gnu99;
      else
        LangStd = LangStandard::lang_gnu17;
#endif
      break;
    case Language::ObjC:
#if defined(CLANG_DEFAULT_STD_C)
      LangStd = CLANG_DEFAULT_STD_C;
#else
      LangStd = LangStandard::lang_gnu11;
#endif
      break;
    case Language::CXX:
    case Language::ObjCXX:
#if defined(CLANG_DEFAULT_STD_CXX)
      LangStd = CLANG_DEFAULT_STD_CXX;
#else
      LangStd = LangStandard::lang_gnucxx14;
#endif
      break;
    case Language::RenderScript:
      LangStd = LangStandard::lang_c99;
      break;
    case Language::HIP:
      LangStd = LangStandard::lang_hip;
      break;
    }
  }

  const LangStandard &Std = LangStandard::getLangStandardForKind(LangStd);
  Opts.LineComment = Std.hasLineComments();
  Opts.C99 = Std.isC99();
  Opts.C11 = Std.isC11();
  Opts.C17 = Std.isC17();
  Opts.C2x = Std.isC2x();
  Opts.CPlusPlus = Std.isCPlusPlus();
  Opts.CPlusPlus11 = Std.isCPlusPlus11();
  Opts.CPlusPlus14 = Std.isCPlusPlus14();
  Opts.CPlusPlus17 = Std.isCPlusPlus17();
  Opts.CPlusPlus20 = Std.isCPlusPlus20();
  Opts.Digraphs = Std.hasDigraphs();
  Opts.GNUMode = Std.isGNUMode();
  Opts.GNUInline = !Opts.C99 && !Opts.CPlusPlus;
  Opts.GNUCVersion = 0;
  Opts.HexFloats = Std.hasHexFloats();
  Opts.ImplicitInt = Std.hasImplicitInt();

  // Set OpenCL Version.
  Opts.OpenCL = Std.isOpenCL();
  if (LangStd == LangStandard::lang_opencl10)
    Opts.OpenCLVersion = 100;
  else if (LangStd == LangStandard::lang_opencl11)
    Opts.OpenCLVersion = 110;
  else if (LangStd == LangStandard::lang_opencl12)
    Opts.OpenCLVersion = 120;
  else if (LangStd == LangStandard::lang_opencl20)
    Opts.OpenCLVersion = 200;
  else if (LangStd == LangStandard::lang_openclcpp)
    Opts.OpenCLCPlusPlusVersion = 100;

  // OpenCL has some additional defaults.
  if (Opts.OpenCL) {
    Opts.AltiVec = 0;
    Opts.ZVector = 0;
    Opts.setLaxVectorConversions(LangOptions::LaxVectorConversionKind::None);
    Opts.setDefaultFPContractMode(LangOptions::FPM_On);
    Opts.NativeHalfType = 1;
    Opts.NativeHalfArgsAndReturns = 1;
    Opts.OpenCLCPlusPlus = Opts.CPlusPlus;
    // Include default header file for OpenCL.
    if (Opts.IncludeDefaultHeader && !Opts.DeclareOpenCLBuiltins) {
      PPOpts.Includes.push_back("opencl-c.h");
    }
  }

  Opts.HIP = IK.getLanguage() == Language::HIP;
  Opts.CUDA = IK.getLanguage() == Language::CUDA || Opts.HIP;
  if (Opts.CUDA)
    // Set default FP_CONTRACT to FAST.
    Opts.setDefaultFPContractMode(LangOptions::FPM_Fast);

  Opts.RenderScript = IK.getLanguage() == Language::RenderScript;
  if (Opts.RenderScript) {
    Opts.NativeHalfType = 1;
    Opts.NativeHalfArgsAndReturns = 1;
  }

  // OpenCL and C++ both have bool, true, false keywords.
  Opts.Bool = Opts.OpenCL || Opts.CPlusPlus;

  // OpenCL has half keyword
  Opts.Half = Opts.OpenCL;

  // C++ has wchar_t keyword.
  Opts.WChar = Opts.CPlusPlus;

  Opts.GNUKeywords = Opts.GNUMode;
  Opts.CXXOperatorNames = Opts.CPlusPlus;

  Opts.AlignedAllocation = Opts.CPlusPlus17;

  Opts.DollarIdents = !Opts.AsmPreprocessor;

  // Enable [[]] attributes in C++11 and C2x by default.
  Opts.DoubleSquareBracketAttributes = Opts.CPlusPlus11 || Opts.C2x;
}

/// Attempt to parse a visibility value out of the given argument.
static Visibility parseVisibility(Arg *arg, ArgList &args,
                                  DiagnosticsEngine &diags) {
  StringRef value = arg->getValue();
  if (value == "default") {
    return DefaultVisibility;
  } else if (value == "hidden" || value == "internal") {
    return HiddenVisibility;
  } else if (value == "protected") {
    // FIXME: diagnose if target does not support protected visibility
    return ProtectedVisibility;
  }

  diags.Report(diag::err_drv_invalid_value)
    << arg->getAsString(args) << value;
  return DefaultVisibility;
}

/// Check if input file kind and language standard are compatible.
static bool IsInputCompatibleWithStandard(InputKind IK,
                                          const LangStandard &S) {
  switch (IK.getLanguage()) {
  case Language::Unknown:
  case Language::LLVM_IR:
    llvm_unreachable("should not parse language flags for this input");

  case Language::C:
  case Language::ObjC:
  case Language::RenderScript:
    return S.getLanguage() == Language::C;

  case Language::OpenCL:
    return S.getLanguage() == Language::OpenCL;

  case Language::CXX:
  case Language::ObjCXX:
    return S.getLanguage() == Language::CXX;

  case Language::CUDA:
    // FIXME: What -std= values should be permitted for CUDA compilations?
    return S.getLanguage() == Language::CUDA ||
           S.getLanguage() == Language::CXX;

  case Language::HIP:
    return S.getLanguage() == Language::CXX || S.getLanguage() == Language::HIP;

  case Language::Asm:
    // Accept (and ignore) all -std= values.
    // FIXME: The -std= value is not ignored; it affects the tokenization
    // and preprocessing rules if we're preprocessing this asm input.
    return true;
  }

  llvm_unreachable("unexpected input language");
}

/// Get language name for given input kind.
static const StringRef GetInputKindName(InputKind IK) {
  switch (IK.getLanguage()) {
  case Language::C:
    return "C";
  case Language::ObjC:
    return "Objective-C";
  case Language::CXX:
    return "C++";
  case Language::ObjCXX:
    return "Objective-C++";
  case Language::OpenCL:
    return "OpenCL";
  case Language::CUDA:
    return "CUDA";
  case Language::RenderScript:
    return "RenderScript";
  case Language::HIP:
    return "HIP";

  case Language::Asm:
    return "Asm";
  case Language::LLVM_IR:
    return "LLVM IR";

  case Language::Unknown:
    break;
  }
  llvm_unreachable("unknown input language");
}

static void ParseLangArgs(LangOptions &Opts, ArgList &Args, InputKind IK,
                          const TargetOptions &TargetOpts,
                          PreprocessorOptions &PPOpts, CodeGenOptions &CGOpts,
                          DiagnosticsEngine &Diags) {
  // FIXME: Cleanup per-file based stuff.
  LangStandard::Kind LangStd = LangStandard::lang_unspecified;
  if (const Arg *A = Args.getLastArg(OPT_std_EQ)) {
    LangStd = LangStandard::getLangKind(A->getValue());
    if (LangStd == LangStandard::lang_unspecified) {
      Diags.Report(diag::err_drv_invalid_value)
        << A->getAsString(Args) << A->getValue();
      // Report supported standards with short description.
      for (unsigned KindValue = 0;
           KindValue != LangStandard::lang_unspecified;
           ++KindValue) {
        const LangStandard &Std = LangStandard::getLangStandardForKind(
          static_cast<LangStandard::Kind>(KindValue));
        if (IsInputCompatibleWithStandard(IK, Std)) {
          auto Diag = Diags.Report(diag::note_drv_use_standard);
          Diag << Std.getName() << Std.getDescription();
          unsigned NumAliases = 0;
#define LANGSTANDARD(id, name, lang, desc, features)
#define LANGSTANDARD_ALIAS(id, alias) \
          if (KindValue == LangStandard::lang_##id) ++NumAliases;
#define LANGSTANDARD_ALIAS_DEPR(id, alias)
#include "clang/Basic/LangStandards.def"
          Diag << NumAliases;
#define LANGSTANDARD(id, name, lang, desc, features)
#define LANGSTANDARD_ALIAS(id, alias) \
          if (KindValue == LangStandard::lang_##id) Diag << alias;
#define LANGSTANDARD_ALIAS_DEPR(id, alias)
#include "clang/Basic/LangStandards.def"
        }
      }
    } else {
      // Valid standard, check to make sure language and standard are
      // compatible.
      const LangStandard &Std = LangStandard::getLangStandardForKind(LangStd);
      if (!IsInputCompatibleWithStandard(IK, Std)) {
        Diags.Report(diag::err_drv_argument_not_allowed_with)
          << A->getAsString(Args) << GetInputKindName(IK);
      }
    }
  }

  if (Args.hasArg(OPT_fno_dllexport_inlines))
    Opts.DllExportInlines = false;

  if (const Arg *A = Args.getLastArg(OPT_fcf_protection_EQ)) {
    StringRef Name = A->getValue();
    if (Name == "full" || Name == "branch") {
      Opts.CFProtectionBranch = 1;
    }
  }
  // -cl-std only applies for OpenCL language standards.
  // Override the -std option in this case.
  if (const Arg *A = Args.getLastArg(OPT_cl_std_EQ)) {
    LangStandard::Kind OpenCLLangStd
      = llvm::StringSwitch<LangStandard::Kind>(A->getValue())
        .Cases("cl", "CL", LangStandard::lang_opencl10)
        .Cases("cl1.1", "CL1.1", LangStandard::lang_opencl11)
        .Cases("cl1.2", "CL1.2", LangStandard::lang_opencl12)
        .Cases("cl2.0", "CL2.0", LangStandard::lang_opencl20)
        .Cases("clc++", "CLC++", LangStandard::lang_openclcpp)
        .Default(LangStandard::lang_unspecified);

    if (OpenCLLangStd == LangStandard::lang_unspecified) {
      Diags.Report(diag::err_drv_invalid_value)
        << A->getAsString(Args) << A->getValue();
    }
    else
      LangStd = OpenCLLangStd;
  }

  Opts.SYCL = Args.hasArg(options::OPT_fsycl);
  Opts.SYCLIsDevice = Opts.SYCL && Args.hasArg(options::OPT_fsycl_is_device);
  if (Opts.SYCL) {
    // -sycl-std applies to any SYCL source, not only those containing kernels,
    // but also those using the SYCL API
    if (const Arg *A = Args.getLastArg(OPT_sycl_std_EQ)) {
      Opts.SYCLVersion = llvm::StringSwitch<unsigned>(A->getValue())
                             .Cases("2017", "1.2.1", "121", "sycl-1.2.1", 2017)
                             .Default(0U);

      if (Opts.SYCLVersion == 0U) {
        // User has passed an invalid value to the flag, this is an error
        Diags.Report(diag::err_drv_invalid_value)
            << A->getAsString(Args) << A->getValue();
      }
    }
  }

  Opts.IncludeDefaultHeader = Args.hasArg(OPT_finclude_default_header);
  Opts.DeclareOpenCLBuiltins = Args.hasArg(OPT_fdeclare_opencl_builtins);

  llvm::Triple T(TargetOpts.Triple);
  CompilerInvocation::setLangDefaults(Opts, IK, T, PPOpts, LangStd);

  // -cl-strict-aliasing needs to emit diagnostic in the case where CL > 1.0.
  // This option should be deprecated for CL > 1.0 because
  // this option was added for compatibility with OpenCL 1.0.
  if (Args.getLastArg(OPT_cl_strict_aliasing)
       && Opts.OpenCLVersion > 100) {
    Diags.Report(diag::warn_option_invalid_ocl_version)
        << Opts.getOpenCLVersionTuple().getAsString()
        << Args.getLastArg(OPT_cl_strict_aliasing)->getAsString(Args);
  }

  // We abuse '-f[no-]gnu-keywords' to force overriding all GNU-extension
  // keywords. This behavior is provided by GCC's poorly named '-fasm' flag,
  // while a subset (the non-C++ GNU keywords) is provided by GCC's
  // '-fgnu-keywords'. Clang conflates the two for simplicity under the single
  // name, as it doesn't seem a useful distinction.
  Opts.GNUKeywords = Args.hasFlag(OPT_fgnu_keywords, OPT_fno_gnu_keywords,
                                  Opts.GNUKeywords);

  Opts.Digraphs = Args.hasFlag(OPT_fdigraphs, OPT_fno_digraphs, Opts.Digraphs);

  if (Args.hasArg(OPT_fno_operator_names))
    Opts.CXXOperatorNames = 0;

  if (Args.hasArg(OPT_fcuda_is_device))
    Opts.CUDAIsDevice = 1;

  if (Args.hasArg(OPT_fcuda_allow_variadic_functions))
    Opts.CUDAAllowVariadicFunctions = 1;

  if (Args.hasArg(OPT_fno_cuda_host_device_constexpr))
    Opts.CUDAHostDeviceConstexpr = 0;

  if (Opts.CUDAIsDevice && Args.hasArg(OPT_fcuda_approx_transcendentals))
    Opts.CUDADeviceApproxTranscendentals = 1;

  Opts.GPURelocatableDeviceCode = Args.hasArg(OPT_fgpu_rdc);
  if (Args.hasArg(OPT_fgpu_allow_device_init)) {
    if (Opts.HIP)
      Opts.GPUAllowDeviceInit = 1;
    else
      Diags.Report(diag::warn_ignored_hip_only_option)
          << Args.getLastArg(OPT_fgpu_allow_device_init)->getAsString(Args);
  }
  Opts.HIPUseNewLaunchAPI = Args.hasArg(OPT_fhip_new_launch_api);
  if (Opts.HIP)
    Opts.GPUMaxThreadsPerBlock = getLastArgIntValue(
        Args, OPT_gpu_max_threads_per_block_EQ, Opts.GPUMaxThreadsPerBlock);
  else if (Args.hasArg(OPT_gpu_max_threads_per_block_EQ))
    Diags.Report(diag::warn_ignored_hip_only_option)
        << Args.getLastArg(OPT_gpu_max_threads_per_block_EQ)->getAsString(Args);

  if (Opts.ObjC) {
    if (Arg *arg = Args.getLastArg(OPT_fobjc_runtime_EQ)) {
      StringRef value = arg->getValue();
      if (Opts.ObjCRuntime.tryParse(value))
        Diags.Report(diag::err_drv_unknown_objc_runtime) << value;
    }

    if (Args.hasArg(OPT_fobjc_gc_only))
      Opts.setGC(LangOptions::GCOnly);
    else if (Args.hasArg(OPT_fobjc_gc))
      Opts.setGC(LangOptions::HybridGC);
    else if (Args.hasArg(OPT_fobjc_arc)) {
      Opts.ObjCAutoRefCount = 1;
      if (!Opts.ObjCRuntime.allowsARC())
        Diags.Report(diag::err_arc_unsupported_on_runtime);
    }

    // ObjCWeakRuntime tracks whether the runtime supports __weak, not
    // whether the feature is actually enabled.  This is predominantly
    // determined by -fobjc-runtime, but we allow it to be overridden
    // from the command line for testing purposes.
    if (Args.hasArg(OPT_fobjc_runtime_has_weak))
      Opts.ObjCWeakRuntime = 1;
    else
      Opts.ObjCWeakRuntime = Opts.ObjCRuntime.allowsWeak();

    // ObjCWeak determines whether __weak is actually enabled.
    // Note that we allow -fno-objc-weak to disable this even in ARC mode.
    if (auto weakArg = Args.getLastArg(OPT_fobjc_weak, OPT_fno_objc_weak)) {
      if (!weakArg->getOption().matches(OPT_fobjc_weak)) {
        assert(!Opts.ObjCWeak);
      } else if (Opts.getGC() != LangOptions::NonGC) {
        Diags.Report(diag::err_objc_weak_with_gc);
      } else if (!Opts.ObjCWeakRuntime) {
        Diags.Report(diag::err_objc_weak_unsupported);
      } else {
        Opts.ObjCWeak = 1;
      }
    } else if (Opts.ObjCAutoRefCount) {
      Opts.ObjCWeak = Opts.ObjCWeakRuntime;
    }

    if (Args.hasArg(OPT_fno_objc_infer_related_result_type))
      Opts.ObjCInferRelatedResultType = 0;

    if (Args.hasArg(OPT_fobjc_subscripting_legacy_runtime))
      Opts.ObjCSubscriptingLegacyRuntime =
        (Opts.ObjCRuntime.getKind() == ObjCRuntime::FragileMacOSX);
  }

  if (Arg *A = Args.getLastArg(options::OPT_fgnuc_version_EQ)) {
    // Check that the version has 1 to 3 components and the minor and patch
    // versions fit in two decimal digits.
    VersionTuple GNUCVer;
    bool Invalid = GNUCVer.tryParse(A->getValue());
    unsigned Major = GNUCVer.getMajor();
    unsigned Minor = GNUCVer.getMinor().getValueOr(0);
    unsigned Patch = GNUCVer.getSubminor().getValueOr(0);
    if (Invalid || GNUCVer.getBuild() || Minor >= 100 || Patch >= 100) {
      Diags.Report(diag::err_drv_invalid_value)
          << A->getAsString(Args) << A->getValue();
    }
    Opts.GNUCVersion = Major * 100 * 100 + Minor * 100 + Patch;
  }

  if (Args.hasArg(OPT_fgnu89_inline)) {
    if (Opts.CPlusPlus)
      Diags.Report(diag::err_drv_argument_not_allowed_with)
        << "-fgnu89-inline" << GetInputKindName(IK);
    else
      Opts.GNUInline = 1;
  }

  if (Args.hasArg(OPT_fapple_kext)) {
    if (!Opts.CPlusPlus)
      Diags.Report(diag::warn_c_kext);
    else
      Opts.AppleKext = 1;
  }

  if (Args.hasArg(OPT_print_ivar_layout))
    Opts.ObjCGCBitmapPrint = 1;

  if (Args.hasArg(OPT_fno_constant_cfstrings))
    Opts.NoConstantCFStrings = 1;
  if (const auto *A = Args.getLastArg(OPT_fcf_runtime_abi_EQ))
    Opts.CFRuntime =
        llvm::StringSwitch<LangOptions::CoreFoundationABI>(A->getValue())
            .Cases("unspecified", "standalone", "objc",
                   LangOptions::CoreFoundationABI::ObjectiveC)
            .Cases("swift", "swift-5.0",
                   LangOptions::CoreFoundationABI::Swift5_0)
            .Case("swift-4.2", LangOptions::CoreFoundationABI::Swift4_2)
            .Case("swift-4.1", LangOptions::CoreFoundationABI::Swift4_1)
            .Default(LangOptions::CoreFoundationABI::ObjectiveC);

  if (Args.hasArg(OPT_fzvector))
    Opts.ZVector = 1;

  if (Args.hasArg(OPT_pthread))
    Opts.POSIXThreads = 1;

  // The value-visibility mode defaults to "default".
  if (Arg *visOpt = Args.getLastArg(OPT_fvisibility)) {
    Opts.setValueVisibilityMode(parseVisibility(visOpt, Args, Diags));
  } else {
    Opts.setValueVisibilityMode(DefaultVisibility);
  }

  // The type-visibility mode defaults to the value-visibility mode.
  if (Arg *typeVisOpt = Args.getLastArg(OPT_ftype_visibility)) {
    Opts.setTypeVisibilityMode(parseVisibility(typeVisOpt, Args, Diags));
  } else {
    Opts.setTypeVisibilityMode(Opts.getValueVisibilityMode());
  }

  if (Args.hasArg(OPT_fvisibility_inlines_hidden))
    Opts.InlineVisibilityHidden = 1;

  if (Args.hasArg(OPT_fvisibility_global_new_delete_hidden))
    Opts.GlobalAllocationFunctionVisibilityHidden = 1;

  if (Args.hasArg(OPT_fapply_global_visibility_to_externs))
    Opts.SetVisibilityForExternDecls = 1;

  if (Args.hasArg(OPT_ftrapv)) {
    Opts.setSignedOverflowBehavior(LangOptions::SOB_Trapping);
    // Set the handler, if one is specified.
    Opts.OverflowHandler =
        std::string(Args.getLastArgValue(OPT_ftrapv_handler));
  }
  else if (Args.hasArg(OPT_fwrapv))
    Opts.setSignedOverflowBehavior(LangOptions::SOB_Defined);

  Opts.MSVCCompat = Args.hasArg(OPT_fms_compatibility);
  Opts.MicrosoftExt = Opts.MSVCCompat || Args.hasArg(OPT_fms_extensions);
  Opts.AsmBlocks = Args.hasArg(OPT_fasm_blocks) || Opts.MicrosoftExt;
  Opts.MSCompatibilityVersion = 0;
  if (const Arg *A = Args.getLastArg(OPT_fms_compatibility_version)) {
    VersionTuple VT;
    if (VT.tryParse(A->getValue()))
      Diags.Report(diag::err_drv_invalid_value) << A->getAsString(Args)
                                                << A->getValue();
    Opts.MSCompatibilityVersion = VT.getMajor() * 10000000 +
                                  VT.getMinor().getValueOr(0) * 100000 +
                                  VT.getSubminor().getValueOr(0);
  }

  // Mimicking gcc's behavior, trigraphs are only enabled if -trigraphs
  // is specified, or -std is set to a conforming mode.
  // Trigraphs are disabled by default in c++1z onwards.
  Opts.Trigraphs = !Opts.GNUMode && !Opts.MSVCCompat && !Opts.CPlusPlus17;
  Opts.Trigraphs =
      Args.hasFlag(OPT_ftrigraphs, OPT_fno_trigraphs, Opts.Trigraphs);

  Opts.DollarIdents = Args.hasFlag(OPT_fdollars_in_identifiers,
                                   OPT_fno_dollars_in_identifiers,
                                   Opts.DollarIdents);
  Opts.PascalStrings = Args.hasArg(OPT_fpascal_strings);
  Opts.setVtorDispMode(
      MSVtorDispMode(getLastArgIntValue(Args, OPT_vtordisp_mode_EQ, 1, Diags)));
  Opts.Borland = Args.hasArg(OPT_fborland_extensions);
  Opts.WritableStrings = Args.hasArg(OPT_fwritable_strings);
  Opts.ConstStrings = Args.hasFlag(OPT_fconst_strings, OPT_fno_const_strings,
                                   Opts.ConstStrings);
  if (Arg *A = Args.getLastArg(OPT_flax_vector_conversions_EQ)) {
    using LaxKind = LangOptions::LaxVectorConversionKind;
    if (auto Kind = llvm::StringSwitch<Optional<LaxKind>>(A->getValue())
                        .Case("none", LaxKind::None)
                        .Case("integer", LaxKind::Integer)
                        .Case("all", LaxKind::All)
                        .Default(llvm::None))
      Opts.setLaxVectorConversions(*Kind);
    else
      Diags.Report(diag::err_drv_invalid_value)
          << A->getAsString(Args) << A->getValue();
  }
  if (Args.hasArg(OPT_fno_threadsafe_statics))
    Opts.ThreadsafeStatics = 0;
  Opts.Exceptions = Args.hasArg(OPT_fexceptions);
  Opts.IgnoreExceptions = Args.hasArg(OPT_fignore_exceptions);
  Opts.ObjCExceptions = Args.hasArg(OPT_fobjc_exceptions);
  Opts.CXXExceptions = Args.hasArg(OPT_fcxx_exceptions);

  // -ffixed-point
  Opts.FixedPoint =
      Args.hasFlag(OPT_ffixed_point, OPT_fno_fixed_point, /*Default=*/false) &&
      !Opts.CPlusPlus;
  Opts.PaddingOnUnsignedFixedPoint =
      Args.hasFlag(OPT_fpadding_on_unsigned_fixed_point,
                   OPT_fno_padding_on_unsigned_fixed_point,
                   /*Default=*/false) &&
      Opts.FixedPoint;

  // Handle exception personalities
  Arg *A = Args.getLastArg(
      options::OPT_fsjlj_exceptions, options::OPT_fseh_exceptions,
      options::OPT_fdwarf_exceptions, options::OPT_fwasm_exceptions);
  if (A) {
    const Option &Opt = A->getOption();
    llvm::Triple T(TargetOpts.Triple);
    if (T.isWindowsMSVCEnvironment())
      Diags.Report(diag::err_fe_invalid_exception_model)
          << Opt.getName() << T.str();

    Opts.SjLjExceptions = Opt.matches(options::OPT_fsjlj_exceptions);
    Opts.SEHExceptions = Opt.matches(options::OPT_fseh_exceptions);
    Opts.DWARFExceptions = Opt.matches(options::OPT_fdwarf_exceptions);
    Opts.WasmExceptions = Opt.matches(options::OPT_fwasm_exceptions);
  }

  Opts.ExternCNoUnwind = Args.hasArg(OPT_fexternc_nounwind);
  Opts.TraditionalCPP = Args.hasArg(OPT_traditional_cpp);

  Opts.RTTI = Opts.CPlusPlus && !Args.hasArg(OPT_fno_rtti);
  Opts.RTTIData = Opts.RTTI && !Args.hasArg(OPT_fno_rtti_data);
  Opts.Blocks = Args.hasArg(OPT_fblocks) || (Opts.OpenCL
    && Opts.OpenCLVersion == 200);
  Opts.BlocksRuntimeOptional = Args.hasArg(OPT_fblocks_runtime_optional);
  Opts.Coroutines = Opts.CPlusPlus20 || Args.hasArg(OPT_fcoroutines_ts);

  Opts.ConvergentFunctions = Opts.OpenCL || (Opts.CUDA && Opts.CUDAIsDevice) ||
    Args.hasArg(OPT_fconvergent_functions);

  Opts.DoubleSquareBracketAttributes =
      Args.hasFlag(OPT_fdouble_square_bracket_attributes,
                   OPT_fno_double_square_bracket_attributes,
                   Opts.DoubleSquareBracketAttributes);

  Opts.CPlusPlusModules = Opts.CPlusPlus20;
  Opts.ModulesTS = Args.hasArg(OPT_fmodules_ts);
  Opts.Modules =
      Args.hasArg(OPT_fmodules) || Opts.ModulesTS || Opts.CPlusPlusModules;
  Opts.ModulesStrictDeclUse = Args.hasArg(OPT_fmodules_strict_decluse);
  Opts.ModulesDeclUse =
      Args.hasArg(OPT_fmodules_decluse) || Opts.ModulesStrictDeclUse;
  // FIXME: We only need this in C++ modules / Modules TS if we might textually
  // enter a different module (eg, when building a header unit).
  Opts.ModulesLocalVisibility =
      Args.hasArg(OPT_fmodules_local_submodule_visibility) || Opts.ModulesTS ||
      Opts.CPlusPlusModules;
  Opts.ModulesCodegen = Args.hasArg(OPT_fmodules_codegen);
  Opts.ModulesDebugInfo = Args.hasArg(OPT_fmodules_debuginfo);
  Opts.ModulesSearchAll = Opts.Modules &&
    !Args.hasArg(OPT_fno_modules_search_all) &&
    Args.hasArg(OPT_fmodules_search_all);
  Opts.ModulesErrorRecovery = !Args.hasArg(OPT_fno_modules_error_recovery);
  Opts.ImplicitModules = !Args.hasArg(OPT_fno_implicit_modules);
  Opts.CharIsSigned = Opts.OpenCL || !Args.hasArg(OPT_fno_signed_char);
  Opts.WChar = Opts.CPlusPlus && !Args.hasArg(OPT_fno_wchar);
  Opts.Char8 = Args.hasFlag(OPT_fchar8__t, OPT_fno_char8__t, Opts.CPlusPlus20);
  if (const Arg *A = Args.getLastArg(OPT_fwchar_type_EQ)) {
    Opts.WCharSize = llvm::StringSwitch<unsigned>(A->getValue())
                         .Case("char", 1)
                         .Case("short", 2)
                         .Case("int", 4)
                         .Default(0);
    if (Opts.WCharSize == 0)
      Diags.Report(diag::err_fe_invalid_wchar_type) << A->getValue();
  }
  Opts.WCharIsSigned = Args.hasFlag(OPT_fsigned_wchar, OPT_fno_signed_wchar, true);
  Opts.ShortEnums = Args.hasArg(OPT_fshort_enums);
  Opts.Freestanding = Args.hasArg(OPT_ffreestanding);
  Opts.NoBuiltin = Args.hasArg(OPT_fno_builtin) || Opts.Freestanding;
  if (!Opts.NoBuiltin)
    getAllNoBuiltinFuncValues(Args, Opts.NoBuiltinFuncs);
  Opts.NoMathBuiltin = Args.hasArg(OPT_fno_math_builtin);
  Opts.RelaxedTemplateTemplateArgs =
      Args.hasArg(OPT_frelaxed_template_template_args);
  Opts.SizedDeallocation = Args.hasArg(OPT_fsized_deallocation);
  Opts.AlignedAllocation =
      Args.hasFlag(OPT_faligned_allocation, OPT_fno_aligned_allocation,
                   Opts.AlignedAllocation);
  Opts.AlignedAllocationUnavailable =
      Opts.AlignedAllocation && Args.hasArg(OPT_aligned_alloc_unavailable);
  Opts.NewAlignOverride =
      getLastArgIntValue(Args, OPT_fnew_alignment_EQ, 0, Diags);
  if (Opts.NewAlignOverride && !llvm::isPowerOf2_32(Opts.NewAlignOverride)) {
    Arg *A = Args.getLastArg(OPT_fnew_alignment_EQ);
    Diags.Report(diag::err_fe_invalid_alignment) << A->getAsString(Args)
                                                 << A->getValue();
    Opts.NewAlignOverride = 0;
  }
  Opts.ConceptSatisfactionCaching =
      !Args.hasArg(OPT_fno_concept_satisfaction_caching);
  if (Args.hasArg(OPT_fconcepts_ts))
    Diags.Report(diag::warn_fe_concepts_ts_flag);
  Opts.RecoveryAST =
      Args.hasFlag(OPT_frecovery_ast, OPT_fno_recovery_ast, false);
  Opts.RecoveryASTType =
+      Args.hasFlag(OPT_frecovery_ast_type, OPT_fno_recovery_ast_type, false);
  Opts.HeinousExtensions = Args.hasArg(OPT_fheinous_gnu_extensions);
  Opts.AccessControl = !Args.hasArg(OPT_fno_access_control);
  Opts.ElideConstructors = !Args.hasArg(OPT_fno_elide_constructors);
  Opts.MathErrno = !Opts.OpenCL && Args.hasArg(OPT_fmath_errno);
  Opts.InstantiationDepth =
      getLastArgIntValue(Args, OPT_ftemplate_depth, 1024, Diags);
  Opts.ArrowDepth =
      getLastArgIntValue(Args, OPT_foperator_arrow_depth, 256, Diags);
  Opts.ConstexprCallDepth =
      getLastArgIntValue(Args, OPT_fconstexpr_depth, 512, Diags);
  Opts.ConstexprStepLimit =
      getLastArgIntValue(Args, OPT_fconstexpr_steps, 1048576, Diags);
  Opts.EnableNewConstInterp =
      Args.hasArg(OPT_fexperimental_new_constant_interpreter);
  Opts.BracketDepth = getLastArgIntValue(Args, OPT_fbracket_depth, 256, Diags);
  Opts.DelayedTemplateParsing = Args.hasArg(OPT_fdelayed_template_parsing);
  Opts.NumLargeByValueCopy =
      getLastArgIntValue(Args, OPT_Wlarge_by_value_copy_EQ, 0, Diags);
  Opts.MSBitfields = Args.hasArg(OPT_mms_bitfields);
  Opts.ObjCConstantStringClass =
      std::string(Args.getLastArgValue(OPT_fconstant_string_class));
  Opts.ObjCDefaultSynthProperties =
    !Args.hasArg(OPT_disable_objc_default_synthesize_properties);
  Opts.EncodeExtendedBlockSig =
    Args.hasArg(OPT_fencode_extended_block_signature);
  Opts.EmitAllDecls = Args.hasArg(OPT_femit_all_decls);
  Opts.PackStruct = getLastArgIntValue(Args, OPT_fpack_struct_EQ, 0, Diags);
  Opts.MaxTypeAlign = getLastArgIntValue(Args, OPT_fmax_type_align_EQ, 0, Diags);
  Opts.AlignDouble = Args.hasArg(OPT_malign_double);
  Opts.DoubleSize = getLastArgIntValue(Args, OPT_mdouble_EQ, 0, Diags);
  Opts.LongDoubleSize = Args.hasArg(OPT_mlong_double_128)
                            ? 128
                            : Args.hasArg(OPT_mlong_double_64) ? 64 : 0;
  Opts.PPCIEEELongDouble = Args.hasArg(OPT_mabi_EQ_ieeelongdouble);
  Opts.PICLevel = getLastArgIntValue(Args, OPT_pic_level, 0, Diags);
  Opts.ROPI = Args.hasArg(OPT_fropi);
  Opts.RWPI = Args.hasArg(OPT_frwpi);
  Opts.PIE = Args.hasArg(OPT_pic_is_pie);
  Opts.Static = Args.hasArg(OPT_static_define);
  Opts.DumpRecordLayoutsSimple = Args.hasArg(OPT_fdump_record_layouts_simple);
  Opts.DumpRecordLayouts = Opts.DumpRecordLayoutsSimple
                        || Args.hasArg(OPT_fdump_record_layouts);
  Opts.DumpVTableLayouts = Args.hasArg(OPT_fdump_vtable_layouts);
  Opts.SpellChecking = !Args.hasArg(OPT_fno_spell_checking);
  Opts.NoBitFieldTypeAlign = Args.hasArg(OPT_fno_bitfield_type_align);
  Opts.SinglePrecisionConstants = Args.hasArg(OPT_cl_single_precision_constant);
  Opts.FastRelaxedMath = Args.hasArg(OPT_cl_fast_relaxed_math);
  if (Opts.FastRelaxedMath)
    Opts.setDefaultFPContractMode(LangOptions::FPM_Fast);
  Opts.HexagonQdsp6Compat = Args.hasArg(OPT_mqdsp6_compat);
  Opts.FakeAddressSpaceMap = Args.hasArg(OPT_ffake_address_space_map);
  Opts.ParseUnknownAnytype = Args.hasArg(OPT_funknown_anytype);
  Opts.DebuggerSupport = Args.hasArg(OPT_fdebugger_support);
  Opts.DebuggerCastResultToId = Args.hasArg(OPT_fdebugger_cast_result_to_id);
  Opts.DebuggerObjCLiteral = Args.hasArg(OPT_fdebugger_objc_literal);
  Opts.ApplePragmaPack = Args.hasArg(OPT_fapple_pragma_pack);
  Opts.ModuleName = std::string(Args.getLastArgValue(OPT_fmodule_name_EQ));
  Opts.CurrentModule = Opts.ModuleName;
  Opts.AppExt = Args.hasArg(OPT_fapplication_extension);
  Opts.ModuleFeatures = Args.getAllArgValues(OPT_fmodule_feature);
  llvm::sort(Opts.ModuleFeatures);
  Opts.NativeHalfType |= Args.hasArg(OPT_fnative_half_type);
  Opts.NativeHalfArgsAndReturns |= Args.hasArg(OPT_fnative_half_arguments_and_returns);
  // Enable HalfArgsAndReturns if present in Args or if NativeHalfArgsAndReturns
  // is enabled.
  Opts.HalfArgsAndReturns = Args.hasArg(OPT_fallow_half_arguments_and_returns)
                            | Opts.NativeHalfArgsAndReturns;
  Opts.GNUAsm = !Args.hasArg(OPT_fno_gnu_inline_asm);
  Opts.Cmse = Args.hasArg(OPT_mcmse); // Armv8-M Security Extensions

  // __declspec is enabled by default for the PS4 by the driver, and also
  // enabled for Microsoft Extensions or Borland Extensions, here.
  //
  // FIXME: __declspec is also currently enabled for CUDA, but isn't really a
  // CUDA extension. However, it is required for supporting
  // __clang_cuda_builtin_vars.h, which uses __declspec(property). Once that has
  // been rewritten in terms of something more generic, remove the Opts.CUDA
  // term here.
  Opts.DeclSpecKeyword =
      Args.hasFlag(OPT_fdeclspec, OPT_fno_declspec,
                   (Opts.MicrosoftExt || Opts.Borland || Opts.CUDA));

  if (Arg *A = Args.getLastArg(OPT_faddress_space_map_mangling_EQ)) {
    switch (llvm::StringSwitch<unsigned>(A->getValue())
      .Case("target", LangOptions::ASMM_Target)
      .Case("no", LangOptions::ASMM_Off)
      .Case("yes", LangOptions::ASMM_On)
      .Default(255)) {
    default:
      Diags.Report(diag::err_drv_invalid_value)
        << "-faddress-space-map-mangling=" << A->getValue();
      break;
    case LangOptions::ASMM_Target:
      Opts.setAddressSpaceMapMangling(LangOptions::ASMM_Target);
      break;
    case LangOptions::ASMM_On:
      Opts.setAddressSpaceMapMangling(LangOptions::ASMM_On);
      break;
    case LangOptions::ASMM_Off:
      Opts.setAddressSpaceMapMangling(LangOptions::ASMM_Off);
      break;
    }
  }

  if (Arg *A = Args.getLastArg(OPT_fms_memptr_rep_EQ)) {
    LangOptions::PragmaMSPointersToMembersKind InheritanceModel =
        llvm::StringSwitch<LangOptions::PragmaMSPointersToMembersKind>(
            A->getValue())
            .Case("single",
                  LangOptions::PPTMK_FullGeneralitySingleInheritance)
            .Case("multiple",
                  LangOptions::PPTMK_FullGeneralityMultipleInheritance)
            .Case("virtual",
                  LangOptions::PPTMK_FullGeneralityVirtualInheritance)
            .Default(LangOptions::PPTMK_BestCase);
    if (InheritanceModel == LangOptions::PPTMK_BestCase)
      Diags.Report(diag::err_drv_invalid_value)
          << "-fms-memptr-rep=" << A->getValue();

    Opts.setMSPointerToMemberRepresentationMethod(InheritanceModel);
  }

  // Check for MS default calling conventions being specified.
  if (Arg *A = Args.getLastArg(OPT_fdefault_calling_conv_EQ)) {
    LangOptions::DefaultCallingConvention DefaultCC =
        llvm::StringSwitch<LangOptions::DefaultCallingConvention>(A->getValue())
            .Case("cdecl", LangOptions::DCC_CDecl)
            .Case("fastcall", LangOptions::DCC_FastCall)
            .Case("stdcall", LangOptions::DCC_StdCall)
            .Case("vectorcall", LangOptions::DCC_VectorCall)
            .Case("regcall", LangOptions::DCC_RegCall)
            .Default(LangOptions::DCC_None);
    if (DefaultCC == LangOptions::DCC_None)
      Diags.Report(diag::err_drv_invalid_value)
          << "-fdefault-calling-conv=" << A->getValue();

    llvm::Triple T(TargetOpts.Triple);
    llvm::Triple::ArchType Arch = T.getArch();
    bool emitError = (DefaultCC == LangOptions::DCC_FastCall ||
                      DefaultCC == LangOptions::DCC_StdCall) &&
                     Arch != llvm::Triple::x86;
    emitError |= (DefaultCC == LangOptions::DCC_VectorCall ||
                  DefaultCC == LangOptions::DCC_RegCall) &&
                 !T.isX86();
    if (emitError)
      Diags.Report(diag::err_drv_argument_not_allowed_with)
          << A->getSpelling() << T.getTriple();
    else
      Opts.setDefaultCallingConv(DefaultCC);
  }

  Opts.SemanticInterposition = Args.hasArg(OPT_fsemantic_interposition);
  // An explicit -fno-semantic-interposition infers dso_local.
  Opts.ExplicitNoSemanticInterposition =
      Args.hasArg(OPT_fno_semantic_interposition);

  // -mrtd option
  if (Arg *A = Args.getLastArg(OPT_mrtd)) {
    if (Opts.getDefaultCallingConv() != LangOptions::DCC_None)
      Diags.Report(diag::err_drv_argument_not_allowed_with)
          << A->getSpelling() << "-fdefault-calling-conv";
    else {
      llvm::Triple T(TargetOpts.Triple);
      if (T.getArch() != llvm::Triple::x86)
        Diags.Report(diag::err_drv_argument_not_allowed_with)
            << A->getSpelling() << T.getTriple();
      else
        Opts.setDefaultCallingConv(LangOptions::DCC_StdCall);
    }
  }

  // Check if -fopenmp is specified and set default version to 4.5.
  Opts.OpenMP = Args.hasArg(options::OPT_fopenmp) ? 45 : 0;
  // Check if -fopenmp-simd is specified.
  bool IsSimdSpecified =
      Args.hasFlag(options::OPT_fopenmp_simd, options::OPT_fno_openmp_simd,
                   /*Default=*/false);
  Opts.OpenMPSimd = !Opts.OpenMP && IsSimdSpecified;
  Opts.OpenMPUseTLS =
      Opts.OpenMP && !Args.hasArg(options::OPT_fnoopenmp_use_tls);
  Opts.OpenMPIsDevice =
      Opts.OpenMP && Args.hasArg(options::OPT_fopenmp_is_device);
  Opts.OpenMPIRBuilder =
      Opts.OpenMP && Args.hasArg(options::OPT_fopenmp_enable_irbuilder);
  bool IsTargetSpecified =
      Opts.OpenMPIsDevice || Args.hasArg(options::OPT_fopenmp_targets_EQ);

  if (Opts.OpenMP || Opts.OpenMPSimd) {
    if (int Version = getLastArgIntValue(
            Args, OPT_fopenmp_version_EQ,
            (IsSimdSpecified || IsTargetSpecified) ? 45 : Opts.OpenMP, Diags))
      Opts.OpenMP = Version;
    else if (IsSimdSpecified || IsTargetSpecified)
      Opts.OpenMP = 45;
    // Provide diagnostic when a given target is not expected to be an OpenMP
    // device or host.
    if (!Opts.OpenMPIsDevice) {
      switch (T.getArch()) {
      default:
        break;
      // Add unsupported host targets here:
      case llvm::Triple::nvptx:
      case llvm::Triple::nvptx64:
        Diags.Report(diag::err_drv_omp_host_target_not_supported)
            << TargetOpts.Triple;
        break;
      }
    }
  }

  // Set the flag to prevent the implementation from emitting device exception
  // handling code for those requiring so.
<<<<<<< HEAD
  if (((T.isNVPTX() || T.isAMDGCN()) &&
       Opts.OpenMPIsDevice) ||
=======
  if ((Opts.OpenMPIsDevice && (T.isNVPTX() || T.isAMDGCN())) ||
>>>>>>> 4431d64c
      Opts.OpenCLCPlusPlus) {
    Opts.Exceptions = 0;
    Opts.CXXExceptions = 0;
  }
  if (Opts.OpenMPIsDevice && T.isNVPTX()) {
    Opts.OpenMPCUDANumSMs =
        getLastArgIntValue(Args, options::OPT_fopenmp_cuda_number_of_sm_EQ,
                           Opts.OpenMPCUDANumSMs, Diags);
    Opts.OpenMPCUDABlocksPerSM =
        getLastArgIntValue(Args, options::OPT_fopenmp_cuda_blocks_per_sm_EQ,
                           Opts.OpenMPCUDABlocksPerSM, Diags);
    Opts.OpenMPCUDAReductionBufNum = getLastArgIntValue(
        Args, options::OPT_fopenmp_cuda_teams_reduction_recs_num_EQ,
        Opts.OpenMPCUDAReductionBufNum, Diags);
  }

  // Prevent auto-widening the representation of loop counters during an
  // OpenMP collapse clause.
  Opts.OpenMPOptimisticCollapse =
      Args.hasArg(options::OPT_fopenmp_optimistic_collapse) ? 1 : 0;

  // Get the OpenMP target triples if any.
  if (Arg *A = Args.getLastArg(options::OPT_fopenmp_targets_EQ)) {

    for (unsigned i = 0; i < A->getNumValues(); ++i) {
      llvm::Triple TT(A->getValue(i));

      if (TT.getArch() == llvm::Triple::UnknownArch ||
          !(TT.getArch() == llvm::Triple::aarch64 ||
            TT.getArch() == llvm::Triple::ppc ||
            TT.getArch() == llvm::Triple::ppc64 ||
            TT.getArch() == llvm::Triple::ppc64le ||
            TT.getArch() == llvm::Triple::nvptx ||
            TT.getArch() == llvm::Triple::nvptx64 ||
            TT.getArch() == llvm::Triple::amdgcn ||
            TT.getArch() == llvm::Triple::x86 ||
            TT.getArch() == llvm::Triple::x86_64))
        Diags.Report(diag::err_drv_invalid_omp_target) << A->getValue(i);
      else
        Opts.OMPTargetTriples.push_back(TT);
    }
  }

  // Get OpenMP host file path if any and report if a non existent file is
  // found
  if (Arg *A = Args.getLastArg(options::OPT_fopenmp_host_ir_file_path)) {
    Opts.OMPHostIRFile = A->getValue();
    if (!llvm::sys::fs::exists(Opts.OMPHostIRFile))
      Diags.Report(diag::err_drv_omp_host_ir_file_not_found)
          << Opts.OMPHostIRFile;
  }

<<<<<<< HEAD
  // Set CUDA mode for OpenMP target NVPTX if specified in options
  Opts.OpenMPCUDAMode = Opts.OpenMPIsDevice &&
                        (T.isNVPTX() || T.isAMDGCN()) &&
=======
  // Set CUDA mode for OpenMP target NVPTX/AMDGCN if specified in options
  Opts.OpenMPCUDAMode = Opts.OpenMPIsDevice && (T.isNVPTX() || T.isAMDGCN()) &&
>>>>>>> 4431d64c
                        Args.hasArg(options::OPT_fopenmp_cuda_mode);

  // Set CUDA mode for OpenMP target NVPTX/AMDGCN if specified in options
  Opts.OpenMPCUDAForceFullRuntime =
<<<<<<< HEAD
      Opts.OpenMPIsDevice &&
      (T.isNVPTX() || T.isAMDGCN()) &&
=======
      Opts.OpenMPIsDevice && (T.isNVPTX() || T.isAMDGCN()) &&
>>>>>>> 4431d64c
      Args.hasArg(options::OPT_fopenmp_cuda_force_full_runtime);

  // Record whether the __DEPRECATED define was requested.
  Opts.Deprecated = Args.hasFlag(OPT_fdeprecated_macro,
                                 OPT_fno_deprecated_macro,
                                 Opts.Deprecated);

  // FIXME: Eliminate this dependency.
  unsigned Opt = getOptimizationLevel(Args, IK, Diags),
       OptSize = getOptimizationLevelSize(Args);
  Opts.Optimize = Opt != 0;
  Opts.OptimizeSize = OptSize != 0;

  // This is the __NO_INLINE__ define, which just depends on things like the
  // optimization level and -fno-inline, not actually whether the backend has
  // inlining enabled.
  Opts.NoInlineDefine = !Opts.Optimize;
  if (Arg *InlineArg = Args.getLastArg(
          options::OPT_finline_functions, options::OPT_finline_hint_functions,
          options::OPT_fno_inline_functions, options::OPT_fno_inline))
    if (InlineArg->getOption().matches(options::OPT_fno_inline))
      Opts.NoInlineDefine = true;

  Opts.FastMath =
      Args.hasArg(OPT_ffast_math) || Args.hasArg(OPT_cl_fast_relaxed_math);
  Opts.FiniteMathOnly = Args.hasArg(OPT_ffinite_math_only) ||
                        Args.hasArg(OPT_ffast_math) ||
                        Args.hasArg(OPT_cl_finite_math_only) ||
                        Args.hasArg(OPT_cl_fast_relaxed_math);
  Opts.UnsafeFPMath = Args.hasArg(OPT_menable_unsafe_fp_math) ||
                      Args.hasArg(OPT_ffast_math) ||
                      Args.hasArg(OPT_cl_unsafe_math_optimizations) ||
                      Args.hasArg(OPT_cl_fast_relaxed_math);
<<<<<<< HEAD
  Opts.AllowFPReassoc = Opts.FastMath || CGOpts.Reassociate;
  Opts.NoHonorNaNs =
      Opts.FastMath || CGOpts.NoNaNsFPMath || Opts.FiniteMathOnly;
  Opts.NoHonorInfs =
      Opts.FastMath || CGOpts.NoInfsFPMath || Opts.FiniteMathOnly;
  Opts.NoSignedZero = Opts.FastMath || CGOpts.NoSignedZeros;
  Opts.AllowRecip = Opts.FastMath || CGOpts.ReciprocalMath;
=======
  Opts.AllowFPReassoc = Args.hasArg(OPT_mreassociate) ||
                        Args.hasArg(OPT_menable_unsafe_fp_math) ||
                        Args.hasArg(OPT_ffast_math) ||
                        Args.hasArg(OPT_cl_unsafe_math_optimizations) ||
                        Args.hasArg(OPT_cl_fast_relaxed_math);
  Opts.NoHonorNaNs =
      Args.hasArg(OPT_menable_no_nans) || Args.hasArg(OPT_ffinite_math_only) ||
      Args.hasArg(OPT_ffast_math) || Args.hasArg(OPT_cl_finite_math_only) ||
      Args.hasArg(OPT_cl_fast_relaxed_math);
  Opts.NoHonorInfs = Args.hasArg(OPT_menable_no_infinities) ||
                     Args.hasArg(OPT_ffinite_math_only) ||
                     Args.hasArg(OPT_ffast_math) ||
                     Args.hasArg(OPT_cl_finite_math_only) ||
                     Args.hasArg(OPT_cl_fast_relaxed_math);
  Opts.NoSignedZero = Args.hasArg(OPT_fno_signed_zeros) ||
                      Args.hasArg(OPT_menable_unsafe_fp_math) ||
                      Args.hasArg(OPT_ffast_math) ||
                      Args.hasArg(OPT_cl_no_signed_zeros) ||
                      Args.hasArg(OPT_cl_unsafe_math_optimizations) ||
                      Args.hasArg(OPT_cl_fast_relaxed_math);
  Opts.AllowRecip = Args.hasArg(OPT_freciprocal_math) ||
                    Args.hasArg(OPT_menable_unsafe_fp_math) ||
                    Args.hasArg(OPT_ffast_math) ||
                    Args.hasArg(OPT_cl_unsafe_math_optimizations) ||
                    Args.hasArg(OPT_cl_fast_relaxed_math);
>>>>>>> 4431d64c
  // Currently there's no clang option to enable this individually
  Opts.ApproxFunc = Args.hasArg(OPT_menable_unsafe_fp_math) ||
                    Args.hasArg(OPT_ffast_math) ||
                    Args.hasArg(OPT_cl_unsafe_math_optimizations) ||
                    Args.hasArg(OPT_cl_fast_relaxed_math);

  if (Arg *A = Args.getLastArg(OPT_ffp_contract)) {
    StringRef Val = A->getValue();
    if (Val == "fast")
      Opts.setDefaultFPContractMode(LangOptions::FPM_Fast);
    else if (Val == "on")
      Opts.setDefaultFPContractMode(LangOptions::FPM_On);
    else if (Val == "off")
      Opts.setDefaultFPContractMode(LangOptions::FPM_Off);
    else
      Diags.Report(diag::err_drv_invalid_value) << A->getAsString(Args) << Val;
  }

  auto FPRM = llvm::RoundingMode::NearestTiesToEven;
  if (Args.hasArg(OPT_frounding_math)) {
    FPRM = llvm::RoundingMode::Dynamic;
  }
  Opts.setFPRoundingMode(FPRM);

  if (Args.hasArg(OPT_ftrapping_math)) {
    Opts.setFPExceptionMode(LangOptions::FPE_Strict);
  }

  if (Args.hasArg(OPT_fno_trapping_math)) {
    Opts.setFPExceptionMode(LangOptions::FPE_Ignore);
  }

  LangOptions::FPExceptionModeKind FPEB = LangOptions::FPE_Ignore;
  if (Arg *A = Args.getLastArg(OPT_ffp_exception_behavior_EQ)) {
    StringRef Val = A->getValue();
    if (Val.equals("ignore"))
      FPEB = LangOptions::FPE_Ignore;
    else if (Val.equals("maytrap"))
      FPEB = LangOptions::FPE_MayTrap;
    else if (Val.equals("strict"))
      FPEB = LangOptions::FPE_Strict;
    else
      Diags.Report(diag::err_drv_invalid_value) << A->getAsString(Args) << Val;
  }
  Opts.setFPExceptionMode(FPEB);

  Opts.RetainCommentsFromSystemHeaders =
      Args.hasArg(OPT_fretain_comments_from_system_headers);

  unsigned SSP = getLastArgIntValue(Args, OPT_stack_protector, 0, Diags);
  switch (SSP) {
  default:
    Diags.Report(diag::err_drv_invalid_value)
      << Args.getLastArg(OPT_stack_protector)->getAsString(Args) << SSP;
    break;
  case 0: Opts.setStackProtector(LangOptions::SSPOff); break;
  case 1: Opts.setStackProtector(LangOptions::SSPOn);  break;
  case 2: Opts.setStackProtector(LangOptions::SSPStrong); break;
  case 3: Opts.setStackProtector(LangOptions::SSPReq); break;
  }

  if (Arg *A = Args.getLastArg(OPT_ftrivial_auto_var_init)) {
    StringRef Val = A->getValue();
    if (Val == "uninitialized")
      Opts.setTrivialAutoVarInit(
          LangOptions::TrivialAutoVarInitKind::Uninitialized);
    else if (Val == "zero")
      Opts.setTrivialAutoVarInit(LangOptions::TrivialAutoVarInitKind::Zero);
    else if (Val == "pattern")
      Opts.setTrivialAutoVarInit(LangOptions::TrivialAutoVarInitKind::Pattern);
    else
      Diags.Report(diag::err_drv_invalid_value) << A->getAsString(Args) << Val;
  }

  // Parse -fsanitize= arguments.
  parseSanitizerKinds("-fsanitize=", Args.getAllArgValues(OPT_fsanitize_EQ),
                      Diags, Opts.Sanitize);
  // -fsanitize-address-field-padding=N has to be a LangOpt, parse it here.
  Opts.SanitizeAddressFieldPadding =
      getLastArgIntValue(Args, OPT_fsanitize_address_field_padding, 0, Diags);
  Opts.SanitizerBlacklistFiles = Args.getAllArgValues(OPT_fsanitize_blacklist);
  std::vector<std::string> systemBlacklists =
      Args.getAllArgValues(OPT_fsanitize_system_blacklist);
  Opts.SanitizerBlacklistFiles.insert(Opts.SanitizerBlacklistFiles.end(),
                                      systemBlacklists.begin(),
                                      systemBlacklists.end());

  // -fxray-instrument
  Opts.XRayInstrument = Args.hasArg(OPT_fxray_instrument);
  Opts.XRayAlwaysEmitCustomEvents =
      Args.hasArg(OPT_fxray_always_emit_customevents);
  Opts.XRayAlwaysEmitTypedEvents =
      Args.hasArg(OPT_fxray_always_emit_typedevents);

  // -fxray-{always,never}-instrument= filenames.
  Opts.XRayAlwaysInstrumentFiles =
      Args.getAllArgValues(OPT_fxray_always_instrument);
  Opts.XRayNeverInstrumentFiles =
      Args.getAllArgValues(OPT_fxray_never_instrument);
  Opts.XRayAttrListFiles = Args.getAllArgValues(OPT_fxray_attr_list);

  // -fforce-emit-vtables
  Opts.ForceEmitVTables = Args.hasArg(OPT_fforce_emit_vtables);

  // -fallow-editor-placeholders
  Opts.AllowEditorPlaceholders = Args.hasArg(OPT_fallow_editor_placeholders);

  Opts.RegisterStaticDestructors = !Args.hasArg(OPT_fno_cxx_static_destructors);

  if (Arg *A = Args.getLastArg(OPT_fclang_abi_compat_EQ)) {
    Opts.setClangABICompat(LangOptions::ClangABI::Latest);

    StringRef Ver = A->getValue();
    std::pair<StringRef, StringRef> VerParts = Ver.split('.');
    unsigned Major, Minor = 0;

    // Check the version number is valid: either 3.x (0 <= x <= 9) or
    // y or y.0 (4 <= y <= current version).
    if (!VerParts.first.startswith("0") &&
        !VerParts.first.getAsInteger(10, Major) &&
        3 <= Major && Major <= CLANG_VERSION_MAJOR &&
        (Major == 3 ? VerParts.second.size() == 1 &&
                      !VerParts.second.getAsInteger(10, Minor)
                    : VerParts.first.size() == Ver.size() ||
                      VerParts.second == "0")) {
      // Got a valid version number.
      if (Major == 3 && Minor <= 8)
        Opts.setClangABICompat(LangOptions::ClangABI::Ver3_8);
      else if (Major <= 4)
        Opts.setClangABICompat(LangOptions::ClangABI::Ver4);
      else if (Major <= 6)
        Opts.setClangABICompat(LangOptions::ClangABI::Ver6);
      else if (Major <= 7)
        Opts.setClangABICompat(LangOptions::ClangABI::Ver7);
      else if (Major <= 9)
        Opts.setClangABICompat(LangOptions::ClangABI::Ver9);
    } else if (Ver != "latest") {
      Diags.Report(diag::err_drv_invalid_value)
          << A->getAsString(Args) << A->getValue();
    }
  }

  Opts.CompleteMemberPointers = Args.hasArg(OPT_fcomplete_member_pointers);
  Opts.BuildingPCHWithObjectFile = Args.hasArg(OPT_building_pch_with_obj);

  Opts.MatrixTypes = Args.hasArg(OPT_fenable_matrix);

  Opts.MaxTokens = getLastArgIntValue(Args, OPT_fmax_tokens_EQ, 0, Diags);

  if (Arg *A = Args.getLastArg(OPT_msign_return_address_EQ)) {
    StringRef SignScope = A->getValue();

    if (SignScope.equals_lower("none"))
      Opts.setSignReturnAddressScope(
          LangOptions::SignReturnAddressScopeKind::None);
    else if (SignScope.equals_lower("all"))
      Opts.setSignReturnAddressScope(
          LangOptions::SignReturnAddressScopeKind::All);
    else if (SignScope.equals_lower("non-leaf"))
      Opts.setSignReturnAddressScope(
          LangOptions::SignReturnAddressScopeKind::NonLeaf);
    else
      Diags.Report(diag::err_drv_invalid_value)
          << A->getAsString(Args) << SignScope;

    if (Arg *A = Args.getLastArg(OPT_msign_return_address_key_EQ)) {
      StringRef SignKey = A->getValue();
      if (!SignScope.empty() && !SignKey.empty()) {
        if (SignKey.equals_lower("a_key"))
          Opts.setSignReturnAddressKey(
              LangOptions::SignReturnAddressKeyKind::AKey);
        else if (SignKey.equals_lower("b_key"))
          Opts.setSignReturnAddressKey(
              LangOptions::SignReturnAddressKeyKind::BKey);
        else
          Diags.Report(diag::err_drv_invalid_value)
              << A->getAsString(Args) << SignKey;
      }
    }
  }

  Opts.BranchTargetEnforcement = Args.hasArg(OPT_mbranch_target_enforce);
  Opts.SpeculativeLoadHardening = Args.hasArg(OPT_mspeculative_load_hardening);

  Opts.CompatibilityQualifiedIdBlockParamTypeChecking =
      Args.hasArg(OPT_fcompatibility_qualified_id_block_param_type_checking);
}

static bool isStrictlyPreprocessorAction(frontend::ActionKind Action) {
  switch (Action) {
  case frontend::ASTDeclList:
  case frontend::ASTDump:
  case frontend::ASTPrint:
  case frontend::ASTView:
  case frontend::EmitAssembly:
  case frontend::EmitBC:
  case frontend::EmitHTML:
  case frontend::EmitLLVM:
  case frontend::EmitLLVMOnly:
  case frontend::EmitCodeGenOnly:
  case frontend::EmitObj:
  case frontend::FixIt:
  case frontend::GenerateModule:
  case frontend::GenerateModuleInterface:
  case frontend::GenerateHeaderModule:
  case frontend::GeneratePCH:
  case frontend::GenerateInterfaceStubs:
  case frontend::ParseSyntaxOnly:
  case frontend::ModuleFileInfo:
  case frontend::VerifyPCH:
  case frontend::PluginAction:
  case frontend::RewriteObjC:
  case frontend::RewriteTest:
  case frontend::RunAnalysis:
  case frontend::TemplightDump:
  case frontend::MigrateSource:
    return false;

  case frontend::DumpCompilerOptions:
  case frontend::DumpRawTokens:
  case frontend::DumpTokens:
  case frontend::InitOnly:
  case frontend::PrintPreamble:
  case frontend::PrintPreprocessedInput:
  case frontend::RewriteMacros:
  case frontend::RunPreprocessorOnly:
  case frontend::PrintDependencyDirectivesSourceMinimizerOutput:
    return true;
  }
  llvm_unreachable("invalid frontend action");
}

static void ParsePreprocessorArgs(PreprocessorOptions &Opts, ArgList &Args,
                                  DiagnosticsEngine &Diags,
                                  frontend::ActionKind Action) {
  Opts.ImplicitPCHInclude = std::string(Args.getLastArgValue(OPT_include_pch));
  Opts.PCHWithHdrStop = Args.hasArg(OPT_pch_through_hdrstop_create) ||
                        Args.hasArg(OPT_pch_through_hdrstop_use);
  Opts.PCHWithHdrStopCreate = Args.hasArg(OPT_pch_through_hdrstop_create);
  Opts.PCHThroughHeader =
      std::string(Args.getLastArgValue(OPT_pch_through_header_EQ));
  Opts.UsePredefines = !Args.hasArg(OPT_undef);
  Opts.DetailedRecord = Args.hasArg(OPT_detailed_preprocessing_record);
  Opts.DisablePCHValidation = Args.hasArg(OPT_fno_validate_pch);
  Opts.AllowPCHWithCompilerErrors = Args.hasArg(OPT_fallow_pch_with_errors);

  Opts.DumpDeserializedPCHDecls = Args.hasArg(OPT_dump_deserialized_pch_decls);
  for (const auto *A : Args.filtered(OPT_error_on_deserialized_pch_decl))
    Opts.DeserializedPCHDeclsToErrorOn.insert(A->getValue());

  for (const auto &A : Args.getAllArgValues(OPT_fmacro_prefix_map_EQ)) {
    auto Split = StringRef(A).split('=');
    Opts.MacroPrefixMap.insert(
        {std::string(Split.first), std::string(Split.second)});
  }

  if (const Arg *A = Args.getLastArg(OPT_preamble_bytes_EQ)) {
    StringRef Value(A->getValue());
    size_t Comma = Value.find(',');
    unsigned Bytes = 0;
    unsigned EndOfLine = 0;

    if (Comma == StringRef::npos ||
        Value.substr(0, Comma).getAsInteger(10, Bytes) ||
        Value.substr(Comma + 1).getAsInteger(10, EndOfLine))
      Diags.Report(diag::err_drv_preamble_format);
    else {
      Opts.PrecompiledPreambleBytes.first = Bytes;
      Opts.PrecompiledPreambleBytes.second = (EndOfLine != 0);
    }
  }

  // Add the __CET__ macro if a CFProtection option is set.
  if (const Arg *A = Args.getLastArg(OPT_fcf_protection_EQ)) {
    StringRef Name = A->getValue();
    if (Name == "branch")
      Opts.addMacroDef("__CET__=1");
    else if (Name == "return")
      Opts.addMacroDef("__CET__=2");
    else if (Name == "full")
      Opts.addMacroDef("__CET__=3");
  }

  // Add macros from the command line.
  for (const auto *A : Args.filtered(OPT_D, OPT_U)) {
    if (A->getOption().matches(OPT_D))
      Opts.addMacroDef(A->getValue());
    else
      Opts.addMacroUndef(A->getValue());
  }

  Opts.MacroIncludes = Args.getAllArgValues(OPT_imacros);

  // Add the ordered list of -includes.
  for (const auto *A : Args.filtered(OPT_include))
    Opts.Includes.emplace_back(A->getValue());

  for (const auto *A : Args.filtered(OPT_chain_include))
    Opts.ChainedIncludes.emplace_back(A->getValue());

  for (const auto *A : Args.filtered(OPT_remap_file)) {
    std::pair<StringRef, StringRef> Split = StringRef(A->getValue()).split(';');

    if (Split.second.empty()) {
      Diags.Report(diag::err_drv_invalid_remap_file) << A->getAsString(Args);
      continue;
    }

    Opts.addRemappedFile(Split.first, Split.second);
  }

  if (Arg *A = Args.getLastArg(OPT_fobjc_arc_cxxlib_EQ)) {
    StringRef Name = A->getValue();
    unsigned Library = llvm::StringSwitch<unsigned>(Name)
      .Case("libc++", ARCXX_libcxx)
      .Case("libstdc++", ARCXX_libstdcxx)
      .Case("none", ARCXX_nolib)
      .Default(~0U);
    if (Library == ~0U)
      Diags.Report(diag::err_drv_invalid_value) << A->getAsString(Args) << Name;
    else
      Opts.ObjCXXARCStandardLibrary = (ObjCXXARCStandardLibraryKind)Library;
  }

  // Always avoid lexing editor placeholders when we're just running the
  // preprocessor as we never want to emit the
  // "editor placeholder in source file" error in PP only mode.
  if (isStrictlyPreprocessorAction(Action))
    Opts.LexEditorPlaceholders = false;

  Opts.SetUpStaticAnalyzer = Args.hasArg(OPT_setup_static_analyzer);
  Opts.DisablePragmaDebugCrash = Args.hasArg(OPT_disable_pragma_debug_crash);
}

static void ParsePreprocessorOutputArgs(PreprocessorOutputOptions &Opts,
                                        ArgList &Args,
                                        frontend::ActionKind Action) {
  if (isStrictlyPreprocessorAction(Action))
    Opts.ShowCPP = !Args.hasArg(OPT_dM);
  else
    Opts.ShowCPP = 0;

  Opts.ShowComments = Args.hasArg(OPT_C);
  Opts.ShowLineMarkers = !Args.hasArg(OPT_P);
  Opts.ShowMacroComments = Args.hasArg(OPT_CC);
  Opts.ShowMacros = Args.hasArg(OPT_dM) || Args.hasArg(OPT_dD);
  Opts.ShowIncludeDirectives = Args.hasArg(OPT_dI);
  Opts.RewriteIncludes = Args.hasArg(OPT_frewrite_includes);
  Opts.RewriteImports = Args.hasArg(OPT_frewrite_imports);
  Opts.UseLineDirectives = Args.hasArg(OPT_fuse_line_directives);
}

static void ParseTargetArgs(TargetOptions &Opts, ArgList &Args,
                            DiagnosticsEngine &Diags) {
  Opts.CodeModel = std::string(Args.getLastArgValue(OPT_mcmodel_EQ, "default"));
  Opts.ABI = std::string(Args.getLastArgValue(OPT_target_abi));
  if (Arg *A = Args.getLastArg(OPT_meabi)) {
    StringRef Value = A->getValue();
    llvm::EABI EABIVersion = llvm::StringSwitch<llvm::EABI>(Value)
                                 .Case("default", llvm::EABI::Default)
                                 .Case("4", llvm::EABI::EABI4)
                                 .Case("5", llvm::EABI::EABI5)
                                 .Case("gnu", llvm::EABI::GNU)
                                 .Default(llvm::EABI::Unknown);
    if (EABIVersion == llvm::EABI::Unknown)
      Diags.Report(diag::err_drv_invalid_value) << A->getAsString(Args)
                                                << Value;
    else
      Opts.EABIVersion = EABIVersion;
  }
  Opts.CPU = std::string(Args.getLastArgValue(OPT_target_cpu));
  Opts.FPMath = std::string(Args.getLastArgValue(OPT_mfpmath));
  Opts.FeaturesAsWritten = Args.getAllArgValues(OPT_target_feature);
  Opts.LinkerVersion =
      std::string(Args.getLastArgValue(OPT_target_linker_version));
  Opts.Triple = std::string(Args.getLastArgValue(OPT_triple));
  // Use the default target triple if unspecified.
  if (Opts.Triple.empty())
    Opts.Triple = llvm::sys::getDefaultTargetTriple();
  Opts.Triple = llvm::Triple::normalize(Opts.Triple);
  Opts.OpenCLExtensionsAsWritten = Args.getAllArgValues(OPT_cl_ext_EQ);
  Opts.ForceEnableInt128 = Args.hasArg(OPT_fforce_enable_int128);
  Opts.NVPTXUseShortPointers = Args.hasFlag(
      options::OPT_fcuda_short_ptr, options::OPT_fno_cuda_short_ptr, false);
  if (Arg *A = Args.getLastArg(options::OPT_target_sdk_version_EQ)) {
    llvm::VersionTuple Version;
    if (Version.tryParse(A->getValue()))
      Diags.Report(diag::err_drv_invalid_value)
          << A->getAsString(Args) << A->getValue();
    else
      Opts.SDKVersion = Version;
  }
}

bool CompilerInvocation::CreateFromArgs(CompilerInvocation &Res,
                                        ArrayRef<const char *> CommandLineArgs,
                                        DiagnosticsEngine &Diags) {
  bool Success = true;

  // Parse the arguments.
  const OptTable &Opts = getDriverOptTable();
  const unsigned IncludedFlagsBitmask = options::CC1Option;
  unsigned MissingArgIndex, MissingArgCount;
  InputArgList Args = Opts.ParseArgs(CommandLineArgs, MissingArgIndex,
                                     MissingArgCount, IncludedFlagsBitmask);
  LangOptions &LangOpts = *Res.getLangOpts();

  // Check for missing argument error.
  if (MissingArgCount) {
    Diags.Report(diag::err_drv_missing_argument)
        << Args.getArgString(MissingArgIndex) << MissingArgCount;
    Success = false;
  }

  // Issue errors on unknown arguments.
  for (const auto *A : Args.filtered(OPT_UNKNOWN)) {
    auto ArgString = A->getAsString(Args);
    std::string Nearest;
    if (Opts.findNearest(ArgString, Nearest, IncludedFlagsBitmask) > 1)
      Diags.Report(diag::err_drv_unknown_argument) << ArgString;
    else
      Diags.Report(diag::err_drv_unknown_argument_with_suggestion)
          << ArgString << Nearest;
    Success = false;
  }

  Success &= ParseAnalyzerArgs(*Res.getAnalyzerOpts(), Args, Diags);
  Success &= ParseMigratorArgs(Res.getMigratorOpts(), Args);
  ParseDependencyOutputArgs(Res.getDependencyOutputOpts(), Args);
  if (!Res.getDependencyOutputOpts().OutputFile.empty() &&
      Res.getDependencyOutputOpts().Targets.empty()) {
    Diags.Report(diag::err_fe_dependency_file_requires_MT);
    Success = false;
  }
  Success &= ParseDiagnosticArgs(Res.getDiagnosticOpts(), Args, &Diags,
                                 /*DefaultDiagColor=*/false);
  ParseCommentArgs(LangOpts.CommentOpts, Args);
  ParseFileSystemArgs(Res.getFileSystemOpts(), Args);
  // FIXME: We shouldn't have to pass the DashX option around here
  InputKind DashX = ParseFrontendArgs(Res.getFrontendOpts(), Args, Diags,
                                      LangOpts.IsHeaderFile);
  ParseTargetArgs(Res.getTargetOpts(), Args, Diags);
  Success &= ParseCodeGenArgs(Res.getCodeGenOpts(), Args, DashX, Diags,
                              Res.getTargetOpts(), Res.getFrontendOpts());
  ParseHeaderSearchArgs(Res.getHeaderSearchOpts(), Args,
                        Res.getFileSystemOpts().WorkingDir);
  llvm::Triple T(Res.getTargetOpts().Triple);
  if (DashX.getFormat() == InputKind::Precompiled ||
      DashX.getLanguage() == Language::LLVM_IR) {
    // ObjCAAutoRefCount and Sanitize LangOpts are used to setup the
    // PassManager in BackendUtil.cpp. They need to be initializd no matter
    // what the input type is.
    if (Args.hasArg(OPT_fobjc_arc))
      LangOpts.ObjCAutoRefCount = 1;
    // PIClevel and PIELevel are needed during code generation and this should be
    // set regardless of the input type.
    LangOpts.PICLevel = getLastArgIntValue(Args, OPT_pic_level, 0, Diags);
    LangOpts.PIE = Args.hasArg(OPT_pic_is_pie);
    parseSanitizerKinds("-fsanitize=", Args.getAllArgValues(OPT_fsanitize_EQ),
                        Diags, LangOpts.Sanitize);
  } else {
    // Other LangOpts are only initialized when the input is not AST or LLVM IR.
    // FIXME: Should we really be calling this for an Language::Asm input?
    ParseLangArgs(LangOpts, Args, DashX, Res.getTargetOpts(),
                  Res.getPreprocessorOpts(), Res.getCodeGenOpts(), Diags);
    if (Res.getFrontendOpts().ProgramAction == frontend::RewriteObjC)
      LangOpts.ObjCExceptions = 1;
    if (T.isOSDarwin() && DashX.isPreprocessed()) {
      // Supress the darwin-specific 'stdlibcxx-not-found' diagnostic for
      // preprocessed input as we don't expect it to be used with -std=libc++
      // anyway.
      Res.getDiagnosticOpts().Warnings.push_back("no-stdlibcxx-not-found");
    }
  }

  if (Diags.isIgnored(diag::warn_profile_data_misexpect, SourceLocation()))
    Res.FrontendOpts.LLVMArgs.push_back("-pgo-warn-misexpect");

  LangOpts.FunctionAlignment =
      getLastArgIntValue(Args, OPT_function_alignment, 0, Diags);

  if (LangOpts.CUDA) {
    // During CUDA device-side compilation, the aux triple is the
    // triple used for host compilation.
    if (LangOpts.CUDAIsDevice)
      Res.getTargetOpts().HostTriple = Res.getFrontendOpts().AuxTriple;
  }

  // Set the triple of the host for OpenMP device compile.
  if (LangOpts.OpenMPIsDevice)
    Res.getTargetOpts().HostTriple = Res.getFrontendOpts().AuxTriple;

  // FIXME: Override value name discarding when asan or msan is used because the
  // backend passes depend on the name of the alloca in order to print out
  // names.
  Res.getCodeGenOpts().DiscardValueNames &=
      !LangOpts.Sanitize.has(SanitizerKind::Address) &&
      !LangOpts.Sanitize.has(SanitizerKind::KernelAddress) &&
      !LangOpts.Sanitize.has(SanitizerKind::Memory) &&
      !LangOpts.Sanitize.has(SanitizerKind::KernelMemory);

  ParsePreprocessorArgs(Res.getPreprocessorOpts(), Args, Diags,
                        Res.getFrontendOpts().ProgramAction);
  ParsePreprocessorOutputArgs(Res.getPreprocessorOutputOpts(), Args,
                              Res.getFrontendOpts().ProgramAction);

  // Turn on -Wspir-compat for SPIR target.
  if (T.isSPIR())
    Res.getDiagnosticOpts().Warnings.push_back("spir-compat");

  // If sanitizer is enabled, disable OPT_ffine_grained_bitfield_accesses.
  if (Res.getCodeGenOpts().FineGrainedBitfieldAccesses &&
      !Res.getLangOpts()->Sanitize.empty()) {
    Res.getCodeGenOpts().FineGrainedBitfieldAccesses = false;
    Diags.Report(diag::warn_drv_fine_grained_bitfield_accesses_ignored);
  }
  return Success;
}

std::string CompilerInvocation::getModuleHash() const {
  // Note: For QoI reasons, the things we use as a hash here should all be
  // dumped via the -module-info flag.
  using llvm::hash_code;
  using llvm::hash_value;
  using llvm::hash_combine;
  using llvm::hash_combine_range;

  // Start the signature with the compiler version.
  // FIXME: We'd rather use something more cryptographically sound than
  // CityHash, but this will do for now.
  hash_code code = hash_value(getClangFullRepositoryVersion());

  // Also include the serialization version, in case LLVM_APPEND_VC_REV is off
  // and getClangFullRepositoryVersion() doesn't include git revision.
  code = hash_combine(code, serialization::VERSION_MAJOR,
                      serialization::VERSION_MINOR);

  // Extend the signature with the language options
#define LANGOPT(Name, Bits, Default, Description) \
   code = hash_combine(code, LangOpts->Name);
#define ENUM_LANGOPT(Name, Type, Bits, Default, Description) \
  code = hash_combine(code, static_cast<unsigned>(LangOpts->get##Name()));
#define BENIGN_LANGOPT(Name, Bits, Default, Description)
#define BENIGN_ENUM_LANGOPT(Name, Type, Bits, Default, Description)
#include "clang/Basic/LangOptions.def"

  for (StringRef Feature : LangOpts->ModuleFeatures)
    code = hash_combine(code, Feature);

  // Extend the signature with the target options.
  code = hash_combine(code, TargetOpts->Triple, TargetOpts->CPU,
                      TargetOpts->ABI);
  for (const auto &FeatureAsWritten : TargetOpts->FeaturesAsWritten)
    code = hash_combine(code, FeatureAsWritten);

  // Extend the signature with preprocessor options.
  const PreprocessorOptions &ppOpts = getPreprocessorOpts();
  const HeaderSearchOptions &hsOpts = getHeaderSearchOpts();
  code = hash_combine(code, ppOpts.UsePredefines, ppOpts.DetailedRecord);

  for (const auto &I : getPreprocessorOpts().Macros) {
    // If we're supposed to ignore this macro for the purposes of modules,
    // don't put it into the hash.
    if (!hsOpts.ModulesIgnoreMacros.empty()) {
      // Check whether we're ignoring this macro.
      StringRef MacroDef = I.first;
      if (hsOpts.ModulesIgnoreMacros.count(
              llvm::CachedHashString(MacroDef.split('=').first)))
        continue;
    }

    code = hash_combine(code, I.first, I.second);
  }

  // Extend the signature with the sysroot and other header search options.
  code = hash_combine(code, hsOpts.Sysroot,
                      hsOpts.ModuleFormat,
                      hsOpts.UseDebugInfo,
                      hsOpts.UseBuiltinIncludes,
                      hsOpts.UseStandardSystemIncludes,
                      hsOpts.UseStandardCXXIncludes,
                      hsOpts.UseLibcxx,
                      hsOpts.ModulesValidateDiagnosticOptions);
  code = hash_combine(code, hsOpts.ResourceDir);

  if (hsOpts.ModulesStrictContextHash) {
    hash_code SHPC = hash_combine_range(hsOpts.SystemHeaderPrefixes.begin(),
                                        hsOpts.SystemHeaderPrefixes.end());
    hash_code UEC = hash_combine_range(hsOpts.UserEntries.begin(),
                                       hsOpts.UserEntries.end());
    code = hash_combine(code, hsOpts.SystemHeaderPrefixes.size(), SHPC,
                        hsOpts.UserEntries.size(), UEC);

    const DiagnosticOptions &diagOpts = getDiagnosticOpts();
    #define DIAGOPT(Name, Bits, Default) \
      code = hash_combine(code, diagOpts.Name);
    #define ENUM_DIAGOPT(Name, Type, Bits, Default) \
      code = hash_combine(code, diagOpts.get##Name());
    #include "clang/Basic/DiagnosticOptions.def"
    #undef DIAGOPT
    #undef ENUM_DIAGOPT
  }

  // Extend the signature with the user build path.
  code = hash_combine(code, hsOpts.ModuleUserBuildPath);

  // Extend the signature with the module file extensions.
  const FrontendOptions &frontendOpts = getFrontendOpts();
  for (const auto &ext : frontendOpts.ModuleFileExtensions) {
    code = ext->hashExtension(code);
  }

  // When compiling with -gmodules, also hash -fdebug-prefix-map as it
  // affects the debug info in the PCM.
  if (getCodeGenOpts().DebugTypeExtRefs)
    for (const auto &KeyValue : getCodeGenOpts().DebugPrefixMap)
      code = hash_combine(code, KeyValue.first, KeyValue.second);

  // Extend the signature with the enabled sanitizers, if at least one is
  // enabled. Sanitizers which cannot affect AST generation aren't hashed.
  SanitizerSet SanHash = LangOpts->Sanitize;
  SanHash.clear(getPPTransparentSanitizers());
  if (!SanHash.empty())
    code = hash_combine(code, SanHash.Mask);

  return llvm::APInt(64, code).toString(36, /*Signed=*/false);
}

namespace clang {

IntrusiveRefCntPtr<llvm::vfs::FileSystem>
createVFSFromCompilerInvocation(const CompilerInvocation &CI,
                                DiagnosticsEngine &Diags) {
  return createVFSFromCompilerInvocation(CI, Diags,
                                         llvm::vfs::getRealFileSystem());
}

IntrusiveRefCntPtr<llvm::vfs::FileSystem> createVFSFromCompilerInvocation(
    const CompilerInvocation &CI, DiagnosticsEngine &Diags,
    IntrusiveRefCntPtr<llvm::vfs::FileSystem> BaseFS) {
  if (CI.getHeaderSearchOpts().VFSOverlayFiles.empty())
    return BaseFS;

  IntrusiveRefCntPtr<llvm::vfs::FileSystem> Result = BaseFS;
  // earlier vfs files are on the bottom
  for (const auto &File : CI.getHeaderSearchOpts().VFSOverlayFiles) {
    llvm::ErrorOr<std::unique_ptr<llvm::MemoryBuffer>> Buffer =
        Result->getBufferForFile(File);
    if (!Buffer) {
      Diags.Report(diag::err_missing_vfs_overlay_file) << File;
      continue;
    }

    IntrusiveRefCntPtr<llvm::vfs::FileSystem> FS = llvm::vfs::getVFSFromYAML(
        std::move(Buffer.get()), /*DiagHandler*/ nullptr, File,
        /*DiagContext*/ nullptr, Result);
    if (!FS) {
      Diags.Report(diag::err_invalid_vfs_overlay) << File;
      continue;
    }

    Result = FS;
  }
  return Result;
}

} // namespace clang<|MERGE_RESOLUTION|>--- conflicted
+++ resolved
@@ -3096,12 +3096,7 @@
 
   // Set the flag to prevent the implementation from emitting device exception
   // handling code for those requiring so.
-<<<<<<< HEAD
-  if (((T.isNVPTX() || T.isAMDGCN()) &&
-       Opts.OpenMPIsDevice) ||
-=======
   if ((Opts.OpenMPIsDevice && (T.isNVPTX() || T.isAMDGCN())) ||
->>>>>>> 4431d64c
       Opts.OpenCLCPlusPlus) {
     Opts.Exceptions = 0;
     Opts.CXXExceptions = 0;
@@ -3154,24 +3149,13 @@
           << Opts.OMPHostIRFile;
   }
 
-<<<<<<< HEAD
-  // Set CUDA mode for OpenMP target NVPTX if specified in options
-  Opts.OpenMPCUDAMode = Opts.OpenMPIsDevice &&
-                        (T.isNVPTX() || T.isAMDGCN()) &&
-=======
   // Set CUDA mode for OpenMP target NVPTX/AMDGCN if specified in options
   Opts.OpenMPCUDAMode = Opts.OpenMPIsDevice && (T.isNVPTX() || T.isAMDGCN()) &&
->>>>>>> 4431d64c
                         Args.hasArg(options::OPT_fopenmp_cuda_mode);
 
   // Set CUDA mode for OpenMP target NVPTX/AMDGCN if specified in options
   Opts.OpenMPCUDAForceFullRuntime =
-<<<<<<< HEAD
-      Opts.OpenMPIsDevice &&
-      (T.isNVPTX() || T.isAMDGCN()) &&
-=======
       Opts.OpenMPIsDevice && (T.isNVPTX() || T.isAMDGCN()) &&
->>>>>>> 4431d64c
       Args.hasArg(options::OPT_fopenmp_cuda_force_full_runtime);
 
   // Record whether the __DEPRECATED define was requested.
@@ -3205,15 +3189,6 @@
                       Args.hasArg(OPT_ffast_math) ||
                       Args.hasArg(OPT_cl_unsafe_math_optimizations) ||
                       Args.hasArg(OPT_cl_fast_relaxed_math);
-<<<<<<< HEAD
-  Opts.AllowFPReassoc = Opts.FastMath || CGOpts.Reassociate;
-  Opts.NoHonorNaNs =
-      Opts.FastMath || CGOpts.NoNaNsFPMath || Opts.FiniteMathOnly;
-  Opts.NoHonorInfs =
-      Opts.FastMath || CGOpts.NoInfsFPMath || Opts.FiniteMathOnly;
-  Opts.NoSignedZero = Opts.FastMath || CGOpts.NoSignedZeros;
-  Opts.AllowRecip = Opts.FastMath || CGOpts.ReciprocalMath;
-=======
   Opts.AllowFPReassoc = Args.hasArg(OPT_mreassociate) ||
                         Args.hasArg(OPT_menable_unsafe_fp_math) ||
                         Args.hasArg(OPT_ffast_math) ||
@@ -3239,7 +3214,6 @@
                     Args.hasArg(OPT_ffast_math) ||
                     Args.hasArg(OPT_cl_unsafe_math_optimizations) ||
                     Args.hasArg(OPT_cl_fast_relaxed_math);
->>>>>>> 4431d64c
   // Currently there's no clang option to enable this individually
   Opts.ApproxFunc = Args.hasArg(OPT_menable_unsafe_fp_math) ||
                     Args.hasArg(OPT_ffast_math) ||
