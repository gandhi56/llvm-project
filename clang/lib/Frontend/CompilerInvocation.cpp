--- conflicted
+++ resolved
@@ -699,57 +699,6 @@
   return Diags.getNumErrors() == NumErrorsBefore;
 }
 
-//===----------------------------------------------------------------------===//
-// Deserialization (from args)
-//===----------------------------------------------------------------------===//
-
-<<<<<<< HEAD
-static unsigned getOptimizationLevel(ArgList &Args, InputKind IK,
-                                     DiagnosticsEngine &Diags) {
-  unsigned DefaultOpt = 0;
-  if ((IK.getLanguage() == Language::OpenCL ||
-       IK.getLanguage() == Language::OpenCLCXX) &&
-      !Args.hasArg(OPT_cl_opt_disable))
-    DefaultOpt = 2;
-
-  if (Arg *A = Args.getLastArg(options::OPT_O_Group)) {
-    if (A->getOption().matches(options::OPT_O0))
-      return 0;
-
-    if (A->getOption().matches(options::OPT_Ofast))
-      return 3;
-
-    assert(A->getOption().matches(options::OPT_O));
-
-    StringRef S(A->getValue());
-    if (S == "s" || S == "z")
-      return 2;
-
-    if (S == "g")
-      return 1;
-
-    return getLastArgIntValue(Args, OPT_O, DefaultOpt, Diags);
-  }
-
-  return DefaultOpt;
-}
-
-static unsigned getOptimizationLevelSize(ArgList &Args) {
-  if (Arg *A = Args.getLastArg(options::OPT_O_Group)) {
-    if (A->getOption().matches(options::OPT_O)) {
-      switch (A->getValue()[0]) {
-      default:
-        return 0;
-      case 's':
-        return 1;
-      case 'z':
-        return 2;
-      }
-    }
-  }
-  return 0;
-}
-
 /// Assume no thread state at -Ofast
 static bool isOFastUsed(const ArgList &Args) {
   if (Arg *A = Args.getLastArg(options::OPT_O_Group))
@@ -758,8 +707,6 @@
   return false;
 }
 
-=======
->>>>>>> 5a3c2573
 static void GenerateArg(ArgumentConsumer Consumer,
                         llvm::opt::OptSpecifier OptSpecifier) {
   Option Opt = getDriverOptTable().getOption(OptSpecifier);
