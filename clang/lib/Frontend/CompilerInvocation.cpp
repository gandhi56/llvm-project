--- conflicted
+++ resolved
@@ -4393,12 +4393,8 @@
   Opts.OpenMPIRBuilder =
       Opts.OpenMP && Args.hasArg(options::OPT_fopenmp_enable_irbuilder);
   bool IsTargetSpecified =
-<<<<<<< HEAD
-      Opts.OpenMPIsTargetDevice || Args.hasArg(options::OPT_fopenmp_targets_EQ);
-=======
       Opts.OpenMPIsTargetDevice || Args.hasArg(options::OPT_offload_targets_EQ);
 
->>>>>>> 955c0486
   if (Opts.OpenMP || Opts.OpenMPSimd) {
     if (int Version = getLastArgIntValue(
             Args, OPT_fopenmp_version_EQ,
