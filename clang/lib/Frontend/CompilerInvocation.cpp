--- conflicted
+++ resolved
@@ -612,7 +612,6 @@
   return 0;
 }
 
-<<<<<<< HEAD
 /// Assume no thread state at -Ofast
 static bool isOFastUsed(const ArgList &Args) {
   if (Arg *A = Args.getLastArg(options::OPT_O_Group))
@@ -621,13 +620,8 @@
   return false;
 }
 
-static void GenerateArg(SmallVectorImpl<const char *> &Args,
-                        llvm::opt::OptSpecifier OptSpecifier,
-                        CompilerInvocation::StringAllocator SA) {
-=======
 static void GenerateArg(ArgumentConsumer Consumer,
                         llvm::opt::OptSpecifier OptSpecifier) {
->>>>>>> 26474391
   Option Opt = getDriverOptTable().getOption(OptSpecifier);
   denormalizeSimpleFlag(Consumer, Opt.getPrefix() + Opt.getName(),
                         Option::OptionClass::FlagClass, 0);
@@ -3415,24 +3409,24 @@
   }
 
   if (Opts.OpenMPTargetIgnoreEnvVars)
-    GenerateArg(Args, OPT_fopenmp_target_ignore_env_vars, SA);
+    GenerateArg(Consumer, OPT_fopenmp_target_ignore_env_vars);
   else
-    GenerateArg(Args, OPT_fno_openmp_target_ignore_env_vars, SA);
+    GenerateArg(Consumer, OPT_fno_openmp_target_ignore_env_vars);
 
   if (Opts.OpenMPTargetBigJumpLoop)
-    GenerateArg(Args, OPT_fopenmp_target_big_jump_loop, SA);
+    GenerateArg(Consumer, OPT_fopenmp_target_big_jump_loop);
   else
-    GenerateArg(Args, OPT_fno_openmp_target_big_jump_loop, SA);
+    GenerateArg(Consumer, OPT_fno_openmp_target_big_jump_loop);
 
   if (Opts.OpenMPTargetNoLoop)
-    GenerateArg(Args, OPT_fopenmp_target_no_loop, SA);
+    GenerateArg(Consumer, OPT_fopenmp_target_no_loop);
   else
-    GenerateArg(Args, OPT_fno_openmp_target_no_loop, SA);
+    GenerateArg(Consumer, OPT_fno_openmp_target_no_loop);
 
   if (Opts.OpenMPTargetXteamReduction)
-    GenerateArg(Args, OPT_fopenmp_target_xteam_reduction, SA);
+    GenerateArg(Consumer, OPT_fopenmp_target_xteam_reduction);
   else
-    GenerateArg(Args, OPT_fno_openmp_target_xteam_reduction, SA);
+    GenerateArg(Consumer, OPT_fno_openmp_target_xteam_reduction);
 
   if (Opts.OpenMPThreadSubscription)
     GenerateArg(Consumer, OPT_fopenmp_assume_threads_oversubscription);
@@ -3441,14 +3435,14 @@
     GenerateArg(Consumer, OPT_fopenmp_assume_teams_oversubscription);
 
   if (Opts.OpenMPNoThreadState)
-    GenerateArg(Args, OPT_fopenmp_assume_no_thread_state, SA);
+    GenerateArg(Consumer, OPT_fopenmp_assume_no_thread_state);
   else
-    GenerateArg(Args, OPT_fno_openmp_assume_no_thread_state, SA);
+    GenerateArg(Consumer, OPT_fno_openmp_assume_no_thread_state);
 
   if (Opts.OpenMPNoNestedParallelism)
-    GenerateArg(Args, OPT_fopenmp_assume_no_nested_parallelism, SA);
+    GenerateArg(Consumer, OPT_fopenmp_assume_no_nested_parallelism);
   else
-    GenerateArg(Args, OPT_fno_openmp_assume_no_nested_parallelism, SA);
+    GenerateArg(Consumer, OPT_fno_openmp_assume_no_nested_parallelism);
 
   if (Opts.OpenMPTargetDebug != 0)
     GenerateArg(Consumer, OPT_fopenmp_target_debug_EQ,
@@ -3467,12 +3461,12 @@
                 Twine(Opts.OpenMPCUDAReductionBufNum));
 
   if (Opts.OpenMPGPUThreadsPerTeam != 256)
-    GenerateArg(Args, OPT_fopenmp_gpu_threads_per_team_EQ,
-                Twine(Opts.OpenMPGPUThreadsPerTeam), SA);
+    GenerateArg(Consumer, OPT_fopenmp_gpu_threads_per_team_EQ,
+                Twine(Opts.OpenMPGPUThreadsPerTeam));
 
   if (Opts.OpenMPTargetXteamReductionBlockSize != 1024)
-    GenerateArg(Args, OPT_fopenmp_target_xteam_reduction_blocksize_EQ,
-                Twine(Opts.OpenMPTargetXteamReductionBlockSize), SA);
+    GenerateArg(Consumer, OPT_fopenmp_target_xteam_reduction_blocksize_EQ,
+                Twine(Opts.OpenMPTargetXteamReductionBlockSize));
 
   if (!Opts.OMPTargetTriples.empty()) {
     std::string Targets;
