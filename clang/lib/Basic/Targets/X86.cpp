//===--- X86.cpp - Implement X86 target feature support -------------------===//
//
// Part of the LLVM Project, under the Apache License v2.0 with LLVM Exceptions.
// See https://llvm.org/LICENSE.txt for license information.
// SPDX-License-Identifier: Apache-2.0 WITH LLVM-exception
//
//===----------------------------------------------------------------------===//
//
// This file implements X86 TargetInfo objects.
//
//===----------------------------------------------------------------------===//

#include "X86.h"
#include "clang/Basic/Builtins.h"
#include "clang/Basic/Diagnostic.h"
#include "clang/Basic/TargetBuiltins.h"
#include "llvm/ADT/StringExtras.h"
#include "llvm/ADT/StringRef.h"
#include "llvm/ADT/StringSwitch.h"
#include "llvm/Support/X86TargetParser.h"

namespace clang {
namespace targets {

static constexpr Builtin::Info BuiltinInfoX86[] = {
#define BUILTIN(ID, TYPE, ATTRS)                                               \
  {#ID, TYPE, ATTRS, nullptr, ALL_LANGUAGES, nullptr},
#define TARGET_BUILTIN(ID, TYPE, ATTRS, FEATURE)                               \
  {#ID, TYPE, ATTRS, nullptr, ALL_LANGUAGES, FEATURE},
#define TARGET_HEADER_BUILTIN(ID, TYPE, ATTRS, HEADER, LANGS, FEATURE)         \
  {#ID, TYPE, ATTRS, HEADER, LANGS, FEATURE},
#include "clang/Basic/BuiltinsX86.def"

#define BUILTIN(ID, TYPE, ATTRS)                                               \
  {#ID, TYPE, ATTRS, nullptr, ALL_LANGUAGES, nullptr},
#define TARGET_BUILTIN(ID, TYPE, ATTRS, FEATURE)                               \
  {#ID, TYPE, ATTRS, nullptr, ALL_LANGUAGES, FEATURE},
#define TARGET_HEADER_BUILTIN(ID, TYPE, ATTRS, HEADER, LANGS, FEATURE)         \
  {#ID, TYPE, ATTRS, HEADER, LANGS, FEATURE},
#include "clang/Basic/BuiltinsX86_64.def"
};

static const char *const GCCRegNames[] = {
    "ax",    "dx",    "cx",    "bx",    "si",      "di",    "bp",    "sp",
    "st",    "st(1)", "st(2)", "st(3)", "st(4)",   "st(5)", "st(6)", "st(7)",
    "argp",  "flags", "fpcr",  "fpsr",  "dirflag", "frame", "xmm0",  "xmm1",
    "xmm2",  "xmm3",  "xmm4",  "xmm5",  "xmm6",    "xmm7",  "mm0",   "mm1",
    "mm2",   "mm3",   "mm4",   "mm5",   "mm6",     "mm7",   "r8",    "r9",
    "r10",   "r11",   "r12",   "r13",   "r14",     "r15",   "xmm8",  "xmm9",
    "xmm10", "xmm11", "xmm12", "xmm13", "xmm14",   "xmm15", "ymm0",  "ymm1",
    "ymm2",  "ymm3",  "ymm4",  "ymm5",  "ymm6",    "ymm7",  "ymm8",  "ymm9",
    "ymm10", "ymm11", "ymm12", "ymm13", "ymm14",   "ymm15", "xmm16", "xmm17",
    "xmm18", "xmm19", "xmm20", "xmm21", "xmm22",   "xmm23", "xmm24", "xmm25",
    "xmm26", "xmm27", "xmm28", "xmm29", "xmm30",   "xmm31", "ymm16", "ymm17",
    "ymm18", "ymm19", "ymm20", "ymm21", "ymm22",   "ymm23", "ymm24", "ymm25",
    "ymm26", "ymm27", "ymm28", "ymm29", "ymm30",   "ymm31", "zmm0",  "zmm1",
    "zmm2",  "zmm3",  "zmm4",  "zmm5",  "zmm6",    "zmm7",  "zmm8",  "zmm9",
    "zmm10", "zmm11", "zmm12", "zmm13", "zmm14",   "zmm15", "zmm16", "zmm17",
    "zmm18", "zmm19", "zmm20", "zmm21", "zmm22",   "zmm23", "zmm24", "zmm25",
    "zmm26", "zmm27", "zmm28", "zmm29", "zmm30",   "zmm31", "k0",    "k1",
    "k2",    "k3",    "k4",    "k5",    "k6",      "k7",
    "cr0",   "cr2",   "cr3",   "cr4",   "cr8",
    "dr0",   "dr1",   "dr2",   "dr3",   "dr6",     "dr7",
    "bnd0",  "bnd1",  "bnd2",  "bnd3",
    "tmm0",  "tmm1",  "tmm2",  "tmm3",  "tmm4",    "tmm5",  "tmm6",  "tmm7",
};

const TargetInfo::AddlRegName AddlRegNames[] = {
    {{"al", "ah", "eax", "rax"}, 0},
    {{"bl", "bh", "ebx", "rbx"}, 3},
    {{"cl", "ch", "ecx", "rcx"}, 2},
    {{"dl", "dh", "edx", "rdx"}, 1},
    {{"esi", "rsi"}, 4},
    {{"edi", "rdi"}, 5},
    {{"esp", "rsp"}, 7},
    {{"ebp", "rbp"}, 6},
    {{"r8d", "r8w", "r8b"}, 38},
    {{"r9d", "r9w", "r9b"}, 39},
    {{"r10d", "r10w", "r10b"}, 40},
    {{"r11d", "r11w", "r11b"}, 41},
    {{"r12d", "r12w", "r12b"}, 42},
    {{"r13d", "r13w", "r13b"}, 43},
    {{"r14d", "r14w", "r14b"}, 44},
    {{"r15d", "r15w", "r15b"}, 45},
};

} // namespace targets
} // namespace clang

using namespace clang;
using namespace clang::targets;

bool X86TargetInfo::setFPMath(StringRef Name) {
  if (Name == "387") {
    FPMath = FP_387;
    return true;
  }
  if (Name == "sse") {
    FPMath = FP_SSE;
    return true;
  }
  return false;
}

bool X86TargetInfo::initFeatureMap(
    llvm::StringMap<bool> &Features, DiagnosticsEngine &Diags, StringRef CPU,
    const std::vector<std::string> &FeaturesVec) const {
  // FIXME: This *really* should not be here.
  // X86_64 always has SSE2.
  if (getTriple().getArch() == llvm::Triple::x86_64)
    setFeatureEnabled(Features, "sse2", true);

  using namespace llvm::X86;

  SmallVector<StringRef, 16> CPUFeatures;
  getFeaturesForCPU(CPU, CPUFeatures);
  for (auto &F : CPUFeatures)
    setFeatureEnabled(Features, F, true);

  std::vector<std::string> UpdatedFeaturesVec;
  for (const auto &Feature : FeaturesVec) {
    // Expand general-regs-only to -x86, -mmx and -sse
    if (Feature == "+general-regs-only") {
      UpdatedFeaturesVec.push_back("-x87");
      UpdatedFeaturesVec.push_back("-mmx");
      UpdatedFeaturesVec.push_back("-sse");
      continue;
    }

    UpdatedFeaturesVec.push_back(Feature);
  }

  if (!TargetInfo::initFeatureMap(Features, Diags, CPU, UpdatedFeaturesVec))
    return false;

  // Can't do this earlier because we need to be able to explicitly enable
  // or disable these features and the things that they depend upon.

  // Enable popcnt if sse4.2 is enabled and popcnt is not explicitly disabled.
  auto I = Features.find("sse4.2");
  if (I != Features.end() && I->getValue() &&
      !llvm::is_contained(UpdatedFeaturesVec, "-popcnt"))
    Features["popcnt"] = true;

  // Additionally, if SSE is enabled and mmx is not explicitly disabled,
  // then enable MMX.
  I = Features.find("sse");
  if (I != Features.end() && I->getValue() &&
      !llvm::is_contained(UpdatedFeaturesVec, "-mmx"))
    Features["mmx"] = true;

  // Enable xsave if avx is enabled and xsave is not explicitly disabled.
  I = Features.find("avx");
  if (I != Features.end() && I->getValue() &&
      !llvm::is_contained(UpdatedFeaturesVec, "-xsave"))
    Features["xsave"] = true;

  // Enable CRC32 if SSE4.2 is enabled and CRC32 is not explicitly disabled.
  I = Features.find("sse4.2");
  if (I != Features.end() && I->getValue() &&
      !llvm::is_contained(UpdatedFeaturesVec, "-crc32"))
    Features["crc32"] = true;

  return true;
}

void X86TargetInfo::setFeatureEnabled(llvm::StringMap<bool> &Features,
                                      StringRef Name, bool Enabled) const {
  if (Name == "sse4") {
    // We can get here via the __target__ attribute since that's not controlled
    // via the -msse4/-mno-sse4 command line alias. Handle this the same way
    // here - turn on the sse4.2 if enabled, turn off the sse4.1 level if
    // disabled.
    if (Enabled)
      Name = "sse4.2";
    else
      Name = "sse4.1";
  }

  Features[Name] = Enabled;
  llvm::X86::updateImpliedFeatures(Name, Enabled, Features);
}

/// handleTargetFeatures - Perform initialization based on the user
/// configured set of features.
bool X86TargetInfo::handleTargetFeatures(std::vector<std::string> &Features,
                                         DiagnosticsEngine &Diags) {
  for (const auto &Feature : Features) {
    if (Feature[0] != '+')
      continue;

    if (Feature == "+aes") {
      HasAES = true;
    } else if (Feature == "+vaes") {
      HasVAES = true;
    } else if (Feature == "+pclmul") {
      HasPCLMUL = true;
    } else if (Feature == "+vpclmulqdq") {
      HasVPCLMULQDQ = true;
    } else if (Feature == "+lzcnt") {
      HasLZCNT = true;
    } else if (Feature == "+rdrnd") {
      HasRDRND = true;
    } else if (Feature == "+fsgsbase") {
      HasFSGSBASE = true;
    } else if (Feature == "+bmi") {
      HasBMI = true;
    } else if (Feature == "+bmi2") {
      HasBMI2 = true;
    } else if (Feature == "+popcnt") {
      HasPOPCNT = true;
    } else if (Feature == "+rtm") {
      HasRTM = true;
    } else if (Feature == "+prfchw") {
      HasPRFCHW = true;
    } else if (Feature == "+rdseed") {
      HasRDSEED = true;
    } else if (Feature == "+adx") {
      HasADX = true;
    } else if (Feature == "+tbm") {
      HasTBM = true;
    } else if (Feature == "+lwp") {
      HasLWP = true;
    } else if (Feature == "+fma") {
      HasFMA = true;
    } else if (Feature == "+f16c") {
      HasF16C = true;
    } else if (Feature == "+gfni") {
      HasGFNI = true;
    } else if (Feature == "+avx512cd") {
      HasAVX512CD = true;
    } else if (Feature == "+avx512vpopcntdq") {
      HasAVX512VPOPCNTDQ = true;
    } else if (Feature == "+avx512vnni") {
      HasAVX512VNNI = true;
    } else if (Feature == "+avx512bf16") {
      HasAVX512BF16 = true;
    } else if (Feature == "+avx512er") {
      HasAVX512ER = true;
    } else if (Feature == "+avx512fp16") {
      HasAVX512FP16 = true;
      HasLegalHalfType = true;
    } else if (Feature == "+avx512pf") {
      HasAVX512PF = true;
    } else if (Feature == "+avx512dq") {
      HasAVX512DQ = true;
    } else if (Feature == "+avx512bitalg") {
      HasAVX512BITALG = true;
    } else if (Feature == "+avx512bw") {
      HasAVX512BW = true;
    } else if (Feature == "+avx512vl") {
      HasAVX512VL = true;
    } else if (Feature == "+avx512vbmi") {
      HasAVX512VBMI = true;
    } else if (Feature == "+avx512vbmi2") {
      HasAVX512VBMI2 = true;
    } else if (Feature == "+avx512ifma") {
      HasAVX512IFMA = true;
    } else if (Feature == "+avx512vp2intersect") {
      HasAVX512VP2INTERSECT = true;
    } else if (Feature == "+sha") {
      HasSHA = true;
    } else if (Feature == "+shstk") {
      HasSHSTK = true;
    } else if (Feature == "+movbe") {
      HasMOVBE = true;
    } else if (Feature == "+sgx") {
      HasSGX = true;
    } else if (Feature == "+cx8") {
      HasCX8 = true;
    } else if (Feature == "+cx16") {
      HasCX16 = true;
    } else if (Feature == "+fxsr") {
      HasFXSR = true;
    } else if (Feature == "+xsave") {
      HasXSAVE = true;
    } else if (Feature == "+xsaveopt") {
      HasXSAVEOPT = true;
    } else if (Feature == "+xsavec") {
      HasXSAVEC = true;
    } else if (Feature == "+xsaves") {
      HasXSAVES = true;
    } else if (Feature == "+mwaitx") {
      HasMWAITX = true;
    } else if (Feature == "+pku") {
      HasPKU = true;
    } else if (Feature == "+clflushopt") {
      HasCLFLUSHOPT = true;
    } else if (Feature == "+clwb") {
      HasCLWB = true;
    } else if (Feature == "+wbnoinvd") {
      HasWBNOINVD = true;
    } else if (Feature == "+prefetchi") {
      HasPREFETCHI = true;
    } else if (Feature == "+prefetchwt1") {
      HasPREFETCHWT1 = true;
    } else if (Feature == "+clzero") {
      HasCLZERO = true;
    } else if (Feature == "+cldemote") {
      HasCLDEMOTE = true;
    } else if (Feature == "+rdpid") {
      HasRDPID = true;
    } else if (Feature == "+rdpru") {
      HasRDPRU = true;
    } else if (Feature == "+kl") {
      HasKL = true;
    } else if (Feature == "+widekl") {
      HasWIDEKL = true;
    } else if (Feature == "+retpoline-external-thunk") {
      HasRetpolineExternalThunk = true;
    } else if (Feature == "+sahf") {
      HasLAHFSAHF = true;
    } else if (Feature == "+waitpkg") {
      HasWAITPKG = true;
    } else if (Feature == "+movdiri") {
      HasMOVDIRI = true;
    } else if (Feature == "+movdir64b") {
      HasMOVDIR64B = true;
    } else if (Feature == "+pconfig") {
      HasPCONFIG = true;
    } else if (Feature == "+ptwrite") {
      HasPTWRITE = true;
    } else if (Feature == "+invpcid") {
      HasINVPCID = true;
    } else if (Feature == "+enqcmd") {
      HasENQCMD = true;
    } else if (Feature == "+hreset") {
      HasHRESET = true;
    } else if (Feature == "+amx-bf16") {
      HasAMXBF16 = true;
    } else if (Feature == "+amx-fp16") {
      HasAMXFP16 = true;
    } else if (Feature == "+amx-int8") {
      HasAMXINT8 = true;
    } else if (Feature == "+amx-tile") {
      HasAMXTILE = true;
    } else if (Feature == "+cmpccxadd") {
      HasCMPCCXADD = true;
    } else if (Feature == "+raoint") {
      HasRAOINT = true;
    } else if (Feature == "+avxifma") {
      HasAVXIFMA = true;
    } else if (Feature == "+avxvnni") {
      HasAVXVNNI = true;
    } else if (Feature == "+avxvnniint8") {
      HasAVXVNNIINT8 = true;
    } else if (Feature == "+serialize") {
      HasSERIALIZE = true;
    } else if (Feature == "+tsxldtrk") {
      HasTSXLDTRK = true;
    } else if (Feature == "+uintr") {
      HasUINTR = true;
    } else if (Feature == "+crc32") {
      HasCRC32 = true;
    } else if (Feature == "+x87") {
      HasX87 = true;
    }

    X86SSEEnum Level = llvm::StringSwitch<X86SSEEnum>(Feature)
                           .Case("+avx512f", AVX512F)
                           .Case("+avx2", AVX2)
                           .Case("+avx", AVX)
                           .Case("+sse4.2", SSE42)
                           .Case("+sse4.1", SSE41)
                           .Case("+ssse3", SSSE3)
                           .Case("+sse3", SSE3)
                           .Case("+sse2", SSE2)
                           .Case("+sse", SSE1)
                           .Default(NoSSE);
    SSELevel = std::max(SSELevel, Level);

    HasFloat16 = SSELevel >= SSE2;

    HasBFloat16 = SSELevel >= SSE2;

    MMX3DNowEnum ThreeDNowLevel = llvm::StringSwitch<MMX3DNowEnum>(Feature)
                                      .Case("+3dnowa", AMD3DNowAthlon)
                                      .Case("+3dnow", AMD3DNow)
                                      .Case("+mmx", MMX)
                                      .Default(NoMMX3DNow);
    MMX3DNowLevel = std::max(MMX3DNowLevel, ThreeDNowLevel);

    XOPEnum XLevel = llvm::StringSwitch<XOPEnum>(Feature)
                         .Case("+xop", XOP)
                         .Case("+fma4", FMA4)
                         .Case("+sse4a", SSE4A)
                         .Default(NoXOP);
    XOPLevel = std::max(XOPLevel, XLevel);
  }

  // LLVM doesn't have a separate switch for fpmath, so only accept it if it
  // matches the selected sse level.
  if ((FPMath == FP_SSE && SSELevel < SSE1) ||
      (FPMath == FP_387 && SSELevel >= SSE1)) {
    Diags.Report(diag::err_target_unsupported_fpmath)
        << (FPMath == FP_SSE ? "sse" : "387");
    return false;
  }

  SimdDefaultAlign =
      hasFeature("avx512f") ? 512 : hasFeature("avx") ? 256 : 128;

  // FIXME: We should allow long double type on 32-bits to match with GCC.
  // This requires backend to be able to lower f80 without x87 first.
  if (!HasX87 && LongDoubleFormat == &llvm::APFloat::x87DoubleExtended())
    HasLongDouble = false;

  return true;
}

/// X86TargetInfo::getTargetDefines - Return the set of the X86-specific macro
/// definitions for this particular subtarget.
void X86TargetInfo::getTargetDefines(const LangOptions &Opts,
                                     MacroBuilder &Builder) const {
  // Inline assembly supports X86 flag outputs.
  Builder.defineMacro("__GCC_ASM_FLAG_OUTPUTS__");

  std::string CodeModel = getTargetOpts().CodeModel;
  if (CodeModel == "default")
    CodeModel = "small";
  Builder.defineMacro("__code_model_" + CodeModel + "__");

  // Target identification.
  if (getTriple().getArch() == llvm::Triple::x86_64) {
    Builder.defineMacro("__amd64__");
    Builder.defineMacro("__amd64");
    Builder.defineMacro("__x86_64");
    Builder.defineMacro("__x86_64__");
    if (getTriple().getArchName() == "x86_64h") {
      Builder.defineMacro("__x86_64h");
      Builder.defineMacro("__x86_64h__");
    }
  } else {
    DefineStd(Builder, "i386", Opts);
  }

  Builder.defineMacro("__SEG_GS");
  Builder.defineMacro("__SEG_FS");
  Builder.defineMacro("__seg_gs", "__attribute__((address_space(256)))");
  Builder.defineMacro("__seg_fs", "__attribute__((address_space(257)))");

  // Subtarget options.
  // FIXME: We are hard-coding the tune parameters based on the CPU, but they
  // truly should be based on -mtune options.
  using namespace llvm::X86;
  switch (CPU) {
  case CK_None:
    break;
  case CK_i386:
    // The rest are coming from the i386 define above.
    Builder.defineMacro("__tune_i386__");
    break;
  case CK_i486:
  case CK_WinChipC6:
  case CK_WinChip2:
  case CK_C3:
    defineCPUMacros(Builder, "i486");
    break;
  case CK_PentiumMMX:
    Builder.defineMacro("__pentium_mmx__");
    Builder.defineMacro("__tune_pentium_mmx__");
    [[fallthrough]];
  case CK_i586:
  case CK_Pentium:
    defineCPUMacros(Builder, "i586");
    defineCPUMacros(Builder, "pentium");
    break;
  case CK_Pentium3:
  case CK_PentiumM:
    Builder.defineMacro("__tune_pentium3__");
    [[fallthrough]];
  case CK_Pentium2:
  case CK_C3_2:
    Builder.defineMacro("__tune_pentium2__");
    [[fallthrough]];
  case CK_PentiumPro:
  case CK_i686:
    defineCPUMacros(Builder, "i686");
    defineCPUMacros(Builder, "pentiumpro");
    break;
  case CK_Pentium4:
    defineCPUMacros(Builder, "pentium4");
    break;
  case CK_Yonah:
  case CK_Prescott:
  case CK_Nocona:
    defineCPUMacros(Builder, "nocona");
    break;
  case CK_Core2:
  case CK_Penryn:
    defineCPUMacros(Builder, "core2");
    break;
  case CK_Bonnell:
    defineCPUMacros(Builder, "atom");
    break;
  case CK_Silvermont:
    defineCPUMacros(Builder, "slm");
    break;
  case CK_Goldmont:
    defineCPUMacros(Builder, "goldmont");
    break;
  case CK_GoldmontPlus:
    defineCPUMacros(Builder, "goldmont_plus");
    break;
  case CK_Tremont:
    defineCPUMacros(Builder, "tremont");
    break;
  case CK_Nehalem:
  case CK_Westmere:
  case CK_SandyBridge:
  case CK_IvyBridge:
  case CK_Haswell:
  case CK_Broadwell:
  case CK_SkylakeClient:
  case CK_SkylakeServer:
  case CK_Cascadelake:
  case CK_Cooperlake:
  case CK_Cannonlake:
  case CK_IcelakeClient:
  case CK_Rocketlake:
  case CK_IcelakeServer:
  case CK_Tigerlake:
  case CK_SapphireRapids:
  case CK_Alderlake:
  case CK_Raptorlake:
  case CK_Meteorlake:
<<<<<<< HEAD
=======
  case CK_Sierraforest:
  case CK_Grandridge:
  case CK_Graniterapids:
  case CK_Emeraldrapids:
>>>>>>> 2c6ecc9d
    // FIXME: Historically, we defined this legacy name, it would be nice to
    // remove it at some point. We've never exposed fine-grained names for
    // recent primary x86 CPUs, and we should keep it that way.
    defineCPUMacros(Builder, "corei7");
    break;
  case CK_KNL:
    defineCPUMacros(Builder, "knl");
    break;
  case CK_KNM:
    break;
  case CK_Lakemont:
    defineCPUMacros(Builder, "i586", /*Tuning*/false);
    defineCPUMacros(Builder, "pentium", /*Tuning*/false);
    Builder.defineMacro("__tune_lakemont__");
    break;
  case CK_K6_2:
    Builder.defineMacro("__k6_2__");
    Builder.defineMacro("__tune_k6_2__");
    [[fallthrough]];
  case CK_K6_3:
    if (CPU != CK_K6_2) { // In case of fallthrough
      // FIXME: GCC may be enabling these in cases where some other k6
      // architecture is specified but -m3dnow is explicitly provided. The
      // exact semantics need to be determined and emulated here.
      Builder.defineMacro("__k6_3__");
      Builder.defineMacro("__tune_k6_3__");
    }
    [[fallthrough]];
  case CK_K6:
    defineCPUMacros(Builder, "k6");
    break;
  case CK_Athlon:
  case CK_AthlonXP:
    defineCPUMacros(Builder, "athlon");
    if (SSELevel != NoSSE) {
      Builder.defineMacro("__athlon_sse__");
      Builder.defineMacro("__tune_athlon_sse__");
    }
    break;
  case CK_K8:
  case CK_K8SSE3:
  case CK_x86_64:
    defineCPUMacros(Builder, "k8");
    break;
  case CK_x86_64_v2:
  case CK_x86_64_v3:
  case CK_x86_64_v4:
    break;
  case CK_AMDFAM10:
    defineCPUMacros(Builder, "amdfam10");
    break;
  case CK_BTVER1:
    defineCPUMacros(Builder, "btver1");
    break;
  case CK_BTVER2:
    defineCPUMacros(Builder, "btver2");
    break;
  case CK_BDVER1:
    defineCPUMacros(Builder, "bdver1");
    break;
  case CK_BDVER2:
    defineCPUMacros(Builder, "bdver2");
    break;
  case CK_BDVER3:
    defineCPUMacros(Builder, "bdver3");
    break;
  case CK_BDVER4:
    defineCPUMacros(Builder, "bdver4");
    break;
  case CK_ZNVER1:
    defineCPUMacros(Builder, "znver1");
    break;
  case CK_ZNVER2:
    defineCPUMacros(Builder, "znver2");
    break;
  case CK_ZNVER3:
    defineCPUMacros(Builder, "znver3");
    break;
  case CK_ZNVER4:
    defineCPUMacros(Builder, "znver4");
    break;
  case CK_Geode:
    defineCPUMacros(Builder, "geode");
    break;
  }

  // Target properties.
  Builder.defineMacro("__REGISTER_PREFIX__", "");

  // Define __NO_MATH_INLINES on linux/x86 so that we don't get inline
  // functions in glibc header files that use FP Stack inline asm which the
  // backend can't deal with (PR879).
  Builder.defineMacro("__NO_MATH_INLINES");

  if (HasAES)
    Builder.defineMacro("__AES__");

  if (HasVAES)
    Builder.defineMacro("__VAES__");

  if (HasPCLMUL)
    Builder.defineMacro("__PCLMUL__");

  if (HasVPCLMULQDQ)
    Builder.defineMacro("__VPCLMULQDQ__");

  // Note, in 32-bit mode, GCC does not define the macro if -mno-sahf. In LLVM,
  // the feature flag only applies to 64-bit mode.
  if (HasLAHFSAHF || getTriple().getArch() == llvm::Triple::x86)
    Builder.defineMacro("__LAHF_SAHF__");

  if (HasLZCNT)
    Builder.defineMacro("__LZCNT__");

  if (HasRDRND)
    Builder.defineMacro("__RDRND__");

  if (HasFSGSBASE)
    Builder.defineMacro("__FSGSBASE__");

  if (HasBMI)
    Builder.defineMacro("__BMI__");

  if (HasBMI2)
    Builder.defineMacro("__BMI2__");

  if (HasPOPCNT)
    Builder.defineMacro("__POPCNT__");

  if (HasRTM)
    Builder.defineMacro("__RTM__");

  if (HasPRFCHW)
    Builder.defineMacro("__PRFCHW__");

  if (HasRDSEED)
    Builder.defineMacro("__RDSEED__");

  if (HasADX)
    Builder.defineMacro("__ADX__");

  if (HasTBM)
    Builder.defineMacro("__TBM__");

  if (HasLWP)
    Builder.defineMacro("__LWP__");

  if (HasMWAITX)
    Builder.defineMacro("__MWAITX__");

  if (HasMOVBE)
    Builder.defineMacro("__MOVBE__");

  switch (XOPLevel) {
  case XOP:
    Builder.defineMacro("__XOP__");
    [[fallthrough]];
  case FMA4:
    Builder.defineMacro("__FMA4__");
    [[fallthrough]];
  case SSE4A:
    Builder.defineMacro("__SSE4A__");
    [[fallthrough]];
  case NoXOP:
    break;
  }

  if (HasFMA)
    Builder.defineMacro("__FMA__");

  if (HasF16C)
    Builder.defineMacro("__F16C__");

  if (HasGFNI)
    Builder.defineMacro("__GFNI__");

  if (HasAVX512CD)
    Builder.defineMacro("__AVX512CD__");
  if (HasAVX512VPOPCNTDQ)
    Builder.defineMacro("__AVX512VPOPCNTDQ__");
  if (HasAVX512VNNI)
    Builder.defineMacro("__AVX512VNNI__");
  if (HasAVX512BF16)
    Builder.defineMacro("__AVX512BF16__");
  if (HasAVX512ER)
    Builder.defineMacro("__AVX512ER__");
  if (HasAVX512FP16)
    Builder.defineMacro("__AVX512FP16__");
  if (HasAVX512PF)
    Builder.defineMacro("__AVX512PF__");
  if (HasAVX512DQ)
    Builder.defineMacro("__AVX512DQ__");
  if (HasAVX512BITALG)
    Builder.defineMacro("__AVX512BITALG__");
  if (HasAVX512BW)
    Builder.defineMacro("__AVX512BW__");
  if (HasAVX512VL)
    Builder.defineMacro("__AVX512VL__");
  if (HasAVX512VBMI)
    Builder.defineMacro("__AVX512VBMI__");
  if (HasAVX512VBMI2)
    Builder.defineMacro("__AVX512VBMI2__");
  if (HasAVX512IFMA)
    Builder.defineMacro("__AVX512IFMA__");
  if (HasAVX512VP2INTERSECT)
    Builder.defineMacro("__AVX512VP2INTERSECT__");
  if (HasSHA)
    Builder.defineMacro("__SHA__");

  if (HasFXSR)
    Builder.defineMacro("__FXSR__");
  if (HasXSAVE)
    Builder.defineMacro("__XSAVE__");
  if (HasXSAVEOPT)
    Builder.defineMacro("__XSAVEOPT__");
  if (HasXSAVEC)
    Builder.defineMacro("__XSAVEC__");
  if (HasXSAVES)
    Builder.defineMacro("__XSAVES__");
  if (HasPKU)
    Builder.defineMacro("__PKU__");
  if (HasCLFLUSHOPT)
    Builder.defineMacro("__CLFLUSHOPT__");
  if (HasCLWB)
    Builder.defineMacro("__CLWB__");
  if (HasWBNOINVD)
    Builder.defineMacro("__WBNOINVD__");
  if (HasSHSTK)
    Builder.defineMacro("__SHSTK__");
  if (HasSGX)
    Builder.defineMacro("__SGX__");
  if (HasPREFETCHI)
    Builder.defineMacro("__PREFETCHI__");
  if (HasPREFETCHWT1)
    Builder.defineMacro("__PREFETCHWT1__");
  if (HasCLZERO)
    Builder.defineMacro("__CLZERO__");
  if (HasKL)
    Builder.defineMacro("__KL__");
  if (HasWIDEKL)
    Builder.defineMacro("__WIDEKL__");
  if (HasRDPID)
    Builder.defineMacro("__RDPID__");
  if (HasRDPRU)
    Builder.defineMacro("__RDPRU__");
  if (HasCLDEMOTE)
    Builder.defineMacro("__CLDEMOTE__");
  if (HasWAITPKG)
    Builder.defineMacro("__WAITPKG__");
  if (HasMOVDIRI)
    Builder.defineMacro("__MOVDIRI__");
  if (HasMOVDIR64B)
    Builder.defineMacro("__MOVDIR64B__");
  if (HasPCONFIG)
    Builder.defineMacro("__PCONFIG__");
  if (HasPTWRITE)
    Builder.defineMacro("__PTWRITE__");
  if (HasINVPCID)
    Builder.defineMacro("__INVPCID__");
  if (HasENQCMD)
    Builder.defineMacro("__ENQCMD__");
  if (HasHRESET)
    Builder.defineMacro("__HRESET__");
  if (HasAMXTILE)
    Builder.defineMacro("__AMXTILE__");
  if (HasAMXINT8)
    Builder.defineMacro("__AMXINT8__");
  if (HasAMXBF16)
    Builder.defineMacro("__AMXBF16__");
  if (HasAMXFP16)
    Builder.defineMacro("__AMXFP16__");
  if (HasCMPCCXADD)
    Builder.defineMacro("__CMPCCXADD__");
  if (HasRAOINT)
    Builder.defineMacro("__RAOINT__");
  if (HasAVXIFMA)
    Builder.defineMacro("__AVXIFMA__");
  if (HasAVXVNNI)
    Builder.defineMacro("__AVXVNNI__");
  if (HasAVXVNNIINT8)
    Builder.defineMacro("__AVXVNNIINT8__");
  if (HasSERIALIZE)
    Builder.defineMacro("__SERIALIZE__");
  if (HasTSXLDTRK)
    Builder.defineMacro("__TSXLDTRK__");
  if (HasUINTR)
    Builder.defineMacro("__UINTR__");
  if (HasCRC32)
    Builder.defineMacro("__CRC32__");

  // Each case falls through to the previous one here.
  switch (SSELevel) {
  case AVX512F:
    Builder.defineMacro("__AVX512F__");
    [[fallthrough]];
  case AVX2:
    Builder.defineMacro("__AVX2__");
    [[fallthrough]];
  case AVX:
    Builder.defineMacro("__AVX__");
    [[fallthrough]];
  case SSE42:
    Builder.defineMacro("__SSE4_2__");
    [[fallthrough]];
  case SSE41:
    Builder.defineMacro("__SSE4_1__");
    [[fallthrough]];
  case SSSE3:
    Builder.defineMacro("__SSSE3__");
    [[fallthrough]];
  case SSE3:
    Builder.defineMacro("__SSE3__");
    [[fallthrough]];
  case SSE2:
    Builder.defineMacro("__SSE2__");
    Builder.defineMacro("__SSE2_MATH__"); // -mfp-math=sse always implied.
    [[fallthrough]];
  case SSE1:
    Builder.defineMacro("__SSE__");
    Builder.defineMacro("__SSE_MATH__"); // -mfp-math=sse always implied.
    [[fallthrough]];
  case NoSSE:
    break;
  }

  if (Opts.MicrosoftExt && getTriple().getArch() == llvm::Triple::x86) {
    switch (SSELevel) {
    case AVX512F:
    case AVX2:
    case AVX:
    case SSE42:
    case SSE41:
    case SSSE3:
    case SSE3:
    case SSE2:
      Builder.defineMacro("_M_IX86_FP", Twine(2));
      break;
    case SSE1:
      Builder.defineMacro("_M_IX86_FP", Twine(1));
      break;
    default:
      Builder.defineMacro("_M_IX86_FP", Twine(0));
      break;
    }
  }

  // Each case falls through to the previous one here.
  switch (MMX3DNowLevel) {
  case AMD3DNowAthlon:
    Builder.defineMacro("__3dNOW_A__");
    [[fallthrough]];
  case AMD3DNow:
    Builder.defineMacro("__3dNOW__");
    [[fallthrough]];
  case MMX:
    Builder.defineMacro("__MMX__");
    [[fallthrough]];
  case NoMMX3DNow:
    break;
  }

  if (CPU >= CK_i486 || CPU == CK_None) {
    Builder.defineMacro("__GCC_HAVE_SYNC_COMPARE_AND_SWAP_1");
    Builder.defineMacro("__GCC_HAVE_SYNC_COMPARE_AND_SWAP_2");
    Builder.defineMacro("__GCC_HAVE_SYNC_COMPARE_AND_SWAP_4");
  }
  if (HasCX8)
    Builder.defineMacro("__GCC_HAVE_SYNC_COMPARE_AND_SWAP_8");
  if (HasCX16 && getTriple().getArch() == llvm::Triple::x86_64)
    Builder.defineMacro("__GCC_HAVE_SYNC_COMPARE_AND_SWAP_16");

  if (HasFloat128)
    Builder.defineMacro("__SIZEOF_FLOAT128__", "16");
}

bool X86TargetInfo::isValidFeatureName(StringRef Name) const {
  return llvm::StringSwitch<bool>(Name)
      .Case("3dnow", true)
      .Case("3dnowa", true)
      .Case("adx", true)
      .Case("aes", true)
      .Case("amx-bf16", true)
      .Case("amx-fp16", true)
      .Case("amx-int8", true)
      .Case("amx-tile", true)
      .Case("avx", true)
      .Case("avx2", true)
      .Case("avx512f", true)
      .Case("avx512cd", true)
      .Case("avx512vpopcntdq", true)
      .Case("avx512vnni", true)
      .Case("avx512bf16", true)
      .Case("avx512er", true)
      .Case("avx512fp16", true)
      .Case("avx512pf", true)
      .Case("avx512dq", true)
      .Case("avx512bitalg", true)
      .Case("avx512bw", true)
      .Case("avx512vl", true)
      .Case("avx512vbmi", true)
      .Case("avx512vbmi2", true)
      .Case("avx512ifma", true)
      .Case("avx512vp2intersect", true)
      .Case("avxifma", true)
      .Case("avxvnni", true)
      .Case("avxvnniint8", true)
      .Case("bmi", true)
      .Case("bmi2", true)
      .Case("cldemote", true)
      .Case("clflushopt", true)
      .Case("clwb", true)
      .Case("clzero", true)
      .Case("cmpccxadd", true)
      .Case("crc32", true)
      .Case("cx16", true)
      .Case("enqcmd", true)
      .Case("f16c", true)
      .Case("fma", true)
      .Case("fma4", true)
      .Case("fsgsbase", true)
      .Case("fxsr", true)
      .Case("general-regs-only", true)
      .Case("gfni", true)
      .Case("hreset", true)
      .Case("invpcid", true)
      .Case("kl", true)
      .Case("widekl", true)
      .Case("lwp", true)
      .Case("lzcnt", true)
      .Case("mmx", true)
      .Case("movbe", true)
      .Case("movdiri", true)
      .Case("movdir64b", true)
      .Case("mwaitx", true)
      .Case("pclmul", true)
      .Case("pconfig", true)
      .Case("pku", true)
      .Case("popcnt", true)
      .Case("prefetchi", true)
      .Case("prefetchwt1", true)
      .Case("prfchw", true)
      .Case("ptwrite", true)
      .Case("raoint", true)
      .Case("rdpid", true)
      .Case("rdpru", true)
      .Case("rdrnd", true)
      .Case("rdseed", true)
      .Case("rtm", true)
      .Case("sahf", true)
      .Case("serialize", true)
      .Case("sgx", true)
      .Case("sha", true)
      .Case("shstk", true)
      .Case("sse", true)
      .Case("sse2", true)
      .Case("sse3", true)
      .Case("ssse3", true)
      .Case("sse4", true)
      .Case("sse4.1", true)
      .Case("sse4.2", true)
      .Case("sse4a", true)
      .Case("tbm", true)
      .Case("tsxldtrk", true)
      .Case("uintr", true)
      .Case("vaes", true)
      .Case("vpclmulqdq", true)
      .Case("wbnoinvd", true)
      .Case("waitpkg", true)
      .Case("x87", true)
      .Case("xop", true)
      .Case("xsave", true)
      .Case("xsavec", true)
      .Case("xsaves", true)
      .Case("xsaveopt", true)
      .Default(false);
}

bool X86TargetInfo::hasFeature(StringRef Feature) const {
  return llvm::StringSwitch<bool>(Feature)
      .Case("adx", HasADX)
      .Case("aes", HasAES)
      .Case("amx-bf16", HasAMXBF16)
      .Case("amx-fp16", HasAMXFP16)
      .Case("amx-int8", HasAMXINT8)
      .Case("amx-tile", HasAMXTILE)
      .Case("avx", SSELevel >= AVX)
      .Case("avx2", SSELevel >= AVX2)
      .Case("avx512f", SSELevel >= AVX512F)
      .Case("avx512cd", HasAVX512CD)
      .Case("avx512vpopcntdq", HasAVX512VPOPCNTDQ)
      .Case("avx512vnni", HasAVX512VNNI)
      .Case("avx512bf16", HasAVX512BF16)
      .Case("avx512er", HasAVX512ER)
      .Case("avx512fp16", HasAVX512FP16)
      .Case("avx512pf", HasAVX512PF)
      .Case("avx512dq", HasAVX512DQ)
      .Case("avx512bitalg", HasAVX512BITALG)
      .Case("avx512bw", HasAVX512BW)
      .Case("avx512vl", HasAVX512VL)
      .Case("avx512vbmi", HasAVX512VBMI)
      .Case("avx512vbmi2", HasAVX512VBMI2)
      .Case("avx512ifma", HasAVX512IFMA)
      .Case("avx512vp2intersect", HasAVX512VP2INTERSECT)
      .Case("avxifma", HasAVXIFMA)
      .Case("avxvnni", HasAVXVNNI)
      .Case("avxvnni", HasAVXVNNI)
      .Case("avxvnniint8", HasAVXVNNIINT8)
      .Case("bmi", HasBMI)
      .Case("bmi2", HasBMI2)
      .Case("cldemote", HasCLDEMOTE)
      .Case("clflushopt", HasCLFLUSHOPT)
      .Case("clwb", HasCLWB)
      .Case("clzero", HasCLZERO)
      .Case("cmpccxadd", HasCMPCCXADD)
      .Case("crc32", HasCRC32)
      .Case("cx8", HasCX8)
      .Case("cx16", HasCX16)
      .Case("enqcmd", HasENQCMD)
      .Case("f16c", HasF16C)
      .Case("fma", HasFMA)
      .Case("fma4", XOPLevel >= FMA4)
      .Case("fsgsbase", HasFSGSBASE)
      .Case("fxsr", HasFXSR)
      .Case("gfni", HasGFNI)
      .Case("hreset", HasHRESET)
      .Case("invpcid", HasINVPCID)
      .Case("kl", HasKL)
      .Case("widekl", HasWIDEKL)
      .Case("lwp", HasLWP)
      .Case("lzcnt", HasLZCNT)
      .Case("mm3dnow", MMX3DNowLevel >= AMD3DNow)
      .Case("mm3dnowa", MMX3DNowLevel >= AMD3DNowAthlon)
      .Case("mmx", MMX3DNowLevel >= MMX)
      .Case("movbe", HasMOVBE)
      .Case("movdiri", HasMOVDIRI)
      .Case("movdir64b", HasMOVDIR64B)
      .Case("mwaitx", HasMWAITX)
      .Case("pclmul", HasPCLMUL)
      .Case("pconfig", HasPCONFIG)
      .Case("pku", HasPKU)
      .Case("popcnt", HasPOPCNT)
      .Case("prefetchi", HasPREFETCHI)
      .Case("prefetchwt1", HasPREFETCHWT1)
      .Case("prfchw", HasPRFCHW)
      .Case("ptwrite", HasPTWRITE)
      .Case("raoint", HasRAOINT)
      .Case("rdpid", HasRDPID)
      .Case("rdpru", HasRDPRU)
      .Case("rdrnd", HasRDRND)
      .Case("rdseed", HasRDSEED)
      .Case("retpoline-external-thunk", HasRetpolineExternalThunk)
      .Case("rtm", HasRTM)
      .Case("sahf", HasLAHFSAHF)
      .Case("serialize", HasSERIALIZE)
      .Case("sgx", HasSGX)
      .Case("sha", HasSHA)
      .Case("shstk", HasSHSTK)
      .Case("sse", SSELevel >= SSE1)
      .Case("sse2", SSELevel >= SSE2)
      .Case("sse3", SSELevel >= SSE3)
      .Case("ssse3", SSELevel >= SSSE3)
      .Case("sse4.1", SSELevel >= SSE41)
      .Case("sse4.2", SSELevel >= SSE42)
      .Case("sse4a", XOPLevel >= SSE4A)
      .Case("tbm", HasTBM)
      .Case("tsxldtrk", HasTSXLDTRK)
      .Case("uintr", HasUINTR)
      .Case("vaes", HasVAES)
      .Case("vpclmulqdq", HasVPCLMULQDQ)
      .Case("wbnoinvd", HasWBNOINVD)
      .Case("waitpkg", HasWAITPKG)
      .Case("x86", true)
      .Case("x86_32", getTriple().getArch() == llvm::Triple::x86)
      .Case("x86_64", getTriple().getArch() == llvm::Triple::x86_64)
      .Case("x87", HasX87)
      .Case("xop", XOPLevel >= XOP)
      .Case("xsave", HasXSAVE)
      .Case("xsavec", HasXSAVEC)
      .Case("xsaves", HasXSAVES)
      .Case("xsaveopt", HasXSAVEOPT)
      .Default(false);
}

// We can't use a generic validation scheme for the features accepted here
// versus subtarget features accepted in the target attribute because the
// bitfield structure that's initialized in the runtime only supports the
// below currently rather than the full range of subtarget features. (See
// X86TargetInfo::hasFeature for a somewhat comprehensive list).
bool X86TargetInfo::validateCpuSupports(StringRef FeatureStr) const {
  return llvm::StringSwitch<bool>(FeatureStr)
#define X86_FEATURE_COMPAT(ENUM, STR, PRIORITY) .Case(STR, true)
#include "llvm/TargetParser/X86TargetParser.def"
      .Default(false);
}

static llvm::X86::ProcessorFeatures getFeature(StringRef Name) {
  return llvm::StringSwitch<llvm::X86::ProcessorFeatures>(Name)
#define X86_FEATURE_COMPAT(ENUM, STR, PRIORITY)                                \
  .Case(STR, llvm::X86::FEATURE_##ENUM)

#include "llvm/TargetParser/X86TargetParser.def"
      ;
  // Note, this function should only be used after ensuring the value is
  // correct, so it asserts if the value is out of range.
}

unsigned X86TargetInfo::multiVersionSortPriority(StringRef Name) const {
  // Valid CPUs have a 'key feature' that compares just better than its key
  // feature.
  using namespace llvm::X86;
  CPUKind Kind = parseArchX86(Name);
  if (Kind != CK_None) {
    ProcessorFeatures KeyFeature = getKeyFeature(Kind);
    return (getFeaturePriority(KeyFeature) << 1) + 1;
  }

  // Now we know we have a feature, so get its priority and shift it a few so
  // that we have sufficient room for the CPUs (above).
  return getFeaturePriority(getFeature(Name)) << 1;
}

bool X86TargetInfo::validateCPUSpecificCPUDispatch(StringRef Name) const {
  return llvm::StringSwitch<bool>(Name)
#define CPU_SPECIFIC(NAME, TUNE_NAME, MANGLING, FEATURES) .Case(NAME, true)
#define CPU_SPECIFIC_ALIAS(NEW_NAME, TUNE_NAME, NAME) .Case(NEW_NAME, true)
#include "llvm/TargetParser/X86TargetParser.def"
      .Default(false);
}

static StringRef CPUSpecificCPUDispatchNameDealias(StringRef Name) {
  return llvm::StringSwitch<StringRef>(Name)
#define CPU_SPECIFIC_ALIAS(NEW_NAME, TUNE_NAME, NAME) .Case(NEW_NAME, NAME)
#include "llvm/TargetParser/X86TargetParser.def"
      .Default(Name);
}

char X86TargetInfo::CPUSpecificManglingCharacter(StringRef Name) const {
  return llvm::StringSwitch<char>(CPUSpecificCPUDispatchNameDealias(Name))
#define CPU_SPECIFIC(NAME, TUNE_NAME, MANGLING, FEATURES) .Case(NAME, MANGLING)
#include "llvm/TargetParser/X86TargetParser.def"
      .Default(0);
}

void X86TargetInfo::getCPUSpecificCPUDispatchFeatures(
    StringRef Name, llvm::SmallVectorImpl<StringRef> &Features) const {
  StringRef WholeList =
      llvm::StringSwitch<StringRef>(CPUSpecificCPUDispatchNameDealias(Name))
#define CPU_SPECIFIC(NAME, TUNE_NAME, MANGLING, FEATURES) .Case(NAME, FEATURES)
#include "llvm/TargetParser/X86TargetParser.def"
          .Default("");
  WholeList.split(Features, ',', /*MaxSplit=*/-1, /*KeepEmpty=*/false);
}

StringRef X86TargetInfo::getCPUSpecificTuneName(StringRef Name) const {
  return llvm::StringSwitch<StringRef>(Name)
#define CPU_SPECIFIC(NAME, TUNE_NAME, MANGLING, FEATURES) .Case(NAME, TUNE_NAME)
#define CPU_SPECIFIC_ALIAS(NEW_NAME, TUNE_NAME, NAME) .Case(NEW_NAME, TUNE_NAME)
#include "llvm/TargetParser/X86TargetParser.def"
      .Default("");
}

// We can't use a generic validation scheme for the cpus accepted here
// versus subtarget cpus accepted in the target attribute because the
// variables intitialized by the runtime only support the below currently
// rather than the full range of cpus.
bool X86TargetInfo::validateCpuIs(StringRef FeatureStr) const {
  return llvm::StringSwitch<bool>(FeatureStr)
#define X86_VENDOR(ENUM, STRING) .Case(STRING, true)
#define X86_CPU_TYPE_ALIAS(ENUM, ALIAS) .Case(ALIAS, true)
#define X86_CPU_TYPE(ENUM, STR) .Case(STR, true)
#define X86_CPU_SUBTYPE_ALIAS(ENUM, ALIAS) .Case(ALIAS, true)
#define X86_CPU_SUBTYPE(ENUM, STR) .Case(STR, true)
#include "llvm/TargetParser/X86TargetParser.def"
      .Default(false);
}

static unsigned matchAsmCCConstraint(const char *&Name) {
  auto RV = llvm::StringSwitch<unsigned>(Name)
                .Case("@cca", 4)
                .Case("@ccae", 5)
                .Case("@ccb", 4)
                .Case("@ccbe", 5)
                .Case("@ccc", 4)
                .Case("@cce", 4)
                .Case("@ccz", 4)
                .Case("@ccg", 4)
                .Case("@ccge", 5)
                .Case("@ccl", 4)
                .Case("@ccle", 5)
                .Case("@ccna", 5)
                .Case("@ccnae", 6)
                .Case("@ccnb", 5)
                .Case("@ccnbe", 6)
                .Case("@ccnc", 5)
                .Case("@ccne", 5)
                .Case("@ccnz", 5)
                .Case("@ccng", 5)
                .Case("@ccnge", 6)
                .Case("@ccnl", 5)
                .Case("@ccnle", 6)
                .Case("@ccno", 5)
                .Case("@ccnp", 5)
                .Case("@ccns", 5)
                .Case("@cco", 4)
                .Case("@ccp", 4)
                .Case("@ccs", 4)
                .Default(0);
  return RV;
}

bool X86TargetInfo::validateAsmConstraint(
    const char *&Name, TargetInfo::ConstraintInfo &Info) const {
  switch (*Name) {
  default:
    return false;
  // Constant constraints.
  case 'e': // 32-bit signed integer constant for use with sign-extending x86_64
            // instructions.
  case 'Z': // 32-bit unsigned integer constant for use with zero-extending
            // x86_64 instructions.
  case 's':
    Info.setRequiresImmediate();
    return true;
  case 'I':
    Info.setRequiresImmediate(0, 31);
    return true;
  case 'J':
    Info.setRequiresImmediate(0, 63);
    return true;
  case 'K':
    Info.setRequiresImmediate(-128, 127);
    return true;
  case 'L':
    Info.setRequiresImmediate({int(0xff), int(0xffff), int(0xffffffff)});
    return true;
  case 'M':
    Info.setRequiresImmediate(0, 3);
    return true;
  case 'N':
    Info.setRequiresImmediate(0, 255);
    return true;
  case 'O':
    Info.setRequiresImmediate(0, 127);
    return true;
  // Register constraints.
  case 'Y': // 'Y' is the first character for several 2-character constraints.
    // Shift the pointer to the second character of the constraint.
    Name++;
    switch (*Name) {
    default:
      return false;
    case 'z': // First SSE register.
    case '2':
    case 't': // Any SSE register, when SSE2 is enabled.
    case 'i': // Any SSE register, when SSE2 and inter-unit moves enabled.
    case 'm': // Any MMX register, when inter-unit moves enabled.
    case 'k': // AVX512 arch mask registers: k1-k7.
      Info.setAllowsRegister();
      return true;
    }
  case 'f': // Any x87 floating point stack register.
    // Constraint 'f' cannot be used for output operands.
    if (Info.ConstraintStr[0] == '=')
      return false;
    Info.setAllowsRegister();
    return true;
  case 'a': // eax.
  case 'b': // ebx.
  case 'c': // ecx.
  case 'd': // edx.
  case 'S': // esi.
  case 'D': // edi.
  case 'A': // edx:eax.
  case 't': // Top of floating point stack.
  case 'u': // Second from top of floating point stack.
  case 'q': // Any register accessible as [r]l: a, b, c, and d.
  case 'y': // Any MMX register.
  case 'v': // Any {X,Y,Z}MM register (Arch & context dependent)
  case 'x': // Any SSE register.
  case 'k': // Any AVX512 mask register (same as Yk, additionally allows k0
            // for intermideate k reg operations).
  case 'Q': // Any register accessible as [r]h: a, b, c, and d.
  case 'R': // "Legacy" registers: ax, bx, cx, dx, di, si, sp, bp.
  case 'l': // "Index" registers: any general register that can be used as an
            // index in a base+index memory access.
    Info.setAllowsRegister();
    return true;
  // Floating point constant constraints.
  case 'C': // SSE floating point constant.
  case 'G': // x87 floating point constant.
    return true;
  case '@':
    // CC condition changes.
    if (auto Len = matchAsmCCConstraint(Name)) {
      Name += Len - 1;
      Info.setAllowsRegister();
      return true;
    }
    return false;
  }
}

// Below is based on the following information:
// +------------------------------------+-------------------------+--------------------------------------------------------------------------------------------------------------------------------------------------------------+
// |           Processor Name           | Cache Line Size (Bytes) |                                                                            Source                                                                            |
// +------------------------------------+-------------------------+--------------------------------------------------------------------------------------------------------------------------------------------------------------+
// | i386                               |                      64 | https://www.intel.com/content/dam/www/public/us/en/documents/manuals/64-ia-32-architectures-optimization-manual.pdf                                          |
// | i486                               |                      16 | "four doublewords" (doubleword = 32 bits, 4 bits * 32 bits = 16 bytes) https://en.wikichip.org/w/images/d/d3/i486_MICROPROCESSOR_HARDWARE_REFERENCE_MANUAL_%281990%29.pdf and http://citeseerx.ist.psu.edu/viewdoc/download?doi=10.1.1.126.4216&rep=rep1&type=pdf (page 29) |
// | i586/Pentium MMX                   |                      32 | https://www.7-cpu.com/cpu/P-MMX.html                                                                                                                         |
// | i686/Pentium                       |                      32 | https://www.7-cpu.com/cpu/P6.html                                                                                                                            |
// | Netburst/Pentium4                  |                      64 | https://www.7-cpu.com/cpu/P4-180.html                                                                                                                        |
// | Atom                               |                      64 | https://www.7-cpu.com/cpu/Atom.html                                                                                                                          |
// | Westmere                           |                      64 | https://en.wikichip.org/wiki/intel/microarchitectures/sandy_bridge_(client) "Cache Architecture"                                                             |
// | Sandy Bridge                       |                      64 | https://en.wikipedia.org/wiki/Sandy_Bridge and https://www.7-cpu.com/cpu/SandyBridge.html                                                                    |
// | Ivy Bridge                         |                      64 | https://blog.stuffedcow.net/2013/01/ivb-cache-replacement/ and https://www.7-cpu.com/cpu/IvyBridge.html                                                      |
// | Haswell                            |                      64 | https://www.7-cpu.com/cpu/Haswell.html                                                                                                                       |
// | Boadwell                           |                      64 | https://www.7-cpu.com/cpu/Broadwell.html                                                                                                                     |
// | Skylake (including skylake-avx512) |                      64 | https://www.nas.nasa.gov/hecc/support/kb/skylake-processors_550.html "Cache Hierarchy"                                                                       |
// | Cascade Lake                       |                      64 | https://www.nas.nasa.gov/hecc/support/kb/cascade-lake-processors_579.html "Cache Hierarchy"                                                                  |
// | Skylake                            |                      64 | https://en.wikichip.org/wiki/intel/microarchitectures/kaby_lake "Memory Hierarchy"                                                                           |
// | Ice Lake                           |                      64 | https://www.7-cpu.com/cpu/Ice_Lake.html                                                                                                                      |
// | Knights Landing                    |                      64 | https://software.intel.com/en-us/articles/intel-xeon-phi-processor-7200-family-memory-management-optimizations "The Intel® Xeon Phi™ Processor Architecture" |
// | Knights Mill                       |                      64 | https://software.intel.com/sites/default/files/managed/9e/bc/64-ia-32-architectures-optimization-manual.pdf?countrylabel=Colombia "2.5.5.2 L1 DCache "       |
// +------------------------------------+-------------------------+--------------------------------------------------------------------------------------------------------------------------------------------------------------+
Optional<unsigned> X86TargetInfo::getCPUCacheLineSize() const {
  using namespace llvm::X86;
  switch (CPU) {
    // i386
    case CK_i386:
    // i486
    case CK_i486:
    case CK_WinChipC6:
    case CK_WinChip2:
    case CK_C3:
    // Lakemont
    case CK_Lakemont:
      return 16;

    // i586
    case CK_i586:
    case CK_Pentium:
    case CK_PentiumMMX:
    // i686
    case CK_PentiumPro:
    case CK_i686:
    case CK_Pentium2:
    case CK_Pentium3:
    case CK_PentiumM:
    case CK_C3_2:
    // K6
    case CK_K6:
    case CK_K6_2:
    case CK_K6_3:
    // Geode
    case CK_Geode:
      return 32;

    // Netburst
    case CK_Pentium4:
    case CK_Prescott:
    case CK_Nocona:
    // Atom
    case CK_Bonnell:
    case CK_Silvermont:
    case CK_Goldmont:
    case CK_GoldmontPlus:
    case CK_Tremont:

    case CK_Westmere:
    case CK_SandyBridge:
    case CK_IvyBridge:
    case CK_Haswell:
    case CK_Broadwell:
    case CK_SkylakeClient:
    case CK_SkylakeServer:
    case CK_Cascadelake:
    case CK_Nehalem:
    case CK_Cooperlake:
    case CK_Cannonlake:
    case CK_Tigerlake:
    case CK_SapphireRapids:
    case CK_IcelakeClient:
    case CK_Rocketlake:
    case CK_IcelakeServer:
    case CK_Alderlake:
    case CK_Raptorlake:
    case CK_Meteorlake:
<<<<<<< HEAD
=======
    case CK_Sierraforest:
    case CK_Grandridge:
    case CK_Graniterapids:
    case CK_Emeraldrapids:
>>>>>>> 2c6ecc9d
    case CK_KNL:
    case CK_KNM:
    // K7
    case CK_Athlon:
    case CK_AthlonXP:
    // K8
    case CK_K8:
    case CK_K8SSE3:
    case CK_AMDFAM10:
    // Bobcat
    case CK_BTVER1:
    case CK_BTVER2:
    // Bulldozer
    case CK_BDVER1:
    case CK_BDVER2:
    case CK_BDVER3:
    case CK_BDVER4:
    // Zen
    case CK_ZNVER1:
    case CK_ZNVER2:
    case CK_ZNVER3:
    case CK_ZNVER4:
    // Deprecated
    case CK_x86_64:
    case CK_x86_64_v2:
    case CK_x86_64_v3:
    case CK_x86_64_v4:
    case CK_Yonah:
    case CK_Penryn:
    case CK_Core2:
      return 64;

    // The following currently have unknown cache line sizes (but they are probably all 64):
    // Core
    case CK_None:
      return std::nullopt;
  }
  llvm_unreachable("Unknown CPU kind");
}

bool X86TargetInfo::validateOutputSize(const llvm::StringMap<bool> &FeatureMap,
                                       StringRef Constraint,
                                       unsigned Size) const {
  // Strip off constraint modifiers.
  while (Constraint[0] == '=' || Constraint[0] == '+' || Constraint[0] == '&')
    Constraint = Constraint.substr(1);

  return validateOperandSize(FeatureMap, Constraint, Size);
}

bool X86TargetInfo::validateInputSize(const llvm::StringMap<bool> &FeatureMap,
                                      StringRef Constraint,
                                      unsigned Size) const {
  return validateOperandSize(FeatureMap, Constraint, Size);
}

bool X86TargetInfo::validateOperandSize(const llvm::StringMap<bool> &FeatureMap,
                                        StringRef Constraint,
                                        unsigned Size) const {
  switch (Constraint[0]) {
  default:
    break;
  case 'k':
  // Registers k0-k7 (AVX512) size limit is 64 bit.
  case 'y':
    return Size <= 64;
  case 'f':
  case 't':
  case 'u':
    return Size <= 128;
  case 'Y':
    // 'Y' is the first character for several 2-character constraints.
    switch (Constraint[1]) {
    default:
      return false;
    case 'm':
      // 'Ym' is synonymous with 'y'.
    case 'k':
      return Size <= 64;
    case 'z':
      // XMM0/YMM/ZMM0
      if (hasFeatureEnabled(FeatureMap, "avx512f"))
        // ZMM0 can be used if target supports AVX512F.
        return Size <= 512U;
      else if (hasFeatureEnabled(FeatureMap, "avx"))
        // YMM0 can be used if target supports AVX.
        return Size <= 256U;
      else if (hasFeatureEnabled(FeatureMap, "sse"))
        return Size <= 128U;
      return false;
    case 'i':
    case 't':
    case '2':
      // 'Yi','Yt','Y2' are synonymous with 'x' when SSE2 is enabled.
      if (SSELevel < SSE2)
        return false;
      break;
    }
    break;
  case 'v':
  case 'x':
    if (hasFeatureEnabled(FeatureMap, "avx512f"))
      // 512-bit zmm registers can be used if target supports AVX512F.
      return Size <= 512U;
    else if (hasFeatureEnabled(FeatureMap, "avx"))
      // 256-bit ymm registers can be used if target supports AVX.
      return Size <= 256U;
    return Size <= 128U;

  }

  return true;
}

std::string X86TargetInfo::convertConstraint(const char *&Constraint) const {
  switch (*Constraint) {
  case '@':
    if (auto Len = matchAsmCCConstraint(Constraint)) {
      std::string Converted = "{" + std::string(Constraint, Len) + "}";
      Constraint += Len - 1;
      return Converted;
    }
    return std::string(1, *Constraint);
  case 'a':
    return std::string("{ax}");
  case 'b':
    return std::string("{bx}");
  case 'c':
    return std::string("{cx}");
  case 'd':
    return std::string("{dx}");
  case 'S':
    return std::string("{si}");
  case 'D':
    return std::string("{di}");
  case 'p': // Keep 'p' constraint (address).
    return std::string("p");
  case 't': // top of floating point stack.
    return std::string("{st}");
  case 'u':                        // second from top of floating point stack.
    return std::string("{st(1)}"); // second from top of floating point stack.
  case 'Y':
    switch (Constraint[1]) {
    default:
      // Break from inner switch and fall through (copy single char),
      // continue parsing after copying the current constraint into
      // the return string.
      break;
    case 'k':
    case 'm':
    case 'i':
    case 't':
    case 'z':
    case '2':
      // "^" hints llvm that this is a 2 letter constraint.
      // "Constraint++" is used to promote the string iterator
      // to the next constraint.
      return std::string("^") + std::string(Constraint++, 2);
    }
    [[fallthrough]];
  default:
    return std::string(1, *Constraint);
  }
}

void X86TargetInfo::fillValidCPUList(SmallVectorImpl<StringRef> &Values) const {
  bool Only64Bit = getTriple().getArch() != llvm::Triple::x86;
  llvm::X86::fillValidCPUArchList(Values, Only64Bit);
}

void X86TargetInfo::fillValidTuneCPUList(SmallVectorImpl<StringRef> &Values) const {
  llvm::X86::fillValidTuneCPUList(Values);
}

ArrayRef<const char *> X86TargetInfo::getGCCRegNames() const {
  return llvm::makeArrayRef(GCCRegNames);
}

ArrayRef<TargetInfo::AddlRegName> X86TargetInfo::getGCCAddlRegNames() const {
  return llvm::makeArrayRef(AddlRegNames);
}

ArrayRef<Builtin::Info> X86_32TargetInfo::getTargetBuiltins() const {
  return llvm::makeArrayRef(BuiltinInfoX86, clang::X86::LastX86CommonBuiltin -
                                                Builtin::FirstTSBuiltin + 1);
}

ArrayRef<Builtin::Info> X86_64TargetInfo::getTargetBuiltins() const {
  return llvm::makeArrayRef(BuiltinInfoX86,
                            X86::LastTSBuiltin - Builtin::FirstTSBuiltin);
}<|MERGE_RESOLUTION|>--- conflicted
+++ resolved
@@ -524,13 +524,10 @@
   case CK_Alderlake:
   case CK_Raptorlake:
   case CK_Meteorlake:
-<<<<<<< HEAD
-=======
   case CK_Sierraforest:
   case CK_Grandridge:
   case CK_Graniterapids:
   case CK_Emeraldrapids:
->>>>>>> 2c6ecc9d
     // FIXME: Historically, we defined this legacy name, it would be nice to
     // remove it at some point. We've never exposed fine-grained names for
     // recent primary x86 CPUs, and we should keep it that way.
@@ -1418,13 +1415,10 @@
     case CK_Alderlake:
     case CK_Raptorlake:
     case CK_Meteorlake:
-<<<<<<< HEAD
-=======
     case CK_Sierraforest:
     case CK_Grandridge:
     case CK_Graniterapids:
     case CK_Emeraldrapids:
->>>>>>> 2c6ecc9d
     case CK_KNL:
     case CK_KNM:
     // K7
