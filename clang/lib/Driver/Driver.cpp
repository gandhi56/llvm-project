--- conflicted
+++ resolved
@@ -1204,7 +1204,6 @@
     }
   }
 
-<<<<<<< HEAD
   // First try to find config file specified in command line.
   if (CLOptions) {
     std::vector<std::string> ConfigFiles =
@@ -1217,10 +1216,9 @@
         return true;
       }
     }
-=======
+  }
   // Prepare list of directories where config file is searched for.
   StringRef CfgFileSearchDirs[] = {UserConfigDir, SystemConfigDir, Dir};
->>>>>>> 4f1474da
 
   // First try to load configuration from the default files, return on error.
   if (loadDefaultConfigFiles(CfgFileSearchDirs))
@@ -3733,7 +3731,7 @@
                                                         : ABRT_Success;
     }
 
-    ActionBuilderReturnCode addDeviceDepences(Action *HostAction) override {
+    ActionBuilderReturnCode addDeviceDependences(Action *HostAction) override {
 
       // If this is an input action replicate it for each OpenMP toolchain.
       if (auto *IA = dyn_cast<InputAction>(HostAction)) {
