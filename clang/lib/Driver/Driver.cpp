//===--- Driver.cpp - Clang GCC Compatible Driver -------------------------===//
//
// Part of the LLVM Project, under the Apache License v2.0 with LLVM Exceptions.
// See https://llvm.org/LICENSE.txt for license information.
// SPDX-License-Identifier: Apache-2.0 WITH LLVM-exception
//
//===----------------------------------------------------------------------===//

#include "clang/Driver/Driver.h"
#include "ToolChains/AIX.h"
#include "ToolChains/AMDGPU.h"
#include "ToolChains/AMDGPUOpenMP.h"
#include "ToolChains/AVR.h"
#include "ToolChains/Arch/RISCV.h"
#include "ToolChains/BareMetal.h"
#include "ToolChains/CSKYToolChain.h"
#include "ToolChains/Clang.h"
#include "ToolChains/CrossWindows.h"
#include "ToolChains/Cuda.h"
#include "ToolChains/Darwin.h"
#include "ToolChains/DragonFly.h"
#include "ToolChains/FreeBSD.h"
#include "ToolChains/Fuchsia.h"
#include "ToolChains/Gnu.h"
#include "ToolChains/HIPAMD.h"
#include "ToolChains/HIPSPV.h"
#include "ToolChains/HLSL.h"
#include "ToolChains/Haiku.h"
#include "ToolChains/Hexagon.h"
#include "ToolChains/Hurd.h"
#include "ToolChains/Lanai.h"
#include "ToolChains/Linux.h"
#include "ToolChains/MSP430.h"
#include "ToolChains/MSVC.h"
#include "ToolChains/MinGW.h"
#include "ToolChains/MipsLinux.h"
#include "ToolChains/NaCl.h"
#include "ToolChains/NetBSD.h"
#include "ToolChains/OHOS.h"
#include "ToolChains/OpenBSD.h"
#include "ToolChains/PPCFreeBSD.h"
#include "ToolChains/PPCLinux.h"
#include "ToolChains/PS4CPU.h"
#include "ToolChains/RISCVToolchain.h"
#include "ToolChains/SPIRV.h"
#include "ToolChains/SPIRVOpenMP.h"
#include "ToolChains/SYCL.h"
#include "ToolChains/Solaris.h"
#include "ToolChains/TCE.h"
#include "ToolChains/UEFI.h"
#include "ToolChains/VEToolchain.h"
#include "ToolChains/WebAssembly.h"
#include "ToolChains/XCore.h"
#include "ToolChains/ZOS.h"
#include "clang/Basic/DiagnosticDriver.h"
#include "clang/Basic/TargetID.h"
#include "clang/Basic/Version.h"
#include "clang/Config/config.h"
#include "clang/Driver/Action.h"
#include "clang/Driver/Compilation.h"
#include "clang/Driver/InputInfo.h"
#include "clang/Driver/Job.h"
#include "clang/Driver/Options.h"
#include "clang/Driver/OptionUtils.h"
#include "clang/Driver/Phases.h"
#include "clang/Driver/SanitizerArgs.h"
#include "clang/Driver/Tool.h"
#include "clang/Driver/Types.h"
#include "clang/Driver/ToolChain.h"
#include "clang/Driver/Util.h"
#include "llvm/ADT/ArrayRef.h"
#include "llvm/ADT/STLExtras.h"
#include "llvm/ADT/StringExtras.h"
#include "llvm/ADT/StringRef.h"
#include "llvm/ADT/StringSet.h"
#include "llvm/ADT/StringSwitch.h"
#include "llvm/Config/llvm-config.h"
#include "llvm/MC/TargetRegistry.h"
#include "llvm/Option/Arg.h"
#include "llvm/Option/ArgList.h"
#include "llvm/Option/OptSpecifier.h"
#include "llvm/Option/OptTable.h"
#include "llvm/Option/Option.h"
#include "llvm/Support/CommandLine.h"
#include "llvm/Support/ErrorHandling.h"
#include "llvm/Support/ExitCodes.h"
#include "llvm/Support/FileSystem.h"
#include "llvm/Support/FormatVariadic.h"
#include "llvm/Support/MD5.h"
#include "llvm/Support/Path.h"
#include "llvm/Support/PrettyStackTrace.h"
#include "llvm/Support/Process.h"
#include "llvm/Support/Program.h"
#include "llvm/Support/Regex.h"
#include "llvm/Support/StringSaver.h"
#include "llvm/Support/VirtualFileSystem.h"
#include "llvm/Support/raw_ostream.h"
#include "llvm/TargetParser/Host.h"
#include "llvm/TargetParser/RISCVISAInfo.h"
#include <cstdlib> // ::getenv
#include <map>
#include <memory>
#include <optional>
#include <set>
#include <utility>
#if LLVM_ON_UNIX
#include <unistd.h> // getpid
#endif

using namespace clang::driver;
using namespace clang;
using namespace llvm::opt;

static std::optional<llvm::Triple> getOffloadTargetTriple(const Driver &D,
                                                          const ArgList &Args) {
  auto OffloadTargets = Args.getAllArgValues(options::OPT_offload_EQ);
  // Offload compilation flow does not support multiple targets for now. We
  // need the HIPActionBuilder (and possibly the CudaActionBuilder{,Base}too)
  // to support multiple tool chains first.
  switch (OffloadTargets.size()) {
  default:
    D.Diag(diag::err_drv_only_one_offload_target_supported);
    return std::nullopt;
  case 0:
    D.Diag(diag::err_drv_invalid_or_unsupported_offload_target) << "";
    return std::nullopt;
  case 1:
    break;
  }
  return llvm::Triple(OffloadTargets[0]);
}

static std::optional<llvm::Triple>
getNVIDIAOffloadTargetTriple(const Driver &D, const ArgList &Args,
                             const llvm::Triple &HostTriple) {
  if (!Args.hasArg(options::OPT_offload_EQ)) {
    return llvm::Triple(HostTriple.isArch64Bit() ? "nvptx64-nvidia-cuda"
                                                 : "nvptx-nvidia-cuda");
  }
  auto TT = getOffloadTargetTriple(D, Args);
  if (TT && (TT->getArch() == llvm::Triple::spirv32 ||
             TT->getArch() == llvm::Triple::spirv64)) {
    if (Args.hasArg(options::OPT_emit_llvm))
      return TT;
    D.Diag(diag::err_drv_cuda_offload_only_emit_bc);
    return std::nullopt;
  }
  D.Diag(diag::err_drv_invalid_or_unsupported_offload_target) << TT->str();
  return std::nullopt;
}
static std::optional<llvm::Triple>
getHIPOffloadTargetTriple(const Driver &D, const ArgList &Args) {
  if (!Args.hasArg(options::OPT_offload_EQ)) {
    auto OffloadArchs = Args.getAllArgValues(options::OPT_offload_arch_EQ);
    if (llvm::is_contained(OffloadArchs, "amdgcnspirv") &&
        OffloadArchs.size() == 1)
      return llvm::Triple("spirv64-amd-amdhsa");
    return llvm::Triple("amdgcn-amd-amdhsa"); // Default HIP triple.
  }
  auto TT = getOffloadTargetTriple(D, Args);
  if (!TT)
    return std::nullopt;
  if (TT->getArch() == llvm::Triple::amdgcn &&
      TT->getVendor() == llvm::Triple::AMD &&
      TT->getOS() == llvm::Triple::AMDHSA)
    return TT;
  if (TT->getArch() == llvm::Triple::spirv64)
    return TT;
  D.Diag(diag::err_drv_invalid_or_unsupported_offload_target) << TT->str();
  return std::nullopt;
}

// static
std::string Driver::GetResourcesPath(StringRef BinaryPath) {
  // Since the resource directory is embedded in the module hash, it's important
  // that all places that need it call this function, so that they get the
  // exact same string ("a/../b/" and "b/" get different hashes, for example).

  // Dir is bin/ or lib/, depending on where BinaryPath is.
  StringRef Dir = llvm::sys::path::parent_path(BinaryPath);
  SmallString<128> P(Dir);

  StringRef ConfiguredResourceDir(CLANG_RESOURCE_DIR);
  if (!ConfiguredResourceDir.empty()) {
    llvm::sys::path::append(P, ConfiguredResourceDir);
  } else {
    // On Windows, libclang.dll is in bin/.
    // On non-Windows, libclang.so/.dylib is in lib/.
    // With a static-library build of libclang, LibClangPath will contain the
    // path of the embedding binary, which for LLVM binaries will be in bin/.
    // ../lib gets us to lib/ in both cases.
    P = llvm::sys::path::parent_path(Dir);
    // This search path is also created in the COFF driver of lld, so any
    // changes here also needs to happen in lld/COFF/Driver.cpp
    llvm::sys::path::append(P, CLANG_INSTALL_LIBDIR_BASENAME, "clang",
                            CLANG_VERSION_MAJOR_STRING);
  }

  return std::string(P);
}

CUIDOptions::CUIDOptions(llvm::opt::DerivedArgList &Args, const Driver &D)
    : UseCUID(Kind::Hash) {
  if (Arg *A = Args.getLastArg(options::OPT_fuse_cuid_EQ)) {
    StringRef UseCUIDStr = A->getValue();
    UseCUID = llvm::StringSwitch<Kind>(UseCUIDStr)
                  .Case("hash", Kind::Hash)
                  .Case("random", Kind::Random)
                  .Case("none", Kind::None)
                  .Default(Kind::Invalid);
    if (UseCUID == Kind::Invalid)
      D.Diag(clang::diag::err_drv_invalid_value)
          << A->getAsString(Args) << UseCUIDStr;
  }

  FixedCUID = Args.getLastArgValue(options::OPT_cuid_EQ);
  if (!FixedCUID.empty())
    UseCUID = Kind::Fixed;
}

std::string CUIDOptions::getCUID(StringRef InputFile,
                                 llvm::opt::DerivedArgList &Args) const {
  std::string CUID = FixedCUID.str();
  if (CUID.empty()) {
    if (UseCUID == Kind::Random)
      CUID = llvm::utohexstr(llvm::sys::Process::GetRandomNumber(),
                             /*LowerCase=*/true);
    else if (UseCUID == Kind::Hash) {
      llvm::MD5 Hasher;
      llvm::MD5::MD5Result Hash;
      SmallString<256> RealPath;
      llvm::sys::fs::real_path(InputFile, RealPath,
                               /*expand_tilde=*/true);
      Hasher.update(RealPath);
      for (auto *A : Args) {
        if (A->getOption().matches(options::OPT_INPUT))
          continue;
        Hasher.update(A->getAsString(Args));
      }
      Hasher.final(Hash);
      CUID = llvm::utohexstr(Hash.low(), /*LowerCase=*/true);
    }
  }
  return CUID;
}
Driver::Driver(StringRef ClangExecutable, StringRef TargetTriple,
               DiagnosticsEngine &Diags, std::string Title,
               IntrusiveRefCntPtr<llvm::vfs::FileSystem> VFS)
    : Diags(Diags), VFS(std::move(VFS)), Mode(GCCMode),
      SaveTemps(SaveTempsNone), BitcodeEmbed(EmbedNone),
      Offload(OffloadHostDevice), CXX20HeaderType(HeaderMode_None),
      ModulesModeCXX20(false), LTOMode(LTOK_None),
      ClangExecutable(ClangExecutable), SysRoot(DEFAULT_SYSROOT),
      DriverTitle(Title), CCCPrintBindings(false), CCPrintOptions(false),
      CCLogDiagnostics(false), CCGenDiagnostics(false),
      CCPrintProcessStats(false), CCPrintInternalStats(false),
      TargetTriple(TargetTriple), Saver(Alloc), PrependArg(nullptr),
      CheckInputsExist(true), ProbePrecompiled(true),
      SuppressMissingInputWarning(false), NumParallelJobs(1) {
  // Provide a sane fallback if no VFS is specified.
  if (!this->VFS)
    this->VFS = llvm::vfs::getRealFileSystem();

  Name = std::string(llvm::sys::path::filename(ClangExecutable));
  Dir = std::string(llvm::sys::path::parent_path(ClangExecutable));

  if ((!SysRoot.empty()) && llvm::sys::path::is_relative(SysRoot)) {
    // Prepend InstalledDir if SysRoot is relative
    SmallString<128> P(Dir);
    llvm::sys::path::append(P, SysRoot);
    SysRoot = std::string(P);
  }

#if defined(CLANG_CONFIG_FILE_SYSTEM_DIR)
  if (llvm::sys::path::is_absolute(CLANG_CONFIG_FILE_SYSTEM_DIR)) {
    SystemConfigDir = CLANG_CONFIG_FILE_SYSTEM_DIR;
  } else {
    SmallString<128> configFileDir(Dir);
    llvm::sys::path::append(configFileDir, CLANG_CONFIG_FILE_SYSTEM_DIR);
    llvm::sys::path::remove_dots(configFileDir, true);
    SystemConfigDir = static_cast<std::string>(configFileDir);
  }
#endif
#if defined(CLANG_CONFIG_FILE_USER_DIR)
  {
    SmallString<128> P;
    llvm::sys::fs::expand_tilde(CLANG_CONFIG_FILE_USER_DIR, P);
    UserConfigDir = static_cast<std::string>(P);
  }
#endif

  // Compute the path to the resource directory.
  ResourceDir = GetResourcesPath(ClangExecutable);
}

void Driver::setDriverMode(StringRef Value) {
  static StringRef OptName =
      getOpts().getOption(options::OPT_driver_mode).getPrefixedName();
  if (auto M = llvm::StringSwitch<std::optional<DriverMode>>(Value)
                   .Case("gcc", GCCMode)
                   .Case("g++", GXXMode)
                   .Case("cpp", CPPMode)
                   .Case("cl", CLMode)
                   .Case("flang", FlangMode)
                   .Case("dxc", DXCMode)
                   .Default(std::nullopt))
    Mode = *M;
  else
    Diag(diag::err_drv_unsupported_option_argument) << OptName << Value;
}

InputArgList Driver::ParseArgStrings(ArrayRef<const char *> ArgStrings,
                                     bool UseDriverMode,
                                     bool &ContainsError) const {
  llvm::PrettyStackTraceString CrashInfo("Command line argument parsing");
  ContainsError = false;

  llvm::opt::Visibility VisibilityMask = getOptionVisibilityMask(UseDriverMode);
  unsigned MissingArgIndex, MissingArgCount;
  InputArgList Args = getOpts().ParseArgs(ArgStrings, MissingArgIndex,
                                          MissingArgCount, VisibilityMask);

  // Check for missing argument error.
  if (MissingArgCount) {
    Diag(diag::err_drv_missing_argument)
        << Args.getArgString(MissingArgIndex) << MissingArgCount;
    ContainsError |=
        Diags.getDiagnosticLevel(diag::err_drv_missing_argument,
                                 SourceLocation()) > DiagnosticsEngine::Warning;
  }

  // Check for unsupported options.
  for (const Arg *A : Args) {
    if (A->getOption().hasFlag(options::Unsupported)) {
      Diag(diag::err_drv_unsupported_opt) << A->getAsString(Args);
      ContainsError |= Diags.getDiagnosticLevel(diag::err_drv_unsupported_opt,
                                                SourceLocation()) >
                       DiagnosticsEngine::Warning;
      continue;
    }

    // Warn about -mcpu= without an argument.
    if (A->getOption().matches(options::OPT_mcpu_EQ) && A->containsValue("")) {
      Diag(diag::warn_drv_empty_joined_argument) << A->getAsString(Args);
      ContainsError |= Diags.getDiagnosticLevel(
                           diag::warn_drv_empty_joined_argument,
                           SourceLocation()) > DiagnosticsEngine::Warning;
    }
  }

  for (const Arg *A : Args.filtered(options::OPT_UNKNOWN)) {
    unsigned DiagID;
    auto ArgString = A->getAsString(Args);
    std::string Nearest;
    if (getOpts().findNearest(ArgString, Nearest, VisibilityMask) > 1) {
      if (!IsCLMode() &&
          getOpts().findExact(ArgString, Nearest,
                              llvm::opt::Visibility(options::CC1Option))) {
        DiagID = diag::err_drv_unknown_argument_with_suggestion;
        Diags.Report(DiagID) << ArgString << "-Xclang " + Nearest;
      } else {
        DiagID = IsCLMode() ? diag::warn_drv_unknown_argument_clang_cl
                            : diag::err_drv_unknown_argument;
        Diags.Report(DiagID) << ArgString;
      }
    } else {
      DiagID = IsCLMode()
                   ? diag::warn_drv_unknown_argument_clang_cl_with_suggestion
                   : diag::err_drv_unknown_argument_with_suggestion;
      Diags.Report(DiagID) << ArgString << Nearest;
    }
    ContainsError |= Diags.getDiagnosticLevel(DiagID, SourceLocation()) >
                     DiagnosticsEngine::Warning;
  }

  for (const Arg *A : Args.filtered(options::OPT_o)) {
    if (ArgStrings[A->getIndex()] == A->getSpelling())
      continue;

    // Warn on joined arguments that are similar to a long argument.
    std::string ArgString = ArgStrings[A->getIndex()];
    std::string Nearest;
    if (getOpts().findExact("-" + ArgString, Nearest, VisibilityMask))
      Diags.Report(diag::warn_drv_potentially_misspelled_joined_argument)
          << A->getAsString(Args) << Nearest;
  }

  return Args;
}

// Determine which compilation mode we are in. We look for options which
// affect the phase, starting with the earliest phases, and record which
// option we used to determine the final phase.
phases::ID Driver::getFinalPhase(const DerivedArgList &DAL,
                                 Arg **FinalPhaseArg) const {
  Arg *PhaseArg = nullptr;
  phases::ID FinalPhase;

  // -{E,EP,P,M,MM} only run the preprocessor.
  if (CCCIsCPP() || (PhaseArg = DAL.getLastArg(options::OPT_E)) ||
      (PhaseArg = DAL.getLastArg(options::OPT__SLASH_EP)) ||
      (PhaseArg = DAL.getLastArg(options::OPT_M, options::OPT_MM)) ||
      (PhaseArg = DAL.getLastArg(options::OPT__SLASH_P)) ||
      CCGenDiagnostics) {
    FinalPhase = phases::Preprocess;

    // --precompile only runs up to precompilation.
    // Options that cause the output of C++20 compiled module interfaces or
    // header units have the same effect.
  } else if ((PhaseArg = DAL.getLastArg(options::OPT__precompile)) ||
             (PhaseArg = DAL.getLastArg(options::OPT_extract_api)) ||
             (PhaseArg = DAL.getLastArg(options::OPT_fmodule_header,
                                        options::OPT_fmodule_header_EQ))) {
    FinalPhase = phases::Precompile;
    // -{fsyntax-only,-analyze,emit-ast} only run up to the compiler.
  } else if ((PhaseArg = DAL.getLastArg(options::OPT_fsyntax_only)) ||
             (PhaseArg = DAL.getLastArg(options::OPT_print_supported_cpus)) ||
             (PhaseArg =
                  DAL.getLastArg(options::OPT_print_enabled_extensions)) ||
             (PhaseArg = DAL.getLastArg(options::OPT_module_file_info)) ||
             (PhaseArg = DAL.getLastArg(options::OPT_verify_pch)) ||
             (PhaseArg = DAL.getLastArg(options::OPT_rewrite_objc)) ||
             (PhaseArg = DAL.getLastArg(options::OPT_rewrite_legacy_objc)) ||
             (PhaseArg = DAL.getLastArg(options::OPT__analyze)) ||
             (PhaseArg = DAL.getLastArg(options::OPT_emit_cir)) ||
             (PhaseArg = DAL.getLastArg(options::OPT_emit_ast))) {
    FinalPhase = phases::Compile;

  // -S only runs up to the backend.
  } else if ((PhaseArg = DAL.getLastArg(options::OPT_S))) {
    FinalPhase = phases::Backend;

  // -c compilation only runs up to the assembler.
  } else if ((PhaseArg = DAL.getLastArg(options::OPT_c))) {
    FinalPhase = phases::Assemble;

  } else if ((PhaseArg = DAL.getLastArg(options::OPT_emit_interface_stubs))) {
    FinalPhase = phases::IfsMerge;

  // Otherwise do everything.
  } else
    FinalPhase = phases::Link;

  if (FinalPhaseArg)
    *FinalPhaseArg = PhaseArg;

  return FinalPhase;
}

static Arg *MakeInputArg(DerivedArgList &Args, const OptTable &Opts,
                         StringRef Value, bool Claim = true) {
  Arg *A = new Arg(Opts.getOption(options::OPT_INPUT), Value,
                   Args.getBaseArgs().MakeIndex(Value), Value.data());
  Args.AddSynthesizedArg(A);
  if (Claim)
    A->claim();
  return A;
}

DerivedArgList *Driver::TranslateInputArgs(const InputArgList &Args) const {
  const llvm::opt::OptTable &Opts = getOpts();
  DerivedArgList *DAL = new DerivedArgList(Args);

  bool HasNostdlib = Args.hasArg(options::OPT_nostdlib);
  bool HasNostdlibxx = Args.hasArg(options::OPT_nostdlibxx);
  bool HasNodefaultlib = Args.hasArg(options::OPT_nodefaultlibs);
  bool IgnoreUnused = false;
  for (Arg *A : Args) {
    if (IgnoreUnused)
      A->claim();

    if (A->getOption().matches(options::OPT_start_no_unused_arguments)) {
      IgnoreUnused = true;
      continue;
    }
    if (A->getOption().matches(options::OPT_end_no_unused_arguments)) {
      IgnoreUnused = false;
      continue;
    }

    // Unfortunately, we have to parse some forwarding options (-Xassembler,
    // -Xlinker, -Xpreprocessor) because we either integrate their functionality
    // (assembler and preprocessor), or bypass a previous driver ('collect2').

    // Rewrite linker options, to replace --no-demangle with a custom internal
    // option.
    if ((A->getOption().matches(options::OPT_Wl_COMMA) ||
         A->getOption().matches(options::OPT_Xlinker)) &&
        A->containsValue("--no-demangle")) {
      // Add the rewritten no-demangle argument.
      DAL->AddFlagArg(A, Opts.getOption(options::OPT_Z_Xlinker__no_demangle));

      // Add the remaining values as Xlinker arguments.
      for (StringRef Val : A->getValues())
        if (Val != "--no-demangle")
          DAL->AddSeparateArg(A, Opts.getOption(options::OPT_Xlinker), Val);

      continue;
    }

    // Rewrite preprocessor options, to replace -Wp,-MD,FOO which is used by
    // some build systems. We don't try to be complete here because we don't
    // care to encourage this usage model.
    if (A->getOption().matches(options::OPT_Wp_COMMA) &&
        A->getNumValues() > 0 &&
        (A->getValue(0) == StringRef("-MD") ||
         A->getValue(0) == StringRef("-MMD"))) {
      // Rewrite to -MD/-MMD along with -MF.
      if (A->getValue(0) == StringRef("-MD"))
        DAL->AddFlagArg(A, Opts.getOption(options::OPT_MD));
      else
        DAL->AddFlagArg(A, Opts.getOption(options::OPT_MMD));
      if (A->getNumValues() == 2)
        DAL->AddSeparateArg(A, Opts.getOption(options::OPT_MF), A->getValue(1));
      continue;
    }

    // Rewrite reserved library names.
    if (A->getOption().matches(options::OPT_l)) {
      StringRef Value = A->getValue();

      // Rewrite unless -nostdlib is present.
      if (!HasNostdlib && !HasNodefaultlib && !HasNostdlibxx &&
          Value == "stdc++") {
        DAL->AddFlagArg(A, Opts.getOption(options::OPT_Z_reserved_lib_stdcxx));
        continue;
      }

      // Rewrite unconditionally.
      if (Value == "cc_kext") {
        DAL->AddFlagArg(A, Opts.getOption(options::OPT_Z_reserved_lib_cckext));
        continue;
      }
    }

    // Pick up inputs via the -- option.
    if (A->getOption().matches(options::OPT__DASH_DASH)) {
      A->claim();
      for (StringRef Val : A->getValues())
        DAL->append(MakeInputArg(*DAL, Opts, Val, false));
      continue;
    }

    DAL->append(A);
  }

  // DXC mode quits before assembly if an output object file isn't specified.
  if (IsDXCMode() && !Args.hasArg(options::OPT_dxc_Fo))
    DAL->AddFlagArg(nullptr, Opts.getOption(options::OPT_S));

  // Enforce -static if -miamcu is present.
  if (Args.hasFlag(options::OPT_miamcu, options::OPT_mno_iamcu, false))
    DAL->AddFlagArg(nullptr, Opts.getOption(options::OPT_static));

// Add a default value of -mlinker-version=, if one was given and the user
// didn't specify one.
#if defined(HOST_LINK_VERSION)
  if (!Args.hasArg(options::OPT_mlinker_version_EQ) &&
      strlen(HOST_LINK_VERSION) > 0) {
    DAL->AddJoinedArg(0, Opts.getOption(options::OPT_mlinker_version_EQ),
                      HOST_LINK_VERSION);
    DAL->getLastArg(options::OPT_mlinker_version_EQ)->claim();
  }
#endif

  return DAL;
}

/// Compute target triple from args.
///
/// This routine provides the logic to compute a target triple from various
/// args passed to the driver and the default triple string.
static llvm::Triple computeTargetTriple(const Driver &D,
                                        StringRef TargetTriple,
                                        const ArgList &Args,
                                        StringRef DarwinArchName = "") {
  // FIXME: Already done in Compilation *Driver::BuildCompilation
  if (const Arg *A = Args.getLastArg(options::OPT_target))
    TargetTriple = A->getValue();

  llvm::Triple Target(llvm::Triple::normalize(TargetTriple));

  // GNU/Hurd's triples should have been -hurd-gnu*, but were historically made
  // -gnu* only, and we can not change this, so we have to detect that case as
  // being the Hurd OS.
  if (TargetTriple.contains("-unknown-gnu") || TargetTriple.contains("-pc-gnu"))
    Target.setOSName("hurd");

  // Handle Apple-specific options available here.
  if (Target.isOSBinFormatMachO()) {
    // If an explicit Darwin arch name is given, that trumps all.
    if (!DarwinArchName.empty()) {
      tools::darwin::setTripleTypeForMachOArchName(Target, DarwinArchName,
                                                   Args);
      return Target;
    }

    // Handle the Darwin '-arch' flag.
    if (Arg *A = Args.getLastArg(options::OPT_arch)) {
      StringRef ArchName = A->getValue();
      tools::darwin::setTripleTypeForMachOArchName(Target, ArchName, Args);
    }
  }

  // Handle pseudo-target flags '-mlittle-endian'/'-EL' and
  // '-mbig-endian'/'-EB'.
  if (Arg *A = Args.getLastArgNoClaim(options::OPT_mlittle_endian,
                                      options::OPT_mbig_endian)) {
    llvm::Triple T = A->getOption().matches(options::OPT_mlittle_endian)
                         ? Target.getLittleEndianArchVariant()
                         : Target.getBigEndianArchVariant();
    if (T.getArch() != llvm::Triple::UnknownArch) {
      Target = std::move(T);
      Args.claimAllArgs(options::OPT_mlittle_endian, options::OPT_mbig_endian);
    }
  }

  // Skip further flag support on OSes which don't support '-m32' or '-m64'.
  if (Target.getArch() == llvm::Triple::tce)
    return Target;

  // On AIX, the env OBJECT_MODE may affect the resulting arch variant.
  if (Target.isOSAIX()) {
    if (std::optional<std::string> ObjectModeValue =
            llvm::sys::Process::GetEnv("OBJECT_MODE")) {
      StringRef ObjectMode = *ObjectModeValue;
      llvm::Triple::ArchType AT = llvm::Triple::UnknownArch;

      if (ObjectMode == "64") {
        AT = Target.get64BitArchVariant().getArch();
      } else if (ObjectMode == "32") {
        AT = Target.get32BitArchVariant().getArch();
      } else {
        D.Diag(diag::err_drv_invalid_object_mode) << ObjectMode;
      }

      if (AT != llvm::Triple::UnknownArch && AT != Target.getArch())
        Target.setArch(AT);
    }
  }

  // Currently the only architecture supported by *-uefi triples are x86_64.
  if (Target.isUEFI() && Target.getArch() != llvm::Triple::x86_64)
    D.Diag(diag::err_target_unknown_triple) << Target.str();

  // The `-maix[32|64]` flags are only valid for AIX targets.
  if (Arg *A = Args.getLastArgNoClaim(options::OPT_maix32, options::OPT_maix64);
      A && !Target.isOSAIX())
    D.Diag(diag::err_drv_unsupported_opt_for_target)
        << A->getAsString(Args) << Target.str();

  // Handle pseudo-target flags '-m64', '-mx32', '-m32' and '-m16'.
  Arg *A = Args.getLastArg(options::OPT_m64, options::OPT_mx32,
                           options::OPT_m32, options::OPT_m16,
                           options::OPT_maix32, options::OPT_maix64);
  if (A) {
    llvm::Triple::ArchType AT = llvm::Triple::UnknownArch;

    if (A->getOption().matches(options::OPT_m64) ||
        A->getOption().matches(options::OPT_maix64)) {
      AT = Target.get64BitArchVariant().getArch();
      if (Target.getEnvironment() == llvm::Triple::GNUX32 ||
          Target.getEnvironment() == llvm::Triple::GNUT64)
        Target.setEnvironment(llvm::Triple::GNU);
      else if (Target.getEnvironment() == llvm::Triple::MuslX32)
        Target.setEnvironment(llvm::Triple::Musl);
    } else if (A->getOption().matches(options::OPT_mx32) &&
               Target.get64BitArchVariant().getArch() == llvm::Triple::x86_64) {
      AT = llvm::Triple::x86_64;
      if (Target.getEnvironment() == llvm::Triple::Musl)
        Target.setEnvironment(llvm::Triple::MuslX32);
      else
        Target.setEnvironment(llvm::Triple::GNUX32);
    } else if (A->getOption().matches(options::OPT_m32) ||
               A->getOption().matches(options::OPT_maix32)) {
      AT = Target.get32BitArchVariant().getArch();
      if (Target.getEnvironment() == llvm::Triple::GNUX32)
        Target.setEnvironment(llvm::Triple::GNU);
      else if (Target.getEnvironment() == llvm::Triple::MuslX32)
        Target.setEnvironment(llvm::Triple::Musl);
    } else if (A->getOption().matches(options::OPT_m16) &&
               Target.get32BitArchVariant().getArch() == llvm::Triple::x86) {
      AT = llvm::Triple::x86;
      Target.setEnvironment(llvm::Triple::CODE16);
    }

    if (AT != llvm::Triple::UnknownArch && AT != Target.getArch()) {
      Target.setArch(AT);
      if (Target.isWindowsGNUEnvironment())
        toolchains::MinGW::fixTripleArch(D, Target, Args);
    }
  }

  // Handle -miamcu flag.
  if (Args.hasFlag(options::OPT_miamcu, options::OPT_mno_iamcu, false)) {
    if (Target.get32BitArchVariant().getArch() != llvm::Triple::x86)
      D.Diag(diag::err_drv_unsupported_opt_for_target) << "-miamcu"
                                                       << Target.str();

    if (A && !A->getOption().matches(options::OPT_m32))
      D.Diag(diag::err_drv_argument_not_allowed_with)
          << "-miamcu" << A->getBaseArg().getAsString(Args);

    Target.setArch(llvm::Triple::x86);
    Target.setArchName("i586");
    Target.setEnvironment(llvm::Triple::UnknownEnvironment);
    Target.setEnvironmentName("");
    Target.setOS(llvm::Triple::ELFIAMCU);
    Target.setVendor(llvm::Triple::UnknownVendor);
    Target.setVendorName("intel");
  }

  // If target is MIPS adjust the target triple
  // accordingly to provided ABI name.
  if (Target.isMIPS()) {
    if ((A = Args.getLastArg(options::OPT_mabi_EQ))) {
      StringRef ABIName = A->getValue();
      if (ABIName == "32") {
        Target = Target.get32BitArchVariant();
        if (Target.getEnvironment() == llvm::Triple::GNUABI64 ||
            Target.getEnvironment() == llvm::Triple::GNUABIN32)
          Target.setEnvironment(llvm::Triple::GNU);
      } else if (ABIName == "n32") {
        Target = Target.get64BitArchVariant();
        if (Target.getEnvironment() == llvm::Triple::GNU ||
            Target.getEnvironment() == llvm::Triple::GNUT64 ||
            Target.getEnvironment() == llvm::Triple::GNUABI64)
          Target.setEnvironment(llvm::Triple::GNUABIN32);
        else if (Target.getEnvironment() == llvm::Triple::Musl ||
                 Target.getEnvironment() == llvm::Triple::MuslABI64)
          Target.setEnvironment(llvm::Triple::MuslABIN32);
      } else if (ABIName == "64") {
        Target = Target.get64BitArchVariant();
        if (Target.getEnvironment() == llvm::Triple::GNU ||
            Target.getEnvironment() == llvm::Triple::GNUT64 ||
            Target.getEnvironment() == llvm::Triple::GNUABIN32)
          Target.setEnvironment(llvm::Triple::GNUABI64);
        else if (Target.getEnvironment() == llvm::Triple::Musl ||
                 Target.getEnvironment() == llvm::Triple::MuslABIN32)
          Target.setEnvironment(llvm::Triple::MuslABI64);
      }
    }
  }

  // If target is RISC-V adjust the target triple according to
  // provided architecture name
  if (Target.isRISCV()) {
    if (Args.hasArg(options::OPT_march_EQ) ||
        Args.hasArg(options::OPT_mcpu_EQ)) {
      std::string ArchName = tools::riscv::getRISCVArch(Args, Target);
      auto ISAInfo = llvm::RISCVISAInfo::parseArchString(
          ArchName, /*EnableExperimentalExtensions=*/true);
      if (!llvm::errorToBool(ISAInfo.takeError())) {
        unsigned XLen = (*ISAInfo)->getXLen();
        if (XLen == 32)
          Target.setArch(llvm::Triple::riscv32);
        else if (XLen == 64)
          Target.setArch(llvm::Triple::riscv64);
      }
    }
  }

  return Target;
}

// Parse the LTO options and record the type of LTO compilation
// based on which -f(no-)?lto(=.*)? or -f(no-)?offload-lto(=.*)?
// option occurs last.
static driver::LTOKind parseLTOMode(Driver &D, const llvm::opt::ArgList &Args,
                                    OptSpecifier OptEq, OptSpecifier OptNeg) {
  if (!Args.hasFlag(OptEq, OptNeg, false))
    return LTOK_None;

  const Arg *A = Args.getLastArg(OptEq);
  StringRef LTOName = A->getValue();

  driver::LTOKind LTOMode = llvm::StringSwitch<LTOKind>(LTOName)
                                .Case("full", LTOK_Full)
                                .Case("thin", LTOK_Thin)
                                .Default(LTOK_Unknown);

  if (LTOMode == LTOK_Unknown) {
    D.Diag(diag::err_drv_unsupported_option_argument)
        << A->getSpelling() << A->getValue();
    return LTOK_None;
  }
  return LTOMode;
}

// Parse the LTO options.
void Driver::setLTOMode(const llvm::opt::ArgList &Args) {
  LTOMode =
      parseLTOMode(*this, Args, options::OPT_flto_EQ, options::OPT_fno_lto);

  OffloadLTOMode = parseLTOMode(*this, Args, options::OPT_foffload_lto_EQ,
                                options::OPT_fno_offload_lto);

  // Try to enable `-foffload-lto=full` if `-fopenmp-target-jit` is on.
  if (Args.hasFlag(options::OPT_fopenmp_target_jit,
                   options::OPT_fno_openmp_target_jit, false)) {
    if (Arg *A = Args.getLastArg(options::OPT_foffload_lto_EQ,
                                 options::OPT_fno_offload_lto))
      if (OffloadLTOMode != LTOK_Full)
        Diag(diag::err_drv_incompatible_options)
            << A->getSpelling() << "-fopenmp-target-jit";
    OffloadLTOMode = LTOK_Full;
  }
}

/// Compute the desired OpenMP runtime from the flags provided.
Driver::OpenMPRuntimeKind Driver::getOpenMPRuntime(const ArgList &Args) const {
  StringRef RuntimeName(CLANG_DEFAULT_OPENMP_RUNTIME);

  const Arg *A = Args.getLastArg(options::OPT_fopenmp_EQ);
  if (A)
    RuntimeName = A->getValue();

  auto RT = llvm::StringSwitch<OpenMPRuntimeKind>(RuntimeName)
                .Case("libomp", OMPRT_OMP)
                .Case("libgomp", OMPRT_GOMP)
                .Case("libiomp5", OMPRT_IOMP5)
                .Case("libbolt", OMPRT_BOLT)
                .Default(OMPRT_Unknown);

  if (RT == OMPRT_Unknown) {
    if (A)
      Diag(diag::err_drv_unsupported_option_argument)
          << A->getSpelling() << A->getValue();
    else
      // FIXME: We could use a nicer diagnostic here.
      Diag(diag::err_drv_unsupported_opt) << "-fopenmp";
  }

  return RT;
}

static llvm::Triple getSYCLDeviceTriple(StringRef TargetArch) {
  SmallVector<StringRef, 5> SYCLAlias = {"spir", "spir64", "spirv", "spirv32",
                                         "spirv64"};
  if (llvm::is_contained(SYCLAlias, TargetArch)) {
    llvm::Triple TargetTriple;
    TargetTriple.setArchName(TargetArch);
    TargetTriple.setVendor(llvm::Triple::UnknownVendor);
    TargetTriple.setOS(llvm::Triple::UnknownOS);
    return TargetTriple;
  }
  return llvm::Triple(TargetArch);
}

static bool addSYCLDefaultTriple(Compilation &C,
                                 SmallVectorImpl<llvm::Triple> &SYCLTriples) {
  // Check current set of triples to see if the default has already been set.
  for (const auto &SYCLTriple : SYCLTriples) {
    if (SYCLTriple.getSubArch() == llvm::Triple::NoSubArch &&
        SYCLTriple.isSPIROrSPIRV())
      return false;
  }
  // Add the default triple as it was not found.
  llvm::Triple DefaultTriple = getSYCLDeviceTriple(
      C.getDefaultToolChain().getTriple().isArch32Bit() ? "spirv32"
                                                        : "spirv64");
  SYCLTriples.insert(SYCLTriples.begin(), DefaultTriple);
  return true;
}

void Driver::CreateOffloadingDeviceToolChains(Compilation &C,
                                              InputList &Inputs) {

  //
  // CUDA/HIP
  //
  // We need to generate a CUDA/HIP toolchain if any of the inputs has a CUDA
  // or HIP type. However, mixed CUDA/HIP compilation is not supported.
  bool IsCuda =
      llvm::any_of(Inputs, [](std::pair<types::ID, const llvm::opt::Arg *> &I) {
        return types::isCuda(I.first);
      });
  bool IsHIP =
      llvm::any_of(Inputs,
                   [](std::pair<types::ID, const llvm::opt::Arg *> &I) {
                     return types::isHIP(I.first);
                   }) ||
      C.getInputArgs().hasArg(options::OPT_hip_link) ||
      C.getInputArgs().hasArg(options::OPT_hipstdpar);
  bool UseLLVMOffload = C.getInputArgs().hasArg(
      options::OPT_foffload_via_llvm, options::OPT_fno_offload_via_llvm, false);
  if (IsCuda && IsHIP) {
    Diag(clang::diag::err_drv_mix_cuda_hip);
    return;
  }
  if (IsCuda && !UseLLVMOffload) {
    auto CudaTriple = getNVIDIAOffloadTargetTriple(
        *this, C.getInputArgs(), C.getDefaultToolChain().getTriple());
    if (!CudaTriple)
      return;

    auto &TC =
        getOffloadToolChain(C.getInputArgs(), Action::OFK_Cuda, *CudaTriple,
                            C.getDefaultToolChain().getTriple());

    // Emit a warning if the detected CUDA version is too new.
    const CudaInstallationDetector &CudaInstallation =
        static_cast<const toolchains::CudaToolChain &>(TC).CudaInstallation;
    if (CudaInstallation.isValid())
      CudaInstallation.WarnIfUnsupportedVersion();
    C.addOffloadDeviceToolChain(&TC, Action::OFK_Cuda);
  } else if (IsHIP && !UseLLVMOffload) {
    if (auto *OMPTargetArg =
            C.getInputArgs().getLastArg(options::OPT_fopenmp_targets_EQ)) {
      Diag(clang::diag::err_drv_unsupported_opt_for_language_mode)
          << OMPTargetArg->getSpelling() << "HIP";
      return;
    }

    auto HIPTriple = getHIPOffloadTargetTriple(*this, C.getInputArgs());
    if (!HIPTriple)
      return;

    auto &TC =
        getOffloadToolChain(C.getInputArgs(), Action::OFK_HIP, *HIPTriple,
                            C.getDefaultToolChain().getTriple());
    C.addOffloadDeviceToolChain(&TC, Action::OFK_HIP);
  }

  if (IsCuda || IsHIP)
    CUIDOpts = CUIDOptions(C.getArgs(), *this);

  //
  // OpenMP
  //
  // We need to generate an OpenMP toolchain if the user specified targets with
  // the -fopenmp-targets option or used --offload-arch with OpenMP enabled.
  bool IsOpenMPOffloading =
      ((IsCuda || IsHIP) && UseLLVMOffload) ||
      (C.getInputArgs().hasFlag(options::OPT_fopenmp, options::OPT_fopenmp_EQ,
                                options::OPT_fno_openmp, false) &&
       (C.getInputArgs().hasArg(options::OPT_fopenmp_targets_EQ) ||
        C.getInputArgs().hasArg(options::OPT_offload_arch_EQ)));
  if (IsOpenMPOffloading) {
    // We expect that -fopenmp-targets is always used in conjunction with the
    // option -fopenmp specifying a valid runtime with offloading support, i.e.
    // libomp or libiomp.
    OpenMPRuntimeKind RuntimeKind = getOpenMPRuntime(C.getInputArgs());
    if (RuntimeKind != OMPRT_OMP && RuntimeKind != OMPRT_IOMP5) {
      Diag(clang::diag::err_drv_expecting_fopenmp_with_fopenmp_targets);
      return;
    }

    llvm::StringMap<llvm::DenseSet<StringRef>> DerivedArchs;
    llvm::StringMap<StringRef> FoundNormalizedTriples;
    std::multiset<StringRef> OpenMPTriples;

    // If the user specified -fopenmp-targets= we create a toolchain for each
    // valid triple. Otherwise, if only --offload-arch= was specified we instead
    // attempt to derive the appropriate toolchains from the arguments.
    if (Arg *OpenMPTargets =
            C.getInputArgs().getLastArg(options::OPT_fopenmp_targets_EQ)) {
      if (OpenMPTargets && !OpenMPTargets->getNumValues()) {
        Diag(clang::diag::warn_drv_empty_joined_argument)
            << OpenMPTargets->getAsString(C.getInputArgs());
        return;
      }
      for (StringRef T : OpenMPTargets->getValues())
        OpenMPTriples.insert(T);
    } else if (C.getInputArgs().hasArg(options::OPT_offload_arch_EQ) &&
               ((!IsHIP && !IsCuda) || UseLLVMOffload)) {
      const ToolChain *HostTC = C.getSingleOffloadToolChain<Action::OFK_Host>();
      auto AMDTriple = getHIPOffloadTargetTriple(*this, C.getInputArgs());
      auto NVPTXTriple = getNVIDIAOffloadTargetTriple(*this, C.getInputArgs(),
                                                      HostTC->getTriple());

      // Attempt to deduce the offloading triple from the set of architectures.
      // We can only correctly deduce NVPTX / AMDGPU triples currently.
      // We need to temporarily create these toolchains so that we can access
      // tools for inferring architectures.
      llvm::DenseSet<StringRef> Archs;
      if (NVPTXTriple) {
        auto TempTC = std::make_unique<toolchains::CudaToolChain>(
            *this, *NVPTXTriple, *HostTC, C.getInputArgs());
        for (StringRef Arch : getOffloadArchs(
                 C, C.getArgs(), Action::OFK_OpenMP, &*TempTC, true))
          Archs.insert(Arch);
      }
      if (AMDTriple) {
        auto TempTC = std::make_unique<toolchains::AMDGPUOpenMPToolChain>(
            *this, *AMDTriple, *HostTC, C.getInputArgs(), Action::OFK_OpenMP);
        for (StringRef Arch : getOffloadArchs(
                 C, C.getArgs(), Action::OFK_OpenMP, &*TempTC, true))
          Archs.insert(Arch);
      }
      if (!AMDTriple && !NVPTXTriple) {
        for (StringRef Arch :
             getOffloadArchs(C, C.getArgs(), Action::OFK_OpenMP, nullptr, true))
          Archs.insert(Arch);
      }

      for (StringRef Arch : Archs) {
        if (NVPTXTriple && IsNVIDIAOffloadArch(StringToOffloadArch(
                               getProcessorFromTargetID(*NVPTXTriple, Arch)))) {
          DerivedArchs[NVPTXTriple->getTriple()].insert(Arch);
        } else if (AMDTriple &&
                   IsAMDOffloadArch(StringToOffloadArch(
                       getProcessorFromTargetID(*AMDTriple, Arch)))) {
          DerivedArchs[AMDTriple->getTriple()].insert(Arch);
        } else {
          Diag(clang::diag::err_drv_failed_to_deduce_target_from_arch) << Arch;
          return;
        }
      }

      // If the set is empty then we failed to find a native architecture.
      if (Archs.empty()) {
        Diag(clang::diag::err_drv_failed_to_deduce_target_from_arch)
            << "native";
        return;
      }

      for (const auto &TripleAndArchs : DerivedArchs)
        OpenMPTriples.insert(TripleAndArchs.first());
    }

    for (StringRef Val : OpenMPTriples) {
      llvm::Triple TT(ToolChain::getOpenMPTriple(Val));
      std::string NormalizedName = TT.normalize();

      // Make sure we don't have a duplicate triple.
      auto Duplicate = FoundNormalizedTriples.find(NormalizedName);
      if (Duplicate != FoundNormalizedTriples.end()) {
        Diag(clang::diag::warn_drv_omp_offload_target_duplicate)
            << Val << Duplicate->second;
        continue;
      }

      // Store the current triple so that we can check for duplicates in the
      // following iterations.
      FoundNormalizedTriples[NormalizedName] = Val;

      // If the specified target is invalid, emit a diagnostic.
      if (TT.getArch() == llvm::Triple::UnknownArch) {
        Diag(clang::diag::err_drv_invalid_omp_target) << Val;
<<<<<<< HEAD
      else {
        const ToolChain *TC;
        // Device toolchains have to be selected differently. They pair host
        // and device in their implementation.
        if (TT.isNVPTX() || TT.isAMDGCN() || TT.isSPIRV()) {
          const ToolChain *HostTC =
              C.getSingleOffloadToolChain<Action::OFK_Host>();
          assert(HostTC && "Host toolchain should be always defined.");
          auto &DeviceTC =
              ToolChains[TT.str() + "/" + HostTC->getTriple().normalize()];
          if (!DeviceTC) {
            if (TT.isNVPTX())
              DeviceTC = std::make_unique<toolchains::CudaToolChain>(
                  *this, TT, *HostTC, C.getInputArgs());
            else if (TT.isAMDGCN())
              DeviceTC = std::make_unique<toolchains::AMDGPUOpenMPToolChain>(
                  *this, TT, *HostTC, C.getInputArgs(), Action::OFK_OpenMP);
            else if (TT.isSPIRV())
              DeviceTC = std::make_unique<toolchains::SPIRVOpenMPToolChain>(
                  *this, TT, *HostTC, C.getInputArgs());
            else
              assert(DeviceTC && "Device toolchain not defined.");
          }

          TC = DeviceTC.get();
        } else
          TC = &getToolChain(C.getInputArgs(), TT);
        C.addOffloadDeviceToolChain(TC, Action::OFK_OpenMP);
        auto It = DerivedArchs.find(TT.getTriple());
        if (It != DerivedArchs.end())
          KnownArchs[TC] = It->second;
=======
        continue;
>>>>>>> b51fc2ac
      }

      auto &TC = getOffloadToolChain(C.getInputArgs(), Action::OFK_OpenMP, TT,
                                     C.getDefaultToolChain().getTriple());
      C.addOffloadDeviceToolChain(&TC, Action::OFK_OpenMP);
      auto It = DerivedArchs.find(TT.getTriple());
      if (It != DerivedArchs.end())
        KnownArchs[&TC] = It->second;
    }
  } else if (C.getInputArgs().hasArg(options::OPT_fopenmp_targets_EQ)) {
    Diag(clang::diag::err_drv_expecting_fopenmp_with_fopenmp_targets);
    return;
  }

  // We need to generate a SYCL toolchain if the user specified -fsycl.
  bool IsSYCL = C.getInputArgs().hasFlag(options::OPT_fsycl,
                                         options::OPT_fno_sycl, false);

  auto argSYCLIncompatible = [&](OptSpecifier OptId) {
    if (!IsSYCL)
      return;
    if (Arg *IncompatArg = C.getInputArgs().getLastArg(OptId))
      Diag(clang::diag::err_drv_argument_not_allowed_with)
          << IncompatArg->getSpelling() << "-fsycl";
  };
  // -static-libstdc++ is not compatible with -fsycl.
  argSYCLIncompatible(options::OPT_static_libstdcxx);
  // -ffreestanding cannot be used with -fsycl
  argSYCLIncompatible(options::OPT_ffreestanding);

  llvm::SmallVector<llvm::Triple, 4> UniqueSYCLTriplesVec;

  if (IsSYCL) {
    addSYCLDefaultTriple(C, UniqueSYCLTriplesVec);

    // We'll need to use the SYCL and host triples as the key into
    // getOffloadingDeviceToolChain, because the device toolchains we're
    // going to create will depend on both.
    const ToolChain *HostTC = C.getSingleOffloadToolChain<Action::OFK_Host>();
    for (const auto &TT : UniqueSYCLTriplesVec) {
      auto SYCLTC = &getOffloadToolChain(C.getInputArgs(), Action::OFK_SYCL, TT,
                                         HostTC->getTriple());
      C.addOffloadDeviceToolChain(SYCLTC, Action::OFK_SYCL);
    }
  }

  //
  // TODO: Add support for other offloading programming models here.
  //
}

bool Driver::loadZOSCustomizationFile(llvm::cl::ExpansionContext &ExpCtx) {
  if (IsCLMode() || IsDXCMode() || IsFlangMode())
    return false;

  SmallString<128> CustomizationFile;
  StringRef PathLIBEnv = StringRef(getenv("CLANG_CONFIG_PATH")).trim();
  // If the env var is a directory then append "/clang.cfg" and treat
  // that as the config file.  Otherwise treat the env var as the
  // config file.
  if (!PathLIBEnv.empty()) {
    llvm::sys::path::append(CustomizationFile, PathLIBEnv);
    if (llvm::sys::fs::is_directory(PathLIBEnv))
      llvm::sys::path::append(CustomizationFile, "/clang.cfg");
    if (llvm::sys::fs::is_regular_file(CustomizationFile))
      return readConfigFile(CustomizationFile, ExpCtx);
    Diag(diag::err_drv_config_file_not_found) << CustomizationFile;
    return true;
  }

  SmallString<128> BaseDir(llvm::sys::path::parent_path(Dir));
  llvm::sys::path::append(CustomizationFile, BaseDir + "/etc/clang.cfg");
  if (llvm::sys::fs::is_regular_file(CustomizationFile))
    return readConfigFile(CustomizationFile, ExpCtx);

  // If no customization file, just return
  return false;
}

static void appendOneArg(InputArgList &Args, const Arg *Opt) {
  // The args for config files or /clang: flags belong to different InputArgList
  // objects than Args. This copies an Arg from one of those other InputArgLists
  // to the ownership of Args.
  unsigned Index = Args.MakeIndex(Opt->getSpelling());
  Arg *Copy = new Arg(Opt->getOption(), Args.getArgString(Index), Index);
  Copy->getValues() = Opt->getValues();
  if (Opt->isClaimed())
    Copy->claim();
  Copy->setOwnsValues(Opt->getOwnsValues());
  Opt->setOwnsValues(false);
  Args.append(Copy);
  if (Opt->getAlias()) {
    const Arg *Alias = Opt->getAlias();
    unsigned Index = Args.MakeIndex(Alias->getSpelling());
    auto AliasCopy = std::make_unique<Arg>(Alias->getOption(),
                                           Args.getArgString(Index), Index);
    AliasCopy->getValues() = Alias->getValues();
    AliasCopy->setOwnsValues(false);
    if (Alias->isClaimed())
      AliasCopy->claim();
    Copy->setAlias(std::move(AliasCopy));
  }
}

bool Driver::readConfigFile(StringRef FileName,
                            llvm::cl::ExpansionContext &ExpCtx) {
  // Try opening the given file.
  auto Status = getVFS().status(FileName);
  if (!Status) {
    Diag(diag::err_drv_cannot_open_config_file)
        << FileName << Status.getError().message();
    return true;
  }
  if (Status->getType() != llvm::sys::fs::file_type::regular_file) {
    Diag(diag::err_drv_cannot_open_config_file)
        << FileName << "not a regular file";
    return true;
  }

  // Try reading the given file.
  SmallVector<const char *, 32> NewCfgFileArgs;
  if (llvm::Error Err = ExpCtx.readConfigFile(FileName, NewCfgFileArgs)) {
    Diag(diag::err_drv_cannot_read_config_file)
        << FileName << toString(std::move(Err));
    return true;
  }

  // Populate head and tail lists. The tail list is used only when linking.
  SmallVector<const char *, 32> NewCfgHeadArgs, NewCfgTailArgs;
  for (const char *Opt : NewCfgFileArgs) {
    // An $-prefixed option should go to the tail list.
    if (Opt[0] == '$' && Opt[1])
      NewCfgTailArgs.push_back(Opt + 1);
    else
      NewCfgHeadArgs.push_back(Opt);
  }

  // Read options from config file.
  llvm::SmallString<128> CfgFileName(FileName);
  llvm::sys::path::native(CfgFileName);
  bool ContainErrors = false;
  auto NewHeadOptions = std::make_unique<InputArgList>(
      ParseArgStrings(NewCfgHeadArgs, /*UseDriverMode=*/true, ContainErrors));
  if (ContainErrors)
    return true;
  auto NewTailOptions = std::make_unique<InputArgList>(
      ParseArgStrings(NewCfgTailArgs, /*UseDriverMode=*/true, ContainErrors));
  if (ContainErrors)
    return true;

  // Claim all arguments that come from a configuration file so that the driver
  // does not warn on any that is unused.
  for (Arg *A : *NewHeadOptions)
    A->claim();
  for (Arg *A : *NewTailOptions)
    A->claim();

  if (!CfgOptionsHead)
    CfgOptionsHead = std::move(NewHeadOptions);
  else {
    // If this is a subsequent config file, append options to the previous one.
    for (auto *Opt : *NewHeadOptions)
      appendOneArg(*CfgOptionsHead, Opt);
  }

  if (!CfgOptionsTail)
    CfgOptionsTail = std::move(NewTailOptions);
  else {
    // If this is a subsequent config file, append options to the previous one.
    for (auto *Opt : *NewTailOptions)
      appendOneArg(*CfgOptionsTail, Opt);
  }

  ConfigFiles.push_back(std::string(CfgFileName));
  return false;
}

bool Driver::loadConfigFiles() {
  llvm::cl::ExpansionContext ExpCtx(Saver.getAllocator(),
                                    llvm::cl::tokenizeConfigFile);
  ExpCtx.setVFS(&getVFS());

  // Process options that change search path for config files.
  if (CLOptions) {
    if (CLOptions->hasArg(options::OPT_config_system_dir_EQ)) {
      SmallString<128> CfgDir;
      CfgDir.append(
          CLOptions->getLastArgValue(options::OPT_config_system_dir_EQ));
      if (CfgDir.empty() || getVFS().makeAbsolute(CfgDir))
        SystemConfigDir.clear();
      else
        SystemConfigDir = static_cast<std::string>(CfgDir);
    }
    if (CLOptions->hasArg(options::OPT_config_user_dir_EQ)) {
      SmallString<128> CfgDir;
      llvm::sys::fs::expand_tilde(
          CLOptions->getLastArgValue(options::OPT_config_user_dir_EQ), CfgDir);
      if (CfgDir.empty() || getVFS().makeAbsolute(CfgDir))
        UserConfigDir.clear();
      else
        UserConfigDir = static_cast<std::string>(CfgDir);
    }
  }
  // Prepare list of directories where config file is searched for.
  StringRef CfgFileSearchDirs[] = {UserConfigDir, SystemConfigDir, Dir};
  ExpCtx.setSearchDirs(CfgFileSearchDirs);

  // First try to load configuration from the default files, return on error.
  if (loadDefaultConfigFiles(ExpCtx))
    return true;

  // Then load configuration files specified explicitly.
  SmallString<128> CfgFilePath;
  if (CLOptions) {
    for (auto CfgFileName : CLOptions->getAllArgValues(options::OPT_config)) {
      // If argument contains directory separator, treat it as a path to
      // configuration file.
      if (llvm::sys::path::has_parent_path(CfgFileName)) {
        CfgFilePath.assign(CfgFileName);
        if (llvm::sys::path::is_relative(CfgFilePath)) {
          if (getVFS().makeAbsolute(CfgFilePath)) {
            Diag(diag::err_drv_cannot_open_config_file)
                << CfgFilePath << "cannot get absolute path";
            return true;
          }
        }
      } else if (!ExpCtx.findConfigFile(CfgFileName, CfgFilePath)) {
        // Report an error that the config file could not be found.
        Diag(diag::err_drv_config_file_not_found) << CfgFileName;
        for (const StringRef &SearchDir : CfgFileSearchDirs)
          if (!SearchDir.empty())
            Diag(diag::note_drv_config_file_searched_in) << SearchDir;
        return true;
      }

      // Try to read the config file, return on error.
      if (readConfigFile(CfgFilePath, ExpCtx))
        return true;
    }
  }

  // No error occurred.
  return false;
}

static bool findTripleConfigFile(llvm::cl::ExpansionContext &ExpCtx,
                                 SmallString<128> &ConfigFilePath,
                                 llvm::Triple Triple, std::string Suffix) {
  // First, try the full unmodified triple.
  if (ExpCtx.findConfigFile(Triple.str() + Suffix, ConfigFilePath))
    return true;

  // Don't continue if we didn't find a parsable version in the triple.
  VersionTuple OSVersion = Triple.getOSVersion();
  if (!OSVersion.getMinor().has_value())
    return false;

  std::string BaseOSName = Triple.getOSTypeName(Triple.getOS()).str();

  // Next try strip the version to only include the major component.
  // e.g. arm64-apple-darwin23.6.0 -> arm64-apple-darwin23
  if (OSVersion.getMajor() != 0) {
    Triple.setOSName(BaseOSName + llvm::utostr(OSVersion.getMajor()));
    if (ExpCtx.findConfigFile(Triple.str() + Suffix, ConfigFilePath))
      return true;
  }

  // Finally, try without any version suffix at all.
  // e.g. arm64-apple-darwin23.6.0 -> arm64-apple-darwin
  Triple.setOSName(BaseOSName);
  return ExpCtx.findConfigFile(Triple.str() + Suffix, ConfigFilePath);
}

bool Driver::loadDefaultConfigFiles(llvm::cl::ExpansionContext &ExpCtx) {
  // Disable default config if CLANG_NO_DEFAULT_CONFIG is set to a non-empty
  // value.
  if (const char *NoConfigEnv = ::getenv("CLANG_NO_DEFAULT_CONFIG")) {
    if (*NoConfigEnv)
      return false;
  }
  if (CLOptions && CLOptions->hasArg(options::OPT_no_default_config))
    return false;

  std::string RealMode = getExecutableForDriverMode(Mode);
  llvm::Triple Triple;

  // If name prefix is present, no --target= override was passed via CLOptions
  // and the name prefix is not a valid triple, force it for backwards
  // compatibility.
  if (!ClangNameParts.TargetPrefix.empty() &&
      computeTargetTriple(*this, "/invalid/", *CLOptions).str() ==
          "/invalid/") {
    llvm::Triple PrefixTriple{ClangNameParts.TargetPrefix};
    if (PrefixTriple.getArch() == llvm::Triple::UnknownArch ||
        PrefixTriple.isOSUnknown())
      Triple = PrefixTriple;
  }

  // Otherwise, use the real triple as used by the driver.
  llvm::Triple RealTriple =
      computeTargetTriple(*this, TargetTriple, *CLOptions);
  if (Triple.str().empty()) {
    Triple = RealTriple;
    assert(!Triple.str().empty());
  }

  // On z/OS, start by loading the customization file before loading
  // the usual default config file(s).
  if (RealTriple.isOSzOS() && loadZOSCustomizationFile(ExpCtx))
    return true;

  // Search for config files in the following order:
  // 1. <triple>-<mode>.cfg using real driver mode
  //    (e.g. i386-pc-linux-gnu-clang++.cfg).
  // 2. <triple>-<mode>.cfg using executable suffix
  //    (e.g. i386-pc-linux-gnu-clang-g++.cfg for *clang-g++).
  // 3. <triple>.cfg + <mode>.cfg using real driver mode
  //    (e.g. i386-pc-linux-gnu.cfg + clang++.cfg).
  // 4. <triple>.cfg + <mode>.cfg using executable suffix
  //    (e.g. i386-pc-linux-gnu.cfg + clang-g++.cfg for *clang-g++).

  // Try loading <triple>-<mode>.cfg, and return if we find a match.
  SmallString<128> CfgFilePath;
  if (findTripleConfigFile(ExpCtx, CfgFilePath, Triple,
                           "-" + RealMode + ".cfg"))
    return readConfigFile(CfgFilePath, ExpCtx);

  bool TryModeSuffix = !ClangNameParts.ModeSuffix.empty() &&
                       ClangNameParts.ModeSuffix != RealMode;
  if (TryModeSuffix) {
    if (findTripleConfigFile(ExpCtx, CfgFilePath, Triple,
                             "-" + ClangNameParts.ModeSuffix + ".cfg"))
      return readConfigFile(CfgFilePath, ExpCtx);
  }

  // Try loading <mode>.cfg, and return if loading failed.  If a matching file
  // was not found, still proceed on to try <triple>.cfg.
  std::string CfgFileName = RealMode + ".cfg";
  if (ExpCtx.findConfigFile(CfgFileName, CfgFilePath)) {
    if (readConfigFile(CfgFilePath, ExpCtx))
      return true;
  } else if (TryModeSuffix) {
    CfgFileName = ClangNameParts.ModeSuffix + ".cfg";
    if (ExpCtx.findConfigFile(CfgFileName, CfgFilePath) &&
        readConfigFile(CfgFilePath, ExpCtx))
      return true;
  }

  // Try loading <triple>.cfg and return if we find a match.
  if (findTripleConfigFile(ExpCtx, CfgFilePath, Triple, ".cfg"))
    return readConfigFile(CfgFilePath, ExpCtx);

  // If we were unable to find a config file deduced from executable name,
  // that is not an error.
  return false;
}

Compilation *Driver::BuildCompilation(ArrayRef<const char *> ArgList) {
  llvm::PrettyStackTraceString CrashInfo("Compilation construction");

  // FIXME: Handle environment options which affect driver behavior, somewhere
  // (client?). GCC_EXEC_PREFIX, LPATH, CC_PRINT_OPTIONS.

  // We look for the driver mode option early, because the mode can affect
  // how other options are parsed.

  auto DriverMode = getDriverMode(ClangExecutable, ArgList.slice(1));
  if (!DriverMode.empty())
    setDriverMode(DriverMode);

  // FIXME: What are we going to do with -V and -b?

  // Arguments specified in command line.
  bool ContainsError;
  CLOptions = std::make_unique<InputArgList>(
      ParseArgStrings(ArgList.slice(1), /*UseDriverMode=*/true, ContainsError));

  // Try parsing configuration file.
  if (!ContainsError)
    ContainsError = loadConfigFiles();
  bool HasConfigFileHead = !ContainsError && CfgOptionsHead;
  bool HasConfigFileTail = !ContainsError && CfgOptionsTail;

  // All arguments, from both config file and command line.
  InputArgList Args =
      HasConfigFileHead ? std::move(*CfgOptionsHead) : std::move(*CLOptions);

  if (HasConfigFileHead)
    for (auto *Opt : *CLOptions)
      if (!Opt->getOption().matches(options::OPT_config))
        appendOneArg(Args, Opt);

  // In CL mode, look for any pass-through arguments
  if (IsCLMode() && !ContainsError) {
    SmallVector<const char *, 16> CLModePassThroughArgList;
    for (const auto *A : Args.filtered(options::OPT__SLASH_clang)) {
      A->claim();
      CLModePassThroughArgList.push_back(A->getValue());
    }

    if (!CLModePassThroughArgList.empty()) {
      // Parse any pass through args using default clang processing rather
      // than clang-cl processing.
      auto CLModePassThroughOptions = std::make_unique<InputArgList>(
          ParseArgStrings(CLModePassThroughArgList, /*UseDriverMode=*/false,
                          ContainsError));

      if (!ContainsError)
        for (auto *Opt : *CLModePassThroughOptions)
          appendOneArg(Args, Opt);
    }
  }

  // Check for working directory option before accessing any files
  if (Arg *WD = Args.getLastArg(options::OPT_working_directory))
    if (VFS->setCurrentWorkingDirectory(WD->getValue()))
      Diag(diag::err_drv_unable_to_set_working_directory) << WD->getValue();

  // Check for missing include directories.
  if (!Diags.isIgnored(diag::warn_missing_include_dirs, SourceLocation())) {
    for (auto IncludeDir : Args.getAllArgValues(options::OPT_I_Group)) {
      if (!VFS->exists(IncludeDir))
        Diag(diag::warn_missing_include_dirs) << IncludeDir;
    }
  }

  // FIXME: This stuff needs to go into the Compilation, not the driver.
  bool CCCPrintPhases;

  // -canonical-prefixes, -no-canonical-prefixes are used very early in main.
  Args.ClaimAllArgs(options::OPT_canonical_prefixes);
  Args.ClaimAllArgs(options::OPT_no_canonical_prefixes);

  // f(no-)integated-cc1 is also used very early in main.
  Args.ClaimAllArgs(options::OPT_fintegrated_cc1);
  Args.ClaimAllArgs(options::OPT_fno_integrated_cc1);

  // Ignore -pipe.
  Args.ClaimAllArgs(options::OPT_pipe);

  // Extract -ccc args.
  //
  // FIXME: We need to figure out where this behavior should live. Most of it
  // should be outside in the client; the parts that aren't should have proper
  // options, either by introducing new ones or by overloading gcc ones like -V
  // or -b.
  CCCPrintPhases = Args.hasArg(options::OPT_ccc_print_phases);
  CCCPrintBindings = Args.hasArg(options::OPT_ccc_print_bindings);
  if (const Arg *A = Args.getLastArg(options::OPT_ccc_gcc_name))
    CCCGenericGCCName = A->getValue();

  // Process -fproc-stat-report options.
  if (const Arg *A = Args.getLastArg(options::OPT_fproc_stat_report_EQ)) {
    CCPrintProcessStats = true;
    CCPrintStatReportFilename = A->getValue();
  }
  if (Args.hasArg(options::OPT_fproc_stat_report))
    CCPrintProcessStats = true;

  // FIXME: TargetTriple is used by the target-prefixed calls to as/ld
  // and getToolChain is const.
  if (IsCLMode()) {
    // clang-cl targets MSVC-style Win32.
    llvm::Triple T(TargetTriple);
    T.setOS(llvm::Triple::Win32);
    T.setVendor(llvm::Triple::PC);
    T.setEnvironment(llvm::Triple::MSVC);
    T.setObjectFormat(llvm::Triple::COFF);
    if (Args.hasArg(options::OPT__SLASH_arm64EC))
      T.setArch(llvm::Triple::aarch64, llvm::Triple::AArch64SubArch_arm64ec);
    TargetTriple = T.str();
  } else if (IsDXCMode()) {
    // Build TargetTriple from target_profile option for clang-dxc.
    if (const Arg *A = Args.getLastArg(options::OPT_target_profile)) {
      StringRef TargetProfile = A->getValue();
      if (auto Triple =
              toolchains::HLSLToolChain::parseTargetProfile(TargetProfile))
        TargetTriple = *Triple;
      else
        Diag(diag::err_drv_invalid_directx_shader_module) << TargetProfile;

      A->claim();

      if (Args.hasArg(options::OPT_spirv)) {
        llvm::Triple T(TargetTriple);
        T.setArch(llvm::Triple::spirv);
        T.setOS(llvm::Triple::Vulkan);

        // Set specific Vulkan version if applicable.
        if (const Arg *A = Args.getLastArg(options::OPT_fspv_target_env_EQ)) {
          const llvm::StringMap<llvm::Triple::SubArchType> ValidTargets = {
              {"vulkan1.2", llvm::Triple::SPIRVSubArch_v15},
              {"vulkan1.3", llvm::Triple::SPIRVSubArch_v16}};

          auto TargetInfo = ValidTargets.find(A->getValue());
          if (TargetInfo != ValidTargets.end()) {
            T.setOSName(TargetInfo->getKey());
            T.setArch(llvm::Triple::spirv, TargetInfo->getValue());
          } else {
            Diag(diag::err_drv_invalid_value)
                << A->getAsString(Args) << A->getValue();
          }
          A->claim();
        }

        TargetTriple = T.str();
      }
    } else {
      Diag(diag::err_drv_dxc_missing_target_profile);
    }
  }

  if (const Arg *A = Args.getLastArg(options::OPT_target))
    TargetTriple = A->getValue();
  if (const Arg *A = Args.getLastArg(options::OPT_ccc_install_dir))
    Dir = Dir = A->getValue();
  for (const Arg *A : Args.filtered(options::OPT_B)) {
    A->claim();
    PrefixDirs.push_back(A->getValue(0));
  }
  if (std::optional<std::string> CompilerPathValue =
          llvm::sys::Process::GetEnv("COMPILER_PATH")) {
    StringRef CompilerPath = *CompilerPathValue;
    while (!CompilerPath.empty()) {
      std::pair<StringRef, StringRef> Split =
          CompilerPath.split(llvm::sys::EnvPathSeparator);
      PrefixDirs.push_back(std::string(Split.first));
      CompilerPath = Split.second;
    }
  }
  if (const Arg *A = Args.getLastArg(options::OPT__sysroot_EQ))
    SysRoot = A->getValue();
  if (const Arg *A = Args.getLastArg(options::OPT__dyld_prefix_EQ))
    DyldPrefix = A->getValue();

  if (const Arg *A = Args.getLastArg(options::OPT_resource_dir))
    ResourceDir = A->getValue();

  if (const Arg *A = Args.getLastArg(options::OPT_save_temps_EQ)) {
    SaveTemps = llvm::StringSwitch<SaveTempsMode>(A->getValue())
                    .Case("cwd", SaveTempsCwd)
                    .Case("obj", SaveTempsObj)
                    .Default(SaveTempsCwd);
  }

  if (const Arg *A = Args.getLastArg(options::OPT_offload_host_only,
                                     options::OPT_offload_device_only,
                                     options::OPT_offload_host_device)) {
    if (A->getOption().matches(options::OPT_offload_host_only))
      Offload = OffloadHost;
    else if (A->getOption().matches(options::OPT_offload_device_only))
      Offload = OffloadDevice;
    else
      Offload = OffloadHostDevice;
  }

  setLTOMode(Args);

  // Process -fembed-bitcode= flags.
  if (Arg *A = Args.getLastArg(options::OPT_fembed_bitcode_EQ)) {
    StringRef Name = A->getValue();
    unsigned Model = llvm::StringSwitch<unsigned>(Name)
        .Case("off", EmbedNone)
        .Case("all", EmbedBitcode)
        .Case("bitcode", EmbedBitcode)
        .Case("marker", EmbedMarker)
        .Default(~0U);
    if (Model == ~0U) {
      Diags.Report(diag::err_drv_invalid_value) << A->getAsString(Args)
                                                << Name;
    } else
      BitcodeEmbed = static_cast<BitcodeEmbedMode>(Model);
  }

  // Force -parallel-jobs=1 when verbose is set to avoid corrupted output
  if (Args.hasArg(options::OPT_v))
    setNumberOfParallelJobs(1);
  else
    setNumberOfParallelJobs(
        getLastArgIntValue(Args, options::OPT_parallel_jobs_EQ, 1, Diags));

  // Remove existing compilation database so that each job can append to it.
  if (Arg *A = Args.getLastArg(options::OPT_MJ))
    llvm::sys::fs::remove(A->getValue());

  // Setting up the jobs for some precompile cases depends on whether we are
  // treating them as PCH, implicit modules or C++20 ones.
  // TODO: inferring the mode like this seems fragile (it meets the objective
  // of not requiring anything new for operation, however).
  const Arg *Std = Args.getLastArg(options::OPT_std_EQ);
  ModulesModeCXX20 =
      !Args.hasArg(options::OPT_fmodules) && Std &&
      (Std->containsValue("c++20") || Std->containsValue("c++2a") ||
       Std->containsValue("c++23") || Std->containsValue("c++2b") ||
       Std->containsValue("c++26") || Std->containsValue("c++2c") ||
       Std->containsValue("c++latest"));

  // Process -fmodule-header{=} flags.
  if (Arg *A = Args.getLastArg(options::OPT_fmodule_header_EQ,
                               options::OPT_fmodule_header)) {
    // These flags force C++20 handling of headers.
    ModulesModeCXX20 = true;
    if (A->getOption().matches(options::OPT_fmodule_header))
      CXX20HeaderType = HeaderMode_Default;
    else {
      StringRef ArgName = A->getValue();
      unsigned Kind = llvm::StringSwitch<unsigned>(ArgName)
                          .Case("user", HeaderMode_User)
                          .Case("system", HeaderMode_System)
                          .Default(~0U);
      if (Kind == ~0U) {
        Diags.Report(diag::err_drv_invalid_value)
            << A->getAsString(Args) << ArgName;
      } else
        CXX20HeaderType = static_cast<ModuleHeaderMode>(Kind);
    }
  }

  std::unique_ptr<llvm::opt::InputArgList> UArgs =
      std::make_unique<InputArgList>(std::move(Args));

  // Owned by the host.
  const ToolChain &TC =
      getToolChain(*UArgs, computeTargetTriple(*this, TargetTriple, *UArgs));

  {
    SmallVector<std::string> MultilibMacroDefinesStr =
        TC.getMultilibMacroDefinesStr(*UArgs);
    SmallVector<const char *> MLMacroDefinesChar(
        llvm::map_range(MultilibMacroDefinesStr, [&UArgs](const auto &S) {
          return UArgs->MakeArgString(Twine("-D") + Twine(S));
        }));
    bool MLContainsError;
    auto MultilibMacroDefineList =
        std::make_unique<InputArgList>(ParseArgStrings(
            MLMacroDefinesChar, /*UseDriverMode=*/false, MLContainsError));
    if (!MLContainsError) {
      for (auto *Opt : *MultilibMacroDefineList) {
        appendOneArg(*UArgs, Opt);
      }
    }
  }

  // Perform the default argument translations.
  DerivedArgList *TranslatedArgs = TranslateInputArgs(*UArgs);

  // Check if the environment version is valid except wasm case.
  llvm::Triple Triple = TC.getTriple();
  if (!Triple.isWasm()) {
    StringRef TripleVersionName = Triple.getEnvironmentVersionString();
    StringRef TripleObjectFormat =
        Triple.getObjectFormatTypeName(Triple.getObjectFormat());
    if (Triple.getEnvironmentVersion().empty() && TripleVersionName != "" &&
        TripleVersionName != TripleObjectFormat) {
      Diags.Report(diag::err_drv_triple_version_invalid)
          << TripleVersionName << TC.getTripleString();
      ContainsError = true;
    }
  }

  // Report warning when arm64EC option is overridden by specified target
  if ((TC.getTriple().getArch() != llvm::Triple::aarch64 ||
       TC.getTriple().getSubArch() != llvm::Triple::AArch64SubArch_arm64ec) &&
      UArgs->hasArg(options::OPT__SLASH_arm64EC)) {
    getDiags().Report(clang::diag::warn_target_override_arm64ec)
        << TC.getTriple().str();
  }

  // A common user mistake is specifying a target of aarch64-none-eabi or
  // arm-none-elf whereas the correct names are aarch64-none-elf &
  // arm-none-eabi. Detect these cases and issue a warning.
  if (TC.getTriple().getOS() == llvm::Triple::UnknownOS &&
      TC.getTriple().getVendor() == llvm::Triple::UnknownVendor) {
    switch (TC.getTriple().getArch()) {
    case llvm::Triple::arm:
    case llvm::Triple::armeb:
    case llvm::Triple::thumb:
    case llvm::Triple::thumbeb:
      if (TC.getTriple().getEnvironmentName() == "elf") {
        Diag(diag::warn_target_unrecognized_env)
            << TargetTriple
            << (TC.getTriple().getArchName().str() + "-none-eabi");
      }
      break;
    case llvm::Triple::aarch64:
    case llvm::Triple::aarch64_be:
    case llvm::Triple::aarch64_32:
      if (TC.getTriple().getEnvironmentName().starts_with("eabi")) {
        Diag(diag::warn_target_unrecognized_env)
            << TargetTriple
            << (TC.getTriple().getArchName().str() + "-none-elf");
      }
      break;
    default:
      break;
    }
  }

  // The compilation takes ownership of Args.
  Compilation *C = new Compilation(*this, TC, UArgs.release(), TranslatedArgs,
                                   ContainsError);

  if (!HandleImmediateArgs(*C))
    return C;

  // Construct the list of inputs.
  InputList Inputs;
  BuildInputs(C->getDefaultToolChain(), *TranslatedArgs, Inputs);
  if (HasConfigFileTail && Inputs.size()) {
    Arg *FinalPhaseArg;
    if (getFinalPhase(*TranslatedArgs, &FinalPhaseArg) == phases::Link) {
      DerivedArgList TranslatedLinkerIns(*CfgOptionsTail);
      for (Arg *A : *CfgOptionsTail)
        TranslatedLinkerIns.append(A);
      BuildInputs(C->getDefaultToolChain(), TranslatedLinkerIns, Inputs);
    }
  }

  // Populate the tool chains for the offloading devices, if any.
  CreateOffloadingDeviceToolChains(*C, Inputs);

  // Construct the list of abstract actions to perform for this compilation. On
  // MachO targets this uses the driver-driver and universal actions.
  if (TC.getTriple().isOSBinFormatMachO())
    BuildUniversalActions(*C, C->getDefaultToolChain(), Inputs);
  else
    BuildActions(*C, C->getArgs(), Inputs, C->getActions());

  if (CCCPrintPhases) {
    PrintActions(*C);
    return C;
  }

  BuildJobs(*C);

  return C;
}

static void printArgList(raw_ostream &OS, const llvm::opt::ArgList &Args) {
  llvm::opt::ArgStringList ASL;
  for (const auto *A : Args) {
    // Use user's original spelling of flags. For example, use
    // `/source-charset:utf-8` instead of `-finput-charset=utf-8` if the user
    // wrote the former.
    while (A->getAlias())
      A = A->getAlias();
    A->render(Args, ASL);
  }

  for (auto I = ASL.begin(), E = ASL.end(); I != E; ++I) {
    if (I != ASL.begin())
      OS << ' ';
    llvm::sys::printArg(OS, *I, true);
  }
  OS << '\n';
}

bool Driver::getCrashDiagnosticFile(StringRef ReproCrashFilename,
                                    SmallString<128> &CrashDiagDir) {
  using namespace llvm::sys;
  assert(llvm::Triple(llvm::sys::getProcessTriple()).isOSDarwin() &&
         "Only knows about .crash files on Darwin");

  // The .crash file can be found on at ~/Library/Logs/DiagnosticReports/
  // (or /Library/Logs/DiagnosticReports for root) and has the filename pattern
  // clang-<VERSION>_<YYYY-MM-DD-HHMMSS>_<hostname>.crash.
  path::home_directory(CrashDiagDir);
  if (CrashDiagDir.starts_with("/var/root"))
    CrashDiagDir = "/";
  path::append(CrashDiagDir, "Library/Logs/DiagnosticReports");
  int PID =
#if LLVM_ON_UNIX
      getpid();
#else
      0;
#endif
  std::error_code EC;
  fs::file_status FileStatus;
  TimePoint<> LastAccessTime;
  SmallString<128> CrashFilePath;
  // Lookup the .crash files and get the one generated by a subprocess spawned
  // by this driver invocation.
  for (fs::directory_iterator File(CrashDiagDir, EC), FileEnd;
       File != FileEnd && !EC; File.increment(EC)) {
    StringRef FileName = path::filename(File->path());
    if (!FileName.starts_with(Name))
      continue;
    if (fs::status(File->path(), FileStatus))
      continue;
    llvm::ErrorOr<std::unique_ptr<llvm::MemoryBuffer>> CrashFile =
        llvm::MemoryBuffer::getFile(File->path());
    if (!CrashFile)
      continue;
    // The first line should start with "Process:", otherwise this isn't a real
    // .crash file.
    StringRef Data = CrashFile.get()->getBuffer();
    if (!Data.starts_with("Process:"))
      continue;
    // Parse parent process pid line, e.g: "Parent Process: clang-4.0 [79141]"
    size_t ParentProcPos = Data.find("Parent Process:");
    if (ParentProcPos == StringRef::npos)
      continue;
    size_t LineEnd = Data.find_first_of("\n", ParentProcPos);
    if (LineEnd == StringRef::npos)
      continue;
    StringRef ParentProcess = Data.slice(ParentProcPos+15, LineEnd).trim();
    int OpenBracket = -1, CloseBracket = -1;
    for (size_t i = 0, e = ParentProcess.size(); i < e; ++i) {
      if (ParentProcess[i] == '[')
        OpenBracket = i;
      if (ParentProcess[i] == ']')
        CloseBracket = i;
    }
    // Extract the parent process PID from the .crash file and check whether
    // it matches this driver invocation pid.
    int CrashPID;
    if (OpenBracket < 0 || CloseBracket < 0 ||
        ParentProcess.slice(OpenBracket + 1, CloseBracket)
            .getAsInteger(10, CrashPID) || CrashPID != PID) {
      continue;
    }

    // Found a .crash file matching the driver pid. To avoid getting an older
    // and misleading crash file, continue looking for the most recent.
    // FIXME: the driver can dispatch multiple cc1 invocations, leading to
    // multiple crashes poiting to the same parent process. Since the driver
    // does not collect pid information for the dispatched invocation there's
    // currently no way to distinguish among them.
    const auto FileAccessTime = FileStatus.getLastModificationTime();
    if (FileAccessTime > LastAccessTime) {
      CrashFilePath.assign(File->path());
      LastAccessTime = FileAccessTime;
    }
  }

  // If found, copy it over to the location of other reproducer files.
  if (!CrashFilePath.empty()) {
    EC = fs::copy_file(CrashFilePath, ReproCrashFilename);
    if (EC)
      return false;
    return true;
  }

  return false;
}

static const char BugReporMsg[] =
    "\n********************\n\n"
    "PLEASE ATTACH THE FOLLOWING FILES TO THE BUG REPORT:\n"
    "Preprocessed source(s) and associated run script(s) are located at:";

// When clang crashes, produce diagnostic information including the fully
// preprocessed source file(s).  Request that the developer attach the
// diagnostic information to a bug report.
void Driver::generateCompilationDiagnostics(
    Compilation &C, const Command &FailingCommand,
    StringRef AdditionalInformation, CompilationDiagnosticReport *Report) {
  if (C.getArgs().hasArg(options::OPT_fno_crash_diagnostics))
    return;

  unsigned Level = 1;
  if (Arg *A = C.getArgs().getLastArg(options::OPT_fcrash_diagnostics_EQ)) {
    Level = llvm::StringSwitch<unsigned>(A->getValue())
                .Case("off", 0)
                .Case("compiler", 1)
                .Case("all", 2)
                .Default(1);
  }
  if (!Level)
    return;

  // Don't try to generate diagnostics for dsymutil jobs.
  if (FailingCommand.getCreator().isDsymutilJob())
    return;

  bool IsLLD = false;
  ArgStringList SavedTemps;
  if (FailingCommand.getCreator().isLinkJob()) {
    C.getDefaultToolChain().GetLinkerPath(&IsLLD);
    if (!IsLLD || Level < 2)
      return;

    // If lld crashed, we will re-run the same command with the input it used
    // to have. In that case we should not remove temp files in
    // initCompilationForDiagnostics yet. They will be added back and removed
    // later.
    SavedTemps = std::move(C.getTempFiles());
    assert(!C.getTempFiles().size());
  }

  // Print the version of the compiler.
  PrintVersion(C, llvm::errs());

  // Suppress driver output and emit preprocessor output to temp file.
  CCGenDiagnostics = true;

  // Save the original job command(s).
  Command Cmd = FailingCommand;

  // Keep track of whether we produce any errors while trying to produce
  // preprocessed sources.
  DiagnosticErrorTrap Trap(Diags);

  // Suppress tool output.
  C.initCompilationForDiagnostics();

  // If lld failed, rerun it again with --reproduce.
  if (IsLLD) {
    const char *TmpName = CreateTempFile(C, "linker-crash", "tar");
    Command NewLLDInvocation = Cmd;
    llvm::opt::ArgStringList ArgList = NewLLDInvocation.getArguments();
    StringRef ReproduceOption =
        C.getDefaultToolChain().getTriple().isWindowsMSVCEnvironment()
            ? "/reproduce:"
            : "--reproduce=";
    ArgList.push_back(Saver.save(Twine(ReproduceOption) + TmpName).data());
    NewLLDInvocation.replaceArguments(std::move(ArgList));

    // Redirect stdout/stderr to /dev/null.
    NewLLDInvocation.Execute({std::nullopt, {""}, {""}}, nullptr, nullptr);
    Diag(clang::diag::note_drv_command_failed_diag_msg) << BugReporMsg;
    Diag(clang::diag::note_drv_command_failed_diag_msg) << TmpName;
    Diag(clang::diag::note_drv_command_failed_diag_msg)
        << "\n\n********************";
    if (Report)
      Report->TemporaryFiles.push_back(TmpName);
    return;
  }

  // Construct the list of inputs.
  InputList Inputs;
  BuildInputs(C.getDefaultToolChain(), C.getArgs(), Inputs);

  for (InputList::iterator it = Inputs.begin(), ie = Inputs.end(); it != ie;) {
    bool IgnoreInput = false;

    // Ignore input from stdin or any inputs that cannot be preprocessed.
    // Check type first as not all linker inputs have a value.
    if (types::getPreprocessedType(it->first) == types::TY_INVALID) {
      IgnoreInput = true;
    } else if (!strcmp(it->second->getValue(), "-")) {
      Diag(clang::diag::note_drv_command_failed_diag_msg)
          << "Error generating preprocessed source(s) - "
             "ignoring input from stdin.";
      IgnoreInput = true;
    }

    if (IgnoreInput) {
      it = Inputs.erase(it);
      ie = Inputs.end();
    } else {
      ++it;
    }
  }

  if (Inputs.empty()) {
    Diag(clang::diag::note_drv_command_failed_diag_msg)
        << "Error generating preprocessed source(s) - "
           "no preprocessable inputs.";
    return;
  }

  // Don't attempt to generate preprocessed files if multiple -arch options are
  // used, unless they're all duplicates.
  llvm::StringSet<> ArchNames;
  for (const Arg *A : C.getArgs()) {
    if (A->getOption().matches(options::OPT_arch)) {
      StringRef ArchName = A->getValue();
      ArchNames.insert(ArchName);
    }
  }
  if (ArchNames.size() > 1) {
    Diag(clang::diag::note_drv_command_failed_diag_msg)
        << "Error generating preprocessed source(s) - cannot generate "
           "preprocessed source with multiple -arch options.";
    return;
  }

  // Construct the list of abstract actions to perform for this compilation. On
  // Darwin OSes this uses the driver-driver and builds universal actions.
  const ToolChain &TC = C.getDefaultToolChain();
  if (TC.getTriple().isOSBinFormatMachO())
    BuildUniversalActions(C, TC, Inputs);
  else
    BuildActions(C, C.getArgs(), Inputs, C.getActions());

  BuildJobs(C);

  // If there were errors building the compilation, quit now.
  if (Trap.hasErrorOccurred()) {
    Diag(clang::diag::note_drv_command_failed_diag_msg)
        << "Error generating preprocessed source(s).";
    return;
  }

  // Generate preprocessed output.
  SmallVector<std::pair<int, const Command *>, 4> FailingCommands;
  C.ExecuteJobs(C.getJobs(), FailingCommands);

  // If any of the preprocessing commands failed, clean up and exit.
  if (!FailingCommands.empty()) {
    Diag(clang::diag::note_drv_command_failed_diag_msg)
        << "Error generating preprocessed source(s).";
    return;
  }

  const ArgStringList &TempFiles = C.getTempFiles();
  if (TempFiles.empty()) {
    Diag(clang::diag::note_drv_command_failed_diag_msg)
        << "Error generating preprocessed source(s).";
    return;
  }

  Diag(clang::diag::note_drv_command_failed_diag_msg) << BugReporMsg;

  SmallString<128> VFS;
  SmallString<128> ReproCrashFilename;
  for (const char *TempFile : TempFiles) {
    Diag(clang::diag::note_drv_command_failed_diag_msg) << TempFile;
    if (Report)
      Report->TemporaryFiles.push_back(TempFile);
    if (ReproCrashFilename.empty()) {
      ReproCrashFilename = TempFile;
      llvm::sys::path::replace_extension(ReproCrashFilename, ".crash");
    }
    if (StringRef(TempFile).ends_with(".cache")) {
      // In some cases (modules) we'll dump extra data to help with reproducing
      // the crash into a directory next to the output.
      VFS = llvm::sys::path::filename(TempFile);
      llvm::sys::path::append(VFS, "vfs", "vfs.yaml");
    }
  }

  for (const char *TempFile : SavedTemps)
    C.addTempFile(TempFile);

  // Assume associated files are based off of the first temporary file.
  CrashReportInfo CrashInfo(TempFiles[0], VFS);

  llvm::SmallString<128> Script(CrashInfo.Filename);
  llvm::sys::path::replace_extension(Script, "sh");
  std::error_code EC;
  llvm::raw_fd_ostream ScriptOS(Script, EC, llvm::sys::fs::CD_CreateNew,
                                llvm::sys::fs::FA_Write,
                                llvm::sys::fs::OF_Text);
  if (EC) {
    Diag(clang::diag::note_drv_command_failed_diag_msg)
        << "Error generating run script: " << Script << " " << EC.message();
  } else {
    ScriptOS << "# Crash reproducer for " << getClangFullVersion() << "\n"
             << "# Driver args: ";
    printArgList(ScriptOS, C.getInputArgs());
    ScriptOS << "# Original command: ";
    Cmd.Print(ScriptOS, "\n", /*Quote=*/true);
    Cmd.Print(ScriptOS, "\n", /*Quote=*/true, &CrashInfo);
    if (!AdditionalInformation.empty())
      ScriptOS << "\n# Additional information: " << AdditionalInformation
               << "\n";
    if (Report)
      Report->TemporaryFiles.push_back(std::string(Script));
    Diag(clang::diag::note_drv_command_failed_diag_msg) << Script;
  }

  // On darwin, provide information about the .crash diagnostic report.
  if (llvm::Triple(llvm::sys::getProcessTriple()).isOSDarwin()) {
    SmallString<128> CrashDiagDir;
    if (getCrashDiagnosticFile(ReproCrashFilename, CrashDiagDir)) {
      Diag(clang::diag::note_drv_command_failed_diag_msg)
          << ReproCrashFilename.str();
    } else { // Suggest a directory for the user to look for .crash files.
      llvm::sys::path::append(CrashDiagDir, Name);
      CrashDiagDir += "_<YYYY-MM-DD-HHMMSS>_<hostname>.crash";
      Diag(clang::diag::note_drv_command_failed_diag_msg)
          << "Crash backtrace is located in";
      Diag(clang::diag::note_drv_command_failed_diag_msg)
          << CrashDiagDir.str();
      Diag(clang::diag::note_drv_command_failed_diag_msg)
          << "(choose the .crash file that corresponds to your crash)";
    }
  }

  Diag(clang::diag::note_drv_command_failed_diag_msg)
      << "\n\n********************";
}

void Driver::setUpResponseFiles(Compilation &C, Command &Cmd) {
  // Since commandLineFitsWithinSystemLimits() may underestimate system's
  // capacity if the tool does not support response files, there is a chance/
  // that things will just work without a response file, so we silently just
  // skip it.
  if (Cmd.getResponseFileSupport().ResponseKind ==
          ResponseFileSupport::RF_None ||
      llvm::sys::commandLineFitsWithinSystemLimits(Cmd.getExecutable(),
                                                   Cmd.getArguments()))
    return;

  std::string TmpName = GetTemporaryPath("response", "txt");
  Cmd.setResponseFile(C.addTempFile(C.getArgs().MakeArgString(TmpName)));
}

int Driver::ExecuteCompilation(
    Compilation &C,
    SmallVectorImpl<std::pair<int, const Command *>> &FailingCommands) {
  if (C.getArgs().hasArg(options::OPT_fdriver_only)) {
    if (C.getArgs().hasArg(options::OPT_v))
      C.getJobs().Print(llvm::errs(), "\n", true);

    C.ExecuteJobs(C.getJobs(), FailingCommands, /*LogOnly=*/true);

    // If there were errors building the compilation, quit now.
    if (!FailingCommands.empty() || Diags.hasErrorOccurred())
      return 1;

    return 0;
  }

  // Just print if -### was present.
  if (C.getArgs().hasArg(options::OPT__HASH_HASH_HASH)) {
    C.getJobs().Print(llvm::errs(), "\n", true);
    return Diags.hasErrorOccurred() ? 1 : 0;
  }

  // If there were errors building the compilation, quit now.
  if (Diags.hasErrorOccurred())
    return 1;

  // Set up response file names for each command, if necessary.
  for (auto &Job : C.getJobs())
    setUpResponseFiles(C, Job);

  C.ExecuteJobs(C.getJobs(), FailingCommands);

  // If the command succeeded, we are done.
  if (FailingCommands.empty())
    return 0;

  // Otherwise, remove result files and print extra information about abnormal
  // failures.
  int Res = 0;
  for (const auto &CmdPair : FailingCommands) {
    int CommandRes = CmdPair.first;
    const Command *FailingCommand = CmdPair.second;

    // Remove result files if we're not saving temps.
    if (!isSaveTempsEnabled()) {
      const JobAction *JA = cast<JobAction>(&FailingCommand->getSource());
      C.CleanupFileMap(C.getResultFiles(), JA, true);

      // Failure result files are valid unless we crashed.
      if (CommandRes < 0)
        C.CleanupFileMap(C.getFailureResultFiles(), JA, true);
    }

    // llvm/lib/Support/*/Signals.inc will exit with a special return code
    // for SIGPIPE. Do not print diagnostics for this case.
    if (CommandRes == EX_IOERR) {
      Res = CommandRes;
      continue;
    }

    // Print extra information about abnormal failures, if possible.
    //
    // This is ad-hoc, but we don't want to be excessively noisy. If the result
    // status was 1, assume the command failed normally. In particular, if it
    // was the compiler then assume it gave a reasonable error code. Failures
    // in other tools are less common, and they generally have worse
    // diagnostics, so always print the diagnostic there.
    const Tool &FailingTool = FailingCommand->getCreator();

    if (!FailingCommand->getCreator().hasGoodDiagnostics() || CommandRes != 1) {
      // FIXME: See FIXME above regarding result code interpretation.
      if (CommandRes < 0)
        Diag(clang::diag::err_drv_command_signalled)
            << FailingTool.getShortName();
      else
        Diag(clang::diag::err_drv_command_failed)
            << FailingTool.getShortName() << CommandRes;
    }
  }
  return Res;
}

void Driver::PrintHelp(bool ShowHidden) const {
  llvm::opt::Visibility VisibilityMask = getOptionVisibilityMask();

  std::string Usage = llvm::formatv("{0} [options] file...", Name).str();
  getOpts().printHelp(llvm::outs(), Usage.c_str(), DriverTitle.c_str(),
                      ShowHidden, /*ShowAllAliases=*/false,
                      VisibilityMask);
}

void Driver::PrintVersion(const Compilation &C, raw_ostream &OS) const {
  if (IsFlangMode()) {
    OS << getClangToolFullVersion("flang-new") << '\n';
  } else {
    // FIXME: The following handlers should use a callback mechanism, we don't
    // know what the client would like to do.
    OS << getClangFullVersion() << '\n';
  }
  const ToolChain &TC = C.getDefaultToolChain();
  OS << "Target: " << TC.getTripleString() << '\n';

  // Print the threading model.
  if (Arg *A = C.getArgs().getLastArg(options::OPT_mthread_model)) {
    // Don't print if the ToolChain would have barfed on it already
    if (TC.isThreadModelSupported(A->getValue()))
      OS << "Thread model: " << A->getValue();
  } else
    OS << "Thread model: " << TC.getThreadModel();
  OS << '\n';

  // Print out the install directory.
  OS << "InstalledDir: " << Dir << '\n';

  // Print the build config if it's non-default.
  // Intended to help LLVM developers understand the configs of compilers
  // they're investigating.
  if (!llvm::cl::getCompilerBuildConfig().empty())
    llvm::cl::printBuildConfig(OS);

  // If configuration files were used, print their paths.
  for (auto ConfigFile : ConfigFiles)
    OS << "Configuration file: " << ConfigFile << '\n';
}

/// PrintDiagnosticCategories - Implement the --print-diagnostic-categories
/// option.
static void PrintDiagnosticCategories(raw_ostream &OS) {
  // Skip the empty category.
  for (unsigned i = 1, max = DiagnosticIDs::getNumberOfCategories(); i != max;
       ++i)
    OS << i << ',' << DiagnosticIDs::getCategoryNameFromID(i) << '\n';
}

void Driver::HandleAutocompletions(StringRef PassedFlags) const {
  if (PassedFlags == "")
    return;
  // Print out all options that start with a given argument. This is used for
  // shell autocompletion.
  std::vector<std::string> SuggestedCompletions;
  std::vector<std::string> Flags;

  llvm::opt::Visibility VisibilityMask(options::ClangOption);

  // Make sure that Flang-only options don't pollute the Clang output
  // TODO: Make sure that Clang-only options don't pollute Flang output
  if (IsFlangMode())
    VisibilityMask = llvm::opt::Visibility(options::FlangOption);

  // Distinguish "--autocomplete=-someflag" and "--autocomplete=-someflag,"
  // because the latter indicates that the user put space before pushing tab
  // which should end up in a file completion.
  const bool HasSpace = PassedFlags.ends_with(",");

  // Parse PassedFlags by "," as all the command-line flags are passed to this
  // function separated by ","
  StringRef TargetFlags = PassedFlags;
  while (TargetFlags != "") {
    StringRef CurFlag;
    std::tie(CurFlag, TargetFlags) = TargetFlags.split(",");
    Flags.push_back(std::string(CurFlag));
  }

  // We want to show cc1-only options only when clang is invoked with -cc1 or
  // -Xclang.
  if (llvm::is_contained(Flags, "-Xclang") || llvm::is_contained(Flags, "-cc1"))
    VisibilityMask = llvm::opt::Visibility(options::CC1Option);

  const llvm::opt::OptTable &Opts = getOpts();
  StringRef Cur;
  Cur = Flags.at(Flags.size() - 1);
  StringRef Prev;
  if (Flags.size() >= 2) {
    Prev = Flags.at(Flags.size() - 2);
    SuggestedCompletions = Opts.suggestValueCompletions(Prev, Cur);
  }

  if (SuggestedCompletions.empty())
    SuggestedCompletions = Opts.suggestValueCompletions(Cur, "");

  // If Flags were empty, it means the user typed `clang [tab]` where we should
  // list all possible flags. If there was no value completion and the user
  // pressed tab after a space, we should fall back to a file completion.
  // We're printing a newline to be consistent with what we print at the end of
  // this function.
  if (SuggestedCompletions.empty() && HasSpace && !Flags.empty()) {
    llvm::outs() << '\n';
    return;
  }

  // When flag ends with '=' and there was no value completion, return empty
  // string and fall back to the file autocompletion.
  if (SuggestedCompletions.empty() && !Cur.ends_with("=")) {
    // If the flag is in the form of "--autocomplete=-foo",
    // we were requested to print out all option names that start with "-foo".
    // For example, "--autocomplete=-fsyn" is expanded to "-fsyntax-only".
    SuggestedCompletions = Opts.findByPrefix(
        Cur, VisibilityMask,
        /*DisableFlags=*/options::Unsupported | options::Ignored);

    // We have to query the -W flags manually as they're not in the OptTable.
    // TODO: Find a good way to add them to OptTable instead and them remove
    // this code.
    for (StringRef S : DiagnosticIDs::getDiagnosticFlags())
      if (S.starts_with(Cur))
        SuggestedCompletions.push_back(std::string(S));
  }

  // Sort the autocomplete candidates so that shells print them out in a
  // deterministic order. We could sort in any way, but we chose
  // case-insensitive sorting for consistency with the -help option
  // which prints out options in the case-insensitive alphabetical order.
  llvm::sort(SuggestedCompletions, [](StringRef A, StringRef B) {
    if (int X = A.compare_insensitive(B))
      return X < 0;
    return A.compare(B) > 0;
  });

  llvm::outs() << llvm::join(SuggestedCompletions, "\n") << '\n';
}

bool Driver::HandleImmediateArgs(Compilation &C) {
  // The order these options are handled in gcc is all over the place, but we
  // don't expect inconsistencies w.r.t. that to matter in practice.

  if (C.getArgs().hasArg(options::OPT_dumpmachine)) {
    llvm::outs() << C.getDefaultToolChain().getTripleString() << '\n';
    return false;
  }

  if (C.getArgs().hasArg(options::OPT_dumpversion)) {
    // Since -dumpversion is only implemented for pedantic GCC compatibility, we
    // return an answer which matches our definition of __VERSION__.
    llvm::outs() << CLANG_VERSION_STRING << "\n";
    return false;
  }

  if (C.getArgs().hasArg(options::OPT__print_diagnostic_categories)) {
    PrintDiagnosticCategories(llvm::outs());
    return false;
  }

  if (C.getArgs().hasArg(options::OPT_help) ||
      C.getArgs().hasArg(options::OPT__help_hidden)) {
    PrintHelp(C.getArgs().hasArg(options::OPT__help_hidden));
    return false;
  }

  if (C.getArgs().hasArg(options::OPT__version)) {
    // Follow gcc behavior and use stdout for --version and stderr for -v.
    PrintVersion(C, llvm::outs());
    return false;
  }

  if (C.getArgs().hasArg(options::OPT_v) ||
      C.getArgs().hasArg(options::OPT__HASH_HASH_HASH) ||
      C.getArgs().hasArg(options::OPT_print_supported_cpus) ||
      C.getArgs().hasArg(options::OPT_print_supported_extensions) ||
      C.getArgs().hasArg(options::OPT_print_enabled_extensions)) {
    PrintVersion(C, llvm::errs());
    SuppressMissingInputWarning = true;
  }

  if (C.getArgs().hasArg(options::OPT_v)) {
    if (!SystemConfigDir.empty())
      llvm::errs() << "System configuration file directory: "
                   << SystemConfigDir << "\n";
    if (!UserConfigDir.empty())
      llvm::errs() << "User configuration file directory: "
                   << UserConfigDir << "\n";
  }

  const ToolChain &TC = C.getDefaultToolChain();

  if (C.getArgs().hasArg(options::OPT_v))
    TC.printVerboseInfo(llvm::errs());

  if (C.getArgs().hasArg(options::OPT_print_resource_dir)) {
    llvm::outs() << ResourceDir << '\n';
    return false;
  }

  if (C.getArgs().hasArg(options::OPT_print_search_dirs)) {
    llvm::outs() << "programs: =";
    bool separator = false;
    // Print -B and COMPILER_PATH.
    for (const std::string &Path : PrefixDirs) {
      if (separator)
        llvm::outs() << llvm::sys::EnvPathSeparator;
      llvm::outs() << Path;
      separator = true;
    }
    for (const std::string &Path : TC.getProgramPaths()) {
      if (separator)
        llvm::outs() << llvm::sys::EnvPathSeparator;
      llvm::outs() << Path;
      separator = true;
    }
    llvm::outs() << "\n";
    llvm::outs() << "libraries: =" << ResourceDir;

    StringRef sysroot = C.getSysRoot();

    for (const std::string &Path : TC.getFilePaths()) {
      // Always print a separator. ResourceDir was the first item shown.
      llvm::outs() << llvm::sys::EnvPathSeparator;
      // Interpretation of leading '=' is needed only for NetBSD.
      if (Path[0] == '=')
        llvm::outs() << sysroot << Path.substr(1);
      else
        llvm::outs() << Path;
    }
    llvm::outs() << "\n";
    return false;
  }

  if (C.getArgs().hasArg(options::OPT_print_std_module_manifest_path)) {
    llvm::outs() << GetStdModuleManifestPath(C, C.getDefaultToolChain())
                 << '\n';
    return false;
  }

  if (C.getArgs().hasArg(options::OPT_print_runtime_dir)) {
    if (std::optional<std::string> RuntimePath = TC.getRuntimePath())
      llvm::outs() << *RuntimePath << '\n';
    else
      llvm::outs() << TC.getCompilerRTPath() << '\n';
    return false;
  }

  if (C.getArgs().hasArg(options::OPT_print_diagnostic_options)) {
    std::vector<std::string> Flags = DiagnosticIDs::getDiagnosticFlags();
    for (std::size_t I = 0; I != Flags.size(); I += 2)
      llvm::outs() << "  " << Flags[I] << "\n  " << Flags[I + 1] << "\n\n";
    return false;
  }

  // FIXME: The following handlers should use a callback mechanism, we don't
  // know what the client would like to do.
  if (Arg *A = C.getArgs().getLastArg(options::OPT_print_file_name_EQ)) {
    llvm::outs() << GetFilePath(A->getValue(), TC) << "\n";
    return false;
  }

  if (Arg *A = C.getArgs().getLastArg(options::OPT_print_prog_name_EQ)) {
    StringRef ProgName = A->getValue();

    // Null program name cannot have a path.
    if (! ProgName.empty())
      llvm::outs() << GetProgramPath(ProgName, TC);

    llvm::outs() << "\n";
    return false;
  }

  if (Arg *A = C.getArgs().getLastArg(options::OPT_autocomplete)) {
    StringRef PassedFlags = A->getValue();
    HandleAutocompletions(PassedFlags);
    return false;
  }

  if (C.getArgs().hasArg(options::OPT_print_libgcc_file_name)) {
    ToolChain::RuntimeLibType RLT = TC.GetRuntimeLibType(C.getArgs());
    const llvm::Triple Triple(TC.ComputeEffectiveClangTriple(C.getArgs()));
    // The 'Darwin' toolchain is initialized only when its arguments are
    // computed. Get the default arguments for OFK_None to ensure that
    // initialization is performed before trying to access properties of
    // the toolchain in the functions below.
    // FIXME: Remove when darwin's toolchain is initialized during construction.
    // FIXME: For some more esoteric targets the default toolchain is not the
    //        correct one.
    C.getArgsForToolChain(&TC, Triple.getArchName(), Action::OFK_None);
    RegisterEffectiveTriple TripleRAII(TC, Triple);
    switch (RLT) {
    case ToolChain::RLT_CompilerRT:
      llvm::outs() << TC.getCompilerRT(C.getArgs(), "builtins") << "\n";
      break;
    case ToolChain::RLT_Libgcc:
      llvm::outs() << GetFilePath("libgcc.a", TC) << "\n";
      break;
    }
    return false;
  }

  if (C.getArgs().hasArg(options::OPT_print_multi_lib)) {
    for (const Multilib &Multilib : TC.getMultilibs())
      if (!Multilib.isError())
        llvm::outs() << Multilib << "\n";
    return false;
  }

  if (C.getArgs().hasArg(options::OPT_print_multi_flags)) {
    Multilib::flags_list ArgFlags = TC.getMultilibFlags(C.getArgs());
    llvm::StringSet<> ExpandedFlags = TC.getMultilibs().expandFlags(ArgFlags);
    std::set<llvm::StringRef> SortedFlags;
    for (const auto &FlagEntry : ExpandedFlags)
      SortedFlags.insert(FlagEntry.getKey());
    for (auto Flag : SortedFlags)
      llvm::outs() << Flag << '\n';
    return false;
  }

  if (C.getArgs().hasArg(options::OPT_print_multi_directory)) {
    for (const Multilib &Multilib : TC.getSelectedMultilibs()) {
      if (Multilib.gccSuffix().empty())
        llvm::outs() << ".\n";
      else {
        StringRef Suffix(Multilib.gccSuffix());
        assert(Suffix.front() == '/');
        llvm::outs() << Suffix.substr(1) << "\n";
      }
    }
    return false;
  }

  if (C.getArgs().hasArg(options::OPT_print_target_triple)) {
    llvm::outs() << TC.getTripleString() << "\n";
    return false;
  }

  if (C.getArgs().hasArg(options::OPT_print_effective_triple)) {
    const llvm::Triple Triple(TC.ComputeEffectiveClangTriple(C.getArgs()));
    llvm::outs() << Triple.getTriple() << "\n";
    return false;
  }

  if (C.getArgs().hasArg(options::OPT_print_targets)) {
    llvm::TargetRegistry::printRegisteredTargetsForVersion(llvm::outs());
    return false;
  }

  return true;
}

enum {
  TopLevelAction = 0,
  HeadSibAction = 1,
  OtherSibAction = 2,
};

// Display an action graph human-readably.  Action A is the "sink" node
// and latest-occuring action. Traversal is in pre-order, visiting the
// inputs to each action before printing the action itself.
static unsigned PrintActions1(const Compilation &C, Action *A,
                              std::map<Action *, unsigned> &Ids,
                              Twine Indent = {}, int Kind = TopLevelAction) {
  if (auto It = Ids.find(A); It != Ids.end()) // A was already visited.
    return It->second;

  std::string str;
  llvm::raw_string_ostream os(str);

  auto getSibIndent = [](int K) -> Twine {
    return (K == HeadSibAction) ? "   " : (K == OtherSibAction) ? "|  " : "";
  };

  Twine SibIndent = Indent + getSibIndent(Kind);
  int SibKind = HeadSibAction;
  os << Action::getClassName(A->getKind()) << ", ";
  if (InputAction *IA = dyn_cast<InputAction>(A)) {
    os << "\"" << IA->getInputArg().getValue() << "\"";
  } else if (BindArchAction *BIA = dyn_cast<BindArchAction>(A)) {
    os << '"' << BIA->getArchName() << '"' << ", {"
       << PrintActions1(C, *BIA->input_begin(), Ids, SibIndent, SibKind) << "}";
  } else if (OffloadAction *OA = dyn_cast<OffloadAction>(A)) {
    bool IsFirst = true;
    OA->doOnEachDependence(
        [&](Action *A, const ToolChain *TC, const char *BoundArch) {
          assert(TC && "Unknown host toolchain");
          // E.g. for two CUDA device dependences whose bound arch is sm_20 and
          // sm_35 this will generate:
          // "cuda-device" (nvptx64-nvidia-cuda:sm_20) {#ID}, "cuda-device"
          // (nvptx64-nvidia-cuda:sm_35) {#ID}
          if (!IsFirst)
            os << ", ";
          os << '"';
          os << A->getOffloadingKindPrefix();
          os << " (";
          os << TC->getTriple().normalize();
          if (BoundArch)
            os << ":" << BoundArch;
          os << ")";
          os << '"';
          os << " {" << PrintActions1(C, A, Ids, SibIndent, SibKind) << "}";
          IsFirst = false;
          SibKind = OtherSibAction;
        });
  } else {
    const ActionList *AL = &A->getInputs();

    if (AL->size()) {
      const char *Prefix = "{";
      for (Action *PreRequisite : *AL) {
        os << Prefix << PrintActions1(C, PreRequisite, Ids, SibIndent, SibKind);
        Prefix = ", ";
        SibKind = OtherSibAction;
      }
      os << "}";
    } else
      os << "{}";
  }

  // Append offload info for all options other than the offloading action
  // itself (e.g. (cuda-device, sm_20) or (cuda-host)).
  std::string offload_str;
  llvm::raw_string_ostream offload_os(offload_str);
  if (!isa<OffloadAction>(A)) {
    auto S = A->getOffloadingKindPrefix();
    if (!S.empty()) {
      offload_os << ", (" << S;
      if (A->getOffloadingArch())
        offload_os << ", " << A->getOffloadingArch();
      offload_os << ")";
    }
  }

  auto getSelfIndent = [](int K) -> Twine {
    return (K == HeadSibAction) ? "+- " : (K == OtherSibAction) ? "|- " : "";
  };

  unsigned Id = Ids.size();
  Ids[A] = Id;
  llvm::errs() << Indent + getSelfIndent(Kind) << Id << ": " << os.str() << ", "
               << types::getTypeName(A->getType()) << offload_os.str() << "\n";

  return Id;
}

// Print the action graphs in a compilation C.
// For example "clang -c file1.c file2.c" is composed of two subgraphs.
void Driver::PrintActions(const Compilation &C) const {
  std::map<Action *, unsigned> Ids;
  for (Action *A : C.getActions())
    PrintActions1(C, A, Ids);
}

/// Check whether the given input tree contains any compilation or
/// assembly actions.
static bool ContainsCompileOrAssembleAction(const Action *A) {
  if (isa<CompileJobAction>(A) || isa<BackendJobAction>(A) ||
      isa<AssembleJobAction>(A))
    return true;

  return llvm::any_of(A->inputs(), ContainsCompileOrAssembleAction);
}

void Driver::BuildUniversalActions(Compilation &C, const ToolChain &TC,
                                   const InputList &BAInputs) const {
  DerivedArgList &Args = C.getArgs();
  ActionList &Actions = C.getActions();
  llvm::PrettyStackTraceString CrashInfo("Building universal build actions");
  // Collect the list of architectures. Duplicates are allowed, but should only
  // be handled once (in the order seen).
  llvm::StringSet<> ArchNames;
  SmallVector<const char *, 4> Archs;
  for (Arg *A : Args) {
    if (A->getOption().matches(options::OPT_arch)) {
      // Validate the option here; we don't save the type here because its
      // particular spelling may participate in other driver choices.
      llvm::Triple::ArchType Arch =
          tools::darwin::getArchTypeForMachOArchName(A->getValue());
      if (Arch == llvm::Triple::UnknownArch) {
        Diag(clang::diag::err_drv_invalid_arch_name) << A->getAsString(Args);
        continue;
      }

      A->claim();
      if (ArchNames.insert(A->getValue()).second)
        Archs.push_back(A->getValue());
    }
  }

  // When there is no explicit arch for this platform, make sure we still bind
  // the architecture (to the default) so that -Xarch_ is handled correctly.
  if (!Archs.size())
    Archs.push_back(Args.MakeArgString(TC.getDefaultUniversalArchName()));

  ActionList SingleActions;
  BuildActions(C, Args, BAInputs, SingleActions);

  // Add in arch bindings for every top level action, as well as lipo and
  // dsymutil steps if needed.
  for (Action* Act : SingleActions) {
    // Make sure we can lipo this kind of output. If not (and it is an actual
    // output) then we disallow, since we can't create an output file with the
    // right name without overwriting it. We could remove this oddity by just
    // changing the output names to include the arch, which would also fix
    // -save-temps. Compatibility wins for now.

    if (Archs.size() > 1 && !types::canLipoType(Act->getType()))
      Diag(clang::diag::err_drv_invalid_output_with_multiple_archs)
          << types::getTypeName(Act->getType());

    ActionList Inputs;
    for (unsigned i = 0, e = Archs.size(); i != e; ++i)
      Inputs.push_back(C.MakeAction<BindArchAction>(Act, Archs[i]));

    // Lipo if necessary, we do it this way because we need to set the arch flag
    // so that -Xarch_ gets overwritten.
    if (Inputs.size() == 1 || Act->getType() == types::TY_Nothing)
      Actions.append(Inputs.begin(), Inputs.end());
    else
      Actions.push_back(C.MakeAction<LipoJobAction>(Inputs, Act->getType()));

    // Handle debug info queries.
    Arg *A = Args.getLastArg(options::OPT_g_Group);
    bool enablesDebugInfo = A && !A->getOption().matches(options::OPT_g0) &&
                            !A->getOption().matches(options::OPT_gstabs);
    if ((enablesDebugInfo || willEmitRemarks(Args)) &&
        ContainsCompileOrAssembleAction(Actions.back())) {

      // Add a 'dsymutil' step if necessary, when debug info is enabled and we
      // have a compile input. We need to run 'dsymutil' ourselves in such cases
      // because the debug info will refer to a temporary object file which
      // will be removed at the end of the compilation process.
      if (Act->getType() == types::TY_Image) {
        ActionList Inputs;
        Inputs.push_back(Actions.back());
        Actions.pop_back();
        Actions.push_back(
            C.MakeAction<DsymutilJobAction>(Inputs, types::TY_dSYM));
      }

      // Verify the debug info output.
      if (Args.hasArg(options::OPT_verify_debug_info)) {
        Action* LastAction = Actions.back();
        Actions.pop_back();
        Actions.push_back(C.MakeAction<VerifyDebugInfoJobAction>(
            LastAction, types::TY_Nothing));
      }
    }
  }
}

bool Driver::DiagnoseInputExistence(const DerivedArgList &Args, StringRef Value,
                                    types::ID Ty, bool TypoCorrect) const {
  if (!getCheckInputsExist())
    return true;

  // stdin always exists.
  if (Value == "-")
    return true;

  // If it's a header to be found in the system or user search path, then defer
  // complaints about its absence until those searches can be done.  When we
  // are definitely processing headers for C++20 header units, extend this to
  // allow the user to put "-fmodule-header -xc++-header vector" for example.
  if (Ty == types::TY_CXXSHeader || Ty == types::TY_CXXUHeader ||
      (ModulesModeCXX20 && Ty == types::TY_CXXHeader))
    return true;

  if (getVFS().exists(Value))
    return true;

  if (TypoCorrect) {
    // Check if the filename is a typo for an option flag. OptTable thinks
    // that all args that are not known options and that start with / are
    // filenames, but e.g. `/diagnostic:caret` is more likely a typo for
    // the option `/diagnostics:caret` than a reference to a file in the root
    // directory.
    std::string Nearest;
    if (getOpts().findNearest(Value, Nearest, getOptionVisibilityMask()) <= 1) {
      Diag(clang::diag::err_drv_no_such_file_with_suggestion)
          << Value << Nearest;
      return false;
    }
  }

  // In CL mode, don't error on apparently non-existent linker inputs, because
  // they can be influenced by linker flags the clang driver might not
  // understand.
  // Examples:
  // - `clang-cl main.cc ole32.lib` in a non-MSVC shell will make the driver
  //   module look for an MSVC installation in the registry. (We could ask
  //   the MSVCToolChain object if it can find `ole32.lib`, but the logic to
  //   look in the registry might move into lld-link in the future so that
  //   lld-link invocations in non-MSVC shells just work too.)
  // - `clang-cl ... /link ...` can pass arbitrary flags to the linker,
  //   including /libpath:, which is used to find .lib and .obj files.
  // So do not diagnose this on the driver level. Rely on the linker diagnosing
  // it. (If we don't end up invoking the linker, this means we'll emit a
  // "'linker' input unused [-Wunused-command-line-argument]" warning instead
  // of an error.)
  //
  // Only do this skip after the typo correction step above. `/Brepo` is treated
  // as TY_Object, but it's clearly a typo for `/Brepro`. It seems fine to emit
  // an error if we have a flag that's within an edit distance of 1 from a
  // flag. (Users can use `-Wl,` or `/linker` to launder the flag past the
  // driver in the unlikely case they run into this.)
  //
  // Don't do this for inputs that start with a '/', else we'd pass options
  // like /libpath: through to the linker silently.
  //
  // Emitting an error for linker inputs can also cause incorrect diagnostics
  // with the gcc driver. The command
  //     clang -fuse-ld=lld -Wl,--chroot,some/dir /file.o
  // will make lld look for some/dir/file.o, while we will diagnose here that
  // `/file.o` does not exist. However, configure scripts check if
  // `clang /GR-` compiles without error to see if the compiler is cl.exe,
  // so we can't downgrade diagnostics for `/GR-` from an error to a warning
  // in cc mode. (We can in cl mode because cl.exe itself only warns on
  // unknown flags.)
  if (IsCLMode() && Ty == types::TY_Object && !Value.starts_with("/"))
    return true;

  Diag(clang::diag::err_drv_no_such_file) << Value;
  return false;
}

// Get the C++20 Header Unit type corresponding to the input type.
static types::ID CXXHeaderUnitType(ModuleHeaderMode HM) {
  switch (HM) {
  case HeaderMode_User:
    return types::TY_CXXUHeader;
  case HeaderMode_System:
    return types::TY_CXXSHeader;
  case HeaderMode_Default:
    break;
  case HeaderMode_None:
    llvm_unreachable("should not be called in this case");
  }
  return types::TY_CXXHUHeader;
}

// Construct a the list of inputs and their types.
void Driver::BuildInputs(const ToolChain &TC, DerivedArgList &Args,
                         InputList &Inputs) const {
  const llvm::opt::OptTable &Opts = getOpts();
  // Track the current user specified (-x) input. We also explicitly track the
  // argument used to set the type; we only want to claim the type when we
  // actually use it, so we warn about unused -x arguments.
  types::ID InputType = types::TY_Nothing;
  Arg *InputTypeArg = nullptr;

  // The last /TC or /TP option sets the input type to C or C++ globally.
  if (Arg *TCTP = Args.getLastArgNoClaim(options::OPT__SLASH_TC,
                                         options::OPT__SLASH_TP)) {
    InputTypeArg = TCTP;
    InputType = TCTP->getOption().matches(options::OPT__SLASH_TC)
                    ? types::TY_C
                    : types::TY_CXX;

    Arg *Previous = nullptr;
    bool ShowNote = false;
    for (Arg *A :
         Args.filtered(options::OPT__SLASH_TC, options::OPT__SLASH_TP)) {
      if (Previous) {
        Diag(clang::diag::warn_drv_overriding_option)
            << Previous->getSpelling() << A->getSpelling();
        ShowNote = true;
      }
      Previous = A;
    }
    if (ShowNote)
      Diag(clang::diag::note_drv_t_option_is_global);
  }

  // Warn -x after last input file has no effect
  {
    Arg *LastXArg = Args.getLastArgNoClaim(options::OPT_x);
    Arg *LastInputArg = Args.getLastArgNoClaim(options::OPT_INPUT);
    if (LastXArg && LastInputArg &&
        LastInputArg->getIndex() < LastXArg->getIndex())
      Diag(clang::diag::warn_drv_unused_x) << LastXArg->getValue();
  }

  for (Arg *A : Args) {
    if (A->getOption().getKind() == Option::InputClass) {
      const char *Value = A->getValue();
      types::ID Ty = types::TY_INVALID;

      // Infer the input type if necessary.
      if (InputType == types::TY_Nothing) {
        // If there was an explicit arg for this, claim it.
        if (InputTypeArg)
          InputTypeArg->claim();

        // stdin must be handled specially.
        if (memcmp(Value, "-", 2) == 0) {
          if (IsFlangMode()) {
            Ty = types::TY_Fortran;
          } else if (IsDXCMode()) {
            Ty = types::TY_HLSL;
          } else {
            // If running with -E, treat as a C input (this changes the
            // builtin macros, for example). This may be overridden by -ObjC
            // below.
            //
            // Otherwise emit an error but still use a valid type to avoid
            // spurious errors (e.g., no inputs).
            assert(!CCGenDiagnostics && "stdin produces no crash reproducer");
            if (!Args.hasArgNoClaim(options::OPT_E) && !CCCIsCPP())
              Diag(IsCLMode() ? clang::diag::err_drv_unknown_stdin_type_clang_cl
                              : clang::diag::err_drv_unknown_stdin_type);
            Ty = types::TY_C;
          }
        } else {
          // Otherwise lookup by extension.
          // Fallback is C if invoked as C preprocessor, C++ if invoked with
          // clang-cl /E, or Object otherwise.
          // We use a host hook here because Darwin at least has its own
          // idea of what .s is.
          if (const char *Ext = strrchr(Value, '.'))
            Ty = TC.LookupTypeForExtension(Ext + 1);

          if (Ty == types::TY_INVALID) {
            if (IsCLMode() && (Args.hasArgNoClaim(options::OPT_E) || CCGenDiagnostics))
              Ty = types::TY_CXX;
            else if (CCCIsCPP() || CCGenDiagnostics)
              Ty = types::TY_C;
            else
              Ty = types::TY_Object;
          }

          // If the driver is invoked as C++ compiler (like clang++ or c++) it
          // should autodetect some input files as C++ for g++ compatibility.
          if (CCCIsCXX()) {
            types::ID OldTy = Ty;
            Ty = types::lookupCXXTypeForCType(Ty);

            // Do not complain about foo.h, when we are known to be processing
            // it as a C++20 header unit.
            if (Ty != OldTy && !(OldTy == types::TY_CHeader && hasHeaderMode()))
              Diag(clang::diag::warn_drv_treating_input_as_cxx)
                  << getTypeName(OldTy) << getTypeName(Ty);
          }

          // If running with -fthinlto-index=, extensions that normally identify
          // native object files actually identify LLVM bitcode files.
          if (Args.hasArgNoClaim(options::OPT_fthinlto_index_EQ) &&
              Ty == types::TY_Object)
            Ty = types::TY_LLVM_BC;
        }

        // -ObjC and -ObjC++ override the default language, but only for "source
        // files". We just treat everything that isn't a linker input as a
        // source file.
        //
        // FIXME: Clean this up if we move the phase sequence into the type.
        if (Ty != types::TY_Object) {
          if (Args.hasArg(options::OPT_ObjC))
            Ty = types::TY_ObjC;
          else if (Args.hasArg(options::OPT_ObjCXX))
            Ty = types::TY_ObjCXX;
        }

        // Disambiguate headers that are meant to be header units from those
        // intended to be PCH.  Avoid missing '.h' cases that are counted as
        // C headers by default - we know we are in C++ mode and we do not
        // want to issue a complaint about compiling things in the wrong mode.
        if ((Ty == types::TY_CXXHeader || Ty == types::TY_CHeader) &&
            hasHeaderMode())
          Ty = CXXHeaderUnitType(CXX20HeaderType);
      } else {
        assert(InputTypeArg && "InputType set w/o InputTypeArg");
        if (!InputTypeArg->getOption().matches(options::OPT_x)) {
          // If emulating cl.exe, make sure that /TC and /TP don't affect input
          // object files.
          const char *Ext = strrchr(Value, '.');
          if (Ext && TC.LookupTypeForExtension(Ext + 1) == types::TY_Object)
            Ty = types::TY_Object;
        }
        if (Ty == types::TY_INVALID) {
          Ty = InputType;
          InputTypeArg->claim();
        }
      }

      if ((Ty == types::TY_C || Ty == types::TY_CXX) &&
          Args.hasArgNoClaim(options::OPT_hipstdpar))
        Ty = types::TY_HIP;

      if (DiagnoseInputExistence(Args, Value, Ty, /*TypoCorrect=*/true))
        Inputs.push_back(std::make_pair(Ty, A));

    } else if (A->getOption().matches(options::OPT__SLASH_Tc)) {
      StringRef Value = A->getValue();
      if (DiagnoseInputExistence(Args, Value, types::TY_C,
                                 /*TypoCorrect=*/false)) {
        Arg *InputArg = MakeInputArg(Args, Opts, A->getValue());
        Inputs.push_back(std::make_pair(types::TY_C, InputArg));
      }
      A->claim();
    } else if (A->getOption().matches(options::OPT__SLASH_Tp)) {
      StringRef Value = A->getValue();
      if (DiagnoseInputExistence(Args, Value, types::TY_CXX,
                                 /*TypoCorrect=*/false)) {
        Arg *InputArg = MakeInputArg(Args, Opts, A->getValue());
        Inputs.push_back(std::make_pair(types::TY_CXX, InputArg));
      }
      A->claim();
    } else if (A->getOption().hasFlag(options::LinkerInput)) {
      // Just treat as object type, we could make a special type for this if
      // necessary.
      Inputs.push_back(std::make_pair(types::TY_Object, A));

    } else if (A->getOption().matches(options::OPT_x)) {
      InputTypeArg = A;
      InputType = types::lookupTypeForTypeSpecifier(A->getValue());
      A->claim();

      // Follow gcc behavior and treat as linker input for invalid -x
      // options. Its not clear why we shouldn't just revert to unknown; but
      // this isn't very important, we might as well be bug compatible.
      if (!InputType) {
        Diag(clang::diag::err_drv_unknown_language) << A->getValue();
        InputType = types::TY_Object;
      }

      // If the user has put -fmodule-header{,=} then we treat C++ headers as
      // header unit inputs.  So we 'promote' -xc++-header appropriately.
      if (InputType == types::TY_CXXHeader && hasHeaderMode())
        InputType = CXXHeaderUnitType(CXX20HeaderType);
    } else if (A->getOption().getID() == options::OPT_U) {
      assert(A->getNumValues() == 1 && "The /U option has one value.");
      StringRef Val = A->getValue(0);
      if (Val.find_first_of("/\\") != StringRef::npos) {
        // Warn about e.g. "/Users/me/myfile.c".
        Diag(diag::warn_slash_u_filename) << Val;
        Diag(diag::note_use_dashdash);
      }
    }
  }
  if (CCCIsCPP() && Inputs.empty()) {
    // If called as standalone preprocessor, stdin is processed
    // if no other input is present.
    Arg *A = MakeInputArg(Args, Opts, "-");
    Inputs.push_back(std::make_pair(types::TY_C, A));
  }
}

namespace {
/// Provides a convenient interface for different programming models to generate
/// the required device actions.
class OffloadingActionBuilder final {
  /// Flag used to trace errors in the builder.
  bool IsValid = false;

  /// The compilation that is using this builder.
  Compilation &C;

  /// Map between an input argument and the offload kinds used to process it.
  std::map<const Arg *, unsigned> InputArgToOffloadKindMap;

  /// Map between a host action and its originating input argument.
  std::map<Action *, const Arg *> HostActionToInputArgMap;

  /// Builder interface. It doesn't build anything or keep any state.
  class DeviceActionBuilder {
  public:
    typedef const llvm::SmallVectorImpl<phases::ID> PhasesTy;

    enum ActionBuilderReturnCode {
      // The builder acted successfully on the current action.
      ABRT_Success,
      // The builder didn't have to act on the current action.
      ABRT_Inactive,
      // The builder was successful and requested the host action to not be
      // generated.
      ABRT_Ignore_Host,
    };

    /// ID to identify each device compilation. For CUDA it is simply the
    /// GPU arch string. For HIP it is either the GPU arch string or GPU
    /// arch string plus feature strings delimited by a plus sign, e.g.
    /// gfx906+xnack.
    struct TargetID {
      /// Target ID string which is persistent throughout the compilation.
      const char *ID;
      TargetID(OffloadArch Arch) { ID = OffloadArchToString(Arch); }
      TargetID(const char *ID) : ID(ID) {}
      operator const char *() { return ID; }
      operator StringRef() { return StringRef(ID); }
    };

  protected:
    /// Compilation associated with this builder.
    Compilation &C;

    /// Tool chains associated with this builder. The same programming
    /// model may have associated one or more tool chains.
    SmallVector<const ToolChain *, 2> ToolChains;

    /// The derived arguments associated with this builder.
    DerivedArgList &Args;

    /// The inputs associated with this builder.
    const Driver::InputList &Inputs;

    /// The associated offload kind.
    Action::OffloadKind AssociatedOffloadKind = Action::OFK_None;

  public:
    DeviceActionBuilder(Compilation &C, DerivedArgList &Args,
                        const Driver::InputList &Inputs,
                        Action::OffloadKind AssociatedOffloadKind)
        : C(C), Args(Args), Inputs(Inputs),
          AssociatedOffloadKind(AssociatedOffloadKind) {}
    virtual ~DeviceActionBuilder() {}

    /// Fill up the array \a DA with all the device dependences that should be
    /// added to the provided host action \a HostAction. By default it is
    /// inactive.
    virtual ActionBuilderReturnCode
    getDeviceDependences(OffloadAction::DeviceDependences &DA,
                         phases::ID CurPhase, phases::ID FinalPhase,
                         PhasesTy &Phases) {
      return ABRT_Inactive;
    }

    /// Update the state to include the provided host action \a HostAction as a
    /// dependency of the current device action. By default it is inactive.
    virtual ActionBuilderReturnCode addDeviceDependences(Action *HostAction) {
      return ABRT_Inactive;
    }

    /// Append top level actions generated by the builder.
    virtual void appendTopLevelActions(ActionList &AL) {}

    /// Append linker device actions generated by the builder.
    virtual void appendLinkDeviceActions(ActionList &AL) {}

    /// Append linker host action generated by the builder.
    virtual Action* appendLinkHostActions(ActionList &AL) { return nullptr; }

    /// Append linker actions generated by the builder.
    virtual void appendLinkDependences(OffloadAction::DeviceDependences &DA) {}

    /// Initialize the builder. Return true if any initialization errors are
    /// found.
    virtual bool initialize() { return false; }

    /// Return true if the builder can use bundling/unbundling.
    virtual bool canUseBundlerUnbundler() const { return false; }

    /// Return true if this builder is valid. We have a valid builder if we have
    /// associated device tool chains.
    bool isValid() { return !ToolChains.empty(); }

    /// Return the associated offload kind.
    Action::OffloadKind getAssociatedOffloadKind() {
      return AssociatedOffloadKind;
    }
  };

  /// Base class for CUDA/HIP action builder. It injects device code in
  /// the host backend action.
  class CudaActionBuilderBase : public DeviceActionBuilder {
  protected:
    /// Flags to signal if the user requested host-only or device-only
    /// compilation.
    bool CompileHostOnly = false;
    bool CompileDeviceOnly = false;
    bool EmitLLVM = false;
    bool EmitAsm = false;
    /// List of GPU architectures to use in this compilation.
    SmallVector<TargetID, 4> GpuArchList;

    /// The CUDA actions for the current input.
    ActionList CudaDeviceActions;

    /// The CUDA fat binary if it was generated for the current input.
    Action *CudaFatBinary = nullptr;

    /// Flag that is set to true if this builder acted on the current input.
    bool IsActive = false;

    /// Flag for -fgpu-rdc.
    bool Relocatable = false;

    /// Default GPU architecture if there's no one specified.
    OffloadArch DefaultOffloadArch = OffloadArch::UNKNOWN;

    /// Compilation unit ID specified by option '-fuse-cuid=' or'-cuid='.
    const CUIDOptions &CUIDOpts;

  public:
    CudaActionBuilderBase(Compilation &C, DerivedArgList &Args,
                          const Driver::InputList &Inputs,
                          Action::OffloadKind OFKind)
        : DeviceActionBuilder(C, Args, Inputs, OFKind),
          CUIDOpts(C.getDriver().getCUIDOpts()) {

      CompileDeviceOnly = C.getDriver().offloadDeviceOnly();
      Relocatable = Args.hasFlag(options::OPT_fgpu_rdc,
                                 options::OPT_fno_gpu_rdc, /*Default=*/false);
    }

    ActionBuilderReturnCode addDeviceDependences(Action *HostAction) override {
      // While generating code for CUDA, we only depend on the host input action
      // to trigger the creation of all the CUDA device actions.

      // If we are dealing with an input action, replicate it for each GPU
      // architecture. If we are in host-only mode we return 'success' so that
      // the host uses the CUDA offload kind.
      if (auto *IA = dyn_cast<InputAction>(HostAction)) {
        assert(!GpuArchList.empty() &&
               "We should have at least one GPU architecture.");

        // If the host input is not CUDA or HIP, we don't need to bother about
        // this input.
        if (!(IA->getType() == types::TY_CUDA ||
              IA->getType() == types::TY_HIP ||
              IA->getType() == types::TY_PP_HIP)) {
          // The builder will ignore this input.
          IsActive = false;
          return ABRT_Inactive;
        }

        // Set the flag to true, so that the builder acts on the current input.
        IsActive = true;

        if (CUIDOpts.isEnabled())
          IA->setId(CUIDOpts.getCUID(IA->getInputArg().getValue(), Args));

        if (CompileHostOnly)
          return ABRT_Success;

        // Replicate inputs for each GPU architecture.
        auto Ty = IA->getType() == types::TY_HIP ? types::TY_HIP_DEVICE
                                                 : types::TY_CUDA_DEVICE;
        for (unsigned I = 0, E = GpuArchList.size(); I != E; ++I) {
          CudaDeviceActions.push_back(
              C.MakeAction<InputAction>(IA->getInputArg(), Ty, IA->getId()));
        }

        return ABRT_Success;
      }

      // If this is an unbundling action use it as is for each CUDA toolchain.
      if (auto *UA = dyn_cast<OffloadUnbundlingJobAction>(HostAction)) {

        // If -fgpu-rdc is disabled, should not unbundle since there is no
        // device code to link.
        if (UA->getType() == types::TY_Object && !Relocatable)
          return ABRT_Inactive;

        CudaDeviceActions.clear();
        auto *IA = cast<InputAction>(UA->getInputs().back());
        std::string FileName = IA->getInputArg().getAsString(Args);
        // Check if the type of the file is the same as the action. Do not
        // unbundle it if it is not. Do not unbundle .so files, for example,
        // which are not object files. Files with extension ".lib" is classified
        // as TY_Object but they are actually archives, therefore should not be
        // unbundled here as objects. They will be handled at other places.
        const StringRef LibFileExt = ".lib";
        if (IA->getType() == types::TY_Object &&
            (!llvm::sys::path::has_extension(FileName) ||
             types::lookupTypeForExtension(
                 llvm::sys::path::extension(FileName).drop_front()) !=
                 types::TY_Object ||
             llvm::sys::path::extension(FileName) == LibFileExt))
          return ABRT_Inactive;

        for (auto Arch : GpuArchList) {
          CudaDeviceActions.push_back(UA);
          UA->registerDependentActionInfo(ToolChains[0], Arch,
                                          AssociatedOffloadKind);
        }
        IsActive = true;
        return ABRT_Success;
      }

      return IsActive ? ABRT_Success : ABRT_Inactive;
    }

    void appendTopLevelActions(ActionList &AL) override {
      // Utility to append actions to the top level list.
      auto AddTopLevel = [&](Action *A, TargetID TargetID) {
        OffloadAction::DeviceDependences Dep;
        Dep.add(*A, *ToolChains.front(), TargetID, AssociatedOffloadKind);
        AL.push_back(C.MakeAction<OffloadAction>(Dep, A->getType()));
      };

      // If we have a fat binary, add it to the list.
      if (CudaFatBinary) {
        AddTopLevel(CudaFatBinary, OffloadArch::UNUSED);
        CudaDeviceActions.clear();
        CudaFatBinary = nullptr;
        return;
      }

      if (CudaDeviceActions.empty())
        return;

      // If we have CUDA actions at this point, that's because we have a have
      // partial compilation, so we should have an action for each GPU
      // architecture.
      assert(CudaDeviceActions.size() == GpuArchList.size() &&
             "Expecting one action per GPU architecture.");
      assert(ToolChains.size() == 1 &&
             "Expecting to have a single CUDA toolchain.");
      for (unsigned I = 0, E = GpuArchList.size(); I != E; ++I)
        AddTopLevel(CudaDeviceActions[I], GpuArchList[I]);

      CudaDeviceActions.clear();
    }

    /// Get canonicalized offload arch option. \returns empty StringRef if the
    /// option is invalid.
    virtual StringRef getCanonicalOffloadArch(StringRef Arch) = 0;

    virtual std::optional<std::pair<llvm::StringRef, llvm::StringRef>>
    getConflictOffloadArchCombination(const std::set<StringRef> &GpuArchs) = 0;

    bool initialize() override {
      assert(AssociatedOffloadKind == Action::OFK_Cuda ||
             AssociatedOffloadKind == Action::OFK_HIP);

      // We don't need to support CUDA.
      if (AssociatedOffloadKind == Action::OFK_Cuda &&
          !C.hasOffloadToolChain<Action::OFK_Cuda>())
        return false;

      // We don't need to support HIP.
      if (AssociatedOffloadKind == Action::OFK_HIP &&
          !C.hasOffloadToolChain<Action::OFK_HIP>())
        return false;

      const ToolChain *HostTC = C.getSingleOffloadToolChain<Action::OFK_Host>();
      assert(HostTC && "No toolchain for host compilation.");
      if (HostTC->getTriple().isNVPTX() ||
          HostTC->getTriple().getArch() == llvm::Triple::amdgcn) {
        // We do not support targeting NVPTX/AMDGCN for host compilation. Throw
        // an error and abort pipeline construction early so we don't trip
        // asserts that assume device-side compilation.
        C.getDriver().Diag(diag::err_drv_cuda_host_arch)
            << HostTC->getTriple().getArchName();
        return true;
      }

      ToolChains.push_back(
          AssociatedOffloadKind == Action::OFK_Cuda
              ? C.getSingleOffloadToolChain<Action::OFK_Cuda>()
              : C.getSingleOffloadToolChain<Action::OFK_HIP>());

      CompileHostOnly = C.getDriver().offloadHostOnly();
      EmitLLVM = Args.getLastArg(options::OPT_emit_llvm);
      EmitAsm = Args.getLastArg(options::OPT_S);

      // --offload and --offload-arch options are mutually exclusive.
      if (Args.hasArgNoClaim(options::OPT_offload_EQ) &&
          Args.hasArgNoClaim(options::OPT_offload_arch_EQ,
                             options::OPT_no_offload_arch_EQ)) {
        C.getDriver().Diag(diag::err_opt_not_valid_with_opt) << "--offload-arch"
                                                             << "--offload";
      }

      // Collect all offload arch parameters, removing duplicates.
      std::set<StringRef> GpuArchs;
      bool Error = false;
      const ToolChain &TC = *ToolChains.front();
      for (Arg *A : C.getArgsForToolChain(&TC, /*BoundArch=*/"",
                                          AssociatedOffloadKind)) {
        if (!(A->getOption().matches(options::OPT_offload_arch_EQ) ||
              A->getOption().matches(options::OPT_no_offload_arch_EQ)))
          continue;
        A->claim();

        for (StringRef ArchStr : llvm::split(A->getValue(), ",")) {
          if (A->getOption().matches(options::OPT_no_offload_arch_EQ) &&
              ArchStr == "all") {
            GpuArchs.clear();
          } else if (ArchStr == "native") {
            auto GPUsOrErr = ToolChains.front()->getSystemGPUArchs(Args);
            if (!GPUsOrErr) {
              TC.getDriver().Diag(diag::err_drv_undetermined_gpu_arch)
                  << llvm::Triple::getArchTypeName(TC.getArch())
                  << llvm::toString(GPUsOrErr.takeError()) << "--offload-arch";
              continue;
            }

            for (auto GPU : *GPUsOrErr) {
              GpuArchs.insert(Args.MakeArgString(GPU));
            }
          } else {
            ArchStr = getCanonicalOffloadArch(ArchStr);
            if (ArchStr.empty()) {
              Error = true;
            } else if (A->getOption().matches(options::OPT_offload_arch_EQ))
              GpuArchs.insert(ArchStr);
            else if (A->getOption().matches(options::OPT_no_offload_arch_EQ))
              GpuArchs.erase(ArchStr);
            else
              llvm_unreachable("Unexpected option.");
          }
        }
      }

      auto &&ConflictingArchs = getConflictOffloadArchCombination(GpuArchs);
      if (ConflictingArchs) {
        C.getDriver().Diag(clang::diag::err_drv_bad_offload_arch_combo)
            << ConflictingArchs->first << ConflictingArchs->second;
        C.setContainsError();
        return true;
      }

      // Collect list of GPUs remaining in the set.
      for (auto Arch : GpuArchs)
        GpuArchList.push_back(Arch.data());

      // Default to sm_20 which is the lowest common denominator for
      // supported GPUs.  sm_20 code should work correctly, if
      // suboptimally, on all newer GPUs.
      if (GpuArchList.empty()) {
        if (ToolChains.front()->getTriple().isSPIRV()) {
          if (ToolChains.front()->getTriple().getVendor() == llvm::Triple::AMD)
            GpuArchList.push_back(OffloadArch::AMDGCNSPIRV);
          else
            GpuArchList.push_back(OffloadArch::Generic);
        } else {
          GpuArchList.push_back(DefaultOffloadArch);
        }
      }

      return Error;
    }
  };

  /// \brief CUDA action builder. It injects device code in the host backend
  /// action.
  class CudaActionBuilder final : public CudaActionBuilderBase {
  public:
    CudaActionBuilder(Compilation &C, DerivedArgList &Args,
                      const Driver::InputList &Inputs)
        : CudaActionBuilderBase(C, Args, Inputs, Action::OFK_Cuda) {
      DefaultOffloadArch = OffloadArch::CudaDefault;
    }

    StringRef getCanonicalOffloadArch(StringRef ArchStr) override {
      OffloadArch Arch = StringToOffloadArch(ArchStr);
      if (Arch == OffloadArch::UNKNOWN || !IsNVIDIAOffloadArch(Arch)) {
        C.getDriver().Diag(clang::diag::err_drv_cuda_bad_gpu_arch) << ArchStr;
        return StringRef();
      }
      return OffloadArchToString(Arch);
    }

    std::optional<std::pair<llvm::StringRef, llvm::StringRef>>
    getConflictOffloadArchCombination(
        const std::set<StringRef> &GpuArchs) override {
      return std::nullopt;
    }

    ActionBuilderReturnCode
    getDeviceDependences(OffloadAction::DeviceDependences &DA,
                         phases::ID CurPhase, phases::ID FinalPhase,
                         PhasesTy &Phases) override {
      if (!IsActive)
        return ABRT_Inactive;

      // If we don't have more CUDA actions, we don't have any dependences to
      // create for the host.
      if (CudaDeviceActions.empty())
        return ABRT_Success;

      assert(CudaDeviceActions.size() == GpuArchList.size() &&
             "Expecting one action per GPU architecture.");
      assert(!CompileHostOnly &&
             "Not expecting CUDA actions in host-only compilation.");

      // If we are generating code for the device or we are in a backend phase,
      // we attempt to generate the fat binary. We compile each arch to ptx and
      // assemble to cubin, then feed the cubin *and* the ptx into a device
      // "link" action, which uses fatbinary to combine these cubins into one
      // fatbin.  The fatbin is then an input to the host action if not in
      // device-only mode.
      if (CompileDeviceOnly || CurPhase == phases::Backend) {
        ActionList DeviceActions;
        for (unsigned I = 0, E = GpuArchList.size(); I != E; ++I) {
          // Produce the device action from the current phase up to the assemble
          // phase.
          for (auto Ph : Phases) {
            // Skip the phases that were already dealt with.
            if (Ph < CurPhase)
              continue;
            // We have to be consistent with the host final phase.
            if (Ph > FinalPhase)
              break;

            CudaDeviceActions[I] = C.getDriver().ConstructPhaseAction(
                C, Args, Ph, CudaDeviceActions[I], Action::OFK_Cuda);

            if (Ph == phases::Assemble)
              break;
          }

          // If we didn't reach the assemble phase, we can't generate the fat
          // binary. We don't need to generate the fat binary if we are not in
          // device-only mode.
          if (!isa<AssembleJobAction>(CudaDeviceActions[I]) ||
              CompileDeviceOnly)
            continue;

          Action *AssembleAction = CudaDeviceActions[I];
          assert(AssembleAction->getType() == types::TY_Object);
          assert(AssembleAction->getInputs().size() == 1);

          Action *BackendAction = AssembleAction->getInputs()[0];
          assert(BackendAction->getType() == types::TY_PP_Asm);

          for (auto &A : {AssembleAction, BackendAction}) {
            OffloadAction::DeviceDependences DDep;
            DDep.add(*A, *ToolChains.front(), GpuArchList[I], Action::OFK_Cuda);
            DeviceActions.push_back(
                C.MakeAction<OffloadAction>(DDep, A->getType()));
          }
        }

        // We generate the fat binary if we have device input actions.
        if (!DeviceActions.empty()) {
          CudaFatBinary =
              C.MakeAction<LinkJobAction>(DeviceActions, types::TY_CUDA_FATBIN);

          if (!CompileDeviceOnly) {
            DA.add(*CudaFatBinary, *ToolChains.front(), /*BoundArch=*/nullptr,
                   Action::OFK_Cuda);
            // Clear the fat binary, it is already a dependence to an host
            // action.
            CudaFatBinary = nullptr;
          }

          // Remove the CUDA actions as they are already connected to an host
          // action or fat binary.
          CudaDeviceActions.clear();
        }

        // We avoid creating host action in device-only mode.
        return CompileDeviceOnly ? ABRT_Ignore_Host : ABRT_Success;
      } else if (CurPhase > phases::Backend) {
        // If we are past the backend phase and still have a device action, we
        // don't have to do anything as this action is already a device
        // top-level action.
        return ABRT_Success;
      }

      assert(CurPhase < phases::Backend && "Generating single CUDA "
                                           "instructions should only occur "
                                           "before the backend phase!");

      // By default, we produce an action for each device arch.
      for (Action *&A : CudaDeviceActions)
        A = C.getDriver().ConstructPhaseAction(C, Args, CurPhase, A);

      return ABRT_Success;
    }
  };
  /// \brief HIP action builder. It injects device code in the host backend
  /// action.
  class HIPActionBuilder final : public CudaActionBuilderBase {
    /// The linker inputs obtained for each device arch.
    SmallVector<ActionList, 8> DeviceLinkerInputs;
    // The default bundling behavior depends on the type of output, therefore
    // BundleOutput needs to be tri-value: None, true, or false.
    // Bundle code objects except --no-gpu-output is specified for device
    // only compilation. Bundle other type of output files only if
    // --gpu-bundle-output is specified for device only compilation.
    std::optional<bool> BundleOutput;
    std::optional<bool> EmitReloc;

  public:
    HIPActionBuilder(Compilation &C, DerivedArgList &Args,
                     const Driver::InputList &Inputs)
        : CudaActionBuilderBase(C, Args, Inputs, Action::OFK_HIP) {

      DefaultOffloadArch = OffloadArch::HIPDefault;

      if (Args.hasArg(options::OPT_fhip_emit_relocatable,
                      options::OPT_fno_hip_emit_relocatable)) {
        EmitReloc = Args.hasFlag(options::OPT_fhip_emit_relocatable,
                                 options::OPT_fno_hip_emit_relocatable, false);

        if (*EmitReloc) {
          if (Relocatable) {
            C.getDriver().Diag(diag::err_opt_not_valid_with_opt)
                << "-fhip-emit-relocatable"
                << "-fgpu-rdc";
          }

          if (!CompileDeviceOnly) {
            C.getDriver().Diag(diag::err_opt_not_valid_without_opt)
                << "-fhip-emit-relocatable"
                << "--cuda-device-only";
          }
        }
      }

      if (Args.hasArg(options::OPT_gpu_bundle_output,
                      options::OPT_no_gpu_bundle_output))
        BundleOutput = Args.hasFlag(options::OPT_gpu_bundle_output,
                                    options::OPT_no_gpu_bundle_output, true) &&
                       (!EmitReloc || !*EmitReloc);
    }

    bool canUseBundlerUnbundler() const override { return true; }

    StringRef getCanonicalOffloadArch(StringRef IdStr) override {
      llvm::StringMap<bool> Features;
      // getHIPOffloadTargetTriple() is known to return valid value as it has
      // been called successfully in the CreateOffloadingDeviceToolChains().
      auto T =
          (IdStr == "amdgcnspirv")
              ? llvm::Triple("spirv64-amd-amdhsa")
              : *getHIPOffloadTargetTriple(C.getDriver(), C.getInputArgs());
      auto ArchStr = parseTargetID(T, IdStr, &Features);
      if (!ArchStr) {
        C.getDriver().Diag(clang::diag::err_drv_bad_target_id) << IdStr;
        C.setContainsError();
        return StringRef();
      }
      auto CanId = getCanonicalTargetID(*ArchStr, Features);
      return Args.MakeArgStringRef(CanId);
    };

    std::optional<std::pair<llvm::StringRef, llvm::StringRef>>
    getConflictOffloadArchCombination(
        const std::set<StringRef> &GpuArchs) override {
      return getConflictTargetIDCombination(GpuArchs);
    }

    ActionBuilderReturnCode
    getDeviceDependences(OffloadAction::DeviceDependences &DA,
                         phases::ID CurPhase, phases::ID FinalPhase,
                         PhasesTy &Phases) override {
      if (!IsActive)
        return ABRT_Inactive;

      // amdgcn does not support linking of object files, therefore we skip
      // backend and assemble phases to output LLVM IR. Except for generating
      // non-relocatable device code, where we generate fat binary for device
      // code and pass to host in Backend phase.
      if (CudaDeviceActions.empty())
        return ABRT_Success;

      assert(((CurPhase == phases::Link && Relocatable) ||
              CudaDeviceActions.size() == GpuArchList.size()) &&
             "Expecting one action per GPU architecture.");
      assert(!CompileHostOnly &&
             "Not expecting HIP actions in host-only compilation.");

      bool ShouldLink = !EmitReloc || !*EmitReloc;

      if (!Relocatable && CurPhase == phases::Backend && !EmitLLVM &&
          !EmitAsm && ShouldLink) {
        // If we are in backend phase, we attempt to generate the fat binary.
        // We compile each arch to IR and use a link action to generate code
        // object containing ISA. Then we use a special "link" action to create
        // a fat binary containing all the code objects for different GPU's.
        // The fat binary is then an input to the host action.
        for (unsigned I = 0, E = GpuArchList.size(); I != E; ++I) {
          if (C.getDriver().isUsingOffloadLTO()) {
            // When LTO is enabled, skip the backend and assemble phases and
            // use lld to link the bitcode.
            ActionList AL;
            AL.push_back(CudaDeviceActions[I]);
            // Create a link action to link device IR with device library
            // and generate ISA.
            CudaDeviceActions[I] =
                C.MakeAction<LinkJobAction>(AL, types::TY_Image);
          } else {
            // When LTO is not enabled, we follow the conventional
            // compiler phases, including backend and assemble phases.
            ActionList AL;
            Action *BackendAction = nullptr;
            if (ToolChains.front()->getTriple().isSPIRV()) {
              // Emit LLVM bitcode for SPIR-V targets. SPIR-V device tool chain
              // (HIPSPVToolChain) runs post-link LLVM IR passes.
              types::ID Output = Args.hasArg(options::OPT_S)
                                     ? types::TY_LLVM_IR
                                     : types::TY_LLVM_BC;
              BackendAction =
                  C.MakeAction<BackendJobAction>(CudaDeviceActions[I], Output);
            } else
              BackendAction = C.getDriver().ConstructPhaseAction(
                  C, Args, phases::Backend, CudaDeviceActions[I],
                  AssociatedOffloadKind);
            auto AssembleAction = C.getDriver().ConstructPhaseAction(
                C, Args, phases::Assemble, BackendAction,
                AssociatedOffloadKind);
            AL.push_back(AssembleAction);
            // Create a link action to link device IR with device library
            // and generate ISA.
            CudaDeviceActions[I] =
                C.MakeAction<LinkJobAction>(AL, types::TY_Image);
          }

          // OffloadingActionBuilder propagates device arch until an offload
          // action. Since the next action for creating fatbin does
          // not have device arch, whereas the above link action and its input
          // have device arch, an offload action is needed to stop the null
          // device arch of the next action being propagated to the above link
          // action.
          OffloadAction::DeviceDependences DDep;
          DDep.add(*CudaDeviceActions[I], *ToolChains.front(), GpuArchList[I],
                   AssociatedOffloadKind);
          CudaDeviceActions[I] = C.MakeAction<OffloadAction>(
              DDep, CudaDeviceActions[I]->getType());
        }

        if (!CompileDeviceOnly || !BundleOutput || *BundleOutput) {
          // Create HIP fat binary with a special "link" action.
          CudaFatBinary = C.MakeAction<LinkJobAction>(CudaDeviceActions,
                                                      types::TY_HIP_FATBIN);

          if (!CompileDeviceOnly) {
            DA.add(*CudaFatBinary, *ToolChains.front(), /*BoundArch=*/nullptr,
                   AssociatedOffloadKind);
            // Clear the fat binary, it is already a dependence to an host
            // action.
            CudaFatBinary = nullptr;
          }

          // Remove the CUDA actions as they are already connected to an host
          // action or fat binary.
          CudaDeviceActions.clear();
        }

        return CompileDeviceOnly ? ABRT_Ignore_Host : ABRT_Success;
      } else if (CurPhase == phases::Link) {
        if (!ShouldLink)
          return ABRT_Success;
        // Save CudaDeviceActions to DeviceLinkerInputs for each GPU subarch.
        // This happens to each device action originated from each input file.
        // Later on, device actions in DeviceLinkerInputs are used to create
        // device link actions in appendLinkDependences and the created device
        // link actions are passed to the offload action as device dependence.
        DeviceLinkerInputs.resize(CudaDeviceActions.size());
        auto LI = DeviceLinkerInputs.begin();
        for (auto *A : CudaDeviceActions) {
          LI->push_back(A);
          ++LI;
        }

        // We will pass the device action as a host dependence, so we don't
        // need to do anything else with them.
        CudaDeviceActions.clear();
        return CompileDeviceOnly ? ABRT_Ignore_Host : ABRT_Success;
      }

      // By default, we produce an action for each device arch.
      for (Action *&A : CudaDeviceActions) {
        A = C.getDriver().ConstructPhaseAction(C, Args, CurPhase, A,
                                               AssociatedOffloadKind);
      }

      if (CompileDeviceOnly && CurPhase == FinalPhase && BundleOutput &&
          *BundleOutput) {
        for (unsigned I = 0, E = GpuArchList.size(); I != E; ++I) {
          OffloadAction::DeviceDependences DDep;
          DDep.add(*CudaDeviceActions[I], *ToolChains.front(), GpuArchList[I],
                   AssociatedOffloadKind);
          CudaDeviceActions[I] = C.MakeAction<OffloadAction>(
              DDep, CudaDeviceActions[I]->getType());
        }
        CudaFatBinary =
            C.MakeAction<OffloadBundlingJobAction>(CudaDeviceActions);
        CudaDeviceActions.clear();
      }

      return (CompileDeviceOnly &&
              (CurPhase == FinalPhase ||
               (!ShouldLink && CurPhase == phases::Assemble)))
                 ? ABRT_Ignore_Host
                 : ABRT_Success;
    }

    void appendLinkDeviceActions(ActionList &AL) override {
      if (DeviceLinkerInputs.size() == 0)
        return;

      assert(DeviceLinkerInputs.size() == GpuArchList.size() &&
             "Linker inputs and GPU arch list sizes do not match.");

      ActionList Actions;
      unsigned I = 0;
      // Append a new link action for each device.
      // Each entry in DeviceLinkerInputs corresponds to a GPU arch.
      for (auto &LI : DeviceLinkerInputs) {

        types::ID Output = Args.hasArg(options::OPT_emit_llvm)
                                   ? types::TY_LLVM_BC
                                   : types::TY_Image;

        auto *DeviceLinkAction = C.MakeAction<LinkJobAction>(LI, Output);
        // Linking all inputs for the current GPU arch.
        // LI contains all the inputs for the linker.
        OffloadAction::DeviceDependences DeviceLinkDeps;
        DeviceLinkDeps.add(*DeviceLinkAction, *ToolChains[0],
            GpuArchList[I], AssociatedOffloadKind);
        Actions.push_back(C.MakeAction<OffloadAction>(
            DeviceLinkDeps, DeviceLinkAction->getType()));
        ++I;
      }
      DeviceLinkerInputs.clear();

      // If emitting LLVM, do not generate final host/device compilation action
      if (Args.hasArg(options::OPT_emit_llvm)) {
          AL.append(Actions);
          return;
      }

      // Create a host object from all the device images by embedding them
      // in a fat binary for mixed host-device compilation. For device-only
      // compilation, creates a fat binary.
      OffloadAction::DeviceDependences DDeps;
      if (!CompileDeviceOnly || !BundleOutput || *BundleOutput) {
        auto *TopDeviceLinkAction = C.MakeAction<LinkJobAction>(
            Actions,
            CompileDeviceOnly ? types::TY_HIP_FATBIN : types::TY_Object);
        DDeps.add(*TopDeviceLinkAction, *ToolChains[0], nullptr,
                  AssociatedOffloadKind);
        // Offload the host object to the host linker.
        AL.push_back(
            C.MakeAction<OffloadAction>(DDeps, TopDeviceLinkAction->getType()));
      } else {
        AL.append(Actions);
      }
    }

    Action* appendLinkHostActions(ActionList &AL) override { return AL.back(); }

    void appendLinkDependences(OffloadAction::DeviceDependences &DA) override {}
  };

  ///
  /// TODO: Add the implementation for other specialized builders here.
  ///

  /// Specialized builders being used by this offloading action builder.
  SmallVector<DeviceActionBuilder *, 4> SpecializedBuilders;

  /// Flag set to true if all valid builders allow file bundling/unbundling.
  bool CanUseBundler;

public:
  OffloadingActionBuilder(Compilation &C, DerivedArgList &Args,
                          const Driver::InputList &Inputs)
      : C(C) {
    // Create a specialized builder for each device toolchain.

    IsValid = true;

    // Create a specialized builder for CUDA.
    SpecializedBuilders.push_back(new CudaActionBuilder(C, Args, Inputs));

    // Create a specialized builder for HIP.
    SpecializedBuilders.push_back(new HIPActionBuilder(C, Args, Inputs));

    //
    // TODO: Build other specialized builders here.
    //

    // Initialize all the builders, keeping track of errors. If all valid
    // builders agree that we can use bundling, set the flag to true.
    unsigned ValidBuilders = 0u;
    unsigned ValidBuildersSupportingBundling = 0u;
    for (auto *SB : SpecializedBuilders) {
      IsValid = IsValid && !SB->initialize();

      // Update the counters if the builder is valid.
      if (SB->isValid()) {
        ++ValidBuilders;
        if (SB->canUseBundlerUnbundler())
          ++ValidBuildersSupportingBundling;
      }
    }
    CanUseBundler =
        ValidBuilders && ValidBuilders == ValidBuildersSupportingBundling;
  }

  ~OffloadingActionBuilder() {
    for (auto *SB : SpecializedBuilders)
      delete SB;
  }

  /// Record a host action and its originating input argument.
  void recordHostAction(Action *HostAction, const Arg *InputArg) {
    assert(HostAction && "Invalid host action");
    assert(InputArg && "Invalid input argument");
    auto Loc = HostActionToInputArgMap.try_emplace(HostAction, InputArg).first;
    assert(Loc->second == InputArg &&
           "host action mapped to multiple input arguments");
    (void)Loc;
  }

  /// Generate an action that adds device dependences (if any) to a host action.
  /// If no device dependence actions exist, just return the host action \a
  /// HostAction. If an error is found or if no builder requires the host action
  /// to be generated, return nullptr.
  Action *
  addDeviceDependencesToHostAction(Action *HostAction, const Arg *InputArg,
                                   phases::ID CurPhase, phases::ID FinalPhase,
                                   DeviceActionBuilder::PhasesTy &Phases) {
    if (!IsValid)
      return nullptr;

    if (SpecializedBuilders.empty())
      return HostAction;

    assert(HostAction && "Invalid host action!");
    recordHostAction(HostAction, InputArg);

    OffloadAction::DeviceDependences DDeps;
    // Check if all the programming models agree we should not emit the host
    // action. Also, keep track of the offloading kinds employed.
    auto &OffloadKind = InputArgToOffloadKindMap[InputArg];
    unsigned InactiveBuilders = 0u;
    unsigned IgnoringBuilders = 0u;
    for (auto *SB : SpecializedBuilders) {
      if (!SB->isValid()) {
        ++InactiveBuilders;
        continue;
      }
      auto RetCode =
          SB->getDeviceDependences(DDeps, CurPhase, FinalPhase, Phases);

      // If the builder explicitly says the host action should be ignored,
      // we need to increment the variable that tracks the builders that request
      // the host object to be ignored.
      if (RetCode == DeviceActionBuilder::ABRT_Ignore_Host)
        ++IgnoringBuilders;

      // Unless the builder was inactive for this action, we have to record the
      // offload kind because the host will have to use it.
      if (RetCode != DeviceActionBuilder::ABRT_Inactive)
        OffloadKind |= SB->getAssociatedOffloadKind();
    }

    // If all builders agree that the host object should be ignored, just return
    // nullptr.
    if (IgnoringBuilders &&
        SpecializedBuilders.size() == (InactiveBuilders + IgnoringBuilders))
      return nullptr;

    if (DDeps.getActions().empty())
      return HostAction;

    // We have dependences we need to bundle together. We use an offload action
    // for that.
    OffloadAction::HostDependence HDep(
        *HostAction, *C.getSingleOffloadToolChain<Action::OFK_Host>(),
        /*BoundArch=*/nullptr, DDeps);
    return C.MakeAction<OffloadAction>(HDep, DDeps);
  }

  /// Generate an action that adds a host dependence to a device action. The
  /// results will be kept in this action builder. Return true if an error was
  /// found.
  bool addHostDependenceToDeviceActions(Action *&HostAction,
                                        const Arg *InputArg) {
    if (!IsValid)
      return true;

    recordHostAction(HostAction, InputArg);

    // If we are supporting bundling/unbundling and the current action is an
    // input action of non-source file, we replace the host action by the
    // unbundling action. The bundler tool has the logic to detect if an input
    // is a bundle or not and if the input is not a bundle it assumes it is a
    // host file. Therefore it is safe to create an unbundling action even if
    // the input is not a bundle.
    if (CanUseBundler && isa<InputAction>(HostAction) &&
        InputArg->getOption().getKind() == llvm::opt::Option::InputClass &&
        (!types::isSrcFile(HostAction->getType()) ||
         HostAction->getType() == types::TY_PP_HIP)) {
      auto UnbundlingHostAction =
          C.MakeAction<OffloadUnbundlingJobAction>(HostAction);
      UnbundlingHostAction->registerDependentActionInfo(
          C.getSingleOffloadToolChain<Action::OFK_Host>(),
          /*BoundArch=*/StringRef(), Action::OFK_Host);
      HostAction = UnbundlingHostAction;
      recordHostAction(HostAction, InputArg);
    }

    assert(HostAction && "Invalid host action!");

    // Register the offload kinds that are used.
    auto &OffloadKind = InputArgToOffloadKindMap[InputArg];
    for (auto *SB : SpecializedBuilders) {
      if (!SB->isValid())
        continue;

      auto RetCode = SB->addDeviceDependences(HostAction);

      // Host dependences for device actions are not compatible with that same
      // action being ignored.
      assert(RetCode != DeviceActionBuilder::ABRT_Ignore_Host &&
             "Host dependence not expected to be ignored.!");

      // Unless the builder was inactive for this action, we have to record the
      // offload kind because the host will have to use it.
      if (RetCode != DeviceActionBuilder::ABRT_Inactive)
        OffloadKind |= SB->getAssociatedOffloadKind();
    }

    // Do not use unbundler if the Host does not depend on device action.
    if (OffloadKind == Action::OFK_None && CanUseBundler)
      if (auto *UA = dyn_cast<OffloadUnbundlingJobAction>(HostAction))
        HostAction = UA->getInputs().back();

    return false;
  }

  /// Add the offloading top level actions to the provided action list. This
  /// function can replace the host action by a bundling action if the
  /// programming models allow it.
  bool appendTopLevelActions(ActionList &AL, Action *HostAction,
                             const Arg *InputArg) {
    if (HostAction)
      recordHostAction(HostAction, InputArg);

    // Get the device actions to be appended.
    ActionList OffloadAL;
    for (auto *SB : SpecializedBuilders) {
      if (!SB->isValid())
        continue;
      SB->appendTopLevelActions(OffloadAL);
    }

    // If we can use the bundler, replace the host action by the bundling one in
    // the resulting list. Otherwise, just append the device actions. For
    // device only compilation, HostAction is a null pointer, therefore only do
    // this when HostAction is not a null pointer.
    if (CanUseBundler && HostAction &&
        HostAction->getType() != types::TY_Nothing && !OffloadAL.empty()) {
      // Add the host action to the list in order to create the bundling action.
      OffloadAL.push_back(HostAction);

      // We expect that the host action was just appended to the action list
      // before this method was called.
      assert(HostAction == AL.back() && "Host action not in the list??");
      HostAction = C.MakeAction<OffloadBundlingJobAction>(OffloadAL);
      recordHostAction(HostAction, InputArg);
      AL.back() = HostAction;
    } else
      AL.append(OffloadAL.begin(), OffloadAL.end());

    // Propagate to the current host action (if any) the offload information
    // associated with the current input.
    if (HostAction)
      HostAction->propagateHostOffloadInfo(InputArgToOffloadKindMap[InputArg],
                                           /*BoundArch=*/nullptr);
    return false;
  }

  void appendDeviceLinkActions(ActionList &AL) {
    for (DeviceActionBuilder *SB : SpecializedBuilders) {
      if (!SB->isValid())
        continue;
      SB->appendLinkDeviceActions(AL);
    }
  }

  Action *makeHostLinkAction() {
    // Build a list of device linking actions.
    ActionList DeviceAL;
    appendDeviceLinkActions(DeviceAL);
    if (DeviceAL.empty())
      return nullptr;

    // Let builders add host linking actions.
    Action* HA = nullptr;
    for (DeviceActionBuilder *SB : SpecializedBuilders) {
      if (!SB->isValid())
        continue;
      HA = SB->appendLinkHostActions(DeviceAL);
      // This created host action has no originating input argument, therefore
      // needs to set its offloading kind directly.
      if (HA)
        HA->propagateHostOffloadInfo(SB->getAssociatedOffloadKind(),
                                     /*BoundArch=*/nullptr);
    }
    return HA;
  }

  /// Processes the host linker action. This currently consists of replacing it
  /// with an offload action if there are device link objects and propagate to
  /// the host action all the offload kinds used in the current compilation. The
  /// resulting action is returned.
  Action *processHostLinkAction(Action *HostAction) {
    // Add all the dependences from the device linking actions.
    OffloadAction::DeviceDependences DDeps;
    for (auto *SB : SpecializedBuilders) {
      if (!SB->isValid())
        continue;

      SB->appendLinkDependences(DDeps);
    }

    // Calculate all the offload kinds used in the current compilation.
    unsigned ActiveOffloadKinds = 0u;
    for (auto &I : InputArgToOffloadKindMap)
      ActiveOffloadKinds |= I.second;

    // If we don't have device dependencies, we don't have to create an offload
    // action.
    if (DDeps.getActions().empty()) {
      // Set all the active offloading kinds to the link action. Given that it
      // is a link action it is assumed to depend on all actions generated so
      // far.
      HostAction->setHostOffloadInfo(ActiveOffloadKinds,
                                     /*BoundArch=*/nullptr);
      // Propagate active offloading kinds for each input to the link action.
      // Each input may have different active offloading kind.
      for (auto *A : HostAction->inputs()) {
        auto ArgLoc = HostActionToInputArgMap.find(A);
        if (ArgLoc == HostActionToInputArgMap.end())
          continue;
        auto OFKLoc = InputArgToOffloadKindMap.find(ArgLoc->second);
        if (OFKLoc == InputArgToOffloadKindMap.end())
          continue;
        A->propagateHostOffloadInfo(OFKLoc->second, /*BoundArch=*/nullptr);
      }
      return HostAction;
    }

    // Create the offload action with all dependences. When an offload action
    // is created the kinds are propagated to the host action, so we don't have
    // to do that explicitly here.
    OffloadAction::HostDependence HDep(
        *HostAction, *C.getSingleOffloadToolChain<Action::OFK_Host>(),
        /*BoundArch*/ nullptr, ActiveOffloadKinds);
    return C.MakeAction<OffloadAction>(HDep, DDeps);
  }
};
} // anonymous namespace.

void Driver::handleArguments(Compilation &C, DerivedArgList &Args,
                             const InputList &Inputs,
                             ActionList &Actions) const {

  // Ignore /Yc/Yu if both /Yc and /Yu passed but with different filenames.
  Arg *YcArg = Args.getLastArg(options::OPT__SLASH_Yc);
  Arg *YuArg = Args.getLastArg(options::OPT__SLASH_Yu);
  if (YcArg && YuArg && strcmp(YcArg->getValue(), YuArg->getValue()) != 0) {
    Diag(clang::diag::warn_drv_ycyu_different_arg_clang_cl);
    Args.eraseArg(options::OPT__SLASH_Yc);
    Args.eraseArg(options::OPT__SLASH_Yu);
    YcArg = YuArg = nullptr;
  }
  if (YcArg && Inputs.size() > 1) {
    Diag(clang::diag::warn_drv_yc_multiple_inputs_clang_cl);
    Args.eraseArg(options::OPT__SLASH_Yc);
    YcArg = nullptr;
  }

  Arg *FinalPhaseArg;
  phases::ID FinalPhase = getFinalPhase(Args, &FinalPhaseArg);

  if (FinalPhase == phases::Link) {
    if (Args.hasArgNoClaim(options::OPT_hipstdpar)) {
      Args.AddFlagArg(nullptr, getOpts().getOption(options::OPT_hip_link));
      Args.AddFlagArg(nullptr,
                      getOpts().getOption(options::OPT_frtlib_add_rpath));
    }
    // Emitting LLVM while linking disabled except in HIPAMD Toolchain
    if (Args.hasArg(options::OPT_emit_llvm) && !Args.hasArg(options::OPT_hip_link))
      Diag(clang::diag::err_drv_emit_llvm_link);
    if (C.getDefaultToolChain().getTriple().isWindowsMSVCEnvironment() &&
        LTOMode != LTOK_None &&
        !Args.getLastArgValue(options::OPT_fuse_ld_EQ)
             .starts_with_insensitive("lld"))
      Diag(clang::diag::err_drv_lto_without_lld);

    // If -dumpdir is not specified, give a default prefix derived from the link
    // output filename. For example, `clang -g -gsplit-dwarf a.c -o x` passes
    // `-dumpdir x-` to cc1. If -o is unspecified, use
    // stem(getDefaultImageName()) (usually stem("a.out") = "a").
    if (!Args.hasArg(options::OPT_dumpdir)) {
      Arg *FinalOutput = Args.getLastArg(options::OPT_o, options::OPT__SLASH_o);
      Arg *Arg = Args.MakeSeparateArg(
          nullptr, getOpts().getOption(options::OPT_dumpdir),
          Args.MakeArgString(
              (FinalOutput ? FinalOutput->getValue()
                           : llvm::sys::path::stem(getDefaultImageName())) +
              "-"));
      Arg->claim();
      Args.append(Arg);
    }
  }

  if (FinalPhase == phases::Preprocess || Args.hasArg(options::OPT__SLASH_Y_)) {
    // If only preprocessing or /Y- is used, all pch handling is disabled.
    // Rather than check for it everywhere, just remove clang-cl pch-related
    // flags here.
    Args.eraseArg(options::OPT__SLASH_Fp);
    Args.eraseArg(options::OPT__SLASH_Yc);
    Args.eraseArg(options::OPT__SLASH_Yu);
    YcArg = YuArg = nullptr;
  }

  bool LinkOnly = phases::Link == FinalPhase && Inputs.size() > 0;
  for (auto &I : Inputs) {
    types::ID InputType = I.first;
    const Arg *InputArg = I.second;

    auto PL = types::getCompilationPhases(InputType);

    phases::ID InitialPhase = PL[0];
    LinkOnly = LinkOnly && phases::Link == InitialPhase && PL.size() == 1;

    // If the first step comes after the final phase we are doing as part of
    // this compilation, warn the user about it.
    if (InitialPhase > FinalPhase) {
      if (InputArg->isClaimed())
        continue;

      // Claim here to avoid the more general unused warning.
      InputArg->claim();

      // Suppress all unused style warnings with -Qunused-arguments
      if (Args.hasArg(options::OPT_Qunused_arguments))
        continue;

      // Special case when final phase determined by binary name, rather than
      // by a command-line argument with a corresponding Arg.
      if (CCCIsCPP())
        Diag(clang::diag::warn_drv_input_file_unused_by_cpp)
            << InputArg->getAsString(Args) << getPhaseName(InitialPhase);
      // Special case '-E' warning on a previously preprocessed file to make
      // more sense.
      else if (InitialPhase == phases::Compile &&
               (Args.getLastArg(options::OPT__SLASH_EP,
                                options::OPT__SLASH_P) ||
                Args.getLastArg(options::OPT_E) ||
                Args.getLastArg(options::OPT_M, options::OPT_MM)) &&
               getPreprocessedType(InputType) == types::TY_INVALID)
        Diag(clang::diag::warn_drv_preprocessed_input_file_unused)
            << InputArg->getAsString(Args) << !!FinalPhaseArg
            << (FinalPhaseArg ? FinalPhaseArg->getOption().getName() : "");
      else
        Diag(clang::diag::warn_drv_input_file_unused)
            << InputArg->getAsString(Args) << getPhaseName(InitialPhase)
            << !!FinalPhaseArg
            << (FinalPhaseArg ? FinalPhaseArg->getOption().getName() : "");
      continue;
    }

    if (YcArg) {
      // Add a separate precompile phase for the compile phase.
      if (FinalPhase >= phases::Compile) {
        const types::ID HeaderType = lookupHeaderTypeForSourceType(InputType);
        // Build the pipeline for the pch file.
        Action *ClangClPch = C.MakeAction<InputAction>(*InputArg, HeaderType);
        for (phases::ID Phase : types::getCompilationPhases(HeaderType))
          ClangClPch = ConstructPhaseAction(C, Args, Phase, ClangClPch);
        assert(ClangClPch);
        Actions.push_back(ClangClPch);
        // The driver currently exits after the first failed command.  This
        // relies on that behavior, to make sure if the pch generation fails,
        // the main compilation won't run.
        // FIXME: If the main compilation fails, the PCH generation should
        // probably not be considered successful either.
      }
    }
  }

  // Claim any options which are obviously only used for compilation.
  if (LinkOnly) {
    Args.ClaimAllArgs(options::OPT_CompileOnly_Group);
    Args.ClaimAllArgs(options::OPT_cl_compile_Group);
  }
}

void Driver::BuildActions(Compilation &C, DerivedArgList &Args,
                          const InputList &Inputs, ActionList &Actions) const {
  llvm::PrettyStackTraceString CrashInfo("Building compilation actions");

  if (!SuppressMissingInputWarning && Inputs.empty()) {
    Diag(clang::diag::err_drv_no_input_files);
    return;
  }

  Arg *FinalPhaseArg;
  phases::ID FinalPhase = getFinalPhase(Args, &FinalPhaseArg);

  // Diagnose misuse of /Fo.
  if (Arg *A = Args.getLastArg(options::OPT__SLASH_Fo)) {
    StringRef V = A->getValue();
    if (Inputs.size() > 1 && !V.empty() &&
        !llvm::sys::path::is_separator(V.back())) {
      // Check whether /Fo tries to name an output file for multiple inputs.
      Diag(clang::diag::err_drv_out_file_argument_with_multiple_sources)
          << A->getSpelling() << V;
      Args.eraseArg(options::OPT__SLASH_Fo);
    }
  }

  // Diagnose misuse of /Fa.
  if (Arg *A = Args.getLastArg(options::OPT__SLASH_Fa)) {
    StringRef V = A->getValue();
    if (Inputs.size() > 1 && !V.empty() &&
        !llvm::sys::path::is_separator(V.back())) {
      // Check whether /Fa tries to name an asm file for multiple inputs.
      Diag(clang::diag::err_drv_out_file_argument_with_multiple_sources)
          << A->getSpelling() << V;
      Args.eraseArg(options::OPT__SLASH_Fa);
    }
  }

  // Diagnose misuse of /o.
  if (Arg *A = Args.getLastArg(options::OPT__SLASH_o)) {
    if (A->getValue()[0] == '\0') {
      // It has to have a value.
      Diag(clang::diag::err_drv_missing_argument) << A->getSpelling() << 1;
      Args.eraseArg(options::OPT__SLASH_o);
    }
  }

  handleArguments(C, Args, Inputs, Actions);

  bool UseNewOffloadingDriver =
      C.isOffloadingHostKind(Action::OFK_OpenMP) ||
      C.isOffloadingHostKind(Action::OFK_SYCL) ||
      Args.hasFlag(options::OPT_foffload_via_llvm,
                   options::OPT_fno_offload_via_llvm, false) ||
      Args.hasFlag(options::OPT_offload_new_driver,
                   options::OPT_no_offload_new_driver,
                   C.isOffloadingHostKind(Action::OFK_Cuda));

  if (C.isOffloadingHostKind(Action::OFK_OpenMP) &&
      Args.hasArg(options::OPT_offload_new_driver,
                  options::OPT_no_offload_new_driver)) {
    Arg *A = Args.getLastArg(options::OPT_offload_new_driver,
                             options::OPT_no_offload_new_driver);
    Diag(clang::diag::warn_ignored_clang_option) << A->getAsString(Args);
    A->claim();
  }

  // Builder to be used to build offloading actions.
  std::unique_ptr<OffloadingActionBuilder> OffloadBuilder =
      !UseNewOffloadingDriver
          ? std::make_unique<OffloadingActionBuilder>(C, Args, Inputs)
          : nullptr;

  // Construct the actions to perform.
  ExtractAPIJobAction *ExtractAPIAction = nullptr;
  ActionList LinkerInputs;
  ActionList MergerInputs;

  for (auto &I : Inputs) {
    types::ID InputType = I.first;
    const Arg *InputArg = I.second;

    auto PL = types::getCompilationPhases(*this, Args, InputType);
    if (PL.empty())
      continue;

    auto FullPL = types::getCompilationPhases(InputType);

    // Build the pipeline for this file.
    Action *Current = C.MakeAction<InputAction>(*InputArg, InputType);

    std::string CUID;
    if (CUIDOpts.isEnabled() && types::isSrcFile(InputType)) {
      CUID = CUIDOpts.getCUID(InputArg->getValue(), Args);
      cast<InputAction>(Current)->setId(CUID);
    }

    // Use the current host action in any of the offloading actions, if
    // required.
    if (!UseNewOffloadingDriver)
      if (OffloadBuilder->addHostDependenceToDeviceActions(Current, InputArg))
        break;

    for (phases::ID Phase : PL) {

      // We are done if this step is past what the user requested.
      if (Phase > FinalPhase)
        break;

      // Add any offload action the host action depends on.
      if (!UseNewOffloadingDriver)
        Current = OffloadBuilder->addDeviceDependencesToHostAction(
            Current, InputArg, Phase, PL.back(), FullPL);
      if (!Current)
        break;

      // Queue linker inputs.
      if (Phase == phases::Link) {
        assert(Phase == PL.back() && "linking must be final compilation step.");
        // We don't need to generate additional link commands if emitting AMD
        // bitcode or compiling only for the offload device
        if (!(C.getInputArgs().hasArg(options::OPT_hip_link) &&
              (C.getInputArgs().hasArg(options::OPT_emit_llvm))) &&
            !offloadDeviceOnly())
          LinkerInputs.push_back(Current);
        Current = nullptr;
        break;
      }

      // TODO: Consider removing this because the merged may not end up being
      // the final Phase in the pipeline. Perhaps the merged could just merge
      // and then pass an artifact of some sort to the Link Phase.
      // Queue merger inputs.
      if (Phase == phases::IfsMerge) {
        assert(Phase == PL.back() && "merging must be final compilation step.");
        MergerInputs.push_back(Current);
        Current = nullptr;
        break;
      }

      if (Phase == phases::Precompile && ExtractAPIAction) {
        ExtractAPIAction->addHeaderInput(Current);
        Current = nullptr;
        break;
      }

      // FIXME: Should we include any prior module file outputs as inputs of
      // later actions in the same command line?

      // Otherwise construct the appropriate action.
      Action *NewCurrent = ConstructPhaseAction(C, Args, Phase, Current);

      // We didn't create a new action, so we will just move to the next phase.
      if (NewCurrent == Current)
        continue;

      if (auto *EAA = dyn_cast<ExtractAPIJobAction>(NewCurrent))
        ExtractAPIAction = EAA;

      Current = NewCurrent;

      // Try to build the offloading actions and add the result as a dependency
      // to the host.
      if (UseNewOffloadingDriver)
        Current = BuildOffloadingActions(C, Args, I, CUID, Current);
      // Use the current host action in any of the offloading actions, if
      // required.
      else if (OffloadBuilder->addHostDependenceToDeviceActions(Current,
                                                                InputArg))
        break;

      if (Current->getType() == types::TY_Nothing)
        break;
    }

    // If we ended with something, add to the output list.
    if (Current)
      Actions.push_back(Current);

    // Add any top level actions generated for offloading.
    if (!UseNewOffloadingDriver)
      OffloadBuilder->appendTopLevelActions(Actions, Current, InputArg);
    else if (Current)
      Current->propagateHostOffloadInfo(C.getActiveOffloadKinds(),
                                        /*BoundArch=*/nullptr);
  }

  // Add a link action if necessary.

  if (LinkerInputs.empty()) {
    Arg *FinalPhaseArg;
    if (getFinalPhase(Args, &FinalPhaseArg) == phases::Link)
      if (!UseNewOffloadingDriver)
        OffloadBuilder->appendDeviceLinkActions(Actions);
  }

  if (!LinkerInputs.empty()) {
    if (!UseNewOffloadingDriver)
      if (Action *Wrapper = OffloadBuilder->makeHostLinkAction())
        LinkerInputs.push_back(Wrapper);
    Action *LA;
    // Check if this Linker Job should emit a static library.
    if (ShouldEmitStaticLibrary(Args)) {
      LA = C.MakeAction<StaticLibJobAction>(LinkerInputs, types::TY_Image);
    } else if (UseNewOffloadingDriver ||
               Args.hasArg(options::OPT_offload_link)) {
      LA = C.MakeAction<LinkerWrapperJobAction>(LinkerInputs, types::TY_Image);
      LA->propagateHostOffloadInfo(C.getActiveOffloadKinds(),
                                   /*BoundArch=*/nullptr);
    } else {
      LA = C.MakeAction<LinkJobAction>(LinkerInputs, types::TY_Image);
    }
    if (!UseNewOffloadingDriver)
      LA = OffloadBuilder->processHostLinkAction(LA);
    Actions.push_back(LA);
  }

  // Add an interface stubs merge action if necessary.
  if (!MergerInputs.empty())
    Actions.push_back(
        C.MakeAction<IfsMergeJobAction>(MergerInputs, types::TY_Image));

  if (Args.hasArg(options::OPT_emit_interface_stubs)) {
    auto PhaseList = types::getCompilationPhases(
        types::TY_IFS_CPP,
        Args.hasArg(options::OPT_c) ? phases::Compile : phases::IfsMerge);

    ActionList MergerInputs;

    for (auto &I : Inputs) {
      types::ID InputType = I.first;
      const Arg *InputArg = I.second;

      // Currently clang and the llvm assembler do not support generating symbol
      // stubs from assembly, so we skip the input on asm files. For ifs files
      // we rely on the normal pipeline setup in the pipeline setup code above.
      if (InputType == types::TY_IFS || InputType == types::TY_PP_Asm ||
          InputType == types::TY_Asm)
        continue;

      Action *Current = C.MakeAction<InputAction>(*InputArg, InputType);

      for (auto Phase : PhaseList) {
        switch (Phase) {
        default:
          llvm_unreachable(
              "IFS Pipeline can only consist of Compile followed by IfsMerge.");
        case phases::Compile: {
          // Only IfsMerge (llvm-ifs) can handle .o files by looking for ifs
          // files where the .o file is located. The compile action can not
          // handle this.
          if (InputType == types::TY_Object)
            break;

          Current = C.MakeAction<CompileJobAction>(Current, types::TY_IFS_CPP);
          break;
        }
        case phases::IfsMerge: {
          assert(Phase == PhaseList.back() &&
                 "merging must be final compilation step.");
          MergerInputs.push_back(Current);
          Current = nullptr;
          break;
        }
        }
      }

      // If we ended with something, add to the output list.
      if (Current)
        Actions.push_back(Current);
    }

    // Add an interface stubs merge action if necessary.
    if (!MergerInputs.empty())
      Actions.push_back(
          C.MakeAction<IfsMergeJobAction>(MergerInputs, types::TY_Image));
  }

  for (auto Opt : {options::OPT_print_supported_cpus,
                   options::OPT_print_supported_extensions,
                   options::OPT_print_enabled_extensions}) {
    // If --print-supported-cpus, -mcpu=? or -mtune=? is specified, build a
    // custom Compile phase that prints out supported cpu models and quits.
    //
    // If either --print-supported-extensions or --print-enabled-extensions is
    // specified, call the corresponding helper function that prints out the
    // supported/enabled extensions and quits.
    if (Arg *A = Args.getLastArg(Opt)) {
      if (Opt == options::OPT_print_supported_extensions &&
          !C.getDefaultToolChain().getTriple().isRISCV() &&
          !C.getDefaultToolChain().getTriple().isAArch64() &&
          !C.getDefaultToolChain().getTriple().isARM()) {
        C.getDriver().Diag(diag::err_opt_not_valid_on_target)
            << "--print-supported-extensions";
        return;
      }
      if (Opt == options::OPT_print_enabled_extensions &&
          !C.getDefaultToolChain().getTriple().isRISCV() &&
          !C.getDefaultToolChain().getTriple().isAArch64()) {
        C.getDriver().Diag(diag::err_opt_not_valid_on_target)
            << "--print-enabled-extensions";
        return;
      }

      // Use the -mcpu=? flag as the dummy input to cc1.
      Actions.clear();
      Action *InputAc = C.MakeAction<InputAction>(
          *A, IsFlangMode() ? types::TY_Fortran : types::TY_C);
      Actions.push_back(
          C.MakeAction<PrecompileJobAction>(InputAc, types::TY_Nothing));
      for (auto &I : Inputs)
        I.second->claim();
    }
  }

  // Call validator for dxil when -Vd not in Args.
  if (C.getDefaultToolChain().getTriple().isDXIL()) {
    // Only add action when needValidation.
    const auto &TC =
        static_cast<const toolchains::HLSLToolChain &>(C.getDefaultToolChain());
    if (TC.requiresValidation(Args)) {
      Action *LastAction = Actions.back();
      Actions.push_back(C.MakeAction<BinaryAnalyzeJobAction>(
          LastAction, types::TY_DX_CONTAINER));
    }
  }

  // Claim ignored clang-cl options.
  Args.ClaimAllArgs(options::OPT_cl_ignored_Group);
}

/// Returns the canonical name for the offloading architecture when using a HIP
/// or CUDA architecture.
static StringRef getCanonicalArchString(Compilation &C,
                                        const llvm::opt::DerivedArgList &Args,
                                        StringRef ArchStr,
                                        const llvm::Triple &Triple,
                                        bool SuppressError = false) {
  // Lookup the CUDA / HIP architecture string. Only report an error if we were
  // expecting the triple to be only NVPTX / AMDGPU.
  OffloadArch Arch =
      StringToOffloadArch(getProcessorFromTargetID(Triple, ArchStr));
  if (!SuppressError && Triple.isNVPTX() &&
      (Arch == OffloadArch::UNKNOWN || !IsNVIDIAOffloadArch(Arch))) {
    C.getDriver().Diag(clang::diag::err_drv_offload_bad_gpu_arch)
        << "CUDA" << ArchStr;
    return StringRef();
  } else if (!SuppressError && Triple.isAMDGPU() &&
             (Arch == OffloadArch::UNKNOWN || !IsAMDOffloadArch(Arch))) {
    C.getDriver().Diag(clang::diag::err_drv_offload_bad_gpu_arch)
        << "HIP" << ArchStr;
    return StringRef();
  }

  if (IsNVIDIAOffloadArch(Arch))
    return Args.MakeArgStringRef(OffloadArchToString(Arch));

  if (IsAMDOffloadArch(Arch)) {
    llvm::StringMap<bool> Features;
    auto HIPTriple = getHIPOffloadTargetTriple(C.getDriver(), C.getInputArgs());
    if (!HIPTriple)
      return StringRef();
    auto Arch = parseTargetID(*HIPTriple, ArchStr, &Features);
    if (!Arch) {
      C.getDriver().Diag(clang::diag::err_drv_bad_target_id) << ArchStr;
      C.setContainsError();
      return StringRef();
    }
    return Args.MakeArgStringRef(getCanonicalTargetID(*Arch, Features));
  }

  // If the input isn't CUDA or HIP just return the architecture.
  return ArchStr;
}

/// Checks if the set offloading architectures does not conflict. Returns the
/// incompatible pair if a conflict occurs.
static std::optional<std::pair<llvm::StringRef, llvm::StringRef>>
getConflictOffloadArchCombination(const llvm::DenseSet<StringRef> &Archs,
                                  llvm::Triple Triple) {
  if (!Triple.isAMDGPU())
    return std::nullopt;

  std::set<StringRef> ArchSet;
  llvm::copy(Archs, std::inserter(ArchSet, ArchSet.begin()));
  return getConflictTargetIDCombination(ArchSet);
}

llvm::DenseSet<StringRef>
Driver::getOffloadArchs(Compilation &C, const llvm::opt::DerivedArgList &Args,
                        Action::OffloadKind Kind, const ToolChain *TC,
                        bool SuppressError) const {
  if (!TC)
    TC = &C.getDefaultToolChain();

  // --offload and --offload-arch options are mutually exclusive.
  if (Args.hasArgNoClaim(options::OPT_offload_EQ) &&
      Args.hasArgNoClaim(options::OPT_offload_arch_EQ,
                         options::OPT_no_offload_arch_EQ)) {
    C.getDriver().Diag(diag::err_opt_not_valid_with_opt)
        << "--offload"
        << (Args.hasArgNoClaim(options::OPT_offload_arch_EQ)
                ? "--offload-arch"
                : "--no-offload-arch");
  }

  if (KnownArchs.contains(TC))
    return KnownArchs.lookup(TC);

  llvm::DenseSet<StringRef> Archs;

  if (!TC->getTargetID().empty()) {
    Archs.insert(TC->getTargetID());
    return Archs;
  }

  for (auto *Arg : C.getArgsForToolChain(TC, /*BoundArch=*/"", Kind)) {
    // Add or remove the seen architectures in order of appearance. If an
    // invalid architecture is given we simply exit.
    if (Arg->getOption().matches(options::OPT_offload_arch_EQ)) {
      for (StringRef Arch : llvm::split(Arg->getValue(), ",")) {
        if (Arch == "native" || Arch.empty()) {
          auto GPUsOrErr = TC->getSystemGPUArchs(Args);
          if (!GPUsOrErr) {
            if (SuppressError)
              llvm::consumeError(GPUsOrErr.takeError());
            else
              TC->getDriver().Diag(diag::err_drv_undetermined_gpu_arch)
                  << llvm::Triple::getArchTypeName(TC->getArch())
                  << llvm::toString(GPUsOrErr.takeError()) << "--offload-arch";
            continue;
          }

          for (auto ArchStr : *GPUsOrErr) {
            Archs.insert(
                getCanonicalArchString(C, Args, Args.MakeArgString(ArchStr),
                                       TC->getTriple(), SuppressError));
          }
        } else {
          StringRef ArchStr = getCanonicalArchString(
              C, Args, Arch, TC->getTriple(), SuppressError);
          if (ArchStr.empty())
            return Archs;
          Archs.insert(ArchStr);
        }
      }
    } else if (Arg->getOption().matches(options::OPT_no_offload_arch_EQ)) {
      for (StringRef Arch : llvm::split(Arg->getValue(), ",")) {
        if (Arch == "all") {
          Archs.clear();
        } else {
          StringRef ArchStr = getCanonicalArchString(
              C, Args, Arch, TC->getTriple(), SuppressError);
          if (ArchStr.empty())
            return Archs;
          Archs.erase(ArchStr);
        }
      }
    }
  }

  if (auto ConflictingArchs =
          getConflictOffloadArchCombination(Archs, TC->getTriple())) {
    C.getDriver().Diag(clang::diag::err_drv_bad_offload_arch_combo)
        << ConflictingArchs->first << ConflictingArchs->second;
    C.setContainsError();
  }

  // Skip filling defaults if we're just querying what is availible.
  if (SuppressError)
    return Archs;

  if (Archs.empty()) {
    if (Kind == Action::OFK_Cuda) {
      Archs.insert(OffloadArchToString(OffloadArch::CudaDefault));
    } else if (Kind == Action::OFK_HIP) {
      Archs.insert(OffloadArchToString(OffloadArch::HIPDefault));
    } else if (Kind == Action::OFK_SYCL) {
      Archs.insert(StringRef());
    } else if (Kind == Action::OFK_OpenMP) {
      // Accept legacy `-march` device arguments for OpenMP.
      if (auto *Arg = C.getArgsForToolChain(TC, /*BoundArch=*/"", Kind)
                          .getLastArg(options::OPT_march_EQ)) {
        Archs.insert(Arg->getValue());
      } else {
        auto ArchsOrErr = TC->getSystemGPUArchs(Args);
        if (!ArchsOrErr) {
          TC->getDriver().Diag(diag::err_drv_undetermined_gpu_arch)
              << llvm::Triple::getArchTypeName(TC->getArch())
              << llvm::toString(ArchsOrErr.takeError()) << "--offload-arch";
        } else if (!ArchsOrErr->empty()) {
          for (auto Arch : *ArchsOrErr)
            Archs.insert(Args.MakeArgStringRef(Arch));
        } else {
          Archs.insert(StringRef());
        }
      }
    }
  } else {
    Args.ClaimAllArgs(options::OPT_offload_arch_EQ);
    Args.ClaimAllArgs(options::OPT_no_offload_arch_EQ);
  }

  return Archs;
}

Action *Driver::BuildOffloadingActions(Compilation &C,
                                       llvm::opt::DerivedArgList &Args,
                                       const InputTy &Input, StringRef CUID,
                                       Action *HostAction) const {
  // Don't build offloading actions if explicitly disabled or we do not have a
  // valid source input and compile action to embed it in. If preprocessing only
  // ignore embedding.
  if (offloadHostOnly() || !types::isSrcFile(Input.first) ||
      !(isa<CompileJobAction>(HostAction) ||
        getFinalPhase(Args) == phases::Preprocess))
    return HostAction;

  ActionList OffloadActions;
  OffloadAction::DeviceDependences DDeps;

  const Action::OffloadKind OffloadKinds[] = {
      Action::OFK_OpenMP, Action::OFK_Cuda, Action::OFK_HIP, Action::OFK_SYCL};

  for (Action::OffloadKind Kind : OffloadKinds) {
    SmallVector<const ToolChain *, 2> ToolChains;
    ActionList DeviceActions;

    auto TCRange = C.getOffloadToolChains(Kind);
    for (auto TI = TCRange.first, TE = TCRange.second; TI != TE; ++TI)
      ToolChains.push_back(TI->second);

    if (ToolChains.empty())
      continue;

    types::ID InputType = Input.first;
    const Arg *InputArg = Input.second;

    // The toolchain can be active for unsupported file types.
    if ((Kind == Action::OFK_Cuda && !types::isCuda(InputType)) ||
        (Kind == Action::OFK_HIP && !types::isHIP(InputType)))
      continue;

    // Get the product of all bound architectures and toolchains.
    SmallVector<std::pair<const ToolChain *, StringRef>> TCAndArchs;
    for (const ToolChain *TC : ToolChains) {
      llvm::DenseSet<StringRef> Arches = getOffloadArchs(C, Args, Kind, TC);
      SmallVector<StringRef, 0> Sorted(Arches.begin(), Arches.end());
      llvm::sort(Sorted);
      for (StringRef Arch : Sorted) {
        TCAndArchs.push_back(std::make_pair(TC, Arch));
        DeviceActions.push_back(
            C.MakeAction<InputAction>(*InputArg, InputType, CUID));
      }
    }

    if (DeviceActions.empty())
      return HostAction;

    // FIXME: Do not collapse the host side for Darwin targets with SYCL offload
    // compilations. The toolchain is not properly initialized for the target.
    if (isa<CompileJobAction>(HostAction) && Kind == Action::OFK_SYCL &&
        HostAction->getType() != types::TY_Nothing &&
        C.getSingleOffloadToolChain<Action::OFK_Host>()
            ->getTriple()
            .isOSDarwin())
      HostAction->setCannotBeCollapsedWithNextDependentAction();

    auto PL = types::getCompilationPhases(*this, Args, InputType);

    for (phases::ID Phase : PL) {
      if (Phase == phases::Link) {
        assert(Phase == PL.back() && "linking must be final compilation step.");
        break;
      }

      // Assemble actions are not used for the SYCL device side.  Both compile
      // and backend actions are used to generate IR and textual IR if needed.
      if (Kind == Action::OFK_SYCL && Phase == phases::Assemble)
        continue;

      auto TCAndArch = TCAndArchs.begin();
      for (Action *&A : DeviceActions) {
        if (A->getType() == types::TY_Nothing)
          continue;

        // Propagate the ToolChain so we can use it in ConstructPhaseAction.
        A->propagateDeviceOffloadInfo(Kind, TCAndArch->second.data(),
                                      TCAndArch->first);
        A = ConstructPhaseAction(C, Args, Phase, A, Kind);

        if (isa<CompileJobAction>(A) && isa<CompileJobAction>(HostAction) &&
            Kind == Action::OFK_OpenMP &&
            HostAction->getType() != types::TY_Nothing) {
          // OpenMP offloading has a dependency on the host compile action to
          // identify which declarations need to be emitted. This shouldn't be
          // collapsed with any other actions so we can use it in the device.
          HostAction->setCannotBeCollapsedWithNextDependentAction();
          OffloadAction::HostDependence HDep(
              *HostAction, *C.getSingleOffloadToolChain<Action::OFK_Host>(),
              TCAndArch->second.data(), Kind);
          OffloadAction::DeviceDependences DDep;
          DDep.add(*A, *TCAndArch->first, TCAndArch->second.data(), Kind);
          A = C.MakeAction<OffloadAction>(HDep, DDep);
        }

        ++TCAndArch;
      }
    }

    // Compiling HIP in non-RDC mode requires linking each action individually.
    for (Action *&A : DeviceActions) {
      if ((A->getType() != types::TY_Object &&
           A->getType() != types::TY_LTO_BC) ||
          Kind != Action::OFK_HIP ||
          Args.hasFlag(options::OPT_fgpu_rdc, options::OPT_fno_gpu_rdc, false))
        continue;
      ActionList LinkerInput = {A};
      A = C.MakeAction<LinkJobAction>(LinkerInput, types::TY_Image);
    }

    auto TCAndArch = TCAndArchs.begin();
    for (Action *A : DeviceActions) {
      DDeps.add(*A, *TCAndArch->first, TCAndArch->second.data(), Kind);
      OffloadAction::DeviceDependences DDep;
      DDep.add(*A, *TCAndArch->first, TCAndArch->second.data(), Kind);

      // Compiling CUDA in non-RDC mode uses the PTX output if available.
      for (Action *Input : A->getInputs())
        if (Kind == Action::OFK_Cuda && A->getType() == types::TY_Object &&
            !Args.hasFlag(options::OPT_fgpu_rdc, options::OPT_fno_gpu_rdc,
                          false))
          DDep.add(*Input, *TCAndArch->first, TCAndArch->second.data(), Kind);
      OffloadActions.push_back(C.MakeAction<OffloadAction>(DDep, A->getType()));

      ++TCAndArch;
    }
  }

  // HIP code in non-RDC mode will bundle the output if it invoked the linker.
  bool ShouldBundleHIP =
      C.isOffloadingHostKind(Action::OFK_HIP) &&
      Args.hasFlag(options::OPT_gpu_bundle_output,
                   options::OPT_no_gpu_bundle_output, true) &&
      !Args.hasFlag(options::OPT_fgpu_rdc, options::OPT_fno_gpu_rdc, false) &&
      !llvm::any_of(OffloadActions,
                    [](Action *A) { return A->getType() != types::TY_Image; });

  // All kinds exit now in device-only mode except for non-RDC mode HIP.
  if (offloadDeviceOnly() && !ShouldBundleHIP)
    return C.MakeAction<OffloadAction>(DDeps, types::TY_Nothing);

  if (OffloadActions.empty())
    return HostAction;

  OffloadAction::DeviceDependences DDep;
  if (C.isOffloadingHostKind(Action::OFK_Cuda) &&
      !Args.hasFlag(options::OPT_fgpu_rdc, options::OPT_fno_gpu_rdc, false)) {
    // If we are not in RDC-mode we just emit the final CUDA fatbinary for
    // each translation unit without requiring any linking.
    Action *FatbinAction =
        C.MakeAction<LinkJobAction>(OffloadActions, types::TY_CUDA_FATBIN);
    DDep.add(*FatbinAction, *C.getSingleOffloadToolChain<Action::OFK_Cuda>(),
             nullptr, Action::OFK_Cuda);
  } else if (C.isOffloadingHostKind(Action::OFK_HIP) &&
             !Args.hasFlag(options::OPT_fgpu_rdc, options::OPT_fno_gpu_rdc,
                           false)) {
    // If we are not in RDC-mode we just emit the final HIP fatbinary for each
    // translation unit, linking each input individually.
    Action *FatbinAction =
        C.MakeAction<LinkJobAction>(OffloadActions, types::TY_HIP_FATBIN);
    DDep.add(*FatbinAction, *C.getSingleOffloadToolChain<Action::OFK_HIP>(),
             nullptr, Action::OFK_HIP);
  } else {
    // Package all the offloading actions into a single output that can be
    // embedded in the host and linked.
    Action *PackagerAction =
        C.MakeAction<OffloadPackagerJobAction>(OffloadActions, types::TY_Image);
    DDep.add(*PackagerAction, *C.getSingleOffloadToolChain<Action::OFK_Host>(),
             nullptr, C.getActiveOffloadKinds());
  }

  // HIP wants '--offload-device-only' to create a fatbinary by default.
  if (offloadDeviceOnly())
    return C.MakeAction<OffloadAction>(DDep, types::TY_Nothing);

  // If we are unable to embed a single device output into the host, we need to
  // add each device output as a host dependency to ensure they are still built.
  bool SingleDeviceOutput = !llvm::any_of(OffloadActions, [](Action *A) {
    return A->getType() == types::TY_Nothing;
  }) && isa<CompileJobAction>(HostAction);
  OffloadAction::HostDependence HDep(
      *HostAction, *C.getSingleOffloadToolChain<Action::OFK_Host>(),
      /*BoundArch=*/nullptr, SingleDeviceOutput ? DDep : DDeps);
  return C.MakeAction<OffloadAction>(HDep, SingleDeviceOutput ? DDep : DDeps);
}

Action *Driver::ConstructPhaseAction(
    Compilation &C, const ArgList &Args, phases::ID Phase, Action *Input,
    Action::OffloadKind TargetDeviceOffloadKind) const {
  llvm::PrettyStackTraceString CrashInfo("Constructing phase actions");

  // Some types skip the assembler phase (e.g., llvm-bc), but we can't
  // encode this in the steps because the intermediate type depends on
  // arguments. Just special case here.
  if (Phase == phases::Assemble && Input->getType() != types::TY_PP_Asm)
    return Input;

  // Use of --sycl-link will only allow for the link phase to occur. This is
  // for all input files.
  if (Args.hasArg(options::OPT_sycl_link) && Phase != phases::Link)
    return Input;

  // Build the appropriate action.
  switch (Phase) {
  case phases::Link:
    llvm_unreachable("link action invalid here.");
  case phases::IfsMerge:
    llvm_unreachable("ifsmerge action invalid here.");
  case phases::Preprocess: {
    types::ID OutputTy;
    // -M and -MM specify the dependency file name by altering the output type,
    // -if -MD and -MMD are not specified.
    if (Args.hasArg(options::OPT_M, options::OPT_MM) &&
        !Args.hasArg(options::OPT_MD, options::OPT_MMD)) {
      OutputTy = types::TY_Dependencies;
    } else {
      OutputTy = Input->getType();
      // For these cases, the preprocessor is only translating forms, the Output
      // still needs preprocessing.
      if (!Args.hasFlag(options::OPT_frewrite_includes,
                        options::OPT_fno_rewrite_includes, false) &&
          !Args.hasFlag(options::OPT_frewrite_imports,
                        options::OPT_fno_rewrite_imports, false) &&
          !Args.hasFlag(options::OPT_fdirectives_only,
                        options::OPT_fno_directives_only, false) &&
          !CCGenDiagnostics)
        OutputTy = types::getPreprocessedType(OutputTy);
      assert(OutputTy != types::TY_INVALID &&
             "Cannot preprocess this input type!");
    }
    return C.MakeAction<PreprocessJobAction>(Input, OutputTy);
  }
  case phases::Precompile: {
    // API extraction should not generate an actual precompilation action.
    if (Args.hasArg(options::OPT_extract_api))
      return C.MakeAction<ExtractAPIJobAction>(Input, types::TY_API_INFO);

    // With 'fexperimental-modules-reduced-bmi', we don't want to run the
    // precompile phase unless the user specified '--precompile'. In the case
    // the '--precompile' flag is enabled, we will try to emit the reduced BMI
    // as a by product in GenerateModuleInterfaceAction.
    if (Args.hasArg(options::OPT_modules_reduced_bmi) &&
        !Args.getLastArg(options::OPT__precompile))
      return Input;

    types::ID OutputTy = getPrecompiledType(Input->getType());
    assert(OutputTy != types::TY_INVALID &&
           "Cannot precompile this input type!");

    // If we're given a module name, precompile header file inputs as a
    // module, not as a precompiled header.
    const char *ModName = nullptr;
    if (OutputTy == types::TY_PCH) {
      if (Arg *A = Args.getLastArg(options::OPT_fmodule_name_EQ))
        ModName = A->getValue();
      if (ModName)
        OutputTy = types::TY_ModuleFile;
    }

    if (Args.hasArg(options::OPT_fsyntax_only)) {
      // Syntax checks should not emit a PCH file
      OutputTy = types::TY_Nothing;
    }

    return C.MakeAction<PrecompileJobAction>(Input, OutputTy);
  }
  case phases::FortranFrontend:
    llvm::report_fatal_error("fortranfrontend action invalid here.");
  case phases::Compile: {
    if (Args.hasArg(options::OPT_fsyntax_only))
      return C.MakeAction<CompileJobAction>(Input, types::TY_Nothing);
    if (Args.hasArg(options::OPT_rewrite_objc))
      return C.MakeAction<CompileJobAction>(Input, types::TY_RewrittenObjC);
    if (Args.hasArg(options::OPT_rewrite_legacy_objc))
      return C.MakeAction<CompileJobAction>(Input,
                                            types::TY_RewrittenLegacyObjC);
    if (Args.hasArg(options::OPT__analyze))
      return C.MakeAction<AnalyzeJobAction>(Input, types::TY_Plist);
    if (Args.hasArg(options::OPT_emit_ast))
      return C.MakeAction<CompileJobAction>(Input, types::TY_AST);
    if (Args.hasArg(options::OPT_emit_cir))
      return C.MakeAction<CompileJobAction>(Input, types::TY_CIR);
    if (Args.hasArg(options::OPT_module_file_info))
      return C.MakeAction<CompileJobAction>(Input, types::TY_ModuleFile);
    if (Args.hasArg(options::OPT_verify_pch))
      return C.MakeAction<VerifyPCHJobAction>(Input, types::TY_Nothing);
    if (Args.hasArg(options::OPT_extract_api))
      return C.MakeAction<ExtractAPIJobAction>(Input, types::TY_API_INFO);
    return C.MakeAction<CompileJobAction>(Input, types::TY_LLVM_BC);
  }
  case phases::Backend: {
    if (isUsingLTO() && TargetDeviceOffloadKind == Action::OFK_None) {
      types::ID Output;
      if (Args.hasArg(options::OPT_ffat_lto_objects) &&
          !Args.hasArg(options::OPT_emit_llvm))
        Output = types::TY_PP_Asm;
      else if (Args.hasArg(options::OPT_S))
        Output = types::TY_LTO_IR;
      else
        Output = types::TY_LTO_BC;
      return C.MakeAction<BackendJobAction>(Input, Output);
    }
    if (isUsingOffloadLTO() && TargetDeviceOffloadKind != Action::OFK_None) {
      types::ID Output =
          Args.hasArg(options::OPT_S) ? types::TY_LTO_IR : types::TY_LTO_BC;
      return C.MakeAction<BackendJobAction>(Input, Output);
    }
    if (Args.hasArg(options::OPT_emit_llvm) ||
        TargetDeviceOffloadKind == Action::OFK_SYCL ||
        (((Input->getOffloadingToolChain() &&
           Input->getOffloadingToolChain()->getTriple().isAMDGPU()) ||
          TargetDeviceOffloadKind == Action::OFK_HIP) &&
         (Args.hasFlag(options::OPT_fgpu_rdc, options::OPT_fno_gpu_rdc,
                       false) ||
          TargetDeviceOffloadKind == Action::OFK_OpenMP))) {
      types::ID Output =
          Args.hasArg(options::OPT_S) &&
                  (TargetDeviceOffloadKind == Action::OFK_None ||
                   offloadDeviceOnly() ||
                   (TargetDeviceOffloadKind == Action::OFK_HIP &&
                    !Args.hasFlag(options::OPT_offload_new_driver,
                                  options::OPT_no_offload_new_driver,
                                  C.isOffloadingHostKind(Action::OFK_Cuda))))
              ? types::TY_LLVM_IR
              : types::TY_LLVM_BC;
      return C.MakeAction<BackendJobAction>(Input, Output);
    }
    return C.MakeAction<BackendJobAction>(Input, types::TY_PP_Asm);
  }
  case phases::Assemble:
    return C.MakeAction<AssembleJobAction>(std::move(Input), types::TY_Object);
  }

  llvm_unreachable("invalid phase in ConstructPhaseAction");
}

void Driver::BuildJobs(Compilation &C) const {
  llvm::PrettyStackTraceString CrashInfo("Building compilation jobs");

  Arg *FinalOutput = C.getArgs().getLastArg(options::OPT_o);

  // It is an error to provide a -o option if we are making multiple output
  // files. There are exceptions:
  //
  // IfsMergeJob: when generating interface stubs enabled we want to be able to
  // generate the stub file at the same time that we generate the real
  // library/a.out. So when a .o, .so, etc are the output, with clang interface
  // stubs there will also be a .ifs and .ifso at the same location.
  //
  // CompileJob of type TY_IFS_CPP: when generating interface stubs is enabled
  // and -c is passed, we still want to be able to generate a .ifs file while
  // we are also generating .o files. So we allow more than one output file in
  // this case as well.
  //
  // OffloadClass of type TY_Nothing: device-only output will place many outputs
  // into a single offloading action. We should count all inputs to the action
  // as outputs. Also ignore device-only outputs if we're compiling with
  // -fsyntax-only.
  if (FinalOutput) {
    unsigned NumOutputs = 0;
    unsigned NumIfsOutputs = 0;
    for (const Action *A : C.getActions()) {
      if (A->getType() != types::TY_Nothing &&
          A->getType() != types::TY_DX_CONTAINER &&
          !(A->getKind() == Action::IfsMergeJobClass ||
            (A->getType() == clang::driver::types::TY_IFS_CPP &&
             A->getKind() == clang::driver::Action::CompileJobClass &&
             0 == NumIfsOutputs++) ||
            (A->getKind() == Action::BindArchClass && A->getInputs().size() &&
             A->getInputs().front()->getKind() == Action::IfsMergeJobClass)))
        ++NumOutputs;
      else if (A->getKind() == Action::OffloadClass &&
               A->getType() == types::TY_Nothing &&
               !C.getArgs().hasArg(options::OPT_fsyntax_only))
        NumOutputs += A->size();
    }

    if (NumOutputs > 1) {
      Diag(clang::diag::err_drv_output_argument_with_multiple_files);
      FinalOutput = nullptr;
    }
  }

  const llvm::Triple &RawTriple = C.getDefaultToolChain().getTriple();

  // Collect the list of architectures.
  llvm::StringSet<> ArchNames;
  if (RawTriple.isOSBinFormatMachO())
    for (const Arg *A : C.getArgs())
      if (A->getOption().matches(options::OPT_arch))
        ArchNames.insert(A->getValue());

  // Set of (Action, canonical ToolChain triple) pairs we've built jobs for.
  std::map<std::pair<const Action *, std::string>, InputInfoList> CachedResults;
  for (Action *A : C.getActions()) {
    // If we are linking an image for multiple archs then the linker wants
    // -arch_multiple and -final_output <final image name>. Unfortunately, this
    // doesn't fit in cleanly because we have to pass this information down.
    //
    // FIXME: This is a hack; find a cleaner way to integrate this into the
    // process.
    const char *LinkingOutput = nullptr;
    if (isa<LipoJobAction>(A)) {
      if (FinalOutput)
        LinkingOutput = FinalOutput->getValue();
      else
        LinkingOutput = getDefaultImageName();
    }

    BuildJobsForAction(C, A, &C.getDefaultToolChain(),
                       /*BoundArch*/ StringRef(),
                       /*AtTopLevel*/ true,
                       /*MultipleArchs*/ ArchNames.size() > 1,
                       /*LinkingOutput*/ LinkingOutput, CachedResults,
                       /*TargetDeviceOffloadKind*/ Action::OFK_None);
  }

  // If we have more than one job, then disable integrated-cc1 for now. Do this
  // also when we need to report process execution statistics.
  if (C.getJobs().size() > 1 || CCPrintProcessStats)
    for (auto &J : C.getJobs())
      J.InProcess = false;

  if (CCPrintProcessStats) {
    C.setPostCallback([=](const Command &Cmd, int Res) {
      std::optional<llvm::sys::ProcessStatistics> ProcStat =
          Cmd.getProcessStatistics();
      if (!ProcStat)
        return;

      const char *LinkingOutput = nullptr;
      if (FinalOutput)
        LinkingOutput = FinalOutput->getValue();
      else if (!Cmd.getOutputFilenames().empty())
        LinkingOutput = Cmd.getOutputFilenames().front().c_str();
      else
        LinkingOutput = getDefaultImageName();

      if (CCPrintStatReportFilename.empty()) {
        using namespace llvm;
        // Human readable output.
        outs() << sys::path::filename(Cmd.getExecutable()) << ": "
               << "output=" << LinkingOutput;
        outs() << ", total="
               << format("%.3f", ProcStat->TotalTime.count() / 1000.) << " ms"
               << ", user="
               << format("%.3f", ProcStat->UserTime.count() / 1000.) << " ms"
               << ", mem=" << ProcStat->PeakMemory << " Kb\n";
      } else {
        // CSV format.
        std::string Buffer;
        llvm::raw_string_ostream Out(Buffer);
        llvm::sys::printArg(Out, llvm::sys::path::filename(Cmd.getExecutable()),
                            /*Quote*/ true);
        Out << ',';
        llvm::sys::printArg(Out, LinkingOutput, true);
        Out << ',' << ProcStat->TotalTime.count() << ','
            << ProcStat->UserTime.count() << ',' << ProcStat->PeakMemory
            << '\n';
        Out.flush();
        std::error_code EC;
        llvm::raw_fd_ostream OS(CCPrintStatReportFilename, EC,
                                llvm::sys::fs::OF_Append |
                                    llvm::sys::fs::OF_Text);
        if (EC)
          return;
        auto L = OS.lock();
        if (!L) {
          llvm::errs() << "ERROR: Cannot lock file "
                       << CCPrintStatReportFilename << ": "
                       << toString(L.takeError()) << "\n";
          return;
        }
        OS << Buffer;
        OS.flush();
      }
    });
  }

  // If the user passed -Qunused-arguments or there were errors, don't warn
  // about any unused arguments.
  if (Diags.hasErrorOccurred() ||
      C.getArgs().hasArg(options::OPT_Qunused_arguments))
    return;

  // Claim -fdriver-only here.
  (void)C.getArgs().hasArg(options::OPT_fdriver_only);
  // Claim -### here.
  (void)C.getArgs().hasArg(options::OPT__HASH_HASH_HASH);

  // Claim --driver-mode, --rsp-quoting, it was handled earlier.
  (void)C.getArgs().hasArg(options::OPT_driver_mode);
  (void)C.getArgs().hasArg(options::OPT_rsp_quoting);

  bool HasAssembleJob = llvm::any_of(C.getJobs(), [](auto &J) {
    // Match ClangAs and other derived assemblers of Tool. ClangAs uses a
    // longer ShortName "clang integrated assembler" while other assemblers just
    // use "assembler".
    return strstr(J.getCreator().getShortName(), "assembler");
  });
  for (Arg *A : C.getArgs()) {
    // FIXME: It would be nice to be able to send the argument to the
    // DiagnosticsEngine, so that extra values, position, and so on could be
    // printed.
    if (!A->isClaimed()) {
      if (A->getOption().hasFlag(options::NoArgumentUnused))
        continue;

      // Suppress the warning automatically if this is just a flag, and it is an
      // instance of an argument we already claimed.
      const Option &Opt = A->getOption();
      if (Opt.getKind() == Option::FlagClass) {
        bool DuplicateClaimed = false;

        for (const Arg *AA : C.getArgs().filtered(&Opt)) {
          if (AA->isClaimed()) {
            DuplicateClaimed = true;
            break;
          }
        }

        if (DuplicateClaimed)
          continue;
      }

      // In clang-cl, don't mention unknown arguments here since they have
      // already been warned about.
      if (!IsCLMode() || !A->getOption().matches(options::OPT_UNKNOWN)) {
        if (A->getOption().hasFlag(options::TargetSpecific) &&
            !A->isIgnoredTargetSpecific() && !HasAssembleJob &&
            // When for example -### or -v is used
            // without a file, target specific options are not
            // consumed/validated.
            // Instead emitting an error emit a warning instead.
            !C.getActions().empty()) {
          Diag(diag::err_drv_unsupported_opt_for_target)
              << A->getSpelling() << getTargetTriple();
        } else {
          Diag(clang::diag::warn_drv_unused_argument)
              << A->getAsString(C.getArgs());
        }
      }
    }
  }
}

namespace {
/// Utility class to control the collapse of dependent actions and select the
/// tools accordingly.
class ToolSelector final {
  /// The tool chain this selector refers to.
  const ToolChain &TC;

  /// The compilation this selector refers to.
  const Compilation &C;

  /// The base action this selector refers to.
  const JobAction *BaseAction;

  /// Set to true if the current toolchain refers to host actions.
  bool IsHostSelector;

  /// Set to true if save-temps and embed-bitcode functionalities are active.
  bool SaveTemps;
  bool EmbedBitcode;

  /// Get previous dependent action or null if that does not exist. If
  /// \a CanBeCollapsed is false, that action must be legal to collapse or
  /// null will be returned.
  const JobAction *getPrevDependentAction(const ActionList &Inputs,
                                          ActionList &SavedOffloadAction,
                                          bool CanBeCollapsed = true) {
    // An option can be collapsed only if it has a single input.
    if (Inputs.size() != 1)
      return nullptr;

    Action *CurAction = *Inputs.begin();
    if (CanBeCollapsed &&
        !CurAction->isCollapsingWithNextDependentActionLegal())
      return nullptr;

    // If the input action is an offload action. Look through it and save any
    // offload action that can be dropped in the event of a collapse.
    if (auto *OA = dyn_cast<OffloadAction>(CurAction)) {
      // If the dependent action is a device action, we will attempt to collapse
      // only with other device actions. Otherwise, we would do the same but
      // with host actions only.
      if (!IsHostSelector) {
        if (OA->hasSingleDeviceDependence(/*DoNotConsiderHostActions=*/true)) {
          CurAction =
              OA->getSingleDeviceDependence(/*DoNotConsiderHostActions=*/true);
          if (CanBeCollapsed &&
              !CurAction->isCollapsingWithNextDependentActionLegal())
            return nullptr;
          SavedOffloadAction.push_back(OA);
          return dyn_cast<JobAction>(CurAction);
        }
      } else if (OA->hasHostDependence()) {
        CurAction = OA->getHostDependence();
        if (CanBeCollapsed &&
            !CurAction->isCollapsingWithNextDependentActionLegal())
          return nullptr;
        SavedOffloadAction.push_back(OA);
        return dyn_cast<JobAction>(CurAction);
      }
      return nullptr;
    }

    return dyn_cast<JobAction>(CurAction);
  }

  /// Return true if an assemble action can be collapsed.
  bool canCollapseAssembleAction() const {
    return TC.useIntegratedAs() && !SaveTemps &&
           !C.getArgs().hasArg(options::OPT_via_file_asm) &&
           !C.getArgs().hasArg(options::OPT__SLASH_FA) &&
           !C.getArgs().hasArg(options::OPT__SLASH_Fa) &&
           !C.getArgs().hasArg(options::OPT_dxc_Fc);
  }

  /// Return true if a preprocessor action can be collapsed.
  bool canCollapsePreprocessorAction() const {
    return !C.getArgs().hasArg(options::OPT_no_integrated_cpp) &&
           !C.getArgs().hasArg(options::OPT_traditional_cpp) && !SaveTemps &&
           !C.getArgs().hasArg(options::OPT_rewrite_objc);
  }

  /// Struct that relates an action with the offload actions that would be
  /// collapsed with it.
  struct JobActionInfo final {
    /// The action this info refers to.
    const JobAction *JA = nullptr;
    /// The offload actions we need to take care off if this action is
    /// collapsed.
    ActionList SavedOffloadAction;
  };

  /// Append collapsed offload actions from the give nnumber of elements in the
  /// action info array.
  static void AppendCollapsedOffloadAction(ActionList &CollapsedOffloadAction,
                                           ArrayRef<JobActionInfo> &ActionInfo,
                                           unsigned ElementNum) {
    assert(ElementNum <= ActionInfo.size() && "Invalid number of elements.");
    for (unsigned I = 0; I < ElementNum; ++I)
      CollapsedOffloadAction.append(ActionInfo[I].SavedOffloadAction.begin(),
                                    ActionInfo[I].SavedOffloadAction.end());
  }

  /// Functions that attempt to perform the combining. They detect if that is
  /// legal, and if so they update the inputs \a Inputs and the offload action
  /// that were collapsed in \a CollapsedOffloadAction. A tool that deals with
  /// the combined action is returned. If the combining is not legal or if the
  /// tool does not exist, null is returned.
  /// Currently three kinds of collapsing are supported:
  ///  - Assemble + Backend + Compile;
  ///  - Assemble + Backend ;
  ///  - Backend + Compile.
  const Tool *
  combineAssembleBackendCompile(ArrayRef<JobActionInfo> ActionInfo,
                                ActionList &Inputs,
                                ActionList &CollapsedOffloadAction) {
    if (ActionInfo.size() < 3 || !canCollapseAssembleAction())
      return nullptr;
    auto *AJ = dyn_cast<AssembleJobAction>(ActionInfo[0].JA);
    auto *BJ = dyn_cast<BackendJobAction>(ActionInfo[1].JA);
    auto *CJ = dyn_cast<CompileJobAction>(ActionInfo[2].JA);
    if (!AJ || !BJ || !CJ)
      return nullptr;

    // Get compiler tool.
    const Tool *T = TC.SelectTool(*CJ);
    if (!T)
      return nullptr;

    // Can't collapse if we don't have codegen support unless we are
    // emitting LLVM IR.
    bool OutputIsLLVM = types::isLLVMIR(ActionInfo[0].JA->getType());
    if (!T->hasIntegratedBackend() && !(OutputIsLLVM && T->canEmitIR()))
      return nullptr;

    // When using -fembed-bitcode, it is required to have the same tool (clang)
    // for both CompilerJA and BackendJA. Otherwise, combine two stages.
    if (EmbedBitcode) {
      const Tool *BT = TC.SelectTool(*BJ);
      if (BT == T)
        return nullptr;
    }

    if (!T->hasIntegratedAssembler())
      return nullptr;

    Inputs = CJ->getInputs();
    AppendCollapsedOffloadAction(CollapsedOffloadAction, ActionInfo,
                                 /*NumElements=*/3);
    return T;
  }
  const Tool *combineAssembleBackend(ArrayRef<JobActionInfo> ActionInfo,
                                     ActionList &Inputs,
                                     ActionList &CollapsedOffloadAction) {
    if (ActionInfo.size() < 2 || !canCollapseAssembleAction())
      return nullptr;
    auto *AJ = dyn_cast<AssembleJobAction>(ActionInfo[0].JA);
    auto *BJ = dyn_cast<BackendJobAction>(ActionInfo[1].JA);
    if (!AJ || !BJ)
      return nullptr;

    // Get backend tool.
    const Tool *T = TC.SelectTool(*BJ);
    if (!T)
      return nullptr;

    if (!T->hasIntegratedAssembler())
      return nullptr;

    Inputs = BJ->getInputs();
    AppendCollapsedOffloadAction(CollapsedOffloadAction, ActionInfo,
                                 /*NumElements=*/2);
    return T;
  }
  const Tool *combineBackendCompile(ArrayRef<JobActionInfo> ActionInfo,
                                    ActionList &Inputs,
                                    ActionList &CollapsedOffloadAction) {
    if (ActionInfo.size() < 2)
      return nullptr;
    auto *BJ = dyn_cast<BackendJobAction>(ActionInfo[0].JA);
    auto *CJ = dyn_cast<CompileJobAction>(ActionInfo[1].JA);
    if (!BJ || !CJ)
      return nullptr;

    // Check if the initial input (to the compile job or its predessor if one
    // exists) is LLVM bitcode. In that case, no preprocessor step is required
    // and we can still collapse the compile and backend jobs when we have
    // -save-temps. I.e. there is no need for a separate compile job just to
    // emit unoptimized bitcode.
    bool InputIsBitcode = true;
    for (size_t i = 1; i < ActionInfo.size(); i++)
      if (ActionInfo[i].JA->getType() != types::TY_LLVM_BC &&
          ActionInfo[i].JA->getType() != types::TY_LTO_BC) {
        InputIsBitcode = false;
        break;
      }
    if (!InputIsBitcode && !canCollapsePreprocessorAction())
      return nullptr;

    // Get compiler tool.
    const Tool *T = TC.SelectTool(*CJ);
    if (!T)
      return nullptr;

    // Can't collapse if we don't have codegen support unless we are
    // emitting LLVM IR.
    bool OutputIsLLVM = types::isLLVMIR(ActionInfo[0].JA->getType());
    if (!T->hasIntegratedBackend() && !(OutputIsLLVM && T->canEmitIR()))
      return nullptr;

    if (T->canEmitIR() && ((SaveTemps && !InputIsBitcode) || EmbedBitcode))
      return nullptr;

    Inputs = CJ->getInputs();
    AppendCollapsedOffloadAction(CollapsedOffloadAction, ActionInfo,
                                 /*NumElements=*/2);
    return T;
  }

  /// Updates the inputs if the obtained tool supports combining with
  /// preprocessor action, and the current input is indeed a preprocessor
  /// action. If combining results in the collapse of offloading actions, those
  /// are appended to \a CollapsedOffloadAction.
  void combineWithPreprocessor(const Tool *T, ActionList &Inputs,
                               ActionList &CollapsedOffloadAction) {
    if (!T || !canCollapsePreprocessorAction() || !T->hasIntegratedCPP())
      return;

    // Attempt to get a preprocessor action dependence.
    ActionList PreprocessJobOffloadActions;
    ActionList NewInputs;
    for (Action *A : Inputs) {
      auto *PJ = getPrevDependentAction({A}, PreprocessJobOffloadActions);
      if (!PJ || !isa<PreprocessJobAction>(PJ)) {
        NewInputs.push_back(A);
        continue;
      }

      // This is legal to combine. Append any offload action we found and add the
      // current input to preprocessor inputs.
      CollapsedOffloadAction.append(PreprocessJobOffloadActions.begin(),
                                    PreprocessJobOffloadActions.end());
      NewInputs.append(PJ->input_begin(), PJ->input_end());
    }
    Inputs = NewInputs;
  }

public:
  ToolSelector(const JobAction *BaseAction, const ToolChain &TC,
               const Compilation &C, bool SaveTemps, bool EmbedBitcode)
      : TC(TC), C(C), BaseAction(BaseAction), SaveTemps(SaveTemps),
        EmbedBitcode(EmbedBitcode) {
    assert(BaseAction && "Invalid base action.");
    IsHostSelector = BaseAction->getOffloadingDeviceKind() == Action::OFK_None;
  }

  /// Check if a chain of actions can be combined and return the tool that can
  /// handle the combination of actions. The pointer to the current inputs \a
  /// Inputs and the list of offload actions \a CollapsedOffloadActions
  /// connected to collapsed actions are updated accordingly. The latter enables
  /// the caller of the selector to process them afterwards instead of just
  /// dropping them. If no suitable tool is found, null will be returned.
  const Tool *getTool(ActionList &Inputs,
                      ActionList &CollapsedOffloadAction) {
    //
    // Get the largest chain of actions that we could combine.
    //

    SmallVector<JobActionInfo, 5> ActionChain(1);
    ActionChain.back().JA = BaseAction;
    while (ActionChain.back().JA) {
      const Action *CurAction = ActionChain.back().JA;

      // Grow the chain by one element.
      ActionChain.resize(ActionChain.size() + 1);
      JobActionInfo &AI = ActionChain.back();

      // Attempt to fill it with the
      AI.JA =
          getPrevDependentAction(CurAction->getInputs(), AI.SavedOffloadAction);
    }

    // Pop the last action info as it could not be filled.
    ActionChain.pop_back();

    //
    // Attempt to combine actions. If all combining attempts failed, just return
    // the tool of the provided action. At the end we attempt to combine the
    // action with any preprocessor action it may depend on.
    //

    const Tool *T = combineAssembleBackendCompile(ActionChain, Inputs,
                                                  CollapsedOffloadAction);
    if (!T)
      T = combineAssembleBackend(ActionChain, Inputs, CollapsedOffloadAction);
    if (!T)
      T = combineBackendCompile(ActionChain, Inputs, CollapsedOffloadAction);
    if (!T) {
      Inputs = BaseAction->getInputs();
      T = TC.SelectTool(*BaseAction);
    }

    combineWithPreprocessor(T, Inputs, CollapsedOffloadAction);
    return T;
  }
};
}

/// Return a string that uniquely identifies the result of a job. The bound arch
/// is not necessarily represented in the toolchain's triple -- for example,
/// armv7 and armv7s both map to the same triple -- so we need both in our map.
/// Also, we need to add the offloading device kind, as the same tool chain can
/// be used for host and device for some programming models, e.g. OpenMP.
static std::string GetTriplePlusArchString(const ToolChain *TC,
                                           StringRef BoundArch,
                                           Action::OffloadKind OffloadKind) {
  std::string TriplePlusArch = TC->getTriple().normalize();
  if (!BoundArch.empty()) {
    TriplePlusArch += "-";
    TriplePlusArch += BoundArch;
  }
  TriplePlusArch += "-";
  TriplePlusArch += Action::GetOffloadKindName(OffloadKind);
  return TriplePlusArch;
}

InputInfoList Driver::BuildJobsForAction(
    Compilation &C, const Action *A, const ToolChain *TC, StringRef BoundArch,
    bool AtTopLevel, bool MultipleArchs, const char *LinkingOutput,
    std::map<std::pair<const Action *, std::string>, InputInfoList>
        &CachedResults,
    Action::OffloadKind TargetDeviceOffloadKind) const {
  std::pair<const Action *, std::string> ActionTC = {
      A, GetTriplePlusArchString(TC, BoundArch, TargetDeviceOffloadKind)};
  auto CachedResult = CachedResults.find(ActionTC);
  if (CachedResult != CachedResults.end()) {
    return CachedResult->second;
  }
  InputInfoList Result = BuildJobsForActionNoCache(
      C, A, TC, BoundArch, AtTopLevel, MultipleArchs, LinkingOutput,
      CachedResults, TargetDeviceOffloadKind);
  CachedResults[ActionTC] = Result;
  return Result;
}

static void handleTimeTrace(Compilation &C, const ArgList &Args,
                            const JobAction *JA, const char *BaseInput,
                            const InputInfo &Result) {
  Arg *A =
      Args.getLastArg(options::OPT_ftime_trace, options::OPT_ftime_trace_EQ);
  if (!A)
    return;
  SmallString<128> Path;
  if (A->getOption().matches(options::OPT_ftime_trace_EQ)) {
    Path = A->getValue();
    if (llvm::sys::fs::is_directory(Path)) {
      SmallString<128> Tmp(Result.getFilename());
      llvm::sys::path::replace_extension(Tmp, "json");
      llvm::sys::path::append(Path, llvm::sys::path::filename(Tmp));
    }
  } else {
    if (Arg *DumpDir = Args.getLastArgNoClaim(options::OPT_dumpdir)) {
      // The trace file is ${dumpdir}${basename}.json. Note that dumpdir may not
      // end with a path separator.
      Path = DumpDir->getValue();
      Path += llvm::sys::path::filename(BaseInput);
    } else {
      Path = Result.getFilename();
    }
    llvm::sys::path::replace_extension(Path, "json");
  }
  const char *ResultFile = C.getArgs().MakeArgString(Path);
  C.addTimeTraceFile(ResultFile, JA);
  C.addResultFile(ResultFile, JA);
}

InputInfoList Driver::BuildJobsForActionNoCache(
    Compilation &C, const Action *A, const ToolChain *TC, StringRef BoundArch,
    bool AtTopLevel, bool MultipleArchs, const char *LinkingOutput,
    std::map<std::pair<const Action *, std::string>, InputInfoList>
        &CachedResults,
    Action::OffloadKind TargetDeviceOffloadKind) const {
  llvm::PrettyStackTraceString CrashInfo("Building compilation jobs");

  InputInfoList OffloadDependencesInputInfo;
  bool BuildingForOffloadDevice = TargetDeviceOffloadKind != Action::OFK_None;
  if (const OffloadAction *OA = dyn_cast<OffloadAction>(A)) {
    // The 'Darwin' toolchain is initialized only when its arguments are
    // computed. Get the default arguments for OFK_None to ensure that
    // initialization is performed before processing the offload action.
    // FIXME: Remove when darwin's toolchain is initialized during construction.
    C.getArgsForToolChain(TC, BoundArch, Action::OFK_None);

    // The offload action is expected to be used in four different situations.
    //
    // a) Set a toolchain/architecture/kind for a host action:
    //    Host Action 1 -> OffloadAction -> Host Action 2
    //
    // b) Set a toolchain/architecture/kind for a device action;
    //    Device Action 1 -> OffloadAction -> Device Action 2
    //
    // c) Specify a device dependence to a host action;
    //    Device Action 1  _
    //                      \
    //      Host Action 1  ---> OffloadAction -> Host Action 2
    //
    // d) Specify a host dependence to a device action.
    //      Host Action 1  _
    //                      \
    //    Device Action 1  ---> OffloadAction -> Device Action 2
    //
    // For a) and b), we just return the job generated for the dependences. For
    // c) and d) we override the current action with the host/device dependence
    // if the current toolchain is host/device and set the offload dependences
    // info with the jobs obtained from the device/host dependence(s).

    // If there is a single device option or has no host action, just generate
    // the job for it.
    if (OA->hasSingleDeviceDependence() || !OA->hasHostDependence()) {
      InputInfoList DevA;
      OA->doOnEachDeviceDependence([&](Action *DepA, const ToolChain *DepTC,
                                       const char *DepBoundArch) {
        DevA.append(BuildJobsForAction(C, DepA, DepTC, DepBoundArch, AtTopLevel,
                                       /*MultipleArchs*/ !!DepBoundArch,
                                       LinkingOutput, CachedResults,
                                       DepA->getOffloadingDeviceKind()));
      });
      return DevA;
    }

    // If 'Action 2' is host, we generate jobs for the device dependences and
    // override the current action with the host dependence. Otherwise, we
    // generate the host dependences and override the action with the device
    // dependence. The dependences can't therefore be a top-level action.
    OA->doOnEachDependence(
        /*IsHostDependence=*/BuildingForOffloadDevice,
        [&](Action *DepA, const ToolChain *DepTC, const char *DepBoundArch) {
          OffloadDependencesInputInfo.append(BuildJobsForAction(
              C, DepA, DepTC, DepBoundArch, /*AtTopLevel=*/false,
              /*MultipleArchs*/ !!DepBoundArch, LinkingOutput, CachedResults,
              DepA->getOffloadingDeviceKind()));
        });

    A = BuildingForOffloadDevice
            ? OA->getSingleDeviceDependence(/*DoNotConsiderHostActions=*/true)
            : OA->getHostDependence();

    // We may have already built this action as a part of the offloading
    // toolchain, return the cached input if so.
    std::pair<const Action *, std::string> ActionTC = {
        OA->getHostDependence(),
        GetTriplePlusArchString(TC, BoundArch, TargetDeviceOffloadKind)};
    auto It = CachedResults.find(ActionTC);
    if (It != CachedResults.end()) {
      InputInfoList Inputs = It->second;
      Inputs.append(OffloadDependencesInputInfo);
      return Inputs;
    }
  }

  if (const InputAction *IA = dyn_cast<InputAction>(A)) {
    // FIXME: It would be nice to not claim this here; maybe the old scheme of
    // just using Args was better?
    const Arg &Input = IA->getInputArg();
    Input.claim();
    if (Input.getOption().matches(options::OPT_INPUT)) {
      const char *Name = Input.getValue();
      return {InputInfo(A, Name, /* _BaseInput = */ Name)};
    }
    return {InputInfo(A, &Input, /* _BaseInput = */ "")};
  }

  if (const BindArchAction *BAA = dyn_cast<BindArchAction>(A)) {
    const ToolChain *TC;
    StringRef ArchName = BAA->getArchName();

    if (!ArchName.empty())
      TC = &getToolChain(C.getArgs(),
                         computeTargetTriple(*this, TargetTriple,
                                             C.getArgs(), ArchName));
    else
      TC = &C.getDefaultToolChain();

    return BuildJobsForAction(C, *BAA->input_begin(), TC, ArchName, AtTopLevel,
                              MultipleArchs, LinkingOutput, CachedResults,
                              TargetDeviceOffloadKind);
  }


  ActionList Inputs = A->getInputs();

  const JobAction *JA = cast<JobAction>(A);
  ActionList CollapsedOffloadActions;

  ToolSelector TS(JA, *TC, C, isSaveTempsEnabled(),
                  embedBitcodeInObject() && !isUsingLTO());
  const Tool *T = TS.getTool(Inputs, CollapsedOffloadActions);

  if (!T)
    return {InputInfo()};

  // If we've collapsed action list that contained OffloadAction we
  // need to build jobs for host/device-side inputs it may have held.
  for (const auto *OA : CollapsedOffloadActions)
    cast<OffloadAction>(OA)->doOnEachDependence(
        /*IsHostDependence=*/BuildingForOffloadDevice,
        [&](Action *DepA, const ToolChain *DepTC, const char *DepBoundArch) {
          OffloadDependencesInputInfo.append(BuildJobsForAction(
              C, DepA, DepTC, DepBoundArch, /* AtTopLevel */ false,
              /*MultipleArchs=*/!!DepBoundArch, LinkingOutput, CachedResults,
              DepA->getOffloadingDeviceKind()));
        });

  // Only use pipes when there is exactly one input.
  InputInfoList InputInfos;
  for (const Action *Input : Inputs) {
    // Treat dsymutil and verify sub-jobs as being at the top-level too, they
    // shouldn't get temporary output names.
    // FIXME: Clean this up.
    bool SubJobAtTopLevel =
        AtTopLevel && (isa<DsymutilJobAction>(A) || isa<VerifyJobAction>(A));
    InputInfos.append(BuildJobsForAction(
        C, Input, TC, BoundArch, SubJobAtTopLevel, MultipleArchs, LinkingOutput,
        CachedResults, A->getOffloadingDeviceKind()));
  }

  // Always use the first file input as the base input.
  const char *BaseInput = InputInfos[0].getBaseInput();
  for (auto &Info : InputInfos) {
    if (Info.isFilename()) {
      BaseInput = Info.getBaseInput();
      break;
    }
  }

  // ... except dsymutil actions, which use their actual input as the base
  // input.
  if (JA->getType() == types::TY_dSYM)
    BaseInput = InputInfos[0].getFilename();

  // Append outputs of offload device jobs to the input list
  if (!OffloadDependencesInputInfo.empty())
    InputInfos.append(OffloadDependencesInputInfo.begin(),
                      OffloadDependencesInputInfo.end());

  // Set the effective triple of the toolchain for the duration of this job.
  llvm::Triple EffectiveTriple;
  const ToolChain &ToolTC = T->getToolChain();
  const ArgList &Args =
      C.getArgsForToolChain(TC, BoundArch, A->getOffloadingDeviceKind());
  if (InputInfos.size() != 1) {
    EffectiveTriple = llvm::Triple(ToolTC.ComputeEffectiveClangTriple(Args));
  } else {
    // Pass along the input type if it can be unambiguously determined.
    EffectiveTriple = llvm::Triple(
        ToolTC.ComputeEffectiveClangTriple(Args, InputInfos[0].getType()));
  }
  RegisterEffectiveTriple TripleRAII(ToolTC, EffectiveTriple);

  // Determine the place to write output to, if any.
  InputInfo Result;
  InputInfoList UnbundlingResults;
  if (auto *UA = dyn_cast<OffloadUnbundlingJobAction>(JA)) {
    // If we have an unbundling job, we need to create results for all the
    // outputs. We also update the results cache so that other actions using
    // this unbundling action can get the right results.
    for (auto &UI : UA->getDependentActionsInfo()) {
      assert(UI.DependentOffloadKind != Action::OFK_None &&
             "Unbundling with no offloading??");

      // Unbundling actions are never at the top level. When we generate the
      // offloading prefix, we also do that for the host file because the
      // unbundling action does not change the type of the output which can
      // cause a overwrite.
      std::string OffloadingPrefix = Action::GetOffloadingFileNamePrefix(
          UI.DependentOffloadKind,
          UI.DependentToolChain->getTriple().normalize(),
          /*CreatePrefixForHost=*/true);
      auto CurI = InputInfo(
          UA,
          GetNamedOutputPath(C, *UA, BaseInput, UI.DependentBoundArch,
                             /*AtTopLevel=*/false,
                             MultipleArchs ||
                                 UI.DependentOffloadKind == Action::OFK_HIP,
                             OffloadingPrefix),
          BaseInput);
      if (UI.DependentOffloadKind == Action::OFK_Host &&
          llvm::sys::path::extension(InputInfos[0].getFilename()) == ".a")
        CurI = InputInfos[0];
      // Save the unbundling result.
      UnbundlingResults.push_back(CurI);

      // Get the unique string identifier for this dependence and cache the
      // result.
      StringRef Arch;
      if (TargetDeviceOffloadKind == Action::OFK_HIP ||
          TargetDeviceOffloadKind == Action::OFK_OpenMP) {
        if (UI.DependentOffloadKind == Action::OFK_Host)
          Arch = StringRef();
        else if (TargetDeviceOffloadKind == Action::OFK_HIP)
          Arch = UI.DependentBoundArch;
        else if (TargetDeviceOffloadKind == Action::OFK_OpenMP)
          Arch = UI.DependentToolChain->getTargetID();
      } else
        Arch = BoundArch;

      CachedResults[{A, GetTriplePlusArchString(UI.DependentToolChain, Arch,
                                                UI.DependentOffloadKind)}] = {
          CurI};
    }

    if (BoundArch == "gnu") {
      BoundArch = StringRef("");
    }
    // Now that we have all the results generated, select the one that should be
    // returned for the current depending action.
    std::pair<const Action *, std::string> ActionTC = {
        A, GetTriplePlusArchString(TC, BoundArch, TargetDeviceOffloadKind)};
    assert(CachedResults.find(ActionTC) != CachedResults.end() &&
           "Result does not exist??");
    Result = CachedResults[ActionTC].front();
  } else if (JA->getType() == types::TY_Nothing)
    Result = {InputInfo(A, BaseInput)};
  else {
    // We only have to generate a prefix for the host if this is not a top-level
    // action.
    std::string OffloadingPrefix = Action::GetOffloadingFileNamePrefix(
        A->getOffloadingDeviceKind(), EffectiveTriple.normalize(),
        /*CreatePrefixForHost=*/isa<OffloadPackagerJobAction>(A) ||
            !(A->getOffloadingHostActiveKinds() == Action::OFK_None ||
              AtTopLevel));
    StringRef TargetIDStr = TC->getTargetID();
    if (!TargetIDStr.empty() && BoundArch.empty()) {
      BoundArch = TargetIDStr;
      OffloadingPrefix.append("-").append(TargetIDStr.str());
    }

    Result = InputInfo(A, GetNamedOutputPath(C, *JA, BaseInput, BoundArch,
                                             AtTopLevel, MultipleArchs,
                                             OffloadingPrefix),
                       BaseInput);
    if (T->canEmitIR() && OffloadingPrefix.empty())
      handleTimeTrace(C, Args, JA, BaseInput, Result);
  }

  if (CCCPrintBindings && !CCGenDiagnostics) {
    llvm::errs() << "# \"" << T->getToolChain().getTripleString() << '"'
                 << " - \"" << T->getName() << "\", inputs: [";
    for (unsigned i = 0, e = InputInfos.size(); i != e; ++i) {
      llvm::errs() << InputInfos[i].getAsString();
      if (i + 1 != e)
        llvm::errs() << ", ";
    }
    if (UnbundlingResults.empty())
      llvm::errs() << "], output: " << Result.getAsString() << "\n";
    else {
      llvm::errs() << "], outputs: [";
      for (unsigned i = 0, e = UnbundlingResults.size(); i != e; ++i) {
        llvm::errs() << UnbundlingResults[i].getAsString();
        if (i + 1 != e)
          llvm::errs() << ", ";
      }
      llvm::errs() << "] \n";
    }
  } else {
    if (UnbundlingResults.empty())
      T->ConstructJob(C, *JA, Result, InputInfos, Args, LinkingOutput);
    else
      T->ConstructJobMultipleOutputs(C, *JA, UnbundlingResults, InputInfos,
                                     Args, LinkingOutput);
  }
  return {Result};
}

const char *Driver::getDefaultImageName() const {
  llvm::Triple Target(llvm::Triple::normalize(TargetTriple));
  return Target.isOSWindows() ? "a.exe" : "a.out";
}

/// Create output filename based on ArgValue, which could either be a
/// full filename, filename without extension, or a directory. If ArgValue
/// does not provide a filename, then use BaseName, and use the extension
/// suitable for FileType.
static const char *MakeCLOutputFilename(const ArgList &Args, StringRef ArgValue,
                                        StringRef BaseName,
                                        types::ID FileType) {
  SmallString<128> Filename = ArgValue;

  if (ArgValue.empty()) {
    // If the argument is empty, output to BaseName in the current dir.
    Filename = BaseName;
  } else if (llvm::sys::path::is_separator(Filename.back())) {
    // If the argument is a directory, output to BaseName in that dir.
    llvm::sys::path::append(Filename, BaseName);
  }

  if (!llvm::sys::path::has_extension(ArgValue)) {
    // If the argument didn't provide an extension, then set it.
    const char *Extension = types::getTypeTempSuffix(FileType, true);

    if (FileType == types::TY_Image &&
        Args.hasArg(options::OPT__SLASH_LD, options::OPT__SLASH_LDd)) {
      // The output file is a dll.
      Extension = "dll";
    }

    llvm::sys::path::replace_extension(Filename, Extension);
  }

  return Args.MakeArgString(Filename.c_str());
}

static bool HasPreprocessOutput(const Action &JA) {
  if (isa<PreprocessJobAction>(JA))
    return true;
  if (isa<OffloadAction>(JA) && isa<PreprocessJobAction>(JA.getInputs()[0]))
    return true;
  if (isa<OffloadBundlingJobAction>(JA) &&
      HasPreprocessOutput(*(JA.getInputs()[0])))
    return true;
  return false;
}

const char *Driver::CreateTempFile(Compilation &C, StringRef Prefix,
                                   StringRef Suffix, bool MultipleArchs,
                                   StringRef BoundArch,
                                   bool NeedUniqueDirectory) const {
  SmallString<128> TmpName;
  Arg *A = C.getArgs().getLastArg(options::OPT_fcrash_diagnostics_dir);
  std::optional<std::string> CrashDirectory =
      CCGenDiagnostics && A
          ? std::string(A->getValue())
          : llvm::sys::Process::GetEnv("CLANG_CRASH_DIAGNOSTICS_DIR");
  if (CrashDirectory) {
    if (!getVFS().exists(*CrashDirectory))
      llvm::sys::fs::create_directories(*CrashDirectory);
    SmallString<128> Path(*CrashDirectory);
    llvm::sys::path::append(Path, Prefix);
    const char *Middle = !Suffix.empty() ? "-%%%%%%." : "-%%%%%%";
    if (std::error_code EC =
            llvm::sys::fs::createUniqueFile(Path + Middle + Suffix, TmpName)) {
      Diag(clang::diag::err_unable_to_make_temp) << EC.message();
      return "";
    }
  } else {
    if (MultipleArchs && !BoundArch.empty()) {
      if (NeedUniqueDirectory) {
        TmpName = GetTemporaryDirectory(Prefix);
        llvm::sys::path::append(TmpName,
                                Twine(Prefix) + "-" + BoundArch + "." + Suffix);
      } else {
        TmpName =
            GetTemporaryPath((Twine(Prefix) + "-" + BoundArch).str(), Suffix);
      }

    } else {
      TmpName = GetTemporaryPath(Prefix, Suffix);
    }
  }
  return C.addTempFile(C.getArgs().MakeArgString(TmpName));
}

// Calculate the output path of the module file when compiling a module unit
// with the `-fmodule-output` option or `-fmodule-output=` option specified.
// The behavior is:
// - If `-fmodule-output=` is specfied, then the module file is
//   writing to the value.
// - Otherwise if the output object file of the module unit is specified, the
// output path
//   of the module file should be the same with the output object file except
//   the corresponding suffix. This requires both `-o` and `-c` are specified.
// - Otherwise, the output path of the module file will be the same with the
//   input with the corresponding suffix.
static const char *GetModuleOutputPath(Compilation &C, const JobAction &JA,
                                       const char *BaseInput) {
  assert(isa<PrecompileJobAction>(JA) && JA.getType() == types::TY_ModuleFile &&
         (C.getArgs().hasArg(options::OPT_fmodule_output) ||
          C.getArgs().hasArg(options::OPT_fmodule_output_EQ)));

  SmallString<256> OutputPath =
      tools::getCXX20NamedModuleOutputPath(C.getArgs(), BaseInput);

  return C.addResultFile(C.getArgs().MakeArgString(OutputPath.c_str()), &JA);
}

const char *Driver::GetNamedOutputPath(Compilation &C, const JobAction &JA,
                                       const char *BaseInput,
                                       StringRef OrigBoundArch, bool AtTopLevel,
                                       bool MultipleArchs,
                                       StringRef OffloadingPrefix) const {
  std::string BoundArch = OrigBoundArch.str();
  if (is_style_windows(llvm::sys::path::Style::native)) {
    // BoundArch may contains ':', which is invalid in file names on Windows,
    // therefore replace it with '%'.
    std::replace(BoundArch.begin(), BoundArch.end(), ':', '@');
  }

  llvm::PrettyStackTraceString CrashInfo("Computing output path");
  // Output to a user requested destination?
  if (AtTopLevel && !isa<DsymutilJobAction>(JA) && !isa<VerifyJobAction>(JA)) {
    if (Arg *FinalOutput = C.getArgs().getLastArg(options::OPT_o))
      return C.addResultFile(FinalOutput->getValue(), &JA);
  }

  // For /P, preprocess to file named after BaseInput.
  if (C.getArgs().hasArg(options::OPT__SLASH_P)) {
    assert(AtTopLevel && isa<PreprocessJobAction>(JA));
    StringRef BaseName = llvm::sys::path::filename(BaseInput);
    StringRef NameArg;
    if (Arg *A = C.getArgs().getLastArg(options::OPT__SLASH_Fi))
      NameArg = A->getValue();
    return C.addResultFile(
        MakeCLOutputFilename(C.getArgs(), NameArg, BaseName, types::TY_PP_C),
        &JA);
  }

  // Default to writing to stdout?
  if (AtTopLevel && !CCGenDiagnostics && HasPreprocessOutput(JA)) {
    return "-";
  }

  if (JA.getType() == types::TY_ModuleFile &&
      C.getArgs().getLastArg(options::OPT_module_file_info)) {
    return "-";
  }

  if (JA.getType() == types::TY_PP_Asm &&
      C.getArgs().hasArg(options::OPT_dxc_Fc)) {
    StringRef FcValue = C.getArgs().getLastArgValue(options::OPT_dxc_Fc);
    // TODO: Should we use `MakeCLOutputFilename` here? If so, we can probably
    // handle this as part of the SLASH_Fa handling below.
    return C.addResultFile(C.getArgs().MakeArgString(FcValue.str()), &JA);
  }

  if (JA.getType() == types::TY_Object &&
      C.getArgs().hasArg(options::OPT_dxc_Fo)) {
    StringRef FoValue = C.getArgs().getLastArgValue(options::OPT_dxc_Fo);
    // TODO: Should we use `MakeCLOutputFilename` here? If so, we can probably
    // handle this as part of the SLASH_Fo handling below.
    return C.addResultFile(C.getArgs().MakeArgString(FoValue.str()), &JA);
  }

  // Is this the assembly listing for /FA?
  if (JA.getType() == types::TY_PP_Asm &&
      (C.getArgs().hasArg(options::OPT__SLASH_FA) ||
       C.getArgs().hasArg(options::OPT__SLASH_Fa))) {
    // Use /Fa and the input filename to determine the asm file name.
    StringRef BaseName = llvm::sys::path::filename(BaseInput);
    StringRef FaValue = C.getArgs().getLastArgValue(options::OPT__SLASH_Fa);
    return C.addResultFile(
        MakeCLOutputFilename(C.getArgs(), FaValue, BaseName, JA.getType()),
        &JA);
  }

  if (JA.getType() == types::TY_API_INFO &&
      C.getArgs().hasArg(options::OPT_emit_extension_symbol_graphs) &&
      C.getArgs().hasArg(options::OPT_o))
    Diag(clang::diag::err_drv_unexpected_symbol_graph_output)
        << C.getArgs().getLastArgValue(options::OPT_o);

  // DXC defaults to standard out when generating assembly. We check this after
  // any DXC flags that might specify a file.
  if (AtTopLevel && JA.getType() == types::TY_PP_Asm && IsDXCMode())
    return "-";

  bool SpecifiedModuleOutput =
      C.getArgs().hasArg(options::OPT_fmodule_output) ||
      C.getArgs().hasArg(options::OPT_fmodule_output_EQ);
  if (MultipleArchs && SpecifiedModuleOutput)
    Diag(clang::diag::err_drv_module_output_with_multiple_arch);

  // If we're emitting a module output with the specified option
  // `-fmodule-output`.
  if (!AtTopLevel && isa<PrecompileJobAction>(JA) &&
      JA.getType() == types::TY_ModuleFile && SpecifiedModuleOutput) {
    assert(!C.getArgs().hasArg(options::OPT_modules_reduced_bmi));
    return GetModuleOutputPath(C, JA, BaseInput);
  }

  // Output to a temporary file?
  if ((!AtTopLevel && !isSaveTempsEnabled() &&
       !C.getArgs().hasArg(options::OPT__SLASH_Fo)) ||
      CCGenDiagnostics) {
    StringRef Name = llvm::sys::path::filename(BaseInput);
    size_t pos = Name.find_last_of(".");
    StringRef PrefixName = Name.substr(0, pos);
    SmallString<128> fname(PrefixName.str().c_str());
    if (!BoundArch.empty()) {
      fname += "-";
      fname.append(BoundArch);
    }
    SmallString<128> TmpName;
    std::pair<StringRef, StringRef> Split = Name.split('.');
    const char *Suffix =
        types::getTypeTempSuffix(JA.getType(), IsCLMode() || IsDXCMode());
    // The non-offloading toolchain on Darwin requires deterministic input
    // file name for binaries to be deterministic, therefore it needs unique
    // directory.
    llvm::Triple Triple(C.getDriver().getTargetTriple());
    bool NeedUniqueDirectory =
        (JA.getOffloadingDeviceKind() == Action::OFK_None ||
         JA.getOffloadingDeviceKind() == Action::OFK_Host) &&
        Triple.isOSDarwin();
    return CreateTempFile(C, Split.first, Suffix, MultipleArchs, BoundArch,
                          NeedUniqueDirectory);
  }

  SmallString<128> BasePath(BaseInput);
  SmallString<128> ExternalPath("");
  StringRef BaseName;

  // Dsymutil actions should use the full path.
  if (isa<DsymutilJobAction>(JA) && C.getArgs().hasArg(options::OPT_dsym_dir)) {
    ExternalPath += C.getArgs().getLastArg(options::OPT_dsym_dir)->getValue();
    // We use posix style here because the tests (specifically
    // darwin-dsymutil.c) demonstrate that posix style paths are acceptable
    // even on Windows and if we don't then the similar test covering this
    // fails.
    llvm::sys::path::append(ExternalPath, llvm::sys::path::Style::posix,
                            llvm::sys::path::filename(BasePath));
    BaseName = ExternalPath;
  } else if (isa<DsymutilJobAction>(JA) || isa<VerifyJobAction>(JA))
    BaseName = BasePath;
  else
    BaseName = llvm::sys::path::filename(BasePath);

  // Determine what the derived output name should be.
  const char *NamedOutput;

  if ((JA.getType() == types::TY_Object || JA.getType() == types::TY_LTO_BC) &&
      C.getArgs().hasArg(options::OPT__SLASH_Fo, options::OPT__SLASH_o)) {
    // The /Fo or /o flag decides the object filename.
    StringRef Val =
        C.getArgs()
            .getLastArg(options::OPT__SLASH_Fo, options::OPT__SLASH_o)
            ->getValue();
    NamedOutput =
        MakeCLOutputFilename(C.getArgs(), Val, BaseName, types::TY_Object);
  } else if (JA.getType() == types::TY_Image &&
             C.getArgs().hasArg(options::OPT__SLASH_Fe,
                                options::OPT__SLASH_o)) {
    // The /Fe or /o flag names the linked file.
    StringRef Val =
        C.getArgs()
            .getLastArg(options::OPT__SLASH_Fe, options::OPT__SLASH_o)
            ->getValue();
    NamedOutput =
        MakeCLOutputFilename(C.getArgs(), Val, BaseName, types::TY_Image);
  } else if (JA.getType() == types::TY_Image) {
    if (IsCLMode()) {
      // clang-cl uses BaseName for the executable name.
      NamedOutput =
          MakeCLOutputFilename(C.getArgs(), "", BaseName, types::TY_Image);
    } else {
      SmallString<128> Output(getDefaultImageName());
      // HIP image for device compilation with -fno-gpu-rdc is per compilation
      // unit.
      bool IsHIPNoRDC = JA.getOffloadingDeviceKind() == Action::OFK_HIP &&
                        !C.getArgs().hasFlag(options::OPT_fgpu_rdc,
                                             options::OPT_fno_gpu_rdc, false);
      bool UseOutExtension = IsHIPNoRDC || isa<OffloadPackagerJobAction>(JA);
      if (UseOutExtension) {
        Output = BaseName;
        llvm::sys::path::replace_extension(Output, "");
      }
      Output += OffloadingPrefix;
      if (MultipleArchs && !BoundArch.empty()) {
        Output += "-";
        Output.append(BoundArch);
      }
      if (UseOutExtension)
        Output += ".out";
      NamedOutput = C.getArgs().MakeArgString(Output.c_str());
    }
  } else if (JA.getType() == types::TY_PCH && IsCLMode()) {
    NamedOutput = C.getArgs().MakeArgString(GetClPchPath(C, BaseName));
  } else if ((JA.getType() == types::TY_Plist || JA.getType() == types::TY_AST) &&
             C.getArgs().hasArg(options::OPT__SLASH_o)) {
    StringRef Val =
        C.getArgs()
            .getLastArg(options::OPT__SLASH_o)
            ->getValue();
    NamedOutput =
        MakeCLOutputFilename(C.getArgs(), Val, BaseName, types::TY_Object);
  } else {
    const char *Suffix = nullptr;
    if (BaseName.ends_with(".a"))
      Suffix = "a";
    else
      Suffix = types::getTypeTempSuffix(JA.getType(), IsCLMode() || IsDXCMode());
    assert(Suffix && "All types used for output should have a suffix.");

    std::string::size_type End = std::string::npos;
    if (!types::appendSuffixForType(JA.getType()))
      End = BaseName.rfind('.');
    SmallString<128> Suffixed(BaseName.substr(0, End));
    Suffixed += OffloadingPrefix;
    if (MultipleArchs && !BoundArch.empty()) {
      Suffixed += "-";
      Suffixed.append(BoundArch);
    }
    // When using both -save-temps and -emit-llvm, use a ".tmp.bc" suffix for
    // the unoptimized bitcode so that it does not get overwritten by the ".bc"
    // optimized bitcode output.
    auto IsAMDRDCInCompilePhase = [](const JobAction &JA,
                                     const llvm::opt::DerivedArgList &Args) {
      // The relocatable compilation in HIP and OpenMP implies -emit-llvm.
      // Similarly, use a ".tmp.bc" suffix for the unoptimized bitcode
      // (generated in the compile phase.)
      const ToolChain *TC = JA.getOffloadingToolChain();
      return isa<CompileJobAction>(JA) &&
             ((JA.getOffloadingDeviceKind() == Action::OFK_HIP &&
               Args.hasFlag(options::OPT_fgpu_rdc, options::OPT_fno_gpu_rdc,
                            false)) ||
              (JA.getOffloadingDeviceKind() == Action::OFK_OpenMP && TC &&
               TC->getTriple().isAMDGPU()));
    };
    if (!AtTopLevel && JA.getType() == types::TY_LLVM_BC &&
        (C.getArgs().hasArg(options::OPT_emit_llvm) ||
         IsAMDRDCInCompilePhase(JA, C.getArgs())))
      Suffixed += ".tmp";
    Suffixed += '.';
    Suffixed += Suffix;
    NamedOutput = C.getArgs().MakeArgString(Suffixed.c_str());
  }

  // Prepend object file path if -save-temps=obj
  if (!AtTopLevel && isSaveTempsObj() && C.getArgs().hasArg(options::OPT_o) &&
      JA.getType() != types::TY_PCH) {
    Arg *FinalOutput = C.getArgs().getLastArg(options::OPT_o);
    SmallString<128> TempPath(FinalOutput->getValue());
    llvm::sys::path::remove_filename(TempPath);
    StringRef OutputFileName = llvm::sys::path::filename(NamedOutput);
    llvm::sys::path::append(TempPath, OutputFileName);
    NamedOutput = C.getArgs().MakeArgString(TempPath.c_str());
  }

  // If we're saving temps and the temp file conflicts with the input file,
  // then avoid overwriting input file.
  if (!AtTopLevel && isSaveTempsEnabled() && NamedOutput == BaseName) {
    bool SameFile = false;
    SmallString<256> Result;
    llvm::sys::fs::current_path(Result);
    llvm::sys::path::append(Result, BaseName);
    llvm::sys::fs::equivalent(BaseInput, Result.c_str(), SameFile);
    // Must share the same path to conflict.
    if (SameFile) {
      StringRef Name = llvm::sys::path::filename(BaseInput);
      size_t pos = Name.find_last_of(".");
      StringRef PrefixName = Name.substr(0, pos);
      std::string TmpName = GetTemporaryPath(
          PrefixName,
          types::getTypeTempSuffix(JA.getType(), IsCLMode() || IsDXCMode()));
      return C.addTempFile(C.getArgs().MakeArgString(TmpName));
    }
  }

  // As an annoying special case, PCH generation doesn't strip the pathname.
  if (JA.getType() == types::TY_PCH && !IsCLMode()) {
    llvm::sys::path::remove_filename(BasePath);
    if (BasePath.empty())
      BasePath = NamedOutput;
    else
      llvm::sys::path::append(BasePath, NamedOutput);
    return C.addResultFile(C.getArgs().MakeArgString(BasePath.c_str()), &JA);
  }

  return C.addResultFile(NamedOutput, &JA);
}

std::string Driver::GetFilePath(StringRef Name, const ToolChain &TC) const {
  // Search for Name in a list of paths.
  auto SearchPaths = [&](const llvm::SmallVectorImpl<std::string> &P)
      -> std::optional<std::string> {
    // Respect a limited subset of the '-Bprefix' functionality in GCC by
    // attempting to use this prefix when looking for file paths.
    for (const auto &Dir : P) {
      if (Dir.empty())
        continue;
      SmallString<128> P(Dir[0] == '=' ? SysRoot + Dir.substr(1) : Dir);
      llvm::sys::path::append(P, Name);
      if (llvm::sys::fs::exists(Twine(P)))
        return std::string(P);
    }
    return std::nullopt;
  };

  if (auto P = SearchPaths(PrefixDirs))
    return *P;

  SmallString<128> R(ResourceDir);
  llvm::sys::path::append(R, Name);
  if (llvm::sys::fs::exists(Twine(R)))
    return std::string(R);

  SmallString<128> P(TC.getCompilerRTPath());
  llvm::sys::path::append(P, Name);
  if (llvm::sys::fs::exists(Twine(P)))
    return std::string(P);

  SmallString<128> D(Dir);
  llvm::sys::path::append(D, "..", Name);
  if (llvm::sys::fs::exists(Twine(D)))
    return std::string(D);

  if (auto P = SearchPaths(TC.getLibraryPaths()))
    return *P;

  if (auto P = SearchPaths(TC.getFilePaths()))
    return *P;

  SmallString<128> R2(ResourceDir);
  llvm::sys::path::append(R2, "..", "..", Name);
  if (llvm::sys::fs::exists(Twine(R2)))
    return std::string(R2);

  return std::string(Name);
}

void Driver::generatePrefixedToolNames(
    StringRef Tool, const ToolChain &TC,
    SmallVectorImpl<std::string> &Names) const {
  // FIXME: Needs a better variable than TargetTriple
  Names.emplace_back((TargetTriple + "-" + Tool).str());
  Names.emplace_back(Tool);
}

static bool ScanDirForExecutable(SmallString<128> &Dir, StringRef Name) {
  llvm::sys::path::append(Dir, Name);
  if (llvm::sys::fs::can_execute(Twine(Dir)))
    return true;
  llvm::sys::path::remove_filename(Dir);
  return false;
}

std::string Driver::GetProgramPath(StringRef Name, const ToolChain &TC) const {
  SmallVector<std::string, 2> TargetSpecificExecutables;
  generatePrefixedToolNames(Name, TC, TargetSpecificExecutables);

  // Respect a limited subset of the '-Bprefix' functionality in GCC by
  // attempting to use this prefix when looking for program paths.
  for (const auto &PrefixDir : PrefixDirs) {
    if (llvm::sys::fs::is_directory(PrefixDir)) {
      SmallString<128> P(PrefixDir);
      if (ScanDirForExecutable(P, Name))
        return std::string(P);
    } else {
      SmallString<128> P((PrefixDir + Name).str());
      if (llvm::sys::fs::can_execute(Twine(P)))
        return std::string(P);
    }
  }

  const ToolChain::path_list &List = TC.getProgramPaths();
  for (const auto &TargetSpecificExecutable : TargetSpecificExecutables) {
    // For each possible name of the tool look for it in
    // program paths first, then the path.
    // Higher priority names will be first, meaning that
    // a higher priority name in the path will be found
    // instead of a lower priority name in the program path.
    // E.g. <triple>-gcc on the path will be found instead
    // of gcc in the program path
    for (const auto &Path : List) {
      SmallString<128> P(Path);
      if (ScanDirForExecutable(P, TargetSpecificExecutable))
        return std::string(P);
    }

    // Fall back to the path
    if (llvm::ErrorOr<std::string> P =
            llvm::sys::findProgramByName(TargetSpecificExecutable))
      return *P;
  }

  return std::string(Name);
}

std::string Driver::GetStdModuleManifestPath(const Compilation &C,
                                             const ToolChain &TC) const {
  std::string error = "<NOT PRESENT>";

  switch (TC.GetCXXStdlibType(C.getArgs())) {
  case ToolChain::CST_Libcxx: {
    auto evaluate = [&](const char *library) -> std::optional<std::string> {
      std::string lib = GetFilePath(library, TC);

      // Note when there are multiple flavours of libc++ the module json needs
      // to look at the command-line arguments for the proper json. These
      // flavours do not exist at the moment, but there are plans to provide a
      // variant that is built with sanitizer instrumentation enabled.

      // For example
      //  StringRef modules = [&] {
      //    const SanitizerArgs &Sanitize = TC.getSanitizerArgs(C.getArgs());
      //    if (Sanitize.needsAsanRt())
      //      return "libc++.modules-asan.json";
      //    return "libc++.modules.json";
      //  }();

      SmallString<128> path(lib.begin(), lib.end());
      llvm::sys::path::remove_filename(path);
      llvm::sys::path::append(path, "libc++.modules.json");
      if (TC.getVFS().exists(path))
        return static_cast<std::string>(path);

      return {};
    };

    if (std::optional<std::string> result = evaluate("libc++.so"); result)
      return *result;

    return evaluate("libc++.a").value_or(error);
  }

  case ToolChain::CST_Libstdcxx: {
    auto evaluate = [&](const char *library) -> std::optional<std::string> {
      std::string lib = GetFilePath(library, TC);

      SmallString<128> path(lib.begin(), lib.end());
      llvm::sys::path::remove_filename(path);
      llvm::sys::path::append(path, "libstdc++.modules.json");
      if (TC.getVFS().exists(path))
        return static_cast<std::string>(path);

      return {};
    };

    if (std::optional<std::string> result = evaluate("libstdc++.so"); result)
      return *result;

    return evaluate("libstdc++.a").value_or(error);
  }
  }

  return error;
}

std::string Driver::GetTemporaryPath(StringRef Prefix, StringRef Suffix) const {
  SmallString<128> Path;
  std::error_code EC = llvm::sys::fs::createTemporaryFile(Prefix, Suffix, Path);
  if (EC) {
    Diag(clang::diag::err_unable_to_make_temp) << EC.message();
    return "";
  }

  return std::string(Path);
}

std::string Driver::GetTemporaryDirectory(StringRef Prefix) const {
  SmallString<128> Path;
  std::error_code EC = llvm::sys::fs::createUniqueDirectory(Prefix, Path);
  if (EC) {
    Diag(clang::diag::err_unable_to_make_temp) << EC.message();
    return "";
  }

  return std::string(Path);
}

std::string Driver::GetClPchPath(Compilation &C, StringRef BaseName) const {
  SmallString<128> Output;
  if (Arg *FpArg = C.getArgs().getLastArg(options::OPT__SLASH_Fp)) {
    // FIXME: If anybody needs it, implement this obscure rule:
    // "If you specify a directory without a file name, the default file name
    // is VCx0.pch., where x is the major version of Visual C++ in use."
    Output = FpArg->getValue();

    // "If you do not specify an extension as part of the path name, an
    // extension of .pch is assumed. "
    if (!llvm::sys::path::has_extension(Output))
      Output += ".pch";
  } else {
    if (Arg *YcArg = C.getArgs().getLastArg(options::OPT__SLASH_Yc))
      Output = YcArg->getValue();
    if (Output.empty())
      Output = BaseName;
    llvm::sys::path::replace_extension(Output, ".pch");
  }
  return std::string(Output);
}

const ToolChain &Driver::getOffloadToolChain(
    const llvm::opt::ArgList &Args, const Action::OffloadKind Kind,
    const llvm::Triple &Target, const llvm::Triple &AuxTarget) const {
  std::unique_ptr<ToolChain> &TC =
      ToolChains[Target.str() + "/" + AuxTarget.str()];
  std::unique_ptr<ToolChain> &HostTC = ToolChains[AuxTarget.str()];

  assert(HostTC && "Host toolchain for offloading doesn't exit?");
  if (!TC) {
    // Detect the toolchain based off of the target operating system.
    switch (Target.getOS()) {
    case llvm::Triple::CUDA:
      TC = std::make_unique<toolchains::CudaToolChain>(*this, Target, *HostTC,
                                                       Args);
      break;
    case llvm::Triple::AMDHSA:
      if (Kind == Action::OFK_HIP)
        TC = std::make_unique<toolchains::HIPAMDToolChain>(*this, Target,
                                                           *HostTC, Args);
      else if (Kind == Action::OFK_OpenMP)
        TC = std::make_unique<toolchains::AMDGPUOpenMPToolChain>(*this, Target,
                                                                 *HostTC, Args);
      break;
    default:
      break;
    }
  }
  if (!TC) {
    // Detect the toolchain based off of the target architecture if that failed.
    switch (Target.getArch()) {
    case llvm::Triple::spir:
    case llvm::Triple::spir64:
    case llvm::Triple::spirv:
    case llvm::Triple::spirv32:
    case llvm::Triple::spirv64:
      switch (Kind) {
      case Action::OFK_SYCL:
        TC = std::make_unique<toolchains::SYCLToolChain>(*this, Target, *HostTC,
                                                         Args);
        break;
      case Action::OFK_HIP:
        TC = std::make_unique<toolchains::HIPSPVToolChain>(*this, Target,
                                                           *HostTC, Args);
        break;
      case Action::OFK_OpenMP:
        TC = std::make_unique<toolchains::SPIRVOpenMPToolChain>(*this, Target,
                                                                *HostTC, Args);
        break;
      case Action::OFK_Cuda:
        TC = std::make_unique<toolchains::CudaToolChain>(*this, Target, *HostTC,
                                                         Args);
        break;
      default:
        break;
      }
      break;
    default:
      break;
    }
  }

  // If all else fails, just look up the normal toolchain for the target.
  if (!TC)
    return getToolChain(Args, Target);
  return *TC;
}

const ToolChain &Driver::getToolChain(const ArgList &Args,
                                      const llvm::Triple &Target) const {

  auto &TC = ToolChains[Target.str()];
  if (!TC) {
    switch (Target.getOS()) {
    case llvm::Triple::AIX:
      TC = std::make_unique<toolchains::AIX>(*this, Target, Args);
      break;
    case llvm::Triple::Haiku:
      TC = std::make_unique<toolchains::Haiku>(*this, Target, Args);
      break;
    case llvm::Triple::Darwin:
    case llvm::Triple::MacOSX:
    case llvm::Triple::IOS:
    case llvm::Triple::TvOS:
    case llvm::Triple::WatchOS:
    case llvm::Triple::XROS:
    case llvm::Triple::DriverKit:
      TC = std::make_unique<toolchains::DarwinClang>(*this, Target, Args);
      break;
    case llvm::Triple::DragonFly:
      TC = std::make_unique<toolchains::DragonFly>(*this, Target, Args);
      break;
    case llvm::Triple::OpenBSD:
      TC = std::make_unique<toolchains::OpenBSD>(*this, Target, Args);
      break;
    case llvm::Triple::NetBSD:
      TC = std::make_unique<toolchains::NetBSD>(*this, Target, Args);
      break;
    case llvm::Triple::FreeBSD:
      if (Target.isPPC())
        TC = std::make_unique<toolchains::PPCFreeBSDToolChain>(*this, Target,
                                                               Args);
      else
        TC = std::make_unique<toolchains::FreeBSD>(*this, Target, Args);
      break;
    case llvm::Triple::Linux:
    case llvm::Triple::ELFIAMCU:
      if (Target.getArch() == llvm::Triple::hexagon)
        TC = std::make_unique<toolchains::HexagonToolChain>(*this, Target,
                                                             Args);
      else if ((Target.getVendor() == llvm::Triple::MipsTechnologies) &&
               !Target.hasEnvironment())
        TC = std::make_unique<toolchains::MipsLLVMToolChain>(*this, Target,
                                                              Args);
      else if (Target.isPPC())
        TC = std::make_unique<toolchains::PPCLinuxToolChain>(*this, Target,
                                                              Args);
      else if (Target.getArch() == llvm::Triple::ve)
        TC = std::make_unique<toolchains::VEToolChain>(*this, Target, Args);
      else if (Target.isOHOSFamily())
        TC = std::make_unique<toolchains::OHOS>(*this, Target, Args);
      else
        TC = std::make_unique<toolchains::Linux>(*this, Target, Args);
      break;
    case llvm::Triple::NaCl:
      TC = std::make_unique<toolchains::NaClToolChain>(*this, Target, Args);
      break;
    case llvm::Triple::Fuchsia:
      TC = std::make_unique<toolchains::Fuchsia>(*this, Target, Args);
      break;
    case llvm::Triple::Solaris:
      TC = std::make_unique<toolchains::Solaris>(*this, Target, Args);
      break;
    case llvm::Triple::CUDA:
      TC = std::make_unique<toolchains::NVPTXToolChain>(*this, Target, Args);
      break;
    case llvm::Triple::AMDHSA:
      TC = std::make_unique<toolchains::ROCMToolChain>(*this, Target, Args);
      break;
    case llvm::Triple::AMDPAL:
    case llvm::Triple::Mesa3D:
      TC = std::make_unique<toolchains::AMDGPUToolChain>(*this, Target, Args);
      break;
    case llvm::Triple::UEFI:
      TC = std::make_unique<toolchains::UEFI>(*this, Target, Args);
      break;
    case llvm::Triple::Win32:
      switch (Target.getEnvironment()) {
      default:
        if (Target.isOSBinFormatELF())
          TC = std::make_unique<toolchains::Generic_ELF>(*this, Target, Args);
        else if (Target.isOSBinFormatMachO())
          TC = std::make_unique<toolchains::MachO>(*this, Target, Args);
        else
          TC = std::make_unique<toolchains::Generic_GCC>(*this, Target, Args);
        break;
      case llvm::Triple::GNU:
        TC = std::make_unique<toolchains::MinGW>(*this, Target, Args);
        break;
      case llvm::Triple::Itanium:
        TC = std::make_unique<toolchains::CrossWindowsToolChain>(*this, Target,
                                                                  Args);
        break;
      case llvm::Triple::MSVC:
      case llvm::Triple::UnknownEnvironment:
        if (Args.getLastArgValue(options::OPT_fuse_ld_EQ)
                .starts_with_insensitive("bfd"))
          TC = std::make_unique<toolchains::CrossWindowsToolChain>(
              *this, Target, Args);
        else
          TC =
              std::make_unique<toolchains::MSVCToolChain>(*this, Target, Args);
        break;
      }
      break;
    case llvm::Triple::PS4:
      TC = std::make_unique<toolchains::PS4CPU>(*this, Target, Args);
      break;
    case llvm::Triple::PS5:
      TC = std::make_unique<toolchains::PS5CPU>(*this, Target, Args);
      break;
    case llvm::Triple::Hurd:
      TC = std::make_unique<toolchains::Hurd>(*this, Target, Args);
      break;
    case llvm::Triple::LiteOS:
      TC = std::make_unique<toolchains::OHOS>(*this, Target, Args);
      break;
    case llvm::Triple::ZOS:
      TC = std::make_unique<toolchains::ZOS>(*this, Target, Args);
      break;
    case llvm::Triple::Vulkan:
    case llvm::Triple::ShaderModel:
      TC = std::make_unique<toolchains::HLSLToolChain>(*this, Target, Args);
      break;
    default:
      // Of these targets, Hexagon is the only one that might have
      // an OS of Linux, in which case it got handled above already.
      switch (Target.getArch()) {
      case llvm::Triple::tce:
        TC = std::make_unique<toolchains::TCEToolChain>(*this, Target, Args);
        break;
      case llvm::Triple::tcele:
        TC = std::make_unique<toolchains::TCELEToolChain>(*this, Target, Args);
        break;
      case llvm::Triple::hexagon:
        TC = std::make_unique<toolchains::HexagonToolChain>(*this, Target,
                                                             Args);
        break;
      case llvm::Triple::lanai:
        TC = std::make_unique<toolchains::LanaiToolChain>(*this, Target, Args);
        break;
      case llvm::Triple::xcore:
        TC = std::make_unique<toolchains::XCoreToolChain>(*this, Target, Args);
        break;
      case llvm::Triple::wasm32:
      case llvm::Triple::wasm64:
        TC = std::make_unique<toolchains::WebAssembly>(*this, Target, Args);
        break;
      case llvm::Triple::avr:
        TC = std::make_unique<toolchains::AVRToolChain>(*this, Target, Args);
        break;
      case llvm::Triple::msp430:
        TC =
            std::make_unique<toolchains::MSP430ToolChain>(*this, Target, Args);
        break;
      case llvm::Triple::riscv32:
      case llvm::Triple::riscv64:
        if (toolchains::RISCVToolChain::hasGCCToolchain(*this, Args))
          TC =
              std::make_unique<toolchains::RISCVToolChain>(*this, Target, Args);
        else
          TC = std::make_unique<toolchains::BareMetal>(*this, Target, Args);
        break;
      case llvm::Triple::ve:
        TC = std::make_unique<toolchains::VEToolChain>(*this, Target, Args);
        break;
      case llvm::Triple::spirv32:
      case llvm::Triple::spirv64:
        TC = std::make_unique<toolchains::SPIRVToolChain>(*this, Target, Args);
        break;
      case llvm::Triple::csky:
        TC = std::make_unique<toolchains::CSKYToolChain>(*this, Target, Args);
        break;
      default:
        if (toolchains::BareMetal::handlesTarget(Target))
          TC = std::make_unique<toolchains::BareMetal>(*this, Target, Args);
        else if (Target.isOSBinFormatELF())
          TC = std::make_unique<toolchains::Generic_ELF>(*this, Target, Args);
        else if (Target.isAppleMachO())
          TC = std::make_unique<toolchains::AppleMachO>(*this, Target, Args);
        else if (Target.isOSBinFormatMachO())
          TC = std::make_unique<toolchains::MachO>(*this, Target, Args);
        else
          TC = std::make_unique<toolchains::Generic_GCC>(*this, Target, Args);
      }
    }
  }

  return *TC;
}

bool Driver::ShouldUseClangCompiler(const JobAction &JA) const {
  // Say "no" if there is not exactly one input of a type clang understands.
  if (JA.size() != 1 ||
      !types::isAcceptedByClang((*JA.input_begin())->getType()))
    return false;

  // And say "no" if this is not a kind of action clang understands.
  if (!isa<PreprocessJobAction>(JA) && !isa<PrecompileJobAction>(JA) &&
      !isa<CompileJobAction>(JA) && !isa<BackendJobAction>(JA) &&
      !isa<ExtractAPIJobAction>(JA))
    return false;

  return true;
}

bool Driver::ShouldUseFlangCompiler(const JobAction &JA) const {
  // Say "no" if there is not exactly one input of a type flang understands.
  if (JA.size() != 1 ||
      !types::isAcceptedByFlang((*JA.input_begin())->getType()))
    return false;

  // And say "no" if this is not a kind of action flang understands.
  if (!isa<PreprocessJobAction>(JA) && !isa<PrecompileJobAction>(JA) &&
      !isa<CompileJobAction>(JA) && !isa<BackendJobAction>(JA))
    return false;

  return true;
}

bool Driver::ShouldEmitStaticLibrary(const ArgList &Args) const {
  // Only emit static library if the flag is set explicitly.
  if (Args.hasArg(options::OPT_emit_static_lib))
    return true;
  return false;
}

/// GetReleaseVersion - Parse (([0-9]+)(.([0-9]+)(.([0-9]+)?))?)? and return the
/// grouped values as integers. Numbers which are not provided are set to 0.
///
/// \return True if the entire string was parsed (9.2), or all groups were
/// parsed (10.3.5extrastuff).
bool Driver::GetReleaseVersion(StringRef Str, unsigned &Major, unsigned &Minor,
                               unsigned &Micro, bool &HadExtra) {
  HadExtra = false;

  Major = Minor = Micro = 0;
  if (Str.empty())
    return false;

  if (Str.consumeInteger(10, Major))
    return false;
  if (Str.empty())
    return true;
  if (!Str.consume_front("."))
    return false;

  if (Str.consumeInteger(10, Minor))
    return false;
  if (Str.empty())
    return true;
  if (!Str.consume_front("."))
    return false;

  if (Str.consumeInteger(10, Micro))
    return false;
  if (!Str.empty())
    HadExtra = true;
  return true;
}

/// Parse digits from a string \p Str and fulfill \p Digits with
/// the parsed numbers. This method assumes that the max number of
/// digits to look for is equal to Digits.size().
///
/// \return True if the entire string was parsed and there are
/// no extra characters remaining at the end.
bool Driver::GetReleaseVersion(StringRef Str,
                               MutableArrayRef<unsigned> Digits) {
  if (Str.empty())
    return false;

  unsigned CurDigit = 0;
  while (CurDigit < Digits.size()) {
    unsigned Digit;
    if (Str.consumeInteger(10, Digit))
      return false;
    Digits[CurDigit] = Digit;
    if (Str.empty())
      return true;
    if (!Str.consume_front("."))
      return false;
    CurDigit++;
  }

  // More digits than requested, bail out...
  return false;
}

llvm::opt::Visibility
Driver::getOptionVisibilityMask(bool UseDriverMode) const {
  if (!UseDriverMode)
    return llvm::opt::Visibility(options::ClangOption);
  if (IsCLMode())
    return llvm::opt::Visibility(options::CLOption);
  if (IsDXCMode())
    return llvm::opt::Visibility(options::DXCOption);
  if (IsFlangMode()) {
    return llvm::opt::Visibility(options::FlangOption);
  }
  return llvm::opt::Visibility(options::ClangOption);
}

const char *Driver::getExecutableForDriverMode(DriverMode Mode) {
  switch (Mode) {
  case GCCMode:
    return "clang";
  case GXXMode:
    return "clang++";
  case CPPMode:
    return "clang-cpp";
  case CLMode:
    return "clang-cl";
  case FlangMode:
    return "flang";
  case DXCMode:
    return "clang-dxc";
  }

  llvm_unreachable("Unhandled Mode");
}

bool clang::driver::isOptimizationLevelFast(const ArgList &Args) {
  return Args.hasFlag(options::OPT_Ofast, options::OPT_O_Group, false);
}

bool clang::driver::willEmitRemarks(const ArgList &Args) {
  // -fsave-optimization-record enables it.
  if (Args.hasFlag(options::OPT_fsave_optimization_record,
                   options::OPT_fno_save_optimization_record, false))
    return true;

  // -fsave-optimization-record=<format> enables it as well.
  if (Args.hasFlag(options::OPT_fsave_optimization_record_EQ,
                   options::OPT_fno_save_optimization_record, false))
    return true;

  // -foptimization-record-file alone enables it too.
  if (Args.hasFlag(options::OPT_foptimization_record_file_EQ,
                   options::OPT_fno_save_optimization_record, false))
    return true;

  // -foptimization-record-passes alone enables it too.
  if (Args.hasFlag(options::OPT_foptimization_record_passes_EQ,
                   options::OPT_fno_save_optimization_record, false))
    return true;
  return false;
}

llvm::StringRef clang::driver::getDriverMode(StringRef ProgName,
                                             ArrayRef<const char *> Args) {
  static StringRef OptName =
      getDriverOptTable().getOption(options::OPT_driver_mode).getPrefixedName();
  llvm::StringRef Opt;
  for (StringRef Arg : Args) {
    if (!Arg.starts_with(OptName))
      continue;
    Opt = Arg;
  }
  if (Opt.empty())
    Opt = ToolChain::getTargetAndModeFromProgramName(ProgName).DriverMode;
  return Opt.consume_front(OptName) ? Opt : "";
}

bool driver::IsClangCL(StringRef DriverMode) { return DriverMode == "cl"; }

llvm::Error driver::expandResponseFiles(SmallVectorImpl<const char *> &Args,
                                        bool ClangCLMode,
                                        llvm::BumpPtrAllocator &Alloc,
                                        llvm::vfs::FileSystem *FS) {
  // Parse response files using the GNU syntax, unless we're in CL mode. There
  // are two ways to put clang in CL compatibility mode: ProgName is either
  // clang-cl or cl, or --driver-mode=cl is on the command line. The normal
  // command line parsing can't happen until after response file parsing, so we
  // have to manually search for a --driver-mode=cl argument the hard way.
  // Finally, our -cc1 tools don't care which tokenization mode we use because
  // response files written by clang will tokenize the same way in either mode.
  enum { Default, POSIX, Windows } RSPQuoting = Default;
  for (const char *F : Args) {
    if (strcmp(F, "--rsp-quoting=posix") == 0)
      RSPQuoting = POSIX;
    else if (strcmp(F, "--rsp-quoting=windows") == 0)
      RSPQuoting = Windows;
  }

  // Determines whether we want nullptr markers in Args to indicate response
  // files end-of-lines. We only use this for the /LINK driver argument with
  // clang-cl.exe on Windows.
  bool MarkEOLs = ClangCLMode;

  llvm::cl::TokenizerCallback Tokenizer;
  if (RSPQuoting == Windows || (RSPQuoting == Default && ClangCLMode))
    Tokenizer = &llvm::cl::TokenizeWindowsCommandLine;
  else
    Tokenizer = &llvm::cl::TokenizeGNUCommandLine;

  if (MarkEOLs && Args.size() > 1 && StringRef(Args[1]).starts_with("-cc1"))
    MarkEOLs = false;

  llvm::cl::ExpansionContext ECtx(Alloc, Tokenizer);
  ECtx.setMarkEOLs(MarkEOLs);
  if (FS)
    ECtx.setVFS(FS);

  if (llvm::Error Err = ECtx.expandResponseFiles(Args))
    return Err;

  // If -cc1 came from a response file, remove the EOL sentinels.
  auto FirstArg = llvm::find_if(llvm::drop_begin(Args),
                                [](const char *A) { return A != nullptr; });
  if (FirstArg != Args.end() && StringRef(*FirstArg).starts_with("-cc1")) {
    // If -cc1 came from a response file, remove the EOL sentinels.
    if (MarkEOLs) {
      auto newEnd = std::remove(Args.begin(), Args.end(), nullptr);
      Args.resize(newEnd - Args.begin());
    }
  }

  return llvm::Error::success();
}

static const char *GetStableCStr(llvm::StringSet<> &SavedStrings, StringRef S) {
  return SavedStrings.insert(S).first->getKeyData();
}

/// Apply a list of edits to the input argument lists.
///
/// The input string is a space separated list of edits to perform,
/// they are applied in order to the input argument lists. Edits
/// should be one of the following forms:
///
///  '#': Silence information about the changes to the command line arguments.
///
///  '^': Add FOO as a new argument at the beginning of the command line.
///
///  '+': Add FOO as a new argument at the end of the command line.
///
///  's/XXX/YYY/': Substitute the regular expression XXX with YYY in the command
///  line.
///
///  'xOPTION': Removes all instances of the literal argument OPTION.
///
///  'XOPTION': Removes all instances of the literal argument OPTION,
///  and the following argument.
///
///  'Ox': Removes all flags matching 'O' or 'O[sz0-9]' and adds 'Ox'
///  at the end of the command line.
///
/// \param OS - The stream to write edit information to.
/// \param Args - The vector of command line arguments.
/// \param Edit - The override command to perform.
/// \param SavedStrings - Set to use for storing string representations.
static void applyOneOverrideOption(raw_ostream &OS,
                                   SmallVectorImpl<const char *> &Args,
                                   StringRef Edit,
                                   llvm::StringSet<> &SavedStrings) {
  // This does not need to be efficient.

  if (Edit[0] == '^') {
    const char *Str = GetStableCStr(SavedStrings, Edit.substr(1));
    OS << "### Adding argument " << Str << " at beginning\n";
    Args.insert(Args.begin() + 1, Str);
  } else if (Edit[0] == '+') {
    const char *Str = GetStableCStr(SavedStrings, Edit.substr(1));
    OS << "### Adding argument " << Str << " at end\n";
    Args.push_back(Str);
  } else if (Edit[0] == 's' && Edit[1] == '/' && Edit.ends_with("/") &&
             Edit.slice(2, Edit.size() - 1).contains('/')) {
    StringRef MatchPattern = Edit.substr(2).split('/').first;
    StringRef ReplPattern = Edit.substr(2).split('/').second;
    ReplPattern = ReplPattern.slice(0, ReplPattern.size() - 1);

    for (unsigned i = 1, e = Args.size(); i != e; ++i) {
      // Ignore end-of-line response file markers
      if (Args[i] == nullptr)
        continue;
      std::string Repl = llvm::Regex(MatchPattern).sub(ReplPattern, Args[i]);

      if (Repl != Args[i]) {
        OS << "### Replacing '" << Args[i] << "' with '" << Repl << "'\n";
        Args[i] = GetStableCStr(SavedStrings, Repl);
      }
    }
  } else if (Edit[0] == 'x' || Edit[0] == 'X') {
    auto Option = Edit.substr(1);
    for (unsigned i = 1; i < Args.size();) {
      if (Option == Args[i]) {
        OS << "### Deleting argument " << Args[i] << '\n';
        Args.erase(Args.begin() + i);
        if (Edit[0] == 'X') {
          if (i < Args.size()) {
            OS << "### Deleting argument " << Args[i] << '\n';
            Args.erase(Args.begin() + i);
          } else
            OS << "### Invalid X edit, end of command line!\n";
        }
      } else
        ++i;
    }
  } else if (Edit[0] == 'O') {
    for (unsigned i = 1; i < Args.size();) {
      const char *A = Args[i];
      // Ignore end-of-line response file markers
      if (A == nullptr)
        continue;
      if (A[0] == '-' && A[1] == 'O' &&
          (A[2] == '\0' || (A[3] == '\0' && (A[2] == 's' || A[2] == 'z' ||
                                             ('0' <= A[2] && A[2] <= '9'))))) {
        OS << "### Deleting argument " << Args[i] << '\n';
        Args.erase(Args.begin() + i);
      } else
        ++i;
    }
    OS << "### Adding argument " << Edit << " at end\n";
    Args.push_back(GetStableCStr(SavedStrings, '-' + Edit.str()));
  } else {
    OS << "### Unrecognized edit: " << Edit << "\n";
  }
}

void driver::applyOverrideOptions(SmallVectorImpl<const char *> &Args,
                                  const char *OverrideStr,
                                  llvm::StringSet<> &SavedStrings,
                                  raw_ostream *OS) {
  if (!OS)
    OS = &llvm::nulls();

  if (OverrideStr[0] == '#') {
    ++OverrideStr;
    OS = &llvm::nulls();
  }

  *OS << "### CCC_OVERRIDE_OPTIONS: " << OverrideStr << "\n";

  // This does not need to be efficient.

  const char *S = OverrideStr;
  while (*S) {
    const char *End = ::strchr(S, ' ');
    if (!End)
      End = S + strlen(S);
    if (End != S)
      applyOneOverrideOption(*OS, Args, std::string(S, End), SavedStrings);
    S = End;
    if (*S != '\0')
      ++S;
  }
}<|MERGE_RESOLUTION|>--- conflicted
+++ resolved
@@ -983,7 +983,7 @@
       }
       if (AMDTriple) {
         auto TempTC = std::make_unique<toolchains::AMDGPUOpenMPToolChain>(
-            *this, *AMDTriple, *HostTC, C.getInputArgs(), Action::OFK_OpenMP);
+            *this, *AMDTriple, *HostTC, C.getInputArgs());
         for (StringRef Arch : getOffloadArchs(
                  C, C.getArgs(), Action::OFK_OpenMP, &*TempTC, true))
           Archs.insert(Arch);
@@ -1038,41 +1038,7 @@
       // If the specified target is invalid, emit a diagnostic.
       if (TT.getArch() == llvm::Triple::UnknownArch) {
         Diag(clang::diag::err_drv_invalid_omp_target) << Val;
-<<<<<<< HEAD
-      else {
-        const ToolChain *TC;
-        // Device toolchains have to be selected differently. They pair host
-        // and device in their implementation.
-        if (TT.isNVPTX() || TT.isAMDGCN() || TT.isSPIRV()) {
-          const ToolChain *HostTC =
-              C.getSingleOffloadToolChain<Action::OFK_Host>();
-          assert(HostTC && "Host toolchain should be always defined.");
-          auto &DeviceTC =
-              ToolChains[TT.str() + "/" + HostTC->getTriple().normalize()];
-          if (!DeviceTC) {
-            if (TT.isNVPTX())
-              DeviceTC = std::make_unique<toolchains::CudaToolChain>(
-                  *this, TT, *HostTC, C.getInputArgs());
-            else if (TT.isAMDGCN())
-              DeviceTC = std::make_unique<toolchains::AMDGPUOpenMPToolChain>(
-                  *this, TT, *HostTC, C.getInputArgs(), Action::OFK_OpenMP);
-            else if (TT.isSPIRV())
-              DeviceTC = std::make_unique<toolchains::SPIRVOpenMPToolChain>(
-                  *this, TT, *HostTC, C.getInputArgs());
-            else
-              assert(DeviceTC && "Device toolchain not defined.");
-          }
-
-          TC = DeviceTC.get();
-        } else
-          TC = &getToolChain(C.getInputArgs(), TT);
-        C.addOffloadDeviceToolChain(TC, Action::OFK_OpenMP);
-        auto It = DerivedArchs.find(TT.getTriple());
-        if (It != DerivedArchs.end())
-          KnownArchs[TC] = It->second;
-=======
         continue;
->>>>>>> b51fc2ac
       }
 
       auto &TC = getOffloadToolChain(C.getInputArgs(), Action::OFK_OpenMP, TT,
