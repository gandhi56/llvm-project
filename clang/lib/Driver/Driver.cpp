//===--- Driver.cpp - Clang GCC Compatible Driver -------------------------===//
//
// Part of the LLVM Project, under the Apache License v2.0 with LLVM Exceptions.
// See https://llvm.org/LICENSE.txt for license information.
// SPDX-License-Identifier: Apache-2.0 WITH LLVM-exception
//
//===----------------------------------------------------------------------===//

#include "clang/Driver/Driver.h"
#include "ToolChains/AIX.h"
#include "ToolChains/AMDGPU.h"
#include "ToolChains/AMDGPUOpenMP.h"
#include "ToolChains/AVR.h"
#include "ToolChains/Ananas.h"
#include "ToolChains/BareMetal.h"
#include "ToolChains/CSKYToolChain.h"
#include "ToolChains/Clang.h"
#include "ToolChains/CloudABI.h"
#include "ToolChains/Contiki.h"
#include "ToolChains/CrossWindows.h"
#include "ToolChains/Cuda.h"
#include "ToolChains/Darwin.h"
#include "ToolChains/DragonFly.h"
#include "ToolChains/FreeBSD.h"
#include "ToolChains/Fuchsia.h"
#include "ToolChains/Gnu.h"
#include "ToolChains/HIPAMD.h"
#include "ToolChains/HIPSPV.h"
#include "ToolChains/HLSL.h"
#include "ToolChains/Haiku.h"
#include "ToolChains/Hexagon.h"
#include "ToolChains/Hurd.h"
#include "ToolChains/Lanai.h"
#include "ToolChains/Linux.h"
#include "ToolChains/MSP430.h"
#include "ToolChains/MSVC.h"
#include "ToolChains/MinGW.h"
#include "ToolChains/Minix.h"
#include "ToolChains/MipsLinux.h"
#include "ToolChains/Myriad.h"
#include "ToolChains/NaCl.h"
#include "ToolChains/NetBSD.h"
#include "ToolChains/OpenBSD.h"
#include "ToolChains/PPCFreeBSD.h"
#include "ToolChains/PPCLinux.h"
#include "ToolChains/PS4CPU.h"
#include "ToolChains/RISCVToolchain.h"
#include "ToolChains/SPIRV.h"
#include "ToolChains/Solaris.h"
#include "ToolChains/TCE.h"
#include "ToolChains/VEToolchain.h"
#include "ToolChains/WebAssembly.h"
#include "ToolChains/XCore.h"
#include "ToolChains/ZOS.h"
#include "clang/Basic/TargetID.h"
#include "clang/Basic/Version.h"
#include "clang/Config/config.h"
#include "clang/Driver/Action.h"
#include "clang/Driver/Compilation.h"
#include "clang/Driver/DriverDiagnostic.h"
#include "clang/Driver/InputInfo.h"
#include "clang/Driver/Job.h"
#include "clang/Driver/Options.h"
#include "clang/Driver/OptionUtils.h"
#include "clang/Driver/Phases.h"
#include "clang/Driver/SanitizerArgs.h"
#include "clang/Driver/Tool.h"
#include "clang/Driver/Types.h"
#include "clang/Driver/ToolChain.h"
#include "clang/Driver/Util.h"
#include "llvm/ADT/ArrayRef.h"
#include "llvm/ADT/STLExtras.h"
#include "llvm/ADT/SmallSet.h"
#include "llvm/ADT/StringExtras.h"
#include "llvm/ADT/StringRef.h"
#include "llvm/ADT/StringSet.h"
#include "llvm/ADT/StringSwitch.h"
#include "llvm/Config/llvm-config.h"
#include "llvm/MC/TargetRegistry.h"
#include "llvm/Option/Arg.h"
#include "llvm/Option/ArgList.h"
#include "llvm/Option/OptSpecifier.h"
#include "llvm/Option/OptTable.h"
#include "llvm/Option/Option.h"
#include "llvm/Support/CommandLine.h"
#include "llvm/Support/ErrorHandling.h"
#include "llvm/Support/ExitCodes.h"
#include "llvm/Support/FileSystem.h"
#include "llvm/Support/FormatVariadic.h"
#include "llvm/Support/Host.h"
#include "llvm/Support/MD5.h"
#include "llvm/Support/Path.h"
#include "llvm/Support/PrettyStackTrace.h"
#include "llvm/Support/Process.h"
#include "llvm/Support/Program.h"
#include "llvm/Support/StringSaver.h"
#include "llvm/Support/VirtualFileSystem.h"
#include "llvm/Support/raw_ostream.h"
#include <map>
#include <memory>
#include <utility>
#if LLVM_ON_UNIX
#include <unistd.h> // getpid
#endif

using namespace clang::driver;
using namespace clang;
using namespace llvm::opt;

static llvm::Optional<llvm::Triple>
getOffloadTargetTriple(const Driver &D, const ArgList &Args) {
  auto OffloadTargets = Args.getAllArgValues(options::OPT_offload_EQ);
  // Offload compilation flow does not support multiple targets for now. We
  // need the HIPActionBuilder (and possibly the CudaActionBuilder{,Base}too)
  // to support multiple tool chains first.
  switch (OffloadTargets.size()) {
  default:
    D.Diag(diag::err_drv_only_one_offload_target_supported);
    return llvm::None;
  case 0:
    D.Diag(diag::err_drv_invalid_or_unsupported_offload_target) << "";
    return llvm::None;
  case 1:
    break;
  }
  return llvm::Triple(OffloadTargets[0]);
}

static llvm::Optional<llvm::Triple>
getNVIDIAOffloadTargetTriple(const Driver &D, const ArgList &Args,
                             const llvm::Triple &HostTriple) {
  if (!Args.hasArg(options::OPT_offload_EQ)) {
    return llvm::Triple(HostTriple.isArch64Bit() ? "nvptx64-nvidia-cuda"
                                                 : "nvptx-nvidia-cuda");
  }
  auto TT = getOffloadTargetTriple(D, Args);
  if (TT && (TT->getArch() == llvm::Triple::spirv32 ||
             TT->getArch() == llvm::Triple::spirv64)) {
    if (Args.hasArg(options::OPT_emit_llvm))
      return TT;
    D.Diag(diag::err_drv_cuda_offload_only_emit_bc);
    return llvm::None;
  }
  D.Diag(diag::err_drv_invalid_or_unsupported_offload_target) << TT->str();
  return llvm::None;
}
static llvm::Optional<llvm::Triple>
getHIPOffloadTargetTriple(const Driver &D, const ArgList &Args) {
  if (!Args.hasArg(options::OPT_offload_EQ)) {
    return llvm::Triple("amdgcn-amd-amdhsa"); // Default HIP triple.
  }
  auto TT = getOffloadTargetTriple(D, Args);
  if (!TT)
    return llvm::None;
  if (TT->getArch() == llvm::Triple::amdgcn &&
      TT->getVendor() == llvm::Triple::AMD &&
      TT->getOS() == llvm::Triple::AMDHSA)
    return TT;
  if (TT->getArch() == llvm::Triple::spirv64)
    return TT;
  D.Diag(diag::err_drv_invalid_or_unsupported_offload_target) << TT->str();
  return llvm::None;
}

// static
std::string Driver::GetResourcesPath(StringRef BinaryPath,
                                     StringRef CustomResourceDir) {
  // Since the resource directory is embedded in the module hash, it's important
  // that all places that need it call this function, so that they get the
  // exact same string ("a/../b/" and "b/" get different hashes, for example).

  // Dir is bin/ or lib/, depending on where BinaryPath is.
  std::string Dir = std::string(llvm::sys::path::parent_path(BinaryPath));

  SmallString<128> P(Dir);
  if (CustomResourceDir != "") {
    llvm::sys::path::append(P, CustomResourceDir);
  } else {
    // On Windows, libclang.dll is in bin/.
    // On non-Windows, libclang.so/.dylib is in lib/.
    // With a static-library build of libclang, LibClangPath will contain the
    // path of the embedding binary, which for LLVM binaries will be in bin/.
    // ../lib gets us to lib/ in both cases.
    P = llvm::sys::path::parent_path(Dir);
    llvm::sys::path::append(P, Twine("lib") + CLANG_LIBDIR_SUFFIX, "clang",
                            CLANG_VERSION_STRING);
  }

  return std::string(P.str());
}

Driver::Driver(StringRef ClangExecutable, StringRef TargetTriple,
               DiagnosticsEngine &Diags, std::string Title,
               IntrusiveRefCntPtr<llvm::vfs::FileSystem> VFS)
    : Diags(Diags), VFS(std::move(VFS)), Mode(GCCMode),
      SaveTemps(SaveTempsNone), BitcodeEmbed(EmbedNone),
      CXX20HeaderType(HeaderMode_None), ModulesModeCXX20(false),
      LTOMode(LTOK_None), ClangExecutable(ClangExecutable),
      SysRoot(DEFAULT_SYSROOT), DriverTitle(Title), CCCPrintBindings(false),
      CCPrintOptions(false), CCPrintHeaders(false), CCLogDiagnostics(false),
      CCGenDiagnostics(false), CCPrintProcessStats(false),
      TargetTriple(TargetTriple), Saver(Alloc), CheckInputsExist(true),
      GenReproducer(false), SuppressMissingInputWarning(false),
      NumParallelJobs(1) {
  // Provide a sane fallback if no VFS is specified.
  if (!this->VFS)
    this->VFS = llvm::vfs::getRealFileSystem();

  Name = std::string(llvm::sys::path::filename(ClangExecutable));
  Dir = std::string(llvm::sys::path::parent_path(ClangExecutable));
  InstalledDir = Dir; // Provide a sensible default installed dir.

  if ((!SysRoot.empty()) && llvm::sys::path::is_relative(SysRoot)) {
    // Prepend InstalledDir if SysRoot is relative
    SmallString<128> P(InstalledDir);
    llvm::sys::path::append(P, SysRoot);
    SysRoot = std::string(P);
  }

#if defined(CLANG_CONFIG_FILE_SYSTEM_DIR)
  SystemConfigDir = CLANG_CONFIG_FILE_SYSTEM_DIR;
#endif
#if defined(CLANG_CONFIG_FILE_USER_DIR)
  UserConfigDir = CLANG_CONFIG_FILE_USER_DIR;
#endif

  // Compute the path to the resource directory.
  ResourceDir = GetResourcesPath(ClangExecutable, CLANG_RESOURCE_DIR);
}

void Driver::setDriverMode(StringRef Value) {
  static const std::string OptName =
      getOpts().getOption(options::OPT_driver_mode).getPrefixedName();
  if (auto M = llvm::StringSwitch<llvm::Optional<DriverMode>>(Value)
                   .Case("gcc", GCCMode)
                   .Case("g++", GXXMode)
                   .Case("cpp", CPPMode)
                   .Case("cl", CLMode)
                   .Case("flang", FlangMode)
                   .Case("dxc", DXCMode)
                   .Default(None))
    Mode = *M;
  else
    Diag(diag::err_drv_unsupported_option_argument) << OptName << Value;
}

InputArgList Driver::ParseArgStrings(ArrayRef<const char *> ArgStrings,
                                     bool IsClCompatMode,
                                     bool &ContainsError) {
  llvm::PrettyStackTraceString CrashInfo("Command line argument parsing");
  ContainsError = false;

  unsigned IncludedFlagsBitmask;
  unsigned ExcludedFlagsBitmask;
  std::tie(IncludedFlagsBitmask, ExcludedFlagsBitmask) =
      getIncludeExcludeOptionFlagMasks(IsClCompatMode);

  // Make sure that Flang-only options don't pollute the Clang output
  // TODO: Make sure that Clang-only options don't pollute Flang output
  if (!IsFlangMode())
    ExcludedFlagsBitmask |= options::FlangOnlyOption;

  unsigned MissingArgIndex, MissingArgCount;
  InputArgList Args =
      getOpts().ParseArgs(ArgStrings, MissingArgIndex, MissingArgCount,
                          IncludedFlagsBitmask, ExcludedFlagsBitmask);

  // Check for missing argument error.
  if (MissingArgCount) {
    Diag(diag::err_drv_missing_argument)
        << Args.getArgString(MissingArgIndex) << MissingArgCount;
    ContainsError |=
        Diags.getDiagnosticLevel(diag::err_drv_missing_argument,
                                 SourceLocation()) > DiagnosticsEngine::Warning;
  }

  // Check for unsupported options.
  for (const Arg *A : Args) {
    if (A->getOption().hasFlag(options::Unsupported)) {
      unsigned DiagID;
      auto ArgString = A->getAsString(Args);
      std::string Nearest;
      if (getOpts().findNearest(
            ArgString, Nearest, IncludedFlagsBitmask,
            ExcludedFlagsBitmask | options::Unsupported) > 1) {
        DiagID = diag::err_drv_unsupported_opt;
        Diag(DiagID) << ArgString;
      } else {
        DiagID = diag::err_drv_unsupported_opt_with_suggestion;
        Diag(DiagID) << ArgString << Nearest;
      }
      ContainsError |= Diags.getDiagnosticLevel(DiagID, SourceLocation()) >
                       DiagnosticsEngine::Warning;
      continue;
    }

    // Warn about -mcpu= without an argument.
    if (A->getOption().matches(options::OPT_mcpu_EQ) && A->containsValue("")) {
      Diag(diag::warn_drv_empty_joined_argument) << A->getAsString(Args);
      ContainsError |= Diags.getDiagnosticLevel(
                           diag::warn_drv_empty_joined_argument,
                           SourceLocation()) > DiagnosticsEngine::Warning;
    }
  }

  for (const Arg *A : Args.filtered(options::OPT_UNKNOWN)) {
    unsigned DiagID;
    auto ArgString = A->getAsString(Args);
    std::string Nearest;
    if (getOpts().findNearest(
          ArgString, Nearest, IncludedFlagsBitmask, ExcludedFlagsBitmask) > 1) {
      DiagID = IsCLMode() ? diag::warn_drv_unknown_argument_clang_cl
                          : diag::err_drv_unknown_argument;
      Diags.Report(DiagID) << ArgString;
    } else {
      DiagID = IsCLMode()
                   ? diag::warn_drv_unknown_argument_clang_cl_with_suggestion
                   : diag::err_drv_unknown_argument_with_suggestion;
      Diags.Report(DiagID) << ArgString << Nearest;
    }
    ContainsError |= Diags.getDiagnosticLevel(DiagID, SourceLocation()) >
                     DiagnosticsEngine::Warning;
  }

  return Args;
}

// Determine which compilation mode we are in. We look for options which
// affect the phase, starting with the earliest phases, and record which
// option we used to determine the final phase.
phases::ID Driver::getFinalPhase(const DerivedArgList &DAL,
                                 Arg **FinalPhaseArg) const {
  Arg *PhaseArg = nullptr;
  phases::ID FinalPhase;

  // -{E,EP,P,M,MM} only run the preprocessor.
  if (CCCIsCPP() || (PhaseArg = DAL.getLastArg(options::OPT_E)) ||
      (PhaseArg = DAL.getLastArg(options::OPT__SLASH_EP)) ||
      (PhaseArg = DAL.getLastArg(options::OPT_M, options::OPT_MM)) ||
      (PhaseArg = DAL.getLastArg(options::OPT__SLASH_P)) ||
      CCGenDiagnostics) {
    if (IsFlangMode() && (DAL.getLastArg(options::OPT_E)))
      FinalPhase = phases::FortranFrontend;
    else
      FinalPhase = phases::Preprocess;

    // -fsyntax-only stops Fortran compilation after FortranFrontend
  } else if (IsFlangMode() &&
             (PhaseArg = DAL.getLastArg(options::OPT_fsyntax_only))) {
    FinalPhase = phases::FortranFrontend;

    // --precompile only runs up to precompilation.
    // Options that cause the output of C++20 compiled module interfaces or
    // header units have the same effect.
  } else if ((PhaseArg = DAL.getLastArg(options::OPT__precompile)) ||
             (PhaseArg = DAL.getLastArg(options::OPT_extract_api)) ||
             (PhaseArg = DAL.getLastArg(options::OPT_fmodule_header,
                                        options::OPT_fmodule_header_EQ))) {
    FinalPhase = phases::Precompile;
    // -{fsyntax-only,-analyze,emit-ast} only run up to the compiler.
  } else if ((PhaseArg = DAL.getLastArg(options::OPT_fsyntax_only)) ||
             (PhaseArg = DAL.getLastArg(options::OPT_print_supported_cpus)) ||
             (PhaseArg = DAL.getLastArg(options::OPT_module_file_info)) ||
             (PhaseArg = DAL.getLastArg(options::OPT_verify_pch)) ||
             (PhaseArg = DAL.getLastArg(options::OPT_rewrite_objc)) ||
             (PhaseArg = DAL.getLastArg(options::OPT_rewrite_legacy_objc)) ||
             (PhaseArg = DAL.getLastArg(options::OPT__migrate)) ||
             (PhaseArg = DAL.getLastArg(options::OPT__analyze)) ||
             (PhaseArg = DAL.getLastArg(options::OPT_emit_ast))) {
    FinalPhase = phases::Compile;

  // -S only runs up to the backend.
  } else if ((PhaseArg = DAL.getLastArg(options::OPT_S))) {
    FinalPhase = phases::Backend;

  // -c compilation only runs up to the assembler.
  } else if ((PhaseArg = DAL.getLastArg(options::OPT_c))) {
    FinalPhase = phases::Assemble;

  } else if ((PhaseArg = DAL.getLastArg(options::OPT_emit_interface_stubs))) {
    FinalPhase = phases::IfsMerge;

  // Otherwise do everything.
  } else
    FinalPhase = phases::Link;

  if (FinalPhaseArg)
    *FinalPhaseArg = PhaseArg;

  return FinalPhase;
}

static Arg *MakeInputArg(DerivedArgList &Args, const OptTable &Opts,
                         StringRef Value, bool Claim = true) {
  Arg *A = new Arg(Opts.getOption(options::OPT_INPUT), Value,
                   Args.getBaseArgs().MakeIndex(Value), Value.data());
  Args.AddSynthesizedArg(A);
  if (Claim)
    A->claim();
  return A;
}

DerivedArgList *Driver::TranslateInputArgs(const InputArgList &Args) const {
  const llvm::opt::OptTable &Opts = getOpts();
  DerivedArgList *DAL = new DerivedArgList(Args);

  bool HasNostdlib = Args.hasArg(options::OPT_nostdlib);
  bool HasNostdlibxx = Args.hasArg(options::OPT_nostdlibxx);
  bool HasNodefaultlib = Args.hasArg(options::OPT_nodefaultlibs);
  bool IgnoreUnused = false;
  for (Arg *A : Args) {
    if (IgnoreUnused)
      A->claim();

    if (A->getOption().matches(options::OPT_start_no_unused_arguments)) {
      IgnoreUnused = true;
      continue;
    }
    if (A->getOption().matches(options::OPT_end_no_unused_arguments)) {
      IgnoreUnused = false;
      continue;
    }

    // Unfortunately, we have to parse some forwarding options (-Xassembler,
    // -Xlinker, -Xpreprocessor) because we either integrate their functionality
    // (assembler and preprocessor), or bypass a previous driver ('collect2').

    // Rewrite linker options, to replace --no-demangle with a custom internal
    // option.
    if ((A->getOption().matches(options::OPT_Wl_COMMA) ||
         A->getOption().matches(options::OPT_Xlinker)) &&
        A->containsValue("--no-demangle")) {
      // Add the rewritten no-demangle argument.
      DAL->AddFlagArg(A, Opts.getOption(options::OPT_Z_Xlinker__no_demangle));

      // Add the remaining values as Xlinker arguments.
      for (StringRef Val : A->getValues())
        if (Val != "--no-demangle")
          DAL->AddSeparateArg(A, Opts.getOption(options::OPT_Xlinker), Val);

      continue;
    }

    // Rewrite preprocessor options, to replace -Wp,-MD,FOO which is used by
    // some build systems. We don't try to be complete here because we don't
    // care to encourage this usage model.
    if (A->getOption().matches(options::OPT_Wp_COMMA) &&
        (A->getValue(0) == StringRef("-MD") ||
         A->getValue(0) == StringRef("-MMD"))) {
      // Rewrite to -MD/-MMD along with -MF.
      if (A->getValue(0) == StringRef("-MD"))
        DAL->AddFlagArg(A, Opts.getOption(options::OPT_MD));
      else
        DAL->AddFlagArg(A, Opts.getOption(options::OPT_MMD));
      if (A->getNumValues() == 2)
        DAL->AddSeparateArg(A, Opts.getOption(options::OPT_MF), A->getValue(1));
      continue;
    }

    // Rewrite reserved library names.
    if (A->getOption().matches(options::OPT_l)) {
      StringRef Value = A->getValue();

      // Rewrite unless -nostdlib is present.
      if (!HasNostdlib && !HasNodefaultlib && !HasNostdlibxx &&
          Value == "stdc++") {
        DAL->AddFlagArg(A, Opts.getOption(options::OPT_Z_reserved_lib_stdcxx));
        continue;
      }

      // Rewrite unconditionally.
      if (Value == "cc_kext") {
        DAL->AddFlagArg(A, Opts.getOption(options::OPT_Z_reserved_lib_cckext));
        continue;
      }
    }

    // Pick up inputs via the -- option.
    if (A->getOption().matches(options::OPT__DASH_DASH)) {
      A->claim();
      for (StringRef Val : A->getValues())
        DAL->append(MakeInputArg(*DAL, Opts, Val, false));
      continue;
    }

    DAL->append(A);
  }

  // Enforce -static if -miamcu is present.
  if (Args.hasFlag(options::OPT_miamcu, options::OPT_mno_iamcu, false))
    DAL->AddFlagArg(nullptr, Opts.getOption(options::OPT_static));

// Add a default value of -mlinker-version=, if one was given and the user
// didn't specify one.
#if defined(HOST_LINK_VERSION)
  if (!Args.hasArg(options::OPT_mlinker_version_EQ) &&
      strlen(HOST_LINK_VERSION) > 0) {
    DAL->AddJoinedArg(0, Opts.getOption(options::OPT_mlinker_version_EQ),
                      HOST_LINK_VERSION);
    DAL->getLastArg(options::OPT_mlinker_version_EQ)->claim();
  }
#endif

  return DAL;
}

/// Compute target triple from args.
///
/// This routine provides the logic to compute a target triple from various
/// args passed to the driver and the default triple string.
static llvm::Triple computeTargetTriple(const Driver &D,
                                        StringRef TargetTriple,
                                        const ArgList &Args,
                                        StringRef DarwinArchName = "") {
  // FIXME: Already done in Compilation *Driver::BuildCompilation
  if (const Arg *A = Args.getLastArg(options::OPT_target))
    TargetTriple = A->getValue();

  llvm::Triple Target(llvm::Triple::normalize(TargetTriple));

  // GNU/Hurd's triples should have been -hurd-gnu*, but were historically made
  // -gnu* only, and we can not change this, so we have to detect that case as
  // being the Hurd OS.
  if (TargetTriple.contains("-unknown-gnu") || TargetTriple.contains("-pc-gnu"))
    Target.setOSName("hurd");

  // Handle Apple-specific options available here.
  if (Target.isOSBinFormatMachO()) {
    // If an explicit Darwin arch name is given, that trumps all.
    if (!DarwinArchName.empty()) {
      tools::darwin::setTripleTypeForMachOArchName(Target, DarwinArchName);
      return Target;
    }

    // Handle the Darwin '-arch' flag.
    if (Arg *A = Args.getLastArg(options::OPT_arch)) {
      StringRef ArchName = A->getValue();
      tools::darwin::setTripleTypeForMachOArchName(Target, ArchName);
    }
  }

  // Handle pseudo-target flags '-mlittle-endian'/'-EL' and
  // '-mbig-endian'/'-EB'.
  if (Arg *A = Args.getLastArg(options::OPT_mlittle_endian,
                               options::OPT_mbig_endian)) {
    if (A->getOption().matches(options::OPT_mlittle_endian)) {
      llvm::Triple LE = Target.getLittleEndianArchVariant();
      if (LE.getArch() != llvm::Triple::UnknownArch)
        Target = std::move(LE);
    } else {
      llvm::Triple BE = Target.getBigEndianArchVariant();
      if (BE.getArch() != llvm::Triple::UnknownArch)
        Target = std::move(BE);
    }
  }

  // Skip further flag support on OSes which don't support '-m32' or '-m64'.
  if (Target.getArch() == llvm::Triple::tce ||
      Target.getOS() == llvm::Triple::Minix)
    return Target;

  // On AIX, the env OBJECT_MODE may affect the resulting arch variant.
  if (Target.isOSAIX()) {
    if (Optional<std::string> ObjectModeValue =
            llvm::sys::Process::GetEnv("OBJECT_MODE")) {
      StringRef ObjectMode = *ObjectModeValue;
      llvm::Triple::ArchType AT = llvm::Triple::UnknownArch;

      if (ObjectMode.equals("64")) {
        AT = Target.get64BitArchVariant().getArch();
      } else if (ObjectMode.equals("32")) {
        AT = Target.get32BitArchVariant().getArch();
      } else {
        D.Diag(diag::err_drv_invalid_object_mode) << ObjectMode;
      }

      if (AT != llvm::Triple::UnknownArch && AT != Target.getArch())
        Target.setArch(AT);
    }
  }

  // Handle pseudo-target flags '-m64', '-mx32', '-m32' and '-m16'.
  Arg *A = Args.getLastArg(options::OPT_m64, options::OPT_mx32,
                           options::OPT_m32, options::OPT_m16);
  if (A) {
    llvm::Triple::ArchType AT = llvm::Triple::UnknownArch;

    if (A->getOption().matches(options::OPT_m64)) {
      AT = Target.get64BitArchVariant().getArch();
      if (Target.getEnvironment() == llvm::Triple::GNUX32)
        Target.setEnvironment(llvm::Triple::GNU);
      else if (Target.getEnvironment() == llvm::Triple::MuslX32)
        Target.setEnvironment(llvm::Triple::Musl);
    } else if (A->getOption().matches(options::OPT_mx32) &&
               Target.get64BitArchVariant().getArch() == llvm::Triple::x86_64) {
      AT = llvm::Triple::x86_64;
      if (Target.getEnvironment() == llvm::Triple::Musl)
        Target.setEnvironment(llvm::Triple::MuslX32);
      else
        Target.setEnvironment(llvm::Triple::GNUX32);
    } else if (A->getOption().matches(options::OPT_m32)) {
      AT = Target.get32BitArchVariant().getArch();
      if (Target.getEnvironment() == llvm::Triple::GNUX32)
        Target.setEnvironment(llvm::Triple::GNU);
      else if (Target.getEnvironment() == llvm::Triple::MuslX32)
        Target.setEnvironment(llvm::Triple::Musl);
    } else if (A->getOption().matches(options::OPT_m16) &&
               Target.get32BitArchVariant().getArch() == llvm::Triple::x86) {
      AT = llvm::Triple::x86;
      Target.setEnvironment(llvm::Triple::CODE16);
    }

    if (AT != llvm::Triple::UnknownArch && AT != Target.getArch()) {
      Target.setArch(AT);
      if (Target.isWindowsGNUEnvironment())
        toolchains::MinGW::fixTripleArch(D, Target, Args);
    }
  }

  // Handle -miamcu flag.
  if (Args.hasFlag(options::OPT_miamcu, options::OPT_mno_iamcu, false)) {
    if (Target.get32BitArchVariant().getArch() != llvm::Triple::x86)
      D.Diag(diag::err_drv_unsupported_opt_for_target) << "-miamcu"
                                                       << Target.str();

    if (A && !A->getOption().matches(options::OPT_m32))
      D.Diag(diag::err_drv_argument_not_allowed_with)
          << "-miamcu" << A->getBaseArg().getAsString(Args);

    Target.setArch(llvm::Triple::x86);
    Target.setArchName("i586");
    Target.setEnvironment(llvm::Triple::UnknownEnvironment);
    Target.setEnvironmentName("");
    Target.setOS(llvm::Triple::ELFIAMCU);
    Target.setVendor(llvm::Triple::UnknownVendor);
    Target.setVendorName("intel");
  }

  // If target is MIPS adjust the target triple
  // accordingly to provided ABI name.
  A = Args.getLastArg(options::OPT_mabi_EQ);
  if (A && Target.isMIPS()) {
    StringRef ABIName = A->getValue();
    if (ABIName == "32") {
      Target = Target.get32BitArchVariant();
      if (Target.getEnvironment() == llvm::Triple::GNUABI64 ||
          Target.getEnvironment() == llvm::Triple::GNUABIN32)
        Target.setEnvironment(llvm::Triple::GNU);
    } else if (ABIName == "n32") {
      Target = Target.get64BitArchVariant();
      if (Target.getEnvironment() == llvm::Triple::GNU ||
          Target.getEnvironment() == llvm::Triple::GNUABI64)
        Target.setEnvironment(llvm::Triple::GNUABIN32);
    } else if (ABIName == "64") {
      Target = Target.get64BitArchVariant();
      if (Target.getEnvironment() == llvm::Triple::GNU ||
          Target.getEnvironment() == llvm::Triple::GNUABIN32)
        Target.setEnvironment(llvm::Triple::GNUABI64);
    }
  }

  // If target is RISC-V adjust the target triple according to
  // provided architecture name
  A = Args.getLastArg(options::OPT_march_EQ);
  if (A && Target.isRISCV()) {
    StringRef ArchName = A->getValue();
    if (ArchName.startswith_insensitive("rv32"))
      Target.setArch(llvm::Triple::riscv32);
    else if (ArchName.startswith_insensitive("rv64"))
      Target.setArch(llvm::Triple::riscv64);
  }

  return Target;
}

// Parse the LTO options and record the type of LTO compilation
// based on which -f(no-)?lto(=.*)? or -f(no-)?offload-lto(=.*)?
// option occurs last.
static driver::LTOKind parseLTOMode(Driver &D, const llvm::opt::ArgList &Args,
                                    OptSpecifier OptEq, OptSpecifier OptNeg) {
  if (!Args.hasFlag(OptEq, OptNeg, false))
    return LTOK_None;

  const Arg *A = Args.getLastArg(OptEq);
  StringRef LTOName = A->getValue();

  driver::LTOKind LTOMode = llvm::StringSwitch<LTOKind>(LTOName)
                                .Case("full", LTOK_Full)
                                .Case("thin", LTOK_Thin)
                                .Default(LTOK_Unknown);

  if (LTOMode == LTOK_Unknown) {
    D.Diag(diag::err_drv_unsupported_option_argument)
        << A->getOption().getName() << A->getValue();
    return LTOK_None;
  }
  return LTOMode;
}

// Parse the LTO options.
void Driver::setLTOMode(const llvm::opt::ArgList &Args) {
  LTOMode =
      parseLTOMode(*this, Args, options::OPT_flto_EQ, options::OPT_fno_lto);

  OffloadLTOMode = parseLTOMode(*this, Args, options::OPT_foffload_lto_EQ,
                                options::OPT_fno_offload_lto);
}

/// Compute the desired OpenMP runtime from the flags provided.
Driver::OpenMPRuntimeKind Driver::getOpenMPRuntime(const ArgList &Args) const {
  StringRef RuntimeName(CLANG_DEFAULT_OPENMP_RUNTIME);

  const Arg *A = Args.getLastArg(options::OPT_fopenmp_EQ);
  if (A)
    RuntimeName = A->getValue();

  auto RT = llvm::StringSwitch<OpenMPRuntimeKind>(RuntimeName)
                .Case("libomp", OMPRT_OMP)
                .Case("libgomp", OMPRT_GOMP)
                .Case("libiomp5", OMPRT_IOMP5)
                .Default(OMPRT_Unknown);

  if (RT == OMPRT_Unknown) {
    if (A)
      Diag(diag::err_drv_unsupported_option_argument)
          << A->getOption().getName() << A->getValue();
    else
      // FIXME: We could use a nicer diagnostic here.
      Diag(diag::err_drv_unsupported_opt) << "-fopenmp";
  }

  return RT;
}

bool GetTargetInfoFromOffloadArch(Compilation &C, const char *OpenMPTarget,
                                  std::set<std::string> &OffloadArchs,
                                  bool erase = false) {
  StringRef DeviceTripleStr;
  if (!std::strncmp(OpenMPTarget, "gfx", 3)) {
    DeviceTripleStr = "amdgcn-amd-amdhsa";

    if (erase)
      OffloadArchs.erase(
          DeviceTripleStr.str().append("^").append(OpenMPTarget));
    else {
      llvm::Triple TT(DeviceTripleStr);
      llvm::StringMap<bool> Features;
      StringRef IdStr(OpenMPTarget);
      auto Arch = parseTargetID(TT, IdStr, &Features);
      if (!Arch) {
        C.getDriver().Diag(clang::diag::err_drv_bad_target_id) << IdStr;
        C.setContainsError();
        return false;
      }
      OffloadArchs.insert(
          DeviceTripleStr.str().append("^").append(OpenMPTarget));
    }
  } else if (!std::strncmp(OpenMPTarget, "sm_", 3)) {
    const ToolChain *HostTC = C.getSingleOffloadToolChain<Action::OFK_Host>();
    const llvm::Triple &HostTriple = HostTC->getTriple();
    DeviceTripleStr = HostTriple.isArch64Bit() ? "nvptx64-nvidia-cuda^"
                                               : "nvptx-nvidia-cuda^";
    if (erase)
      OffloadArchs.erase(DeviceTripleStr.str().append(OpenMPTarget));
    else
      OffloadArchs.insert(DeviceTripleStr.str().append(OpenMPTarget));
  } else {
    const ToolChain *HostTC = C.getSingleOffloadToolChain<Action::OFK_Host>();
    const llvm::Triple &HostTriple = HostTC->getTriple();
    StringRef HostTripleStr = HostTriple.str();
    if (erase)
      OffloadArchs.erase(HostTripleStr.str().append("^").append(OpenMPTarget));
    else
      OffloadArchs.insert(HostTripleStr.str().append("^").append(OpenMPTarget));
  }
  return true;
}

bool Driver::GetTargetInfoFromMarch(Compilation &C,
                                    std::set<std::string> &OffloadArchs) const {
  StringRef OpenMPTargetArch;
  for (Arg *A : C.getInputArgs()) {
    if (A->getOption().matches(options::OPT_Xopenmp_target_EQ)) {
      for (auto *V : A->getValues()) {
        StringRef VStr = StringRef(V);
        if (VStr.startswith("-march=") || VStr.startswith("--march=")) {
          OpenMPTargetArch = VStr.split('=').second;
          StringRef OpenMPTargetTriple = StringRef(A->getValue(0));
          llvm::Triple TargetTriple(OpenMPTargetTriple);
          llvm::StringMap<bool> Features;
          auto ArchStr =
              parseTargetID(TargetTriple, OpenMPTargetArch, &Features);
          if (TargetTriple.isAMDGCN() && !ArchStr) {
            C.getDriver().Diag(clang::diag::err_drv_bad_target_id)
                << OpenMPTargetArch;
            C.setContainsError();
            return false;
          }
          StringRef ArchProc = OpenMPTargetArch.split(":").first;
          if (ArchProc.empty()) {
            C.getDriver().Diag(clang::diag::err_drv_cuda_bad_gpu_arch) << VStr;
            C.setContainsError();
            return false;
          }

          // Append Triple and Arch to form a unique key for each instance of
          // the ToolChain
          if (!OpenMPTargetTriple.empty() && !OpenMPTargetArch.empty())
            OffloadArchs.insert(TargetTriple.normalize().append("^").append(
                OpenMPTargetArch.str()));
        }
        A->claim();
      }
    }
  }
  return true;
}

bool Driver::GetTargetInfoFromOffloadArchOpts(
    Compilation &C, std::set<std::string> &OffloadArchs) const {
  for (Arg *A : C.getInputArgs()) {
    if (!(A->getOption().matches(options::OPT_offload_arch_EQ) ||
          A->getOption().matches(options::OPT_no_offload_arch_EQ))) {
      continue;
    }
    A->claim();

    StringRef ArchStr = A->getValue();

    if (A->getOption().matches(options::OPT_no_offload_arch_EQ) &&
        ArchStr == "all") {
      OffloadArchs.clear();
      continue;
    }
    if (ArchStr.empty())
      continue;
    else if (A->getOption().matches(options::OPT_offload_arch_EQ)) {
      auto status =
          GetTargetInfoFromOffloadArch(C, ArchStr.str().c_str(), OffloadArchs);
      if (!status)
        return false;
    } else if (A->getOption().matches(options::OPT_no_offload_arch_EQ))
      GetTargetInfoFromOffloadArch(C, ArchStr.str().c_str(), OffloadArchs,
                                   /* erase */ true);
    else
      llvm_unreachable("Unexpected option.");
  }
  return true;
}

void Driver::CreateOffloadingDeviceToolChains(Compilation &C,
                                              InputList &Inputs) {

  //
  // CUDA/HIP
  //
  // We need to generate a CUDA/HIP toolchain if any of the inputs has a CUDA
  // or HIP type. However, mixed CUDA/HIP compilation is not supported.
  bool IsCuda =
      llvm::any_of(Inputs, [](std::pair<types::ID, const llvm::opt::Arg *> &I) {
        return types::isCuda(I.first);
      });
  bool IsHIP =
      llvm::any_of(Inputs,
                   [](std::pair<types::ID, const llvm::opt::Arg *> &I) {
                     return types::isHIP(I.first);
                   }) ||
      C.getInputArgs().hasArg(options::OPT_hip_link);
  if (IsCuda && IsHIP) {
    Diag(clang::diag::err_drv_mix_cuda_hip);
    return;
  }
  if (IsCuda) {
    const ToolChain *HostTC = C.getSingleOffloadToolChain<Action::OFK_Host>();
    const llvm::Triple &HostTriple = HostTC->getTriple();
    auto OFK = Action::OFK_Cuda;
    auto CudaTriple =
        getNVIDIAOffloadTargetTriple(*this, C.getInputArgs(), HostTriple);
    if (!CudaTriple)
      return;
    // Use the CUDA and host triples as the key into the ToolChains map,
    // because the device toolchain we create depends on both.
    auto &CudaTC = ToolChains[CudaTriple->str() + "/" + HostTriple.str()];
    if (!CudaTC) {
      CudaTC = std::make_unique<toolchains::CudaToolChain>(
          *this, *CudaTriple, *HostTC, C.getInputArgs(), OFK);
    }
    C.addOffloadDeviceToolChain(CudaTC.get(), OFK);
  } else if (IsHIP) {
    if (auto *OMPTargetArg =
            C.getInputArgs().getLastArg(options::OPT_fopenmp_targets_EQ)) {
      Diag(clang::diag::err_drv_unsupported_opt_for_language_mode)
          << OMPTargetArg->getSpelling() << "HIP";
      return;
    }
    const ToolChain *HostTC = C.getSingleOffloadToolChain<Action::OFK_Host>();
    auto OFK = Action::OFK_HIP;
    auto HIPTriple = getHIPOffloadTargetTriple(*this, C.getInputArgs());
    if (!HIPTriple)
      return;
    auto *HIPTC = &getOffloadingDeviceToolChain(C.getInputArgs(), *HIPTriple,
                                                *HostTC, OFK);
    assert(HIPTC && "Could not create offloading device tool chain.");
    C.addOffloadDeviceToolChain(HIPTC, OFK);
  } else {
    //
    // OpenMP
    //
    // OpenMP Offloading is active when -offload-arch, -offload-archs, or
    // legacy options -fopenmp-targets= are specified. We first build a list
    // of OffloadArchs from command line options.
    //
    // Generate an instance of toolchain for each user specified target
    // from the -fopenmp-targets option. The march value
    // may now contain targetid value. This value
    // may include features that would result in different and potentially
    // multiple offload images.

    bool HasValidOpenMPRuntime =
        C.getInputArgs().hasFlag(options::OPT_fopenmp, options::OPT_fopenmp_EQ,
                                 options::OPT_fno_openmp, false);
    if (HasValidOpenMPRuntime) {
      OpenMPRuntimeKind OpenMPKind = getOpenMPRuntime(C.getInputArgs());
      HasValidOpenMPRuntime =
          OpenMPKind == OMPRT_OMP || OpenMPKind == OMPRT_IOMP5;
    }

    bool HasOpenMPTargets =
        C.getInputArgs().hasArg(options::OPT_fopenmp_targets_EQ);
    if (!HasValidOpenMPRuntime && HasOpenMPTargets) {
      // We expect that an offload target is always used in conjunction with
      // option -fopenmp specifying a valid runtime with offloading support,
      // i.e. libomp or libiomp.
      Diag(clang::diag::warn_drv_expecting_fopenmp_with_fopenmp_targets);
      return;
    } else if (!HasValidOpenMPRuntime && !HasOpenMPTargets) {
      return;
    }

    bool HasOffloadArch = C.getInputArgs().hasFlag(
        options::OPT_offload_arch_EQ, options::OPT_no_offload_arch_EQ, false);
    if (HasValidOpenMPRuntime && !HasOpenMPTargets && !HasOffloadArch) {
      return;
    }

    std::set<std::string> OffloadArchs;

    if (Arg *OpenMPTargets =
            C.getInputArgs().getLastArg(options::OPT_fopenmp_targets_EQ)) {

      if (!OpenMPTargets->getNumValues()) {
        Diag(clang::diag::warn_drv_empty_joined_argument)
            << OpenMPTargets->getAsString(C.getInputArgs());
        return;
      }

      // First, handle errors in command line for OpenMP target offload
      bool IsHostOffloading =
          (OpenMPTargets->getNumValues() == 1) &&
          StringRef(OpenMPTargets->getValue())
              .startswith_insensitive(
                  C.getSingleOffloadToolChain<Action::OFK_Host>()
                      ->getTriple()
                      .getArchName());

      if (!IsHostOffloading) {
        // Ensure at least one -Xopenm-target exists with a gpu -march
        if (Arg *XOpenMPTargets =
                C.getInputArgs().getLastArg(options::OPT_Xopenmp_target_EQ)) {
          bool has_valid_march = false;
          for (auto *V : XOpenMPTargets->getValues())
            if (StringRef(V).startswith("-march=") ||
                StringRef(V).startswith("--march="))
              has_valid_march = true;
          if (!has_valid_march) {
            Diag(diag::err_drv_missing_Xopenmptarget_or_march);
            return;
          }
        } else {
          Diag(diag::err_drv_missing_Xopenmptarget_or_march);
          return;
        }
      }

      //  process legacy option -fopenmp-targets -Xopenmp-target and -march
      auto status = GetTargetInfoFromMarch(C, OffloadArchs);
      if (!status)
        return;
    }
    auto status = GetTargetInfoFromOffloadArchOpts(C, OffloadArchs);
    if (!status)
      return;

    if (!OffloadArchs.empty()) {

      // Extract targetIDs from all OffloadArchs and see if there
      // is a conflict i.e. For a specific processor, a feature either shows
      // up in all target IDs, or does not show up in any target IDs. Otherwise
      // the target ID combination is invalid.
      if (OffloadArchs.size() > 1) {
        std::set<StringRef> OffloadArchsRef;
        for (std::set<std::string>::iterator Arch = OffloadArchs.begin();
             Arch != OffloadArchs.end(); Arch++) {
          auto Loc = Arch->find('^') + 1;
          OffloadArchsRef.insert(
              StringRef(Arch->data() + Loc, Arch->size() - Loc));
        }

        auto &&ConflictingArchs =
            getConflictTargetIDCombination(OffloadArchsRef);
        if (ConflictingArchs) {
          C.getDriver().Diag(clang::diag::err_drv_bad_offload_arch_combo)
              << ConflictingArchs.getValue().first
              << ConflictingArchs.getValue().second;
          C.setContainsError();
          return;
        }
      }

      llvm::StringMap<const char *> FoundNormalizedTriples;
      for (auto &Target : OffloadArchs) {
        size_t find_loc = Target.find('^');
        std::string TripleStr = Target.substr(0, find_loc);
        std::string OpenMPTargetArch = Target.substr(find_loc + 1);
        llvm::Triple TT(ToolChain::getOpenMPTriple(TripleStr.c_str()));
        llvm::StringMap<bool> Features;
        StringRef IdStr(OpenMPTargetArch);
        auto ArchStr = parseTargetID(TT, IdStr, &Features);
        if (!ArchStr) {
          Diag(clang::diag::err_drv_bad_target_id) << IdStr;
          C.setContainsError();
          return;
        } else
          OpenMPTargetArch = getCanonicalTargetID(ArchStr.getValue(), Features);

        std::string NormalizedName =
            Twine(TT.normalize() + "-" + OpenMPTargetArch).str();
        
        // Make sure we don't have a duplicate triple.
        auto Duplicate = FoundNormalizedTriples.find(NormalizedName);
        if (Duplicate != FoundNormalizedTriples.end()) {
          Diag(clang::diag::warn_drv_omp_offload_target_duplicate)
              << NormalizedName << Duplicate->second;
          continue;
        }

        // Store the current triple so that we can check for duplicates in the
        // following iterations.
        FoundNormalizedTriples[NormalizedName] = NormalizedName.c_str();

        // If the specified target is invalid, emit a diagnostic.
        if (TT.getArch() == llvm::Triple::UnknownArch) {
          Diag(clang::diag::err_drv_invalid_omp_target) << NormalizedName;
          return;
        }

        const ToolChain *TC;
        // Device toolchains have to be selected differently. They pair host
        // and device in their implementation.
        if (TT.isNVPTX() || TT.isAMDGCN()) {
          const ToolChain *HostTC =
              C.getSingleOffloadToolChain<Action::OFK_Host>();
          assert(HostTC && "Host toolchain should be always defined.");
          auto &DeviceTC = ToolChains[NormalizedName + "/" +
                                      HostTC->getTriple().normalize()];
          if (!DeviceTC) {
            if (TT.isNVPTX())
              DeviceTC = std::make_unique<toolchains::CudaToolChain>(
                  *this, TT, *HostTC, C.getInputArgs(), Action::OFK_OpenMP,
                  OpenMPTargetArch);
            else if (TT.isAMDGCN())
              DeviceTC = std::make_unique<toolchains::AMDGPUOpenMPToolChain>(
                  *this, TT, *HostTC, C.getInputArgs(), Action::OFK_OpenMP,
                  OpenMPTargetArch);
            else
              assert(DeviceTC && "Device toolchain not defined.");
          }
          TC = DeviceTC.get();
        } else {
          TC = &getToolChain(C.getInputArgs(), TT);
        }
        // Each value of -fopenmp-targets gets instance of offload toolchain
        C.addOffloadDeviceToolChain(TC, Action::OFK_OpenMP);
      } // end foreach openmp target
    }   // end has openmp offload targets
  }

  //
  // TODO: Add support for other offloading programming models here.
  //
}

/// Looks the given directories for the specified file.
///
/// \param[out] FilePath File path, if the file was found.
/// \param[in]  Dirs Directories used for the search.
/// \param[in]  FileName Name of the file to search for.
/// \return True if file was found.
///
/// Looks for file specified by FileName sequentially in directories specified
/// by Dirs.
///
static bool searchForFile(SmallVectorImpl<char> &FilePath,
                          ArrayRef<StringRef> Dirs, StringRef FileName) {
  SmallString<128> WPath;
  for (const StringRef &Dir : Dirs) {
    if (Dir.empty())
      continue;
    WPath.clear();
    llvm::sys::path::append(WPath, Dir, FileName);
    llvm::sys::path::native(WPath);
    if (llvm::sys::fs::is_regular_file(WPath)) {
      FilePath = std::move(WPath);
      return true;
    }
  }
  return false;
}

bool Driver::readConfigFile(StringRef FileName) {
  // Try reading the given file.
  SmallVector<const char *, 32> NewCfgArgs;
  if (!llvm::cl::readConfigFile(FileName, Saver, NewCfgArgs)) {
    Diag(diag::err_drv_cannot_read_config_file) << FileName;
    return true;
  }

  // Read options from config file.
  llvm::SmallString<128> CfgFileName(FileName);
  llvm::sys::path::native(CfgFileName);
  ConfigFile = std::string(CfgFileName);
  bool ContainErrors;
  CfgOptions = std::make_unique<InputArgList>(
      ParseArgStrings(NewCfgArgs, IsCLMode(), ContainErrors));
  if (ContainErrors) {
    CfgOptions.reset();
    return true;
  }

  if (CfgOptions->hasArg(options::OPT_config)) {
    CfgOptions.reset();
    Diag(diag::err_drv_nested_config_file);
    return true;
  }

  // Claim all arguments that come from a configuration file so that the driver
  // does not warn on any that is unused.
  for (Arg *A : *CfgOptions)
    A->claim();
  return false;
}

bool Driver::loadConfigFile() {
  std::string CfgFileName;
  bool FileSpecifiedExplicitly = false;

  // Process options that change search path for config files.
  if (CLOptions) {
    if (CLOptions->hasArg(options::OPT_config_system_dir_EQ)) {
      SmallString<128> CfgDir;
      CfgDir.append(
          CLOptions->getLastArgValue(options::OPT_config_system_dir_EQ));
      if (!CfgDir.empty()) {
        if (llvm::sys::fs::make_absolute(CfgDir).value() != 0)
          SystemConfigDir.clear();
        else
          SystemConfigDir = std::string(CfgDir.begin(), CfgDir.end());
      }
    }
    if (CLOptions->hasArg(options::OPT_config_user_dir_EQ)) {
      SmallString<128> CfgDir;
      CfgDir.append(
          CLOptions->getLastArgValue(options::OPT_config_user_dir_EQ));
      if (!CfgDir.empty()) {
        if (llvm::sys::fs::make_absolute(CfgDir).value() != 0)
          UserConfigDir.clear();
        else
          UserConfigDir = std::string(CfgDir.begin(), CfgDir.end());
      }
    }
  }

  // First try to find config file specified in command line.
  if (CLOptions) {
    std::vector<std::string> ConfigFiles =
        CLOptions->getAllArgValues(options::OPT_config);
    if (ConfigFiles.size() > 1) {
      if (!llvm::all_of(ConfigFiles, [ConfigFiles](const std::string &s) {
            return s == ConfigFiles[0];
          })) {
        Diag(diag::err_drv_duplicate_config);
        return true;
      }
    }

    if (!ConfigFiles.empty()) {
      CfgFileName = ConfigFiles.front();
      assert(!CfgFileName.empty());

      // If argument contains directory separator, treat it as a path to
      // configuration file.
      if (llvm::sys::path::has_parent_path(CfgFileName)) {
        SmallString<128> CfgFilePath;
        if (llvm::sys::path::is_relative(CfgFileName))
          llvm::sys::fs::current_path(CfgFilePath);
        llvm::sys::path::append(CfgFilePath, CfgFileName);
        if (!llvm::sys::fs::is_regular_file(CfgFilePath)) {
          Diag(diag::err_drv_config_file_not_exist) << CfgFilePath;
          return true;
        }
        return readConfigFile(CfgFilePath);
      }

      FileSpecifiedExplicitly = true;
    }
  }

  // If config file is not specified explicitly, try to deduce configuration
  // from executable name. For instance, an executable 'armv7l-clang' will
  // search for config file 'armv7l-clang.cfg'.
  if (CfgFileName.empty() && !ClangNameParts.TargetPrefix.empty())
    CfgFileName = ClangNameParts.TargetPrefix + '-' + ClangNameParts.ModeSuffix;

  if (CfgFileName.empty())
    return false;

  // Determine architecture part of the file name, if it is present.
  StringRef CfgFileArch = CfgFileName;
  size_t ArchPrefixLen = CfgFileArch.find('-');
  if (ArchPrefixLen == StringRef::npos)
    ArchPrefixLen = CfgFileArch.size();
  llvm::Triple CfgTriple;
  CfgFileArch = CfgFileArch.take_front(ArchPrefixLen);
  CfgTriple = llvm::Triple(llvm::Triple::normalize(CfgFileArch));
  if (CfgTriple.getArch() == llvm::Triple::ArchType::UnknownArch)
    ArchPrefixLen = 0;

  if (!StringRef(CfgFileName).endswith(".cfg"))
    CfgFileName += ".cfg";

  // If config file starts with architecture name and command line options
  // redefine architecture (with options like -m32 -LE etc), try finding new
  // config file with that architecture.
  SmallString<128> FixedConfigFile;
  size_t FixedArchPrefixLen = 0;
  if (ArchPrefixLen) {
    // Get architecture name from config file name like 'i386.cfg' or
    // 'armv7l-clang.cfg'.
    // Check if command line options changes effective triple.
    llvm::Triple EffectiveTriple = computeTargetTriple(*this,
                                             CfgTriple.getTriple(), *CLOptions);
    if (CfgTriple.getArch() != EffectiveTriple.getArch()) {
      FixedConfigFile = EffectiveTriple.getArchName();
      FixedArchPrefixLen = FixedConfigFile.size();
      // Append the rest of original file name so that file name transforms
      // like: i386-clang.cfg -> x86_64-clang.cfg.
      if (ArchPrefixLen < CfgFileName.size())
        FixedConfigFile += CfgFileName.substr(ArchPrefixLen);
    }
  }

  // Prepare list of directories where config file is searched for.
  StringRef CfgFileSearchDirs[] = {UserConfigDir, SystemConfigDir, Dir};

  // Try to find config file. First try file with corrected architecture.
  llvm::SmallString<128> CfgFilePath;
  if (!FixedConfigFile.empty()) {
    if (searchForFile(CfgFilePath, CfgFileSearchDirs, FixedConfigFile))
      return readConfigFile(CfgFilePath);
    // If 'x86_64-clang.cfg' was not found, try 'x86_64.cfg'.
    FixedConfigFile.resize(FixedArchPrefixLen);
    FixedConfigFile.append(".cfg");
    if (searchForFile(CfgFilePath, CfgFileSearchDirs, FixedConfigFile))
      return readConfigFile(CfgFilePath);
  }

  // Then try original file name.
  if (searchForFile(CfgFilePath, CfgFileSearchDirs, CfgFileName))
    return readConfigFile(CfgFilePath);

  // Finally try removing driver mode part: 'x86_64-clang.cfg' -> 'x86_64.cfg'.
  if (!ClangNameParts.ModeSuffix.empty() &&
      !ClangNameParts.TargetPrefix.empty()) {
    CfgFileName.assign(ClangNameParts.TargetPrefix);
    CfgFileName.append(".cfg");
    if (searchForFile(CfgFilePath, CfgFileSearchDirs, CfgFileName))
      return readConfigFile(CfgFilePath);
  }

  // Report error but only if config file was specified explicitly, by option
  // --config. If it was deduced from executable name, it is not an error.
  if (FileSpecifiedExplicitly) {
    Diag(diag::err_drv_config_file_not_found) << CfgFileName;
    for (const StringRef &SearchDir : CfgFileSearchDirs)
      if (!SearchDir.empty())
        Diag(diag::note_drv_config_file_searched_in) << SearchDir;
    return true;
  }

  return false;
}

Compilation *Driver::BuildCompilation(ArrayRef<const char *> ArgList) {
  llvm::PrettyStackTraceString CrashInfo("Compilation construction");

  // FIXME: Handle environment options which affect driver behavior, somewhere
  // (client?). GCC_EXEC_PREFIX, LPATH, CC_PRINT_OPTIONS.

  // We look for the driver mode option early, because the mode can affect
  // how other options are parsed.

  auto DriverMode = getDriverMode(ClangExecutable, ArgList.slice(1));
  if (!DriverMode.empty())
    setDriverMode(DriverMode);

  // FIXME: What are we going to do with -V and -b?

  // Arguments specified in command line.
  bool ContainsError;
  CLOptions = std::make_unique<InputArgList>(
      ParseArgStrings(ArgList.slice(1), IsCLMode(), ContainsError));

  // Try parsing configuration file.
  if (!ContainsError)
    ContainsError = loadConfigFile();
  bool HasConfigFile = !ContainsError && (CfgOptions.get() != nullptr);

  // All arguments, from both config file and command line.
  InputArgList Args = std::move(HasConfigFile ? std::move(*CfgOptions)
                                              : std::move(*CLOptions));

  // The args for config files or /clang: flags belong to different InputArgList
  // objects than Args. This copies an Arg from one of those other InputArgLists
  // to the ownership of Args.
  auto appendOneArg = [&Args](const Arg *Opt, const Arg *BaseArg) {
    unsigned Index = Args.MakeIndex(Opt->getSpelling());
    Arg *Copy = new llvm::opt::Arg(Opt->getOption(), Args.getArgString(Index),
                                   Index, BaseArg);
    Copy->getValues() = Opt->getValues();
    if (Opt->isClaimed())
      Copy->claim();
    Copy->setOwnsValues(Opt->getOwnsValues());
    Opt->setOwnsValues(false);
    Args.append(Copy);
  };

  if (HasConfigFile)
    for (auto *Opt : *CLOptions) {
      if (Opt->getOption().matches(options::OPT_config))
        continue;
      const Arg *BaseArg = &Opt->getBaseArg();
      if (BaseArg == Opt)
        BaseArg = nullptr;
      appendOneArg(Opt, BaseArg);
    }

  // In CL mode, look for any pass-through arguments
  if (IsCLMode() && !ContainsError) {
    SmallVector<const char *, 16> CLModePassThroughArgList;
    for (const auto *A : Args.filtered(options::OPT__SLASH_clang)) {
      A->claim();
      CLModePassThroughArgList.push_back(A->getValue());
    }

    if (!CLModePassThroughArgList.empty()) {
      // Parse any pass through args using default clang processing rather
      // than clang-cl processing.
      auto CLModePassThroughOptions = std::make_unique<InputArgList>(
          ParseArgStrings(CLModePassThroughArgList, false, ContainsError));

      if (!ContainsError)
        for (auto *Opt : *CLModePassThroughOptions) {
          appendOneArg(Opt, nullptr);
        }
    }
  }

  // Check for working directory option before accessing any files
  if (Arg *WD = Args.getLastArg(options::OPT_working_directory))
    if (VFS->setCurrentWorkingDirectory(WD->getValue()))
      Diag(diag::err_drv_unable_to_set_working_directory) << WD->getValue();

  // FIXME: This stuff needs to go into the Compilation, not the driver.
  bool CCCPrintPhases;

  // Silence driver warnings if requested
  Diags.setIgnoreAllWarnings(Args.hasArg(options::OPT_w));

  // -canonical-prefixes, -no-canonical-prefixes are used very early in main.
  Args.ClaimAllArgs(options::OPT_canonical_prefixes);
  Args.ClaimAllArgs(options::OPT_no_canonical_prefixes);

  // f(no-)integated-cc1 is also used very early in main.
  Args.ClaimAllArgs(options::OPT_fintegrated_cc1);
  Args.ClaimAllArgs(options::OPT_fno_integrated_cc1);

  // Ignore -pipe.
  Args.ClaimAllArgs(options::OPT_pipe);

  // Extract -ccc args.
  //
  // FIXME: We need to figure out where this behavior should live. Most of it
  // should be outside in the client; the parts that aren't should have proper
  // options, either by introducing new ones or by overloading gcc ones like -V
  // or -b.
  CCCPrintPhases = Args.hasArg(options::OPT_ccc_print_phases);
  CCCPrintBindings = Args.hasArg(options::OPT_ccc_print_bindings);
  if (const Arg *A = Args.getLastArg(options::OPT_ccc_gcc_name))
    CCCGenericGCCName = A->getValue();
  GenReproducer = Args.hasFlag(options::OPT_gen_reproducer,
                               options::OPT_fno_crash_diagnostics,
                               !!::getenv("FORCE_CLANG_DIAGNOSTICS_CRASH"));

  // Process -fproc-stat-report options.
  if (const Arg *A = Args.getLastArg(options::OPT_fproc_stat_report_EQ)) {
    CCPrintProcessStats = true;
    CCPrintStatReportFilename = A->getValue();
  }
  if (Args.hasArg(options::OPT_fproc_stat_report))
    CCPrintProcessStats = true;

  // FIXME: TargetTriple is used by the target-prefixed calls to as/ld
  // and getToolChain is const.
  if (IsCLMode()) {
    // clang-cl targets MSVC-style Win32.
    llvm::Triple T(TargetTriple);
    T.setOS(llvm::Triple::Win32);
    T.setVendor(llvm::Triple::PC);
    T.setEnvironment(llvm::Triple::MSVC);
    T.setObjectFormat(llvm::Triple::COFF);
    TargetTriple = T.str();
  } else if (IsDXCMode()) {
    // clang-dxc target is build from target_profile option.
    // Just set OS to shader model to select HLSLToolChain.
    llvm::Triple T(TargetTriple);
    T.setOS(llvm::Triple::ShaderModel);
    TargetTriple = T.str();
  }

  if (const Arg *A = Args.getLastArg(options::OPT_target))
    TargetTriple = A->getValue();
  if (const Arg *A = Args.getLastArg(options::OPT_ccc_install_dir))
    Dir = InstalledDir = A->getValue();
  for (const Arg *A : Args.filtered(options::OPT_B)) {
    A->claim();
    PrefixDirs.push_back(A->getValue(0));
  }
  if (Optional<std::string> CompilerPathValue =
          llvm::sys::Process::GetEnv("COMPILER_PATH")) {
    StringRef CompilerPath = *CompilerPathValue;
    while (!CompilerPath.empty()) {
      std::pair<StringRef, StringRef> Split =
          CompilerPath.split(llvm::sys::EnvPathSeparator);
      PrefixDirs.push_back(std::string(Split.first));
      CompilerPath = Split.second;
    }
  }
  if (const Arg *A = Args.getLastArg(options::OPT__sysroot_EQ))
    SysRoot = A->getValue();
  if (const Arg *A = Args.getLastArg(options::OPT__dyld_prefix_EQ))
    DyldPrefix = A->getValue();

  if (const Arg *A = Args.getLastArg(options::OPT_resource_dir))
    ResourceDir = A->getValue();

  if (const Arg *A = Args.getLastArg(options::OPT_save_temps_EQ)) {
    SaveTemps = llvm::StringSwitch<SaveTempsMode>(A->getValue())
                    .Case("cwd", SaveTempsCwd)
                    .Case("obj", SaveTempsObj)
                    .Default(SaveTempsCwd);
  }

  setLTOMode(Args);

  // Process -fembed-bitcode= flags.
  if (Arg *A = Args.getLastArg(options::OPT_fembed_bitcode_EQ)) {
    StringRef Name = A->getValue();
    unsigned Model = llvm::StringSwitch<unsigned>(Name)
        .Case("off", EmbedNone)
        .Case("all", EmbedBitcode)
        .Case("bitcode", EmbedBitcode)
        .Case("marker", EmbedMarker)
        .Default(~0U);
    if (Model == ~0U) {
      Diags.Report(diag::err_drv_invalid_value) << A->getAsString(Args)
                                                << Name;
    } else
      BitcodeEmbed = static_cast<BitcodeEmbedMode>(Model);
  }

  // Force -parallel-jobs=1 when verbose is set to avoid corrupted output
  if (Args.hasArg(options::OPT_v))
    setNumberOfParallelJobs(1);
  else
    setNumberOfParallelJobs(
        getLastArgIntValue(Args, options::OPT_parallel_jobs_EQ, 1, Diags));

  // Setting up the jobs for some precompile cases depends on whether we are
  // treating them as PCH, implicit modules or C++20 ones.
  // TODO: inferring the mode like this seems fragile (it meets the objective
  // of not requiring anything new for operation, however).
  const Arg *Std = Args.getLastArg(options::OPT_std_EQ);
  ModulesModeCXX20 =
      !Args.hasArg(options::OPT_fmodules) && Std &&
      (Std->containsValue("c++20") || Std->containsValue("c++2b") ||
       Std->containsValue("c++2a") || Std->containsValue("c++latest"));

  // Process -fmodule-header{=} flags.
  if (Arg *A = Args.getLastArg(options::OPT_fmodule_header_EQ,
                               options::OPT_fmodule_header)) {
    // These flags force C++20 handling of headers.
    ModulesModeCXX20 = true;
    if (A->getOption().matches(options::OPT_fmodule_header))
      CXX20HeaderType = HeaderMode_Default;
    else {
      StringRef ArgName = A->getValue();
      unsigned Kind = llvm::StringSwitch<unsigned>(ArgName)
                          .Case("user", HeaderMode_User)
                          .Case("system", HeaderMode_System)
                          .Default(~0U);
      if (Kind == ~0U) {
        Diags.Report(diag::err_drv_invalid_value)
            << A->getAsString(Args) << ArgName;
      } else
        CXX20HeaderType = static_cast<ModuleHeaderMode>(Kind);
    }
  }

  std::unique_ptr<llvm::opt::InputArgList> UArgs =
      std::make_unique<InputArgList>(std::move(Args));

  // Perform the default argument translations.
  DerivedArgList *TranslatedArgs = TranslateInputArgs(*UArgs);

  // Owned by the host.
  const ToolChain &TC = getToolChain(
      *UArgs, computeTargetTriple(*this, TargetTriple, *UArgs));

  // The compilation takes ownership of Args.
  Compilation *C = new Compilation(*this, TC, UArgs.release(), TranslatedArgs,
                                   ContainsError);

  if (!HandleImmediateArgs(*C))
    return C;

  // Construct the list of inputs.
  InputList Inputs;
  BuildInputs(C->getDefaultToolChain(), *TranslatedArgs, Inputs);

  // Populate the tool chains for the offloading devices, if any.
  CreateOffloadingDeviceToolChains(*C, Inputs);

  // Construct the list of abstract actions to perform for this compilation. On
  // MachO targets this uses the driver-driver and universal actions.
  if (TC.getTriple().isOSBinFormatMachO())
    BuildUniversalActions(*C, C->getDefaultToolChain(), Inputs);
  else
    BuildActions(*C, C->getArgs(), Inputs, C->getActions());

  if (CCCPrintPhases) {
    PrintActions(*C);
    return C;
  }

  BuildJobs(*C);

  return C;
}

static void printArgList(raw_ostream &OS, const llvm::opt::ArgList &Args) {
  llvm::opt::ArgStringList ASL;
  for (const auto *A : Args) {
    // Use user's original spelling of flags. For example, use
    // `/source-charset:utf-8` instead of `-finput-charset=utf-8` if the user
    // wrote the former.
    while (A->getAlias())
      A = A->getAlias();
    A->render(Args, ASL);
  }

  for (auto I = ASL.begin(), E = ASL.end(); I != E; ++I) {
    if (I != ASL.begin())
      OS << ' ';
    llvm::sys::printArg(OS, *I, true);
  }
  OS << '\n';
}

bool Driver::getCrashDiagnosticFile(StringRef ReproCrashFilename,
                                    SmallString<128> &CrashDiagDir) {
  using namespace llvm::sys;
  assert(llvm::Triple(llvm::sys::getProcessTriple()).isOSDarwin() &&
         "Only knows about .crash files on Darwin");

  // The .crash file can be found on at ~/Library/Logs/DiagnosticReports/
  // (or /Library/Logs/DiagnosticReports for root) and has the filename pattern
  // clang-<VERSION>_<YYYY-MM-DD-HHMMSS>_<hostname>.crash.
  path::home_directory(CrashDiagDir);
  if (CrashDiagDir.startswith("/var/root"))
    CrashDiagDir = "/";
  path::append(CrashDiagDir, "Library/Logs/DiagnosticReports");
  int PID =
#if LLVM_ON_UNIX
      getpid();
#else
      0;
#endif
  std::error_code EC;
  fs::file_status FileStatus;
  TimePoint<> LastAccessTime;
  SmallString<128> CrashFilePath;
  // Lookup the .crash files and get the one generated by a subprocess spawned
  // by this driver invocation.
  for (fs::directory_iterator File(CrashDiagDir, EC), FileEnd;
       File != FileEnd && !EC; File.increment(EC)) {
    StringRef FileName = path::filename(File->path());
    if (!FileName.startswith(Name))
      continue;
    if (fs::status(File->path(), FileStatus))
      continue;
    llvm::ErrorOr<std::unique_ptr<llvm::MemoryBuffer>> CrashFile =
        llvm::MemoryBuffer::getFile(File->path());
    if (!CrashFile)
      continue;
    // The first line should start with "Process:", otherwise this isn't a real
    // .crash file.
    StringRef Data = CrashFile.get()->getBuffer();
    if (!Data.startswith("Process:"))
      continue;
    // Parse parent process pid line, e.g: "Parent Process: clang-4.0 [79141]"
    size_t ParentProcPos = Data.find("Parent Process:");
    if (ParentProcPos == StringRef::npos)
      continue;
    size_t LineEnd = Data.find_first_of("\n", ParentProcPos);
    if (LineEnd == StringRef::npos)
      continue;
    StringRef ParentProcess = Data.slice(ParentProcPos+15, LineEnd).trim();
    int OpenBracket = -1, CloseBracket = -1;
    for (size_t i = 0, e = ParentProcess.size(); i < e; ++i) {
      if (ParentProcess[i] == '[')
        OpenBracket = i;
      if (ParentProcess[i] == ']')
        CloseBracket = i;
    }
    // Extract the parent process PID from the .crash file and check whether
    // it matches this driver invocation pid.
    int CrashPID;
    if (OpenBracket < 0 || CloseBracket < 0 ||
        ParentProcess.slice(OpenBracket + 1, CloseBracket)
            .getAsInteger(10, CrashPID) || CrashPID != PID) {
      continue;
    }

    // Found a .crash file matching the driver pid. To avoid getting an older
    // and misleading crash file, continue looking for the most recent.
    // FIXME: the driver can dispatch multiple cc1 invocations, leading to
    // multiple crashes poiting to the same parent process. Since the driver
    // does not collect pid information for the dispatched invocation there's
    // currently no way to distinguish among them.
    const auto FileAccessTime = FileStatus.getLastModificationTime();
    if (FileAccessTime > LastAccessTime) {
      CrashFilePath.assign(File->path());
      LastAccessTime = FileAccessTime;
    }
  }

  // If found, copy it over to the location of other reproducer files.
  if (!CrashFilePath.empty()) {
    EC = fs::copy_file(CrashFilePath, ReproCrashFilename);
    if (EC)
      return false;
    return true;
  }

  return false;
}

// When clang crashes, produce diagnostic information including the fully
// preprocessed source file(s).  Request that the developer attach the
// diagnostic information to a bug report.
void Driver::generateCompilationDiagnostics(
    Compilation &C, const Command &FailingCommand,
    StringRef AdditionalInformation, CompilationDiagnosticReport *Report) {
  if (C.getArgs().hasArg(options::OPT_fno_crash_diagnostics))
    return;

  // Don't try to generate diagnostics for link or dsymutil jobs.
  if (FailingCommand.getCreator().isLinkJob() ||
      FailingCommand.getCreator().isDsymutilJob())
    return;

  // Print the version of the compiler.
  PrintVersion(C, llvm::errs());

  // Suppress driver output and emit preprocessor output to temp file.
  CCGenDiagnostics = true;

  // Save the original job command(s).
  Command Cmd = FailingCommand;

  // Keep track of whether we produce any errors while trying to produce
  // preprocessed sources.
  DiagnosticErrorTrap Trap(Diags);

  // Suppress tool output.
  C.initCompilationForDiagnostics();

  // Construct the list of inputs.
  InputList Inputs;
  BuildInputs(C.getDefaultToolChain(), C.getArgs(), Inputs);

  for (InputList::iterator it = Inputs.begin(), ie = Inputs.end(); it != ie;) {
    bool IgnoreInput = false;

    // Ignore input from stdin or any inputs that cannot be preprocessed.
    // Check type first as not all linker inputs have a value.
    if (types::getPreprocessedType(it->first) == types::TY_INVALID) {
      IgnoreInput = true;
    } else if (!strcmp(it->second->getValue(), "-")) {
      Diag(clang::diag::note_drv_command_failed_diag_msg)
          << "Error generating preprocessed source(s) - "
             "ignoring input from stdin.";
      IgnoreInput = true;
    }

    if (IgnoreInput) {
      it = Inputs.erase(it);
      ie = Inputs.end();
    } else {
      ++it;
    }
  }

  if (Inputs.empty()) {
    Diag(clang::diag::note_drv_command_failed_diag_msg)
        << "Error generating preprocessed source(s) - "
           "no preprocessable inputs.";
    return;
  }

  // Don't attempt to generate preprocessed files if multiple -arch options are
  // used, unless they're all duplicates.
  llvm::StringSet<> ArchNames;
  for (const Arg *A : C.getArgs()) {
    if (A->getOption().matches(options::OPT_arch)) {
      StringRef ArchName = A->getValue();
      ArchNames.insert(ArchName);
    }
  }
  if (ArchNames.size() > 1) {
    Diag(clang::diag::note_drv_command_failed_diag_msg)
        << "Error generating preprocessed source(s) - cannot generate "
           "preprocessed source with multiple -arch options.";
    return;
  }

  // Construct the list of abstract actions to perform for this compilation. On
  // Darwin OSes this uses the driver-driver and builds universal actions.
  const ToolChain &TC = C.getDefaultToolChain();
  if (TC.getTriple().isOSBinFormatMachO())
    BuildUniversalActions(C, TC, Inputs);
  else
    BuildActions(C, C.getArgs(), Inputs, C.getActions());

  BuildJobs(C);

  // If there were errors building the compilation, quit now.
  if (Trap.hasErrorOccurred()) {
    Diag(clang::diag::note_drv_command_failed_diag_msg)
        << "Error generating preprocessed source(s).";
    return;
  }

  // Generate preprocessed output.
  SmallVector<std::pair<int, const Command *>, 4> FailingCommands;
  C.ExecuteJobs(C.getJobs(), FailingCommands);

  // If any of the preprocessing commands failed, clean up and exit.
  if (!FailingCommands.empty()) {
    Diag(clang::diag::note_drv_command_failed_diag_msg)
        << "Error generating preprocessed source(s).";
    return;
  }

  const ArgStringList &TempFiles = C.getTempFiles();
  if (TempFiles.empty()) {
    Diag(clang::diag::note_drv_command_failed_diag_msg)
        << "Error generating preprocessed source(s).";
    return;
  }

  Diag(clang::diag::note_drv_command_failed_diag_msg)
      << "\n********************\n\n"
         "PLEASE ATTACH THE FOLLOWING FILES TO THE BUG REPORT:\n"
         "Preprocessed source(s) and associated run script(s) are located at:";

  SmallString<128> VFS;
  SmallString<128> ReproCrashFilename;
  for (const char *TempFile : TempFiles) {
    Diag(clang::diag::note_drv_command_failed_diag_msg) << TempFile;
    if (Report)
      Report->TemporaryFiles.push_back(TempFile);
    if (ReproCrashFilename.empty()) {
      ReproCrashFilename = TempFile;
      llvm::sys::path::replace_extension(ReproCrashFilename, ".crash");
    }
    if (StringRef(TempFile).endswith(".cache")) {
      // In some cases (modules) we'll dump extra data to help with reproducing
      // the crash into a directory next to the output.
      VFS = llvm::sys::path::filename(TempFile);
      llvm::sys::path::append(VFS, "vfs", "vfs.yaml");
    }
  }

  // Assume associated files are based off of the first temporary file.
  CrashReportInfo CrashInfo(TempFiles[0], VFS);

  llvm::SmallString<128> Script(CrashInfo.Filename);
  llvm::sys::path::replace_extension(Script, "sh");
  std::error_code EC;
  llvm::raw_fd_ostream ScriptOS(Script, EC, llvm::sys::fs::CD_CreateNew,
                                llvm::sys::fs::FA_Write,
                                llvm::sys::fs::OF_Text);
  if (EC) {
    Diag(clang::diag::note_drv_command_failed_diag_msg)
        << "Error generating run script: " << Script << " " << EC.message();
  } else {
    ScriptOS << "# Crash reproducer for " << getClangFullVersion() << "\n"
             << "# Driver args: ";
    printArgList(ScriptOS, C.getInputArgs());
    ScriptOS << "# Original command: ";
    Cmd.Print(ScriptOS, "\n", /*Quote=*/true);
    Cmd.Print(ScriptOS, "\n", /*Quote=*/true, &CrashInfo);
    if (!AdditionalInformation.empty())
      ScriptOS << "\n# Additional information: " << AdditionalInformation
               << "\n";
    if (Report)
      Report->TemporaryFiles.push_back(std::string(Script.str()));
    Diag(clang::diag::note_drv_command_failed_diag_msg) << Script;
  }

  // On darwin, provide information about the .crash diagnostic report.
  if (llvm::Triple(llvm::sys::getProcessTriple()).isOSDarwin()) {
    SmallString<128> CrashDiagDir;
    if (getCrashDiagnosticFile(ReproCrashFilename, CrashDiagDir)) {
      Diag(clang::diag::note_drv_command_failed_diag_msg)
          << ReproCrashFilename.str();
    } else { // Suggest a directory for the user to look for .crash files.
      llvm::sys::path::append(CrashDiagDir, Name);
      CrashDiagDir += "_<YYYY-MM-DD-HHMMSS>_<hostname>.crash";
      Diag(clang::diag::note_drv_command_failed_diag_msg)
          << "Crash backtrace is located in";
      Diag(clang::diag::note_drv_command_failed_diag_msg)
          << CrashDiagDir.str();
      Diag(clang::diag::note_drv_command_failed_diag_msg)
          << "(choose the .crash file that corresponds to your crash)";
    }
  }

  for (const auto &A : C.getArgs().filtered(options::OPT_frewrite_map_file_EQ))
    Diag(clang::diag::note_drv_command_failed_diag_msg) << A->getValue();

  Diag(clang::diag::note_drv_command_failed_diag_msg)
      << "\n\n********************";
}

void Driver::setUpResponseFiles(Compilation &C, Command &Cmd) {
  // Since commandLineFitsWithinSystemLimits() may underestimate system's
  // capacity if the tool does not support response files, there is a chance/
  // that things will just work without a response file, so we silently just
  // skip it.
  if (Cmd.getResponseFileSupport().ResponseKind ==
          ResponseFileSupport::RF_None ||
      llvm::sys::commandLineFitsWithinSystemLimits(Cmd.getExecutable(),
                                                   Cmd.getArguments()))
    return;

  std::string TmpName = GetTemporaryPath("response", "txt");
  Cmd.setResponseFile(C.addTempFile(C.getArgs().MakeArgString(TmpName)));
}

int Driver::ExecuteCompilation(
    Compilation &C,
    SmallVectorImpl<std::pair<int, const Command *>> &FailingCommands) {
  // Just print if -### was present.
  if (C.getArgs().hasArg(options::OPT__HASH_HASH_HASH)) {
    C.getJobs().Print(llvm::errs(), "\n", true);
    return 0;
  }

  // If there were errors building the compilation, quit now.
  if (Diags.hasErrorOccurred())
    return 1;

  // Set up response file names for each command, if necessary.
  for (auto &Job : C.getJobs())
    setUpResponseFiles(C, Job);

  C.ExecuteJobs(C.getJobs(), FailingCommands);

  // If the command succeeded, we are done.
  if (FailingCommands.empty())
    return 0;

  // Otherwise, remove result files and print extra information about abnormal
  // failures.
  int Res = 0;
  for (const auto &CmdPair : FailingCommands) {
    int CommandRes = CmdPair.first;
    const Command *FailingCommand = CmdPair.second;

    // Remove result files if we're not saving temps.
    if (!isSaveTempsEnabled()) {
      const JobAction *JA = cast<JobAction>(&FailingCommand->getSource());
      C.CleanupFileMap(C.getResultFiles(), JA, true);

      // Failure result files are valid unless we crashed.
      if (CommandRes < 0)
        C.CleanupFileMap(C.getFailureResultFiles(), JA, true);
    }

#if LLVM_ON_UNIX
    // llvm/lib/Support/Unix/Signals.inc will exit with a special return code
    // for SIGPIPE. Do not print diagnostics for this case.
    if (CommandRes == EX_IOERR) {
      Res = CommandRes;
      continue;
    }
#endif

    // Print extra information about abnormal failures, if possible.
    //
    // This is ad-hoc, but we don't want to be excessively noisy. If the result
    // status was 1, assume the command failed normally. In particular, if it
    // was the compiler then assume it gave a reasonable error code. Failures
    // in other tools are less common, and they generally have worse
    // diagnostics, so always print the diagnostic there.
    const Tool &FailingTool = FailingCommand->getCreator();

    if (!FailingCommand->getCreator().hasGoodDiagnostics() || CommandRes != 1) {
      // FIXME: See FIXME above regarding result code interpretation.
      if (CommandRes < 0)
        Diag(clang::diag::err_drv_command_signalled)
            << FailingTool.getShortName();
      else
        Diag(clang::diag::err_drv_command_failed)
            << FailingTool.getShortName() << CommandRes;
    }
  }
  return Res;
}

void Driver::PrintHelp(bool ShowHidden) const {
  unsigned IncludedFlagsBitmask;
  unsigned ExcludedFlagsBitmask;
  std::tie(IncludedFlagsBitmask, ExcludedFlagsBitmask) =
      getIncludeExcludeOptionFlagMasks(IsCLMode());

  ExcludedFlagsBitmask |= options::NoDriverOption;
  if (!ShowHidden)
    ExcludedFlagsBitmask |= HelpHidden;

  if (IsFlangMode())
    IncludedFlagsBitmask |= options::FlangOption;
  else
    ExcludedFlagsBitmask |= options::FlangOnlyOption;

  std::string Usage = llvm::formatv("{0} [options] file...", Name).str();
  getOpts().printHelp(llvm::outs(), Usage.c_str(), DriverTitle.c_str(),
                      IncludedFlagsBitmask, ExcludedFlagsBitmask,
                      /*ShowAllAliases=*/false);
}

void Driver::PrintVersion(const Compilation &C, raw_ostream &OS) const {
  if (IsFlangMode()) {
    OS << getClangToolFullVersion("flang-new") << '\n';
  } else {
    // FIXME: The following handlers should use a callback mechanism, we don't
    // know what the client would like to do.
    OS << getClangFullVersion() << '\n';
  }
  const ToolChain &TC = C.getDefaultToolChain();
  OS << "Target: " << TC.getTripleString() << '\n';

  // Print the threading model.
  if (Arg *A = C.getArgs().getLastArg(options::OPT_mthread_model)) {
    // Don't print if the ToolChain would have barfed on it already
    if (TC.isThreadModelSupported(A->getValue()))
      OS << "Thread model: " << A->getValue();
  } else
    OS << "Thread model: " << TC.getThreadModel();
  OS << '\n';

  // Print out the install directory.
  OS << "InstalledDir: " << InstalledDir << '\n';

  // If configuration file was used, print its path.
  if (!ConfigFile.empty())
    OS << "Configuration file: " << ConfigFile << '\n';
}

/// PrintDiagnosticCategories - Implement the --print-diagnostic-categories
/// option.
static void PrintDiagnosticCategories(raw_ostream &OS) {
  // Skip the empty category.
  for (unsigned i = 1, max = DiagnosticIDs::getNumberOfCategories(); i != max;
       ++i)
    OS << i << ',' << DiagnosticIDs::getCategoryNameFromID(i) << '\n';
}

void Driver::HandleAutocompletions(StringRef PassedFlags) const {
  if (PassedFlags == "")
    return;
  // Print out all options that start with a given argument. This is used for
  // shell autocompletion.
  std::vector<std::string> SuggestedCompletions;
  std::vector<std::string> Flags;

  unsigned int DisableFlags =
      options::NoDriverOption | options::Unsupported | options::Ignored;

  // Make sure that Flang-only options don't pollute the Clang output
  // TODO: Make sure that Clang-only options don't pollute Flang output
  if (!IsFlangMode())
    DisableFlags |= options::FlangOnlyOption;

  // Distinguish "--autocomplete=-someflag" and "--autocomplete=-someflag,"
  // because the latter indicates that the user put space before pushing tab
  // which should end up in a file completion.
  const bool HasSpace = PassedFlags.endswith(",");

  // Parse PassedFlags by "," as all the command-line flags are passed to this
  // function separated by ","
  StringRef TargetFlags = PassedFlags;
  while (TargetFlags != "") {
    StringRef CurFlag;
    std::tie(CurFlag, TargetFlags) = TargetFlags.split(",");
    Flags.push_back(std::string(CurFlag));
  }

  // We want to show cc1-only options only when clang is invoked with -cc1 or
  // -Xclang.
  if (llvm::is_contained(Flags, "-Xclang") || llvm::is_contained(Flags, "-cc1"))
    DisableFlags &= ~options::NoDriverOption;

  const llvm::opt::OptTable &Opts = getOpts();
  StringRef Cur;
  Cur = Flags.at(Flags.size() - 1);
  StringRef Prev;
  if (Flags.size() >= 2) {
    Prev = Flags.at(Flags.size() - 2);
    SuggestedCompletions = Opts.suggestValueCompletions(Prev, Cur);
  }

  if (SuggestedCompletions.empty())
    SuggestedCompletions = Opts.suggestValueCompletions(Cur, "");

  // If Flags were empty, it means the user typed `clang [tab]` where we should
  // list all possible flags. If there was no value completion and the user
  // pressed tab after a space, we should fall back to a file completion.
  // We're printing a newline to be consistent with what we print at the end of
  // this function.
  if (SuggestedCompletions.empty() && HasSpace && !Flags.empty()) {
    llvm::outs() << '\n';
    return;
  }

  // When flag ends with '=' and there was no value completion, return empty
  // string and fall back to the file autocompletion.
  if (SuggestedCompletions.empty() && !Cur.endswith("=")) {
    // If the flag is in the form of "--autocomplete=-foo",
    // we were requested to print out all option names that start with "-foo".
    // For example, "--autocomplete=-fsyn" is expanded to "-fsyntax-only".
    SuggestedCompletions = Opts.findByPrefix(Cur, DisableFlags);

    // We have to query the -W flags manually as they're not in the OptTable.
    // TODO: Find a good way to add them to OptTable instead and them remove
    // this code.
    for (StringRef S : DiagnosticIDs::getDiagnosticFlags())
      if (S.startswith(Cur))
        SuggestedCompletions.push_back(std::string(S));
  }

  // Sort the autocomplete candidates so that shells print them out in a
  // deterministic order. We could sort in any way, but we chose
  // case-insensitive sorting for consistency with the -help option
  // which prints out options in the case-insensitive alphabetical order.
  llvm::sort(SuggestedCompletions, [](StringRef A, StringRef B) {
    if (int X = A.compare_insensitive(B))
      return X < 0;
    return A.compare(B) > 0;
  });

  llvm::outs() << llvm::join(SuggestedCompletions, "\n") << '\n';
}

bool Driver::HandleImmediateArgs(const Compilation &C) {
  // The order these options are handled in gcc is all over the place, but we
  // don't expect inconsistencies w.r.t. that to matter in practice.

  if (C.getArgs().hasArg(options::OPT_dumpmachine)) {
    llvm::outs() << C.getDefaultToolChain().getTripleString() << '\n';
    return false;
  }

  if (C.getArgs().hasArg(options::OPT_dumpversion)) {
    // Since -dumpversion is only implemented for pedantic GCC compatibility, we
    // return an answer which matches our definition of __VERSION__.
    llvm::outs() << CLANG_VERSION_STRING << "\n";
    return false;
  }

  if (C.getArgs().hasArg(options::OPT__print_diagnostic_categories)) {
    PrintDiagnosticCategories(llvm::outs());
    return false;
  }

  if (C.getArgs().hasArg(options::OPT_help) ||
      C.getArgs().hasArg(options::OPT__help_hidden)) {
    PrintHelp(C.getArgs().hasArg(options::OPT__help_hidden));
    return false;
  }

  if (C.getArgs().hasArg(options::OPT__version)) {
    // Follow gcc behavior and use stdout for --version and stderr for -v.
    PrintVersion(C, llvm::outs());
    return false;
  }

  if (C.getArgs().hasArg(options::OPT_v) ||
      C.getArgs().hasArg(options::OPT__HASH_HASH_HASH) ||
      C.getArgs().hasArg(options::OPT_print_supported_cpus)) {
    PrintVersion(C, llvm::errs());
    SuppressMissingInputWarning = true;
  }

  if (C.getArgs().hasArg(options::OPT_v)) {
    if (!SystemConfigDir.empty())
      llvm::errs() << "System configuration file directory: "
                   << SystemConfigDir << "\n";
    if (!UserConfigDir.empty())
      llvm::errs() << "User configuration file directory: "
                   << UserConfigDir << "\n";
  }

  const ToolChain &TC = C.getDefaultToolChain();

  if (C.getArgs().hasArg(options::OPT_v))
    TC.printVerboseInfo(llvm::errs());

  if (C.getArgs().hasArg(options::OPT_print_resource_dir)) {
    llvm::outs() << ResourceDir << '\n';
    return false;
  }

  if (C.getArgs().hasArg(options::OPT_print_search_dirs)) {
    llvm::outs() << "programs: =";
    bool separator = false;
    // Print -B and COMPILER_PATH.
    for (const std::string &Path : PrefixDirs) {
      if (separator)
        llvm::outs() << llvm::sys::EnvPathSeparator;
      llvm::outs() << Path;
      separator = true;
    }
    for (const std::string &Path : TC.getProgramPaths()) {
      if (separator)
        llvm::outs() << llvm::sys::EnvPathSeparator;
      llvm::outs() << Path;
      separator = true;
    }
    llvm::outs() << "\n";
    llvm::outs() << "libraries: =" << ResourceDir;

    StringRef sysroot = C.getSysRoot();

    for (const std::string &Path : TC.getFilePaths()) {
      // Always print a separator. ResourceDir was the first item shown.
      llvm::outs() << llvm::sys::EnvPathSeparator;
      // Interpretation of leading '=' is needed only for NetBSD.
      if (Path[0] == '=')
        llvm::outs() << sysroot << Path.substr(1);
      else
        llvm::outs() << Path;
    }
    llvm::outs() << "\n";
    return false;
  }

  if (C.getArgs().hasArg(options::OPT_print_runtime_dir)) {
    std::string RuntimePath;
    // Get the first existing path, if any.
    for (auto Path : TC.getRuntimePaths()) {
      if (getVFS().exists(Path)) {
        RuntimePath = Path;
        break;
      }
    }
    if (!RuntimePath.empty())
      llvm::outs() << RuntimePath << '\n';
    else
      llvm::outs() << TC.getCompilerRTPath() << '\n';
    return false;
  }

  // FIXME: The following handlers should use a callback mechanism, we don't
  // know what the client would like to do.
  if (Arg *A = C.getArgs().getLastArg(options::OPT_print_file_name_EQ)) {
    llvm::outs() << GetFilePath(A->getValue(), TC) << "\n";
    return false;
  }

  if (Arg *A = C.getArgs().getLastArg(options::OPT_print_prog_name_EQ)) {
    StringRef ProgName = A->getValue();

    // Null program name cannot have a path.
    if (! ProgName.empty())
      llvm::outs() << GetProgramPath(ProgName, TC);

    llvm::outs() << "\n";
    return false;
  }

  if (Arg *A = C.getArgs().getLastArg(options::OPT_autocomplete)) {
    StringRef PassedFlags = A->getValue();
    HandleAutocompletions(PassedFlags);
    return false;
  }

  if (C.getArgs().hasArg(options::OPT_print_libgcc_file_name)) {
    ToolChain::RuntimeLibType RLT = TC.GetRuntimeLibType(C.getArgs());
    const llvm::Triple Triple(TC.ComputeEffectiveClangTriple(C.getArgs()));
    RegisterEffectiveTriple TripleRAII(TC, Triple);
    switch (RLT) {
    case ToolChain::RLT_CompilerRT:
      llvm::outs() << TC.getCompilerRT(C.getArgs(), "builtins") << "\n";
      break;
    case ToolChain::RLT_Libgcc:
      llvm::outs() << GetFilePath("libgcc.a", TC) << "\n";
      break;
    }
    return false;
  }

  if (C.getArgs().hasArg(options::OPT_print_multi_lib)) {
    for (const Multilib &Multilib : TC.getMultilibs())
      llvm::outs() << Multilib << "\n";
    return false;
  }

  if (C.getArgs().hasArg(options::OPT_print_multi_directory)) {
    const Multilib &Multilib = TC.getMultilib();
    if (Multilib.gccSuffix().empty())
      llvm::outs() << ".\n";
    else {
      StringRef Suffix(Multilib.gccSuffix());
      assert(Suffix.front() == '/');
      llvm::outs() << Suffix.substr(1) << "\n";
    }
    return false;
  }

  if (C.getArgs().hasArg(options::OPT_print_target_triple)) {
    llvm::outs() << TC.getTripleString() << "\n";
    return false;
  }

  if (C.getArgs().hasArg(options::OPT_print_effective_triple)) {
    const llvm::Triple Triple(TC.ComputeEffectiveClangTriple(C.getArgs()));
    llvm::outs() << Triple.getTriple() << "\n";
    return false;
  }

  if (C.getArgs().hasArg(options::OPT_print_multiarch)) {
    llvm::outs() << TC.getMultiarchTriple(*this, TC.getTriple(), SysRoot)
                 << "\n";
    return false;
  }

  if (C.getArgs().hasArg(options::OPT_print_targets)) {
    llvm::TargetRegistry::printRegisteredTargetsForVersion(llvm::outs());
    return false;
  }

  return true;
}

enum {
  TopLevelAction = 0,
  HeadSibAction = 1,
  OtherSibAction = 2,
};

// Display an action graph human-readably.  Action A is the "sink" node
// and latest-occuring action. Traversal is in pre-order, visiting the
// inputs to each action before printing the action itself.
static unsigned PrintActions1(const Compilation &C, Action *A,
                              std::map<Action *, unsigned> &Ids,
                              Twine Indent = {}, int Kind = TopLevelAction) {
  if (Ids.count(A)) // A was already visited.
    return Ids[A];

  std::string str;
  llvm::raw_string_ostream os(str);

  auto getSibIndent = [](int K) -> Twine {
    return (K == HeadSibAction) ? "   " : (K == OtherSibAction) ? "|  " : "";
  };

  Twine SibIndent = Indent + getSibIndent(Kind);
  int SibKind = HeadSibAction;
  os << Action::getClassName(A->getKind()) << ", ";
  if (InputAction *IA = dyn_cast<InputAction>(A)) {
    os << "\"" << IA->getInputArg().getValue() << "\"";
  } else if (BindArchAction *BIA = dyn_cast<BindArchAction>(A)) {
    os << '"' << BIA->getArchName() << '"' << ", {"
       << PrintActions1(C, *BIA->input_begin(), Ids, SibIndent, SibKind) << "}";
  } else if (OffloadAction *OA = dyn_cast<OffloadAction>(A)) {
    bool IsFirst = true;
    OA->doOnEachDependence(
        [&](Action *A, const ToolChain *TC, const char *BoundArch) {
          assert(TC && "Unknown host toolchain");
          // E.g. for two CUDA device dependences whose bound arch is sm_20 and
          // sm_35 this will generate:
          // "cuda-device" (nvptx64-nvidia-cuda:sm_20) {#ID}, "cuda-device"
          // (nvptx64-nvidia-cuda:sm_35) {#ID}
          if (!IsFirst)
            os << ", ";
          os << '"';
          os << A->getOffloadingKindPrefix();
          os << " (";
          os << TC->getTriple().normalize();
          if (BoundArch)
            os << ":" << BoundArch;
          os << ")";
          os << '"';
          os << " {" << PrintActions1(C, A, Ids, SibIndent, SibKind) << "}";
          IsFirst = false;
          SibKind = OtherSibAction;
        });
  } else {
    const ActionList *AL = &A->getInputs();

    if (AL->size()) {
      const char *Prefix = "{";
      for (Action *PreRequisite : *AL) {
        os << Prefix << PrintActions1(C, PreRequisite, Ids, SibIndent, SibKind);
        Prefix = ", ";
        SibKind = OtherSibAction;
      }
      os << "}";
    } else
      os << "{}";
  }

  // Append offload info for all options other than the offloading action
  // itself (e.g. (cuda-device, sm_20) or (cuda-host)).
  std::string offload_str;
  llvm::raw_string_ostream offload_os(offload_str);
  if (!isa<OffloadAction>(A)) {
    auto S = A->getOffloadingKindPrefix();
    if (!S.empty()) {
      offload_os << ", (" << S;
      if (A->getOffloadingArch())
        offload_os << ", " << A->getOffloadingArch();
      offload_os << ")";
    }
  }

  auto getSelfIndent = [](int K) -> Twine {
    return (K == HeadSibAction) ? "+- " : (K == OtherSibAction) ? "|- " : "";
  };

  unsigned Id = Ids.size();
  Ids[A] = Id;
  llvm::errs() << Indent + getSelfIndent(Kind) << Id << ": " << os.str() << ", "
               << types::getTypeName(A->getType()) << offload_os.str() << "\n";

  return Id;
}

// Print the action graphs in a compilation C.
// For example "clang -c file1.c file2.c" is composed of two subgraphs.
void Driver::PrintActions(const Compilation &C) const {
  std::map<Action *, unsigned> Ids;
  for (Action *A : C.getActions())
    PrintActions1(C, A, Ids);
}

/// Check whether the given input tree contains any compilation or
/// assembly actions.
static bool ContainsCompileOrAssembleAction(const Action *A) {
  if (isa<CompileJobAction>(A) || isa<BackendJobAction>(A) ||
      isa<AssembleJobAction>(A))
    return true;

  return llvm::any_of(A->inputs(), ContainsCompileOrAssembleAction);
}

void Driver::BuildUniversalActions(Compilation &C, const ToolChain &TC,
                                   const InputList &BAInputs) const {
  DerivedArgList &Args = C.getArgs();
  ActionList &Actions = C.getActions();
  llvm::PrettyStackTraceString CrashInfo("Building universal build actions");
  // Collect the list of architectures. Duplicates are allowed, but should only
  // be handled once (in the order seen).
  llvm::StringSet<> ArchNames;
  SmallVector<const char *, 4> Archs;
  for (Arg *A : Args) {
    if (A->getOption().matches(options::OPT_arch)) {
      // Validate the option here; we don't save the type here because its
      // particular spelling may participate in other driver choices.
      llvm::Triple::ArchType Arch =
          tools::darwin::getArchTypeForMachOArchName(A->getValue());
      if (Arch == llvm::Triple::UnknownArch) {
        Diag(clang::diag::err_drv_invalid_arch_name) << A->getAsString(Args);
        continue;
      }

      A->claim();
      if (ArchNames.insert(A->getValue()).second)
        Archs.push_back(A->getValue());
    }
  }

  // When there is no explicit arch for this platform, make sure we still bind
  // the architecture (to the default) so that -Xarch_ is handled correctly.
  if (!Archs.size())
    Archs.push_back(Args.MakeArgString(TC.getDefaultUniversalArchName()));

  ActionList SingleActions;
  BuildActions(C, Args, BAInputs, SingleActions);

  // Add in arch bindings for every top level action, as well as lipo and
  // dsymutil steps if needed.
  for (Action* Act : SingleActions) {
    // Make sure we can lipo this kind of output. If not (and it is an actual
    // output) then we disallow, since we can't create an output file with the
    // right name without overwriting it. We could remove this oddity by just
    // changing the output names to include the arch, which would also fix
    // -save-temps. Compatibility wins for now.

    if (Archs.size() > 1 && !types::canLipoType(Act->getType()))
      Diag(clang::diag::err_drv_invalid_output_with_multiple_archs)
          << types::getTypeName(Act->getType());

    ActionList Inputs;
    for (unsigned i = 0, e = Archs.size(); i != e; ++i)
      Inputs.push_back(C.MakeAction<BindArchAction>(Act, Archs[i]));

    // Lipo if necessary, we do it this way because we need to set the arch flag
    // so that -Xarch_ gets overwritten.
    if (Inputs.size() == 1 || Act->getType() == types::TY_Nothing)
      Actions.append(Inputs.begin(), Inputs.end());
    else
      Actions.push_back(C.MakeAction<LipoJobAction>(Inputs, Act->getType()));

    // Handle debug info queries.
    Arg *A = Args.getLastArg(options::OPT_g_Group);
    bool enablesDebugInfo = A && !A->getOption().matches(options::OPT_g0) &&
                            !A->getOption().matches(options::OPT_gstabs);
    if ((enablesDebugInfo || willEmitRemarks(Args)) &&
        ContainsCompileOrAssembleAction(Actions.back())) {

      // Add a 'dsymutil' step if necessary, when debug info is enabled and we
      // have a compile input. We need to run 'dsymutil' ourselves in such cases
      // because the debug info will refer to a temporary object file which
      // will be removed at the end of the compilation process.
      if (Act->getType() == types::TY_Image) {
        ActionList Inputs;
        Inputs.push_back(Actions.back());
        Actions.pop_back();
        Actions.push_back(
            C.MakeAction<DsymutilJobAction>(Inputs, types::TY_dSYM));
      }

      // Verify the debug info output.
      if (Args.hasArg(options::OPT_verify_debug_info)) {
        Action* LastAction = Actions.back();
        Actions.pop_back();
        Actions.push_back(C.MakeAction<VerifyDebugInfoJobAction>(
            LastAction, types::TY_Nothing));
      }
    }
  }
}

bool Driver::DiagnoseInputExistence(const DerivedArgList &Args, StringRef Value,
                                    types::ID Ty, bool TypoCorrect) const {
  if (!getCheckInputsExist())
    return true;

  // stdin always exists.
  if (Value == "-")
    return true;

  // If it's a header to be found in the system or user search path, then defer
  // complaints about its absence until those searches can be done.  When we
  // are definitely processing headers for C++20 header units, extend this to
  // allow the user to put "-fmodule-header -xc++-header vector" for example.
  if (Ty == types::TY_CXXSHeader || Ty == types::TY_CXXUHeader ||
      (ModulesModeCXX20 && Ty == types::TY_CXXHeader))
    return true;

  if (getVFS().exists(Value))
    return true;

  if (TypoCorrect) {
    // Check if the filename is a typo for an option flag. OptTable thinks
    // that all args that are not known options and that start with / are
    // filenames, but e.g. `/diagnostic:caret` is more likely a typo for
    // the option `/diagnostics:caret` than a reference to a file in the root
    // directory.
    unsigned IncludedFlagsBitmask;
    unsigned ExcludedFlagsBitmask;
    std::tie(IncludedFlagsBitmask, ExcludedFlagsBitmask) =
        getIncludeExcludeOptionFlagMasks(IsCLMode());
    std::string Nearest;
    if (getOpts().findNearest(Value, Nearest, IncludedFlagsBitmask,
                              ExcludedFlagsBitmask) <= 1) {
      Diag(clang::diag::err_drv_no_such_file_with_suggestion)
          << Value << Nearest;
      return false;
    }
  }

  // In CL mode, don't error on apparently non-existent linker inputs, because
  // they can be influenced by linker flags the clang driver might not
  // understand.
  // Examples:
  // - `clang-cl main.cc ole32.lib` in a a non-MSVC shell will make the driver
  //   module look for an MSVC installation in the registry. (We could ask
  //   the MSVCToolChain object if it can find `ole32.lib`, but the logic to
  //   look in the registry might move into lld-link in the future so that
  //   lld-link invocations in non-MSVC shells just work too.)
  // - `clang-cl ... /link ...` can pass arbitrary flags to the linker,
  //   including /libpath:, which is used to find .lib and .obj files.
  // So do not diagnose this on the driver level. Rely on the linker diagnosing
  // it. (If we don't end up invoking the linker, this means we'll emit a
  // "'linker' input unused [-Wunused-command-line-argument]" warning instead
  // of an error.)
  //
  // Only do this skip after the typo correction step above. `/Brepo` is treated
  // as TY_Object, but it's clearly a typo for `/Brepro`. It seems fine to emit
  // an error if we have a flag that's within an edit distance of 1 from a
  // flag. (Users can use `-Wl,` or `/linker` to launder the flag past the
  // driver in the unlikely case they run into this.)
  //
  // Don't do this for inputs that start with a '/', else we'd pass options
  // like /libpath: through to the linker silently.
  //
  // Emitting an error for linker inputs can also cause incorrect diagnostics
  // with the gcc driver. The command
  //     clang -fuse-ld=lld -Wl,--chroot,some/dir /file.o
  // will make lld look for some/dir/file.o, while we will diagnose here that
  // `/file.o` does not exist. However, configure scripts check if
  // `clang /GR-` compiles without error to see if the compiler is cl.exe,
  // so we can't downgrade diagnostics for `/GR-` from an error to a warning
  // in cc mode. (We can in cl mode because cl.exe itself only warns on
  // unknown flags.)
  if (IsCLMode() && Ty == types::TY_Object && !Value.startswith("/"))
    return true;

  Diag(clang::diag::err_drv_no_such_file) << Value;
  return false;
}

// Get the C++20 Header Unit type corresponding to the input type.
static types::ID CXXHeaderUnitType(ModuleHeaderMode HM) {
  switch (HM) {
  case HeaderMode_User:
    return types::TY_CXXUHeader;
  case HeaderMode_System:
    return types::TY_CXXSHeader;
  case HeaderMode_Default:
    break;
  case HeaderMode_None:
    llvm_unreachable("should not be called in this case");
  }
  return types::TY_CXXHUHeader;
}

// Construct a the list of inputs and their types.
void Driver::BuildInputs(const ToolChain &TC, DerivedArgList &Args,
                         InputList &Inputs) const {
  const llvm::opt::OptTable &Opts = getOpts();
  // Track the current user specified (-x) input. We also explicitly track the
  // argument used to set the type; we only want to claim the type when we
  // actually use it, so we warn about unused -x arguments.
  types::ID InputType = types::TY_Nothing;
  Arg *InputTypeArg = nullptr;

  // The last /TC or /TP option sets the input type to C or C++ globally.
  if (Arg *TCTP = Args.getLastArgNoClaim(options::OPT__SLASH_TC,
                                         options::OPT__SLASH_TP)) {
    InputTypeArg = TCTP;
    InputType = TCTP->getOption().matches(options::OPT__SLASH_TC)
                    ? types::TY_C
                    : types::TY_CXX;

    Arg *Previous = nullptr;
    bool ShowNote = false;
    for (Arg *A :
         Args.filtered(options::OPT__SLASH_TC, options::OPT__SLASH_TP)) {
      if (Previous) {
        Diag(clang::diag::warn_drv_overriding_flag_option)
          << Previous->getSpelling() << A->getSpelling();
        ShowNote = true;
      }
      Previous = A;
    }
    if (ShowNote)
      Diag(clang::diag::note_drv_t_option_is_global);

    // No driver mode exposes -x and /TC or /TP; we don't support mixing them.
    assert(!Args.hasArg(options::OPT_x) && "-x and /TC or /TP is not allowed");
  }

  // Warn -x after last input file has no effect
  {
    Arg *LastXArg = Args.getLastArgNoClaim(options::OPT_x);
    Arg *LastInputArg = Args.getLastArgNoClaim(options::OPT_INPUT);
    if (LastXArg && LastInputArg && LastInputArg->getIndex() < LastXArg->getIndex())
      Diag(clang::diag::warn_drv_unused_x) << LastXArg->getValue();
  }

  for (Arg *A : Args) {
    if (A->getOption().getKind() == Option::InputClass) {
      const char *Value = A->getValue();
      types::ID Ty = types::TY_INVALID;

      // Infer the input type if necessary.
      if (InputType == types::TY_Nothing) {
        // If there was an explicit arg for this, claim it.
        if (InputTypeArg)
          InputTypeArg->claim();

        // stdin must be handled specially.
        if (memcmp(Value, "-", 2) == 0) {
          if (IsFlangMode()) {
            Ty = types::TY_Fortran;
          } else {
            // If running with -E, treat as a C input (this changes the
            // builtin macros, for example). This may be overridden by -ObjC
            // below.
            //
            // Otherwise emit an error but still use a valid type to avoid
            // spurious errors (e.g., no inputs).
            assert(!CCGenDiagnostics && "stdin produces no crash reproducer");
            if (!Args.hasArgNoClaim(options::OPT_E) && !CCCIsCPP())
              Diag(IsCLMode() ? clang::diag::err_drv_unknown_stdin_type_clang_cl
                              : clang::diag::err_drv_unknown_stdin_type);
            Ty = types::TY_C;
          }
        } else {
          // Otherwise lookup by extension.
          // Fallback is C if invoked as C preprocessor, C++ if invoked with
          // clang-cl /E, or Object otherwise.
          // We use a host hook here because Darwin at least has its own
          // idea of what .s is.
          if (const char *Ext = strrchr(Value, '.'))
            Ty = TC.LookupTypeForExtension(Ext + 1);

          if (Ty == types::TY_INVALID) {
            if (IsCLMode() && (Args.hasArgNoClaim(options::OPT_E) || CCGenDiagnostics))
              Ty = types::TY_CXX;
            else if (CCCIsCPP() || CCGenDiagnostics)
              Ty = types::TY_C;
            else
              Ty = types::TY_Object;
          }

          // If the driver is invoked as C++ compiler (like clang++ or c++) it
          // should autodetect some input files as C++ for g++ compatibility.
          if (CCCIsCXX()) {
            types::ID OldTy = Ty;
            Ty = types::lookupCXXTypeForCType(Ty);

            // Do not complain about foo.h, when we are known to be processing
            // it as a C++20 header unit.
            if (Ty != OldTy && !(OldTy == types::TY_CHeader && hasHeaderMode()))
              Diag(clang::diag::warn_drv_treating_input_as_cxx)
                  << getTypeName(OldTy) << getTypeName(Ty);
          }

          // If running with -fthinlto-index=, extensions that normally identify
          // native object files actually identify LLVM bitcode files.
          if (Args.hasArgNoClaim(options::OPT_fthinlto_index_EQ) &&
              Ty == types::TY_Object)
            Ty = types::TY_LLVM_BC;
        }

        // -ObjC and -ObjC++ override the default language, but only for "source
        // files". We just treat everything that isn't a linker input as a
        // source file.
        //
        // FIXME: Clean this up if we move the phase sequence into the type.
        if (Ty != types::TY_Object) {
          if (Args.hasArg(options::OPT_ObjC))
            Ty = types::TY_ObjC;
          else if (Args.hasArg(options::OPT_ObjCXX))
            Ty = types::TY_ObjCXX;
        }

        // Disambiguate headers that are meant to be header units from those
        // intended to be PCH.  Avoid missing '.h' cases that are counted as
        // C headers by default - we know we are in C++ mode and we do not
        // want to issue a complaint about compiling things in the wrong mode.
        if ((Ty == types::TY_CXXHeader || Ty == types::TY_CHeader) &&
            hasHeaderMode())
          Ty = CXXHeaderUnitType(CXX20HeaderType);
      } else {
        assert(InputTypeArg && "InputType set w/o InputTypeArg");
        if (!InputTypeArg->getOption().matches(options::OPT_x)) {
          // If emulating cl.exe, make sure that /TC and /TP don't affect input
          // object files.
          const char *Ext = strrchr(Value, '.');
          if (Ext && TC.LookupTypeForExtension(Ext + 1) == types::TY_Object)
            Ty = types::TY_Object;
        }
        if (Ty == types::TY_INVALID) {
          Ty = InputType;
          InputTypeArg->claim();
        }
      }

      if (DiagnoseInputExistence(Args, Value, Ty, /*TypoCorrect=*/true))
        Inputs.push_back(std::make_pair(Ty, A));

    } else if (A->getOption().matches(options::OPT__SLASH_Tc)) {
      StringRef Value = A->getValue();
      if (DiagnoseInputExistence(Args, Value, types::TY_C,
                                 /*TypoCorrect=*/false)) {
        Arg *InputArg = MakeInputArg(Args, Opts, A->getValue());
        Inputs.push_back(std::make_pair(types::TY_C, InputArg));
      }
      A->claim();
    } else if (A->getOption().matches(options::OPT__SLASH_Tp)) {
      StringRef Value = A->getValue();
      if (DiagnoseInputExistence(Args, Value, types::TY_CXX,
                                 /*TypoCorrect=*/false)) {
        Arg *InputArg = MakeInputArg(Args, Opts, A->getValue());
        Inputs.push_back(std::make_pair(types::TY_CXX, InputArg));
      }
      A->claim();
    } else if (A->getOption().hasFlag(options::LinkerInput)) {
      // Just treat as object type, we could make a special type for this if
      // necessary.
      Inputs.push_back(std::make_pair(types::TY_Object, A));

    } else if (A->getOption().matches(options::OPT_x)) {
      InputTypeArg = A;
      InputType = types::lookupTypeForTypeSpecifier(A->getValue());
      A->claim();

      // Follow gcc behavior and treat as linker input for invalid -x
      // options. Its not clear why we shouldn't just revert to unknown; but
      // this isn't very important, we might as well be bug compatible.
      if (!InputType) {
        Diag(clang::diag::err_drv_unknown_language) << A->getValue();
        InputType = types::TY_Object;
      }

      // If the user has put -fmodule-header{,=} then we treat C++ headers as
      // header unit inputs.  So we 'promote' -xc++-header appropriately.
      if (InputType == types::TY_CXXHeader && hasHeaderMode())
        InputType = CXXHeaderUnitType(CXX20HeaderType);
    } else if (A->getOption().getID() == options::OPT_U) {
      assert(A->getNumValues() == 1 && "The /U option has one value.");
      StringRef Val = A->getValue(0);
      if (Val.find_first_of("/\\") != StringRef::npos) {
        // Warn about e.g. "/Users/me/myfile.c".
        Diag(diag::warn_slash_u_filename) << Val;
        Diag(diag::note_use_dashdash);
      }
    }
  }
  if (CCCIsCPP() && Inputs.empty()) {
    // If called as standalone preprocessor, stdin is processed
    // if no other input is present.
    Arg *A = MakeInputArg(Args, Opts, "-");
    Inputs.push_back(std::make_pair(types::TY_C, A));
  }
}

namespace {
/// Provides a convenient interface for different programming models to generate
/// the required device actions.
class OffloadingActionBuilder final {
  /// Flag used to trace errors in the builder.
  bool IsValid = false;

  /// The compilation that is using this builder.
  Compilation &C;

  /// Map between an input argument and the offload kinds used to process it.
  std::map<const Arg *, unsigned> InputArgToOffloadKindMap;

  /// Map between a host action and its originating input argument.
  std::map<Action *, const Arg *> HostActionToInputArgMap;

  /// Builder interface. It doesn't build anything or keep any state.
  class DeviceActionBuilder {
  public:
    typedef const llvm::SmallVectorImpl<phases::ID> PhasesTy;

    enum ActionBuilderReturnCode {
      // The builder acted successfully on the current action.
      ABRT_Success,
      // The builder didn't have to act on the current action.
      ABRT_Inactive,
      // The builder was successful and requested the host action to not be
      // generated.
      ABRT_Ignore_Host,
    };

    /// ID to identify each device compilation. For CUDA it is simply the
    /// GPU arch string. For HIP it is either the GPU arch string or GPU
    /// arch string plus feature strings delimited by a plus sign, e.g.
    /// gfx906+xnack.
    struct TargetID {
      /// Target ID string which is persistent throughout the compilation.
      const char *ID;
      TargetID(CudaArch Arch) { ID = CudaArchToString(Arch); }
      TargetID(const char *ID) : ID(ID) {}
      operator const char *() { return ID; }
      operator StringRef() { return StringRef(ID); }
    };

  protected:
    /// Compilation associated with this builder.
    Compilation &C;

    /// Tool chains associated with this builder. The same programming
    /// model may have associated one or more tool chains.
    SmallVector<const ToolChain *, 2> ToolChains;

    /// The derived arguments associated with this builder.
    DerivedArgList &Args;

    /// The inputs associated with this builder.
    const Driver::InputList &Inputs;

    /// The associated offload kind.
    Action::OffloadKind AssociatedOffloadKind = Action::OFK_None;

  public:
    DeviceActionBuilder(Compilation &C, DerivedArgList &Args,
                        const Driver::InputList &Inputs,
                        Action::OffloadKind AssociatedOffloadKind)
        : C(C), Args(Args), Inputs(Inputs),
          AssociatedOffloadKind(AssociatedOffloadKind) {}
    virtual ~DeviceActionBuilder() {}

    /// Fill up the array \a DA with all the device dependences that should be
    /// added to the provided host action \a HostAction. By default it is
    /// inactive.
    virtual ActionBuilderReturnCode
    getDeviceDependences(OffloadAction::DeviceDependences &DA,
                         phases::ID CurPhase, phases::ID FinalPhase,
                         PhasesTy &Phases) {
      return ABRT_Inactive;
    }

    /// Update the state to include the provided host action \a HostAction as a
    /// dependency of the current device action. By default it is inactive.
    virtual ActionBuilderReturnCode addDeviceDepences(Action *HostAction) {
      return ABRT_Inactive;
    }

    /// Append top level actions generated by the builder.
    virtual void appendTopLevelActions(ActionList &AL) {}

    /// Append linker device actions generated by the builder.
    virtual void appendLinkDeviceActions(ActionList &AL) {}

    /// Append linker host action generated by the builder.
    virtual Action* appendLinkHostActions(ActionList &AL) { return nullptr; }

    /// Append linker actions generated by the builder.
    virtual void appendLinkDependences(OffloadAction::DeviceDependences &DA) {}

    /// Initialize the builder. Return true if any initialization errors are
    /// found.
    virtual bool initialize() { return false; }

    /// Return true if the builder can use bundling/unbundling.
    virtual bool canUseBundlerUnbundler() const { return false; }

    /// Return true if this builder is valid. We have a valid builder if we have
    /// associated device tool chains.
    bool isValid() { return !ToolChains.empty(); }

    /// Return the associated offload kind.
    Action::OffloadKind getAssociatedOffloadKind() {
      return AssociatedOffloadKind;
    }
  };

  /// Base class for CUDA/HIP action builder. It injects device code in
  /// the host backend action.
  class CudaActionBuilderBase : public DeviceActionBuilder {
  protected:
    /// Flags to signal if the user requested host-only or device-only
    /// compilation.
    bool CompileHostOnly = false;
    bool CompileDeviceOnly = false;
    bool EmitLLVM = false;
    bool EmitAsm = false;

    /// List of GPU architectures to use in this compilation.
    SmallVector<TargetID, 4> GpuArchList;

    /// The CUDA actions for the current input.
    ActionList CudaDeviceActions;

    /// The CUDA fat binary if it was generated for the current input.
    Action *CudaFatBinary = nullptr;

    /// Flag that is set to true if this builder acted on the current input.
    bool IsActive = false;

    /// Flag for -fgpu-rdc.
    bool Relocatable = false;

    /// Default GPU architecture if there's no one specified.
    CudaArch DefaultCudaArch = CudaArch::UNKNOWN;

    /// Method to generate compilation unit ID specified by option
    /// '-fuse-cuid='.
    enum UseCUIDKind { CUID_Hash, CUID_Random, CUID_None, CUID_Invalid };
    UseCUIDKind UseCUID = CUID_Hash;

    /// Compilation unit ID specified by option '-cuid='.
    StringRef FixedCUID;

  public:
    CudaActionBuilderBase(Compilation &C, DerivedArgList &Args,
                          const Driver::InputList &Inputs,
                          Action::OffloadKind OFKind)
        : DeviceActionBuilder(C, Args, Inputs, OFKind) {}

    ActionBuilderReturnCode addDeviceDepences(Action *HostAction) override {
      // While generating code for CUDA, we only depend on the host input action
      // to trigger the creation of all the CUDA device actions.

      // If we are dealing with an input action, replicate it for each GPU
      // architecture. If we are in host-only mode we return 'success' so that
      // the host uses the CUDA offload kind.
      if (auto *IA = dyn_cast<InputAction>(HostAction)) {
        assert(!GpuArchList.empty() &&
               "We should have at least one GPU architecture.");

        // If the host input is not CUDA or HIP, we don't need to bother about
        // this input.
        if (!(IA->getType() == types::TY_CUDA ||
              IA->getType() == types::TY_HIP ||
              IA->getType() == types::TY_PP_HIP)) {
          // The builder will ignore this input.
          IsActive = false;
          return ABRT_Inactive;
        }

        // Set the flag to true, so that the builder acts on the current input.
        IsActive = true;

        if (CompileHostOnly)
          return ABRT_Success;

        // Replicate inputs for each GPU architecture.
        auto Ty = AssociatedOffloadKind == Action::OFK_HIP
                      ? types::TY_HIP_DEVICE
                      : types::TY_CUDA_DEVICE;
        std::string CUID = FixedCUID.str();
        if (CUID.empty()) {
          if (UseCUID == CUID_Random)
            CUID = llvm::utohexstr(llvm::sys::Process::GetRandomNumber(),
                                   /*LowerCase=*/true);
          else if (UseCUID == CUID_Hash) {
            llvm::MD5 Hasher;
            llvm::MD5::MD5Result Hash;
            SmallString<256> RealPath;
            llvm::sys::fs::real_path(IA->getInputArg().getValue(), RealPath,
                                     /*expand_tilde=*/true);
            Hasher.update(RealPath);
            for (auto *A : Args) {
              if (A->getOption().matches(options::OPT_INPUT))
                continue;
              Hasher.update(A->getAsString(Args));
            }
            Hasher.final(Hash);
            CUID = llvm::utohexstr(Hash.low(), /*LowerCase=*/true);
          }
        }
        IA->setId(CUID);

        for (unsigned I = 0, E = GpuArchList.size(); I != E; ++I) {
          CudaDeviceActions.push_back(
              C.MakeAction<InputAction>(IA->getInputArg(), Ty, IA->getId()));
        }

        return ABRT_Success;
      }

      // If this is an unbundling action use it as is for each CUDA toolchain.
      if (auto *UA = dyn_cast<OffloadUnbundlingJobAction>(HostAction)) {

        // If -fgpu-rdc is disabled, should not unbundle since there is no
        // device code to link.
        if (UA->getType() == types::TY_Object && !Relocatable)
          return ABRT_Inactive;

        CudaDeviceActions.clear();
        auto *IA = cast<InputAction>(UA->getInputs().back());
        std::string FileName = IA->getInputArg().getAsString(Args);
        // Check if the type of the file is the same as the action. Do not
        // unbundle it if it is not. Do not unbundle .so files, for example,
        // which are not object files.
        if (IA->getType() == types::TY_Object &&
            (!llvm::sys::path::has_extension(FileName) ||
             types::lookupTypeForExtension(
                 llvm::sys::path::extension(FileName).drop_front()) !=
                 types::TY_Object))
          return ABRT_Inactive;

        for (auto Arch : GpuArchList) {
          CudaDeviceActions.push_back(UA);
          UA->registerDependentActionInfo(ToolChains[0], Arch,
                                          AssociatedOffloadKind);
        }
        IsActive = true;
        return ABRT_Success;
      }

      return IsActive ? ABRT_Success : ABRT_Inactive;
    }

    void appendTopLevelActions(ActionList &AL) override {
      // Utility to append actions to the top level list.
      auto AddTopLevel = [&](Action *A, TargetID TargetID) {
        OffloadAction::DeviceDependences Dep;
        Dep.add(*A, *ToolChains.front(), TargetID, AssociatedOffloadKind);
        AL.push_back(C.MakeAction<OffloadAction>(Dep, A->getType()));
      };

      // If we have a fat binary, add it to the list.
      if (CudaFatBinary) {
        AddTopLevel(CudaFatBinary, CudaArch::UNUSED);
        CudaDeviceActions.clear();
        CudaFatBinary = nullptr;
        return;
      }

      if (CudaDeviceActions.empty())
        return;

      // If we have CUDA actions at this point, that's because we have a have
      // partial compilation, so we should have an action for each GPU
      // architecture.
      assert(CudaDeviceActions.size() == GpuArchList.size() &&
             "Expecting one action per GPU architecture.");
      assert(ToolChains.size() == 1 &&
             "Expecting to have a single CUDA toolchain.");
      for (unsigned I = 0, E = GpuArchList.size(); I != E; ++I)
        AddTopLevel(CudaDeviceActions[I], GpuArchList[I]);

      CudaDeviceActions.clear();
    }

    /// Get canonicalized offload arch option. \returns empty StringRef if the
    /// option is invalid.
    virtual StringRef getCanonicalOffloadArch(StringRef Arch) = 0;

    virtual llvm::Optional<std::pair<llvm::StringRef, llvm::StringRef>>
    getConflictOffloadArchCombination(const std::set<StringRef> &GpuArchs) = 0;

    bool initialize() override {
      assert(AssociatedOffloadKind == Action::OFK_Cuda ||
             AssociatedOffloadKind == Action::OFK_HIP);

      // We don't need to support CUDA.
      if (AssociatedOffloadKind == Action::OFK_Cuda &&
          !C.hasOffloadToolChain<Action::OFK_Cuda>())
        return false;

      // We don't need to support HIP.
      if (AssociatedOffloadKind == Action::OFK_HIP &&
          !C.hasOffloadToolChain<Action::OFK_HIP>())
        return false;

      Relocatable = Args.hasFlag(options::OPT_fgpu_rdc,
          options::OPT_fno_gpu_rdc, /*Default=*/false);

      const ToolChain *HostTC = C.getSingleOffloadToolChain<Action::OFK_Host>();
      assert(HostTC && "No toolchain for host compilation.");
      if (HostTC->getTriple().isNVPTX() ||
          HostTC->getTriple().getArch() == llvm::Triple::amdgcn) {
        // We do not support targeting NVPTX/AMDGCN for host compilation. Throw
        // an error and abort pipeline construction early so we don't trip
        // asserts that assume device-side compilation.
        C.getDriver().Diag(diag::err_drv_cuda_host_arch)
            << HostTC->getTriple().getArchName();
        return true;
      }

      ToolChains.push_back(
          AssociatedOffloadKind == Action::OFK_Cuda
              ? C.getSingleOffloadToolChain<Action::OFK_Cuda>()
              : C.getSingleOffloadToolChain<Action::OFK_HIP>());

      Arg *PartialCompilationArg = Args.getLastArg(
          options::OPT_cuda_host_only, options::OPT_cuda_device_only,
          options::OPT_cuda_compile_host_device);
      CompileHostOnly = PartialCompilationArg &&
                        PartialCompilationArg->getOption().matches(
                            options::OPT_cuda_host_only);
      CompileDeviceOnly = PartialCompilationArg &&
                          PartialCompilationArg->getOption().matches(
                              options::OPT_cuda_device_only);
      EmitLLVM = Args.getLastArg(options::OPT_emit_llvm);
      EmitAsm = Args.getLastArg(options::OPT_S);
      FixedCUID = Args.getLastArgValue(options::OPT_cuid_EQ);
      if (Arg *A = Args.getLastArg(options::OPT_fuse_cuid_EQ)) {
        StringRef UseCUIDStr = A->getValue();
        UseCUID = llvm::StringSwitch<UseCUIDKind>(UseCUIDStr)
                      .Case("hash", CUID_Hash)
                      .Case("random", CUID_Random)
                      .Case("none", CUID_None)
                      .Default(CUID_Invalid);
        if (UseCUID == CUID_Invalid) {
          C.getDriver().Diag(diag::err_drv_invalid_value)
              << A->getAsString(Args) << UseCUIDStr;
          C.setContainsError();
          return true;
        }
      }

      // --offload and --offload-arch options are mutually exclusive.
      if (Args.hasArgNoClaim(options::OPT_offload_EQ) &&
          Args.hasArgNoClaim(options::OPT_offload_arch_EQ,
                             options::OPT_no_offload_arch_EQ)) {
        C.getDriver().Diag(diag::err_opt_not_valid_with_opt) << "--offload-arch"
                                                             << "--offload";
      }

      // Collect all cuda_gpu_arch parameters, removing duplicates.
      std::set<StringRef> GpuArchs;
      bool Error = false;
      for (Arg *A : Args) {
        if (!(A->getOption().matches(options::OPT_offload_arch_EQ) ||
              A->getOption().matches(options::OPT_no_offload_arch_EQ)))
          continue;
        A->claim();

        StringRef ArchStr = A->getValue();
        if (A->getOption().matches(options::OPT_no_offload_arch_EQ) &&
            ArchStr == "all") {
          GpuArchs.clear();
          continue;
        }
        ArchStr = getCanonicalOffloadArch(ArchStr);
        if (ArchStr.empty()) {
          Error = true;
        } else if (A->getOption().matches(options::OPT_offload_arch_EQ))
          GpuArchs.insert(ArchStr);
        else if (A->getOption().matches(options::OPT_no_offload_arch_EQ))
          GpuArchs.erase(ArchStr);
        else
          llvm_unreachable("Unexpected option.");
      }

      auto &&ConflictingArchs = getConflictOffloadArchCombination(GpuArchs);
      if (ConflictingArchs) {
        C.getDriver().Diag(clang::diag::err_drv_bad_offload_arch_combo)
            << ConflictingArchs.getValue().first
            << ConflictingArchs.getValue().second;
        C.setContainsError();
        return true;
      }

      // Collect list of GPUs remaining in the set.
      for (auto Arch : GpuArchs)
        GpuArchList.push_back(Arch.data());

      // Default to sm_20 which is the lowest common denominator for
      // supported GPUs.  sm_20 code should work correctly, if
      // suboptimally, on all newer GPUs.
      if (GpuArchList.empty()) {
        if (ToolChains.front()->getTriple().isSPIRV())
          GpuArchList.push_back(CudaArch::Generic);
        else
          GpuArchList.push_back(DefaultCudaArch);
      }

      return Error;
    }
  };

  /// \brief CUDA action builder. It injects device code in the host backend
  /// action.
  class CudaActionBuilder final : public CudaActionBuilderBase {
  public:
    CudaActionBuilder(Compilation &C, DerivedArgList &Args,
                      const Driver::InputList &Inputs)
        : CudaActionBuilderBase(C, Args, Inputs, Action::OFK_Cuda) {
      DefaultCudaArch = CudaArch::SM_35;
    }

    StringRef getCanonicalOffloadArch(StringRef ArchStr) override {
      CudaArch Arch = StringToCudaArch(ArchStr);
      if (Arch == CudaArch::UNKNOWN || !IsNVIDIAGpuArch(Arch)) {
        C.getDriver().Diag(clang::diag::err_drv_cuda_bad_gpu_arch) << ArchStr;
        return StringRef();
      }
      return CudaArchToString(Arch);
    }

    llvm::Optional<std::pair<llvm::StringRef, llvm::StringRef>>
    getConflictOffloadArchCombination(
        const std::set<StringRef> &GpuArchs) override {
      return llvm::None;
    }

    ActionBuilderReturnCode
    getDeviceDependences(OffloadAction::DeviceDependences &DA,
                         phases::ID CurPhase, phases::ID FinalPhase,
                         PhasesTy &Phases) override {
      if (!IsActive)
        return ABRT_Inactive;

      // If we don't have more CUDA actions, we don't have any dependences to
      // create for the host.
      if (CudaDeviceActions.empty())
        return ABRT_Success;

      assert(CudaDeviceActions.size() == GpuArchList.size() &&
             "Expecting one action per GPU architecture.");
      assert(!CompileHostOnly &&
             "Not expecting CUDA actions in host-only compilation.");

      // If we are generating code for the device or we are in a backend phase,
      // we attempt to generate the fat binary. We compile each arch to ptx and
      // assemble to cubin, then feed the cubin *and* the ptx into a device
      // "link" action, which uses fatbinary to combine these cubins into one
      // fatbin.  The fatbin is then an input to the host action if not in
      // device-only mode.
      if (CompileDeviceOnly || CurPhase == phases::Backend) {
        ActionList DeviceActions;
        for (unsigned I = 0, E = GpuArchList.size(); I != E; ++I) {
          // Produce the device action from the current phase up to the assemble
          // phase.
          for (auto Ph : Phases) {
            // Skip the phases that were already dealt with.
            if (Ph < CurPhase)
              continue;
            // We have to be consistent with the host final phase.
            if (Ph > FinalPhase)
              break;

            CudaDeviceActions[I] = C.getDriver().ConstructPhaseAction(
                C, Args, Ph, CudaDeviceActions[I], Action::OFK_Cuda);

            if (Ph == phases::Assemble)
              break;
          }

          // If we didn't reach the assemble phase, we can't generate the fat
          // binary. We don't need to generate the fat binary if we are not in
          // device-only mode.
          if (!isa<AssembleJobAction>(CudaDeviceActions[I]) ||
              CompileDeviceOnly)
            continue;

          Action *AssembleAction = CudaDeviceActions[I];
          assert(AssembleAction->getType() == types::TY_Object);
          assert(AssembleAction->getInputs().size() == 1);

          Action *BackendAction = AssembleAction->getInputs()[0];
          assert(BackendAction->getType() == types::TY_PP_Asm);

          for (auto &A : {AssembleAction, BackendAction}) {
            OffloadAction::DeviceDependences DDep;
            DDep.add(*A, *ToolChains.front(), GpuArchList[I], Action::OFK_Cuda);
            DeviceActions.push_back(
                C.MakeAction<OffloadAction>(DDep, A->getType()));
          }
        }

        // We generate the fat binary if we have device input actions.
        if (!DeviceActions.empty()) {
          CudaFatBinary =
              C.MakeAction<LinkJobAction>(DeviceActions, types::TY_CUDA_FATBIN);

          if (!CompileDeviceOnly) {
            DA.add(*CudaFatBinary, *ToolChains.front(), /*BoundArch=*/nullptr,
                   Action::OFK_Cuda);
            // Clear the fat binary, it is already a dependence to an host
            // action.
            CudaFatBinary = nullptr;
          }

          // Remove the CUDA actions as they are already connected to an host
          // action or fat binary.
          CudaDeviceActions.clear();
        }

        // We avoid creating host action in device-only mode.
        return CompileDeviceOnly ? ABRT_Ignore_Host : ABRT_Success;
      } else if (CurPhase > phases::Backend) {
        // If we are past the backend phase and still have a device action, we
        // don't have to do anything as this action is already a device
        // top-level action.
        return ABRT_Success;
      }

      assert(CurPhase < phases::Backend && "Generating single CUDA "
                                           "instructions should only occur "
                                           "before the backend phase!");

      // By default, we produce an action for each device arch.
      for (Action *&A : CudaDeviceActions)
        A = C.getDriver().ConstructPhaseAction(C, Args, CurPhase, A);

      return ABRT_Success;
    }
  };
  /// \brief HIP action builder. It injects device code in the host backend
  /// action.
  class HIPActionBuilder final : public CudaActionBuilderBase {
    /// The linker inputs obtained for each device arch.
    SmallVector<ActionList, 8> DeviceLinkerInputs;
    // The default bundling behavior depends on the type of output, therefore
    // BundleOutput needs to be tri-value: None, true, or false.
    // Bundle code objects except --no-gpu-output is specified for device
    // only compilation. Bundle other type of output files only if
    // --gpu-bundle-output is specified for device only compilation.
    Optional<bool> BundleOutput;

  public:
    HIPActionBuilder(Compilation &C, DerivedArgList &Args,
                     const Driver::InputList &Inputs)
        : CudaActionBuilderBase(C, Args, Inputs, Action::OFK_HIP) {
      DefaultCudaArch = CudaArch::GFX803;
      if (Args.hasArg(options::OPT_gpu_bundle_output,
                      options::OPT_no_gpu_bundle_output))
        BundleOutput = Args.hasFlag(options::OPT_gpu_bundle_output,
                                    options::OPT_no_gpu_bundle_output, true);
    }

    bool canUseBundlerUnbundler() const override { return true; }

    StringRef getCanonicalOffloadArch(StringRef IdStr) override {
      llvm::StringMap<bool> Features;
      // getHIPOffloadTargetTriple() is known to return valid value as it has
      // been called successfully in the CreateOffloadingDeviceToolChains().
      auto ArchStr = parseTargetID(
          *getHIPOffloadTargetTriple(C.getDriver(), C.getInputArgs()), IdStr,
          &Features);
      if (!ArchStr) {
        C.getDriver().Diag(clang::diag::err_drv_bad_target_id) << IdStr;
        C.setContainsError();
        return StringRef();
      }
      auto CanId = getCanonicalTargetID(ArchStr.getValue(), Features);
      return Args.MakeArgStringRef(CanId);
    };

    llvm::Optional<std::pair<llvm::StringRef, llvm::StringRef>>
    getConflictOffloadArchCombination(
        const std::set<StringRef> &GpuArchs) override {
      return getConflictTargetIDCombination(GpuArchs);
    }

    ActionBuilderReturnCode
    getDeviceDependences(OffloadAction::DeviceDependences &DA,
                         phases::ID CurPhase, phases::ID FinalPhase,
                         PhasesTy &Phases) override {
      if (!IsActive)
        return ABRT_Inactive;

      // amdgcn does not support linking of object files, therefore we skip
      // backend and assemble phases to output LLVM IR. Except for generating
      // non-relocatable device code, where we generate fat binary for device
      // code and pass to host in Backend phase.
      if (CudaDeviceActions.empty())
        return ABRT_Success;

      assert(((CurPhase == phases::Link && Relocatable) ||
              CudaDeviceActions.size() == GpuArchList.size()) &&
             "Expecting one action per GPU architecture.");
      assert(!CompileHostOnly &&
             "Not expecting HIP actions in host-only compilation.");

      if (!Relocatable && CurPhase == phases::Backend && !EmitLLVM &&
          !EmitAsm) {
        // If we are in backend phase, we attempt to generate the fat binary.
        // We compile each arch to IR and use a link action to generate code
        // object containing ISA. Then we use a special "link" action to create
        // a fat binary containing all the code objects for different GPU's.
        // The fat binary is then an input to the host action.
        for (unsigned I = 0, E = GpuArchList.size(); I != E; ++I) {
          if (C.getDriver().isUsingLTO(/*IsOffload=*/true)) {
            // When LTO is enabled, skip the backend and assemble phases and
            // use lld to link the bitcode.
            ActionList AL;
            AL.push_back(CudaDeviceActions[I]);
            // Create a link action to link device IR with device library
            // and generate ISA.
            CudaDeviceActions[I] =
                C.MakeAction<LinkJobAction>(AL, types::TY_Image);
          } else {
            // When LTO is not enabled, we follow the conventional
            // compiler phases, including backend and assemble phases.
            ActionList AL;
            Action *BackendAction = nullptr;
            if (ToolChains.front()->getTriple().isSPIRV()) {
              // Emit LLVM bitcode for SPIR-V targets. SPIR-V device tool chain
              // (HIPSPVToolChain) runs post-link LLVM IR passes.
              types::ID Output = Args.hasArg(options::OPT_S)
                                     ? types::TY_LLVM_IR
                                     : types::TY_LLVM_BC;
              BackendAction =
                  C.MakeAction<BackendJobAction>(CudaDeviceActions[I], Output);
            } else
              BackendAction = C.getDriver().ConstructPhaseAction(
                  C, Args, phases::Backend, CudaDeviceActions[I],
                  AssociatedOffloadKind);
            auto AssembleAction = C.getDriver().ConstructPhaseAction(
                C, Args, phases::Assemble, BackendAction,
                AssociatedOffloadKind);
            AL.push_back(AssembleAction);
            // Create a link action to link device IR with device library
            // and generate ISA.
            CudaDeviceActions[I] =
                C.MakeAction<LinkJobAction>(AL, types::TY_Image);
          }

          // OffloadingActionBuilder propagates device arch until an offload
          // action. Since the next action for creating fatbin does
          // not have device arch, whereas the above link action and its input
          // have device arch, an offload action is needed to stop the null
          // device arch of the next action being propagated to the above link
          // action.
          OffloadAction::DeviceDependences DDep;
          DDep.add(*CudaDeviceActions[I], *ToolChains.front(), GpuArchList[I],
                   AssociatedOffloadKind);
          CudaDeviceActions[I] = C.MakeAction<OffloadAction>(
              DDep, CudaDeviceActions[I]->getType());
        }

        if (!CompileDeviceOnly || !BundleOutput.hasValue() ||
            BundleOutput.getValue()) {
          // Create HIP fat binary with a special "link" action.
          CudaFatBinary = C.MakeAction<LinkJobAction>(CudaDeviceActions,
                                                      types::TY_HIP_FATBIN);

          if (!CompileDeviceOnly) {
            DA.add(*CudaFatBinary, *ToolChains.front(), /*BoundArch=*/nullptr,
                   AssociatedOffloadKind);
            // Clear the fat binary, it is already a dependence to an host
            // action.
            CudaFatBinary = nullptr;
          }

          // Remove the CUDA actions as they are already connected to an host
          // action or fat binary.
          CudaDeviceActions.clear();
        }

        return CompileDeviceOnly ? ABRT_Ignore_Host : ABRT_Success;
      } else if (CurPhase == phases::Link) {
        // Save CudaDeviceActions to DeviceLinkerInputs for each GPU subarch.
        // This happens to each device action originated from each input file.
        // Later on, device actions in DeviceLinkerInputs are used to create
        // device link actions in appendLinkDependences and the created device
        // link actions are passed to the offload action as device dependence.
        DeviceLinkerInputs.resize(CudaDeviceActions.size());
        auto LI = DeviceLinkerInputs.begin();
        for (auto *A : CudaDeviceActions) {
          LI->push_back(A);
          ++LI;
        }

        // We will pass the device action as a host dependence, so we don't
        // need to do anything else with them.
        CudaDeviceActions.clear();
        return CompileDeviceOnly ? ABRT_Ignore_Host : ABRT_Success;
      }

      // By default, we produce an action for each device arch.
      for (Action *&A : CudaDeviceActions) {
        A = C.getDriver().ConstructPhaseAction(C, Args, CurPhase, A,
                                               AssociatedOffloadKind);
      }

      if (CompileDeviceOnly && CurPhase == FinalPhase &&
          BundleOutput.hasValue() && BundleOutput.getValue()) {
        for (unsigned I = 0, E = GpuArchList.size(); I != E; ++I) {
          OffloadAction::DeviceDependences DDep;
          DDep.add(*CudaDeviceActions[I], *ToolChains.front(), GpuArchList[I],
                   AssociatedOffloadKind);
          CudaDeviceActions[I] = C.MakeAction<OffloadAction>(
              DDep, CudaDeviceActions[I]->getType());
        }
        CudaFatBinary =
            C.MakeAction<OffloadBundlingJobAction>(CudaDeviceActions);
        CudaDeviceActions.clear();
      }

      return (CompileDeviceOnly && CurPhase == FinalPhase) ? ABRT_Ignore_Host
                                                           : ABRT_Success;
    }

    void appendLinkDeviceActions(ActionList &AL) override {
      if (DeviceLinkerInputs.size() == 0)
        return;

      assert(DeviceLinkerInputs.size() == GpuArchList.size() &&
             "Linker inputs and GPU arch list sizes do not match.");

      ActionList Actions;
      unsigned I = 0;
      // Append a new link action for each device.
      // Each entry in DeviceLinkerInputs corresponds to a GPU arch.
      for (auto &LI : DeviceLinkerInputs) {

        types::ID Output = Args.hasArg(options::OPT_emit_llvm)
                                   ? types::TY_LLVM_BC
                                   : types::TY_Image;

        auto *DeviceLinkAction = C.MakeAction<LinkJobAction>(LI, Output);
        // Linking all inputs for the current GPU arch.
        // LI contains all the inputs for the linker.
        OffloadAction::DeviceDependences DeviceLinkDeps;
        DeviceLinkDeps.add(*DeviceLinkAction, *ToolChains[0],
            GpuArchList[I], AssociatedOffloadKind);
        Actions.push_back(C.MakeAction<OffloadAction>(
            DeviceLinkDeps, DeviceLinkAction->getType()));
        ++I;
      }
      DeviceLinkerInputs.clear();

      // If emitting LLVM, do not generate final host/device compilation action
      if (Args.hasArg(options::OPT_emit_llvm)) {
          AL.append(Actions);
          return;
      }

      // Create a host object from all the device images by embedding them
      // in a fat binary for mixed host-device compilation. For device-only
      // compilation, creates a fat binary.
      OffloadAction::DeviceDependences DDeps;
      if (!CompileDeviceOnly || !BundleOutput.hasValue() ||
          BundleOutput.getValue()) {
        auto *TopDeviceLinkAction = C.MakeAction<LinkJobAction>(
            Actions,
            CompileDeviceOnly ? types::TY_HIP_FATBIN : types::TY_Object);
        DDeps.add(*TopDeviceLinkAction, *ToolChains[0], nullptr,
                  AssociatedOffloadKind);
        // Offload the host object to the host linker.
        AL.push_back(
            C.MakeAction<OffloadAction>(DDeps, TopDeviceLinkAction->getType()));
      } else {
        AL.append(Actions);
      }
    }

    Action* appendLinkHostActions(ActionList &AL) override { return AL.back(); }

    void appendLinkDependences(OffloadAction::DeviceDependences &DA) override {}
  };

  /// OpenMP action builder. The host bitcode is passed to the device frontend
  /// and all the device linked images are passed to the host link phase.
  class OpenMPActionBuilder final : public DeviceActionBuilder {
    /// The OpenMP actions for the current input.
    ActionList OpenMPDeviceActions;

    bool CompileHostOnly = false;
    bool CompileDeviceOnly = false;

    /// List of GPU architectures to use in this compilation.
    SmallVector<TargetID, 4> GpuArchList;

    /// The linker inputs obtained for each toolchain.
    SmallVector<ActionList, 8> DeviceLinkerInputs;

  public:
    OpenMPActionBuilder(Compilation &C, DerivedArgList &Args,
                        const Driver::InputList &Inputs)
        : DeviceActionBuilder(C, Args, Inputs, Action::OFK_OpenMP) {}

    ActionBuilderReturnCode
    getDeviceDependences(OffloadAction::DeviceDependences &DA,
                         phases::ID CurPhase, phases::ID FinalPhase,
                         PhasesTy &Phases) override {
      if (OpenMPDeviceActions.empty())
        return ABRT_Inactive;

      // We should always have an action for each input.
      assert(OpenMPDeviceActions.size() == ToolChains.size() &&
             "Number of OpenMP actions and toolchains do not match.");

      // The host only depends on device action in the linking phase, when all
      // the device images have to be embedded in the host image.
      if (CurPhase == phases::Link) {
        assert(ToolChains.size() == DeviceLinkerInputs.size() &&
               "Toolchains and linker inputs sizes do not match.");
        auto LI = DeviceLinkerInputs.begin();
        for (auto *A : OpenMPDeviceActions) {
          LI->push_back(A);
          ++LI;
        }

        // We passed the device action as a host dependence, so we don't need to
        // do anything else with them.
        OpenMPDeviceActions.clear();
        return CompileDeviceOnly ? ABRT_Ignore_Host : ABRT_Success;
      }

      bool LastActionIsCompile = false;
      // By default, we produce an action for each device arch.
      for (unsigned I = 0; I < ToolChains.size(); ++I) {
        Action *&A = OpenMPDeviceActions[I];
        // AMDGPU does not support linking of object files, so we skip
        // assemble and backend actions to produce LLVM IR.
        if (ToolChains[I]->getTriple().isAMDGCN() &&
            (CurPhase == phases::Assemble || CurPhase == phases::Backend))
          continue;
        A = C.getDriver().ConstructPhaseAction(C, Args, CurPhase, A,
                                               Action::OFK_OpenMP);
        LastActionIsCompile =
            (A->getKind() == Action::ActionClass::CompileJobClass);
      }
      return (CompileDeviceOnly && LastActionIsCompile) ? ABRT_Ignore_Host
                                                        : ABRT_Success;
    }

    ActionBuilderReturnCode addDeviceDepences(Action *HostAction) override {

      // If this is an input action replicate it for each OpenMP toolchain.
      if (auto *IA = dyn_cast<InputAction>(HostAction)) {
        OpenMPDeviceActions.clear();
        // Only process input actions for files that have extensions
        std::string FileName = IA->getInputArg().getAsString(Args);
        if (!llvm::sys::path::has_extension(FileName)) {
          return ABRT_Inactive;
        }
        for (unsigned I = 0; I < ToolChains.size(); ++I) {
          OpenMPDeviceActions.push_back(C.MakeAction<InputAction>(
              IA->getInputArg(), IA->getType(), GpuArchList[I].ID));
        }
        return ABRT_Success;
      }

      // If this is an unbundling action use it as is for each OpenMP toolchain.
      if (auto *UA = dyn_cast<OffloadUnbundlingJobAction>(HostAction)) {
        OpenMPDeviceActions.clear();
        auto *IA = cast<InputAction>(UA->getInputs().back());
        std::string FileName = IA->getInputArg().getAsString(Args);
        // Check if the type of the file is the same as the action. Do not
        // unbundle it if it is not. Do not unbundle .so files, for example,
        // which are not object files.

        // TODO(JAN): Create new file type for archive (TY_Archive),
        // but it would likely touch a lot of code (currently 32
        // places in 9 files), because anywhere TY_Object is checked,
        // a check for TY_Archive would have to be added.

        if (IA->getType() == types::TY_Object) {
          if (llvm::sys::path::has_extension(FileName)) {
            StringRef Extension =
                llvm::sys::path::extension(FileName).drop_front();
            if ((types::lookupTypeForExtension(Extension) !=
                 types::TY_Object) &&
                Extension != "a") {
              return ABRT_Inactive;
            }
          } else {
            return ABRT_Inactive;
          }
        }

        for (unsigned I = 0; I < ToolChains.size(); ++I) {
          OpenMPDeviceActions.push_back(UA);
          UA->registerDependentActionInfo(ToolChains[I],
                                          /*BoundArch=*/GpuArchList[I].ID,
                                          Action::OFK_OpenMP);
        }
        return ABRT_Success;
      }

      // When generating code for OpenMP we use the host compile phase result as
      // a dependence to the device compile phase so that it can learn what
      // declarations should be emitted. However, this is not the only use for
      // the host action, so we prevent it from being collapsed.
      if (isa<CompileJobAction>(HostAction)) {
        HostAction->setCannotBeCollapsedWithNextDependentAction();
        assert(ToolChains.size() == OpenMPDeviceActions.size() &&
               "Toolchains and device action sizes do not match.");
        OffloadAction::HostDependence HDep(
            *HostAction, *C.getSingleOffloadToolChain<Action::OFK_Host>(),
            /*BoundArch=*/nullptr, Action::OFK_OpenMP);
        auto TC = ToolChains.begin();
        unsigned arch_count = 0;
        for (Action *&A : OpenMPDeviceActions) {
          assert(isa<CompileJobAction>(A));
          OffloadAction::DeviceDependences DDep;
          DDep.add(*A, **TC, GpuArchList[arch_count++].ID, Action::OFK_OpenMP);
          A = C.MakeAction<OffloadAction>(HDep, DDep);
          ++TC;
        }
      }
      return ABRT_Success;
    }

    void appendTopLevelActions(ActionList &AL) override {
      if (OpenMPDeviceActions.empty())
        return;

      // We should always have an action for each input.
      assert(OpenMPDeviceActions.size() == ToolChains.size() &&
             "Number of OpenMP actions and toolchains do not match.");

      unsigned arch_count = 0;
      // Append all device actions followed by the proper offload action.
      auto TI = ToolChains.begin();
      for (auto *A : OpenMPDeviceActions) {
        OffloadAction::DeviceDependences Dep;
        Dep.add(*A, **TI, /*BoundArch=*/GpuArchList[arch_count++].ID,
                Action::OFK_OpenMP);
        AL.push_back(C.MakeAction<OffloadAction>(Dep, A->getType()));
        ++TI;
      }
      // We no longer need the action stored in this builder.
      OpenMPDeviceActions.clear();
    }

    void appendLinkDeviceActions(ActionList &AL) override {
      assert(ToolChains.size() == DeviceLinkerInputs.size() &&
             "Toolchains and linker inputs sizes do not match.");
      // Append a new link action for each device.
      auto TC = ToolChains.begin();
      unsigned arch_count = 0;
      for (auto &LI : DeviceLinkerInputs) {
        auto *DeviceLinkAction =
            C.MakeAction<LinkJobAction>(LI, types::TY_Image);
        OffloadAction::DeviceDependences DeviceLinkDeps;
        DeviceLinkDeps.add(*DeviceLinkAction, **TC,
                           GpuArchList[arch_count++].ID, Action::OFK_OpenMP);
        AL.push_back(C.MakeAction<OffloadAction>(DeviceLinkDeps,
                                                 DeviceLinkAction->getType()));
        ++TC;
      }
      DeviceLinkerInputs.clear();
    }

    Action* appendLinkHostActions(ActionList &AL) override {
      // Create wrapper bitcode from the result of device link actions and compile
      // it to an object which will be added to the host link command.
      auto *BC = C.MakeAction<OffloadWrapperJobAction>(AL, types::TY_LLVM_BC);
      auto *ASM = C.MakeAction<BackendJobAction>(BC, types::TY_PP_Asm);
      return C.MakeAction<AssembleJobAction>(ASM, types::TY_Object);
    }

    void appendLinkDependences(OffloadAction::DeviceDependences &DA) override {}

    bool initialize() override {
      if (Arg *cu_dev_only =
              C.getInputArgs().getLastArg(options::OPT_cuda_device_only)) {
        cu_dev_only->claim();
        CompileDeviceOnly = true;
        // TODO: Check emitting IR for OpenMP when cuda-device-only is set
      }
      // Get the OpenMP toolchains. If we don't get any, the action builder will
      // know there is nothing to do related to OpenMP offloading.
      auto OpenMPTCRange = C.getOffloadToolChains<Action::OFK_OpenMP>();
      for (auto TI = OpenMPTCRange.first, TE = OpenMPTCRange.second; TI != TE;
           ++TI) {
        GpuArchList.push_back(
            TI->second->getTriple().getEnvironmentName().data());
        ToolChains.push_back(TI->second);
      }

      DeviceLinkerInputs.resize(ToolChains.size());
      return false;
    }

    bool canUseBundlerUnbundler() const override {
      // OpenMP should use bundled files whenever possible.
      return true;
    }
  };

  ///
  /// TODO: Add the implementation for other specialized builders here.
  ///

  /// Specialized builders being used by this offloading action builder.
  SmallVector<DeviceActionBuilder *, 4> SpecializedBuilders;

  /// Flag set to true if all valid builders allow file bundling/unbundling.
  bool CanUseBundler;

public:
  OffloadingActionBuilder(Compilation &C, DerivedArgList &Args,
                          const Driver::InputList &Inputs)
      : C(C) {
    // Create a specialized builder for each device toolchain.

    IsValid = true;

    // Create a specialized builder for CUDA.
    SpecializedBuilders.push_back(new CudaActionBuilder(C, Args, Inputs));

    // Create a specialized builder for HIP.
    SpecializedBuilders.push_back(new HIPActionBuilder(C, Args, Inputs));

    // Create a specialized builder for OpenMP.
    SpecializedBuilders.push_back(new OpenMPActionBuilder(C, Args, Inputs));

    //
    // TODO: Build other specialized builders here.
    //

    // Initialize all the builders, keeping track of errors. If all valid
    // builders agree that we can use bundling, set the flag to true.
    unsigned ValidBuilders = 0u;
    unsigned ValidBuildersSupportingBundling = 0u;
    for (auto *SB : SpecializedBuilders) {
      IsValid = IsValid && !SB->initialize();

      // Update the counters if the builder is valid.
      if (SB->isValid()) {
        ++ValidBuilders;
        if (SB->canUseBundlerUnbundler())
          ++ValidBuildersSupportingBundling;
      }
    }
    CanUseBundler =
        ValidBuilders && ValidBuilders == ValidBuildersSupportingBundling;
  }

  ~OffloadingActionBuilder() {
    for (auto *SB : SpecializedBuilders)
      delete SB;
  }

  /// Record a host action and its originating input argument.
  void recordHostAction(Action *HostAction, const Arg *InputArg) {
    assert(HostAction && "Invalid host action");
    assert(InputArg && "Invalid input argument");
    auto Loc = HostActionToInputArgMap.find(HostAction);
    if (Loc == HostActionToInputArgMap.end())
      HostActionToInputArgMap[HostAction] = InputArg;
    assert(HostActionToInputArgMap[HostAction] == InputArg &&
           "host action mapped to multiple input arguments");
  }

  /// Generate an action that adds device dependences (if any) to a host action.
  /// If no device dependence actions exist, just return the host action \a
  /// HostAction. If an error is found or if no builder requires the host action
  /// to be generated, return nullptr.
  Action *
  addDeviceDependencesToHostAction(Action *HostAction, const Arg *InputArg,
                                   phases::ID CurPhase, phases::ID FinalPhase,
                                   DeviceActionBuilder::PhasesTy &Phases) {
    if (!IsValid)
      return nullptr;

    if (SpecializedBuilders.empty())
      return HostAction;

    assert(HostAction && "Invalid host action!");
    recordHostAction(HostAction, InputArg);

    OffloadAction::DeviceDependences DDeps;
    // Check if all the programming models agree we should not emit the host
    // action. Also, keep track of the offloading kinds employed.
    auto &OffloadKind = InputArgToOffloadKindMap[InputArg];
    unsigned InactiveBuilders = 0u;
    unsigned IgnoringBuilders = 0u;
    for (auto *SB : SpecializedBuilders) {
      if (!SB->isValid()) {
        ++InactiveBuilders;
        continue;
      }

      auto RetCode =
          SB->getDeviceDependences(DDeps, CurPhase, FinalPhase, Phases);

      // If the builder explicitly says the host action should be ignored,
      // we need to increment the variable that tracks the builders that request
      // the host object to be ignored.
      if (RetCode == DeviceActionBuilder::ABRT_Ignore_Host)
        ++IgnoringBuilders;

      // Unless the builder was inactive for this action, we have to record the
      // offload kind because the host will have to use it.
      if (RetCode != DeviceActionBuilder::ABRT_Inactive)
        OffloadKind |= SB->getAssociatedOffloadKind();
    }

    // If all builders agree that the host object should be ignored, just return
    // nullptr.
    if (IgnoringBuilders &&
        SpecializedBuilders.size() == (InactiveBuilders + IgnoringBuilders))
      return nullptr;

    if (DDeps.getActions().empty())
      return HostAction;

    // We have dependences we need to bundle together. We use an offload action
    // for that.
    OffloadAction::HostDependence HDep(
        *HostAction, *C.getSingleOffloadToolChain<Action::OFK_Host>(),
        /*BoundArch=*/nullptr, DDeps);
    return C.MakeAction<OffloadAction>(HDep, DDeps);
  }

  /// Generate an action that adds a host dependence to a device action. The
  /// results will be kept in this action builder. Return true if an error was
  /// found.
  bool addHostDependenceToDeviceActions(Action *&HostAction,
                                        const Arg *InputArg) {
    if (!IsValid)
      return true;

    recordHostAction(HostAction, InputArg);

    // If we are supporting bundling/unbundling and the current action is an
    // input action of non-source file, we replace the host action by the
    // unbundling action. The bundler tool has the logic to detect if an input
    // is a bundle or not and if the input is not a bundle it assumes it is a
    // host file. Therefore it is safe to create an unbundling action even if
    // the input is not a bundle.
    if (CanUseBundler && isa<InputAction>(HostAction) &&
        InputArg->getOption().getKind() == llvm::opt::Option::InputClass &&
        (!types::isSrcFile(HostAction->getType()) ||
         HostAction->getType() == types::TY_PP_HIP)) {
      auto UnbundlingHostAction =
          C.MakeAction<OffloadUnbundlingJobAction>(HostAction);
      UnbundlingHostAction->registerDependentActionInfo(
          C.getSingleOffloadToolChain<Action::OFK_Host>(),
          /*BoundArch=*/StringRef(), Action::OFK_Host);
      HostAction = UnbundlingHostAction;
      recordHostAction(HostAction, InputArg);
    }

    assert(HostAction && "Invalid host action!");

    // Register the offload kinds that are used.
    auto &OffloadKind = InputArgToOffloadKindMap[InputArg];
    for (auto *SB : SpecializedBuilders) {
      if (!SB->isValid())
        continue;

      auto RetCode = SB->addDeviceDepences(HostAction);

      // Host dependences for device actions are not compatible with that same
      // action being ignored.
      assert(RetCode != DeviceActionBuilder::ABRT_Ignore_Host &&
             "Host dependence not expected to be ignored.!");

      // Unless the builder was inactive for this action, we have to record the
      // offload kind because the host will have to use it.
      if (RetCode != DeviceActionBuilder::ABRT_Inactive)
        OffloadKind |= SB->getAssociatedOffloadKind();
    }

    // Do not use unbundler if the Host does not depend on device action.
    if (OffloadKind == Action::OFK_None && CanUseBundler)
      if (auto *UA = dyn_cast<OffloadUnbundlingJobAction>(HostAction))
        HostAction = UA->getInputs().back();

    return false;
  }

  /// Add the offloading top level actions to the provided action list. This
  /// function can replace the host action by a bundling action if the
  /// programming models allow it.
  bool appendTopLevelActions(ActionList &AL, Action *HostAction,
                             const Arg *InputArg) {
    if (HostAction)
      recordHostAction(HostAction, InputArg);

    // Get the device actions to be appended.
    ActionList OffloadAL;
    for (auto *SB : SpecializedBuilders) {
      if (!SB->isValid())
        continue;
      SB->appendTopLevelActions(OffloadAL);
    }

    // If we can use the bundler, replace the host action by the bundling one in
    // the resulting list. Otherwise, just append the device actions. For
    // device only compilation, HostAction is a null pointer, therefore only do
    // this when HostAction is not a null pointer.
    if (CanUseBundler && HostAction &&
        HostAction->getType() != types::TY_Nothing && !OffloadAL.empty()) {
      // Add the host action to the list in order to create the bundling action.
      OffloadAL.push_back(HostAction);

      // We expect that the host action was just appended to the action list
      // before this method was called.
      assert(HostAction == AL.back() && "Host action not in the list??");
      HostAction = C.MakeAction<OffloadBundlingJobAction>(OffloadAL);
      recordHostAction(HostAction, InputArg);
      AL.back() = HostAction;
    } else
      AL.append(OffloadAL.begin(), OffloadAL.end());

    // Propagate to the current host action (if any) the offload information
    // associated with the current input.
    if (HostAction)
      HostAction->propagateHostOffloadInfo(InputArgToOffloadKindMap[InputArg],
                                           /*BoundArch=*/nullptr);
    return false;
  }

  void appendDeviceLinkActions(ActionList &AL) {
    for (DeviceActionBuilder *SB : SpecializedBuilders) {
      if (!SB->isValid())
        continue;
      SB->appendLinkDeviceActions(AL);
    }
  }

  Action *makeHostLinkAction() {
    // Build a list of device linking actions.
    ActionList DeviceAL;
    appendDeviceLinkActions(DeviceAL);
    if (DeviceAL.empty())
      return nullptr;

    // Let builders add host linking actions.
    Action* HA = nullptr;
    for (DeviceActionBuilder *SB : SpecializedBuilders) {
      if (!SB->isValid())
        continue;
      HA = SB->appendLinkHostActions(DeviceAL);
      // This created host action has no originating input argument, therefore
      // needs to set its offloading kind directly.
      if (HA)
        HA->propagateHostOffloadInfo(SB->getAssociatedOffloadKind(),
                                     /*BoundArch=*/nullptr);
    }
    return HA;
  }

  /// Processes the host linker action. This currently consists of replacing it
  /// with an offload action if there are device link objects and propagate to
  /// the host action all the offload kinds used in the current compilation. The
  /// resulting action is returned.
  Action *processHostLinkAction(Action *HostAction) {
    // Add all the dependences from the device linking actions.
    OffloadAction::DeviceDependences DDeps;
    for (auto *SB : SpecializedBuilders) {
      if (!SB->isValid())
        continue;

      SB->appendLinkDependences(DDeps);
    }

    // Calculate all the offload kinds used in the current compilation.
    unsigned ActiveOffloadKinds = 0u;
    for (auto &I : InputArgToOffloadKindMap)
      ActiveOffloadKinds |= I.second;

    // If we don't have device dependencies, we don't have to create an offload
    // action.
    if (DDeps.getActions().empty()) {
      // Set all the active offloading kinds to the link action. Given that it
      // is a link action it is assumed to depend on all actions generated so
      // far.
      HostAction->setHostOffloadInfo(ActiveOffloadKinds,
                                     /*BoundArch=*/nullptr);
      // Propagate active offloading kinds for each input to the link action.
      // Each input may have different active offloading kind.
      for (auto A : HostAction->inputs()) {
        auto ArgLoc = HostActionToInputArgMap.find(A);
        if (ArgLoc == HostActionToInputArgMap.end())
          continue;
        auto OFKLoc = InputArgToOffloadKindMap.find(ArgLoc->second);
        if (OFKLoc == InputArgToOffloadKindMap.end())
          continue;
        A->propagateHostOffloadInfo(OFKLoc->second, /*BoundArch=*/nullptr);
      }
      return HostAction;
    }

    // Create the offload action with all dependences. When an offload action
    // is created the kinds are propagated to the host action, so we don't have
    // to do that explicitly here.
    OffloadAction::HostDependence HDep(
        *HostAction, *C.getSingleOffloadToolChain<Action::OFK_Host>(),
        /*BoundArch*/ nullptr, ActiveOffloadKinds);
    return C.MakeAction<OffloadAction>(HDep, DDeps);
  }
};
} // anonymous namespace.

void Driver::handleArguments(Compilation &C, DerivedArgList &Args,
                             const InputList &Inputs,
                             ActionList &Actions) const {

  // Ignore /Yc/Yu if both /Yc and /Yu passed but with different filenames.
  Arg *YcArg = Args.getLastArg(options::OPT__SLASH_Yc);
  Arg *YuArg = Args.getLastArg(options::OPT__SLASH_Yu);
  if (YcArg && YuArg && strcmp(YcArg->getValue(), YuArg->getValue()) != 0) {
    Diag(clang::diag::warn_drv_ycyu_different_arg_clang_cl);
    Args.eraseArg(options::OPT__SLASH_Yc);
    Args.eraseArg(options::OPT__SLASH_Yu);
    YcArg = YuArg = nullptr;
  }
  if (YcArg && Inputs.size() > 1) {
    Diag(clang::diag::warn_drv_yc_multiple_inputs_clang_cl);
    Args.eraseArg(options::OPT__SLASH_Yc);
    YcArg = nullptr;
  }

  Arg *FinalPhaseArg;
  phases::ID FinalPhase = getFinalPhase(Args, &FinalPhaseArg);

  if (FinalPhase == phases::Link) {
    // Emitting LLVM while linking disabled except in HIPAMD Toolchain
    if (Args.hasArg(options::OPT_emit_llvm) && !Args.hasArg(options::OPT_hip_link))
      Diag(clang::diag::err_drv_emit_llvm_link);
    if (IsCLMode() && LTOMode != LTOK_None &&
        !Args.getLastArgValue(options::OPT_fuse_ld_EQ)
             .equals_insensitive("lld"))
      Diag(clang::diag::err_drv_lto_without_lld);
  }

  if (FinalPhase == phases::Preprocess || Args.hasArg(options::OPT__SLASH_Y_)) {
    // If only preprocessing or /Y- is used, all pch handling is disabled.
    // Rather than check for it everywhere, just remove clang-cl pch-related
    // flags here.
    Args.eraseArg(options::OPT__SLASH_Fp);
    Args.eraseArg(options::OPT__SLASH_Yc);
    Args.eraseArg(options::OPT__SLASH_Yu);
    YcArg = YuArg = nullptr;
  }

  unsigned LastPLSize = 0;
  for (auto &I : Inputs) {
    types::ID InputType = I.first;
    const Arg *InputArg = I.second;

    auto PL = types::getCompilationPhases(InputType);
    LastPLSize = PL.size();

    // If the first step comes after the final phase we are doing as part of
    // this compilation, warn the user about it.
    phases::ID InitialPhase = PL[0];
    if (InitialPhase > FinalPhase) {
      if (InputArg->isClaimed())
        continue;

      // Claim here to avoid the more general unused warning.
      InputArg->claim();

      // Suppress all unused style warnings with -Qunused-arguments
      if (Args.hasArg(options::OPT_Qunused_arguments))
        continue;

      // Special case when final phase determined by binary name, rather than
      // by a command-line argument with a corresponding Arg.
      if (CCCIsCPP())
        Diag(clang::diag::warn_drv_input_file_unused_by_cpp)
            << InputArg->getAsString(Args) << getPhaseName(InitialPhase);
      // Special case '-E' warning on a previously preprocessed file to make
      // more sense.
      else if (InitialPhase == phases::Compile &&
               (Args.getLastArg(options::OPT__SLASH_EP,
                                options::OPT__SLASH_P) ||
                Args.getLastArg(options::OPT_E) ||
                Args.getLastArg(options::OPT_M, options::OPT_MM)) &&
               getPreprocessedType(InputType) == types::TY_INVALID)
        Diag(clang::diag::warn_drv_preprocessed_input_file_unused)
            << InputArg->getAsString(Args) << !!FinalPhaseArg
            << (FinalPhaseArg ? FinalPhaseArg->getOption().getName() : "");
      else
        Diag(clang::diag::warn_drv_input_file_unused)
            << InputArg->getAsString(Args) << getPhaseName(InitialPhase)
            << !!FinalPhaseArg
            << (FinalPhaseArg ? FinalPhaseArg->getOption().getName() : "");
      continue;
    }

    if (YcArg) {
      // Add a separate precompile phase for the compile phase.
      if (FinalPhase >= phases::Compile) {
        const types::ID HeaderType = lookupHeaderTypeForSourceType(InputType);
        // Build the pipeline for the pch file.
        Action *ClangClPch = C.MakeAction<InputAction>(*InputArg, HeaderType);
        for (phases::ID Phase : types::getCompilationPhases(HeaderType))
          ClangClPch = ConstructPhaseAction(C, Args, Phase, ClangClPch);
        assert(ClangClPch);
        Actions.push_back(ClangClPch);
        // The driver currently exits after the first failed command.  This
        // relies on that behavior, to make sure if the pch generation fails,
        // the main compilation won't run.
        // FIXME: If the main compilation fails, the PCH generation should
        // probably not be considered successful either.
      }
    }
  }

  // If we are linking, claim any options which are obviously only used for
  // compilation.
  // FIXME: Understand why the last Phase List length is used here.
  if (FinalPhase == phases::Link && LastPLSize == 1) {
    Args.ClaimAllArgs(options::OPT_CompileOnly_Group);
    Args.ClaimAllArgs(options::OPT_cl_compile_Group);
  }
}

void Driver::BuildActions(Compilation &C, DerivedArgList &Args,
                          const InputList &Inputs, ActionList &Actions) const {
  llvm::PrettyStackTraceString CrashInfo("Building compilation actions");

  if (!SuppressMissingInputWarning && Inputs.empty()) {
    Diag(clang::diag::err_drv_no_input_files);
    return;
  }

  Arg *FinalPhaseArg;
  phases::ID FinalPhase = getFinalPhase(Args, &FinalPhaseArg);

  // Reject -Z* at the top level, these options should never have been exposed
  // by gcc.
  if (Arg *A = Args.getLastArg(options::OPT_Z_Joined))
    Diag(clang::diag::err_drv_use_of_Z_option) << A->getAsString(Args);

  // Diagnose misuse of /Fo.
  if (Arg *A = Args.getLastArg(options::OPT__SLASH_Fo)) {
    StringRef V = A->getValue();
    if (Inputs.size() > 1 && !V.empty() &&
        !llvm::sys::path::is_separator(V.back())) {
      // Check whether /Fo tries to name an output file for multiple inputs.
      Diag(clang::diag::err_drv_out_file_argument_with_multiple_sources)
          << A->getSpelling() << V;
      Args.eraseArg(options::OPT__SLASH_Fo);
    }
  }

  // Diagnose misuse of /Fa.
  if (Arg *A = Args.getLastArg(options::OPT__SLASH_Fa)) {
    StringRef V = A->getValue();
    if (Inputs.size() > 1 && !V.empty() &&
        !llvm::sys::path::is_separator(V.back())) {
      // Check whether /Fa tries to name an asm file for multiple inputs.
      Diag(clang::diag::err_drv_out_file_argument_with_multiple_sources)
          << A->getSpelling() << V;
      Args.eraseArg(options::OPT__SLASH_Fa);
    }
  }

  // Diagnose misuse of /o.
  if (Arg *A = Args.getLastArg(options::OPT__SLASH_o)) {
    if (A->getValue()[0] == '\0') {
      // It has to have a value.
      Diag(clang::diag::err_drv_missing_argument) << A->getSpelling() << 1;
      Args.eraseArg(options::OPT__SLASH_o);
    }
  }

  handleArguments(C, Args, Inputs, Actions);

  // Builder to be used to build offloading actions.
  OffloadingActionBuilder OffloadBuilder(C, Args, Inputs);

  bool UseNewOffloadingDriver =
      (C.isOffloadingHostKind(Action::OFK_OpenMP) &&
       Args.hasFlag(options::OPT_fopenmp_new_driver,
                    options::OPT_no_offload_new_driver, true)) ||
      Args.hasFlag(options::OPT_offload_new_driver,
                   options::OPT_no_offload_new_driver, false);

  // Construct the actions to perform.
  HeaderModulePrecompileJobAction *HeaderModuleAction = nullptr;
  ExtractAPIJobAction *ExtractAPIAction = nullptr;
  ActionList LinkerInputs;
  ActionList MergerInputs;

<<<<<<< HEAD
  bool UseNewOffloadingDriver =
      C.isOffloadingHostKind(Action::OFK_OpenMP) &&
      Args.hasFlag(options::OPT_fopenmp_new_driver,
                   options::OPT_fno_openmp_new_driver, true) &&
      false;

=======
>>>>>>> 371412e0
  for (auto &I : Inputs) {
    types::ID InputType = I.first;
    const Arg *InputArg = I.second;

    auto PL = types::getCompilationPhases(*this, Args, InputType);
    if (PL.empty())
      continue;

    auto FullPL = types::getCompilationPhases(InputType);

    // Build the pipeline for this file.
    Action *Current = C.MakeAction<InputAction>(*InputArg, InputType);

    // Use the current host action in any of the offloading actions, if
    // required.
    if (!UseNewOffloadingDriver)
      if (OffloadBuilder.addHostDependenceToDeviceActions(Current, InputArg))
        break;

    for (phases::ID Phase : PL) {

      // We are done if this step is past what the user requested.
      if (Phase > FinalPhase)
        break;

      // Add any offload action the host action depends on.
      if (!UseNewOffloadingDriver)
        Current = OffloadBuilder.addDeviceDependencesToHostAction(
            Current, InputArg, Phase, PL.back(), FullPL);
      if (!Current)
        break;

      // Queue linker inputs.
      if (Phase == phases::Link) {
        assert(Phase == PL.back() && "linking must be final compilation step.");
        // We don't need to generate additional link commands if emitting AMD bitcode
        if (!(C.getInputArgs().hasArg(options::OPT_hip_link) &&
             (C.getInputArgs().hasArg(options::OPT_emit_llvm))))
          LinkerInputs.push_back(Current);
        Current = nullptr;
        break;
      }

      // TODO: Consider removing this because the merged may not end up being
      // the final Phase in the pipeline. Perhaps the merged could just merge
      // and then pass an artifact of some sort to the Link Phase.
      // Queue merger inputs.
      if (Phase == phases::IfsMerge) {
        assert(Phase == PL.back() && "merging must be final compilation step.");
        MergerInputs.push_back(Current);
        Current = nullptr;
        break;
      }

      // Each precompiled header file after a module file action is a module
      // header of that same module file, rather than being compiled to a
      // separate PCH.
      if (Phase == phases::Precompile && HeaderModuleAction &&
          getPrecompiledType(InputType) == types::TY_PCH) {
        HeaderModuleAction->addModuleHeaderInput(Current);
        Current = nullptr;
        break;
      }

      if (Phase == phases::Precompile && ExtractAPIAction) {
        ExtractAPIAction->addHeaderInput(Current);
        Current = nullptr;
        break;
      }

      // Try to build the offloading actions and add the result as a dependency
      // to the host.
      if (UseNewOffloadingDriver)
        Current = BuildOffloadingActions(C, Args, I, Current);

      // FIXME: Should we include any prior module file outputs as inputs of
      // later actions in the same command line?

      // Otherwise construct the appropriate action.
      Action *NewCurrent = ConstructPhaseAction(C, Args, Phase, Current);

      // We didn't create a new action, so we will just move to the next phase.
      if (NewCurrent == Current)
        continue;

      if (auto *HMA = dyn_cast<HeaderModulePrecompileJobAction>(NewCurrent))
        HeaderModuleAction = HMA;
      else if (auto *EAA = dyn_cast<ExtractAPIJobAction>(NewCurrent))
        ExtractAPIAction = EAA;

      Current = NewCurrent;

      // Use the current host action in any of the offloading actions, if
      // required.
      if (!UseNewOffloadingDriver)
        if (OffloadBuilder.addHostDependenceToDeviceActions(Current, InputArg))
          break;

      if (Current->getType() == types::TY_Nothing)
        break;
    }

    // If we ended with something, add to the output list.
    if (Current)
      Actions.push_back(Current);

    // Add any top level actions generated for offloading.
    if (!UseNewOffloadingDriver)
      OffloadBuilder.appendTopLevelActions(Actions, Current, InputArg);
    else if (Current)
      Current->propagateHostOffloadInfo(C.getActiveOffloadKinds(),
                                        /*BoundArch=*/nullptr);
  }

  // Add a link action if necessary.

  if (LinkerInputs.empty()) {
    Arg *FinalPhaseArg;
    if (getFinalPhase(Args, &FinalPhaseArg) == phases::Link)
      if (!UseNewOffloadingDriver)
        if (!UseNewOffloadingDriver)
          OffloadBuilder.appendDeviceLinkActions(Actions);
  }

  if (!LinkerInputs.empty()) {
    if (!UseNewOffloadingDriver)
      if (Action *Wrapper = OffloadBuilder.makeHostLinkAction())
        LinkerInputs.push_back(Wrapper);
    Action *LA;
    // Check if this Linker Job should emit a static library.
    if (ShouldEmitStaticLibrary(Args)) {
      LA = C.MakeAction<StaticLibJobAction>(LinkerInputs, types::TY_Image);
    } else if (UseNewOffloadingDriver) {
      LA = C.MakeAction<LinkerWrapperJobAction>(LinkerInputs, types::TY_Image);
      LA->propagateHostOffloadInfo(C.getActiveOffloadKinds(),
                                   /*BoundArch=*/nullptr);
    } else {
      LA = C.MakeAction<LinkJobAction>(LinkerInputs, types::TY_Image);
    }
    if (!UseNewOffloadingDriver)
      LA = OffloadBuilder.processHostLinkAction(LA);
    Actions.push_back(LA);
  }

  // Add an interface stubs merge action if necessary.
  if (!MergerInputs.empty())
    Actions.push_back(
        C.MakeAction<IfsMergeJobAction>(MergerInputs, types::TY_Image));

  if (Args.hasArg(options::OPT_emit_interface_stubs)) {
    auto PhaseList = types::getCompilationPhases(
        types::TY_IFS_CPP,
        Args.hasArg(options::OPT_c) ? phases::Compile : phases::IfsMerge);

    ActionList MergerInputs;

    for (auto &I : Inputs) {
      types::ID InputType = I.first;
      const Arg *InputArg = I.second;

      // Currently clang and the llvm assembler do not support generating symbol
      // stubs from assembly, so we skip the input on asm files. For ifs files
      // we rely on the normal pipeline setup in the pipeline setup code above.
      if (InputType == types::TY_IFS || InputType == types::TY_PP_Asm ||
          InputType == types::TY_Asm)
        continue;

      Action *Current = C.MakeAction<InputAction>(*InputArg, InputType);

      for (auto Phase : PhaseList) {
        switch (Phase) {
        default:
          llvm_unreachable(
              "IFS Pipeline can only consist of Compile followed by IfsMerge.");
        case phases::Compile: {
          // Only IfsMerge (llvm-ifs) can handle .o files by looking for ifs
          // files where the .o file is located. The compile action can not
          // handle this.
          if (InputType == types::TY_Object)
            break;

          Current = C.MakeAction<CompileJobAction>(Current, types::TY_IFS_CPP);
          break;
        }
        case phases::IfsMerge: {
          assert(Phase == PhaseList.back() &&
                 "merging must be final compilation step.");
          MergerInputs.push_back(Current);
          Current = nullptr;
          break;
        }
        }
      }

      // If we ended with something, add to the output list.
      if (Current)
        Actions.push_back(Current);
    }

    // Add an interface stubs merge action if necessary.
    if (!MergerInputs.empty())
      Actions.push_back(
          C.MakeAction<IfsMergeJobAction>(MergerInputs, types::TY_Image));
  }

  // If --print-supported-cpus, -mcpu=? or -mtune=? is specified, build a custom
  // Compile phase that prints out supported cpu models and quits.
  if (Arg *A = Args.getLastArg(options::OPT_print_supported_cpus)) {
    // Use the -mcpu=? flag as the dummy input to cc1.
    Actions.clear();
    Action *InputAc = C.MakeAction<InputAction>(*A, types::TY_C);
    Actions.push_back(
        C.MakeAction<PrecompileJobAction>(InputAc, types::TY_Nothing));
    for (auto &I : Inputs)
      I.second->claim();
  }

  // Claim ignored clang-cl options.
  Args.ClaimAllArgs(options::OPT_cl_ignored_Group);

  // Claim --cuda-host-only and --cuda-compile-host-device, which may be passed
  // to non-CUDA compilations and should not trigger warnings there.
  Args.ClaimAllArgs(options::OPT_cuda_host_only);
  Args.ClaimAllArgs(options::OPT_cuda_compile_host_device);
}

/// Returns the canonical name for the offloading architecture when using HIP or
/// CUDA.
static StringRef getCanonicalArchString(Compilation &C,
                                        llvm::opt::DerivedArgList &Args,
                                        StringRef ArchStr,
                                        Action::OffloadKind Kind) {
  if (Kind == Action::OFK_Cuda) {
    CudaArch Arch = StringToCudaArch(ArchStr);
    if (Arch == CudaArch::UNKNOWN || !IsNVIDIAGpuArch(Arch)) {
      C.getDriver().Diag(clang::diag::err_drv_cuda_bad_gpu_arch) << ArchStr;
      return StringRef();
    }
    return Args.MakeArgStringRef(CudaArchToString(Arch));
  } else if (Kind == Action::OFK_HIP) {
    llvm::StringMap<bool> Features;
    // getHIPOffloadTargetTriple() is known to return valid value as it has
    // been called successfully in the CreateOffloadingDeviceToolChains().
    auto Arch = parseTargetID(
        *getHIPOffloadTargetTriple(C.getDriver(), C.getInputArgs()), ArchStr,
        &Features);
    if (!Arch) {
      C.getDriver().Diag(clang::diag::err_drv_bad_target_id) << ArchStr;
      C.setContainsError();
      return StringRef();
    }
    return Args.MakeArgStringRef(
        getCanonicalTargetID(Arch.getValue(), Features));
  }
  return StringRef();
}

/// Checks if the set offloading architectures does not conflict. Returns the
/// incompatible pair if a conflict occurs.
static llvm::Optional<std::pair<llvm::StringRef, llvm::StringRef>>
getConflictOffloadArchCombination(const llvm::DenseSet<StringRef> &Archs,
                                  Action::OffloadKind Kind) {
  if (Kind != Action::OFK_HIP)
    return None;

  std::set<StringRef> ArchSet;
  llvm::copy(Archs, std::inserter(ArchSet, ArchSet.begin()));
  return getConflictTargetIDCombination(ArchSet);
}

/// Returns the set of bound architectures active for this compilation kind.
/// This function returns a set of bound architectures, if there are no bound
/// architctures we return a set containing only the empty string.
static llvm::DenseSet<StringRef>
getOffloadArchs(Compilation &C, llvm::opt::DerivedArgList &Args,
                Action::OffloadKind Kind) {

  // If this is OpenMP offloading we don't use a bound architecture.
  if (Kind == Action::OFK_OpenMP)
    return llvm::DenseSet<StringRef>{StringRef()};

  // --offload and --offload-arch options are mutually exclusive.
  if (Args.hasArgNoClaim(options::OPT_offload_EQ) &&
      Args.hasArgNoClaim(options::OPT_offload_arch_EQ,
                         options::OPT_no_offload_arch_EQ)) {
    C.getDriver().Diag(diag::err_opt_not_valid_with_opt)
        << "--offload"
        << (Args.hasArgNoClaim(options::OPT_offload_arch_EQ)
                ? "--offload-arch"
                : "--no-offload-arch");
  }

  llvm::DenseSet<StringRef> Archs;
  for (auto &Arg : Args) {
    if (Arg->getOption().matches(options::OPT_offload_arch_EQ)) {
      Archs.insert(getCanonicalArchString(C, Args, Arg->getValue(), Kind));
    } else if (Arg->getOption().matches(options::OPT_no_offload_arch_EQ)) {
      if (Arg->getValue() == StringRef("all"))
        Archs.clear();
      else
        Archs.erase(getCanonicalArchString(C, Args, Arg->getValue(), Kind));
    }
  }

  if (auto ConflictingArchs = getConflictOffloadArchCombination(Archs, Kind)) {
    C.getDriver().Diag(clang::diag::err_drv_bad_offload_arch_combo)
        << ConflictingArchs.getValue().first
        << ConflictingArchs.getValue().second;
    C.setContainsError();
  }

  if (Archs.empty()) {
    if (Kind == Action::OFK_Cuda)
      Archs.insert(CudaArchToString(CudaArch::CudaDefault));
    else if (Kind == Action::OFK_HIP)
      Archs.insert(CudaArchToString(CudaArch::HIPDefault));
  }

  return Archs;
}

Action *Driver::BuildOffloadingActions(Compilation &C,
                                       llvm::opt::DerivedArgList &Args,
                                       const InputTy &Input,
                                       Action *HostAction) const {
  if (!isa<CompileJobAction>(HostAction))
    return HostAction;

  OffloadAction::DeviceDependences DDeps;

  types::ID InputType = Input.first;
  const Arg *InputArg = Input.second;

  const Action::OffloadKind OffloadKinds[] = {
      Action::OFK_OpenMP, Action::OFK_Cuda, Action::OFK_HIP};

  for (Action::OffloadKind Kind : OffloadKinds) {
    SmallVector<const ToolChain *, 2> ToolChains;
    ActionList DeviceActions;

    auto TCRange = C.getOffloadToolChains(Kind);
    for (auto TI = TCRange.first, TE = TCRange.second; TI != TE; ++TI)
      ToolChains.push_back(TI->second);

    if (ToolChains.empty())
      continue;

    // Get the product of all bound architectures and toolchains.
    SmallVector<std::pair<const ToolChain *, StringRef>> TCAndArchs;
    for (const ToolChain *TC : ToolChains)
      for (StringRef Arch : getOffloadArchs(C, Args, Kind))
        TCAndArchs.push_back(std::make_pair(TC, Arch));

    for (unsigned I = 0, E = TCAndArchs.size(); I != E; ++I)
      DeviceActions.push_back(C.MakeAction<InputAction>(*InputArg, InputType));

    if (DeviceActions.empty())
      return HostAction;

    auto PL = types::getCompilationPhases(*this, Args, InputType);

    for (phases::ID Phase : PL) {
      if (Phase == phases::Link) {
        assert(Phase == PL.back() && "linking must be final compilation step.");
        break;
      }

      auto TCAndArch = TCAndArchs.begin();
      for (Action *&A : DeviceActions) {
        A = ConstructPhaseAction(C, Args, Phase, A, Kind);

        if (isa<CompileJobAction>(A) && Kind == Action::OFK_OpenMP) {
          // OpenMP offloading has a dependency on the host compile action to
          // identify which declarations need to be emitted. This shouldn't be
          // collapsed with any other actions so we can use it in the device.
          HostAction->setCannotBeCollapsedWithNextDependentAction();
          OffloadAction::HostDependence HDep(
              *HostAction, *C.getSingleOffloadToolChain<Action::OFK_Host>(),
              /*BoundArch=*/nullptr, Kind);
          OffloadAction::DeviceDependences DDep;
          DDep.add(*A, *TCAndArch->first, /*BoundArch=*/nullptr, Kind);
          A = C.MakeAction<OffloadAction>(HDep, DDep);
        } else if (isa<AssembleJobAction>(A) && Kind == Action::OFK_Cuda) {
          // The Cuda toolchain uses fatbinary as the linker phase to bundle the
          // PTX and Cubin output.
          ActionList FatbinActions;
          for (Action *A : {A, A->getInputs()[0]}) {
            OffloadAction::DeviceDependences DDep;
            DDep.add(*A, *TCAndArch->first, TCAndArch->second.data(), Kind);
            FatbinActions.emplace_back(
                C.MakeAction<OffloadAction>(DDep, A->getType()));
          }
          A = C.MakeAction<LinkJobAction>(FatbinActions, types::TY_CUDA_FATBIN);
        }
        ++TCAndArch;
      }
    }

    auto TCAndArch = TCAndArchs.begin();
    for (Action *A : DeviceActions) {
      DDeps.add(*A, *TCAndArch->first, TCAndArch->second.data(), Kind);
      ++TCAndArch;
    }
  }

  OffloadAction::HostDependence HDep(
      *HostAction, *C.getSingleOffloadToolChain<Action::OFK_Host>(),
      /*BoundArch=*/nullptr, DDeps);
  return C.MakeAction<OffloadAction>(HDep, DDeps);
}

Action *Driver::ConstructPhaseAction(
    Compilation &C, const ArgList &Args, phases::ID Phase, Action *Input,
    Action::OffloadKind TargetDeviceOffloadKind) const {
  llvm::PrettyStackTraceString CrashInfo("Constructing phase actions");

  // Some types skip the assembler phase (e.g., llvm-bc), but we can't
  // encode this in the steps because the intermediate type depends on
  // arguments. Just special case here.
  if (Phase == phases::Assemble && Input->getType() != types::TY_PP_Asm)
    return Input;

  // Build the appropriate action.
  switch (Phase) {
  case phases::Link:
    llvm_unreachable("link action invalid here.");
  case phases::IfsMerge:
    llvm_unreachable("ifsmerge action invalid here.");
  case phases::Preprocess: {
    types::ID OutputTy;
    // -M and -MM specify the dependency file name by altering the output type,
    // -if -MD and -MMD are not specified.
    if (Args.hasArg(options::OPT_M, options::OPT_MM) &&
        !Args.hasArg(options::OPT_MD, options::OPT_MMD)) {
      OutputTy = types::TY_Dependencies;
    } else {
      OutputTy = Input->getType();
      // For these cases, the preprocessor is only translating forms, the Output
      // still needs preprocessing.
      if (!Args.hasFlag(options::OPT_frewrite_includes,
                        options::OPT_fno_rewrite_includes, false) &&
          !Args.hasFlag(options::OPT_frewrite_imports,
                        options::OPT_fno_rewrite_imports, false) &&
          !Args.hasFlag(options::OPT_fdirectives_only,
                        options::OPT_fno_directives_only, false) &&
          !CCGenDiagnostics)
        OutputTy = types::getPreprocessedType(OutputTy);
      assert(OutputTy != types::TY_INVALID &&
             "Cannot preprocess this input type!");
    }
    return C.MakeAction<PreprocessJobAction>(Input, OutputTy);
  }
  case phases::Precompile: {
    // API extraction should not generate an actual precompilation action.
    if (Args.hasArg(options::OPT_extract_api))
      return C.MakeAction<ExtractAPIJobAction>(Input, types::TY_API_INFO);

    types::ID OutputTy = getPrecompiledType(Input->getType());
    assert(OutputTy != types::TY_INVALID &&
           "Cannot precompile this input type!");

    // If we're given a module name, precompile header file inputs as a
    // module, not as a precompiled header.
    const char *ModName = nullptr;
    if (OutputTy == types::TY_PCH) {
      if (Arg *A = Args.getLastArg(options::OPT_fmodule_name_EQ))
        ModName = A->getValue();
      if (ModName)
        OutputTy = types::TY_ModuleFile;
    }

    if (Args.hasArg(options::OPT_fsyntax_only)) {
      // Syntax checks should not emit a PCH file
      OutputTy = types::TY_Nothing;
    }

    if (ModName)
      return C.MakeAction<HeaderModulePrecompileJobAction>(Input, OutputTy,
                                                           ModName);
    return C.MakeAction<PrecompileJobAction>(Input, OutputTy);
  }
  case phases::FortranFrontend: {
    if (Args.hasArg(options::OPT_fsyntax_only))
      return C.MakeAction<FortranFrontendJobAction>(Input, types::TY_Nothing);
    return C.MakeAction<FortranFrontendJobAction>(Input, types::TY_LLVM_IR);
  }
  case phases::Compile: {
    if (Args.hasArg(options::OPT_fsyntax_only))
      return C.MakeAction<CompileJobAction>(Input, types::TY_Nothing);
    if (Args.hasArg(options::OPT_rewrite_objc))
      return C.MakeAction<CompileJobAction>(Input, types::TY_RewrittenObjC);
    if (Args.hasArg(options::OPT_rewrite_legacy_objc))
      return C.MakeAction<CompileJobAction>(Input,
                                            types::TY_RewrittenLegacyObjC);
    if (Args.hasArg(options::OPT__analyze))
      return C.MakeAction<AnalyzeJobAction>(Input, types::TY_Plist);
    if (Args.hasArg(options::OPT__migrate))
      return C.MakeAction<MigrateJobAction>(Input, types::TY_Remap);
    if (Args.hasArg(options::OPT_emit_ast))
      return C.MakeAction<CompileJobAction>(Input, types::TY_AST);
    if (Args.hasArg(options::OPT_module_file_info))
      return C.MakeAction<CompileJobAction>(Input, types::TY_ModuleFile);
    if (Args.hasArg(options::OPT_verify_pch))
      return C.MakeAction<VerifyPCHJobAction>(Input, types::TY_Nothing);
    if (Args.hasArg(options::OPT_extract_api))
      return C.MakeAction<ExtractAPIJobAction>(Input, types::TY_API_INFO);
    return C.MakeAction<CompileJobAction>(Input, types::TY_LLVM_BC);
  }
  case phases::Backend: {
    if (isUsingLTO() && TargetDeviceOffloadKind == Action::OFK_None) {
      types::ID Output =
          Args.hasArg(options::OPT_S) ? types::TY_LTO_IR : types::TY_LTO_BC;
      return C.MakeAction<BackendJobAction>(Input, Output);
    }
    if (isUsingLTO(/* IsOffload */ true) &&
        TargetDeviceOffloadKind != Action::OFK_None) {
      types::ID Output =
          Args.hasArg(options::OPT_S) ? types::TY_LTO_IR : types::TY_LTO_BC;
      return C.MakeAction<BackendJobAction>(Input, Output);
    }
    if (Args.hasArg(options::OPT_emit_llvm) ||
        (TargetDeviceOffloadKind == Action::OFK_HIP &&
         Args.hasFlag(options::OPT_fgpu_rdc, options::OPT_fno_gpu_rdc,
                      false))) {
      types::ID Output =
          Args.hasArg(options::OPT_S) ? types::TY_LLVM_IR : types::TY_LLVM_BC;
      return C.MakeAction<BackendJobAction>(Input, Output);
    }
    return C.MakeAction<BackendJobAction>(Input, types::TY_PP_Asm);
  }
  case phases::Assemble:
    return C.MakeAction<AssembleJobAction>(std::move(Input), types::TY_Object);
  }

  llvm_unreachable("invalid phase in ConstructPhaseAction");
}

void Driver::BuildJobs(Compilation &C) const {
  llvm::PrettyStackTraceString CrashInfo("Building compilation jobs");

  Arg *FinalOutput = C.getArgs().getLastArg(options::OPT_o);

  // It is an error to provide a -o option if we are making multiple output
  // files. There are exceptions:
  //
  // IfsMergeJob: when generating interface stubs enabled we want to be able to
  // generate the stub file at the same time that we generate the real
  // library/a.out. So when a .o, .so, etc are the output, with clang interface
  // stubs there will also be a .ifs and .ifso at the same location.
  //
  // CompileJob of type TY_IFS_CPP: when generating interface stubs is enabled
  // and -c is passed, we still want to be able to generate a .ifs file while
  // we are also generating .o files. So we allow more than one output file in
  // this case as well.
  //
  if (FinalOutput) {
    unsigned NumOutputs = 0;
    unsigned NumIfsOutputs = 0;
    for (const Action *A : C.getActions())
      if (A->getType() != types::TY_Nothing &&
          !(A->getKind() == Action::IfsMergeJobClass ||
            (A->getType() == clang::driver::types::TY_IFS_CPP &&
             A->getKind() == clang::driver::Action::CompileJobClass &&
             0 == NumIfsOutputs++) ||
            (A->getKind() == Action::BindArchClass && A->getInputs().size() &&
             A->getInputs().front()->getKind() == Action::IfsMergeJobClass)))
        ++NumOutputs;

    if (NumOutputs > 1) {
      Diag(clang::diag::err_drv_output_argument_with_multiple_files);
      FinalOutput = nullptr;
    }
  }

  const llvm::Triple &RawTriple = C.getDefaultToolChain().getTriple();
  if (RawTriple.isOSAIX()) {
    if (Arg *A = C.getArgs().getLastArg(options::OPT_G))
      Diag(diag::err_drv_unsupported_opt_for_target)
          << A->getSpelling() << RawTriple.str();
    if (LTOMode == LTOK_Thin)
      Diag(diag::err_drv_clang_unsupported) << "thinLTO on AIX";
  }

  // Collect the list of architectures.
  llvm::StringSet<> ArchNames;
  if (RawTriple.isOSBinFormatMachO())
    for (const Arg *A : C.getArgs())
      if (A->getOption().matches(options::OPT_arch))
        ArchNames.insert(A->getValue());

  // Set of (Action, canonical ToolChain triple) pairs we've built jobs for.
  std::map<std::pair<const Action *, std::string>, InputInfoList> CachedResults;
  for (Action *A : C.getActions()) {
    // If we are linking an image for multiple archs then the linker wants
    // -arch_multiple and -final_output <final image name>. Unfortunately, this
    // doesn't fit in cleanly because we have to pass this information down.
    //
    // FIXME: This is a hack; find a cleaner way to integrate this into the
    // process.
    const char *LinkingOutput = nullptr;
    if (isa<LipoJobAction>(A)) {
      if (FinalOutput)
        LinkingOutput = FinalOutput->getValue();
      else
        LinkingOutput = getDefaultImageName();
    }

    BuildJobsForAction(C, A, &C.getDefaultToolChain(),
                       /*BoundArch*/ StringRef(),
                       /*AtTopLevel*/ true,
                       /*MultipleArchs*/ ArchNames.size() > 1,
                       /*LinkingOutput*/ LinkingOutput, CachedResults,
                       /*TargetDeviceOffloadKind*/ Action::OFK_None);
  }

  // If we have more than one job, then disable integrated-cc1 for now. Do this
  // also when we need to report process execution statistics.
  if (C.getJobs().size() > 1 || CCPrintProcessStats)
    for (auto &J : C.getJobs())
      J.InProcess = false;

  if (CCPrintProcessStats) {
    C.setPostCallback([=](const Command &Cmd, int Res) {
      Optional<llvm::sys::ProcessStatistics> ProcStat =
          Cmd.getProcessStatistics();
      if (!ProcStat)
        return;

      const char *LinkingOutput = nullptr;
      if (FinalOutput)
        LinkingOutput = FinalOutput->getValue();
      else if (!Cmd.getOutputFilenames().empty())
        LinkingOutput = Cmd.getOutputFilenames().front().c_str();
      else
        LinkingOutput = getDefaultImageName();

      if (CCPrintStatReportFilename.empty()) {
        using namespace llvm;
        // Human readable output.
        outs() << sys::path::filename(Cmd.getExecutable()) << ": "
               << "output=" << LinkingOutput;
        outs() << ", total="
               << format("%.3f", ProcStat->TotalTime.count() / 1000.) << " ms"
               << ", user="
               << format("%.3f", ProcStat->UserTime.count() / 1000.) << " ms"
               << ", mem=" << ProcStat->PeakMemory << " Kb\n";
      } else {
        // CSV format.
        std::string Buffer;
        llvm::raw_string_ostream Out(Buffer);
        llvm::sys::printArg(Out, llvm::sys::path::filename(Cmd.getExecutable()),
                            /*Quote*/ true);
        Out << ',';
        llvm::sys::printArg(Out, LinkingOutput, true);
        Out << ',' << ProcStat->TotalTime.count() << ','
            << ProcStat->UserTime.count() << ',' << ProcStat->PeakMemory
            << '\n';
        Out.flush();
        std::error_code EC;
        llvm::raw_fd_ostream OS(CCPrintStatReportFilename, EC,
                                llvm::sys::fs::OF_Append |
                                    llvm::sys::fs::OF_Text);
        if (EC)
          return;
        auto L = OS.lock();
        if (!L) {
          llvm::errs() << "ERROR: Cannot lock file "
                       << CCPrintStatReportFilename << ": "
                       << toString(L.takeError()) << "\n";
          return;
        }
        OS << Buffer;
        OS.flush();
      }
    });
  }

  // If the user passed -Qunused-arguments or there were errors, don't warn
  // about any unused arguments.
  if (Diags.hasErrorOccurred() ||
      C.getArgs().hasArg(options::OPT_Qunused_arguments))
    return;

  // Claim -### here.
  (void)C.getArgs().hasArg(options::OPT__HASH_HASH_HASH);

  // Claim --driver-mode, --rsp-quoting, it was handled earlier.
  (void)C.getArgs().hasArg(options::OPT_driver_mode);
  (void)C.getArgs().hasArg(options::OPT_rsp_quoting);

  for (Arg *A : C.getArgs()) {
    // FIXME: It would be nice to be able to send the argument to the
    // DiagnosticsEngine, so that extra values, position, and so on could be
    // printed.
    if (!A->isClaimed()) {
      if (A->getOption().hasFlag(options::NoArgumentUnused))
        continue;

      // Suppress the warning automatically if this is just a flag, and it is an
      // instance of an argument we already claimed.
      const Option &Opt = A->getOption();
      if (Opt.getKind() == Option::FlagClass) {
        bool DuplicateClaimed = false;

        for (const Arg *AA : C.getArgs().filtered(&Opt)) {
          if (AA->isClaimed()) {
            DuplicateClaimed = true;
            break;
          }
        }

        if (DuplicateClaimed)
          continue;
      }

      // In clang-cl, don't mention unknown arguments here since they have
      // already been warned about.
      if (!IsCLMode() || !A->getOption().matches(options::OPT_UNKNOWN))
        Diag(clang::diag::warn_drv_unused_argument)
            << A->getAsString(C.getArgs());
    }
  }
}

namespace {
/// Utility class to control the collapse of dependent actions and select the
/// tools accordingly.
class ToolSelector final {
  /// The tool chain this selector refers to.
  const ToolChain &TC;

  /// The compilation this selector refers to.
  const Compilation &C;

  /// The base action this selector refers to.
  const JobAction *BaseAction;

  /// Set to true if the current toolchain refers to host actions.
  bool IsHostSelector;

  /// Set to true if save-temps and embed-bitcode functionalities are active.
  bool SaveTemps;
  bool EmbedBitcode;

  /// Get previous dependent action or null if that does not exist. If
  /// \a CanBeCollapsed is false, that action must be legal to collapse or
  /// null will be returned.
  const JobAction *getPrevDependentAction(const ActionList &Inputs,
                                          ActionList &SavedOffloadAction,
                                          bool CanBeCollapsed = true) {
    // An option can be collapsed only if it has a single input.
    if (Inputs.size() != 1)
      return nullptr;

    Action *CurAction = *Inputs.begin();
    if (CanBeCollapsed &&
        !CurAction->isCollapsingWithNextDependentActionLegal())
      return nullptr;

    // If the input action is an offload action. Look through it and save any
    // offload action that can be dropped in the event of a collapse.
    if (auto *OA = dyn_cast<OffloadAction>(CurAction)) {
      // If the dependent action is a device action, we will attempt to collapse
      // only with other device actions. Otherwise, we would do the same but
      // with host actions only.
      if (!IsHostSelector) {
        if (OA->hasSingleDeviceDependence(/*DoNotConsiderHostActions=*/true)) {
          CurAction =
              OA->getSingleDeviceDependence(/*DoNotConsiderHostActions=*/true);
          if (CanBeCollapsed &&
              !CurAction->isCollapsingWithNextDependentActionLegal())
            return nullptr;
          SavedOffloadAction.push_back(OA);
          return dyn_cast<JobAction>(CurAction);
        }
      } else if (OA->hasHostDependence()) {
        CurAction = OA->getHostDependence();
        if (CanBeCollapsed &&
            !CurAction->isCollapsingWithNextDependentActionLegal())
          return nullptr;
        SavedOffloadAction.push_back(OA);
        return dyn_cast<JobAction>(CurAction);
      }
      return nullptr;
    }

    return dyn_cast<JobAction>(CurAction);
  }

  /// Return true if an assemble action can be collapsed.
  bool canCollapseAssembleAction() const {
    return TC.useIntegratedAs() && !SaveTemps &&
           !C.getArgs().hasArg(options::OPT_via_file_asm) &&
           !C.getArgs().hasArg(options::OPT__SLASH_FA) &&
           !C.getArgs().hasArg(options::OPT__SLASH_Fa);
  }

  /// Return true if a preprocessor action can be collapsed.
  bool canCollapsePreprocessorAction() const {
    return !C.getArgs().hasArg(options::OPT_no_integrated_cpp) &&
           !C.getArgs().hasArg(options::OPT_traditional_cpp) && !SaveTemps &&
           !C.getArgs().hasArg(options::OPT_rewrite_objc);
  }

  /// Struct that relates an action with the offload actions that would be
  /// collapsed with it.
  struct JobActionInfo final {
    /// The action this info refers to.
    const JobAction *JA = nullptr;
    /// The offload actions we need to take care off if this action is
    /// collapsed.
    ActionList SavedOffloadAction;
  };

  /// Append collapsed offload actions from the give nnumber of elements in the
  /// action info array.
  static void AppendCollapsedOffloadAction(ActionList &CollapsedOffloadAction,
                                           ArrayRef<JobActionInfo> &ActionInfo,
                                           unsigned ElementNum) {
    assert(ElementNum <= ActionInfo.size() && "Invalid number of elements.");
    for (unsigned I = 0; I < ElementNum; ++I)
      CollapsedOffloadAction.append(ActionInfo[I].SavedOffloadAction.begin(),
                                    ActionInfo[I].SavedOffloadAction.end());
  }

  /// Functions that attempt to perform the combining. They detect if that is
  /// legal, and if so they update the inputs \a Inputs and the offload action
  /// that were collapsed in \a CollapsedOffloadAction. A tool that deals with
  /// the combined action is returned. If the combining is not legal or if the
  /// tool does not exist, null is returned.
  /// Currently three kinds of collapsing are supported:
  ///  - Assemble + Backend + Compile;
  ///  - Assemble + Backend ;
  ///  - Backend + Compile.
  const Tool *
  combineAssembleBackendCompile(ArrayRef<JobActionInfo> ActionInfo,
                                ActionList &Inputs,
                                ActionList &CollapsedOffloadAction) {
    if (ActionInfo.size() < 3 || !canCollapseAssembleAction())
      return nullptr;
    auto *AJ = dyn_cast<AssembleJobAction>(ActionInfo[0].JA);
    auto *BJ = dyn_cast<BackendJobAction>(ActionInfo[1].JA);
    auto *CJ = dyn_cast<CompileJobAction>(ActionInfo[2].JA);
    if (!AJ || !BJ || !CJ)
      return nullptr;

    // Get compiler tool.
    const Tool *T = TC.SelectTool(*CJ);
    if (!T)
      return nullptr;

    // Can't collapse if we don't have codegen support unless we are
    // emitting LLVM IR.
    bool OutputIsLLVM = types::isLLVMIR(ActionInfo[0].JA->getType());
    if (!T->hasIntegratedBackend() && !(OutputIsLLVM && T->canEmitIR()))
      return nullptr;

    // When using -fembed-bitcode, it is required to have the same tool (clang)
    // for both CompilerJA and BackendJA. Otherwise, combine two stages.
    if (EmbedBitcode) {
      const Tool *BT = TC.SelectTool(*BJ);
      if (BT == T)
        return nullptr;
    }

    if (!T->hasIntegratedAssembler())
      return nullptr;

    Inputs = CJ->getInputs();
    AppendCollapsedOffloadAction(CollapsedOffloadAction, ActionInfo,
                                 /*NumElements=*/3);
    return T;
  }
  const Tool *combineAssembleBackend(ArrayRef<JobActionInfo> ActionInfo,
                                     ActionList &Inputs,
                                     ActionList &CollapsedOffloadAction) {
    if (ActionInfo.size() < 2 || !canCollapseAssembleAction())
      return nullptr;
    auto *AJ = dyn_cast<AssembleJobAction>(ActionInfo[0].JA);
    auto *BJ = dyn_cast<BackendJobAction>(ActionInfo[1].JA);
    if (!AJ || !BJ)
      return nullptr;

    // Get backend tool.
    const Tool *T = TC.SelectTool(*BJ);
    if (!T)
      return nullptr;

    if (!T->hasIntegratedAssembler())
      return nullptr;

    Inputs = BJ->getInputs();
    AppendCollapsedOffloadAction(CollapsedOffloadAction, ActionInfo,
                                 /*NumElements=*/2);
    return T;
  }
  const Tool *combineBackendCompile(ArrayRef<JobActionInfo> ActionInfo,
                                    ActionList &Inputs,
                                    ActionList &CollapsedOffloadAction) {
    if (ActionInfo.size() < 2)
      return nullptr;
    auto *BJ = dyn_cast<BackendJobAction>(ActionInfo[0].JA);
    auto *CJ = dyn_cast<CompileJobAction>(ActionInfo[1].JA);
    if (!BJ || !CJ)
      return nullptr;

    // Check if the initial input (to the compile job or its predessor if one
    // exists) is LLVM bitcode. In that case, no preprocessor step is required
    // and we can still collapse the compile and backend jobs when we have
    // -save-temps. I.e. there is no need for a separate compile job just to
    // emit unoptimized bitcode.
    bool InputIsBitcode = true;
    for (size_t i = 1; i < ActionInfo.size(); i++)
      if (ActionInfo[i].JA->getType() != types::TY_LLVM_BC &&
          ActionInfo[i].JA->getType() != types::TY_LTO_BC) {
        InputIsBitcode = false;
        break;
      }
    if (!InputIsBitcode && !canCollapsePreprocessorAction())
      return nullptr;

    // Get compiler tool.
    const Tool *T = TC.SelectTool(*CJ);
    if (!T)
      return nullptr;

    // Can't collapse if we don't have codegen support unless we are
    // emitting LLVM IR.
    bool OutputIsLLVM = types::isLLVMIR(ActionInfo[0].JA->getType());
    if (!T->hasIntegratedBackend() && !(OutputIsLLVM && T->canEmitIR()))
      return nullptr;

    if (T->canEmitIR() && ((SaveTemps && !InputIsBitcode) || EmbedBitcode))
      return nullptr;

    Inputs = CJ->getInputs();
    AppendCollapsedOffloadAction(CollapsedOffloadAction, ActionInfo,
                                 /*NumElements=*/2);
    return T;
  }

  /// Updates the inputs if the obtained tool supports combining with
  /// preprocessor action, and the current input is indeed a preprocessor
  /// action. If combining results in the collapse of offloading actions, those
  /// are appended to \a CollapsedOffloadAction.
  void combineWithPreprocessor(const Tool *T, ActionList &Inputs,
                               ActionList &CollapsedOffloadAction) {
    if (!T || !canCollapsePreprocessorAction() || !T->hasIntegratedCPP())
      return;

    // Attempt to get a preprocessor action dependence.
    ActionList PreprocessJobOffloadActions;
    ActionList NewInputs;
    for (Action *A : Inputs) {
      auto *PJ = getPrevDependentAction({A}, PreprocessJobOffloadActions);
      if (!PJ || !isa<PreprocessJobAction>(PJ)) {
        NewInputs.push_back(A);
        continue;
      }

      // This is legal to combine. Append any offload action we found and add the
      // current input to preprocessor inputs.
      CollapsedOffloadAction.append(PreprocessJobOffloadActions.begin(),
                                    PreprocessJobOffloadActions.end());
      NewInputs.append(PJ->input_begin(), PJ->input_end());
    }
    Inputs = NewInputs;
  }

public:
  ToolSelector(const JobAction *BaseAction, const ToolChain &TC,
               const Compilation &C, bool SaveTemps, bool EmbedBitcode)
      : TC(TC), C(C), BaseAction(BaseAction), SaveTemps(SaveTemps),
        EmbedBitcode(EmbedBitcode) {
    assert(BaseAction && "Invalid base action.");
    IsHostSelector = BaseAction->getOffloadingDeviceKind() == Action::OFK_None;
  }

  /// Check if a chain of actions can be combined and return the tool that can
  /// handle the combination of actions. The pointer to the current inputs \a
  /// Inputs and the list of offload actions \a CollapsedOffloadActions
  /// connected to collapsed actions are updated accordingly. The latter enables
  /// the caller of the selector to process them afterwards instead of just
  /// dropping them. If no suitable tool is found, null will be returned.
  const Tool *getTool(ActionList &Inputs,
                      ActionList &CollapsedOffloadAction) {
    //
    // Get the largest chain of actions that we could combine.
    //

    SmallVector<JobActionInfo, 5> ActionChain(1);
    ActionChain.back().JA = BaseAction;
    while (ActionChain.back().JA) {
      const Action *CurAction = ActionChain.back().JA;

      // Grow the chain by one element.
      ActionChain.resize(ActionChain.size() + 1);
      JobActionInfo &AI = ActionChain.back();

      // Attempt to fill it with the
      AI.JA =
          getPrevDependentAction(CurAction->getInputs(), AI.SavedOffloadAction);
    }

    // Pop the last action info as it could not be filled.
    ActionChain.pop_back();

    //
    // Attempt to combine actions. If all combining attempts failed, just return
    // the tool of the provided action. At the end we attempt to combine the
    // action with any preprocessor action it may depend on.
    //

    const Tool *T = combineAssembleBackendCompile(ActionChain, Inputs,
                                                  CollapsedOffloadAction);
    if (!T)
      T = combineAssembleBackend(ActionChain, Inputs, CollapsedOffloadAction);
    if (!T)
      T = combineBackendCompile(ActionChain, Inputs, CollapsedOffloadAction);
    if (!T) {
      Inputs = BaseAction->getInputs();
      T = TC.SelectTool(*BaseAction);
    }

    combineWithPreprocessor(T, Inputs, CollapsedOffloadAction);
    return T;
  }
};
}

/// Return a string that uniquely identifies the result of a job. The bound arch
/// is not necessarily represented in the toolchain's triple -- for example,
/// armv7 and armv7s both map to the same triple -- so we need both in our map.
/// Also, we need to add the offloading device kind, as the same tool chain can
/// be used for host and device for some programming models, e.g. OpenMP.
static std::string GetTriplePlusArchString(const ToolChain *TC,
                                           StringRef BoundArch,
                                           Action::OffloadKind OffloadKind) {
  std::string TriplePlusArch = TC->getTriple().normalize();
  if (!BoundArch.empty()) {
    TriplePlusArch += "-";
    TriplePlusArch += BoundArch;
  }
  TriplePlusArch += "-";
  TriplePlusArch += Action::GetOffloadKindName(OffloadKind);
  return TriplePlusArch;
}

InputInfoList Driver::BuildJobsForAction(
    Compilation &C, const Action *A, const ToolChain *TC, StringRef BoundArch,
    bool AtTopLevel, bool MultipleArchs, const char *LinkingOutput,
    std::map<std::pair<const Action *, std::string>, InputInfoList>
        &CachedResults,
    Action::OffloadKind TargetDeviceOffloadKind) const {
  std::pair<const Action *, std::string> ActionTC = {
      A, GetTriplePlusArchString(TC, BoundArch, TargetDeviceOffloadKind)};
  auto CachedResult = CachedResults.find(ActionTC);
  if (CachedResult != CachedResults.end()) {
    return CachedResult->second;
  }
  InputInfoList Result = BuildJobsForActionNoCache(
      C, A, TC, BoundArch, AtTopLevel, MultipleArchs, LinkingOutput,
      CachedResults, TargetDeviceOffloadKind);
  CachedResults[ActionTC] = Result;
  return Result;
}

InputInfoList Driver::BuildJobsForActionNoCache(
    Compilation &C, const Action *A, const ToolChain *TC, StringRef BoundArch,
    bool AtTopLevel, bool MultipleArchs, const char *LinkingOutput,
    std::map<std::pair<const Action *, std::string>, InputInfoList>
        &CachedResults,
    Action::OffloadKind TargetDeviceOffloadKind) const {
  llvm::PrettyStackTraceString CrashInfo("Building compilation jobs");

  InputInfoList OffloadDependencesInputInfo;
  bool BuildingForOffloadDevice = TargetDeviceOffloadKind != Action::OFK_None;
  if (const OffloadAction *OA = dyn_cast<OffloadAction>(A)) {
    // The 'Darwin' toolchain is initialized only when its arguments are
    // computed. Get the default arguments for OFK_None to ensure that
    // initialization is performed before processing the offload action.
    // FIXME: Remove when darwin's toolchain is initialized during construction.
    C.getArgsForToolChain(TC, BoundArch, Action::OFK_None);

    // The offload action is expected to be used in four different situations.
    //
    // a) Set a toolchain/architecture/kind for a host action:
    //    Host Action 1 -> OffloadAction -> Host Action 2
    //
    // b) Set a toolchain/architecture/kind for a device action;
    //    Device Action 1 -> OffloadAction -> Device Action 2
    //
    // c) Specify a device dependence to a host action;
    //    Device Action 1  _
    //                      \
    //      Host Action 1  ---> OffloadAction -> Host Action 2
    //
    // d) Specify a host dependence to a device action.
    //      Host Action 1  _
    //                      \
    //    Device Action 1  ---> OffloadAction -> Device Action 2
    //
    // For a) and b), we just return the job generated for the dependence. For
    // c) and d) we override the current action with the host/device dependence
    // if the current toolchain is host/device and set the offload dependences
    // info with the jobs obtained from the device/host dependence(s).

    // If there is a single device option, just generate the job for it.
    if (OA->hasSingleDeviceDependence()) {
      InputInfoList DevA;
      OA->doOnEachDeviceDependence([&](Action *DepA, const ToolChain *DepTC,
                                       const char *DepBoundArch) {
        DevA =
            BuildJobsForAction(C, DepA, DepTC, DepBoundArch, AtTopLevel,
                               /*MultipleArchs*/ !!DepBoundArch, LinkingOutput,
                               CachedResults, DepA->getOffloadingDeviceKind());
      });
      return DevA;
    }

    // If 'Action 2' is host, we generate jobs for the device dependences and
    // override the current action with the host dependence. Otherwise, we
    // generate the host dependences and override the action with the device
    // dependence. The dependences can't therefore be a top-level action.
    OA->doOnEachDependence(
        /*IsHostDependence=*/BuildingForOffloadDevice,
        [&](Action *DepA, const ToolChain *DepTC, const char *DepBoundArch) {
          OffloadDependencesInputInfo.append(BuildJobsForAction(
              C, DepA, DepTC, DepBoundArch, /*AtTopLevel=*/false,
              /*MultipleArchs*/ !!DepBoundArch, LinkingOutput, CachedResults,
              DepA->getOffloadingDeviceKind()));
        });

    A = BuildingForOffloadDevice
            ? OA->getSingleDeviceDependence(/*DoNotConsiderHostActions=*/true)
            : OA->getHostDependence();

    // We may have already built this action as a part of the offloading
    // toolchain, return the cached input if so.
    std::pair<const Action *, std::string> ActionTC = {
        OA->getHostDependence(),
        GetTriplePlusArchString(TC, BoundArch, TargetDeviceOffloadKind)};
    if (CachedResults.find(ActionTC) != CachedResults.end()) {
      InputInfoList Inputs = CachedResults[ActionTC];
      Inputs.append(OffloadDependencesInputInfo);
      return Inputs;
    }
  }

  if (const InputAction *IA = dyn_cast<InputAction>(A)) {
    // FIXME: It would be nice to not claim this here; maybe the old scheme of
    // just using Args was better?
    const Arg &Input = IA->getInputArg();
    Input.claim();
    if (Input.getOption().matches(options::OPT_INPUT)) {
      const char *Name = Input.getValue();
      return {InputInfo(A, Name, /* _BaseInput = */ Name)};
    }
    return {InputInfo(A, &Input, /* _BaseInput = */ "")};
  }

  if (const BindArchAction *BAA = dyn_cast<BindArchAction>(A)) {
    const ToolChain *TC;
    StringRef ArchName = BAA->getArchName();

    if (!ArchName.empty())
      TC = &getToolChain(C.getArgs(),
                         computeTargetTriple(*this, TargetTriple,
                                             C.getArgs(), ArchName));
    else
      TC = &C.getDefaultToolChain();

    return BuildJobsForAction(C, *BAA->input_begin(), TC, ArchName, AtTopLevel,
                              MultipleArchs, LinkingOutput, CachedResults,
                              TargetDeviceOffloadKind);
  }


  ActionList Inputs = A->getInputs();

  const JobAction *JA = cast<JobAction>(A);
  ActionList CollapsedOffloadActions;

  ToolSelector TS(JA, *TC, C, isSaveTempsEnabled(),
                  embedBitcodeInObject() && !isUsingLTO());
  const Tool *T = TS.getTool(Inputs, CollapsedOffloadActions);

  if (!T)
    return {InputInfo()};

  // If we've collapsed action list that contained OffloadAction we
  // need to build jobs for host/device-side inputs it may have held.
  for (const auto *OA : CollapsedOffloadActions)
    cast<OffloadAction>(OA)->doOnEachDependence(
        /*IsHostDependence=*/BuildingForOffloadDevice,
        [&](Action *DepA, const ToolChain *DepTC, const char *DepBoundArch) {
          OffloadDependencesInputInfo.append(BuildJobsForAction(
              C, DepA, DepTC, DepBoundArch, /* AtTopLevel */ false,
              /*MultipleArchs=*/!!DepBoundArch, LinkingOutput, CachedResults,
              DepA->getOffloadingDeviceKind()));
        });

  // Only use pipes when there is exactly one input.
  InputInfoList InputInfos;
  for (const Action *Input : Inputs) {
    // Treat dsymutil and verify sub-jobs as being at the top-level too, they
    // shouldn't get temporary output names.
    // FIXME: Clean this up.
    bool SubJobAtTopLevel =
        AtTopLevel && (isa<DsymutilJobAction>(A) || isa<VerifyJobAction>(A));
    InputInfos.append(BuildJobsForAction(
        C, Input, TC, BoundArch, SubJobAtTopLevel, MultipleArchs, LinkingOutput,
        CachedResults, A->getOffloadingDeviceKind()));
  }

  // Always use the first file input as the base input.
  const char *BaseInput = InputInfos[0].getBaseInput();
  for (auto &Info : InputInfos) {
    if (Info.isFilename()) {
      BaseInput = Info.getBaseInput();
      break;
    }
  }

  // ... except dsymutil actions, which use their actual input as the base
  // input.
  if (JA->getType() == types::TY_dSYM)
    BaseInput = InputInfos[0].getFilename();

  // ... and in header module compilations, which use the module name.
  if (auto *ModuleJA = dyn_cast<HeaderModulePrecompileJobAction>(JA))
    BaseInput = ModuleJA->getModuleName();

  // Append outputs of offload device jobs to the input list
  if (!OffloadDependencesInputInfo.empty())
    InputInfos.append(OffloadDependencesInputInfo.begin(),
                      OffloadDependencesInputInfo.end());

  // Set the effective triple of the toolchain for the duration of this job.
  llvm::Triple EffectiveTriple;
  const ToolChain &ToolTC = T->getToolChain();
  const ArgList &Args =
      C.getArgsForToolChain(TC, BoundArch, A->getOffloadingDeviceKind());
  if (InputInfos.size() != 1) {
    EffectiveTriple = llvm::Triple(ToolTC.ComputeEffectiveClangTriple(Args));
  } else {
    // Pass along the input type if it can be unambiguously determined.
    EffectiveTriple = llvm::Triple(
        ToolTC.ComputeEffectiveClangTriple(Args, InputInfos[0].getType()));
  }
  RegisterEffectiveTriple TripleRAII(ToolTC, EffectiveTriple);

  // Determine the place to write output to, if any.
  InputInfo Result;
  InputInfoList UnbundlingResults;
  if (auto *UA = dyn_cast<OffloadUnbundlingJobAction>(JA)) {
    // If we have an unbundling job, we need to create results for all the
    // outputs. We also update the results cache so that other actions using
    // this unbundling action can get the right results.
    for (auto &UI : UA->getDependentActionsInfo()) {
      assert(UI.DependentOffloadKind != Action::OFK_None &&
             "Unbundling with no offloading??");

      // Unbundling actions are never at the top level. When we generate the
      // offloading prefix, we also do that for the host file because the
      // unbundling action does not change the type of the output which can
      // cause a overwrite.
      std::string OffloadingPrefix = Action::GetOffloadingFileNamePrefix(
          UI.DependentOffloadKind,
          UI.DependentToolChain->getTriple().normalize(),
          /*CreatePrefixForHost=*/true);
      auto CurI = InputInfo(
          UA,
          GetNamedOutputPath(C, *UA, BaseInput, UI.DependentBoundArch,
                             /*AtTopLevel=*/false,
                             MultipleArchs ||
                                 UI.DependentOffloadKind == Action::OFK_HIP,
                             OffloadingPrefix),
          BaseInput);
      if (UI.DependentOffloadKind == Action::OFK_Host &&
          llvm::sys::path::extension(InputInfos[0].getFilename()) == ".a")
        CurI = InputInfos[0];
      // Save the unbundling result.
      UnbundlingResults.push_back(CurI);

      // Get the unique string identifier for this dependence and cache the
      // result.
      StringRef Arch;
      if (TargetDeviceOffloadKind == Action::OFK_HIP ||
          TargetDeviceOffloadKind == Action::OFK_OpenMP) {
        if (UI.DependentOffloadKind == Action::OFK_Host)
          Arch = StringRef();
        else if (TargetDeviceOffloadKind == Action::OFK_HIP)
          Arch = UI.DependentBoundArch;
        else if (TargetDeviceOffloadKind == Action::OFK_OpenMP)
          Arch = UI.DependentToolChain->getTargetID();
      } else
        Arch = BoundArch;

      CachedResults[{A, GetTriplePlusArchString(UI.DependentToolChain, Arch,
                                                UI.DependentOffloadKind)}] = {
          CurI};
    }

    if (BoundArch.equals("gnu")) {
      BoundArch = StringRef("");
    }
    // Now that we have all the results generated, select the one that should be
    // returned for the current depending action.
    std::pair<const Action *, std::string> ActionTC = {
        A, GetTriplePlusArchString(TC, BoundArch, TargetDeviceOffloadKind)};
    assert(CachedResults.find(ActionTC) != CachedResults.end() &&
           "Result does not exist??");
    Result = CachedResults[ActionTC].front();
  } else if (JA->getType() == types::TY_Nothing)
    Result = {InputInfo(A, BaseInput)};
  else {
    // We only have to generate a prefix for the host if this is not a top-level
    // action.
    std::string OffloadingPrefix = Action::GetOffloadingFileNamePrefix(
        A->getOffloadingDeviceKind(), TC->getTriple().normalize(),
        /*CreatePrefixForHost=*/!!A->getOffloadingHostActiveKinds() &&
            !AtTopLevel);
    std::string TargetIDStr = TC->getTargetID();
    if (!TargetIDStr.empty() && BoundArch.empty()) {
      BoundArch = StringRef(TargetIDStr);
      OffloadingPrefix.append("-").append(TargetIDStr);
    }

    if (isa<OffloadWrapperJobAction>(JA)) {
        if (Arg *FinalOutput = C.getArgs().getLastArg(options::OPT_o))
          BaseInput = FinalOutput->getValue();
        else
          BaseInput = getDefaultImageName();
        std::string BaseNm = std::string(BaseInput);
        std::replace(BaseNm.begin(), BaseNm.end(), '.', '_');
        BaseInput = C.getArgs().MakeArgString(BaseNm + "-wrapper");
    }

    Result = InputInfo(A, GetNamedOutputPath(C, *JA, BaseInput, BoundArch,
                                             AtTopLevel, MultipleArchs,
                                             OffloadingPrefix),
                       BaseInput);
  }

  if (CCCPrintBindings && !CCGenDiagnostics) {
    llvm::errs() << "# \"" << T->getToolChain().getTripleString() << '"'
                 << " - \"" << T->getName() << "\", inputs: [";
    for (unsigned i = 0, e = InputInfos.size(); i != e; ++i) {
      llvm::errs() << InputInfos[i].getAsString();
      if (i + 1 != e)
        llvm::errs() << ", ";
    }
    if (UnbundlingResults.empty())
      llvm::errs() << "], output: " << Result.getAsString() << "\n";
    else {
      llvm::errs() << "], outputs: [";
      for (unsigned i = 0, e = UnbundlingResults.size(); i != e; ++i) {
        llvm::errs() << UnbundlingResults[i].getAsString();
        if (i + 1 != e)
          llvm::errs() << ", ";
      }
      llvm::errs() << "] \n";
    }
  } else {
    if (UnbundlingResults.empty())
      T->ConstructJob(
          C, *JA, Result, InputInfos,
          C.getArgsForToolChain(TC, BoundArch, JA->getOffloadingDeviceKind()),
          LinkingOutput);
    else
      T->ConstructJobMultipleOutputs(
          C, *JA, UnbundlingResults, InputInfos,
          C.getArgsForToolChain(TC, BoundArch, JA->getOffloadingDeviceKind()),
          LinkingOutput);
  }
  return {Result};
}

const char *Driver::getDefaultImageName() const {
  llvm::Triple Target(llvm::Triple::normalize(TargetTriple));
  return Target.isOSWindows() ? "a.exe" : "a.out";
}

/// Create output filename based on ArgValue, which could either be a
/// full filename, filename without extension, or a directory. If ArgValue
/// does not provide a filename, then use BaseName, and use the extension
/// suitable for FileType.
static const char *MakeCLOutputFilename(const ArgList &Args, StringRef ArgValue,
                                        StringRef BaseName,
                                        types::ID FileType) {
  SmallString<128> Filename = ArgValue;

  if (ArgValue.empty()) {
    // If the argument is empty, output to BaseName in the current dir.
    Filename = BaseName;
  } else if (llvm::sys::path::is_separator(Filename.back())) {
    // If the argument is a directory, output to BaseName in that dir.
    llvm::sys::path::append(Filename, BaseName);
  }

  if (!llvm::sys::path::has_extension(ArgValue)) {
    // If the argument didn't provide an extension, then set it.
    const char *Extension = types::getTypeTempSuffix(FileType, true);

    if (FileType == types::TY_Image &&
        Args.hasArg(options::OPT__SLASH_LD, options::OPT__SLASH_LDd)) {
      // The output file is a dll.
      Extension = "dll";
    }

    llvm::sys::path::replace_extension(Filename, Extension);
  }

  return Args.MakeArgString(Filename.c_str());
}

static bool HasPreprocessOutput(const Action &JA) {
  if (isa<PreprocessJobAction>(JA))
    return true;
  if (isa<OffloadAction>(JA) && isa<PreprocessJobAction>(JA.getInputs()[0]))
    return true;
  if (isa<OffloadBundlingJobAction>(JA) &&
      HasPreprocessOutput(*(JA.getInputs()[0])))
    return true;
  return false;
}

const char *Driver::GetNamedOutputPath(Compilation &C, const JobAction &JA,
                                       const char *BaseInput,
                                       StringRef OrigBoundArch, bool AtTopLevel,
                                       bool MultipleArchs,
                                       StringRef OffloadingPrefix) const {
  std::string BoundArch = OrigBoundArch.str();
  if (is_style_windows(llvm::sys::path::Style::native)) {
    // BoundArch may contains ':', which is invalid in file names on Windows,
    // therefore replace it with '%'.
    std::replace(BoundArch.begin(), BoundArch.end(), ':', '@');
  }

  llvm::PrettyStackTraceString CrashInfo("Computing output path");
  // Output to a user requested destination?
  if (AtTopLevel && !isa<DsymutilJobAction>(JA) && !isa<VerifyJobAction>(JA)) {
    if (Arg *FinalOutput = C.getArgs().getLastArg(options::OPT_o))
      return C.addResultFile(FinalOutput->getValue(), &JA);
  }

  // For /P, preprocess to file named after BaseInput.
  if (C.getArgs().hasArg(options::OPT__SLASH_P)) {
    assert(AtTopLevel && isa<PreprocessJobAction>(JA));
    StringRef BaseName = llvm::sys::path::filename(BaseInput);
    StringRef NameArg;
    if (Arg *A = C.getArgs().getLastArg(options::OPT__SLASH_Fi))
      NameArg = A->getValue();
    return C.addResultFile(
        MakeCLOutputFilename(C.getArgs(), NameArg, BaseName, types::TY_PP_C),
        &JA);
  }

  // Default to writing to stdout?
  if (AtTopLevel && !CCGenDiagnostics && HasPreprocessOutput(JA)) {
    return "-";
  }

  if (JA.getType() == types::TY_ModuleFile &&
      C.getArgs().getLastArg(options::OPT_module_file_info)) {
    return "-";
  }

  // Is this the assembly listing for /FA?
  if (JA.getType() == types::TY_PP_Asm &&
      (C.getArgs().hasArg(options::OPT__SLASH_FA) ||
       C.getArgs().hasArg(options::OPT__SLASH_Fa))) {
    // Use /Fa and the input filename to determine the asm file name.
    StringRef BaseName = llvm::sys::path::filename(BaseInput);
    StringRef FaValue = C.getArgs().getLastArgValue(options::OPT__SLASH_Fa);
    return C.addResultFile(
        MakeCLOutputFilename(C.getArgs(), FaValue, BaseName, JA.getType()),
        &JA);
  }

  // Output to a temporary file?
  if ((!AtTopLevel && !isSaveTempsEnabled() &&
       !C.getArgs().hasArg(options::OPT__SLASH_Fo)) ||
      CCGenDiagnostics) {
    StringRef Name = llvm::sys::path::filename(BaseInput);
    std::pair<StringRef, StringRef> Split = Name.split('.');
    SmallString<128> fname(Split.first.str().c_str());
    if (!BoundArch.empty()) {
      fname += "-";
      fname.append(BoundArch);
    }
    SmallString<128> TmpName;
    const char *Suffix = nullptr;
    if (Split.second == "a")
      Suffix = "a";
    else
      Suffix = types::getTypeTempSuffix(JA.getType(), IsCLMode());

    Arg *A = C.getArgs().getLastArg(options::OPT_fcrash_diagnostics_dir);
    if (CCGenDiagnostics && A) {
      SmallString<128> CrashDirectory(A->getValue());
      if (!getVFS().exists(CrashDirectory))
        llvm::sys::fs::create_directories(CrashDirectory);
      llvm::sys::path::append(CrashDirectory, fname);
      const char *Middle = Suffix ? "-%%%%%%." : "-%%%%%%";
      std::error_code EC = llvm::sys::fs::createUniqueFile(
          CrashDirectory + Middle + Suffix, TmpName);
      if (EC) {
        Diag(clang::diag::err_unable_to_make_temp) << EC.message();
        return "";
      }
    } else {
      if (MultipleArchs && !BoundArch.empty()) {
        TmpName = GetTemporaryDirectory(Split.first);
        llvm::sys::path::append(TmpName,
                                Split.first + "-" + BoundArch + "." + Suffix);
      } else {
        TmpName = GetTemporaryPath(Split.first, Suffix);
      }
    }
    return C.addTempFile(C.getArgs().MakeArgString(TmpName));
  }

  SmallString<128> BasePath(BaseInput);
  SmallString<128> ExternalPath("");
  StringRef BaseName;

  // Dsymutil actions should use the full path.
  if (isa<DsymutilJobAction>(JA) && C.getArgs().hasArg(options::OPT_dsym_dir)) {
    ExternalPath += C.getArgs().getLastArg(options::OPT_dsym_dir)->getValue();
    // We use posix style here because the tests (specifically
    // darwin-dsymutil.c) demonstrate that posix style paths are acceptable
    // even on Windows and if we don't then the similar test covering this
    // fails.
    llvm::sys::path::append(ExternalPath, llvm::sys::path::Style::posix,
                            llvm::sys::path::filename(BasePath));
    BaseName = ExternalPath;
  } else if (isa<DsymutilJobAction>(JA) || isa<VerifyJobAction>(JA))
    BaseName = BasePath;
  else
    BaseName = llvm::sys::path::filename(BasePath);

  // Determine what the derived output name should be.
  const char *NamedOutput;

  if ((JA.getType() == types::TY_Object || JA.getType() == types::TY_LTO_BC) &&
      C.getArgs().hasArg(options::OPT__SLASH_Fo, options::OPT__SLASH_o)) {
    // The /Fo or /o flag decides the object filename.
    StringRef Val =
        C.getArgs()
            .getLastArg(options::OPT__SLASH_Fo, options::OPT__SLASH_o)
            ->getValue();
    NamedOutput =
        MakeCLOutputFilename(C.getArgs(), Val, BaseName, types::TY_Object);
  } else if (JA.getType() == types::TY_Image &&
             C.getArgs().hasArg(options::OPT__SLASH_Fe,
                                options::OPT__SLASH_o)) {
    // The /Fe or /o flag names the linked file.
    StringRef Val =
        C.getArgs()
            .getLastArg(options::OPT__SLASH_Fe, options::OPT__SLASH_o)
            ->getValue();
    NamedOutput =
        MakeCLOutputFilename(C.getArgs(), Val, BaseName, types::TY_Image);
  } else if (JA.getType() == types::TY_Image) {
    if (IsCLMode()) {
      // clang-cl uses BaseName for the executable name.
      NamedOutput =
          MakeCLOutputFilename(C.getArgs(), "", BaseName, types::TY_Image);
    } else {
      SmallString<128> Output(getDefaultImageName());
      // HIP image for device compilation with -fno-gpu-rdc is per compilation
      // unit.
      bool IsHIPNoRDC = JA.getOffloadingDeviceKind() == Action::OFK_HIP &&
                        !C.getArgs().hasFlag(options::OPT_fgpu_rdc,
                                             options::OPT_fno_gpu_rdc, false);
      if (IsHIPNoRDC) {
        Output = BaseName;
        llvm::sys::path::replace_extension(Output, "");
      }
      Output += OffloadingPrefix;
      if (MultipleArchs && !BoundArch.empty()) {
        Output += "-";
        Output.append(BoundArch);
      }
      if (IsHIPNoRDC)
        Output += ".out";
      NamedOutput = C.getArgs().MakeArgString(Output.c_str());
    }
  } else if (JA.getType() == types::TY_PCH && IsCLMode()) {
    NamedOutput = C.getArgs().MakeArgString(GetClPchPath(C, BaseName));
  } else {
    const char *Suffix = types::getTypeTempSuffix(JA.getType(), IsCLMode());
    assert(Suffix && "All types used for output should have a suffix.");

    std::string::size_type End = std::string::npos;
    if (!types::appendSuffixForType(JA.getType()))
      End = BaseName.rfind('.');
    SmallString<128> Suffixed(BaseName.substr(0, End));
    Suffixed += OffloadingPrefix;
    if (MultipleArchs && !BoundArch.empty()) {
      Suffixed += "-";
      Suffixed.append(BoundArch);
    }
    // When using both -save-temps and -emit-llvm, use a ".tmp.bc" suffix for
    // the unoptimized bitcode so that it does not get overwritten by the ".bc"
    // optimized bitcode output.
    auto IsHIPRDCInCompilePhase = [](const JobAction &JA,
                                     const llvm::opt::DerivedArgList &Args) {
      // The relocatable compilation in HIP implies -emit-llvm. Similarly, use a
      // ".tmp.bc" suffix for the unoptimized bitcode (generated in the compile
      // phase.)
      return isa<CompileJobAction>(JA) &&
             JA.getOffloadingDeviceKind() == Action::OFK_HIP &&
             Args.hasFlag(options::OPT_fgpu_rdc, options::OPT_fno_gpu_rdc,
                          false);
    };
    if (!AtTopLevel && JA.getType() == types::TY_LLVM_BC &&
        (C.getArgs().hasArg(options::OPT_emit_llvm) ||
         IsHIPRDCInCompilePhase(JA, C.getArgs())))
      Suffixed += ".tmp";
    Suffixed += '.';
    Suffixed += Suffix;
    NamedOutput = C.getArgs().MakeArgString(Suffixed.c_str());
  }

  // Prepend object file path if -save-temps=obj
  if (!AtTopLevel && isSaveTempsObj() && C.getArgs().hasArg(options::OPT_o) &&
      JA.getType() != types::TY_PCH) {
    Arg *FinalOutput = C.getArgs().getLastArg(options::OPT_o);
    SmallString<128> TempPath(FinalOutput->getValue());
    llvm::sys::path::remove_filename(TempPath);
    StringRef OutputFileName = llvm::sys::path::filename(NamedOutput);
    llvm::sys::path::append(TempPath, OutputFileName);
    NamedOutput = C.getArgs().MakeArgString(TempPath.c_str());
  }

  // If we're saving temps and the temp file conflicts with the input file,
  // then avoid overwriting input file.
  if (!AtTopLevel && isSaveTempsEnabled() && NamedOutput == BaseName) {
    bool SameFile = false;
    SmallString<256> Result;
    llvm::sys::fs::current_path(Result);
    llvm::sys::path::append(Result, BaseName);
    llvm::sys::fs::equivalent(BaseInput, Result.c_str(), SameFile);
    // Must share the same path to conflict.
    if (SameFile) {
      StringRef Name = llvm::sys::path::filename(BaseInput);
      std::pair<StringRef, StringRef> Split = Name.split('.');
      std::string TmpName = GetTemporaryPath(
          Split.first, types::getTypeTempSuffix(JA.getType(), IsCLMode()));
      return C.addTempFile(C.getArgs().MakeArgString(TmpName));
    }
  }

  // As an annoying special case, PCH generation doesn't strip the pathname.
  if (JA.getType() == types::TY_PCH && !IsCLMode()) {
    llvm::sys::path::remove_filename(BasePath);
    if (BasePath.empty())
      BasePath = NamedOutput;
    else
      llvm::sys::path::append(BasePath, NamedOutput);
    return C.addResultFile(C.getArgs().MakeArgString(BasePath.c_str()), &JA);
  } else {
    return C.addResultFile(NamedOutput, &JA);
  }
}

std::string Driver::GetFilePath(StringRef Name, const ToolChain &TC) const {
  // Search for Name in a list of paths.
  auto SearchPaths = [&](const llvm::SmallVectorImpl<std::string> &P)
      -> llvm::Optional<std::string> {
    // Respect a limited subset of the '-Bprefix' functionality in GCC by
    // attempting to use this prefix when looking for file paths.
    for (const auto &Dir : P) {
      if (Dir.empty())
        continue;
      SmallString<128> P(Dir[0] == '=' ? SysRoot + Dir.substr(1) : Dir);
      llvm::sys::path::append(P, Name);
      if (llvm::sys::fs::exists(Twine(P)))
        return std::string(P);
    }
    return None;
  };

  if (auto P = SearchPaths(PrefixDirs))
    return *P;

  SmallString<128> R(ResourceDir);
  llvm::sys::path::append(R, Name);
  if (llvm::sys::fs::exists(Twine(R)))
    return std::string(R.str());

  SmallString<128> P(TC.getCompilerRTPath());
  llvm::sys::path::append(P, Name);
  if (llvm::sys::fs::exists(Twine(P)))
    return std::string(P.str());

  SmallString<128> D(Dir);
  llvm::sys::path::append(D, "..", Name);
  if (llvm::sys::fs::exists(Twine(D)))
    return std::string(D.str());

  if (auto P = SearchPaths(TC.getLibraryPaths()))
    return *P;

  if (auto P = SearchPaths(TC.getFilePaths()))
    return *P;

  return std::string(Name);
}

void Driver::generatePrefixedToolNames(
    StringRef Tool, const ToolChain &TC,
    SmallVectorImpl<std::string> &Names) const {
  // FIXME: Needs a better variable than TargetTriple
  Names.emplace_back((TargetTriple + "-" + Tool).str());
  Names.emplace_back(Tool);
}

static bool ScanDirForExecutable(SmallString<128> &Dir, StringRef Name) {
  llvm::sys::path::append(Dir, Name);
  if (llvm::sys::fs::can_execute(Twine(Dir)))
    return true;
  llvm::sys::path::remove_filename(Dir);
  return false;
}

std::string Driver::GetProgramPath(StringRef Name, const ToolChain &TC) const {
  SmallVector<std::string, 2> TargetSpecificExecutables;
  generatePrefixedToolNames(Name, TC, TargetSpecificExecutables);

  // Respect a limited subset of the '-Bprefix' functionality in GCC by
  // attempting to use this prefix when looking for program paths.
  for (const auto &PrefixDir : PrefixDirs) {
    if (llvm::sys::fs::is_directory(PrefixDir)) {
      SmallString<128> P(PrefixDir);
      if (ScanDirForExecutable(P, Name))
        return std::string(P.str());
    } else {
      SmallString<128> P((PrefixDir + Name).str());
      if (llvm::sys::fs::can_execute(Twine(P)))
        return std::string(P.str());
    }
  }

  const ToolChain::path_list &List = TC.getProgramPaths();
  for (const auto &TargetSpecificExecutable : TargetSpecificExecutables) {
    // For each possible name of the tool look for it in
    // program paths first, then the path.
    // Higher priority names will be first, meaning that
    // a higher priority name in the path will be found
    // instead of a lower priority name in the program path.
    // E.g. <triple>-gcc on the path will be found instead
    // of gcc in the program path
    for (const auto &Path : List) {
      SmallString<128> P(Path);
      if (ScanDirForExecutable(P, TargetSpecificExecutable))
        return std::string(P.str());
    }

    // Fall back to the path
    if (llvm::ErrorOr<std::string> P =
            llvm::sys::findProgramByName(TargetSpecificExecutable))
      return *P;
  }

  return std::string(Name);
}

std::string Driver::GetTemporaryPath(StringRef Prefix, StringRef Suffix) const {
  SmallString<128> Path;
  std::error_code EC = llvm::sys::fs::createTemporaryFile(Prefix, Suffix, Path);
  if (EC) {
    Diag(clang::diag::err_unable_to_make_temp) << EC.message();
    return "";
  }

  return std::string(Path.str());
}

std::string Driver::GetTemporaryDirectory(StringRef Prefix) const {
  SmallString<128> Path;
  std::error_code EC = llvm::sys::fs::createUniqueDirectory(Prefix, Path);
  if (EC) {
    Diag(clang::diag::err_unable_to_make_temp) << EC.message();
    return "";
  }

  return std::string(Path.str());
}

std::string Driver::GetClPchPath(Compilation &C, StringRef BaseName) const {
  SmallString<128> Output;
  if (Arg *FpArg = C.getArgs().getLastArg(options::OPT__SLASH_Fp)) {
    // FIXME: If anybody needs it, implement this obscure rule:
    // "If you specify a directory without a file name, the default file name
    // is VCx0.pch., where x is the major version of Visual C++ in use."
    Output = FpArg->getValue();

    // "If you do not specify an extension as part of the path name, an
    // extension of .pch is assumed. "
    if (!llvm::sys::path::has_extension(Output))
      Output += ".pch";
  } else {
    if (Arg *YcArg = C.getArgs().getLastArg(options::OPT__SLASH_Yc))
      Output = YcArg->getValue();
    if (Output.empty())
      Output = BaseName;
    llvm::sys::path::replace_extension(Output, ".pch");
  }
  return std::string(Output.str());
}

const ToolChain &Driver::getToolChain(const ArgList &Args,
                                      const llvm::Triple &Target) const {

  auto &TC = ToolChains[Target.str()];
  if (!TC) {
    switch (Target.getOS()) {
    case llvm::Triple::AIX:
      TC = std::make_unique<toolchains::AIX>(*this, Target, Args);
      break;
    case llvm::Triple::Haiku:
      TC = std::make_unique<toolchains::Haiku>(*this, Target, Args);
      break;
    case llvm::Triple::Ananas:
      TC = std::make_unique<toolchains::Ananas>(*this, Target, Args);
      break;
    case llvm::Triple::CloudABI:
      TC = std::make_unique<toolchains::CloudABI>(*this, Target, Args);
      break;
    case llvm::Triple::Darwin:
    case llvm::Triple::MacOSX:
    case llvm::Triple::IOS:
    case llvm::Triple::TvOS:
    case llvm::Triple::WatchOS:
      TC = std::make_unique<toolchains::DarwinClang>(*this, Target, Args);
      break;
    case llvm::Triple::DragonFly:
      TC = std::make_unique<toolchains::DragonFly>(*this, Target, Args);
      break;
    case llvm::Triple::OpenBSD:
      TC = std::make_unique<toolchains::OpenBSD>(*this, Target, Args);
      break;
    case llvm::Triple::NetBSD:
      TC = std::make_unique<toolchains::NetBSD>(*this, Target, Args);
      break;
    case llvm::Triple::FreeBSD:
      if (Target.isPPC())
        TC = std::make_unique<toolchains::PPCFreeBSDToolChain>(*this, Target,
                                                               Args);
      else
        TC = std::make_unique<toolchains::FreeBSD>(*this, Target, Args);
      break;
    case llvm::Triple::Minix:
      TC = std::make_unique<toolchains::Minix>(*this, Target, Args);
      break;
    case llvm::Triple::Linux:
    case llvm::Triple::ELFIAMCU:
      if (Target.getArch() == llvm::Triple::hexagon)
        TC = std::make_unique<toolchains::HexagonToolChain>(*this, Target,
                                                             Args);
      else if ((Target.getVendor() == llvm::Triple::MipsTechnologies) &&
               !Target.hasEnvironment())
        TC = std::make_unique<toolchains::MipsLLVMToolChain>(*this, Target,
                                                              Args);
      else if (Target.isPPC())
        TC = std::make_unique<toolchains::PPCLinuxToolChain>(*this, Target,
                                                              Args);
      else if (Target.getArch() == llvm::Triple::ve)
        TC = std::make_unique<toolchains::VEToolChain>(*this, Target, Args);

      else
        TC = std::make_unique<toolchains::Linux>(*this, Target, Args);
      break;
    case llvm::Triple::NaCl:
      TC = std::make_unique<toolchains::NaClToolChain>(*this, Target, Args);
      break;
    case llvm::Triple::Fuchsia:
      TC = std::make_unique<toolchains::Fuchsia>(*this, Target, Args);
      break;
    case llvm::Triple::Solaris:
      TC = std::make_unique<toolchains::Solaris>(*this, Target, Args);
      break;
    case llvm::Triple::AMDHSA:
      TC = std::make_unique<toolchains::ROCMToolChain>(*this, Target, Args);
      break;
    case llvm::Triple::AMDPAL:
    case llvm::Triple::Mesa3D:
      TC = std::make_unique<toolchains::AMDGPUToolChain>(*this, Target, Args);
      break;
    case llvm::Triple::Win32:
      switch (Target.getEnvironment()) {
      default:
        if (Target.isOSBinFormatELF())
          TC = std::make_unique<toolchains::Generic_ELF>(*this, Target, Args);
        else if (Target.isOSBinFormatMachO())
          TC = std::make_unique<toolchains::MachO>(*this, Target, Args);
        else
          TC = std::make_unique<toolchains::Generic_GCC>(*this, Target, Args);
        break;
      case llvm::Triple::GNU:
        TC = std::make_unique<toolchains::MinGW>(*this, Target, Args);
        break;
      case llvm::Triple::Itanium:
        TC = std::make_unique<toolchains::CrossWindowsToolChain>(*this, Target,
                                                                  Args);
        break;
      case llvm::Triple::MSVC:
      case llvm::Triple::UnknownEnvironment:
        if (Args.getLastArgValue(options::OPT_fuse_ld_EQ)
                .startswith_insensitive("bfd"))
          TC = std::make_unique<toolchains::CrossWindowsToolChain>(
              *this, Target, Args);
        else
          TC =
              std::make_unique<toolchains::MSVCToolChain>(*this, Target, Args);
        break;
      }
      break;
    case llvm::Triple::PS4:
      TC = std::make_unique<toolchains::PS4CPU>(*this, Target, Args);
      break;
    case llvm::Triple::PS5:
      TC = std::make_unique<toolchains::PS5CPU>(*this, Target, Args);
      break;
    case llvm::Triple::Contiki:
      TC = std::make_unique<toolchains::Contiki>(*this, Target, Args);
      break;
    case llvm::Triple::Hurd:
      TC = std::make_unique<toolchains::Hurd>(*this, Target, Args);
      break;
    case llvm::Triple::ZOS:
      TC = std::make_unique<toolchains::ZOS>(*this, Target, Args);
      break;
    case llvm::Triple::ShaderModel:
      TC = std::make_unique<toolchains::HLSLToolChain>(*this, Target, Args);
      break;
    default:
      // Of these targets, Hexagon is the only one that might have
      // an OS of Linux, in which case it got handled above already.
      switch (Target.getArch()) {
      case llvm::Triple::tce:
        TC = std::make_unique<toolchains::TCEToolChain>(*this, Target, Args);
        break;
      case llvm::Triple::tcele:
        TC = std::make_unique<toolchains::TCELEToolChain>(*this, Target, Args);
        break;
      case llvm::Triple::hexagon:
        TC = std::make_unique<toolchains::HexagonToolChain>(*this, Target,
                                                             Args);
        break;
      case llvm::Triple::lanai:
        TC = std::make_unique<toolchains::LanaiToolChain>(*this, Target, Args);
        break;
      case llvm::Triple::xcore:
        TC = std::make_unique<toolchains::XCoreToolChain>(*this, Target, Args);
        break;
      case llvm::Triple::wasm32:
      case llvm::Triple::wasm64:
        TC = std::make_unique<toolchains::WebAssembly>(*this, Target, Args);
        break;
      case llvm::Triple::avr:
        TC = std::make_unique<toolchains::AVRToolChain>(*this, Target, Args);
        break;
      case llvm::Triple::msp430:
        TC =
            std::make_unique<toolchains::MSP430ToolChain>(*this, Target, Args);
        break;
      case llvm::Triple::riscv32:
      case llvm::Triple::riscv64:
        if (toolchains::RISCVToolChain::hasGCCToolchain(*this, Args))
          TC =
              std::make_unique<toolchains::RISCVToolChain>(*this, Target, Args);
        else
          TC = std::make_unique<toolchains::BareMetal>(*this, Target, Args);
        break;
      case llvm::Triple::ve:
        TC = std::make_unique<toolchains::VEToolChain>(*this, Target, Args);
        break;
      case llvm::Triple::spirv32:
      case llvm::Triple::spirv64:
        TC = std::make_unique<toolchains::SPIRVToolChain>(*this, Target, Args);
        break;
      case llvm::Triple::csky:
        TC = std::make_unique<toolchains::CSKYToolChain>(*this, Target, Args);
        break;
      default:
        if (Target.getVendor() == llvm::Triple::Myriad)
          TC = std::make_unique<toolchains::MyriadToolChain>(*this, Target,
                                                              Args);
        else if (toolchains::BareMetal::handlesTarget(Target))
          TC = std::make_unique<toolchains::BareMetal>(*this, Target, Args);
        else if (Target.isOSBinFormatELF())
          TC = std::make_unique<toolchains::Generic_ELF>(*this, Target, Args);
        else if (Target.isOSBinFormatMachO())
          TC = std::make_unique<toolchains::MachO>(*this, Target, Args);
        else
          TC = std::make_unique<toolchains::Generic_GCC>(*this, Target, Args);
      }
    }
  }

  // Intentionally omitted from the switch above: llvm::Triple::CUDA.  CUDA
  // compiles always need two toolchains, the CUDA toolchain and the host
  // toolchain.  So the only valid way to create a CUDA toolchain is via
  // CreateOffloadingDeviceToolChains.

  return *TC;
}

const ToolChain &Driver::getOffloadingDeviceToolChain(
    const ArgList &Args, const llvm::Triple &Target, const ToolChain &HostTC,
    const Action::OffloadKind &TargetDeviceOffloadKind) const {
  // Use device / host triples as the key into the ToolChains map because the
  // device ToolChain we create depends on both.
  auto &TC = ToolChains[Target.str() + "/" + HostTC.getTriple().str()];
  if (!TC) {
    // Categorized by offload kind > arch rather than OS > arch like
    // the normal getToolChain call, as it seems a reasonable way to categorize
    // things.
    switch (TargetDeviceOffloadKind) {
    case Action::OFK_HIP: {
      if (Target.getArch() == llvm::Triple::amdgcn &&
          Target.getVendor() == llvm::Triple::AMD &&
          Target.getOS() == llvm::Triple::AMDHSA)
        TC = std::make_unique<toolchains::HIPAMDToolChain>(*this, Target,
                                                           HostTC, Args);
      else if (Target.getArch() == llvm::Triple::spirv64 &&
               Target.getVendor() == llvm::Triple::UnknownVendor &&
               Target.getOS() == llvm::Triple::UnknownOS)
        TC = std::make_unique<toolchains::HIPSPVToolChain>(*this, Target,
                                                           HostTC, Args);
      break;
    }
    default:
      break;
    }
  }

  return *TC;
}

bool Driver::ShouldUseClangCompiler(const JobAction &JA) const {
  // Say "no" if there is not exactly one input of a type clang understands.
  if (JA.size() != 1 ||
      !types::isAcceptedByClang((*JA.input_begin())->getType()))
    return false;

  // And say "no" if this is not a kind of action clang understands.
  if (!isa<PreprocessJobAction>(JA) && !isa<PrecompileJobAction>(JA) &&
      !isa<CompileJobAction>(JA) && !isa<BackendJobAction>(JA) &&
      !isa<ExtractAPIJobAction>(JA))
    return false;

  return true;
}

bool Driver::ShouldUseFlangCompiler(const JobAction &JA) const {
  // Say "no" if there is not exactly one input of a type flang understands.
  if (JA.size() != 1 ||
      !types::isFortran((*JA.input_begin())->getType()))
    return false;

  // And say "no" if this is not a kind of action flang understands.
  if (!isa<PreprocessJobAction>(JA) && !isa<CompileJobAction>(JA) && !isa<BackendJobAction>(JA))
    return false;

  return true;
}

bool Driver::ShouldEmitStaticLibrary(const ArgList &Args) const {
  // Only emit static library if the flag is set explicitly.
  if (Args.hasArg(options::OPT_emit_static_lib))
    return true;
  return false;
}

/// GetReleaseVersion - Parse (([0-9]+)(.([0-9]+)(.([0-9]+)?))?)? and return the
/// grouped values as integers. Numbers which are not provided are set to 0.
///
/// \return True if the entire string was parsed (9.2), or all groups were
/// parsed (10.3.5extrastuff).
bool Driver::GetReleaseVersion(StringRef Str, unsigned &Major, unsigned &Minor,
                               unsigned &Micro, bool &HadExtra) {
  HadExtra = false;

  Major = Minor = Micro = 0;
  if (Str.empty())
    return false;

  if (Str.consumeInteger(10, Major))
    return false;
  if (Str.empty())
    return true;
  if (Str[0] != '.')
    return false;

  Str = Str.drop_front(1);

  if (Str.consumeInteger(10, Minor))
    return false;
  if (Str.empty())
    return true;
  if (Str[0] != '.')
    return false;
  Str = Str.drop_front(1);

  if (Str.consumeInteger(10, Micro))
    return false;
  if (!Str.empty())
    HadExtra = true;
  return true;
}

/// Parse digits from a string \p Str and fulfill \p Digits with
/// the parsed numbers. This method assumes that the max number of
/// digits to look for is equal to Digits.size().
///
/// \return True if the entire string was parsed and there are
/// no extra characters remaining at the end.
bool Driver::GetReleaseVersion(StringRef Str,
                               MutableArrayRef<unsigned> Digits) {
  if (Str.empty())
    return false;

  unsigned CurDigit = 0;
  while (CurDigit < Digits.size()) {
    unsigned Digit;
    if (Str.consumeInteger(10, Digit))
      return false;
    Digits[CurDigit] = Digit;
    if (Str.empty())
      return true;
    if (Str[0] != '.')
      return false;
    Str = Str.drop_front(1);
    CurDigit++;
  }

  // More digits than requested, bail out...
  return false;
}

std::pair<unsigned, unsigned>
Driver::getIncludeExcludeOptionFlagMasks(bool IsClCompatMode) const {
  unsigned IncludedFlagsBitmask = 0;
  unsigned ExcludedFlagsBitmask = options::NoDriverOption;

  if (IsClCompatMode) {
    // Include CL and Core options.
    IncludedFlagsBitmask |= options::CLOption;
    IncludedFlagsBitmask |= options::CoreOption;
  } else {
    ExcludedFlagsBitmask |= options::CLOption;
  }
  if (IsDXCMode()) {
    // Include DXC and Core options.
    IncludedFlagsBitmask |= options::DXCOption;
    IncludedFlagsBitmask |= options::CoreOption;
  } else {
    ExcludedFlagsBitmask |= options::DXCOption;
  }
  return std::make_pair(IncludedFlagsBitmask, ExcludedFlagsBitmask);
}

bool clang::driver::isOptimizationLevelFast(const ArgList &Args) {
  return Args.hasFlag(options::OPT_Ofast, options::OPT_O_Group, false);
}

bool clang::driver::willEmitRemarks(const ArgList &Args) {
  // -fsave-optimization-record enables it.
  if (Args.hasFlag(options::OPT_fsave_optimization_record,
                   options::OPT_fno_save_optimization_record, false))
    return true;

  // -fsave-optimization-record=<format> enables it as well.
  if (Args.hasFlag(options::OPT_fsave_optimization_record_EQ,
                   options::OPT_fno_save_optimization_record, false))
    return true;

  // -foptimization-record-file alone enables it too.
  if (Args.hasFlag(options::OPT_foptimization_record_file_EQ,
                   options::OPT_fno_save_optimization_record, false))
    return true;

  // -foptimization-record-passes alone enables it too.
  if (Args.hasFlag(options::OPT_foptimization_record_passes_EQ,
                   options::OPT_fno_save_optimization_record, false))
    return true;
  return false;
}

llvm::StringRef clang::driver::getDriverMode(StringRef ProgName,
                                             ArrayRef<const char *> Args) {
  static const std::string OptName =
      getDriverOptTable().getOption(options::OPT_driver_mode).getPrefixedName();
  llvm::StringRef Opt;
  for (StringRef Arg : Args) {
    if (!Arg.startswith(OptName))
      continue;
    Opt = Arg;
  }
  if (Opt.empty())
    Opt = ToolChain::getTargetAndModeFromProgramName(ProgName).DriverMode;
  return Opt.consume_front(OptName) ? Opt : "";
}

bool driver::IsClangCL(StringRef DriverMode) { return DriverMode.equals("cl"); }<|MERGE_RESOLUTION|>--- conflicted
+++ resolved
@@ -4272,11 +4272,12 @@
   OffloadingActionBuilder OffloadBuilder(C, Args, Inputs);
 
   bool UseNewOffloadingDriver =
-      (C.isOffloadingHostKind(Action::OFK_OpenMP) &&
+      false &&
+      ((C.isOffloadingHostKind(Action::OFK_OpenMP) &&
        Args.hasFlag(options::OPT_fopenmp_new_driver,
                     options::OPT_no_offload_new_driver, true)) ||
       Args.hasFlag(options::OPT_offload_new_driver,
-                   options::OPT_no_offload_new_driver, false);
+                   options::OPT_no_offload_new_driver, false));
 
   // Construct the actions to perform.
   HeaderModulePrecompileJobAction *HeaderModuleAction = nullptr;
@@ -4284,15 +4285,6 @@
   ActionList LinkerInputs;
   ActionList MergerInputs;
 
-<<<<<<< HEAD
-  bool UseNewOffloadingDriver =
-      C.isOffloadingHostKind(Action::OFK_OpenMP) &&
-      Args.hasFlag(options::OPT_fopenmp_new_driver,
-                   options::OPT_fno_openmp_new_driver, true) &&
-      false;
-
-=======
->>>>>>> 371412e0
   for (auto &I : Inputs) {
     types::ID InputType = I.first;
     const Arg *InputArg = I.second;
