--- conflicted
+++ resolved
@@ -62,12 +62,9 @@
 #include "clang/Driver/OptionUtils.h"
 #include "clang/Driver/SanitizerArgs.h"
 #include "clang/Driver/Tool.h"
+#include "clang/Driver/Types.h"
 #include "clang/Driver/ToolChain.h"
-<<<<<<< HEAD
 #include "clang/Driver/Util.h"
-=======
-#include "clang/Driver/Types.h"
->>>>>>> 30ac5f9e
 #include "llvm/ADT/ArrayRef.h"
 #include "llvm/ADT/STLExtras.h"
 #include "llvm/ADT/SmallSet.h"
@@ -999,7 +996,6 @@
         return;
       }
 
-<<<<<<< HEAD
       llvm::StringMap<const char *> FoundNormalizedTriples;
       for (auto &Target : OffloadArchs) {
         size_t find_loc = Target.find('^');
@@ -1038,7 +1034,7 @@
               << NormalizedName << Duplicate->second;
           continue;
         }
-=======
+#if 0 // RFIXME
       if (HasValidOpenMPRuntime) {
         llvm::StringMap<const char *> FoundNormalizedTriples;
         for (const char *Val : OpenMPTargets->getValues()) {
@@ -1052,7 +1048,7 @@
                 << Val << Duplicate->second;
             continue;
           }
->>>>>>> 30ac5f9e
+#endif
 
         // Store the current triple so that we can check for duplicates in the
         // following iterations.
