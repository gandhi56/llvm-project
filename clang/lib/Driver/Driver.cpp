--- conflicted
+++ resolved
@@ -4411,45 +4411,9 @@
     return;
   }
 
-<<<<<<< HEAD
   Arg *FinalPhaseArg;
   phases::ID FinalPhase = getFinalPhase(Args, &FinalPhaseArg);
 
-  // Diagnose misuse of /Fo.
-  if (Arg *A = Args.getLastArg(options::OPT__SLASH_Fo)) {
-    StringRef V = A->getValue();
-    if (Inputs.size() > 1 && !V.empty() &&
-        !llvm::sys::path::is_separator(V.back())) {
-      // Check whether /Fo tries to name an output file for multiple inputs.
-      Diag(clang::diag::err_drv_out_file_argument_with_multiple_sources)
-          << A->getSpelling() << V;
-      Args.eraseArg(options::OPT__SLASH_Fo);
-    }
-  }
-
-  // Diagnose misuse of /Fa.
-  if (Arg *A = Args.getLastArg(options::OPT__SLASH_Fa)) {
-    StringRef V = A->getValue();
-    if (Inputs.size() > 1 && !V.empty() &&
-        !llvm::sys::path::is_separator(V.back())) {
-      // Check whether /Fa tries to name an asm file for multiple inputs.
-      Diag(clang::diag::err_drv_out_file_argument_with_multiple_sources)
-          << A->getSpelling() << V;
-      Args.eraseArg(options::OPT__SLASH_Fa);
-    }
-  }
-
-  // Diagnose misuse of /o.
-  if (Arg *A = Args.getLastArg(options::OPT__SLASH_o)) {
-    if (A->getValue()[0] == '\0') {
-      // It has to have a value.
-      Diag(clang::diag::err_drv_missing_argument) << A->getSpelling() << 1;
-      Args.eraseArg(options::OPT__SLASH_o);
-    }
-  }
-
-=======
->>>>>>> 020ab696
   handleArguments(C, Args, Inputs, Actions);
 
   bool UseNewOffloadingDriver =
