--- conflicted
+++ resolved
@@ -4279,13 +4279,9 @@
 
   bool UseNewOffloadingDriver =
       C.isOffloadingHostKind(Action::OFK_OpenMP) &&
-<<<<<<< HEAD
-      !Args.hasArg(options::OPT_fno_openmp_new_driver) &&
+      Args.hasFlag(options::OPT_fopenmp_new_driver,
+                   options::OPT_fno_openmp_new_driver, true) &&
       false;
-=======
-      Args.hasFlag(options::OPT_fopenmp_new_driver,
-                   options::OPT_fno_openmp_new_driver, true);
->>>>>>> 7d2dddce
 
   for (auto &I : Inputs) {
     types::ID InputType = I.first;
