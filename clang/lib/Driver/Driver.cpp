--- conflicted
+++ resolved
@@ -975,7 +975,6 @@
         return;
       }
 
-<<<<<<< HEAD
       llvm::StringMap<const char *> FoundNormalizedTriples;
       for (auto &Target : OffloadArchs) {
         size_t find_loc = Target.find('^');
@@ -991,36 +990,21 @@
           return;
         } else
           OpenMPTargetArch = getCanonicalTargetID(ArchStr.getValue(), Features);
-=======
-      if (HasValidOpenMPRuntime) {
-        llvm::StringMap<const char *> FoundNormalizedTriples;
-        for (const char *Val : OpenMPTargets->getValues()) {
-          llvm::Triple TT(Val);
-          std::string NormalizedName = TT.normalize();
-
-          // We want to expand the shortened versions of the triples passed in to
-          // the values used for the bitcode libraries for convenience.
-          if (TT.getVendor() == llvm::Triple::UnknownVendor ||
-              TT.getOS() == llvm::Triple::UnknownOS) {
-            if (TT.getArch() == llvm::Triple::nvptx)
-              TT = llvm::Triple("nvptx-nvidia-cuda");
-            else if (TT.getArch() == llvm::Triple::nvptx64)
-              TT = llvm::Triple("nvptx64-nvidia-cuda");
-            else if (TT.getArch() == llvm::Triple::amdgcn)
-              TT = llvm::Triple("amdgcn-amd-amdhsa");
-          }
-
-          // Make sure we don't have a duplicate triple.
-          auto Duplicate = FoundNormalizedTriples.find(NormalizedName);
-          if (Duplicate != FoundNormalizedTriples.end()) {
-            Diag(clang::diag::warn_drv_omp_offload_target_duplicate)
-                << Val << Duplicate->second;
-            continue;
-          }
->>>>>>> 3da69fb5
 
         std::string NormalizedName =
             Twine(TT.normalize() + "-" + OpenMPTargetArch).str();
+        
+      	// We want to expand the shortened versions of the triples passed in to
+        // the values used for the bitcode libraries for convenience.
+        if (TT.getVendor() == llvm::Triple::UnknownVendor ||
+            TT.getOS() == llvm::Triple::UnknownOS) {
+          if (TT.getArch() == llvm::Triple::nvptx)
+            TT = llvm::Triple("nvptx-nvidia-cuda");
+          else if (TT.getArch() == llvm::Triple::nvptx64)
+            TT = llvm::Triple("nvptx64-nvidia-cuda");
+          else if (TT.getArch() == llvm::Triple::amdgcn)
+            TT = llvm::Triple("amdgcn-amd-amdhsa");
+        }
 
         // Make sure we don't have a duplicate triple.
         auto Duplicate = FoundNormalizedTriples.find(NormalizedName);
