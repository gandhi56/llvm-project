//===--- Driver.cpp - Clang GCC Compatible Driver -------------------------===//
//
// Part of the LLVM Project, under the Apache License v2.0 with LLVM Exceptions.
// See https://llvm.org/LICENSE.txt for license information.
// SPDX-License-Identifier: Apache-2.0 WITH LLVM-exception
//
//===----------------------------------------------------------------------===//

#include "clang/Driver/Driver.h"
#include "ToolChains/AIX.h"
#include "ToolChains/AMDGPU.h"
#include "ToolChains/AMDGPUOpenMP.h"
#include "ToolChains/AVR.h"
#include "ToolChains/Arch/RISCV.h"
#include "ToolChains/BareMetal.h"
#include "ToolChains/CSKYToolChain.h"
#include "ToolChains/Clang.h"
#include "ToolChains/CrossWindows.h"
#include "ToolChains/Cuda.h"
#include "ToolChains/Cygwin.h"
#include "ToolChains/Darwin.h"
#include "ToolChains/DragonFly.h"
#include "ToolChains/FreeBSD.h"
#include "ToolChains/Fuchsia.h"
#include "ToolChains/Gnu.h"
#include "ToolChains/HIPAMD.h"
#include "ToolChains/HIPSPV.h"
#include "ToolChains/HLSL.h"
#include "ToolChains/Haiku.h"
#include "ToolChains/Hexagon.h"
#include "ToolChains/Hurd.h"
#include "ToolChains/Lanai.h"
#include "ToolChains/Linux.h"
#include "ToolChains/MSP430.h"
#include "ToolChains/MSVC.h"
#include "ToolChains/MinGW.h"
#include "ToolChains/MipsLinux.h"
#include "ToolChains/NaCl.h"
#include "ToolChains/NetBSD.h"
#include "ToolChains/OHOS.h"
#include "ToolChains/OpenBSD.h"
#include "ToolChains/PPCFreeBSD.h"
#include "ToolChains/PPCLinux.h"
#include "ToolChains/PS4CPU.h"
#include "ToolChains/RISCVToolchain.h"
#include "ToolChains/SPIRV.h"
#include "ToolChains/SPIRVOpenMP.h"
#include "ToolChains/SYCL.h"
#include "ToolChains/Solaris.h"
#include "ToolChains/TCE.h"
#include "ToolChains/UEFI.h"
#include "ToolChains/VEToolchain.h"
#include "ToolChains/WebAssembly.h"
#include "ToolChains/XCore.h"
#include "ToolChains/ZOS.h"
#include "clang/Basic/DiagnosticDriver.h"
#include "clang/Basic/TargetID.h"
#include "clang/Basic/Version.h"
#include "clang/Config/config.h"
#include "clang/Driver/Action.h"
#include "clang/Driver/Compilation.h"
#include "clang/Driver/InputInfo.h"
#include "clang/Driver/Job.h"
#include "clang/Driver/Options.h"
#include "clang/Driver/OptionUtils.h"
#include "clang/Driver/Phases.h"
#include "clang/Driver/SanitizerArgs.h"
#include "clang/Driver/Tool.h"
#include "clang/Driver/Types.h"
#include "clang/Driver/ToolChain.h"
#include "clang/Driver/Util.h"
#include "llvm/ADT/ArrayRef.h"
#include "llvm/ADT/STLExtras.h"
#include "llvm/ADT/StringExtras.h"
#include "llvm/ADT/StringRef.h"
#include "llvm/ADT/StringSet.h"
#include "llvm/ADT/StringSwitch.h"
#include "llvm/Config/llvm-config.h"
#include "llvm/MC/TargetRegistry.h"
#include "llvm/Option/Arg.h"
#include "llvm/Option/ArgList.h"
#include "llvm/Option/OptSpecifier.h"
#include "llvm/Option/OptTable.h"
#include "llvm/Option/Option.h"
#include "llvm/Support/CommandLine.h"
#include "llvm/Support/ErrorHandling.h"
#include "llvm/Support/ExitCodes.h"
#include "llvm/Support/FileSystem.h"
#include "llvm/Support/FormatVariadic.h"
#include "llvm/Support/MD5.h"
#include "llvm/Support/Path.h"
#include "llvm/Support/PrettyStackTrace.h"
#include "llvm/Support/Process.h"
#include "llvm/Support/Program.h"
#include "llvm/Support/Regex.h"
#include "llvm/Support/StringSaver.h"
#include "llvm/Support/VirtualFileSystem.h"
#include "llvm/Support/raw_ostream.h"
#include "llvm/TargetParser/Host.h"
#include "llvm/TargetParser/RISCVISAInfo.h"
#include <cstdlib> // ::getenv
#include <map>
#include <memory>
#include <optional>
#include <set>
#include <utility>
#if LLVM_ON_UNIX
#include <unistd.h> // getpid
#endif

using namespace clang::driver;
using namespace clang;
using namespace llvm::opt;

static std::optional<llvm::Triple> getOffloadTargetTriple(const Driver &D,
                                                          const ArgList &Args) {
  auto OffloadTargets = Args.getAllArgValues(options::OPT_offload_EQ);
  // Offload compilation flow does not support multiple targets for now. We
  // need the HIPActionBuilder (and possibly the CudaActionBuilder{,Base}too)
  // to support multiple tool chains first.
  switch (OffloadTargets.size()) {
  default:
    D.Diag(diag::err_drv_only_one_offload_target_supported);
    return std::nullopt;
  case 0:
    D.Diag(diag::err_drv_invalid_or_unsupported_offload_target) << "";
    return std::nullopt;
  case 1:
    break;
  }
  return llvm::Triple(OffloadTargets[0]);
}

static std::optional<llvm::Triple>
getNVIDIAOffloadTargetTriple(const Driver &D, const ArgList &Args,
                             const llvm::Triple &HostTriple) {
  if (!Args.hasArg(options::OPT_offload_EQ)) {
    return llvm::Triple(HostTriple.isArch64Bit() ? "nvptx64-nvidia-cuda"
                                                 : "nvptx-nvidia-cuda");
  }
  auto TT = getOffloadTargetTriple(D, Args);
  if (TT && (TT->getArch() == llvm::Triple::spirv32 ||
             TT->getArch() == llvm::Triple::spirv64)) {
    if (Args.hasArg(options::OPT_emit_llvm))
      return TT;
    D.Diag(diag::err_drv_cuda_offload_only_emit_bc);
    return std::nullopt;
  }
  D.Diag(diag::err_drv_invalid_or_unsupported_offload_target) << TT->str();
  return std::nullopt;
}

static std::optional<llvm::Triple>
getHIPOffloadTargetTriple(const Driver &D, const ArgList &Args) {
  if (!Args.hasArg(options::OPT_offload_EQ)) {
    auto OffloadArchs = Args.getAllArgValues(options::OPT_offload_arch_EQ);
    if (llvm::is_contained(OffloadArchs, "amdgcnspirv") &&
        OffloadArchs.size() == 1)
      return llvm::Triple("spirv64-amd-amdhsa");
    return llvm::Triple("amdgcn-amd-amdhsa"); // Default HIP triple.
  }
  auto TT = getOffloadTargetTriple(D, Args);
  if (!TT)
    return std::nullopt;
  if (TT->isAMDGCN() && TT->getVendor() == llvm::Triple::AMD &&
      TT->getOS() == llvm::Triple::AMDHSA)
    return TT;
  if (TT->getArch() == llvm::Triple::spirv64)
    return TT;
  D.Diag(diag::err_drv_invalid_or_unsupported_offload_target) << TT->str();
  return std::nullopt;
}

template <typename F> static bool usesInput(const ArgList &Args, F &&Fn) {
  return llvm::any_of(Args, [&](Arg *A) {
    return (A->getOption().matches(options::OPT_x) &&
            Fn(types::lookupTypeForTypeSpecifier(A->getValue()))) ||
           (A->getOption().getKind() == Option::InputClass &&
            StringRef(A->getValue()).rfind('.') != StringRef::npos &&
            Fn(types::lookupTypeForExtension(
                &A->getValue()[StringRef(A->getValue()).rfind('.') + 1])));
  });
}

// static
std::string Driver::GetResourcesPath(StringRef BinaryPath) {
  // Since the resource directory is embedded in the module hash, it's important
  // that all places that need it call this function, so that they get the
  // exact same string ("a/../b/" and "b/" get different hashes, for example).

  // Dir is bin/ or lib/, depending on where BinaryPath is.
  StringRef Dir = llvm::sys::path::parent_path(BinaryPath);
  SmallString<128> P(Dir);

  StringRef ConfiguredResourceDir(CLANG_RESOURCE_DIR);
  if (!ConfiguredResourceDir.empty()) {
    llvm::sys::path::append(P, ConfiguredResourceDir);
  } else {
    // On Windows, libclang.dll is in bin/.
    // On non-Windows, libclang.so/.dylib is in lib/.
    // With a static-library build of libclang, LibClangPath will contain the
    // path of the embedding binary, which for LLVM binaries will be in bin/.
    // ../lib gets us to lib/ in both cases.
    P = llvm::sys::path::parent_path(Dir);
    // This search path is also created in the COFF driver of lld, so any
    // changes here also needs to happen in lld/COFF/Driver.cpp
    llvm::sys::path::append(P, CLANG_INSTALL_LIBDIR_BASENAME, "clang",
                            CLANG_VERSION_MAJOR_STRING);
  }

  return std::string(P);
}

CUIDOptions::CUIDOptions(llvm::opt::DerivedArgList &Args, const Driver &D)
    : UseCUID(Kind::Hash) {
  if (Arg *A = Args.getLastArg(options::OPT_fuse_cuid_EQ)) {
    StringRef UseCUIDStr = A->getValue();
    UseCUID = llvm::StringSwitch<Kind>(UseCUIDStr)
                  .Case("hash", Kind::Hash)
                  .Case("random", Kind::Random)
                  .Case("none", Kind::None)
                  .Default(Kind::Invalid);
    if (UseCUID == Kind::Invalid)
      D.Diag(clang::diag::err_drv_invalid_value)
          << A->getAsString(Args) << UseCUIDStr;
  }

  FixedCUID = Args.getLastArgValue(options::OPT_cuid_EQ);
  if (!FixedCUID.empty())
    UseCUID = Kind::Fixed;
}

std::string CUIDOptions::getCUID(StringRef InputFile,
                                 llvm::opt::DerivedArgList &Args) const {
  std::string CUID = FixedCUID.str();
  if (CUID.empty()) {
    if (UseCUID == Kind::Random)
      CUID = llvm::utohexstr(llvm::sys::Process::GetRandomNumber(),
                             /*LowerCase=*/true);
    else if (UseCUID == Kind::Hash) {
      llvm::MD5 Hasher;
      llvm::MD5::MD5Result Hash;
      Hasher.update(InputFile);
      for (auto *A : Args) {
        if (A->getOption().matches(options::OPT_INPUT))
          continue;
        Hasher.update(A->getAsString(Args));
      }
      Hasher.final(Hash);
      CUID = llvm::utohexstr(Hash.low(), /*LowerCase=*/true);
    }
  }
  return CUID;
}
Driver::Driver(StringRef ClangExecutable, StringRef TargetTriple,
               DiagnosticsEngine &Diags, std::string Title,
               IntrusiveRefCntPtr<llvm::vfs::FileSystem> VFS)
    : Diags(Diags), VFS(std::move(VFS)), Mode(GCCMode),
      SaveTemps(SaveTempsNone), BitcodeEmbed(EmbedNone),
      Offload(OffloadHostDevice), CXX20HeaderType(HeaderMode_None),
      ModulesModeCXX20(false), LTOMode(LTOK_None),
      ClangExecutable(ClangExecutable), SysRoot(DEFAULT_SYSROOT),
      DriverTitle(Title), CCCPrintBindings(false), CCPrintOptions(false),
      CCLogDiagnostics(false), CCGenDiagnostics(false),
      CCPrintProcessStats(false), CCPrintInternalStats(false),
      TargetTriple(TargetTriple), Saver(Alloc), PrependArg(nullptr),
      CheckInputsExist(true), ProbePrecompiled(true),
      SuppressMissingInputWarning(false), NumParallelJobs(1) {
  // Provide a sane fallback if no VFS is specified.
  if (!this->VFS)
    this->VFS = llvm::vfs::getRealFileSystem();

  Name = std::string(llvm::sys::path::filename(ClangExecutable));
  Dir = std::string(llvm::sys::path::parent_path(ClangExecutable));

  if ((!SysRoot.empty()) && llvm::sys::path::is_relative(SysRoot)) {
    // Prepend InstalledDir if SysRoot is relative
    SmallString<128> P(Dir);
    llvm::sys::path::append(P, SysRoot);
    SysRoot = std::string(P);
  }

#if defined(CLANG_CONFIG_FILE_SYSTEM_DIR)
  if (llvm::sys::path::is_absolute(CLANG_CONFIG_FILE_SYSTEM_DIR)) {
    SystemConfigDir = CLANG_CONFIG_FILE_SYSTEM_DIR;
  } else {
    SmallString<128> configFileDir(Dir);
    llvm::sys::path::append(configFileDir, CLANG_CONFIG_FILE_SYSTEM_DIR);
    llvm::sys::path::remove_dots(configFileDir, true);
    SystemConfigDir = static_cast<std::string>(configFileDir);
  }
#endif
#if defined(CLANG_CONFIG_FILE_USER_DIR)
  {
    SmallString<128> P;
    llvm::sys::fs::expand_tilde(CLANG_CONFIG_FILE_USER_DIR, P);
    UserConfigDir = static_cast<std::string>(P);
  }
#endif

  // Compute the path to the resource directory.
  ResourceDir = GetResourcesPath(ClangExecutable);
}

void Driver::setDriverMode(StringRef Value) {
  static StringRef OptName =
      getOpts().getOption(options::OPT_driver_mode).getPrefixedName();
  if (auto M = llvm::StringSwitch<std::optional<DriverMode>>(Value)
                   .Case("gcc", GCCMode)
                   .Case("g++", GXXMode)
                   .Case("cpp", CPPMode)
                   .Case("cl", CLMode)
                   .Case("flang", FlangMode)
                   .Case("dxc", DXCMode)
                   .Default(std::nullopt))
    Mode = *M;
  else
    Diag(diag::err_drv_unsupported_option_argument) << OptName << Value;
}

InputArgList Driver::ParseArgStrings(ArrayRef<const char *> ArgStrings,
                                     bool UseDriverMode,
                                     bool &ContainsError) const {
  llvm::PrettyStackTraceString CrashInfo("Command line argument parsing");
  ContainsError = false;

  llvm::opt::Visibility VisibilityMask = getOptionVisibilityMask(UseDriverMode);
  unsigned MissingArgIndex, MissingArgCount;
  InputArgList Args = getOpts().ParseArgs(ArgStrings, MissingArgIndex,
                                          MissingArgCount, VisibilityMask);

  // Check for missing argument error.
  if (MissingArgCount) {
    Diag(diag::err_drv_missing_argument)
        << Args.getArgString(MissingArgIndex) << MissingArgCount;
    ContainsError |=
        Diags.getDiagnosticLevel(diag::err_drv_missing_argument,
                                 SourceLocation()) > DiagnosticsEngine::Warning;
  }

  // Check for unsupported options.
  for (const Arg *A : Args) {
    if (A->getOption().hasFlag(options::Unsupported)) {
      Diag(diag::err_drv_unsupported_opt) << A->getAsString(Args);
      ContainsError |= Diags.getDiagnosticLevel(diag::err_drv_unsupported_opt,
                                                SourceLocation()) >
                       DiagnosticsEngine::Warning;
      continue;
    }

    // Warn about -mcpu= without an argument.
    if (A->getOption().matches(options::OPT_mcpu_EQ) && A->containsValue("")) {
      Diag(diag::warn_drv_empty_joined_argument) << A->getAsString(Args);
      ContainsError |= Diags.getDiagnosticLevel(
                           diag::warn_drv_empty_joined_argument,
                           SourceLocation()) > DiagnosticsEngine::Warning;
    }
  }

  for (const Arg *A : Args.filtered(options::OPT_UNKNOWN)) {
    unsigned DiagID;
    auto ArgString = A->getAsString(Args);
    std::string Nearest;
    if (getOpts().findNearest(ArgString, Nearest, VisibilityMask) > 1) {
      if (!IsCLMode() &&
          getOpts().findExact(ArgString, Nearest,
                              llvm::opt::Visibility(options::CC1Option))) {
        DiagID = diag::err_drv_unknown_argument_with_suggestion;
        Diags.Report(DiagID) << ArgString << "-Xclang " + Nearest;
      } else {
        DiagID = IsCLMode() ? diag::warn_drv_unknown_argument_clang_cl
                            : diag::err_drv_unknown_argument;
        Diags.Report(DiagID) << ArgString;
      }
    } else {
      DiagID = IsCLMode()
                   ? diag::warn_drv_unknown_argument_clang_cl_with_suggestion
                   : diag::err_drv_unknown_argument_with_suggestion;
      Diags.Report(DiagID) << ArgString << Nearest;
    }
    ContainsError |= Diags.getDiagnosticLevel(DiagID, SourceLocation()) >
                     DiagnosticsEngine::Warning;
  }

  for (const Arg *A : Args.filtered(options::OPT_o)) {
    if (ArgStrings[A->getIndex()] == A->getSpelling())
      continue;

    // Warn on joined arguments that are similar to a long argument.
    std::string ArgString = ArgStrings[A->getIndex()];
    std::string Nearest;
    if (getOpts().findExact("-" + ArgString, Nearest, VisibilityMask))
      Diags.Report(diag::warn_drv_potentially_misspelled_joined_argument)
          << A->getAsString(Args) << Nearest;
  }

  return Args;
}

// Determine which compilation mode we are in. We look for options which
// affect the phase, starting with the earliest phases, and record which
// option we used to determine the final phase.
phases::ID Driver::getFinalPhase(const DerivedArgList &DAL,
                                 Arg **FinalPhaseArg) const {
  Arg *PhaseArg = nullptr;
  phases::ID FinalPhase;

  // -{E,EP,P,M,MM} only run the preprocessor.
  if (CCCIsCPP() || (PhaseArg = DAL.getLastArg(options::OPT_E)) ||
      (PhaseArg = DAL.getLastArg(options::OPT__SLASH_EP)) ||
      (PhaseArg = DAL.getLastArg(options::OPT_M, options::OPT_MM)) ||
      (PhaseArg = DAL.getLastArg(options::OPT__SLASH_P)) ||
      CCGenDiagnostics) {
    FinalPhase = phases::Preprocess;

    // --precompile only runs up to precompilation.
    // Options that cause the output of C++20 compiled module interfaces or
    // header units have the same effect.
  } else if ((PhaseArg = DAL.getLastArg(options::OPT__precompile)) ||
             (PhaseArg = DAL.getLastArg(options::OPT_extract_api)) ||
             (PhaseArg = DAL.getLastArg(options::OPT_fmodule_header,
                                        options::OPT_fmodule_header_EQ))) {
    FinalPhase = phases::Precompile;
    // -{fsyntax-only,-analyze,emit-ast} only run up to the compiler.
  } else if ((PhaseArg = DAL.getLastArg(options::OPT_fsyntax_only)) ||
             (PhaseArg = DAL.getLastArg(options::OPT_print_supported_cpus)) ||
             (PhaseArg =
                  DAL.getLastArg(options::OPT_print_enabled_extensions)) ||
             (PhaseArg = DAL.getLastArg(options::OPT_module_file_info)) ||
             (PhaseArg = DAL.getLastArg(options::OPT_verify_pch)) ||
             (PhaseArg = DAL.getLastArg(options::OPT_rewrite_objc)) ||
             (PhaseArg = DAL.getLastArg(options::OPT_rewrite_legacy_objc)) ||
             (PhaseArg = DAL.getLastArg(options::OPT__analyze)) ||
             (PhaseArg = DAL.getLastArg(options::OPT_emit_cir)) ||
             (PhaseArg = DAL.getLastArg(options::OPT_emit_ast))) {
    FinalPhase = phases::Compile;

  // -S only runs up to the backend.
  } else if ((PhaseArg = DAL.getLastArg(options::OPT_S))) {
    FinalPhase = phases::Backend;

  // -c compilation only runs up to the assembler.
  } else if ((PhaseArg = DAL.getLastArg(options::OPT_c))) {
    FinalPhase = phases::Assemble;

  } else if ((PhaseArg = DAL.getLastArg(options::OPT_emit_interface_stubs))) {
    FinalPhase = phases::IfsMerge;

  // Otherwise do everything.
  } else
    FinalPhase = phases::Link;

  if (FinalPhaseArg)
    *FinalPhaseArg = PhaseArg;

  return FinalPhase;
}

static Arg *MakeInputArg(DerivedArgList &Args, const OptTable &Opts,
                         StringRef Value, bool Claim = true) {
  Arg *A = new Arg(Opts.getOption(options::OPT_INPUT), Value,
                   Args.getBaseArgs().MakeIndex(Value), Value.data());
  Args.AddSynthesizedArg(A);
  if (Claim)
    A->claim();
  return A;
}

DerivedArgList *Driver::TranslateInputArgs(const InputArgList &Args) const {
  const llvm::opt::OptTable &Opts = getOpts();
  DerivedArgList *DAL = new DerivedArgList(Args);

  bool HasNostdlib = Args.hasArg(options::OPT_nostdlib);
  bool HasNostdlibxx = Args.hasArg(options::OPT_nostdlibxx);
  bool HasNodefaultlib = Args.hasArg(options::OPT_nodefaultlibs);
  bool IgnoreUnused = false;
  for (Arg *A : Args) {
    if (IgnoreUnused)
      A->claim();

    if (A->getOption().matches(options::OPT_start_no_unused_arguments)) {
      IgnoreUnused = true;
      continue;
    }
    if (A->getOption().matches(options::OPT_end_no_unused_arguments)) {
      IgnoreUnused = false;
      continue;
    }

    // Unfortunately, we have to parse some forwarding options (-Xassembler,
    // -Xlinker, -Xpreprocessor) because we either integrate their functionality
    // (assembler and preprocessor), or bypass a previous driver ('collect2').

    // Rewrite linker options, to replace --no-demangle with a custom internal
    // option.
    if ((A->getOption().matches(options::OPT_Wl_COMMA) ||
         A->getOption().matches(options::OPT_Xlinker)) &&
        A->containsValue("--no-demangle")) {
      // Add the rewritten no-demangle argument.
      DAL->AddFlagArg(A, Opts.getOption(options::OPT_Z_Xlinker__no_demangle));

      // Add the remaining values as Xlinker arguments.
      for (StringRef Val : A->getValues())
        if (Val != "--no-demangle")
          DAL->AddSeparateArg(A, Opts.getOption(options::OPT_Xlinker), Val);

      continue;
    }

    // Rewrite preprocessor options, to replace -Wp,-MD,FOO which is used by
    // some build systems. We don't try to be complete here because we don't
    // care to encourage this usage model.
    if (A->getOption().matches(options::OPT_Wp_COMMA) &&
        A->getNumValues() > 0 &&
        (A->getValue(0) == StringRef("-MD") ||
         A->getValue(0) == StringRef("-MMD"))) {
      // Rewrite to -MD/-MMD along with -MF.
      if (A->getValue(0) == StringRef("-MD"))
        DAL->AddFlagArg(A, Opts.getOption(options::OPT_MD));
      else
        DAL->AddFlagArg(A, Opts.getOption(options::OPT_MMD));
      if (A->getNumValues() == 2)
        DAL->AddSeparateArg(A, Opts.getOption(options::OPT_MF), A->getValue(1));
      continue;
    }

    // Rewrite reserved library names.
    if (A->getOption().matches(options::OPT_l)) {
      StringRef Value = A->getValue();

      // Rewrite unless -nostdlib is present.
      if (!HasNostdlib && !HasNodefaultlib && !HasNostdlibxx &&
          Value == "stdc++") {
        DAL->AddFlagArg(A, Opts.getOption(options::OPT_Z_reserved_lib_stdcxx));
        continue;
      }

      // Rewrite unconditionally.
      if (Value == "cc_kext") {
        DAL->AddFlagArg(A, Opts.getOption(options::OPT_Z_reserved_lib_cckext));
        continue;
      }
    }

    // Pick up inputs via the -- option.
    if (A->getOption().matches(options::OPT__DASH_DASH)) {
      A->claim();
      for (StringRef Val : A->getValues())
        DAL->append(MakeInputArg(*DAL, Opts, Val, false));
      continue;
    }

    DAL->append(A);
  }

  // DXC mode quits before assembly if an output object file isn't specified.
  if (IsDXCMode() && !Args.hasArg(options::OPT_dxc_Fo))
    DAL->AddFlagArg(nullptr, Opts.getOption(options::OPT_S));

  // Enforce -static if -miamcu is present.
  if (Args.hasFlag(options::OPT_miamcu, options::OPT_mno_iamcu, false))
    DAL->AddFlagArg(nullptr, Opts.getOption(options::OPT_static));

// Add a default value of -mlinker-version=, if one was given and the user
// didn't specify one.
#if defined(HOST_LINK_VERSION)
  if (!Args.hasArg(options::OPT_mlinker_version_EQ) &&
      strlen(HOST_LINK_VERSION) > 0) {
    DAL->AddJoinedArg(0, Opts.getOption(options::OPT_mlinker_version_EQ),
                      HOST_LINK_VERSION);
    DAL->getLastArg(options::OPT_mlinker_version_EQ)->claim();
  }
#endif

  return DAL;
}

static void setZosTargetVersion(const Driver &D, llvm::Triple &Target,
                                StringRef ArgTarget) {

  static bool BeSilent = false;
  auto IsTooOldToBeSupported = [](int v, int r) -> bool {
    return ((v < 2) || ((v == 2) && (r < 4)));
  };

  /* expect CURRENT, zOSV2R[45], or 0xnnnnnnnn */
  if (ArgTarget.equals_insensitive("CURRENT")) {
    /* If the user gives CURRENT, then we rely on the LE to set   */
    /* __TARGET_LIB__.  There's nothing more we need to do.       */
  } else {
    unsigned int Version = 0;
    unsigned int Release = 0;
    unsigned int Modification = 0;
    bool IsOk = true;
    llvm::Regex ZOsvRegex("[zZ][oO][sS][vV]([0-9])[rR]([0-9])");
    llvm::Regex HexRegex(
        "0x4"                      /* product      */
        "([0-9a-fA-F])"            /* version     */
        "([0-9a-fA-F][0-9a-fA-F])" /* release */
        "([0-9a-fA-F][0-9a-fA-F][0-9a-fA-F][0-9a-fA-F])" /* modification */);
    SmallVector<StringRef> Matches;

    if (ZOsvRegex.match(ArgTarget, &Matches)) {
      Matches[1].getAsInteger(10, Version);
      Matches[2].getAsInteger(10, Release);
      Modification = 0;
      if (IsTooOldToBeSupported(Version, Release)) {
        if (!BeSilent)
          D.Diag(diag::err_zos_target_release_discontinued) << ArgTarget;
        IsOk = false;
      }
    } else if (HexRegex.match(ArgTarget, &Matches)) {
      Matches[1].getAsInteger(16, Version);
      Matches[2].getAsInteger(16, Release);
      Matches[3].getAsInteger(16, Modification);
      if (IsTooOldToBeSupported(Version, Release)) {
        if (!BeSilent)
          D.Diag(diag::err_zos_target_release_discontinued) << ArgTarget;
        IsOk = false;
      }
    } else {
      /* something else: need to report an error */
      if (!BeSilent)
        D.Diag(diag::err_zos_target_unrecognized_release) << ArgTarget;
      IsOk = false;
    }

    if (IsOk) {
      llvm::VersionTuple V(Version, Release, Modification);
      llvm::VersionTuple TV = Target.getOSVersion();
      // The goal is to pick the minimally supported version of
      // the OS.  Pick the lesser as the target.
      if (TV.empty() || V < TV) {
        SmallString<16> Str;
        Str = llvm::Triple::getOSTypeName(Target.getOS());
        Str += V.getAsString();
        Target.setOSName(Str);
      }
    }
  }
  BeSilent = true;
}

/// Compute target triple from args.
///
/// This routine provides the logic to compute a target triple from various
/// args passed to the driver and the default triple string.
static llvm::Triple computeTargetTriple(const Driver &D,
                                        StringRef TargetTriple,
                                        const ArgList &Args,
                                        StringRef DarwinArchName = "") {
  // FIXME: Already done in Compilation *Driver::BuildCompilation
  if (const Arg *A = Args.getLastArg(options::OPT_target))
    TargetTriple = A->getValue();

  llvm::Triple Target(llvm::Triple::normalize(TargetTriple));

  // GNU/Hurd's triples should have been -hurd-gnu*, but were historically made
  // -gnu* only, and we can not change this, so we have to detect that case as
  // being the Hurd OS.
  if (TargetTriple.contains("-unknown-gnu") || TargetTriple.contains("-pc-gnu"))
    Target.setOSName("hurd");

  // Handle Apple-specific options available here.
  if (Target.isOSBinFormatMachO()) {
    // If an explicit Darwin arch name is given, that trumps all.
    if (!DarwinArchName.empty()) {
      tools::darwin::setTripleTypeForMachOArchName(Target, DarwinArchName,
                                                   Args);
      return Target;
    }

    // Handle the Darwin '-arch' flag.
    if (Arg *A = Args.getLastArg(options::OPT_arch)) {
      StringRef ArchName = A->getValue();
      tools::darwin::setTripleTypeForMachOArchName(Target, ArchName, Args);
    }
  }

  // Handle pseudo-target flags '-mlittle-endian'/'-EL' and
  // '-mbig-endian'/'-EB'.
  if (Arg *A = Args.getLastArgNoClaim(options::OPT_mlittle_endian,
                                      options::OPT_mbig_endian)) {
    llvm::Triple T = A->getOption().matches(options::OPT_mlittle_endian)
                         ? Target.getLittleEndianArchVariant()
                         : Target.getBigEndianArchVariant();
    if (T.getArch() != llvm::Triple::UnknownArch) {
      Target = std::move(T);
      Args.claimAllArgs(options::OPT_mlittle_endian, options::OPT_mbig_endian);
    }
  }

  // Skip further flag support on OSes which don't support '-m32' or '-m64'.
  if (Target.getArch() == llvm::Triple::tce)
    return Target;

  // On AIX, the env OBJECT_MODE may affect the resulting arch variant.
  if (Target.isOSAIX()) {
    if (std::optional<std::string> ObjectModeValue =
            llvm::sys::Process::GetEnv("OBJECT_MODE")) {
      StringRef ObjectMode = *ObjectModeValue;
      llvm::Triple::ArchType AT = llvm::Triple::UnknownArch;

      if (ObjectMode == "64") {
        AT = Target.get64BitArchVariant().getArch();
      } else if (ObjectMode == "32") {
        AT = Target.get32BitArchVariant().getArch();
      } else {
        D.Diag(diag::err_drv_invalid_object_mode) << ObjectMode;
      }

      if (AT != llvm::Triple::UnknownArch && AT != Target.getArch())
        Target.setArch(AT);
    }
  }

  // Currently the only architecture supported by *-uefi triples are x86_64.
  if (Target.isUEFI() && Target.getArch() != llvm::Triple::x86_64)
    D.Diag(diag::err_target_unknown_triple) << Target.str();

  // The `-maix[32|64]` flags are only valid for AIX targets.
  if (Arg *A = Args.getLastArgNoClaim(options::OPT_maix32, options::OPT_maix64);
      A && !Target.isOSAIX())
    D.Diag(diag::err_drv_unsupported_opt_for_target)
        << A->getAsString(Args) << Target.str();

  // Handle pseudo-target flags '-m64', '-mx32', '-m32' and '-m16'.
  Arg *A = Args.getLastArg(options::OPT_m64, options::OPT_mx32,
                           options::OPT_m32, options::OPT_m16,
                           options::OPT_maix32, options::OPT_maix64);
  if (A) {
    llvm::Triple::ArchType AT = llvm::Triple::UnknownArch;

    if (A->getOption().matches(options::OPT_m64) ||
        A->getOption().matches(options::OPT_maix64)) {
      AT = Target.get64BitArchVariant().getArch();
      if (Target.getEnvironment() == llvm::Triple::GNUX32 ||
          Target.getEnvironment() == llvm::Triple::GNUT64)
        Target.setEnvironment(llvm::Triple::GNU);
      else if (Target.getEnvironment() == llvm::Triple::MuslX32)
        Target.setEnvironment(llvm::Triple::Musl);
    } else if (A->getOption().matches(options::OPT_mx32) &&
               Target.get64BitArchVariant().getArch() == llvm::Triple::x86_64) {
      AT = llvm::Triple::x86_64;
      if (Target.getEnvironment() == llvm::Triple::Musl)
        Target.setEnvironment(llvm::Triple::MuslX32);
      else
        Target.setEnvironment(llvm::Triple::GNUX32);
    } else if (A->getOption().matches(options::OPT_m32) ||
               A->getOption().matches(options::OPT_maix32)) {
      if (D.IsFlangMode() && !Target.isOSAIX()) {
        D.Diag(diag::err_drv_unsupported_opt_for_target)
            << A->getAsString(Args) << Target.str();
      } else {
        AT = Target.get32BitArchVariant().getArch();
        if (Target.getEnvironment() == llvm::Triple::GNUX32)
          Target.setEnvironment(llvm::Triple::GNU);
        else if (Target.getEnvironment() == llvm::Triple::MuslX32)
          Target.setEnvironment(llvm::Triple::Musl);
      }
    } else if (A->getOption().matches(options::OPT_m16) &&
               Target.get32BitArchVariant().getArch() == llvm::Triple::x86) {
      AT = llvm::Triple::x86;
      Target.setEnvironment(llvm::Triple::CODE16);
    }

    if (AT != llvm::Triple::UnknownArch && AT != Target.getArch()) {
      Target.setArch(AT);
      if (Target.isWindowsGNUEnvironment())
        toolchains::MinGW::fixTripleArch(D, Target, Args);
    }
  }

  if (Target.isOSzOS()) {
    if ((A = Args.getLastArg(options::OPT_mzos_target_EQ))) {
      setZosTargetVersion(D, Target, A->getValue());
    }
  }

  // Handle -miamcu flag.
  if (Args.hasFlag(options::OPT_miamcu, options::OPT_mno_iamcu, false)) {
    if (Target.get32BitArchVariant().getArch() != llvm::Triple::x86)
      D.Diag(diag::err_drv_unsupported_opt_for_target) << "-miamcu"
                                                       << Target.str();

    if (A && !A->getOption().matches(options::OPT_m32))
      D.Diag(diag::err_drv_argument_not_allowed_with)
          << "-miamcu" << A->getBaseArg().getAsString(Args);

    Target.setArch(llvm::Triple::x86);
    Target.setArchName("i586");
    Target.setEnvironment(llvm::Triple::UnknownEnvironment);
    Target.setEnvironmentName("");
    Target.setOS(llvm::Triple::ELFIAMCU);
    Target.setVendor(llvm::Triple::UnknownVendor);
    Target.setVendorName("intel");
  }

  // If target is MIPS adjust the target triple
  // accordingly to provided ABI name.
  if (Target.isMIPS()) {
    if ((A = Args.getLastArg(options::OPT_mabi_EQ))) {
      StringRef ABIName = A->getValue();
      if (ABIName == "32") {
        Target = Target.get32BitArchVariant();
        if (Target.getEnvironment() == llvm::Triple::GNUABI64 ||
            Target.getEnvironment() == llvm::Triple::GNUABIN32)
          Target.setEnvironment(llvm::Triple::GNU);
      } else if (ABIName == "n32") {
        Target = Target.get64BitArchVariant();
        if (Target.getEnvironment() == llvm::Triple::GNU ||
            Target.getEnvironment() == llvm::Triple::GNUT64 ||
            Target.getEnvironment() == llvm::Triple::GNUABI64)
          Target.setEnvironment(llvm::Triple::GNUABIN32);
        else if (Target.getEnvironment() == llvm::Triple::Musl ||
                 Target.getEnvironment() == llvm::Triple::MuslABI64)
          Target.setEnvironment(llvm::Triple::MuslABIN32);
      } else if (ABIName == "64") {
        Target = Target.get64BitArchVariant();
        if (Target.getEnvironment() == llvm::Triple::GNU ||
            Target.getEnvironment() == llvm::Triple::GNUT64 ||
            Target.getEnvironment() == llvm::Triple::GNUABIN32)
          Target.setEnvironment(llvm::Triple::GNUABI64);
        else if (Target.getEnvironment() == llvm::Triple::Musl ||
                 Target.getEnvironment() == llvm::Triple::MuslABIN32)
          Target.setEnvironment(llvm::Triple::MuslABI64);
      }
    }
  }

  // If target is RISC-V adjust the target triple according to
  // provided architecture name
  if (Target.isRISCV()) {
    if (Args.hasArg(options::OPT_march_EQ) ||
        Args.hasArg(options::OPT_mcpu_EQ)) {
      std::string ArchName = tools::riscv::getRISCVArch(Args, Target);
      auto ISAInfo = llvm::RISCVISAInfo::parseArchString(
          ArchName, /*EnableExperimentalExtensions=*/true);
      if (!llvm::errorToBool(ISAInfo.takeError())) {
        unsigned XLen = (*ISAInfo)->getXLen();
        if (XLen == 32)
          Target.setArch(llvm::Triple::riscv32);
        else if (XLen == 64)
          Target.setArch(llvm::Triple::riscv64);
      }
    }
  }

  return Target;
}

// Parse the LTO options and record the type of LTO compilation
// based on which -f(no-)?lto(=.*)? or -f(no-)?offload-lto(=.*)?
// option occurs last.
static driver::LTOKind parseLTOMode(Driver &D, const llvm::opt::ArgList &Args,
                                    OptSpecifier OptEq, OptSpecifier OptNeg) {
  if (!Args.hasFlag(OptEq, OptNeg, false))
    return LTOK_None;

  const Arg *A = Args.getLastArg(OptEq);
  StringRef LTOName = A->getValue();

  driver::LTOKind LTOMode = llvm::StringSwitch<LTOKind>(LTOName)
                                .Case("full", LTOK_Full)
                                .Case("thin", LTOK_Thin)
                                .Default(LTOK_Unknown);

  if (LTOMode == LTOK_Unknown) {
    D.Diag(diag::err_drv_unsupported_option_argument)
        << A->getSpelling() << A->getValue();
    return LTOK_None;
  }
  return LTOMode;
}

// Parse the LTO options.
void Driver::setLTOMode(const llvm::opt::ArgList &Args) {
  LTOMode =
      parseLTOMode(*this, Args, options::OPT_flto_EQ, options::OPT_fno_lto);

  OffloadLTOMode = parseLTOMode(*this, Args, options::OPT_foffload_lto_EQ,
                                options::OPT_fno_offload_lto);

  // Try to enable `-foffload-lto=full` if `-fopenmp-target-jit` is on.
  if (Args.hasFlag(options::OPT_fopenmp_target_jit,
                   options::OPT_fno_openmp_target_jit, false)) {
    if (Arg *A = Args.getLastArg(options::OPT_foffload_lto_EQ,
                                 options::OPT_fno_offload_lto))
      if (OffloadLTOMode != LTOK_Full)
        Diag(diag::err_drv_incompatible_options)
            << A->getSpelling() << "-fopenmp-target-jit";
    OffloadLTOMode = LTOK_Full;
  }
}

/// Compute the desired OpenMP runtime from the flags provided.
Driver::OpenMPRuntimeKind Driver::getOpenMPRuntime(const ArgList &Args) const {
  StringRef RuntimeName(CLANG_DEFAULT_OPENMP_RUNTIME);

  const Arg *A = Args.getLastArg(options::OPT_fopenmp_EQ);
  if (A)
    RuntimeName = A->getValue();

  auto RT = llvm::StringSwitch<OpenMPRuntimeKind>(RuntimeName)
                .Case("libomp", OMPRT_OMP)
                .Case("libgomp", OMPRT_GOMP)
                .Case("libiomp5", OMPRT_IOMP5)
                .Case("libbolt", OMPRT_BOLT)
                .Default(OMPRT_Unknown);

  if (RT == OMPRT_Unknown) {
    if (A)
      Diag(diag::err_drv_unsupported_option_argument)
          << A->getSpelling() << A->getValue();
    else
      // FIXME: We could use a nicer diagnostic here.
      Diag(diag::err_drv_unsupported_opt) << "-fopenmp";
  }

  return RT;
}

static llvm::Triple getSYCLDeviceTriple(StringRef TargetArch) {
  SmallVector<StringRef, 5> SYCLAlias = {"spir", "spir64", "spirv", "spirv32",
                                         "spirv64"};
  if (llvm::is_contained(SYCLAlias, TargetArch)) {
    llvm::Triple TargetTriple;
    TargetTriple.setArchName(TargetArch);
    TargetTriple.setVendor(llvm::Triple::UnknownVendor);
    TargetTriple.setOS(llvm::Triple::UnknownOS);
    return TargetTriple;
  }
  return llvm::Triple(TargetArch);
}

static bool addSYCLDefaultTriple(Compilation &C,
                                 SmallVectorImpl<llvm::Triple> &SYCLTriples) {
  // Check current set of triples to see if the default has already been set.
  for (const auto &SYCLTriple : SYCLTriples) {
    if (SYCLTriple.getSubArch() == llvm::Triple::NoSubArch &&
        SYCLTriple.isSPIROrSPIRV())
      return false;
  }
  // Add the default triple as it was not found.
  llvm::Triple DefaultTriple = getSYCLDeviceTriple(
      C.getDefaultToolChain().getTriple().isArch32Bit() ? "spirv32"
                                                        : "spirv64");
  SYCLTriples.insert(SYCLTriples.begin(), DefaultTriple);
  return true;
}

void Driver::CreateOffloadingDeviceToolChains(Compilation &C,
                                              InputList &Inputs) {

  //
  // CUDA/HIP
  //
  // We need to generate a CUDA/HIP toolchain if any of the inputs has a CUDA
  // or HIP type. However, mixed CUDA/HIP compilation is not supported.
  bool IsCuda =
      llvm::any_of(Inputs, [](std::pair<types::ID, const llvm::opt::Arg *> &I) {
        return types::isCuda(I.first);
      });
  bool IsHIP =
      llvm::any_of(Inputs,
                   [](std::pair<types::ID, const llvm::opt::Arg *> &I) {
                     return types::isHIP(I.first);
                   }) ||
      C.getInputArgs().hasArg(options::OPT_hip_link) ||
      C.getInputArgs().hasArg(options::OPT_hipstdpar);
  bool UseLLVMOffload = C.getInputArgs().hasArg(
      options::OPT_foffload_via_llvm, options::OPT_fno_offload_via_llvm, false);
  if (IsCuda && IsHIP) {
    Diag(clang::diag::err_drv_mix_cuda_hip);
    return;
  }
  if (IsCuda && !UseLLVMOffload) {
    auto CudaTriple = getNVIDIAOffloadTargetTriple(
        *this, C.getInputArgs(), C.getDefaultToolChain().getTriple());
    if (!CudaTriple)
      return;

    auto &TC =
        getOffloadToolChain(C.getInputArgs(), Action::OFK_Cuda, *CudaTriple,
                            C.getDefaultToolChain().getTriple());

    // Emit a warning if the detected CUDA version is too new.
    const CudaInstallationDetector &CudaInstallation =
        static_cast<const toolchains::CudaToolChain &>(TC).CudaInstallation;
    if (CudaInstallation.isValid())
      CudaInstallation.WarnIfUnsupportedVersion();
    C.addOffloadDeviceToolChain(&TC, Action::OFK_Cuda);
  } else if (IsHIP && !UseLLVMOffload) {
    if (auto *OMPTargetArg =
            C.getInputArgs().getLastArg(options::OPT_fopenmp_targets_EQ)) {
      Diag(clang::diag::err_drv_unsupported_opt_for_language_mode)
          << OMPTargetArg->getSpelling() << "HIP";
      return;
    }

    auto HIPTriple = getHIPOffloadTargetTriple(*this, C.getInputArgs());
    if (!HIPTriple)
      return;

    auto &TC =
        getOffloadToolChain(C.getInputArgs(), Action::OFK_HIP, *HIPTriple,
                            C.getDefaultToolChain().getTriple());
    C.addOffloadDeviceToolChain(&TC, Action::OFK_HIP);
  }

  if (IsCuda || IsHIP)
    CUIDOpts = CUIDOptions(C.getArgs(), *this);

  //
  // OpenMP
  //
  // We need to generate an OpenMP toolchain if the user specified targets with
  // the -fopenmp-targets option or used --offload-arch with OpenMP enabled.
  bool IsOpenMPOffloading =
      ((IsCuda || IsHIP) && UseLLVMOffload) ||
      (C.getInputArgs().hasFlag(options::OPT_fopenmp, options::OPT_fopenmp_EQ,
                                options::OPT_fno_openmp, false) &&
       (C.getInputArgs().hasArg(options::OPT_fopenmp_targets_EQ) ||
        C.getInputArgs().hasArg(options::OPT_offload_arch_EQ)));
  if (IsOpenMPOffloading) {
    // We expect that -fopenmp-targets is always used in conjunction with the
    // option -fopenmp specifying a valid runtime with offloading support, i.e.
    // libomp or libiomp.
    OpenMPRuntimeKind RuntimeKind = getOpenMPRuntime(C.getInputArgs());
    if (RuntimeKind != OMPRT_OMP && RuntimeKind != OMPRT_IOMP5) {
      Diag(clang::diag::err_drv_expecting_fopenmp_with_fopenmp_targets);
      return;
    }

    llvm::StringMap<llvm::DenseSet<StringRef>> DerivedArchs;
    llvm::StringMap<StringRef> FoundNormalizedTriples;
    std::multiset<StringRef> OpenMPTriples;

    // If the user specified -fopenmp-targets= we create a toolchain for each
    // valid triple. Otherwise, if only --offload-arch= was specified we instead
    // attempt to derive the appropriate toolchains from the arguments.
    if (Arg *OpenMPTargets =
            C.getInputArgs().getLastArg(options::OPT_fopenmp_targets_EQ)) {
      if (OpenMPTargets && !OpenMPTargets->getNumValues()) {
        Diag(clang::diag::warn_drv_empty_joined_argument)
            << OpenMPTargets->getAsString(C.getInputArgs());
        return;
      }
      for (StringRef T : OpenMPTargets->getValues())
        OpenMPTriples.insert(T);
    } else if (C.getInputArgs().hasArg(options::OPT_offload_arch_EQ) &&
               ((!IsHIP && !IsCuda) || UseLLVMOffload)) {
      const ToolChain *HostTC = C.getSingleOffloadToolChain<Action::OFK_Host>();
      auto AMDTriple = getHIPOffloadTargetTriple(*this, C.getInputArgs());
      auto NVPTXTriple = getNVIDIAOffloadTargetTriple(*this, C.getInputArgs(),
                                                      HostTC->getTriple());

      // Attempt to deduce the offloading triple from the set of architectures.
      // We can only correctly deduce NVPTX / AMDGPU triples currently.
      // We need to temporarily create these toolchains so that we can access
      // tools for inferring architectures.
      llvm::DenseSet<StringRef> Archs;
      for (const std::optional<llvm::Triple> &TT : {NVPTXTriple, AMDTriple}) {
        if (!TT)
          continue;

        auto &TC =
            getOffloadToolChain(C.getInputArgs(), Action::OFK_OpenMP, *TT,
                                C.getDefaultToolChain().getTriple());
        for (StringRef Arch :
             getOffloadArchs(C, C.getArgs(), Action::OFK_OpenMP, &TC, true))
          Archs.insert(Arch);
      }

      for (StringRef Arch : Archs) {
        if (NVPTXTriple && IsNVIDIAOffloadArch(StringToOffloadArch(
                               getProcessorFromTargetID(*NVPTXTriple, Arch)))) {
          DerivedArchs[NVPTXTriple->getTriple()].insert(Arch);
        } else if (AMDTriple &&
                   IsAMDOffloadArch(StringToOffloadArch(
                       getProcessorFromTargetID(*AMDTriple, Arch)))) {
          DerivedArchs[AMDTriple->getTriple()].insert(Arch);
        } else {
          Diag(clang::diag::err_drv_failed_to_deduce_target_from_arch) << Arch;
          return;
        }
      }

      // If the set is empty then we failed to find a native architecture.
      if (Archs.empty()) {
        Diag(clang::diag::err_drv_failed_to_deduce_target_from_arch)
            << "native";
        return;
      }

      for (const auto &TripleAndArchs : DerivedArchs)
        OpenMPTriples.insert(TripleAndArchs.first());
    }

    for (StringRef Val : OpenMPTriples) {
      llvm::Triple TT(ToolChain::getOpenMPTriple(Val));
      std::string NormalizedName = TT.normalize();

      // Make sure we don't have a duplicate triple.
      auto [TripleIt, Inserted] =
          FoundNormalizedTriples.try_emplace(NormalizedName, Val);
      if (!Inserted) {
        Diag(clang::diag::warn_drv_omp_offload_target_duplicate)
            << Val << TripleIt->second;
        continue;
      }

      // If the specified target is invalid, emit a diagnostic.
      if (TT.getArch() == llvm::Triple::UnknownArch) {
        Diag(clang::diag::err_drv_invalid_omp_target) << Val;
        continue;
      }

      auto &TC = getOffloadToolChain(C.getInputArgs(), Action::OFK_OpenMP, TT,
                                     C.getDefaultToolChain().getTriple());
      C.addOffloadDeviceToolChain(&TC, Action::OFK_OpenMP);
      auto It = DerivedArchs.find(TT.getTriple());
      if (It != DerivedArchs.end())
        KnownArchs[&TC] = It->second;
    }
  } else if (C.getInputArgs().hasArg(options::OPT_fopenmp_targets_EQ)) {
    Diag(clang::diag::err_drv_expecting_fopenmp_with_fopenmp_targets);
    return;
  }

  // We need to generate a SYCL toolchain if the user specified -fsycl.
  bool IsSYCL = C.getInputArgs().hasFlag(options::OPT_fsycl,
                                         options::OPT_fno_sycl, false);

  auto argSYCLIncompatible = [&](OptSpecifier OptId) {
    if (!IsSYCL)
      return;
    if (Arg *IncompatArg = C.getInputArgs().getLastArg(OptId))
      Diag(clang::diag::err_drv_argument_not_allowed_with)
          << IncompatArg->getSpelling() << "-fsycl";
  };
  // -static-libstdc++ is not compatible with -fsycl.
  argSYCLIncompatible(options::OPT_static_libstdcxx);
  // -ffreestanding cannot be used with -fsycl
  argSYCLIncompatible(options::OPT_ffreestanding);

  llvm::SmallVector<llvm::Triple, 4> UniqueSYCLTriplesVec;

  if (IsSYCL) {
    addSYCLDefaultTriple(C, UniqueSYCLTriplesVec);

    // We'll need to use the SYCL and host triples as the key into
    // getOffloadingDeviceToolChain, because the device toolchains we're
    // going to create will depend on both.
    const ToolChain *HostTC = C.getSingleOffloadToolChain<Action::OFK_Host>();
    for (const auto &TT : UniqueSYCLTriplesVec) {
      auto SYCLTC = &getOffloadToolChain(C.getInputArgs(), Action::OFK_SYCL, TT,
                                         HostTC->getTriple());
      C.addOffloadDeviceToolChain(SYCLTC, Action::OFK_SYCL);
    }
  }

  //
  // TODO: Add support for other offloading programming models here.
  //
}

bool Driver::loadZOSCustomizationFile(llvm::cl::ExpansionContext &ExpCtx) {
  if (IsCLMode() || IsDXCMode() || IsFlangMode())
    return false;

  SmallString<128> CustomizationFile;
  StringRef PathLIBEnv = StringRef(getenv("CLANG_CONFIG_PATH")).trim();
  // If the env var is a directory then append "/clang.cfg" and treat
  // that as the config file.  Otherwise treat the env var as the
  // config file.
  if (!PathLIBEnv.empty()) {
    llvm::sys::path::append(CustomizationFile, PathLIBEnv);
    if (llvm::sys::fs::is_directory(PathLIBEnv))
      llvm::sys::path::append(CustomizationFile, "/clang.cfg");
    if (llvm::sys::fs::is_regular_file(CustomizationFile))
      return readConfigFile(CustomizationFile, ExpCtx);
    Diag(diag::err_drv_config_file_not_found) << CustomizationFile;
    return true;
  }

  SmallString<128> BaseDir(llvm::sys::path::parent_path(Dir));
  llvm::sys::path::append(CustomizationFile, BaseDir + "/etc/clang.cfg");
  if (llvm::sys::fs::is_regular_file(CustomizationFile))
    return readConfigFile(CustomizationFile, ExpCtx);

  // If no customization file, just return
  return false;
}

static void appendOneArg(InputArgList &Args, const Arg *Opt) {
  // The args for config files or /clang: flags belong to different InputArgList
  // objects than Args. This copies an Arg from one of those other InputArgLists
  // to the ownership of Args.
  unsigned Index = Args.MakeIndex(Opt->getSpelling());
  Arg *Copy = new Arg(Opt->getOption(), Args.getArgString(Index), Index);
  Copy->getValues() = Opt->getValues();
  if (Opt->isClaimed())
    Copy->claim();
  Copy->setOwnsValues(Opt->getOwnsValues());
  Opt->setOwnsValues(false);
  Args.append(Copy);
  if (Opt->getAlias()) {
    const Arg *Alias = Opt->getAlias();
    unsigned Index = Args.MakeIndex(Alias->getSpelling());
    auto AliasCopy = std::make_unique<Arg>(Alias->getOption(),
                                           Args.getArgString(Index), Index);
    AliasCopy->getValues() = Alias->getValues();
    AliasCopy->setOwnsValues(false);
    if (Alias->isClaimed())
      AliasCopy->claim();
    Copy->setAlias(std::move(AliasCopy));
  }
}

bool Driver::readConfigFile(StringRef FileName,
                            llvm::cl::ExpansionContext &ExpCtx) {
  // Try opening the given file.
  auto Status = getVFS().status(FileName);
  if (!Status) {
    Diag(diag::err_drv_cannot_open_config_file)
        << FileName << Status.getError().message();
    return true;
  }
  if (Status->getType() != llvm::sys::fs::file_type::regular_file) {
    Diag(diag::err_drv_cannot_open_config_file)
        << FileName << "not a regular file";
    return true;
  }

  // Try reading the given file.
  SmallVector<const char *, 32> NewCfgFileArgs;
  if (llvm::Error Err = ExpCtx.readConfigFile(FileName, NewCfgFileArgs)) {
    Diag(diag::err_drv_cannot_read_config_file)
        << FileName << toString(std::move(Err));
    return true;
  }

  // Populate head and tail lists. The tail list is used only when linking.
  SmallVector<const char *, 32> NewCfgHeadArgs, NewCfgTailArgs;
  for (const char *Opt : NewCfgFileArgs) {
    // An $-prefixed option should go to the tail list.
    if (Opt[0] == '$' && Opt[1])
      NewCfgTailArgs.push_back(Opt + 1);
    else
      NewCfgHeadArgs.push_back(Opt);
  }

  // Read options from config file.
  llvm::SmallString<128> CfgFileName(FileName);
  llvm::sys::path::native(CfgFileName);
  bool ContainErrors = false;
  auto NewHeadOptions = std::make_unique<InputArgList>(
      ParseArgStrings(NewCfgHeadArgs, /*UseDriverMode=*/true, ContainErrors));
  if (ContainErrors)
    return true;
  auto NewTailOptions = std::make_unique<InputArgList>(
      ParseArgStrings(NewCfgTailArgs, /*UseDriverMode=*/true, ContainErrors));
  if (ContainErrors)
    return true;

  // Claim all arguments that come from a configuration file so that the driver
  // does not warn on any that is unused.
  for (Arg *A : *NewHeadOptions)
    A->claim();
  for (Arg *A : *NewTailOptions)
    A->claim();

  if (!CfgOptionsHead)
    CfgOptionsHead = std::move(NewHeadOptions);
  else {
    // If this is a subsequent config file, append options to the previous one.
    for (auto *Opt : *NewHeadOptions)
      appendOneArg(*CfgOptionsHead, Opt);
  }

  if (!CfgOptionsTail)
    CfgOptionsTail = std::move(NewTailOptions);
  else {
    // If this is a subsequent config file, append options to the previous one.
    for (auto *Opt : *NewTailOptions)
      appendOneArg(*CfgOptionsTail, Opt);
  }

  ConfigFiles.push_back(std::string(CfgFileName));
  return false;
}

bool Driver::loadConfigFiles() {
  llvm::cl::ExpansionContext ExpCtx(Saver.getAllocator(),
                                    llvm::cl::tokenizeConfigFile);
  ExpCtx.setVFS(&getVFS());

  // Process options that change search path for config files.
  if (CLOptions) {
    if (CLOptions->hasArg(options::OPT_config_system_dir_EQ)) {
      SmallString<128> CfgDir;
      CfgDir.append(
          CLOptions->getLastArgValue(options::OPT_config_system_dir_EQ));
      if (CfgDir.empty() || getVFS().makeAbsolute(CfgDir))
        SystemConfigDir.clear();
      else
        SystemConfigDir = static_cast<std::string>(CfgDir);
    }
    if (CLOptions->hasArg(options::OPT_config_user_dir_EQ)) {
      SmallString<128> CfgDir;
      llvm::sys::fs::expand_tilde(
          CLOptions->getLastArgValue(options::OPT_config_user_dir_EQ), CfgDir);
      if (CfgDir.empty() || getVFS().makeAbsolute(CfgDir))
        UserConfigDir.clear();
      else
        UserConfigDir = static_cast<std::string>(CfgDir);
    }
  }
  // Prepare list of directories where config file is searched for.
  StringRef CfgFileSearchDirs[] = {UserConfigDir, SystemConfigDir, Dir};
  ExpCtx.setSearchDirs(CfgFileSearchDirs);

  // First try to load configuration from the default files, return on error.
  if (loadDefaultConfigFiles(ExpCtx))
    return true;

  // Then load configuration files specified explicitly.
  SmallString<128> CfgFilePath;
  if (CLOptions) {
    for (auto CfgFileName : CLOptions->getAllArgValues(options::OPT_config)) {
      // If argument contains directory separator, treat it as a path to
      // configuration file.
      if (llvm::sys::path::has_parent_path(CfgFileName)) {
        CfgFilePath.assign(CfgFileName);
        if (llvm::sys::path::is_relative(CfgFilePath)) {
          if (getVFS().makeAbsolute(CfgFilePath)) {
            Diag(diag::err_drv_cannot_open_config_file)
                << CfgFilePath << "cannot get absolute path";
            return true;
          }
        }
      } else if (!ExpCtx.findConfigFile(CfgFileName, CfgFilePath)) {
        // Report an error that the config file could not be found.
        Diag(diag::err_drv_config_file_not_found) << CfgFileName;
        for (const StringRef &SearchDir : CfgFileSearchDirs)
          if (!SearchDir.empty())
            Diag(diag::note_drv_config_file_searched_in) << SearchDir;
        return true;
      }

      // Try to read the config file, return on error.
      if (readConfigFile(CfgFilePath, ExpCtx))
        return true;
    }
  }

  // No error occurred.
  return false;
}

static bool findTripleConfigFile(llvm::cl::ExpansionContext &ExpCtx,
                                 SmallString<128> &ConfigFilePath,
                                 llvm::Triple Triple, std::string Suffix) {
  // First, try the full unmodified triple.
  if (ExpCtx.findConfigFile(Triple.str() + Suffix, ConfigFilePath))
    return true;

  // Don't continue if we didn't find a parsable version in the triple.
  VersionTuple OSVersion = Triple.getOSVersion();
  if (!OSVersion.getMinor().has_value())
    return false;

  std::string BaseOSName = Triple.getOSTypeName(Triple.getOS()).str();

  // Next try strip the version to only include the major component.
  // e.g. arm64-apple-darwin23.6.0 -> arm64-apple-darwin23
  if (OSVersion.getMajor() != 0) {
    Triple.setOSName(BaseOSName + llvm::utostr(OSVersion.getMajor()));
    if (ExpCtx.findConfigFile(Triple.str() + Suffix, ConfigFilePath))
      return true;
  }

  // Finally, try without any version suffix at all.
  // e.g. arm64-apple-darwin23.6.0 -> arm64-apple-darwin
  Triple.setOSName(BaseOSName);
  return ExpCtx.findConfigFile(Triple.str() + Suffix, ConfigFilePath);
}

bool Driver::loadDefaultConfigFiles(llvm::cl::ExpansionContext &ExpCtx) {
  // Disable default config if CLANG_NO_DEFAULT_CONFIG is set to a non-empty
  // value.
  if (const char *NoConfigEnv = ::getenv("CLANG_NO_DEFAULT_CONFIG")) {
    if (*NoConfigEnv)
      return false;
  }
  if (CLOptions && CLOptions->hasArg(options::OPT_no_default_config))
    return false;

  std::string RealMode = getExecutableForDriverMode(Mode);
  llvm::Triple Triple;

  // If name prefix is present, no --target= override was passed via CLOptions
  // and the name prefix is not a valid triple, force it for backwards
  // compatibility.
  if (!ClangNameParts.TargetPrefix.empty() &&
      computeTargetTriple(*this, "/invalid/", *CLOptions).str() ==
          "/invalid/") {
    llvm::Triple PrefixTriple{ClangNameParts.TargetPrefix};
    if (PrefixTriple.getArch() == llvm::Triple::UnknownArch ||
        PrefixTriple.isOSUnknown())
      Triple = PrefixTriple;
  }

  // Otherwise, use the real triple as used by the driver.
  llvm::Triple RealTriple =
      computeTargetTriple(*this, TargetTriple, *CLOptions);
  if (Triple.str().empty()) {
    Triple = RealTriple;
    assert(!Triple.str().empty());
  }

  // On z/OS, start by loading the customization file before loading
  // the usual default config file(s).
  if (RealTriple.isOSzOS() && loadZOSCustomizationFile(ExpCtx))
    return true;

  // Search for config files in the following order:
  // 1. <triple>-<mode>.cfg using real driver mode
  //    (e.g. i386-pc-linux-gnu-clang++.cfg).
  // 2. <triple>-<mode>.cfg using executable suffix
  //    (e.g. i386-pc-linux-gnu-clang-g++.cfg for *clang-g++).
  // 3. <triple>.cfg + <mode>.cfg using real driver mode
  //    (e.g. i386-pc-linux-gnu.cfg + clang++.cfg).
  // 4. <triple>.cfg + <mode>.cfg using executable suffix
  //    (e.g. i386-pc-linux-gnu.cfg + clang-g++.cfg for *clang-g++).

  // Try loading <triple>-<mode>.cfg, and return if we find a match.
  SmallString<128> CfgFilePath;
  if (findTripleConfigFile(ExpCtx, CfgFilePath, Triple,
                           "-" + RealMode + ".cfg"))
    return readConfigFile(CfgFilePath, ExpCtx);

  bool TryModeSuffix = !ClangNameParts.ModeSuffix.empty() &&
                       ClangNameParts.ModeSuffix != RealMode;
  if (TryModeSuffix) {
    if (findTripleConfigFile(ExpCtx, CfgFilePath, Triple,
                             "-" + ClangNameParts.ModeSuffix + ".cfg"))
      return readConfigFile(CfgFilePath, ExpCtx);
  }

  // Try loading <mode>.cfg, and return if loading failed.  If a matching file
  // was not found, still proceed on to try <triple>.cfg.
  std::string CfgFileName = RealMode + ".cfg";
  if (ExpCtx.findConfigFile(CfgFileName, CfgFilePath)) {
    if (readConfigFile(CfgFilePath, ExpCtx))
      return true;
  } else if (TryModeSuffix) {
    CfgFileName = ClangNameParts.ModeSuffix + ".cfg";
    if (ExpCtx.findConfigFile(CfgFileName, CfgFilePath) &&
        readConfigFile(CfgFilePath, ExpCtx))
      return true;
  }

  // Try loading <triple>.cfg and return if we find a match.
  if (findTripleConfigFile(ExpCtx, CfgFilePath, Triple, ".cfg"))
    return readConfigFile(CfgFilePath, ExpCtx);

  // If we were unable to find a config file deduced from executable name,
  // that is not an error.
  return false;
}

Compilation *Driver::BuildCompilation(ArrayRef<const char *> ArgList) {
  llvm::PrettyStackTraceString CrashInfo("Compilation construction");

  // FIXME: Handle environment options which affect driver behavior, somewhere
  // (client?). GCC_EXEC_PREFIX, LPATH, CC_PRINT_OPTIONS.

  // We look for the driver mode option early, because the mode can affect
  // how other options are parsed.

  auto DriverMode = getDriverMode(ClangExecutable, ArgList.slice(1));
  if (!DriverMode.empty())
    setDriverMode(DriverMode);

  // FIXME: What are we going to do with -V and -b?

  // Arguments specified in command line.
  bool ContainsError;
  CLOptions = std::make_unique<InputArgList>(
      ParseArgStrings(ArgList.slice(1), /*UseDriverMode=*/true, ContainsError));

  // Try parsing configuration file.
  if (!ContainsError)
    ContainsError = loadConfigFiles();
  bool HasConfigFileHead = !ContainsError && CfgOptionsHead;
  bool HasConfigFileTail = !ContainsError && CfgOptionsTail;

  // All arguments, from both config file and command line.
  InputArgList Args =
      HasConfigFileHead ? std::move(*CfgOptionsHead) : std::move(*CLOptions);

  if (HasConfigFileHead)
    for (auto *Opt : *CLOptions)
      if (!Opt->getOption().matches(options::OPT_config))
        appendOneArg(Args, Opt);

  // In CL mode, look for any pass-through arguments
  if (IsCLMode() && !ContainsError) {
    SmallVector<const char *, 16> CLModePassThroughArgList;
    for (const auto *A : Args.filtered(options::OPT__SLASH_clang)) {
      A->claim();
      CLModePassThroughArgList.push_back(A->getValue());
    }

    if (!CLModePassThroughArgList.empty()) {
      // Parse any pass through args using default clang processing rather
      // than clang-cl processing.
      auto CLModePassThroughOptions = std::make_unique<InputArgList>(
          ParseArgStrings(CLModePassThroughArgList, /*UseDriverMode=*/false,
                          ContainsError));

      if (!ContainsError)
        for (auto *Opt : *CLModePassThroughOptions)
          appendOneArg(Args, Opt);
    }
  }

  // Check for working directory option before accessing any files
  if (Arg *WD = Args.getLastArg(options::OPT_working_directory))
    if (VFS->setCurrentWorkingDirectory(WD->getValue()))
      Diag(diag::err_drv_unable_to_set_working_directory) << WD->getValue();

  // Check for missing include directories.
  if (!Diags.isIgnored(diag::warn_missing_include_dirs, SourceLocation())) {
    for (auto IncludeDir : Args.getAllArgValues(options::OPT_I_Group)) {
      if (!VFS->exists(IncludeDir))
        Diag(diag::warn_missing_include_dirs) << IncludeDir;
    }
  }

  // FIXME: This stuff needs to go into the Compilation, not the driver.
  bool CCCPrintPhases;

  // -canonical-prefixes, -no-canonical-prefixes are used very early in main.
  Args.ClaimAllArgs(options::OPT_canonical_prefixes);
  Args.ClaimAllArgs(options::OPT_no_canonical_prefixes);

  // f(no-)integated-cc1 is also used very early in main.
  Args.ClaimAllArgs(options::OPT_fintegrated_cc1);
  Args.ClaimAllArgs(options::OPT_fno_integrated_cc1);

  // Ignore -pipe.
  Args.ClaimAllArgs(options::OPT_pipe);

  // Extract -ccc args.
  //
  // FIXME: We need to figure out where this behavior should live. Most of it
  // should be outside in the client; the parts that aren't should have proper
  // options, either by introducing new ones or by overloading gcc ones like -V
  // or -b.
  CCCPrintPhases = Args.hasArg(options::OPT_ccc_print_phases);
  CCCPrintBindings = Args.hasArg(options::OPT_ccc_print_bindings);
  if (const Arg *A = Args.getLastArg(options::OPT_ccc_gcc_name))
    CCCGenericGCCName = A->getValue();

  // Process -fproc-stat-report options.
  if (const Arg *A = Args.getLastArg(options::OPT_fproc_stat_report_EQ)) {
    CCPrintProcessStats = true;
    CCPrintStatReportFilename = A->getValue();
  }
  if (Args.hasArg(options::OPT_fproc_stat_report))
    CCPrintProcessStats = true;

  // FIXME: TargetTriple is used by the target-prefixed calls to as/ld
  // and getToolChain is const.
  if (IsCLMode()) {
    // clang-cl targets MSVC-style Win32.
    llvm::Triple T(TargetTriple);
    T.setOS(llvm::Triple::Win32);
    T.setVendor(llvm::Triple::PC);
    T.setEnvironment(llvm::Triple::MSVC);
    T.setObjectFormat(llvm::Triple::COFF);
    if (Args.hasArg(options::OPT__SLASH_arm64EC))
      T.setArch(llvm::Triple::aarch64, llvm::Triple::AArch64SubArch_arm64ec);
    TargetTriple = T.str();
  } else if (IsDXCMode()) {
    // Build TargetTriple from target_profile option for clang-dxc.
    if (const Arg *A = Args.getLastArg(options::OPT_target_profile)) {
      StringRef TargetProfile = A->getValue();
      if (auto Triple =
              toolchains::HLSLToolChain::parseTargetProfile(TargetProfile))
        TargetTriple = *Triple;
      else
        Diag(diag::err_drv_invalid_directx_shader_module) << TargetProfile;

      A->claim();

      if (Args.hasArg(options::OPT_spirv)) {
        const llvm::StringMap<llvm::Triple::SubArchType> ValidTargets = {
            {"vulkan1.2", llvm::Triple::SPIRVSubArch_v15},
            {"vulkan1.3", llvm::Triple::SPIRVSubArch_v16}};
        llvm::Triple T(TargetTriple);

        // Set specific Vulkan version. Default to vulkan1.3.
        auto TargetInfo = ValidTargets.find("vulkan1.3");
        assert(TargetInfo != ValidTargets.end());
        if (const Arg *A = Args.getLastArg(options::OPT_fspv_target_env_EQ)) {
          TargetInfo = ValidTargets.find(A->getValue());
          if (TargetInfo == ValidTargets.end()) {
            Diag(diag::err_drv_invalid_value)
                << A->getAsString(Args) << A->getValue();
          }
          A->claim();
        }
        if (TargetInfo != ValidTargets.end()) {
          T.setOSName(TargetInfo->getKey());
          T.setArch(llvm::Triple::spirv, TargetInfo->getValue());
          TargetTriple = T.str();
        }
      }
    } else {
      Diag(diag::err_drv_dxc_missing_target_profile);
    }
  }

  if (const Arg *A = Args.getLastArg(options::OPT_target))
    TargetTriple = A->getValue();
  if (const Arg *A = Args.getLastArg(options::OPT_ccc_install_dir))
    Dir = Dir = A->getValue();
  for (const Arg *A : Args.filtered(options::OPT_B)) {
    A->claim();
    PrefixDirs.push_back(A->getValue(0));
  }
  if (std::optional<std::string> CompilerPathValue =
          llvm::sys::Process::GetEnv("COMPILER_PATH")) {
    StringRef CompilerPath = *CompilerPathValue;
    while (!CompilerPath.empty()) {
      std::pair<StringRef, StringRef> Split =
          CompilerPath.split(llvm::sys::EnvPathSeparator);
      PrefixDirs.push_back(std::string(Split.first));
      CompilerPath = Split.second;
    }
  }
  if (const Arg *A = Args.getLastArg(options::OPT__sysroot_EQ))
    SysRoot = A->getValue();
  if (const Arg *A = Args.getLastArg(options::OPT__dyld_prefix_EQ))
    DyldPrefix = A->getValue();

  if (const Arg *A = Args.getLastArg(options::OPT_resource_dir))
    ResourceDir = A->getValue();

  if (const Arg *A = Args.getLastArg(options::OPT_save_temps_EQ)) {
    SaveTemps = llvm::StringSwitch<SaveTempsMode>(A->getValue())
                    .Case("cwd", SaveTempsCwd)
                    .Case("obj", SaveTempsObj)
                    .Default(SaveTempsCwd);
  }

  if (const Arg *A = Args.getLastArg(options::OPT_offload_host_only,
                                     options::OPT_offload_device_only,
                                     options::OPT_offload_host_device)) {
    if (A->getOption().matches(options::OPT_offload_host_only))
      Offload = OffloadHost;
    else if (A->getOption().matches(options::OPT_offload_device_only))
      Offload = OffloadDevice;
    else
      Offload = OffloadHostDevice;
  }

  setLTOMode(Args);

  // Process -fembed-bitcode= flags.
  if (Arg *A = Args.getLastArg(options::OPT_fembed_bitcode_EQ)) {
    StringRef Name = A->getValue();
    unsigned Model = llvm::StringSwitch<unsigned>(Name)
        .Case("off", EmbedNone)
        .Case("all", EmbedBitcode)
        .Case("bitcode", EmbedBitcode)
        .Case("marker", EmbedMarker)
        .Default(~0U);
    if (Model == ~0U) {
      Diags.Report(diag::err_drv_invalid_value) << A->getAsString(Args)
                                                << Name;
    } else
      BitcodeEmbed = static_cast<BitcodeEmbedMode>(Model);
  }

  // Force -parallel-jobs=1 when verbose is set to avoid corrupted output
  if (Args.hasArg(options::OPT_v))
    setNumberOfParallelJobs(1);
  else
    setNumberOfParallelJobs(
        getLastArgIntValue(Args, options::OPT_parallel_jobs_EQ, 1, Diags));

  // Remove existing compilation database so that each job can append to it.
  if (Arg *A = Args.getLastArg(options::OPT_MJ))
    llvm::sys::fs::remove(A->getValue());

  // Setting up the jobs for some precompile cases depends on whether we are
  // treating them as PCH, implicit modules or C++20 ones.
  // TODO: inferring the mode like this seems fragile (it meets the objective
  // of not requiring anything new for operation, however).
  const Arg *Std = Args.getLastArg(options::OPT_std_EQ);
  ModulesModeCXX20 =
      !Args.hasArg(options::OPT_fmodules) && Std &&
      (Std->containsValue("c++20") || Std->containsValue("c++2a") ||
       Std->containsValue("c++23") || Std->containsValue("c++2b") ||
       Std->containsValue("c++26") || Std->containsValue("c++2c") ||
       Std->containsValue("c++latest"));

  // Process -fmodule-header{=} flags.
  if (Arg *A = Args.getLastArg(options::OPT_fmodule_header_EQ,
                               options::OPT_fmodule_header)) {
    // These flags force C++20 handling of headers.
    ModulesModeCXX20 = true;
    if (A->getOption().matches(options::OPT_fmodule_header))
      CXX20HeaderType = HeaderMode_Default;
    else {
      StringRef ArgName = A->getValue();
      unsigned Kind = llvm::StringSwitch<unsigned>(ArgName)
                          .Case("user", HeaderMode_User)
                          .Case("system", HeaderMode_System)
                          .Default(~0U);
      if (Kind == ~0U) {
        Diags.Report(diag::err_drv_invalid_value)
            << A->getAsString(Args) << ArgName;
      } else
        CXX20HeaderType = static_cast<ModuleHeaderMode>(Kind);
    }
  }

  std::unique_ptr<llvm::opt::InputArgList> UArgs =
      std::make_unique<InputArgList>(std::move(Args));

  // Owned by the host.
  const ToolChain &TC =
      getToolChain(*UArgs, computeTargetTriple(*this, TargetTriple, *UArgs));

  {
    SmallVector<std::string> MultilibMacroDefinesStr =
        TC.getMultilibMacroDefinesStr(*UArgs);
    SmallVector<const char *> MLMacroDefinesChar(
        llvm::map_range(MultilibMacroDefinesStr, [&UArgs](const auto &S) {
          return UArgs->MakeArgString(Twine("-D") + Twine(S));
        }));
    bool MLContainsError;
    auto MultilibMacroDefineList =
        std::make_unique<InputArgList>(ParseArgStrings(
            MLMacroDefinesChar, /*UseDriverMode=*/false, MLContainsError));
    if (!MLContainsError) {
      for (auto *Opt : *MultilibMacroDefineList) {
        appendOneArg(*UArgs, Opt);
      }
    }
  }

  // Perform the default argument translations.
  DerivedArgList *TranslatedArgs = TranslateInputArgs(*UArgs);

  // Check if the environment version is valid except wasm case.
  llvm::Triple Triple = TC.getTriple();
  if (!Triple.isWasm()) {
    StringRef TripleVersionName = Triple.getEnvironmentVersionString();
    StringRef TripleObjectFormat =
        Triple.getObjectFormatTypeName(Triple.getObjectFormat());
    if (Triple.getEnvironmentVersion().empty() && TripleVersionName != "" &&
        TripleVersionName != TripleObjectFormat) {
      Diags.Report(diag::err_drv_triple_version_invalid)
          << TripleVersionName << TC.getTripleString();
      ContainsError = true;
    }
  }

  // Report warning when arm64EC option is overridden by specified target
  if ((TC.getTriple().getArch() != llvm::Triple::aarch64 ||
       TC.getTriple().getSubArch() != llvm::Triple::AArch64SubArch_arm64ec) &&
      UArgs->hasArg(options::OPT__SLASH_arm64EC)) {
    getDiags().Report(clang::diag::warn_target_override_arm64ec)
        << TC.getTriple().str();
  }

  // A common user mistake is specifying a target of aarch64-none-eabi or
  // arm-none-elf whereas the correct names are aarch64-none-elf &
  // arm-none-eabi. Detect these cases and issue a warning.
  if (TC.getTriple().getOS() == llvm::Triple::UnknownOS &&
      TC.getTriple().getVendor() == llvm::Triple::UnknownVendor) {
    switch (TC.getTriple().getArch()) {
    case llvm::Triple::arm:
    case llvm::Triple::armeb:
    case llvm::Triple::thumb:
    case llvm::Triple::thumbeb:
      if (TC.getTriple().getEnvironmentName() == "elf") {
        Diag(diag::warn_target_unrecognized_env)
            << TargetTriple
            << (TC.getTriple().getArchName().str() + "-none-eabi");
      }
      break;
    case llvm::Triple::aarch64:
    case llvm::Triple::aarch64_be:
    case llvm::Triple::aarch64_32:
      if (TC.getTriple().getEnvironmentName().starts_with("eabi")) {
        Diag(diag::warn_target_unrecognized_env)
            << TargetTriple
            << (TC.getTriple().getArchName().str() + "-none-elf");
      }
      break;
    default:
      break;
    }
  }

  // The compilation takes ownership of Args.
  Compilation *C = new Compilation(*this, TC, UArgs.release(), TranslatedArgs,
                                   ContainsError);

  if (!HandleImmediateArgs(*C))
    return C;

  // Construct the list of inputs.
  InputList Inputs;
  BuildInputs(C->getDefaultToolChain(), *TranslatedArgs, Inputs);
  if (HasConfigFileTail && Inputs.size()) {
    Arg *FinalPhaseArg;
    if (getFinalPhase(*TranslatedArgs, &FinalPhaseArg) == phases::Link) {
      DerivedArgList TranslatedLinkerIns(*CfgOptionsTail);
      for (Arg *A : *CfgOptionsTail)
        TranslatedLinkerIns.append(A);
      BuildInputs(C->getDefaultToolChain(), TranslatedLinkerIns, Inputs);
    }
  }

  // Populate the tool chains for the offloading devices, if any.
  CreateOffloadingDeviceToolChains(*C, Inputs);

  // Construct the list of abstract actions to perform for this compilation. On
  // MachO targets this uses the driver-driver and universal actions.
  if (TC.getTriple().isOSBinFormatMachO())
    BuildUniversalActions(*C, C->getDefaultToolChain(), Inputs);
  else
    BuildActions(*C, C->getArgs(), Inputs, C->getActions());

  if (CCCPrintPhases) {
    PrintActions(*C);
    return C;
  }

  BuildJobs(*C);

  return C;
}

static void printArgList(raw_ostream &OS, const llvm::opt::ArgList &Args) {
  llvm::opt::ArgStringList ASL;
  for (const auto *A : Args) {
    // Use user's original spelling of flags. For example, use
    // `/source-charset:utf-8` instead of `-finput-charset=utf-8` if the user
    // wrote the former.
    while (A->getAlias())
      A = A->getAlias();
    A->render(Args, ASL);
  }

  for (auto I = ASL.begin(), E = ASL.end(); I != E; ++I) {
    if (I != ASL.begin())
      OS << ' ';
    llvm::sys::printArg(OS, *I, true);
  }
  OS << '\n';
}

bool Driver::getCrashDiagnosticFile(StringRef ReproCrashFilename,
                                    SmallString<128> &CrashDiagDir) {
  using namespace llvm::sys;
  assert(llvm::Triple(llvm::sys::getProcessTriple()).isOSDarwin() &&
         "Only knows about .crash files on Darwin");

  // The .crash file can be found on at ~/Library/Logs/DiagnosticReports/
  // (or /Library/Logs/DiagnosticReports for root) and has the filename pattern
  // clang-<VERSION>_<YYYY-MM-DD-HHMMSS>_<hostname>.crash.
  path::home_directory(CrashDiagDir);
  if (CrashDiagDir.starts_with("/var/root"))
    CrashDiagDir = "/";
  path::append(CrashDiagDir, "Library/Logs/DiagnosticReports");
  int PID =
#if LLVM_ON_UNIX
      getpid();
#else
      0;
#endif
  std::error_code EC;
  fs::file_status FileStatus;
  TimePoint<> LastAccessTime;
  SmallString<128> CrashFilePath;
  // Lookup the .crash files and get the one generated by a subprocess spawned
  // by this driver invocation.
  for (fs::directory_iterator File(CrashDiagDir, EC), FileEnd;
       File != FileEnd && !EC; File.increment(EC)) {
    StringRef FileName = path::filename(File->path());
    if (!FileName.starts_with(Name))
      continue;
    if (fs::status(File->path(), FileStatus))
      continue;
    llvm::ErrorOr<std::unique_ptr<llvm::MemoryBuffer>> CrashFile =
        llvm::MemoryBuffer::getFile(File->path());
    if (!CrashFile)
      continue;
    // The first line should start with "Process:", otherwise this isn't a real
    // .crash file.
    StringRef Data = CrashFile.get()->getBuffer();
    if (!Data.starts_with("Process:"))
      continue;
    // Parse parent process pid line, e.g: "Parent Process: clang-4.0 [79141]"
    size_t ParentProcPos = Data.find("Parent Process:");
    if (ParentProcPos == StringRef::npos)
      continue;
    size_t LineEnd = Data.find_first_of("\n", ParentProcPos);
    if (LineEnd == StringRef::npos)
      continue;
    StringRef ParentProcess = Data.slice(ParentProcPos+15, LineEnd).trim();
    int OpenBracket = -1, CloseBracket = -1;
    for (size_t i = 0, e = ParentProcess.size(); i < e; ++i) {
      if (ParentProcess[i] == '[')
        OpenBracket = i;
      if (ParentProcess[i] == ']')
        CloseBracket = i;
    }
    // Extract the parent process PID from the .crash file and check whether
    // it matches this driver invocation pid.
    int CrashPID;
    if (OpenBracket < 0 || CloseBracket < 0 ||
        ParentProcess.slice(OpenBracket + 1, CloseBracket)
            .getAsInteger(10, CrashPID) || CrashPID != PID) {
      continue;
    }

    // Found a .crash file matching the driver pid. To avoid getting an older
    // and misleading crash file, continue looking for the most recent.
    // FIXME: the driver can dispatch multiple cc1 invocations, leading to
    // multiple crashes poiting to the same parent process. Since the driver
    // does not collect pid information for the dispatched invocation there's
    // currently no way to distinguish among them.
    const auto FileAccessTime = FileStatus.getLastModificationTime();
    if (FileAccessTime > LastAccessTime) {
      CrashFilePath.assign(File->path());
      LastAccessTime = FileAccessTime;
    }
  }

  // If found, copy it over to the location of other reproducer files.
  if (!CrashFilePath.empty()) {
    EC = fs::copy_file(CrashFilePath, ReproCrashFilename);
    if (EC)
      return false;
    return true;
  }

  return false;
}

static const char BugReporMsg[] =
    "\n********************\n\n"
    "PLEASE ATTACH THE FOLLOWING FILES TO THE BUG REPORT:\n"
    "Preprocessed source(s) and associated run script(s) are located at:";

// When clang crashes, produce diagnostic information including the fully
// preprocessed source file(s).  Request that the developer attach the
// diagnostic information to a bug report.
void Driver::generateCompilationDiagnostics(
    Compilation &C, const Command &FailingCommand,
    StringRef AdditionalInformation, CompilationDiagnosticReport *Report) {
  if (C.getArgs().hasArg(options::OPT_fno_crash_diagnostics))
    return;

  unsigned Level = 1;
  if (Arg *A = C.getArgs().getLastArg(options::OPT_fcrash_diagnostics_EQ)) {
    Level = llvm::StringSwitch<unsigned>(A->getValue())
                .Case("off", 0)
                .Case("compiler", 1)
                .Case("all", 2)
                .Default(1);
  }
  if (!Level)
    return;

  // Don't try to generate diagnostics for dsymutil jobs.
  if (FailingCommand.getCreator().isDsymutilJob())
    return;

  bool IsLLD = false;
  ArgStringList SavedTemps;
  if (FailingCommand.getCreator().isLinkJob()) {
    C.getDefaultToolChain().GetLinkerPath(&IsLLD);
    if (!IsLLD || Level < 2)
      return;

    // If lld crashed, we will re-run the same command with the input it used
    // to have. In that case we should not remove temp files in
    // initCompilationForDiagnostics yet. They will be added back and removed
    // later.
    SavedTemps = std::move(C.getTempFiles());
    assert(!C.getTempFiles().size());
  }

  // Print the version of the compiler.
  PrintVersion(C, llvm::errs());

  // Suppress driver output and emit preprocessor output to temp file.
  CCGenDiagnostics = true;

  // Save the original job command(s).
  Command Cmd = FailingCommand;

  // Keep track of whether we produce any errors while trying to produce
  // preprocessed sources.
  DiagnosticErrorTrap Trap(Diags);

  // Suppress tool output.
  C.initCompilationForDiagnostics();

  // If lld failed, rerun it again with --reproduce.
  if (IsLLD) {
    const char *TmpName = CreateTempFile(C, "linker-crash", "tar");
    Command NewLLDInvocation = Cmd;
    llvm::opt::ArgStringList ArgList = NewLLDInvocation.getArguments();
    StringRef ReproduceOption =
        C.getDefaultToolChain().getTriple().isWindowsMSVCEnvironment()
            ? "/reproduce:"
            : "--reproduce=";
    ArgList.push_back(Saver.save(Twine(ReproduceOption) + TmpName).data());
    NewLLDInvocation.replaceArguments(std::move(ArgList));

    // Redirect stdout/stderr to /dev/null.
    NewLLDInvocation.Execute({std::nullopt, {""}, {""}}, nullptr, nullptr);
    Diag(clang::diag::note_drv_command_failed_diag_msg) << BugReporMsg;
    Diag(clang::diag::note_drv_command_failed_diag_msg) << TmpName;
    Diag(clang::diag::note_drv_command_failed_diag_msg)
        << "\n\n********************";
    if (Report)
      Report->TemporaryFiles.push_back(TmpName);
    return;
  }

  // Construct the list of inputs.
  InputList Inputs;
  BuildInputs(C.getDefaultToolChain(), C.getArgs(), Inputs);

  for (InputList::iterator it = Inputs.begin(), ie = Inputs.end(); it != ie;) {
    bool IgnoreInput = false;

    // Ignore input from stdin or any inputs that cannot be preprocessed.
    // Check type first as not all linker inputs have a value.
    if (types::getPreprocessedType(it->first) == types::TY_INVALID) {
      IgnoreInput = true;
    } else if (!strcmp(it->second->getValue(), "-")) {
      Diag(clang::diag::note_drv_command_failed_diag_msg)
          << "Error generating preprocessed source(s) - "
             "ignoring input from stdin.";
      IgnoreInput = true;
    }

    if (IgnoreInput) {
      it = Inputs.erase(it);
      ie = Inputs.end();
    } else {
      ++it;
    }
  }

  if (Inputs.empty()) {
    Diag(clang::diag::note_drv_command_failed_diag_msg)
        << "Error generating preprocessed source(s) - "
           "no preprocessable inputs.";
    return;
  }

  // Don't attempt to generate preprocessed files if multiple -arch options are
  // used, unless they're all duplicates.
  llvm::StringSet<> ArchNames;
  for (const Arg *A : C.getArgs()) {
    if (A->getOption().matches(options::OPT_arch)) {
      StringRef ArchName = A->getValue();
      ArchNames.insert(ArchName);
    }
  }
  if (ArchNames.size() > 1) {
    Diag(clang::diag::note_drv_command_failed_diag_msg)
        << "Error generating preprocessed source(s) - cannot generate "
           "preprocessed source with multiple -arch options.";
    return;
  }

  // Construct the list of abstract actions to perform for this compilation. On
  // Darwin OSes this uses the driver-driver and builds universal actions.
  const ToolChain &TC = C.getDefaultToolChain();
  if (TC.getTriple().isOSBinFormatMachO())
    BuildUniversalActions(C, TC, Inputs);
  else
    BuildActions(C, C.getArgs(), Inputs, C.getActions());

  BuildJobs(C);

  // If there were errors building the compilation, quit now.
  if (Trap.hasErrorOccurred()) {
    Diag(clang::diag::note_drv_command_failed_diag_msg)
        << "Error generating preprocessed source(s).";
    return;
  }

  // Generate preprocessed output.
  SmallVector<std::pair<int, const Command *>, 4> FailingCommands;
  C.ExecuteJobs(C.getJobs(), FailingCommands);

  // If any of the preprocessing commands failed, clean up and exit.
  if (!FailingCommands.empty()) {
    Diag(clang::diag::note_drv_command_failed_diag_msg)
        << "Error generating preprocessed source(s).";
    return;
  }

  const ArgStringList &TempFiles = C.getTempFiles();
  if (TempFiles.empty()) {
    Diag(clang::diag::note_drv_command_failed_diag_msg)
        << "Error generating preprocessed source(s).";
    return;
  }

  Diag(clang::diag::note_drv_command_failed_diag_msg) << BugReporMsg;

  SmallString<128> VFS;
  SmallString<128> ReproCrashFilename;
  for (const char *TempFile : TempFiles) {
    Diag(clang::diag::note_drv_command_failed_diag_msg) << TempFile;
    if (Report)
      Report->TemporaryFiles.push_back(TempFile);
    if (ReproCrashFilename.empty()) {
      ReproCrashFilename = TempFile;
      llvm::sys::path::replace_extension(ReproCrashFilename, ".crash");
    }
    if (StringRef(TempFile).ends_with(".cache")) {
      // In some cases (modules) we'll dump extra data to help with reproducing
      // the crash into a directory next to the output.
      VFS = llvm::sys::path::filename(TempFile);
      llvm::sys::path::append(VFS, "vfs", "vfs.yaml");
    }
  }

  for (const char *TempFile : SavedTemps)
    C.addTempFile(TempFile);

  // Assume associated files are based off of the first temporary file.
  CrashReportInfo CrashInfo(TempFiles[0], VFS);

  llvm::SmallString<128> Script(CrashInfo.Filename);
  llvm::sys::path::replace_extension(Script, "sh");
  std::error_code EC;
  llvm::raw_fd_ostream ScriptOS(Script, EC, llvm::sys::fs::CD_CreateNew,
                                llvm::sys::fs::FA_Write,
                                llvm::sys::fs::OF_Text);
  if (EC) {
    Diag(clang::diag::note_drv_command_failed_diag_msg)
        << "Error generating run script: " << Script << " " << EC.message();
  } else {
    ScriptOS << "# Crash reproducer for " << getClangFullVersion() << "\n"
             << "# Driver args: ";
    printArgList(ScriptOS, C.getInputArgs());
    ScriptOS << "# Original command: ";
    Cmd.Print(ScriptOS, "\n", /*Quote=*/true);
    Cmd.Print(ScriptOS, "\n", /*Quote=*/true, &CrashInfo);
    if (!AdditionalInformation.empty())
      ScriptOS << "\n# Additional information: " << AdditionalInformation
               << "\n";
    if (Report)
      Report->TemporaryFiles.push_back(std::string(Script));
    Diag(clang::diag::note_drv_command_failed_diag_msg) << Script;
  }

  // On darwin, provide information about the .crash diagnostic report.
  if (llvm::Triple(llvm::sys::getProcessTriple()).isOSDarwin()) {
    SmallString<128> CrashDiagDir;
    if (getCrashDiagnosticFile(ReproCrashFilename, CrashDiagDir)) {
      Diag(clang::diag::note_drv_command_failed_diag_msg)
          << ReproCrashFilename.str();
    } else { // Suggest a directory for the user to look for .crash files.
      llvm::sys::path::append(CrashDiagDir, Name);
      CrashDiagDir += "_<YYYY-MM-DD-HHMMSS>_<hostname>.crash";
      Diag(clang::diag::note_drv_command_failed_diag_msg)
          << "Crash backtrace is located in";
      Diag(clang::diag::note_drv_command_failed_diag_msg)
          << CrashDiagDir.str();
      Diag(clang::diag::note_drv_command_failed_diag_msg)
          << "(choose the .crash file that corresponds to your crash)";
    }
  }

  Diag(clang::diag::note_drv_command_failed_diag_msg)
      << "\n\n********************";
}

void Driver::setUpResponseFiles(Compilation &C, Command &Cmd) {
  // Since commandLineFitsWithinSystemLimits() may underestimate system's
  // capacity if the tool does not support response files, there is a chance/
  // that things will just work without a response file, so we silently just
  // skip it.
  if (Cmd.getResponseFileSupport().ResponseKind ==
          ResponseFileSupport::RF_None ||
      llvm::sys::commandLineFitsWithinSystemLimits(Cmd.getExecutable(),
                                                   Cmd.getArguments()))
    return;

  std::string TmpName = GetTemporaryPath("response", "txt");
  Cmd.setResponseFile(C.addTempFile(C.getArgs().MakeArgString(TmpName)));
}

int Driver::ExecuteCompilation(
    Compilation &C,
    SmallVectorImpl<std::pair<int, const Command *>> &FailingCommands) {
  if (C.getArgs().hasArg(options::OPT_fdriver_only)) {
    if (C.getArgs().hasArg(options::OPT_v))
      C.getJobs().Print(llvm::errs(), "\n", true);

    C.ExecuteJobs(C.getJobs(), FailingCommands, /*LogOnly=*/true);

    // If there were errors building the compilation, quit now.
    if (!FailingCommands.empty() || Diags.hasErrorOccurred())
      return 1;

    return 0;
  }

  // Just print if -### was present.
  if (C.getArgs().hasArg(options::OPT__HASH_HASH_HASH)) {
    C.getJobs().Print(llvm::errs(), "\n", true);
    return Diags.hasErrorOccurred() ? 1 : 0;
  }

  // If there were errors building the compilation, quit now.
  if (Diags.hasErrorOccurred())
    return 1;

  // Set up response file names for each command, if necessary.
  for (auto &Job : C.getJobs())
    setUpResponseFiles(C, Job);

  C.ExecuteJobs(C.getJobs(), FailingCommands);

  // If the command succeeded, we are done.
  if (FailingCommands.empty())
    return 0;

  // Otherwise, remove result files and print extra information about abnormal
  // failures.
  int Res = 0;
  for (const auto &CmdPair : FailingCommands) {
    int CommandRes = CmdPair.first;
    const Command *FailingCommand = CmdPair.second;

    // Remove result files if we're not saving temps.
    if (!isSaveTempsEnabled()) {
      const JobAction *JA = cast<JobAction>(&FailingCommand->getSource());
      C.CleanupFileMap(C.getResultFiles(), JA, true);

      // Failure result files are valid unless we crashed.
      if (CommandRes < 0)
        C.CleanupFileMap(C.getFailureResultFiles(), JA, true);
    }

    // llvm/lib/Support/*/Signals.inc will exit with a special return code
    // for SIGPIPE. Do not print diagnostics for this case.
    if (CommandRes == EX_IOERR) {
      Res = CommandRes;
      continue;
    }

    // Print extra information about abnormal failures, if possible.
    //
    // This is ad-hoc, but we don't want to be excessively noisy. If the result
    // status was 1, assume the command failed normally. In particular, if it
    // was the compiler then assume it gave a reasonable error code. Failures
    // in other tools are less common, and they generally have worse
    // diagnostics, so always print the diagnostic there.
    const Tool &FailingTool = FailingCommand->getCreator();

    if (!FailingCommand->getCreator().hasGoodDiagnostics() || CommandRes != 1) {
      // FIXME: See FIXME above regarding result code interpretation.
      if (CommandRes < 0)
        Diag(clang::diag::err_drv_command_signalled)
            << FailingTool.getShortName();
      else
        Diag(clang::diag::err_drv_command_failed)
            << FailingTool.getShortName() << CommandRes;
    }
  }
  return Res;
}

void Driver::PrintHelp(bool ShowHidden) const {
  llvm::opt::Visibility VisibilityMask = getOptionVisibilityMask();

  std::string Usage = llvm::formatv("{0} [options] file...", Name).str();
  getOpts().printHelp(llvm::outs(), Usage.c_str(), DriverTitle.c_str(),
                      ShowHidden, /*ShowAllAliases=*/false,
                      VisibilityMask);
}

void Driver::PrintVersion(const Compilation &C, raw_ostream &OS) const {
  if (IsFlangMode()) {
    OS << getClangToolFullVersion("flang") << '\n';
  } else {
    // FIXME: The following handlers should use a callback mechanism, we don't
    // know what the client would like to do.
    OS << getClangFullVersion() << '\n';
  }
  const ToolChain &TC = C.getDefaultToolChain();
  OS << "Target: " << TC.getTripleString() << '\n';

  // Print the threading model.
  if (Arg *A = C.getArgs().getLastArg(options::OPT_mthread_model)) {
    // Don't print if the ToolChain would have barfed on it already
    if (TC.isThreadModelSupported(A->getValue()))
      OS << "Thread model: " << A->getValue();
  } else
    OS << "Thread model: " << TC.getThreadModel();
  OS << '\n';

  // Print out the install directory.
  OS << "InstalledDir: " << Dir << '\n';

  // Print the build config if it's non-default.
  // Intended to help LLVM developers understand the configs of compilers
  // they're investigating.
  if (!llvm::cl::getCompilerBuildConfig().empty())
    llvm::cl::printBuildConfig(OS);

  // If configuration files were used, print their paths.
  for (auto ConfigFile : ConfigFiles)
    OS << "Configuration file: " << ConfigFile << '\n';
}

/// PrintDiagnosticCategories - Implement the --print-diagnostic-categories
/// option.
static void PrintDiagnosticCategories(raw_ostream &OS) {
  // Skip the empty category.
  for (unsigned i = 1, max = DiagnosticIDs::getNumberOfCategories(); i != max;
       ++i)
    OS << i << ',' << DiagnosticIDs::getCategoryNameFromID(i) << '\n';
}

void Driver::HandleAutocompletions(StringRef PassedFlags) const {
  if (PassedFlags == "")
    return;
  // Print out all options that start with a given argument. This is used for
  // shell autocompletion.
  std::vector<std::string> SuggestedCompletions;
  std::vector<std::string> Flags;

  llvm::opt::Visibility VisibilityMask(options::ClangOption);

  // Make sure that Flang-only options don't pollute the Clang output
  // TODO: Make sure that Clang-only options don't pollute Flang output
  if (IsFlangMode())
    VisibilityMask = llvm::opt::Visibility(options::FlangOption);

  // Distinguish "--autocomplete=-someflag" and "--autocomplete=-someflag,"
  // because the latter indicates that the user put space before pushing tab
  // which should end up in a file completion.
  const bool HasSpace = PassedFlags.ends_with(",");

  // Parse PassedFlags by "," as all the command-line flags are passed to this
  // function separated by ","
  StringRef TargetFlags = PassedFlags;
  while (TargetFlags != "") {
    StringRef CurFlag;
    std::tie(CurFlag, TargetFlags) = TargetFlags.split(",");
    Flags.push_back(std::string(CurFlag));
  }

  // We want to show cc1-only options only when clang is invoked with -cc1 or
  // -Xclang.
  if (llvm::is_contained(Flags, "-Xclang") || llvm::is_contained(Flags, "-cc1"))
    VisibilityMask = llvm::opt::Visibility(options::CC1Option);

  const llvm::opt::OptTable &Opts = getOpts();
  StringRef Cur;
  Cur = Flags.at(Flags.size() - 1);
  StringRef Prev;
  if (Flags.size() >= 2) {
    Prev = Flags.at(Flags.size() - 2);
    SuggestedCompletions = Opts.suggestValueCompletions(Prev, Cur);
  }

  if (SuggestedCompletions.empty())
    SuggestedCompletions = Opts.suggestValueCompletions(Cur, "");

  // If Flags were empty, it means the user typed `clang [tab]` where we should
  // list all possible flags. If there was no value completion and the user
  // pressed tab after a space, we should fall back to a file completion.
  // We're printing a newline to be consistent with what we print at the end of
  // this function.
  if (SuggestedCompletions.empty() && HasSpace && !Flags.empty()) {
    llvm::outs() << '\n';
    return;
  }

  // When flag ends with '=' and there was no value completion, return empty
  // string and fall back to the file autocompletion.
  if (SuggestedCompletions.empty() && !Cur.ends_with("=")) {
    // If the flag is in the form of "--autocomplete=-foo",
    // we were requested to print out all option names that start with "-foo".
    // For example, "--autocomplete=-fsyn" is expanded to "-fsyntax-only".
    SuggestedCompletions = Opts.findByPrefix(
        Cur, VisibilityMask,
        /*DisableFlags=*/options::Unsupported | options::Ignored);

    // We have to query the -W flags manually as they're not in the OptTable.
    // TODO: Find a good way to add them to OptTable instead and them remove
    // this code.
    for (StringRef S : DiagnosticIDs::getDiagnosticFlags())
      if (S.starts_with(Cur))
        SuggestedCompletions.push_back(std::string(S));
  }

  // Sort the autocomplete candidates so that shells print them out in a
  // deterministic order. We could sort in any way, but we chose
  // case-insensitive sorting for consistency with the -help option
  // which prints out options in the case-insensitive alphabetical order.
  llvm::sort(SuggestedCompletions, [](StringRef A, StringRef B) {
    if (int X = A.compare_insensitive(B))
      return X < 0;
    return A.compare(B) > 0;
  });

  llvm::outs() << llvm::join(SuggestedCompletions, "\n") << '\n';
}

bool Driver::HandleImmediateArgs(Compilation &C) {
  // The order these options are handled in gcc is all over the place, but we
  // don't expect inconsistencies w.r.t. that to matter in practice.

  if (C.getArgs().hasArg(options::OPT_dumpmachine)) {
    llvm::outs() << C.getDefaultToolChain().getTripleString() << '\n';
    return false;
  }

  if (C.getArgs().hasArg(options::OPT_dumpversion)) {
    // Since -dumpversion is only implemented for pedantic GCC compatibility, we
    // return an answer which matches our definition of __VERSION__.
    llvm::outs() << CLANG_VERSION_STRING << "\n";
    return false;
  }

  if (C.getArgs().hasArg(options::OPT__print_diagnostic_categories)) {
    PrintDiagnosticCategories(llvm::outs());
    return false;
  }

  if (C.getArgs().hasArg(options::OPT_help) ||
      C.getArgs().hasArg(options::OPT__help_hidden)) {
    PrintHelp(C.getArgs().hasArg(options::OPT__help_hidden));
    return false;
  }

  if (C.getArgs().hasArg(options::OPT__version)) {
    // Follow gcc behavior and use stdout for --version and stderr for -v.
    PrintVersion(C, llvm::outs());
    return false;
  }

  if (C.getArgs().hasArg(options::OPT_v) ||
      C.getArgs().hasArg(options::OPT__HASH_HASH_HASH) ||
      C.getArgs().hasArg(options::OPT_print_supported_cpus) ||
      C.getArgs().hasArg(options::OPT_print_supported_extensions) ||
      C.getArgs().hasArg(options::OPT_print_enabled_extensions)) {
    PrintVersion(C, llvm::errs());
    SuppressMissingInputWarning = true;
  }

  if (C.getArgs().hasArg(options::OPT_v)) {
    if (!SystemConfigDir.empty())
      llvm::errs() << "System configuration file directory: "
                   << SystemConfigDir << "\n";
    if (!UserConfigDir.empty())
      llvm::errs() << "User configuration file directory: "
                   << UserConfigDir << "\n";
  }

  const ToolChain &TC = C.getDefaultToolChain();

  if (C.getArgs().hasArg(options::OPT_v))
    TC.printVerboseInfo(llvm::errs());

  if (C.getArgs().hasArg(options::OPT_print_resource_dir)) {
    llvm::outs() << ResourceDir << '\n';
    return false;
  }

  if (C.getArgs().hasArg(options::OPT_print_search_dirs)) {
    llvm::outs() << "programs: =";
    bool separator = false;
    // Print -B and COMPILER_PATH.
    for (const std::string &Path : PrefixDirs) {
      if (separator)
        llvm::outs() << llvm::sys::EnvPathSeparator;
      llvm::outs() << Path;
      separator = true;
    }
    for (const std::string &Path : TC.getProgramPaths()) {
      if (separator)
        llvm::outs() << llvm::sys::EnvPathSeparator;
      llvm::outs() << Path;
      separator = true;
    }
    llvm::outs() << "\n";
    llvm::outs() << "libraries: =" << ResourceDir;

    StringRef sysroot = C.getSysRoot();

    for (const std::string &Path : TC.getFilePaths()) {
      // Always print a separator. ResourceDir was the first item shown.
      llvm::outs() << llvm::sys::EnvPathSeparator;
      // Interpretation of leading '=' is needed only for NetBSD.
      if (Path[0] == '=')
        llvm::outs() << sysroot << Path.substr(1);
      else
        llvm::outs() << Path;
    }
    llvm::outs() << "\n";
    return false;
  }

  if (C.getArgs().hasArg(options::OPT_print_std_module_manifest_path)) {
    llvm::outs() << GetStdModuleManifestPath(C, C.getDefaultToolChain())
                 << '\n';
    return false;
  }

  if (C.getArgs().hasArg(options::OPT_print_runtime_dir)) {
    if (std::optional<std::string> RuntimePath = TC.getRuntimePath())
      llvm::outs() << *RuntimePath << '\n';
    else
      llvm::outs() << TC.getCompilerRTPath() << '\n';
    return false;
  }

  if (C.getArgs().hasArg(options::OPT_print_diagnostic_options)) {
    std::vector<std::string> Flags = DiagnosticIDs::getDiagnosticFlags();
    for (std::size_t I = 0; I != Flags.size(); I += 2)
      llvm::outs() << "  " << Flags[I] << "\n  " << Flags[I + 1] << "\n\n";
    return false;
  }

  // FIXME: The following handlers should use a callback mechanism, we don't
  // know what the client would like to do.
  if (Arg *A = C.getArgs().getLastArg(options::OPT_print_file_name_EQ)) {
    llvm::outs() << GetFilePath(A->getValue(), TC) << "\n";
    return false;
  }

  if (Arg *A = C.getArgs().getLastArg(options::OPT_print_prog_name_EQ)) {
    StringRef ProgName = A->getValue();

    // Null program name cannot have a path.
    if (! ProgName.empty())
      llvm::outs() << GetProgramPath(ProgName, TC);

    llvm::outs() << "\n";
    return false;
  }

  if (Arg *A = C.getArgs().getLastArg(options::OPT_autocomplete)) {
    StringRef PassedFlags = A->getValue();
    HandleAutocompletions(PassedFlags);
    return false;
  }

  if (C.getArgs().hasArg(options::OPT_print_libgcc_file_name)) {
    ToolChain::RuntimeLibType RLT = TC.GetRuntimeLibType(C.getArgs());
    const llvm::Triple Triple(TC.ComputeEffectiveClangTriple(C.getArgs()));
    // The 'Darwin' toolchain is initialized only when its arguments are
    // computed. Get the default arguments for OFK_None to ensure that
    // initialization is performed before trying to access properties of
    // the toolchain in the functions below.
    // FIXME: Remove when darwin's toolchain is initialized during construction.
    // FIXME: For some more esoteric targets the default toolchain is not the
    //        correct one.
    C.getArgsForToolChain(&TC, Triple.getArchName(), Action::OFK_None);
    RegisterEffectiveTriple TripleRAII(TC, Triple);
    switch (RLT) {
    case ToolChain::RLT_CompilerRT:
      llvm::outs() << TC.getCompilerRT(C.getArgs(), "builtins") << "\n";
      break;
    case ToolChain::RLT_Libgcc:
      llvm::outs() << GetFilePath("libgcc.a", TC) << "\n";
      break;
    }
    return false;
  }

  if (C.getArgs().hasArg(options::OPT_print_multi_lib)) {
    for (const Multilib &Multilib : TC.getMultilibs())
      if (!Multilib.isError())
        llvm::outs() << Multilib << "\n";
    return false;
  }

  if (C.getArgs().hasArg(options::OPT_print_multi_flags)) {
    Multilib::flags_list ArgFlags = TC.getMultilibFlags(C.getArgs());
    llvm::StringSet<> ExpandedFlags = TC.getMultilibs().expandFlags(ArgFlags);
    std::set<llvm::StringRef> SortedFlags;
    for (const auto &FlagEntry : ExpandedFlags)
      SortedFlags.insert(FlagEntry.getKey());
    for (auto Flag : SortedFlags)
      llvm::outs() << Flag << '\n';
    return false;
  }

  if (C.getArgs().hasArg(options::OPT_print_multi_directory)) {
    for (const Multilib &Multilib : TC.getSelectedMultilibs()) {
      if (Multilib.gccSuffix().empty())
        llvm::outs() << ".\n";
      else {
        StringRef Suffix(Multilib.gccSuffix());
        assert(Suffix.front() == '/');
        llvm::outs() << Suffix.substr(1) << "\n";
      }
    }
    return false;
  }

  if (C.getArgs().hasArg(options::OPT_print_target_triple)) {
    llvm::outs() << TC.getTripleString() << "\n";
    return false;
  }

  if (C.getArgs().hasArg(options::OPT_print_effective_triple)) {
    const llvm::Triple Triple(TC.ComputeEffectiveClangTriple(C.getArgs()));
    llvm::outs() << Triple.getTriple() << "\n";
    return false;
  }

  if (C.getArgs().hasArg(options::OPT_print_targets)) {
    llvm::TargetRegistry::printRegisteredTargetsForVersion(llvm::outs());
    return false;
  }

  return true;
}

enum {
  TopLevelAction = 0,
  HeadSibAction = 1,
  OtherSibAction = 2,
};

// Display an action graph human-readably.  Action A is the "sink" node
// and latest-occuring action. Traversal is in pre-order, visiting the
// inputs to each action before printing the action itself.
static unsigned PrintActions1(const Compilation &C, Action *A,
                              std::map<Action *, unsigned> &Ids,
                              Twine Indent = {}, int Kind = TopLevelAction) {
  if (auto It = Ids.find(A); It != Ids.end()) // A was already visited.
    return It->second;

  std::string str;
  llvm::raw_string_ostream os(str);

  auto getSibIndent = [](int K) -> Twine {
    return (K == HeadSibAction) ? "   " : (K == OtherSibAction) ? "|  " : "";
  };

  Twine SibIndent = Indent + getSibIndent(Kind);
  int SibKind = HeadSibAction;
  os << Action::getClassName(A->getKind()) << ", ";
  if (InputAction *IA = dyn_cast<InputAction>(A)) {
    os << "\"" << IA->getInputArg().getValue() << "\"";
  } else if (BindArchAction *BIA = dyn_cast<BindArchAction>(A)) {
    os << '"' << BIA->getArchName() << '"' << ", {"
       << PrintActions1(C, *BIA->input_begin(), Ids, SibIndent, SibKind) << "}";
  } else if (OffloadAction *OA = dyn_cast<OffloadAction>(A)) {
    bool IsFirst = true;
    OA->doOnEachDependence(
        [&](Action *A, const ToolChain *TC, const char *BoundArch) {
          assert(TC && "Unknown host toolchain");
          // E.g. for two CUDA device dependences whose bound arch is sm_20 and
          // sm_35 this will generate:
          // "cuda-device" (nvptx64-nvidia-cuda:sm_20) {#ID}, "cuda-device"
          // (nvptx64-nvidia-cuda:sm_35) {#ID}
          if (!IsFirst)
            os << ", ";
          os << '"';
          os << A->getOffloadingKindPrefix();
          os << " (";
          os << TC->getTriple().normalize();
          if (BoundArch)
            os << ":" << BoundArch;
          os << ")";
          os << '"';
          os << " {" << PrintActions1(C, A, Ids, SibIndent, SibKind) << "}";
          IsFirst = false;
          SibKind = OtherSibAction;
        });
  } else {
    const ActionList *AL = &A->getInputs();

    if (AL->size()) {
      const char *Prefix = "{";
      for (Action *PreRequisite : *AL) {
        os << Prefix << PrintActions1(C, PreRequisite, Ids, SibIndent, SibKind);
        Prefix = ", ";
        SibKind = OtherSibAction;
      }
      os << "}";
    } else
      os << "{}";
  }

  // Append offload info for all options other than the offloading action
  // itself (e.g. (cuda-device, sm_20) or (cuda-host)).
  std::string offload_str;
  llvm::raw_string_ostream offload_os(offload_str);
  if (!isa<OffloadAction>(A)) {
    auto S = A->getOffloadingKindPrefix();
    if (!S.empty()) {
      offload_os << ", (" << S;
      if (A->getOffloadingArch())
        offload_os << ", " << A->getOffloadingArch();
      offload_os << ")";
    }
  }

  auto getSelfIndent = [](int K) -> Twine {
    return (K == HeadSibAction) ? "+- " : (K == OtherSibAction) ? "|- " : "";
  };

  unsigned Id = Ids.size();
  Ids[A] = Id;
  llvm::errs() << Indent + getSelfIndent(Kind) << Id << ": " << os.str() << ", "
               << types::getTypeName(A->getType()) << offload_os.str() << "\n";

  return Id;
}

// Print the action graphs in a compilation C.
// For example "clang -c file1.c file2.c" is composed of two subgraphs.
void Driver::PrintActions(const Compilation &C) const {
  std::map<Action *, unsigned> Ids;
  for (Action *A : C.getActions())
    PrintActions1(C, A, Ids);
}

/// Check whether the given input tree contains any compilation or
/// assembly actions.
static bool ContainsCompileOrAssembleAction(const Action *A) {
  if (isa<CompileJobAction>(A) || isa<BackendJobAction>(A) ||
      isa<AssembleJobAction>(A))
    return true;

  return llvm::any_of(A->inputs(), ContainsCompileOrAssembleAction);
}

void Driver::BuildUniversalActions(Compilation &C, const ToolChain &TC,
                                   const InputList &BAInputs) const {
  DerivedArgList &Args = C.getArgs();
  ActionList &Actions = C.getActions();
  llvm::PrettyStackTraceString CrashInfo("Building universal build actions");
  // Collect the list of architectures. Duplicates are allowed, but should only
  // be handled once (in the order seen).
  llvm::StringSet<> ArchNames;
  SmallVector<const char *, 4> Archs;
  for (Arg *A : Args) {
    if (A->getOption().matches(options::OPT_arch)) {
      // Validate the option here; we don't save the type here because its
      // particular spelling may participate in other driver choices.
      llvm::Triple::ArchType Arch =
          tools::darwin::getArchTypeForMachOArchName(A->getValue());
      if (Arch == llvm::Triple::UnknownArch) {
        Diag(clang::diag::err_drv_invalid_arch_name) << A->getAsString(Args);
        continue;
      }

      A->claim();
      if (ArchNames.insert(A->getValue()).second)
        Archs.push_back(A->getValue());
    }
  }

  // When there is no explicit arch for this platform, make sure we still bind
  // the architecture (to the default) so that -Xarch_ is handled correctly.
  if (!Archs.size())
    Archs.push_back(Args.MakeArgString(TC.getDefaultUniversalArchName()));

  ActionList SingleActions;
  BuildActions(C, Args, BAInputs, SingleActions);

  // Add in arch bindings for every top level action, as well as lipo and
  // dsymutil steps if needed.
  for (Action* Act : SingleActions) {
    // Make sure we can lipo this kind of output. If not (and it is an actual
    // output) then we disallow, since we can't create an output file with the
    // right name without overwriting it. We could remove this oddity by just
    // changing the output names to include the arch, which would also fix
    // -save-temps. Compatibility wins for now.

    if (Archs.size() > 1 && !types::canLipoType(Act->getType()))
      Diag(clang::diag::err_drv_invalid_output_with_multiple_archs)
          << types::getTypeName(Act->getType());

    ActionList Inputs;
    for (unsigned i = 0, e = Archs.size(); i != e; ++i)
      Inputs.push_back(C.MakeAction<BindArchAction>(Act, Archs[i]));

    // Lipo if necessary, we do it this way because we need to set the arch flag
    // so that -Xarch_ gets overwritten.
    if (Inputs.size() == 1 || Act->getType() == types::TY_Nothing)
      Actions.append(Inputs.begin(), Inputs.end());
    else
      Actions.push_back(C.MakeAction<LipoJobAction>(Inputs, Act->getType()));

    // Handle debug info queries.
    Arg *A = Args.getLastArg(options::OPT_g_Group);
    bool enablesDebugInfo = A && !A->getOption().matches(options::OPT_g0) &&
                            !A->getOption().matches(options::OPT_gstabs);
    if ((enablesDebugInfo || willEmitRemarks(Args)) &&
        ContainsCompileOrAssembleAction(Actions.back())) {

      // Add a 'dsymutil' step if necessary, when debug info is enabled and we
      // have a compile input. We need to run 'dsymutil' ourselves in such cases
      // because the debug info will refer to a temporary object file which
      // will be removed at the end of the compilation process.
      if (Act->getType() == types::TY_Image) {
        ActionList Inputs;
        Inputs.push_back(Actions.back());
        Actions.pop_back();
        Actions.push_back(
            C.MakeAction<DsymutilJobAction>(Inputs, types::TY_dSYM));
      }

      // Verify the debug info output.
      if (Args.hasArg(options::OPT_verify_debug_info)) {
        Action *LastAction = Actions.pop_back_val();
        Actions.push_back(C.MakeAction<VerifyDebugInfoJobAction>(
            LastAction, types::TY_Nothing));
      }
    }
  }
}

bool Driver::DiagnoseInputExistence(const DerivedArgList &Args, StringRef Value,
                                    types::ID Ty, bool TypoCorrect) const {
  if (!getCheckInputsExist())
    return true;

  // stdin always exists.
  if (Value == "-")
    return true;

  // If it's a header to be found in the system or user search path, then defer
  // complaints about its absence until those searches can be done.  When we
  // are definitely processing headers for C++20 header units, extend this to
  // allow the user to put "-fmodule-header -xc++-header vector" for example.
  if (Ty == types::TY_CXXSHeader || Ty == types::TY_CXXUHeader ||
      (ModulesModeCXX20 && Ty == types::TY_CXXHeader))
    return true;

  if (getVFS().exists(Value))
    return true;

  if (TypoCorrect) {
    // Check if the filename is a typo for an option flag. OptTable thinks
    // that all args that are not known options and that start with / are
    // filenames, but e.g. `/diagnostic:caret` is more likely a typo for
    // the option `/diagnostics:caret` than a reference to a file in the root
    // directory.
    std::string Nearest;
    if (getOpts().findNearest(Value, Nearest, getOptionVisibilityMask()) <= 1) {
      Diag(clang::diag::err_drv_no_such_file_with_suggestion)
          << Value << Nearest;
      return false;
    }
  }

  // In CL mode, don't error on apparently non-existent linker inputs, because
  // they can be influenced by linker flags the clang driver might not
  // understand.
  // Examples:
  // - `clang-cl main.cc ole32.lib` in a non-MSVC shell will make the driver
  //   module look for an MSVC installation in the registry. (We could ask
  //   the MSVCToolChain object if it can find `ole32.lib`, but the logic to
  //   look in the registry might move into lld-link in the future so that
  //   lld-link invocations in non-MSVC shells just work too.)
  // - `clang-cl ... /link ...` can pass arbitrary flags to the linker,
  //   including /libpath:, which is used to find .lib and .obj files.
  // So do not diagnose this on the driver level. Rely on the linker diagnosing
  // it. (If we don't end up invoking the linker, this means we'll emit a
  // "'linker' input unused [-Wunused-command-line-argument]" warning instead
  // of an error.)
  //
  // Only do this skip after the typo correction step above. `/Brepo` is treated
  // as TY_Object, but it's clearly a typo for `/Brepro`. It seems fine to emit
  // an error if we have a flag that's within an edit distance of 1 from a
  // flag. (Users can use `-Wl,` or `/linker` to launder the flag past the
  // driver in the unlikely case they run into this.)
  //
  // Don't do this for inputs that start with a '/', else we'd pass options
  // like /libpath: through to the linker silently.
  //
  // Emitting an error for linker inputs can also cause incorrect diagnostics
  // with the gcc driver. The command
  //     clang -fuse-ld=lld -Wl,--chroot,some/dir /file.o
  // will make lld look for some/dir/file.o, while we will diagnose here that
  // `/file.o` does not exist. However, configure scripts check if
  // `clang /GR-` compiles without error to see if the compiler is cl.exe,
  // so we can't downgrade diagnostics for `/GR-` from an error to a warning
  // in cc mode. (We can in cl mode because cl.exe itself only warns on
  // unknown flags.)
  if (IsCLMode() && Ty == types::TY_Object && !Value.starts_with("/"))
    return true;

  Diag(clang::diag::err_drv_no_such_file) << Value;
  return false;
}

// Get the C++20 Header Unit type corresponding to the input type.
static types::ID CXXHeaderUnitType(ModuleHeaderMode HM) {
  switch (HM) {
  case HeaderMode_User:
    return types::TY_CXXUHeader;
  case HeaderMode_System:
    return types::TY_CXXSHeader;
  case HeaderMode_Default:
    break;
  case HeaderMode_None:
    llvm_unreachable("should not be called in this case");
  }
  return types::TY_CXXHUHeader;
}

// Construct a the list of inputs and their types.
void Driver::BuildInputs(const ToolChain &TC, DerivedArgList &Args,
                         InputList &Inputs) const {
  const llvm::opt::OptTable &Opts = getOpts();
  // Track the current user specified (-x) input. We also explicitly track the
  // argument used to set the type; we only want to claim the type when we
  // actually use it, so we warn about unused -x arguments.
  types::ID InputType = types::TY_Nothing;
  Arg *InputTypeArg = nullptr;

  // The last /TC or /TP option sets the input type to C or C++ globally.
  if (Arg *TCTP = Args.getLastArgNoClaim(options::OPT__SLASH_TC,
                                         options::OPT__SLASH_TP)) {
    InputTypeArg = TCTP;
    InputType = TCTP->getOption().matches(options::OPT__SLASH_TC)
                    ? types::TY_C
                    : types::TY_CXX;

    Arg *Previous = nullptr;
    bool ShowNote = false;
    for (Arg *A :
         Args.filtered(options::OPT__SLASH_TC, options::OPT__SLASH_TP)) {
      if (Previous) {
        Diag(clang::diag::warn_drv_overriding_option)
            << Previous->getSpelling() << A->getSpelling();
        ShowNote = true;
      }
      Previous = A;
    }
    if (ShowNote)
      Diag(clang::diag::note_drv_t_option_is_global);
  }

  // Warn -x after last input file has no effect
  {
    Arg *LastXArg = Args.getLastArgNoClaim(options::OPT_x);
    Arg *LastInputArg = Args.getLastArgNoClaim(options::OPT_INPUT);
    if (LastXArg && LastInputArg &&
        LastInputArg->getIndex() < LastXArg->getIndex())
      Diag(clang::diag::warn_drv_unused_x) << LastXArg->getValue();
  }

  for (Arg *A : Args) {
    if (A->getOption().getKind() == Option::InputClass) {
      const char *Value = A->getValue();
      types::ID Ty = types::TY_INVALID;

      // Infer the input type if necessary.
      if (InputType == types::TY_Nothing) {
        // If there was an explicit arg for this, claim it.
        if (InputTypeArg)
          InputTypeArg->claim();

        // stdin must be handled specially.
        if (memcmp(Value, "-", 2) == 0) {
          if (IsFlangMode()) {
            Ty = types::TY_Fortran;
          } else if (IsDXCMode()) {
            Ty = types::TY_HLSL;
          } else {
            // If running with -E, treat as a C input (this changes the
            // builtin macros, for example). This may be overridden by -ObjC
            // below.
            //
            // Otherwise emit an error but still use a valid type to avoid
            // spurious errors (e.g., no inputs).
            assert(!CCGenDiagnostics && "stdin produces no crash reproducer");
            if (!Args.hasArgNoClaim(options::OPT_E) && !CCCIsCPP())
              Diag(IsCLMode() ? clang::diag::err_drv_unknown_stdin_type_clang_cl
                              : clang::diag::err_drv_unknown_stdin_type);
            Ty = types::TY_C;
          }
        } else {
          // Otherwise lookup by extension.
          // Fallback is C if invoked as C preprocessor, C++ if invoked with
          // clang-cl /E, or Object otherwise.
          // We use a host hook here because Darwin at least has its own
          // idea of what .s is.
          if (const char *Ext = strrchr(Value, '.'))
            Ty = TC.LookupTypeForExtension(Ext + 1);

          if (Ty == types::TY_INVALID) {
            if (IsCLMode() && (Args.hasArgNoClaim(options::OPT_E) || CCGenDiagnostics))
              Ty = types::TY_CXX;
            else if (CCCIsCPP() || CCGenDiagnostics)
              Ty = types::TY_C;
            else if (IsDXCMode())
              Ty = types::TY_HLSL;
            else
              Ty = types::TY_Object;
          }

          // If the driver is invoked as C++ compiler (like clang++ or c++) it
          // should autodetect some input files as C++ for g++ compatibility.
          if (CCCIsCXX()) {
            types::ID OldTy = Ty;
            Ty = types::lookupCXXTypeForCType(Ty);

            // Do not complain about foo.h, when we are known to be processing
            // it as a C++20 header unit.
            if (Ty != OldTy && !(OldTy == types::TY_CHeader && hasHeaderMode()))
              Diag(clang::diag::warn_drv_treating_input_as_cxx)
                  << getTypeName(OldTy) << getTypeName(Ty);
          }

          // If running with -fthinlto-index=, extensions that normally identify
          // native object files actually identify LLVM bitcode files.
          if (Args.hasArgNoClaim(options::OPT_fthinlto_index_EQ) &&
              Ty == types::TY_Object)
            Ty = types::TY_LLVM_BC;
        }

        // -ObjC and -ObjC++ override the default language, but only for "source
        // files". We just treat everything that isn't a linker input as a
        // source file.
        //
        // FIXME: Clean this up if we move the phase sequence into the type.
        if (Ty != types::TY_Object) {
          if (Args.hasArg(options::OPT_ObjC))
            Ty = types::TY_ObjC;
          else if (Args.hasArg(options::OPT_ObjCXX))
            Ty = types::TY_ObjCXX;
        }

        // Disambiguate headers that are meant to be header units from those
        // intended to be PCH.  Avoid missing '.h' cases that are counted as
        // C headers by default - we know we are in C++ mode and we do not
        // want to issue a complaint about compiling things in the wrong mode.
        if ((Ty == types::TY_CXXHeader || Ty == types::TY_CHeader) &&
            hasHeaderMode())
          Ty = CXXHeaderUnitType(CXX20HeaderType);
      } else {
        assert(InputTypeArg && "InputType set w/o InputTypeArg");
        if (!InputTypeArg->getOption().matches(options::OPT_x)) {
          // If emulating cl.exe, make sure that /TC and /TP don't affect input
          // object files.
          const char *Ext = strrchr(Value, '.');
          if (Ext && TC.LookupTypeForExtension(Ext + 1) == types::TY_Object)
            Ty = types::TY_Object;
        }
        if (Ty == types::TY_INVALID) {
          Ty = InputType;
          InputTypeArg->claim();
        }
      }

      if ((Ty == types::TY_C || Ty == types::TY_CXX) &&
          Args.hasArgNoClaim(options::OPT_hipstdpar))
        Ty = types::TY_HIP;

      if (DiagnoseInputExistence(Args, Value, Ty, /*TypoCorrect=*/true))
        Inputs.push_back(std::make_pair(Ty, A));

    } else if (A->getOption().matches(options::OPT__SLASH_Tc)) {
      StringRef Value = A->getValue();
      if (DiagnoseInputExistence(Args, Value, types::TY_C,
                                 /*TypoCorrect=*/false)) {
        Arg *InputArg = MakeInputArg(Args, Opts, A->getValue());
        Inputs.push_back(std::make_pair(types::TY_C, InputArg));
      }
      A->claim();
    } else if (A->getOption().matches(options::OPT__SLASH_Tp)) {
      StringRef Value = A->getValue();
      if (DiagnoseInputExistence(Args, Value, types::TY_CXX,
                                 /*TypoCorrect=*/false)) {
        Arg *InputArg = MakeInputArg(Args, Opts, A->getValue());
        Inputs.push_back(std::make_pair(types::TY_CXX, InputArg));
      }
      A->claim();
    } else if (A->getOption().hasFlag(options::LinkerInput)) {
      // Just treat as object type, we could make a special type for this if
      // necessary.
      Inputs.push_back(std::make_pair(types::TY_Object, A));

    } else if (A->getOption().matches(options::OPT_x)) {
      InputTypeArg = A;
      InputType = types::lookupTypeForTypeSpecifier(A->getValue());
      A->claim();

      // Follow gcc behavior and treat as linker input for invalid -x
      // options. Its not clear why we shouldn't just revert to unknown; but
      // this isn't very important, we might as well be bug compatible.
      if (!InputType) {
        Diag(clang::diag::err_drv_unknown_language) << A->getValue();
        InputType = types::TY_Object;
      }

      // If the user has put -fmodule-header{,=} then we treat C++ headers as
      // header unit inputs.  So we 'promote' -xc++-header appropriately.
      if (InputType == types::TY_CXXHeader && hasHeaderMode())
        InputType = CXXHeaderUnitType(CXX20HeaderType);
    } else if (A->getOption().getID() == options::OPT_U) {
      assert(A->getNumValues() == 1 && "The /U option has one value.");
      StringRef Val = A->getValue(0);
      if (Val.find_first_of("/\\") != StringRef::npos) {
        // Warn about e.g. "/Users/me/myfile.c".
        Diag(diag::warn_slash_u_filename) << Val;
        Diag(diag::note_use_dashdash);
      }
    }
  }
  if (CCCIsCPP() && Inputs.empty()) {
    // If called as standalone preprocessor, stdin is processed
    // if no other input is present.
    Arg *A = MakeInputArg(Args, Opts, "-");
    Inputs.push_back(std::make_pair(types::TY_C, A));
  }
}

namespace {
/// Provides a convenient interface for different programming models to generate
/// the required device actions.
class OffloadingActionBuilder final {
  /// Flag used to trace errors in the builder.
  bool IsValid = false;

  /// The compilation that is using this builder.
  Compilation &C;

  /// Map between an input argument and the offload kinds used to process it.
  std::map<const Arg *, unsigned> InputArgToOffloadKindMap;

  /// Map between a host action and its originating input argument.
  std::map<Action *, const Arg *> HostActionToInputArgMap;

  /// Builder interface. It doesn't build anything or keep any state.
  class DeviceActionBuilder {
  public:
    typedef const llvm::SmallVectorImpl<phases::ID> PhasesTy;

    enum ActionBuilderReturnCode {
      // The builder acted successfully on the current action.
      ABRT_Success,
      // The builder didn't have to act on the current action.
      ABRT_Inactive,
      // The builder was successful and requested the host action to not be
      // generated.
      ABRT_Ignore_Host,
    };

    /// ID to identify each device compilation. For CUDA it is simply the
    /// GPU arch string. For HIP it is either the GPU arch string or GPU
    /// arch string plus feature strings delimited by a plus sign, e.g.
    /// gfx906+xnack.
    struct TargetID {
      /// Target ID string which is persistent throughout the compilation.
      const char *ID;
      TargetID(OffloadArch Arch) { ID = OffloadArchToString(Arch); }
      TargetID(const char *ID) : ID(ID) {}
      operator const char *() { return ID; }
      operator StringRef() { return StringRef(ID); }
    };

  protected:
    /// Compilation associated with this builder.
    Compilation &C;

    /// Tool chains associated with this builder. The same programming
    /// model may have associated one or more tool chains.
    SmallVector<const ToolChain *, 2> ToolChains;

    /// The derived arguments associated with this builder.
    DerivedArgList &Args;

    /// The inputs associated with this builder.
    const Driver::InputList &Inputs;

    /// The associated offload kind.
    Action::OffloadKind AssociatedOffloadKind = Action::OFK_None;

  public:
    DeviceActionBuilder(Compilation &C, DerivedArgList &Args,
                        const Driver::InputList &Inputs,
                        Action::OffloadKind AssociatedOffloadKind)
        : C(C), Args(Args), Inputs(Inputs),
          AssociatedOffloadKind(AssociatedOffloadKind) {}
    virtual ~DeviceActionBuilder() {}

    /// Fill up the array \a DA with all the device dependences that should be
    /// added to the provided host action \a HostAction. By default it is
    /// inactive.
    virtual ActionBuilderReturnCode
    getDeviceDependences(OffloadAction::DeviceDependences &DA,
                         phases::ID CurPhase, phases::ID FinalPhase,
                         PhasesTy &Phases) {
      return ABRT_Inactive;
    }

    /// Update the state to include the provided host action \a HostAction as a
    /// dependency of the current device action. By default it is inactive.
    virtual ActionBuilderReturnCode addDeviceDependences(Action *HostAction) {
      return ABRT_Inactive;
    }

    /// Append top level actions generated by the builder.
    virtual void appendTopLevelActions(ActionList &AL) {}

    /// Append linker device actions generated by the builder.
    virtual void appendLinkDeviceActions(ActionList &AL) {}

    /// Append linker host action generated by the builder.
    virtual Action* appendLinkHostActions(ActionList &AL) { return nullptr; }

    /// Append linker actions generated by the builder.
    virtual void appendLinkDependences(OffloadAction::DeviceDependences &DA) {}

    /// Initialize the builder. Return true if any initialization errors are
    /// found.
    virtual bool initialize() { return false; }

    /// Return true if the builder can use bundling/unbundling.
    virtual bool canUseBundlerUnbundler() const { return false; }

    /// Return true if this builder is valid. We have a valid builder if we have
    /// associated device tool chains.
    bool isValid() { return !ToolChains.empty(); }

    /// Return the associated offload kind.
    Action::OffloadKind getAssociatedOffloadKind() {
      return AssociatedOffloadKind;
    }
  };

  /// Base class for CUDA/HIP action builder. It injects device code in
  /// the host backend action.
  class CudaActionBuilderBase : public DeviceActionBuilder {
  protected:
    /// Flags to signal if the user requested host-only or device-only
    /// compilation.
    bool CompileHostOnly = false;
    bool CompileDeviceOnly = false;
    bool EmitLLVM = false;
    bool EmitAsm = false;
    /// List of GPU architectures to use in this compilation.
    SmallVector<TargetID, 4> GpuArchList;

    /// The CUDA actions for the current input.
    ActionList CudaDeviceActions;

    /// The CUDA fat binary if it was generated for the current input.
    Action *CudaFatBinary = nullptr;

    /// Flag that is set to true if this builder acted on the current input.
    bool IsActive = false;

    /// Flag for -fgpu-rdc.
    bool Relocatable = false;

    /// Default GPU architecture if there's no one specified.
    OffloadArch DefaultOffloadArch = OffloadArch::UNKNOWN;

    /// Compilation unit ID specified by option '-fuse-cuid=' or'-cuid='.
    const CUIDOptions &CUIDOpts;

  public:
    CudaActionBuilderBase(Compilation &C, DerivedArgList &Args,
                          const Driver::InputList &Inputs,
                          Action::OffloadKind OFKind)
        : DeviceActionBuilder(C, Args, Inputs, OFKind),
          CUIDOpts(C.getDriver().getCUIDOpts()) {

      CompileDeviceOnly = C.getDriver().offloadDeviceOnly();
      Relocatable = Args.hasFlag(options::OPT_fgpu_rdc,
                                 options::OPT_fno_gpu_rdc, /*Default=*/false);
    }

    ActionBuilderReturnCode addDeviceDependences(Action *HostAction) override {
      // While generating code for CUDA, we only depend on the host input action
      // to trigger the creation of all the CUDA device actions.

      // If we are dealing with an input action, replicate it for each GPU
      // architecture. If we are in host-only mode we return 'success' so that
      // the host uses the CUDA offload kind.
      if (auto *IA = dyn_cast<InputAction>(HostAction)) {
        assert(!GpuArchList.empty() &&
               "We should have at least one GPU architecture.");

        // If the host input is not CUDA or HIP, we don't need to bother about
        // this input.
        if (!(IA->getType() == types::TY_CUDA ||
              IA->getType() == types::TY_HIP ||
              IA->getType() == types::TY_PP_HIP)) {
          // The builder will ignore this input.
          IsActive = false;
          return ABRT_Inactive;
        }

        // Set the flag to true, so that the builder acts on the current input.
        IsActive = true;

        if (CUIDOpts.isEnabled())
          IA->setId(CUIDOpts.getCUID(IA->getInputArg().getValue(), Args));

        if (CompileHostOnly)
          return ABRT_Success;

        // Replicate inputs for each GPU architecture.
        auto Ty = IA->getType() == types::TY_HIP ? types::TY_HIP_DEVICE
                                                 : types::TY_CUDA_DEVICE;
        for (unsigned I = 0, E = GpuArchList.size(); I != E; ++I) {
          CudaDeviceActions.push_back(
              C.MakeAction<InputAction>(IA->getInputArg(), Ty, IA->getId()));
        }

        return ABRT_Success;
      }

      // If this is an unbundling action use it as is for each CUDA toolchain.
      if (auto *UA = dyn_cast<OffloadUnbundlingJobAction>(HostAction)) {

        // If -fgpu-rdc is disabled, should not unbundle since there is no
        // device code to link.
        if (UA->getType() == types::TY_Object && !Relocatable)
          return ABRT_Inactive;

        CudaDeviceActions.clear();
        auto *IA = cast<InputAction>(UA->getInputs().back());
        std::string FileName = IA->getInputArg().getAsString(Args);
        // Check if the type of the file is the same as the action. Do not
        // unbundle it if it is not. Do not unbundle .so files, for example,
        // which are not object files. Files with extension ".lib" is classified
        // as TY_Object but they are actually archives, therefore should not be
        // unbundled here as objects. They will be handled at other places.
        const StringRef LibFileExt = ".lib";
        if (IA->getType() == types::TY_Object &&
            (!llvm::sys::path::has_extension(FileName) ||
             types::lookupTypeForExtension(
                 llvm::sys::path::extension(FileName).drop_front()) !=
                 types::TY_Object ||
             llvm::sys::path::extension(FileName) == LibFileExt))
          return ABRT_Inactive;

        for (auto Arch : GpuArchList) {
          CudaDeviceActions.push_back(UA);
          UA->registerDependentActionInfo(ToolChains[0], Arch,
                                          AssociatedOffloadKind);
        }
        IsActive = true;
        return ABRT_Success;
      }

      return IsActive ? ABRT_Success : ABRT_Inactive;
    }

    void appendTopLevelActions(ActionList &AL) override {
      // Utility to append actions to the top level list.
      auto AddTopLevel = [&](Action *A, TargetID TargetID) {
        OffloadAction::DeviceDependences Dep;
        Dep.add(*A, *ToolChains.front(), TargetID, AssociatedOffloadKind);
        AL.push_back(C.MakeAction<OffloadAction>(Dep, A->getType()));
      };

      // If we have a fat binary, add it to the list.
      if (CudaFatBinary) {
        AddTopLevel(CudaFatBinary, OffloadArch::UNUSED);
        CudaDeviceActions.clear();
        CudaFatBinary = nullptr;
        return;
      }

      if (CudaDeviceActions.empty())
        return;

      // If we have CUDA actions at this point, that's because we have a have
      // partial compilation, so we should have an action for each GPU
      // architecture.
      assert(CudaDeviceActions.size() == GpuArchList.size() &&
             "Expecting one action per GPU architecture.");
      assert(ToolChains.size() == 1 &&
             "Expecting to have a single CUDA toolchain.");
      for (unsigned I = 0, E = GpuArchList.size(); I != E; ++I)
        AddTopLevel(CudaDeviceActions[I], GpuArchList[I]);

      CudaDeviceActions.clear();
    }

    /// Get canonicalized offload arch option. \returns empty StringRef if the
    /// option is invalid.
    virtual StringRef getCanonicalOffloadArch(StringRef Arch) = 0;

    virtual std::optional<std::pair<llvm::StringRef, llvm::StringRef>>
    getConflictOffloadArchCombination(const std::set<StringRef> &GpuArchs) = 0;

    bool initialize() override {
      assert(AssociatedOffloadKind == Action::OFK_Cuda ||
             AssociatedOffloadKind == Action::OFK_HIP);

      // We don't need to support CUDA.
      if (AssociatedOffloadKind == Action::OFK_Cuda &&
          !C.hasOffloadToolChain<Action::OFK_Cuda>())
        return false;

      // We don't need to support HIP.
      if (AssociatedOffloadKind == Action::OFK_HIP &&
          !C.hasOffloadToolChain<Action::OFK_HIP>())
        return false;

      const ToolChain *HostTC = C.getSingleOffloadToolChain<Action::OFK_Host>();
      assert(HostTC && "No toolchain for host compilation.");
      if (HostTC->getTriple().isNVPTX() || HostTC->getTriple().isAMDGCN()) {
        // We do not support targeting NVPTX/AMDGCN for host compilation. Throw
        // an error and abort pipeline construction early so we don't trip
        // asserts that assume device-side compilation.
        C.getDriver().Diag(diag::err_drv_cuda_host_arch)
            << HostTC->getTriple().getArchName();
        return true;
      }

      ToolChains.push_back(
          AssociatedOffloadKind == Action::OFK_Cuda
              ? C.getSingleOffloadToolChain<Action::OFK_Cuda>()
              : C.getSingleOffloadToolChain<Action::OFK_HIP>());

      CompileHostOnly = C.getDriver().offloadHostOnly();
      EmitLLVM = Args.getLastArg(options::OPT_emit_llvm);
      EmitAsm = Args.getLastArg(options::OPT_S);

      // --offload and --offload-arch options are mutually exclusive.
      if (Args.hasArgNoClaim(options::OPT_offload_EQ) &&
          Args.hasArgNoClaim(options::OPT_offload_arch_EQ,
                             options::OPT_no_offload_arch_EQ)) {
        C.getDriver().Diag(diag::err_opt_not_valid_with_opt) << "--offload-arch"
                                                             << "--offload";
      }

      // Collect all offload arch parameters, removing duplicates.
      std::set<StringRef> GpuArchs;
      bool Error = false;
      const ToolChain &TC = *ToolChains.front();
      for (Arg *A : C.getArgsForToolChain(&TC, /*BoundArch=*/"",
                                          AssociatedOffloadKind)) {
        if (!(A->getOption().matches(options::OPT_offload_arch_EQ) ||
              A->getOption().matches(options::OPT_no_offload_arch_EQ)))
          continue;
        A->claim();

        for (StringRef ArchStr : llvm::split(A->getValue(), ",")) {
          if (A->getOption().matches(options::OPT_no_offload_arch_EQ) &&
              ArchStr == "all") {
            GpuArchs.clear();
          } else if (ArchStr == "native") {
            auto GPUsOrErr = ToolChains.front()->getSystemGPUArchs(Args);
            if (!GPUsOrErr) {
              TC.getDriver().Diag(diag::err_drv_undetermined_gpu_arch)
                  << llvm::Triple::getArchTypeName(TC.getArch())
                  << llvm::toString(GPUsOrErr.takeError()) << "--offload-arch";
              continue;
            }

            for (auto GPU : *GPUsOrErr) {
              GpuArchs.insert(Args.MakeArgString(GPU));
            }
          } else {
            ArchStr = getCanonicalOffloadArch(ArchStr);
            if (ArchStr.empty()) {
              Error = true;
            } else if (A->getOption().matches(options::OPT_offload_arch_EQ))
              GpuArchs.insert(ArchStr);
            else if (A->getOption().matches(options::OPT_no_offload_arch_EQ))
              GpuArchs.erase(ArchStr);
            else
              llvm_unreachable("Unexpected option.");
          }
        }
      }

      auto &&ConflictingArchs = getConflictOffloadArchCombination(GpuArchs);
      if (ConflictingArchs) {
        C.getDriver().Diag(clang::diag::err_drv_bad_offload_arch_combo)
            << ConflictingArchs->first << ConflictingArchs->second;
        C.setContainsError();
        return true;
      }

      // Collect list of GPUs remaining in the set.
      for (auto Arch : GpuArchs)
        GpuArchList.push_back(Arch.data());

      // Default to sm_20 which is the lowest common denominator for
      // supported GPUs.  sm_20 code should work correctly, if
      // suboptimally, on all newer GPUs.
      if (GpuArchList.empty()) {
        if (ToolChains.front()->getTriple().isSPIRV()) {
          if (ToolChains.front()->getTriple().getVendor() == llvm::Triple::AMD)
            GpuArchList.push_back(OffloadArch::AMDGCNSPIRV);
          else
            GpuArchList.push_back(OffloadArch::Generic);
        } else {
          GpuArchList.push_back(DefaultOffloadArch);
        }
      }

      return Error;
    }
  };

  /// \brief CUDA action builder. It injects device code in the host backend
  /// action.
  class CudaActionBuilder final : public CudaActionBuilderBase {
  public:
    CudaActionBuilder(Compilation &C, DerivedArgList &Args,
                      const Driver::InputList &Inputs)
        : CudaActionBuilderBase(C, Args, Inputs, Action::OFK_Cuda) {
      DefaultOffloadArch = OffloadArch::CudaDefault;
    }

    StringRef getCanonicalOffloadArch(StringRef ArchStr) override {
      OffloadArch Arch = StringToOffloadArch(ArchStr);
      if (Arch == OffloadArch::UNKNOWN || !IsNVIDIAOffloadArch(Arch)) {
        C.getDriver().Diag(clang::diag::err_drv_cuda_bad_gpu_arch) << ArchStr;
        return StringRef();
      }
      return OffloadArchToString(Arch);
    }

    std::optional<std::pair<llvm::StringRef, llvm::StringRef>>
    getConflictOffloadArchCombination(
        const std::set<StringRef> &GpuArchs) override {
      return std::nullopt;
    }

    ActionBuilderReturnCode
    getDeviceDependences(OffloadAction::DeviceDependences &DA,
                         phases::ID CurPhase, phases::ID FinalPhase,
                         PhasesTy &Phases) override {
      if (!IsActive)
        return ABRT_Inactive;

      // If we don't have more CUDA actions, we don't have any dependences to
      // create for the host.
      if (CudaDeviceActions.empty())
        return ABRT_Success;

      assert(CudaDeviceActions.size() == GpuArchList.size() &&
             "Expecting one action per GPU architecture.");
      assert(!CompileHostOnly &&
             "Not expecting CUDA actions in host-only compilation.");

      // If we are generating code for the device or we are in a backend phase,
      // we attempt to generate the fat binary. We compile each arch to ptx and
      // assemble to cubin, then feed the cubin *and* the ptx into a device
      // "link" action, which uses fatbinary to combine these cubins into one
      // fatbin.  The fatbin is then an input to the host action if not in
      // device-only mode.
      if (CompileDeviceOnly || CurPhase == phases::Backend) {
        ActionList DeviceActions;
        for (unsigned I = 0, E = GpuArchList.size(); I != E; ++I) {
          // Produce the device action from the current phase up to the assemble
          // phase.
          for (auto Ph : Phases) {
            // Skip the phases that were already dealt with.
            if (Ph < CurPhase)
              continue;
            // We have to be consistent with the host final phase.
            if (Ph > FinalPhase)
              break;

            CudaDeviceActions[I] = C.getDriver().ConstructPhaseAction(
                C, Args, Ph, CudaDeviceActions[I], Action::OFK_Cuda);

            if (Ph == phases::Assemble)
              break;
          }

          // If we didn't reach the assemble phase, we can't generate the fat
          // binary. We don't need to generate the fat binary if we are not in
          // device-only mode.
          if (!isa<AssembleJobAction>(CudaDeviceActions[I]) ||
              CompileDeviceOnly)
            continue;

          Action *AssembleAction = CudaDeviceActions[I];
          assert(AssembleAction->getType() == types::TY_Object);
          assert(AssembleAction->getInputs().size() == 1);

          Action *BackendAction = AssembleAction->getInputs()[0];
          assert(BackendAction->getType() == types::TY_PP_Asm);

          for (auto &A : {AssembleAction, BackendAction}) {
            OffloadAction::DeviceDependences DDep;
            DDep.add(*A, *ToolChains.front(), GpuArchList[I], Action::OFK_Cuda);
            DeviceActions.push_back(
                C.MakeAction<OffloadAction>(DDep, A->getType()));
          }
        }

        // We generate the fat binary if we have device input actions.
        if (!DeviceActions.empty()) {
          CudaFatBinary =
              C.MakeAction<LinkJobAction>(DeviceActions, types::TY_CUDA_FATBIN);

          if (!CompileDeviceOnly) {
            DA.add(*CudaFatBinary, *ToolChains.front(), /*BoundArch=*/nullptr,
                   Action::OFK_Cuda);
            // Clear the fat binary, it is already a dependence to an host
            // action.
            CudaFatBinary = nullptr;
          }

          // Remove the CUDA actions as they are already connected to an host
          // action or fat binary.
          CudaDeviceActions.clear();
        }

        // We avoid creating host action in device-only mode.
        return CompileDeviceOnly ? ABRT_Ignore_Host : ABRT_Success;
      } else if (CurPhase > phases::Backend) {
        // If we are past the backend phase and still have a device action, we
        // don't have to do anything as this action is already a device
        // top-level action.
        return ABRT_Success;
      }

      assert(CurPhase < phases::Backend && "Generating single CUDA "
                                           "instructions should only occur "
                                           "before the backend phase!");

      // By default, we produce an action for each device arch.
      for (Action *&A : CudaDeviceActions)
        A = C.getDriver().ConstructPhaseAction(C, Args, CurPhase, A);

      return ABRT_Success;
    }
  };
  /// \brief HIP action builder. It injects device code in the host backend
  /// action.
  class HIPActionBuilder final : public CudaActionBuilderBase {
    /// The linker inputs obtained for each device arch.
    SmallVector<ActionList, 8> DeviceLinkerInputs;
    // The default bundling behavior depends on the type of output, therefore
    // BundleOutput needs to be tri-value: None, true, or false.
    // Bundle code objects except --no-gpu-output is specified for device
    // only compilation. Bundle other type of output files only if
    // --gpu-bundle-output is specified for device only compilation.
    std::optional<bool> BundleOutput;
    std::optional<bool> EmitReloc;

  public:
    HIPActionBuilder(Compilation &C, DerivedArgList &Args,
                     const Driver::InputList &Inputs)
        : CudaActionBuilderBase(C, Args, Inputs, Action::OFK_HIP) {

      DefaultOffloadArch = OffloadArch::HIPDefault;

      if (Args.hasArg(options::OPT_fhip_emit_relocatable,
                      options::OPT_fno_hip_emit_relocatable)) {
        EmitReloc = Args.hasFlag(options::OPT_fhip_emit_relocatable,
                                 options::OPT_fno_hip_emit_relocatable, false);

        if (*EmitReloc) {
          if (Relocatable) {
            C.getDriver().Diag(diag::err_opt_not_valid_with_opt)
                << "-fhip-emit-relocatable"
                << "-fgpu-rdc";
          }

          if (!CompileDeviceOnly) {
            C.getDriver().Diag(diag::err_opt_not_valid_without_opt)
                << "-fhip-emit-relocatable"
                << "--cuda-device-only";
          }
        }
      }

      if (Args.hasArg(options::OPT_gpu_bundle_output,
                      options::OPT_no_gpu_bundle_output))
        BundleOutput = Args.hasFlag(options::OPT_gpu_bundle_output,
                                    options::OPT_no_gpu_bundle_output, true) &&
                       (!EmitReloc || !*EmitReloc);
    }

    bool canUseBundlerUnbundler() const override { return true; }

    StringRef getCanonicalOffloadArch(StringRef IdStr) override {
      llvm::StringMap<bool> Features;
      // getHIPOffloadTargetTriple() is known to return valid value as it has
      // been called successfully in the CreateOffloadingDeviceToolChains().
      auto T =
          (IdStr == "amdgcnspirv")
              ? llvm::Triple("spirv64-amd-amdhsa")
              : *getHIPOffloadTargetTriple(C.getDriver(), C.getInputArgs());
      auto ArchStr = parseTargetID(T, IdStr, &Features);
      if (!ArchStr) {
        C.getDriver().Diag(clang::diag::err_drv_bad_target_id) << IdStr;
        C.setContainsError();
        return StringRef();
      }
      auto CanId = getCanonicalTargetID(*ArchStr, Features);
      return Args.MakeArgStringRef(CanId);
    };

    std::optional<std::pair<llvm::StringRef, llvm::StringRef>>
    getConflictOffloadArchCombination(
        const std::set<StringRef> &GpuArchs) override {
      return getConflictTargetIDCombination(GpuArchs);
    }

    ActionBuilderReturnCode
    getDeviceDependences(OffloadAction::DeviceDependences &DA,
                         phases::ID CurPhase, phases::ID FinalPhase,
                         PhasesTy &Phases) override {
      if (!IsActive)
        return ABRT_Inactive;

      // amdgcn does not support linking of object files, therefore we skip
      // backend and assemble phases to output LLVM IR. Except for generating
      // non-relocatable device code, where we generate fat binary for device
      // code and pass to host in Backend phase.
      if (CudaDeviceActions.empty())
        return ABRT_Success;

      assert(((CurPhase == phases::Link && Relocatable) ||
              CudaDeviceActions.size() == GpuArchList.size()) &&
             "Expecting one action per GPU architecture.");
      assert(!CompileHostOnly &&
             "Not expecting HIP actions in host-only compilation.");

      bool ShouldLink = !EmitReloc || !*EmitReloc;

      if (!Relocatable && CurPhase == phases::Backend && !EmitLLVM &&
          !EmitAsm && ShouldLink) {
        // If we are in backend phase, we attempt to generate the fat binary.
        // We compile each arch to IR and use a link action to generate code
        // object containing ISA. Then we use a special "link" action to create
        // a fat binary containing all the code objects for different GPU's.
        // The fat binary is then an input to the host action.
        for (unsigned I = 0, E = GpuArchList.size(); I != E; ++I) {
          if (C.getDriver().isUsingOffloadLTO()) {
            // When LTO is enabled, skip the backend and assemble phases and
            // use lld to link the bitcode.
            ActionList AL;
            AL.push_back(CudaDeviceActions[I]);
            // Create a link action to link device IR with device library
            // and generate ISA.
            CudaDeviceActions[I] =
                C.MakeAction<LinkJobAction>(AL, types::TY_Image);
          } else {
            // When LTO is not enabled, we follow the conventional
            // compiler phases, including backend and assemble phases.
            ActionList AL;
            Action *BackendAction = nullptr;
            if (ToolChains.front()->getTriple().isSPIRV() ||
                (ToolChains.front()->getTriple().isAMDGCN() &&
                 GpuArchList[I] == StringRef("amdgcnspirv"))) {
              // Emit LLVM bitcode for SPIR-V targets. SPIR-V device tool chain
              // (HIPSPVToolChain or HIPAMDToolChain) runs post-link LLVM IR
              // passes.
              types::ID Output = Args.hasArg(options::OPT_S)
                                     ? types::TY_LLVM_IR
                                     : types::TY_LLVM_BC;
              BackendAction =
                  C.MakeAction<BackendJobAction>(CudaDeviceActions[I], Output);
            } else
              BackendAction = C.getDriver().ConstructPhaseAction(
                  C, Args, phases::Backend, CudaDeviceActions[I],
                  AssociatedOffloadKind);
            auto AssembleAction = C.getDriver().ConstructPhaseAction(
                C, Args, phases::Assemble, BackendAction,
                AssociatedOffloadKind);
            AL.push_back(AssembleAction);
            // Create a link action to link device IR with device library
            // and generate ISA.
            CudaDeviceActions[I] =
                C.MakeAction<LinkJobAction>(AL, types::TY_Image);
          }

          // OffloadingActionBuilder propagates device arch until an offload
          // action. Since the next action for creating fatbin does
          // not have device arch, whereas the above link action and its input
          // have device arch, an offload action is needed to stop the null
          // device arch of the next action being propagated to the above link
          // action.
          OffloadAction::DeviceDependences DDep;
          DDep.add(*CudaDeviceActions[I], *ToolChains.front(), GpuArchList[I],
                   AssociatedOffloadKind);
          CudaDeviceActions[I] = C.MakeAction<OffloadAction>(
              DDep, CudaDeviceActions[I]->getType());
        }

        if (!CompileDeviceOnly || !BundleOutput || *BundleOutput) {
          // Create HIP fat binary with a special "link" action.
          CudaFatBinary = C.MakeAction<LinkJobAction>(CudaDeviceActions,
                                                      types::TY_HIP_FATBIN);

          if (!CompileDeviceOnly) {
            DA.add(*CudaFatBinary, *ToolChains.front(), /*BoundArch=*/nullptr,
                   AssociatedOffloadKind);
            // Clear the fat binary, it is already a dependence to an host
            // action.
            CudaFatBinary = nullptr;
          }

          // Remove the CUDA actions as they are already connected to an host
          // action or fat binary.
          CudaDeviceActions.clear();
        }

        return CompileDeviceOnly ? ABRT_Ignore_Host : ABRT_Success;
      } else if (CurPhase == phases::Link) {
        if (!ShouldLink)
          return ABRT_Success;
        // Save CudaDeviceActions to DeviceLinkerInputs for each GPU subarch.
        // This happens to each device action originated from each input file.
        // Later on, device actions in DeviceLinkerInputs are used to create
        // device link actions in appendLinkDependences and the created device
        // link actions are passed to the offload action as device dependence.
        DeviceLinkerInputs.resize(CudaDeviceActions.size());
        auto LI = DeviceLinkerInputs.begin();
        for (auto *A : CudaDeviceActions) {
          LI->push_back(A);
          ++LI;
        }

        // We will pass the device action as a host dependence, so we don't
        // need to do anything else with them.
        CudaDeviceActions.clear();
        return CompileDeviceOnly ? ABRT_Ignore_Host : ABRT_Success;
      }

      // By default, we produce an action for each device arch.
      for (Action *&A : CudaDeviceActions) {
        A = C.getDriver().ConstructPhaseAction(C, Args, CurPhase, A,
                                               AssociatedOffloadKind);
      }

      if (CompileDeviceOnly && CurPhase == FinalPhase && BundleOutput &&
          *BundleOutput) {
        for (unsigned I = 0, E = GpuArchList.size(); I != E; ++I) {
          OffloadAction::DeviceDependences DDep;
          DDep.add(*CudaDeviceActions[I], *ToolChains.front(), GpuArchList[I],
                   AssociatedOffloadKind);
          CudaDeviceActions[I] = C.MakeAction<OffloadAction>(
              DDep, CudaDeviceActions[I]->getType());
        }
        CudaFatBinary =
            C.MakeAction<OffloadBundlingJobAction>(CudaDeviceActions);
        CudaDeviceActions.clear();
      }

      return (CompileDeviceOnly &&
              (CurPhase == FinalPhase ||
               (!ShouldLink && CurPhase == phases::Assemble)))
                 ? ABRT_Ignore_Host
                 : ABRT_Success;
    }

    void appendLinkDeviceActions(ActionList &AL) override {
      if (DeviceLinkerInputs.size() == 0)
        return;

      assert(DeviceLinkerInputs.size() == GpuArchList.size() &&
             "Linker inputs and GPU arch list sizes do not match.");

      ActionList Actions;
      unsigned I = 0;
      // Append a new link action for each device.
      // Each entry in DeviceLinkerInputs corresponds to a GPU arch.
      for (auto &LI : DeviceLinkerInputs) {

        types::ID Output = Args.hasArg(options::OPT_emit_llvm)
                                   ? types::TY_LLVM_BC
                                   : types::TY_Image;

        auto *DeviceLinkAction = C.MakeAction<LinkJobAction>(LI, Output);
        // Linking all inputs for the current GPU arch.
        // LI contains all the inputs for the linker.
        OffloadAction::DeviceDependences DeviceLinkDeps;
        DeviceLinkDeps.add(*DeviceLinkAction, *ToolChains[0],
            GpuArchList[I], AssociatedOffloadKind);
        Actions.push_back(C.MakeAction<OffloadAction>(
            DeviceLinkDeps, DeviceLinkAction->getType()));
        ++I;
      }
      DeviceLinkerInputs.clear();

      // If emitting LLVM, do not generate final host/device compilation action
      if (Args.hasArg(options::OPT_emit_llvm)) {
          AL.append(Actions);
          return;
      }

      // Create a host object from all the device images by embedding them
      // in a fat binary for mixed host-device compilation. For device-only
      // compilation, creates a fat binary.
      OffloadAction::DeviceDependences DDeps;
      if (!CompileDeviceOnly || !BundleOutput || *BundleOutput) {
        auto *TopDeviceLinkAction = C.MakeAction<LinkJobAction>(
            Actions,
            CompileDeviceOnly ? types::TY_HIP_FATBIN : types::TY_Object);
        DDeps.add(*TopDeviceLinkAction, *ToolChains[0], nullptr,
                  AssociatedOffloadKind);
        // Offload the host object to the host linker.
        AL.push_back(
            C.MakeAction<OffloadAction>(DDeps, TopDeviceLinkAction->getType()));
      } else {
        AL.append(Actions);
      }
    }

    Action* appendLinkHostActions(ActionList &AL) override { return AL.back(); }

    void appendLinkDependences(OffloadAction::DeviceDependences &DA) override {}
  };

  ///
  /// TODO: Add the implementation for other specialized builders here.
  ///

  /// Specialized builders being used by this offloading action builder.
  SmallVector<DeviceActionBuilder *, 4> SpecializedBuilders;

  /// Flag set to true if all valid builders allow file bundling/unbundling.
  bool CanUseBundler;

public:
  OffloadingActionBuilder(Compilation &C, DerivedArgList &Args,
                          const Driver::InputList &Inputs)
      : C(C) {
    // Create a specialized builder for each device toolchain.

    IsValid = true;

    // Create a specialized builder for CUDA.
    SpecializedBuilders.push_back(new CudaActionBuilder(C, Args, Inputs));

    // Create a specialized builder for HIP.
    SpecializedBuilders.push_back(new HIPActionBuilder(C, Args, Inputs));

    //
    // TODO: Build other specialized builders here.
    //

    // Initialize all the builders, keeping track of errors. If all valid
    // builders agree that we can use bundling, set the flag to true.
    unsigned ValidBuilders = 0u;
    unsigned ValidBuildersSupportingBundling = 0u;
    for (auto *SB : SpecializedBuilders) {
      IsValid = IsValid && !SB->initialize();

      // Update the counters if the builder is valid.
      if (SB->isValid()) {
        ++ValidBuilders;
        if (SB->canUseBundlerUnbundler())
          ++ValidBuildersSupportingBundling;
      }
    }
    CanUseBundler =
        ValidBuilders && ValidBuilders == ValidBuildersSupportingBundling;
  }

  ~OffloadingActionBuilder() {
    for (auto *SB : SpecializedBuilders)
      delete SB;
  }

  /// Record a host action and its originating input argument.
  void recordHostAction(Action *HostAction, const Arg *InputArg) {
    assert(HostAction && "Invalid host action");
    assert(InputArg && "Invalid input argument");
    auto Loc = HostActionToInputArgMap.try_emplace(HostAction, InputArg).first;
    assert(Loc->second == InputArg &&
           "host action mapped to multiple input arguments");
    (void)Loc;
  }

  /// Generate an action that adds device dependences (if any) to a host action.
  /// If no device dependence actions exist, just return the host action \a
  /// HostAction. If an error is found or if no builder requires the host action
  /// to be generated, return nullptr.
  Action *
  addDeviceDependencesToHostAction(Action *HostAction, const Arg *InputArg,
                                   phases::ID CurPhase, phases::ID FinalPhase,
                                   DeviceActionBuilder::PhasesTy &Phases) {
    if (!IsValid)
      return nullptr;

    if (SpecializedBuilders.empty())
      return HostAction;

    assert(HostAction && "Invalid host action!");
    recordHostAction(HostAction, InputArg);

    OffloadAction::DeviceDependences DDeps;
    // Check if all the programming models agree we should not emit the host
    // action. Also, keep track of the offloading kinds employed.
    auto &OffloadKind = InputArgToOffloadKindMap[InputArg];
    unsigned InactiveBuilders = 0u;
    unsigned IgnoringBuilders = 0u;
    for (auto *SB : SpecializedBuilders) {
      if (!SB->isValid()) {
        ++InactiveBuilders;
        continue;
      }
      auto RetCode =
          SB->getDeviceDependences(DDeps, CurPhase, FinalPhase, Phases);

      // If the builder explicitly says the host action should be ignored,
      // we need to increment the variable that tracks the builders that request
      // the host object to be ignored.
      if (RetCode == DeviceActionBuilder::ABRT_Ignore_Host)
        ++IgnoringBuilders;

      // Unless the builder was inactive for this action, we have to record the
      // offload kind because the host will have to use it.
      if (RetCode != DeviceActionBuilder::ABRT_Inactive)
        OffloadKind |= SB->getAssociatedOffloadKind();
    }

    // If all builders agree that the host object should be ignored, just return
    // nullptr.
    if (IgnoringBuilders &&
        SpecializedBuilders.size() == (InactiveBuilders + IgnoringBuilders))
      return nullptr;

    if (DDeps.getActions().empty())
      return HostAction;

    // We have dependences we need to bundle together. We use an offload action
    // for that.
    OffloadAction::HostDependence HDep(
        *HostAction, *C.getSingleOffloadToolChain<Action::OFK_Host>(),
        /*BoundArch=*/nullptr, DDeps);
    return C.MakeAction<OffloadAction>(HDep, DDeps);
  }

  /// Generate an action that adds a host dependence to a device action. The
  /// results will be kept in this action builder. Return true if an error was
  /// found.
  bool addHostDependenceToDeviceActions(Action *&HostAction,
                                        const Arg *InputArg) {
    if (!IsValid)
      return true;

    recordHostAction(HostAction, InputArg);

    // If we are supporting bundling/unbundling and the current action is an
    // input action of non-source file, we replace the host action by the
    // unbundling action. The bundler tool has the logic to detect if an input
    // is a bundle or not and if the input is not a bundle it assumes it is a
    // host file. Therefore it is safe to create an unbundling action even if
    // the input is not a bundle.
    if (CanUseBundler && isa<InputAction>(HostAction) &&
        InputArg->getOption().getKind() == llvm::opt::Option::InputClass &&
        (!types::isSrcFile(HostAction->getType()) ||
         HostAction->getType() == types::TY_PP_HIP)) {
      auto UnbundlingHostAction =
          C.MakeAction<OffloadUnbundlingJobAction>(HostAction);
      UnbundlingHostAction->registerDependentActionInfo(
          C.getSingleOffloadToolChain<Action::OFK_Host>(),
          /*BoundArch=*/StringRef(), Action::OFK_Host);
      HostAction = UnbundlingHostAction;
      recordHostAction(HostAction, InputArg);
    }

    assert(HostAction && "Invalid host action!");

    // Register the offload kinds that are used.
    auto &OffloadKind = InputArgToOffloadKindMap[InputArg];
    for (auto *SB : SpecializedBuilders) {
      if (!SB->isValid())
        continue;

      auto RetCode = SB->addDeviceDependences(HostAction);

      // Host dependences for device actions are not compatible with that same
      // action being ignored.
      assert(RetCode != DeviceActionBuilder::ABRT_Ignore_Host &&
             "Host dependence not expected to be ignored.!");

      // Unless the builder was inactive for this action, we have to record the
      // offload kind because the host will have to use it.
      if (RetCode != DeviceActionBuilder::ABRT_Inactive)
        OffloadKind |= SB->getAssociatedOffloadKind();
    }

    // Do not use unbundler if the Host does not depend on device action.
    if (OffloadKind == Action::OFK_None && CanUseBundler)
      if (auto *UA = dyn_cast<OffloadUnbundlingJobAction>(HostAction))
        HostAction = UA->getInputs().back();

    return false;
  }

  /// Add the offloading top level actions to the provided action list. This
  /// function can replace the host action by a bundling action if the
  /// programming models allow it.
  bool appendTopLevelActions(ActionList &AL, Action *HostAction,
                             const Arg *InputArg) {
    if (HostAction)
      recordHostAction(HostAction, InputArg);

    // Get the device actions to be appended.
    ActionList OffloadAL;
    for (auto *SB : SpecializedBuilders) {
      if (!SB->isValid())
        continue;
      SB->appendTopLevelActions(OffloadAL);
    }

    // If we can use the bundler, replace the host action by the bundling one in
    // the resulting list. Otherwise, just append the device actions. For
    // device only compilation, HostAction is a null pointer, therefore only do
    // this when HostAction is not a null pointer.
    if (CanUseBundler && HostAction &&
        HostAction->getType() != types::TY_Nothing && !OffloadAL.empty()) {
      // Add the host action to the list in order to create the bundling action.
      OffloadAL.push_back(HostAction);

      // We expect that the host action was just appended to the action list
      // before this method was called.
      assert(HostAction == AL.back() && "Host action not in the list??");
      HostAction = C.MakeAction<OffloadBundlingJobAction>(OffloadAL);
      recordHostAction(HostAction, InputArg);
      AL.back() = HostAction;
    } else
      AL.append(OffloadAL.begin(), OffloadAL.end());

    // Propagate to the current host action (if any) the offload information
    // associated with the current input.
    if (HostAction)
      HostAction->propagateHostOffloadInfo(InputArgToOffloadKindMap[InputArg],
                                           /*BoundArch=*/nullptr);
    return false;
  }

  void appendDeviceLinkActions(ActionList &AL) {
    for (DeviceActionBuilder *SB : SpecializedBuilders) {
      if (!SB->isValid())
        continue;
      SB->appendLinkDeviceActions(AL);
    }
  }

  Action *makeHostLinkAction() {
    // Build a list of device linking actions.
    ActionList DeviceAL;
    appendDeviceLinkActions(DeviceAL);
    if (DeviceAL.empty())
      return nullptr;

    // Let builders add host linking actions.
    Action* HA = nullptr;
    for (DeviceActionBuilder *SB : SpecializedBuilders) {
      if (!SB->isValid())
        continue;
      HA = SB->appendLinkHostActions(DeviceAL);
      // This created host action has no originating input argument, therefore
      // needs to set its offloading kind directly.
      if (HA)
        HA->propagateHostOffloadInfo(SB->getAssociatedOffloadKind(),
                                     /*BoundArch=*/nullptr);
    }
    return HA;
  }

  /// Processes the host linker action. This currently consists of replacing it
  /// with an offload action if there are device link objects and propagate to
  /// the host action all the offload kinds used in the current compilation. The
  /// resulting action is returned.
  Action *processHostLinkAction(Action *HostAction) {
    // Add all the dependences from the device linking actions.
    OffloadAction::DeviceDependences DDeps;
    for (auto *SB : SpecializedBuilders) {
      if (!SB->isValid())
        continue;

      SB->appendLinkDependences(DDeps);
    }

    // Calculate all the offload kinds used in the current compilation.
    unsigned ActiveOffloadKinds = 0u;
    for (auto &I : InputArgToOffloadKindMap)
      ActiveOffloadKinds |= I.second;

    // If we don't have device dependencies, we don't have to create an offload
    // action.
    if (DDeps.getActions().empty()) {
      // Set all the active offloading kinds to the link action. Given that it
      // is a link action it is assumed to depend on all actions generated so
      // far.
      HostAction->setHostOffloadInfo(ActiveOffloadKinds,
                                     /*BoundArch=*/nullptr);
      // Propagate active offloading kinds for each input to the link action.
      // Each input may have different active offloading kind.
      for (auto *A : HostAction->inputs()) {
        auto ArgLoc = HostActionToInputArgMap.find(A);
        if (ArgLoc == HostActionToInputArgMap.end())
          continue;
        auto OFKLoc = InputArgToOffloadKindMap.find(ArgLoc->second);
        if (OFKLoc == InputArgToOffloadKindMap.end())
          continue;
        A->propagateHostOffloadInfo(OFKLoc->second, /*BoundArch=*/nullptr);
      }
      return HostAction;
    }

    // Create the offload action with all dependences. When an offload action
    // is created the kinds are propagated to the host action, so we don't have
    // to do that explicitly here.
    OffloadAction::HostDependence HDep(
        *HostAction, *C.getSingleOffloadToolChain<Action::OFK_Host>(),
        /*BoundArch*/ nullptr, ActiveOffloadKinds);
    return C.MakeAction<OffloadAction>(HDep, DDeps);
  }
};
} // anonymous namespace.

void Driver::handleArguments(Compilation &C, DerivedArgList &Args,
                             const InputList &Inputs,
                             ActionList &Actions) const {

  // Diagnose misuse of /Fo.
  if (Arg *A = Args.getLastArg(options::OPT__SLASH_Fo)) {
    StringRef V = A->getValue();
    if (Inputs.size() > 1 && !V.empty() &&
        !llvm::sys::path::is_separator(V.back())) {
      // Check whether /Fo tries to name an output file for multiple inputs.
      Diag(clang::diag::err_drv_out_file_argument_with_multiple_sources)
          << A->getSpelling() << V;
      Args.eraseArg(options::OPT__SLASH_Fo);
    }
  }

  // Diagnose misuse of /Fa.
  if (Arg *A = Args.getLastArg(options::OPT__SLASH_Fa)) {
    StringRef V = A->getValue();
    if (Inputs.size() > 1 && !V.empty() &&
        !llvm::sys::path::is_separator(V.back())) {
      // Check whether /Fa tries to name an asm file for multiple inputs.
      Diag(clang::diag::err_drv_out_file_argument_with_multiple_sources)
          << A->getSpelling() << V;
      Args.eraseArg(options::OPT__SLASH_Fa);
    }
  }

  // Diagnose misuse of /o.
  if (Arg *A = Args.getLastArg(options::OPT__SLASH_o)) {
    if (A->getValue()[0] == '\0') {
      // It has to have a value.
      Diag(clang::diag::err_drv_missing_argument) << A->getSpelling() << 1;
      Args.eraseArg(options::OPT__SLASH_o);
    }
  }

  // Ignore /Yc/Yu if both /Yc and /Yu passed but with different filenames.
  Arg *YcArg = Args.getLastArg(options::OPT__SLASH_Yc);
  Arg *YuArg = Args.getLastArg(options::OPT__SLASH_Yu);
  if (YcArg && YuArg && strcmp(YcArg->getValue(), YuArg->getValue()) != 0) {
    Diag(clang::diag::warn_drv_ycyu_different_arg_clang_cl);
    Args.eraseArg(options::OPT__SLASH_Yc);
    Args.eraseArg(options::OPT__SLASH_Yu);
    YcArg = YuArg = nullptr;
  }
  if (YcArg && Inputs.size() > 1) {
    Diag(clang::diag::warn_drv_yc_multiple_inputs_clang_cl);
    Args.eraseArg(options::OPT__SLASH_Yc);
    YcArg = nullptr;
  }

  Arg *FinalPhaseArg;
  phases::ID FinalPhase = getFinalPhase(Args, &FinalPhaseArg);

  if (FinalPhase == phases::Link) {
    if (Args.hasArgNoClaim(options::OPT_hipstdpar)) {
      Args.AddFlagArg(nullptr, getOpts().getOption(options::OPT_hip_link));
      Args.AddFlagArg(nullptr,
                      getOpts().getOption(options::OPT_frtlib_add_rpath));
    }
    // Emitting LLVM while linking disabled except in HIPAMD Toolchain
    if (Args.hasArg(options::OPT_emit_llvm) && !Args.hasArg(options::OPT_hip_link))
      Diag(clang::diag::err_drv_emit_llvm_link);
    if (C.getDefaultToolChain().getTriple().isWindowsMSVCEnvironment() &&
        LTOMode != LTOK_None &&
        !Args.getLastArgValue(options::OPT_fuse_ld_EQ)
             .starts_with_insensitive("lld"))
      Diag(clang::diag::err_drv_lto_without_lld);

    // If -dumpdir is not specified, give a default prefix derived from the link
    // output filename. For example, `clang -g -gsplit-dwarf a.c -o x` passes
    // `-dumpdir x-` to cc1. If -o is unspecified, use
    // stem(getDefaultImageName()) (usually stem("a.out") = "a").
    if (!Args.hasArg(options::OPT_dumpdir)) {
      Arg *FinalOutput = Args.getLastArg(options::OPT_o, options::OPT__SLASH_o);
      Arg *Arg = Args.MakeSeparateArg(
          nullptr, getOpts().getOption(options::OPT_dumpdir),
          Args.MakeArgString(
              (FinalOutput ? FinalOutput->getValue()
                           : llvm::sys::path::stem(getDefaultImageName())) +
              "-"));
      Arg->claim();
      Args.append(Arg);
    }
  }

  if (FinalPhase == phases::Preprocess || Args.hasArg(options::OPT__SLASH_Y_)) {
    // If only preprocessing or /Y- is used, all pch handling is disabled.
    // Rather than check for it everywhere, just remove clang-cl pch-related
    // flags here.
    Args.eraseArg(options::OPT__SLASH_Fp);
    Args.eraseArg(options::OPT__SLASH_Yc);
    Args.eraseArg(options::OPT__SLASH_Yu);
    YcArg = YuArg = nullptr;
  }

  bool LinkOnly = phases::Link == FinalPhase && Inputs.size() > 0;
  for (auto &I : Inputs) {
    types::ID InputType = I.first;
    const Arg *InputArg = I.second;

    auto PL = types::getCompilationPhases(InputType);

    phases::ID InitialPhase = PL[0];
    LinkOnly = LinkOnly && phases::Link == InitialPhase && PL.size() == 1;

    // If the first step comes after the final phase we are doing as part of
    // this compilation, warn the user about it.
    if (InitialPhase > FinalPhase) {
      if (InputArg->isClaimed())
        continue;

      // Claim here to avoid the more general unused warning.
      InputArg->claim();

      // Suppress all unused style warnings with -Qunused-arguments
      if (Args.hasArg(options::OPT_Qunused_arguments))
        continue;

      // Special case when final phase determined by binary name, rather than
      // by a command-line argument with a corresponding Arg.
      if (CCCIsCPP())
        Diag(clang::diag::warn_drv_input_file_unused_by_cpp)
            << InputArg->getAsString(Args) << getPhaseName(InitialPhase);
      // Special case '-E' warning on a previously preprocessed file to make
      // more sense.
      else if (InitialPhase == phases::Compile &&
               (Args.getLastArg(options::OPT__SLASH_EP,
                                options::OPT__SLASH_P) ||
                Args.getLastArg(options::OPT_E) ||
                Args.getLastArg(options::OPT_M, options::OPT_MM)) &&
               getPreprocessedType(InputType) == types::TY_INVALID)
        Diag(clang::diag::warn_drv_preprocessed_input_file_unused)
            << InputArg->getAsString(Args) << !!FinalPhaseArg
            << (FinalPhaseArg ? FinalPhaseArg->getOption().getName() : "");
      else
        Diag(clang::diag::warn_drv_input_file_unused)
            << InputArg->getAsString(Args) << getPhaseName(InitialPhase)
            << !!FinalPhaseArg
            << (FinalPhaseArg ? FinalPhaseArg->getOption().getName() : "");
      continue;
    }

    if (YcArg) {
      // Add a separate precompile phase for the compile phase.
      if (FinalPhase >= phases::Compile) {
        const types::ID HeaderType = lookupHeaderTypeForSourceType(InputType);
        // Build the pipeline for the pch file.
        Action *ClangClPch = C.MakeAction<InputAction>(*InputArg, HeaderType);
        for (phases::ID Phase : types::getCompilationPhases(HeaderType))
          ClangClPch = ConstructPhaseAction(C, Args, Phase, ClangClPch);
        assert(ClangClPch);
        Actions.push_back(ClangClPch);
        // The driver currently exits after the first failed command.  This
        // relies on that behavior, to make sure if the pch generation fails,
        // the main compilation won't run.
        // FIXME: If the main compilation fails, the PCH generation should
        // probably not be considered successful either.
      }
    }
  }

  // Claim any options which are obviously only used for compilation.
  if (LinkOnly) {
    Args.ClaimAllArgs(options::OPT_CompileOnly_Group);
    Args.ClaimAllArgs(options::OPT_cl_compile_Group);
  }
}

void Driver::BuildActions(Compilation &C, DerivedArgList &Args,
                          const InputList &Inputs, ActionList &Actions) const {
  llvm::PrettyStackTraceString CrashInfo("Building compilation actions");

  if (!SuppressMissingInputWarning && Inputs.empty()) {
    Diag(clang::diag::err_drv_no_input_files);
    return;
  }

  Arg *FinalPhaseArg;
  phases::ID FinalPhase = getFinalPhase(Args, &FinalPhaseArg);

  handleArguments(C, Args, Inputs, Actions);

  bool UseNewOffloadingDriver =
      C.isOffloadingHostKind(Action::OFK_OpenMP) ||
      C.isOffloadingHostKind(Action::OFK_SYCL) ||
      Args.hasFlag(options::OPT_foffload_via_llvm,
                   options::OPT_fno_offload_via_llvm, false) ||
      Args.hasFlag(options::OPT_offload_new_driver,
                   options::OPT_no_offload_new_driver,
                   C.isOffloadingHostKind(Action::OFK_Cuda));

<<<<<<< HEAD
  if (C.isOffloadingHostKind(Action::OFK_OpenMP) &&
      Args.hasArg(options::OPT_offload_new_driver,
                  options::OPT_no_offload_new_driver)) {
    Arg *A = Args.getLastArg(options::OPT_offload_new_driver,
                             options::OPT_no_offload_new_driver);
    Diag(clang::diag::warn_ignored_clang_option) << A->getAsString(Args);
    A->claim();
  }
=======
  bool HIPNoRDC =
      C.isOffloadingHostKind(Action::OFK_HIP) &&
      !Args.hasFlag(options::OPT_fgpu_rdc, options::OPT_fno_gpu_rdc, false);
>>>>>>> 07dad4ec

  // Builder to be used to build offloading actions.
  std::unique_ptr<OffloadingActionBuilder> OffloadBuilder =
      !UseNewOffloadingDriver
          ? std::make_unique<OffloadingActionBuilder>(C, Args, Inputs)
          : nullptr;

  // Construct the actions to perform.
  ExtractAPIJobAction *ExtractAPIAction = nullptr;
  ActionList LinkerInputs;
  ActionList MergerInputs;

  for (auto &I : Inputs) {
    types::ID InputType = I.first;
    const Arg *InputArg = I.second;

    auto PL = types::getCompilationPhases(*this, Args, InputType);
    if (PL.empty())
      continue;

    auto FullPL = types::getCompilationPhases(InputType);

    // Build the pipeline for this file.
    Action *Current = C.MakeAction<InputAction>(*InputArg, InputType);

    std::string CUID;
    if (CUIDOpts.isEnabled() && types::isSrcFile(InputType)) {
      CUID = CUIDOpts.getCUID(InputArg->getValue(), Args);
      cast<InputAction>(Current)->setId(CUID);
    }

    // Use the current host action in any of the offloading actions, if
    // required.
    if (!UseNewOffloadingDriver)
      if (OffloadBuilder->addHostDependenceToDeviceActions(Current, InputArg))
        break;

    for (phases::ID Phase : PL) {

      // We are done if this step is past what the user requested.
      if (Phase > FinalPhase)
        break;

      // Add any offload action the host action depends on.
      if (!UseNewOffloadingDriver)
        Current = OffloadBuilder->addDeviceDependencesToHostAction(
            Current, InputArg, Phase, PL.back(), FullPL);
      if (!Current)
        break;

      // Queue linker inputs.
      if (Phase == phases::Link) {
        assert(Phase == PL.back() && "linking must be final compilation step.");
        // We don't need to generate additional link commands if emitting AMD
        // bitcode or compiling only for the offload device
        if (!(C.getInputArgs().hasArg(options::OPT_hip_link) &&
              (C.getInputArgs().hasArg(options::OPT_emit_llvm))) &&
            !offloadDeviceOnly())
          LinkerInputs.push_back(Current);
        Current = nullptr;
        break;
      }

      // TODO: Consider removing this because the merged may not end up being
      // the final Phase in the pipeline. Perhaps the merged could just merge
      // and then pass an artifact of some sort to the Link Phase.
      // Queue merger inputs.
      if (Phase == phases::IfsMerge) {
        assert(Phase == PL.back() && "merging must be final compilation step.");
        MergerInputs.push_back(Current);
        Current = nullptr;
        break;
      }

      if (Phase == phases::Precompile && ExtractAPIAction) {
        ExtractAPIAction->addHeaderInput(Current);
        Current = nullptr;
        break;
      }

      // FIXME: Should we include any prior module file outputs as inputs of
      // later actions in the same command line?

      // Otherwise construct the appropriate action.
      Action *NewCurrent = ConstructPhaseAction(C, Args, Phase, Current);

      // We didn't create a new action, so we will just move to the next phase.
      if (NewCurrent == Current)
        continue;

      if (auto *EAA = dyn_cast<ExtractAPIJobAction>(NewCurrent))
        ExtractAPIAction = EAA;

      Current = NewCurrent;

      // Try to build the offloading actions and add the result as a dependency
      // to the host.
      if (UseNewOffloadingDriver)
        Current = BuildOffloadingActions(C, Args, I, CUID, Current);
      // Use the current host action in any of the offloading actions, if
      // required.
      else if (OffloadBuilder->addHostDependenceToDeviceActions(Current,
                                                                InputArg))
        break;

      if (Current->getType() == types::TY_Nothing)
        break;
    }

    // If we ended with something, add to the output list.
    if (Current)
      Actions.push_back(Current);

    // Add any top level actions generated for offloading.
    if (!UseNewOffloadingDriver)
      OffloadBuilder->appendTopLevelActions(Actions, Current, InputArg);
    else if (Current)
      Current->propagateHostOffloadInfo(C.getActiveOffloadKinds(),
                                        /*BoundArch=*/nullptr);
  }

  // Add a link action if necessary.

  if (LinkerInputs.empty()) {
    Arg *FinalPhaseArg;
    if (getFinalPhase(Args, &FinalPhaseArg) == phases::Link)
      if (!UseNewOffloadingDriver)
        OffloadBuilder->appendDeviceLinkActions(Actions);
  }

  if (!LinkerInputs.empty()) {
    if (!UseNewOffloadingDriver)
      if (Action *Wrapper = OffloadBuilder->makeHostLinkAction())
        LinkerInputs.push_back(Wrapper);
    Action *LA;
    // Check if this Linker Job should emit a static library.
    if (ShouldEmitStaticLibrary(Args)) {
      LA = C.MakeAction<StaticLibJobAction>(LinkerInputs, types::TY_Image);
    } else if ((UseNewOffloadingDriver && !HIPNoRDC) ||
               Args.hasArg(options::OPT_offload_link)) {
      LA = C.MakeAction<LinkerWrapperJobAction>(LinkerInputs, types::TY_Image);
      LA->propagateHostOffloadInfo(C.getActiveOffloadKinds(),
                                   /*BoundArch=*/nullptr);
    } else {
      LA = C.MakeAction<LinkJobAction>(LinkerInputs, types::TY_Image);
    }
    if (!UseNewOffloadingDriver)
      LA = OffloadBuilder->processHostLinkAction(LA);
    Actions.push_back(LA);
  }

  // Add an interface stubs merge action if necessary.
  if (!MergerInputs.empty())
    Actions.push_back(
        C.MakeAction<IfsMergeJobAction>(MergerInputs, types::TY_Image));

  if (Args.hasArg(options::OPT_emit_interface_stubs)) {
    auto PhaseList = types::getCompilationPhases(
        types::TY_IFS_CPP,
        Args.hasArg(options::OPT_c) ? phases::Compile : phases::IfsMerge);

    ActionList MergerInputs;

    for (auto &I : Inputs) {
      types::ID InputType = I.first;
      const Arg *InputArg = I.second;

      // Currently clang and the llvm assembler do not support generating symbol
      // stubs from assembly, so we skip the input on asm files. For ifs files
      // we rely on the normal pipeline setup in the pipeline setup code above.
      if (InputType == types::TY_IFS || InputType == types::TY_PP_Asm ||
          InputType == types::TY_Asm)
        continue;

      Action *Current = C.MakeAction<InputAction>(*InputArg, InputType);

      for (auto Phase : PhaseList) {
        switch (Phase) {
        default:
          llvm_unreachable(
              "IFS Pipeline can only consist of Compile followed by IfsMerge.");
        case phases::Compile: {
          // Only IfsMerge (llvm-ifs) can handle .o files by looking for ifs
          // files where the .o file is located. The compile action can not
          // handle this.
          if (InputType == types::TY_Object)
            break;

          Current = C.MakeAction<CompileJobAction>(Current, types::TY_IFS_CPP);
          break;
        }
        case phases::IfsMerge: {
          assert(Phase == PhaseList.back() &&
                 "merging must be final compilation step.");
          MergerInputs.push_back(Current);
          Current = nullptr;
          break;
        }
        }
      }

      // If we ended with something, add to the output list.
      if (Current)
        Actions.push_back(Current);
    }

    // Add an interface stubs merge action if necessary.
    if (!MergerInputs.empty())
      Actions.push_back(
          C.MakeAction<IfsMergeJobAction>(MergerInputs, types::TY_Image));
  }

  for (auto Opt : {options::OPT_print_supported_cpus,
                   options::OPT_print_supported_extensions,
                   options::OPT_print_enabled_extensions}) {
    // If --print-supported-cpus, -mcpu=? or -mtune=? is specified, build a
    // custom Compile phase that prints out supported cpu models and quits.
    //
    // If either --print-supported-extensions or --print-enabled-extensions is
    // specified, call the corresponding helper function that prints out the
    // supported/enabled extensions and quits.
    if (Arg *A = Args.getLastArg(Opt)) {
      if (Opt == options::OPT_print_supported_extensions &&
          !C.getDefaultToolChain().getTriple().isRISCV() &&
          !C.getDefaultToolChain().getTriple().isAArch64() &&
          !C.getDefaultToolChain().getTriple().isARM()) {
        C.getDriver().Diag(diag::err_opt_not_valid_on_target)
            << "--print-supported-extensions";
        return;
      }
      if (Opt == options::OPT_print_enabled_extensions &&
          !C.getDefaultToolChain().getTriple().isRISCV() &&
          !C.getDefaultToolChain().getTriple().isAArch64()) {
        C.getDriver().Diag(diag::err_opt_not_valid_on_target)
            << "--print-enabled-extensions";
        return;
      }

      // Use the -mcpu=? flag as the dummy input to cc1.
      Actions.clear();
      Action *InputAc = C.MakeAction<InputAction>(
          *A, IsFlangMode() ? types::TY_Fortran : types::TY_C);
      Actions.push_back(
          C.MakeAction<PrecompileJobAction>(InputAc, types::TY_Nothing));
      for (auto &I : Inputs)
        I.second->claim();
    }
  }

  // Call validator for dxil when -Vd not in Args.
  if (C.getDefaultToolChain().getTriple().isDXIL()) {
    // Only add action when needValidation.
    const auto &TC =
        static_cast<const toolchains::HLSLToolChain &>(C.getDefaultToolChain());
    if (TC.requiresValidation(Args)) {
      Action *LastAction = Actions.back();
      Actions.push_back(C.MakeAction<BinaryAnalyzeJobAction>(
          LastAction, types::TY_DX_CONTAINER));
    }
    if (TC.requiresBinaryTranslation(Args)) {
      Action *LastAction = Actions.back();
      // Metal shader converter runs on DXIL containers, which can either be
      // validated (in which case they are TY_DX_CONTAINER), or unvalidated
      // (TY_OBJECT).
      if (LastAction->getType() == types::TY_DX_CONTAINER ||
          LastAction->getType() == types::TY_Object)
        Actions.push_back(C.MakeAction<BinaryTranslatorJobAction>(
            LastAction, types::TY_DX_CONTAINER));
    }
  }

  // Claim ignored clang-cl options.
  Args.ClaimAllArgs(options::OPT_cl_ignored_Group);
}

/// Returns the canonical name for the offloading architecture when using a HIP
/// or CUDA architecture.
static StringRef getCanonicalArchString(Compilation &C,
                                        const llvm::opt::DerivedArgList &Args,
                                        StringRef ArchStr,
                                        const llvm::Triple &Triple,
                                        bool SuppressError = false) {
  // Lookup the CUDA / HIP architecture string. Only report an error if we were
  // expecting the triple to be only NVPTX / AMDGPU.
  OffloadArch Arch =
      StringToOffloadArch(getProcessorFromTargetID(Triple, ArchStr));
  if (!SuppressError && Triple.isNVPTX() &&
      (Arch == OffloadArch::UNKNOWN || !IsNVIDIAOffloadArch(Arch))) {
    C.getDriver().Diag(clang::diag::err_drv_offload_bad_gpu_arch)
        << "CUDA" << ArchStr;
    return StringRef();
  } else if (!SuppressError && Triple.isAMDGPU() &&
             (Arch == OffloadArch::UNKNOWN || !IsAMDOffloadArch(Arch))) {
    C.getDriver().Diag(clang::diag::err_drv_offload_bad_gpu_arch)
        << "HIP" << ArchStr;
    return StringRef();
  }

  if (IsNVIDIAOffloadArch(Arch))
    return Args.MakeArgStringRef(OffloadArchToString(Arch));

  if (IsAMDOffloadArch(Arch)) {
    llvm::StringMap<bool> Features;
    auto HIPTriple = getHIPOffloadTargetTriple(C.getDriver(), C.getInputArgs());
    if (!HIPTriple)
      return StringRef();
    auto Arch = parseTargetID(*HIPTriple, ArchStr, &Features);
    if (!Arch) {
      C.getDriver().Diag(clang::diag::err_drv_bad_target_id) << ArchStr;
      C.setContainsError();
      return StringRef();
    }
    return Args.MakeArgStringRef(getCanonicalTargetID(*Arch, Features));
  }

  // If the input isn't CUDA or HIP just return the architecture.
  return ArchStr;
}

/// Checks if the set offloading architectures does not conflict. Returns the
/// incompatible pair if a conflict occurs.
static std::optional<std::pair<llvm::StringRef, llvm::StringRef>>
getConflictOffloadArchCombination(const llvm::DenseSet<StringRef> &Archs,
                                  llvm::Triple Triple) {
  if (!Triple.isAMDGPU())
    return std::nullopt;

  std::set<StringRef> ArchSet;
  llvm::copy(Archs, std::inserter(ArchSet, ArchSet.begin()));
  return getConflictTargetIDCombination(ArchSet);
}

llvm::DenseSet<StringRef>
Driver::getOffloadArchs(Compilation &C, const llvm::opt::DerivedArgList &Args,
                        Action::OffloadKind Kind, const ToolChain *TC,
                        bool SuppressError) const {
  if (!TC)
    TC = &C.getDefaultToolChain();

  // --offload and --offload-arch options are mutually exclusive.
  if (Args.hasArgNoClaim(options::OPT_offload_EQ) &&
      Args.hasArgNoClaim(options::OPT_offload_arch_EQ,
                         options::OPT_no_offload_arch_EQ)) {
    C.getDriver().Diag(diag::err_opt_not_valid_with_opt)
        << "--offload"
        << (Args.hasArgNoClaim(options::OPT_offload_arch_EQ)
                ? "--offload-arch"
                : "--no-offload-arch");
  }

  if (KnownArchs.contains(TC))
    return KnownArchs.lookup(TC);

  llvm::DenseSet<StringRef> Archs;

  if (!TC->getTargetID().empty()) {
    Archs.insert(TC->getTargetID());
    return Archs;
  }

  for (auto *Arg : C.getArgsForToolChain(TC, /*BoundArch=*/"", Kind)) {
    // Add or remove the seen architectures in order of appearance. If an
    // invalid architecture is given we simply exit.
    if (Arg->getOption().matches(options::OPT_offload_arch_EQ)) {
      for (StringRef Arch : llvm::split(Arg->getValue(), ",")) {
        if (Arch == "native" || Arch.empty()) {
          auto GPUsOrErr = TC->getSystemGPUArchs(Args);
          if (!GPUsOrErr) {
            if (SuppressError)
              llvm::consumeError(GPUsOrErr.takeError());
            else
              TC->getDriver().Diag(diag::err_drv_undetermined_gpu_arch)
                  << llvm::Triple::getArchTypeName(TC->getArch())
                  << llvm::toString(GPUsOrErr.takeError()) << "--offload-arch";
            continue;
          }

          for (auto ArchStr : *GPUsOrErr) {
            Archs.insert(
                getCanonicalArchString(C, Args, Args.MakeArgString(ArchStr),
                                       TC->getTriple(), SuppressError));
          }
        } else {
          StringRef ArchStr = getCanonicalArchString(
              C, Args, Arch, TC->getTriple(), SuppressError);
          if (ArchStr.empty())
            return Archs;
          Archs.insert(ArchStr);
        }
      }
    } else if (Arg->getOption().matches(options::OPT_no_offload_arch_EQ)) {
      for (StringRef Arch : llvm::split(Arg->getValue(), ",")) {
        if (Arch == "all") {
          Archs.clear();
        } else {
          StringRef ArchStr = getCanonicalArchString(
              C, Args, Arch, TC->getTriple(), SuppressError);
          if (ArchStr.empty())
            return Archs;
          Archs.erase(ArchStr);
        }
      }
    }
  }

  if (auto ConflictingArchs =
          getConflictOffloadArchCombination(Archs, TC->getTriple())) {
    C.getDriver().Diag(clang::diag::err_drv_bad_offload_arch_combo)
        << ConflictingArchs->first << ConflictingArchs->second;
    C.setContainsError();
  }

  // Skip filling defaults if we're just querying what is availible.
  if (SuppressError)
    return Archs;

  if (Archs.empty()) {
    if (Kind == Action::OFK_Cuda) {
      Archs.insert(OffloadArchToString(OffloadArch::CudaDefault));
    } else if (Kind == Action::OFK_HIP) {
      Archs.insert(OffloadArchToString(OffloadArch::HIPDefault));
    } else if (Kind == Action::OFK_SYCL) {
      Archs.insert(StringRef());
    } else if (Kind == Action::OFK_OpenMP) {
      // Accept legacy `-march` device arguments for OpenMP.
      if (auto *Arg = C.getArgsForToolChain(TC, /*BoundArch=*/"", Kind)
                          .getLastArg(options::OPT_march_EQ)) {
        Archs.insert(Arg->getValue());
      } else {
        auto ArchsOrErr = TC->getSystemGPUArchs(Args);
        if (!ArchsOrErr) {
          TC->getDriver().Diag(diag::err_drv_undetermined_gpu_arch)
              << llvm::Triple::getArchTypeName(TC->getArch())
              << llvm::toString(ArchsOrErr.takeError()) << "--offload-arch";
        } else if (!ArchsOrErr->empty()) {
          for (auto Arch : *ArchsOrErr)
            Archs.insert(Args.MakeArgStringRef(Arch));
        } else {
          Archs.insert(StringRef());
        }
      }
    }
  } else {
    Args.ClaimAllArgs(options::OPT_offload_arch_EQ);
    Args.ClaimAllArgs(options::OPT_no_offload_arch_EQ);
  }

  return Archs;
}

Action *Driver::BuildOffloadingActions(Compilation &C,
                                       llvm::opt::DerivedArgList &Args,
                                       const InputTy &Input, StringRef CUID,
                                       Action *HostAction) const {
  // Don't build offloading actions if explicitly disabled or we do not have a
  // valid source input.
  if (offloadHostOnly() || !types::isSrcFile(Input.first))
    return HostAction;

  bool HIPNoRDC =
      C.isOffloadingHostKind(Action::OFK_HIP) &&
      !Args.hasFlag(options::OPT_fgpu_rdc, options::OPT_fno_gpu_rdc, false);

  // For HIP non-rdc non-device-only compilation, create a linker wrapper
  // action for each host object to link, bundle and wrap device files in
  // it.
  if ((isa<AssembleJobAction>(HostAction) ||
       (isa<BackendJobAction>(HostAction) &&
        HostAction->getType() == types::TY_LTO_BC)) &&
      HIPNoRDC && !offloadDeviceOnly()) {
    ActionList AL{HostAction};
    HostAction = C.MakeAction<LinkerWrapperJobAction>(AL, types::TY_Object);
    HostAction->propagateHostOffloadInfo(C.getActiveOffloadKinds(),
                                         /*BoundArch=*/nullptr);
    return HostAction;
  }

  // Don't build offloading actions if we do not have a compile action. If
  // preprocessing only ignore embedding.
  if (!(isa<CompileJobAction>(HostAction) ||
        getFinalPhase(Args) == phases::Preprocess))
    return HostAction;

  ActionList OffloadActions;
  OffloadAction::DeviceDependences DDeps;

  const Action::OffloadKind OffloadKinds[] = {
      Action::OFK_OpenMP, Action::OFK_Cuda, Action::OFK_HIP, Action::OFK_SYCL};

  for (Action::OffloadKind Kind : OffloadKinds) {
    SmallVector<const ToolChain *, 2> ToolChains;
    ActionList DeviceActions;

    auto TCRange = C.getOffloadToolChains(Kind);
    for (auto TI = TCRange.first, TE = TCRange.second; TI != TE; ++TI)
      ToolChains.push_back(TI->second);

    if (ToolChains.empty())
      continue;

    types::ID InputType = Input.first;
    const Arg *InputArg = Input.second;

    // The toolchain can be active for unsupported file types.
    if ((Kind == Action::OFK_Cuda && !types::isCuda(InputType)) ||
        (Kind == Action::OFK_HIP && !types::isHIP(InputType)))
      continue;

    // Get the product of all bound architectures and toolchains.
    SmallVector<std::pair<const ToolChain *, StringRef>> TCAndArchs;
    for (const ToolChain *TC : ToolChains) {
      llvm::DenseSet<StringRef> Arches = getOffloadArchs(C, Args, Kind, TC);
      SmallVector<StringRef, 0> Sorted(Arches.begin(), Arches.end());
      llvm::sort(Sorted);
      for (StringRef Arch : Sorted) {
        TCAndArchs.push_back(std::make_pair(TC, Arch));
        DeviceActions.push_back(
            C.MakeAction<InputAction>(*InputArg, InputType, CUID));
      }
    }

    if (DeviceActions.empty())
      return HostAction;

    // FIXME: Do not collapse the host side for Darwin targets with SYCL offload
    // compilations. The toolchain is not properly initialized for the target.
    if (isa<CompileJobAction>(HostAction) && Kind == Action::OFK_SYCL &&
        HostAction->getType() != types::TY_Nothing &&
        C.getSingleOffloadToolChain<Action::OFK_Host>()
            ->getTriple()
            .isOSDarwin())
      HostAction->setCannotBeCollapsedWithNextDependentAction();

    auto PL = types::getCompilationPhases(*this, Args, InputType);

    for (phases::ID Phase : PL) {
      if (Phase == phases::Link) {
        assert(Phase == PL.back() && "linking must be final compilation step.");
        break;
      }

      // Assemble actions are not used for the SYCL device side.  Both compile
      // and backend actions are used to generate IR and textual IR if needed.
      if (Kind == Action::OFK_SYCL && Phase == phases::Assemble)
        continue;

      auto TCAndArch = TCAndArchs.begin();
      for (Action *&A : DeviceActions) {
        if (A->getType() == types::TY_Nothing)
          continue;

        // Propagate the ToolChain so we can use it in ConstructPhaseAction.
        A->propagateDeviceOffloadInfo(Kind, TCAndArch->second.data(),
                                      TCAndArch->first);
        A = ConstructPhaseAction(C, Args, Phase, A, Kind);

        if (isa<CompileJobAction>(A) && isa<CompileJobAction>(HostAction) &&
            Kind == Action::OFK_OpenMP &&
            HostAction->getType() != types::TY_Nothing) {
          // OpenMP offloading has a dependency on the host compile action to
          // identify which declarations need to be emitted. This shouldn't be
          // collapsed with any other actions so we can use it in the device.
          HostAction->setCannotBeCollapsedWithNextDependentAction();
          OffloadAction::HostDependence HDep(
              *HostAction, *C.getSingleOffloadToolChain<Action::OFK_Host>(),
              TCAndArch->second.data(), Kind);
          OffloadAction::DeviceDependences DDep;
          DDep.add(*A, *TCAndArch->first, TCAndArch->second.data(), Kind);
          A = C.MakeAction<OffloadAction>(HDep, DDep);
        }

        ++TCAndArch;
      }
    }

    // Compiling HIP in device-only non-RDC mode requires linking each action
    // individually.
    for (Action *&A : DeviceActions) {
      if ((A->getType() != types::TY_Object &&
           A->getType() != types::TY_LTO_BC) ||
          !HIPNoRDC || !offloadDeviceOnly())
        continue;
      ActionList LinkerInput = {A};
      A = C.MakeAction<LinkJobAction>(LinkerInput, types::TY_Image);
    }

    auto TCAndArch = TCAndArchs.begin();
    for (Action *A : DeviceActions) {
      DDeps.add(*A, *TCAndArch->first, TCAndArch->second.data(), Kind);
      OffloadAction::DeviceDependences DDep;
      DDep.add(*A, *TCAndArch->first, TCAndArch->second.data(), Kind);

      // Compiling CUDA in non-RDC mode uses the PTX output if available.
      for (Action *Input : A->getInputs())
        if (Kind == Action::OFK_Cuda && A->getType() == types::TY_Object &&
            !Args.hasFlag(options::OPT_fgpu_rdc, options::OPT_fno_gpu_rdc,
                          false))
          DDep.add(*Input, *TCAndArch->first, TCAndArch->second.data(), Kind);
      OffloadActions.push_back(C.MakeAction<OffloadAction>(DDep, A->getType()));

      ++TCAndArch;
    }
  }

  // HIP code in device-only non-RDC mode will bundle the output if it invoked
  // the linker.
  bool ShouldBundleHIP =
      HIPNoRDC && offloadDeviceOnly() &&
      Args.hasFlag(options::OPT_gpu_bundle_output,
                   options::OPT_no_gpu_bundle_output, true) &&
      !llvm::any_of(OffloadActions,
                    [](Action *A) { return A->getType() != types::TY_Image; });

  // All kinds exit now in device-only mode except for non-RDC mode HIP.
  if (offloadDeviceOnly() && !ShouldBundleHIP)
    return C.MakeAction<OffloadAction>(DDeps, types::TY_Nothing);

  if (OffloadActions.empty())
    return HostAction;

  OffloadAction::DeviceDependences DDep;
  if (C.isOffloadingHostKind(Action::OFK_Cuda) &&
      !Args.hasFlag(options::OPT_fgpu_rdc, options::OPT_fno_gpu_rdc, false)) {
    // If we are not in RDC-mode we just emit the final CUDA fatbinary for
    // each translation unit without requiring any linking.
    Action *FatbinAction =
        C.MakeAction<LinkJobAction>(OffloadActions, types::TY_CUDA_FATBIN);
    DDep.add(*FatbinAction, *C.getSingleOffloadToolChain<Action::OFK_Cuda>(),
             nullptr, Action::OFK_Cuda);
  } else if (HIPNoRDC && offloadDeviceOnly()) {
    // If we are in device-only non-RDC-mode we just emit the final HIP
    // fatbinary for each translation unit, linking each input individually.
    Action *FatbinAction =
        C.MakeAction<LinkJobAction>(OffloadActions, types::TY_HIP_FATBIN);
    DDep.add(*FatbinAction, *C.getSingleOffloadToolChain<Action::OFK_HIP>(),
             nullptr, Action::OFK_HIP);
  } else {
    // Package all the offloading actions into a single output that can be
    // embedded in the host and linked.
    Action *PackagerAction =
        C.MakeAction<OffloadPackagerJobAction>(OffloadActions, types::TY_Image);
    DDep.add(*PackagerAction, *C.getSingleOffloadToolChain<Action::OFK_Host>(),
             nullptr, C.getActiveOffloadKinds());
  }

  // HIP wants '--offload-device-only' to create a fatbinary by default.
  if (offloadDeviceOnly())
    return C.MakeAction<OffloadAction>(DDep, types::TY_Nothing);

  // If we are unable to embed a single device output into the host, we need to
  // add each device output as a host dependency to ensure they are still built.
  bool SingleDeviceOutput = !llvm::any_of(OffloadActions, [](Action *A) {
    return A->getType() == types::TY_Nothing;
  }) && isa<CompileJobAction>(HostAction);
  OffloadAction::HostDependence HDep(
      *HostAction, *C.getSingleOffloadToolChain<Action::OFK_Host>(),
      /*BoundArch=*/nullptr, SingleDeviceOutput ? DDep : DDeps);
  return C.MakeAction<OffloadAction>(HDep, SingleDeviceOutput ? DDep : DDeps);
}

Action *Driver::ConstructPhaseAction(
    Compilation &C, const ArgList &Args, phases::ID Phase, Action *Input,
    Action::OffloadKind TargetDeviceOffloadKind) const {
  llvm::PrettyStackTraceString CrashInfo("Constructing phase actions");

  // Some types skip the assembler phase (e.g., llvm-bc), but we can't
  // encode this in the steps because the intermediate type depends on
  // arguments. Just special case here.
  if (Phase == phases::Assemble && Input->getType() != types::TY_PP_Asm)
    return Input;

  // Use of --sycl-link will only allow for the link phase to occur. This is
  // for all input files.
  if (Args.hasArg(options::OPT_sycl_link) && Phase != phases::Link)
    return Input;

  // Build the appropriate action.
  switch (Phase) {
  case phases::Link:
    llvm_unreachable("link action invalid here.");
  case phases::IfsMerge:
    llvm_unreachable("ifsmerge action invalid here.");
  case phases::Preprocess: {
    types::ID OutputTy;
    // -M and -MM specify the dependency file name by altering the output type,
    // -if -MD and -MMD are not specified.
    if (Args.hasArg(options::OPT_M, options::OPT_MM) &&
        !Args.hasArg(options::OPT_MD, options::OPT_MMD)) {
      OutputTy = types::TY_Dependencies;
    } else {
      OutputTy = Input->getType();
      // For these cases, the preprocessor is only translating forms, the Output
      // still needs preprocessing.
      if (!Args.hasFlag(options::OPT_frewrite_includes,
                        options::OPT_fno_rewrite_includes, false) &&
          !Args.hasFlag(options::OPT_frewrite_imports,
                        options::OPT_fno_rewrite_imports, false) &&
          !Args.hasFlag(options::OPT_fdirectives_only,
                        options::OPT_fno_directives_only, false) &&
          !CCGenDiagnostics)
        OutputTy = types::getPreprocessedType(OutputTy);
      assert(OutputTy != types::TY_INVALID &&
             "Cannot preprocess this input type!");
    }
    return C.MakeAction<PreprocessJobAction>(Input, OutputTy);
  }
  case phases::Precompile: {
    // API extraction should not generate an actual precompilation action.
    if (Args.hasArg(options::OPT_extract_api))
      return C.MakeAction<ExtractAPIJobAction>(Input, types::TY_API_INFO);

    // With 'fexperimental-modules-reduced-bmi', we don't want to run the
    // precompile phase unless the user specified '--precompile'. In the case
    // the '--precompile' flag is enabled, we will try to emit the reduced BMI
    // as a by product in GenerateModuleInterfaceAction.
    if (Args.hasArg(options::OPT_modules_reduced_bmi) &&
        !Args.getLastArg(options::OPT__precompile))
      return Input;

    types::ID OutputTy = getPrecompiledType(Input->getType());
    assert(OutputTy != types::TY_INVALID &&
           "Cannot precompile this input type!");

    // If we're given a module name, precompile header file inputs as a
    // module, not as a precompiled header.
    const char *ModName = nullptr;
    if (OutputTy == types::TY_PCH) {
      if (Arg *A = Args.getLastArg(options::OPT_fmodule_name_EQ))
        ModName = A->getValue();
      if (ModName)
        OutputTy = types::TY_ModuleFile;
    }

    if (Args.hasArg(options::OPT_fsyntax_only)) {
      // Syntax checks should not emit a PCH file
      OutputTy = types::TY_Nothing;
    }

    return C.MakeAction<PrecompileJobAction>(Input, OutputTy);
  }
  case phases::FortranFrontend:
    llvm::report_fatal_error("fortranfrontend action invalid here.");
  case phases::Compile: {
    if (Args.hasArg(options::OPT_fsyntax_only))
      return C.MakeAction<CompileJobAction>(Input, types::TY_Nothing);
    if (Args.hasArg(options::OPT_rewrite_objc))
      return C.MakeAction<CompileJobAction>(Input, types::TY_RewrittenObjC);
    if (Args.hasArg(options::OPT_rewrite_legacy_objc))
      return C.MakeAction<CompileJobAction>(Input,
                                            types::TY_RewrittenLegacyObjC);
    if (Args.hasArg(options::OPT__analyze))
      return C.MakeAction<AnalyzeJobAction>(Input, types::TY_Plist);
    if (Args.hasArg(options::OPT_emit_ast))
      return C.MakeAction<CompileJobAction>(Input, types::TY_AST);
    if (Args.hasArg(options::OPT_emit_cir))
      return C.MakeAction<CompileJobAction>(Input, types::TY_CIR);
    if (Args.hasArg(options::OPT_module_file_info))
      return C.MakeAction<CompileJobAction>(Input, types::TY_ModuleFile);
    if (Args.hasArg(options::OPT_verify_pch))
      return C.MakeAction<VerifyPCHJobAction>(Input, types::TY_Nothing);
    if (Args.hasArg(options::OPT_extract_api))
      return C.MakeAction<ExtractAPIJobAction>(Input, types::TY_API_INFO);
    return C.MakeAction<CompileJobAction>(Input, types::TY_LLVM_BC);
  }
  case phases::Backend: {
    if (isUsingLTO() && TargetDeviceOffloadKind == Action::OFK_None) {
      types::ID Output;
      if (Args.hasArg(options::OPT_ffat_lto_objects) &&
          !Args.hasArg(options::OPT_emit_llvm))
        Output = types::TY_PP_Asm;
      else if (Args.hasArg(options::OPT_S))
        Output = types::TY_LTO_IR;
      else
        Output = types::TY_LTO_BC;
      return C.MakeAction<BackendJobAction>(Input, Output);
    }
    if (isUsingOffloadLTO() && TargetDeviceOffloadKind != Action::OFK_None) {
      types::ID Output =
          Args.hasArg(options::OPT_S) ? types::TY_LTO_IR : types::TY_LTO_BC;
      return C.MakeAction<BackendJobAction>(Input, Output);
    }
    if (Args.hasArg(options::OPT_emit_llvm) ||
        TargetDeviceOffloadKind == Action::OFK_SYCL ||
        (((Input->getOffloadingToolChain() &&
           Input->getOffloadingToolChain()->getTriple().isAMDGPU()) ||
          TargetDeviceOffloadKind == Action::OFK_HIP) &&
         ((Args.hasFlag(options::OPT_fgpu_rdc, options::OPT_fno_gpu_rdc,
                        false) ||
           (Args.hasFlag(options::OPT_offload_new_driver,
                         options::OPT_no_offload_new_driver, false) &&
            !offloadDeviceOnly())) ||
          TargetDeviceOffloadKind == Action::OFK_OpenMP))) {
      types::ID Output =
          Args.hasArg(options::OPT_S) &&
                  (TargetDeviceOffloadKind == Action::OFK_None ||
                   offloadDeviceOnly() ||
                   (TargetDeviceOffloadKind == Action::OFK_HIP &&
                    !Args.hasFlag(options::OPT_offload_new_driver,
                                  options::OPT_no_offload_new_driver,
                                  C.isOffloadingHostKind(Action::OFK_Cuda))))
              ? types::TY_LLVM_IR
              : types::TY_LLVM_BC;
      return C.MakeAction<BackendJobAction>(Input, Output);
    }
    return C.MakeAction<BackendJobAction>(Input, types::TY_PP_Asm);
  }
  case phases::Assemble:
    return C.MakeAction<AssembleJobAction>(std::move(Input), types::TY_Object);
  }

  llvm_unreachable("invalid phase in ConstructPhaseAction");
}

void Driver::BuildJobs(Compilation &C) const {
  llvm::PrettyStackTraceString CrashInfo("Building compilation jobs");

  Arg *FinalOutput = C.getArgs().getLastArg(options::OPT_o);

  // It is an error to provide a -o option if we are making multiple output
  // files. There are exceptions:
  //
  // IfsMergeJob: when generating interface stubs enabled we want to be able to
  // generate the stub file at the same time that we generate the real
  // library/a.out. So when a .o, .so, etc are the output, with clang interface
  // stubs there will also be a .ifs and .ifso at the same location.
  //
  // CompileJob of type TY_IFS_CPP: when generating interface stubs is enabled
  // and -c is passed, we still want to be able to generate a .ifs file while
  // we are also generating .o files. So we allow more than one output file in
  // this case as well.
  //
  // OffloadClass of type TY_Nothing: device-only output will place many outputs
  // into a single offloading action. We should count all inputs to the action
  // as outputs. Also ignore device-only outputs if we're compiling with
  // -fsyntax-only.
  if (FinalOutput) {
    unsigned NumOutputs = 0;
    unsigned NumIfsOutputs = 0;
    for (const Action *A : C.getActions()) {
      // The actions below do not increase the number of outputs, when operating
      // on DX containers.
      if (A->getType() == types::TY_DX_CONTAINER &&
          (A->getKind() == clang::driver::Action::BinaryAnalyzeJobClass ||
           A->getKind() == clang::driver::Action::BinaryTranslatorJobClass))
        continue;

      if (A->getType() != types::TY_Nothing &&
          !(A->getKind() == Action::IfsMergeJobClass ||
            (A->getType() == clang::driver::types::TY_IFS_CPP &&
             A->getKind() == clang::driver::Action::CompileJobClass &&
             0 == NumIfsOutputs++) ||
            (A->getKind() == Action::BindArchClass && A->getInputs().size() &&
             A->getInputs().front()->getKind() == Action::IfsMergeJobClass)))
        ++NumOutputs;
      else if (A->getKind() == Action::OffloadClass &&
               A->getType() == types::TY_Nothing &&
               !C.getArgs().hasArg(options::OPT_fsyntax_only))
        NumOutputs += A->size();
    }

    if (NumOutputs > 1) {
      Diag(clang::diag::err_drv_output_argument_with_multiple_files);
      FinalOutput = nullptr;
    }
  }

  const llvm::Triple &RawTriple = C.getDefaultToolChain().getTriple();

  // Collect the list of architectures.
  llvm::StringSet<> ArchNames;
  if (RawTriple.isOSBinFormatMachO())
    for (const Arg *A : C.getArgs())
      if (A->getOption().matches(options::OPT_arch))
        ArchNames.insert(A->getValue());

  // Set of (Action, canonical ToolChain triple) pairs we've built jobs for.
  std::map<std::pair<const Action *, std::string>, InputInfoList> CachedResults;
  for (Action *A : C.getActions()) {
    // If we are linking an image for multiple archs then the linker wants
    // -arch_multiple and -final_output <final image name>. Unfortunately, this
    // doesn't fit in cleanly because we have to pass this information down.
    //
    // FIXME: This is a hack; find a cleaner way to integrate this into the
    // process.
    const char *LinkingOutput = nullptr;
    if (isa<LipoJobAction>(A)) {
      if (FinalOutput)
        LinkingOutput = FinalOutput->getValue();
      else
        LinkingOutput = getDefaultImageName();
    }

    BuildJobsForAction(C, A, &C.getDefaultToolChain(),
                       /*BoundArch*/ StringRef(),
                       /*AtTopLevel*/ true,
                       /*MultipleArchs*/ ArchNames.size() > 1,
                       /*LinkingOutput*/ LinkingOutput, CachedResults,
                       /*TargetDeviceOffloadKind*/ Action::OFK_None);
  }

  // If we have more than one job, then disable integrated-cc1 for now. Do this
  // also when we need to report process execution statistics.
  if (C.getJobs().size() > 1 || CCPrintProcessStats)
    for (auto &J : C.getJobs())
      J.InProcess = false;

  if (CCPrintProcessStats) {
    C.setPostCallback([=](const Command &Cmd, int Res) {
      std::optional<llvm::sys::ProcessStatistics> ProcStat =
          Cmd.getProcessStatistics();
      if (!ProcStat)
        return;

      const char *LinkingOutput = nullptr;
      if (FinalOutput)
        LinkingOutput = FinalOutput->getValue();
      else if (!Cmd.getOutputFilenames().empty())
        LinkingOutput = Cmd.getOutputFilenames().front().c_str();
      else
        LinkingOutput = getDefaultImageName();

      if (CCPrintStatReportFilename.empty()) {
        using namespace llvm;
        // Human readable output.
        outs() << sys::path::filename(Cmd.getExecutable()) << ": "
               << "output=" << LinkingOutput;
        outs() << ", total="
               << format("%.3f", ProcStat->TotalTime.count() / 1000.) << " ms"
               << ", user="
               << format("%.3f", ProcStat->UserTime.count() / 1000.) << " ms"
               << ", mem=" << ProcStat->PeakMemory << " Kb\n";
      } else {
        // CSV format.
        std::string Buffer;
        llvm::raw_string_ostream Out(Buffer);
        llvm::sys::printArg(Out, llvm::sys::path::filename(Cmd.getExecutable()),
                            /*Quote*/ true);
        Out << ',';
        llvm::sys::printArg(Out, LinkingOutput, true);
        Out << ',' << ProcStat->TotalTime.count() << ','
            << ProcStat->UserTime.count() << ',' << ProcStat->PeakMemory
            << '\n';
        Out.flush();
        std::error_code EC;
        llvm::raw_fd_ostream OS(CCPrintStatReportFilename, EC,
                                llvm::sys::fs::OF_Append |
                                    llvm::sys::fs::OF_Text);
        if (EC)
          return;
        auto L = OS.lock();
        if (!L) {
          llvm::errs() << "ERROR: Cannot lock file "
                       << CCPrintStatReportFilename << ": "
                       << toString(L.takeError()) << "\n";
          return;
        }
        OS << Buffer;
        OS.flush();
      }
    });
  }

  // If the user passed -Qunused-arguments or there were errors, don't
  // warn about any unused arguments.
  bool ReportUnusedArguments =
      !Diags.hasErrorOccurred() &&
      !C.getArgs().hasArg(options::OPT_Qunused_arguments);

  // Claim -fdriver-only here.
  (void)C.getArgs().hasArg(options::OPT_fdriver_only);
  // Claim -### here.
  (void)C.getArgs().hasArg(options::OPT__HASH_HASH_HASH);

  // Claim --driver-mode, --rsp-quoting, it was handled earlier.
  (void)C.getArgs().hasArg(options::OPT_driver_mode);
  (void)C.getArgs().hasArg(options::OPT_rsp_quoting);

  bool HasAssembleJob = llvm::any_of(C.getJobs(), [](auto &J) {
    // Match ClangAs and other derived assemblers of Tool. ClangAs uses a
    // longer ShortName "clang integrated assembler" while other assemblers just
    // use "assembler".
    return strstr(J.getCreator().getShortName(), "assembler");
  });
  for (Arg *A : C.getArgs()) {
    // FIXME: It would be nice to be able to send the argument to the
    // DiagnosticsEngine, so that extra values, position, and so on could be
    // printed.
    if (!A->isClaimed()) {
      if (A->getOption().hasFlag(options::NoArgumentUnused))
        continue;

      // Suppress the warning automatically if this is just a flag, and it is an
      // instance of an argument we already claimed.
      const Option &Opt = A->getOption();
      if (Opt.getKind() == Option::FlagClass) {
        bool DuplicateClaimed = false;

        for (const Arg *AA : C.getArgs().filtered(&Opt)) {
          if (AA->isClaimed()) {
            DuplicateClaimed = true;
            break;
          }
        }

        if (DuplicateClaimed)
          continue;
      }

      // In clang-cl, don't mention unknown arguments here since they have
      // already been warned about.
      if (!IsCLMode() || !A->getOption().matches(options::OPT_UNKNOWN)) {
        if (A->getOption().hasFlag(options::TargetSpecific) &&
            !A->isIgnoredTargetSpecific() && !HasAssembleJob &&
            // When for example -### or -v is used
            // without a file, target specific options are not
            // consumed/validated.
            // Instead emitting an error emit a warning instead.
            !C.getActions().empty()) {
          Diag(diag::err_drv_unsupported_opt_for_target)
              << A->getSpelling() << getTargetTriple();
        } else if (ReportUnusedArguments) {
          Diag(clang::diag::warn_drv_unused_argument)
              << A->getAsString(C.getArgs());
        }
      }
    }
  }
}

namespace {
/// Utility class to control the collapse of dependent actions and select the
/// tools accordingly.
class ToolSelector final {
  /// The tool chain this selector refers to.
  const ToolChain &TC;

  /// The compilation this selector refers to.
  const Compilation &C;

  /// The base action this selector refers to.
  const JobAction *BaseAction;

  /// Set to true if the current toolchain refers to host actions.
  bool IsHostSelector;

  /// Set to true if save-temps and embed-bitcode functionalities are active.
  bool SaveTemps;
  bool EmbedBitcode;

  /// Get previous dependent action or null if that does not exist. If
  /// \a CanBeCollapsed is false, that action must be legal to collapse or
  /// null will be returned.
  const JobAction *getPrevDependentAction(const ActionList &Inputs,
                                          ActionList &SavedOffloadAction,
                                          bool CanBeCollapsed = true) {
    // An option can be collapsed only if it has a single input.
    if (Inputs.size() != 1)
      return nullptr;

    Action *CurAction = *Inputs.begin();
    if (CanBeCollapsed &&
        !CurAction->isCollapsingWithNextDependentActionLegal())
      return nullptr;

    // If the input action is an offload action. Look through it and save any
    // offload action that can be dropped in the event of a collapse.
    if (auto *OA = dyn_cast<OffloadAction>(CurAction)) {
      // If the dependent action is a device action, we will attempt to collapse
      // only with other device actions. Otherwise, we would do the same but
      // with host actions only.
      if (!IsHostSelector) {
        if (OA->hasSingleDeviceDependence(/*DoNotConsiderHostActions=*/true)) {
          CurAction =
              OA->getSingleDeviceDependence(/*DoNotConsiderHostActions=*/true);
          if (CanBeCollapsed &&
              !CurAction->isCollapsingWithNextDependentActionLegal())
            return nullptr;
          SavedOffloadAction.push_back(OA);
          return dyn_cast<JobAction>(CurAction);
        }
      } else if (OA->hasHostDependence()) {
        CurAction = OA->getHostDependence();
        if (CanBeCollapsed &&
            !CurAction->isCollapsingWithNextDependentActionLegal())
          return nullptr;
        SavedOffloadAction.push_back(OA);
        return dyn_cast<JobAction>(CurAction);
      }
      return nullptr;
    }

    return dyn_cast<JobAction>(CurAction);
  }

  /// Return true if an assemble action can be collapsed.
  bool canCollapseAssembleAction() const {
    return TC.useIntegratedAs() && !SaveTemps &&
           !C.getArgs().hasArg(options::OPT_via_file_asm) &&
           !C.getArgs().hasArg(options::OPT__SLASH_FA) &&
           !C.getArgs().hasArg(options::OPT__SLASH_Fa) &&
           !C.getArgs().hasArg(options::OPT_dxc_Fc);
  }

  /// Return true if a preprocessor action can be collapsed.
  bool canCollapsePreprocessorAction() const {
    return !C.getArgs().hasArg(options::OPT_no_integrated_cpp) &&
           !C.getArgs().hasArg(options::OPT_traditional_cpp) && !SaveTemps &&
           !C.getArgs().hasArg(options::OPT_rewrite_objc);
  }

  /// Struct that relates an action with the offload actions that would be
  /// collapsed with it.
  struct JobActionInfo final {
    /// The action this info refers to.
    const JobAction *JA = nullptr;
    /// The offload actions we need to take care off if this action is
    /// collapsed.
    ActionList SavedOffloadAction;
  };

  /// Append collapsed offload actions from the give nnumber of elements in the
  /// action info array.
  static void AppendCollapsedOffloadAction(ActionList &CollapsedOffloadAction,
                                           ArrayRef<JobActionInfo> &ActionInfo,
                                           unsigned ElementNum) {
    assert(ElementNum <= ActionInfo.size() && "Invalid number of elements.");
    for (unsigned I = 0; I < ElementNum; ++I)
      CollapsedOffloadAction.append(ActionInfo[I].SavedOffloadAction.begin(),
                                    ActionInfo[I].SavedOffloadAction.end());
  }

  /// Functions that attempt to perform the combining. They detect if that is
  /// legal, and if so they update the inputs \a Inputs and the offload action
  /// that were collapsed in \a CollapsedOffloadAction. A tool that deals with
  /// the combined action is returned. If the combining is not legal or if the
  /// tool does not exist, null is returned.
  /// Currently three kinds of collapsing are supported:
  ///  - Assemble + Backend + Compile;
  ///  - Assemble + Backend ;
  ///  - Backend + Compile.
  const Tool *
  combineAssembleBackendCompile(ArrayRef<JobActionInfo> ActionInfo,
                                ActionList &Inputs,
                                ActionList &CollapsedOffloadAction) {
    if (ActionInfo.size() < 3 || !canCollapseAssembleAction())
      return nullptr;
    auto *AJ = dyn_cast<AssembleJobAction>(ActionInfo[0].JA);
    auto *BJ = dyn_cast<BackendJobAction>(ActionInfo[1].JA);
    auto *CJ = dyn_cast<CompileJobAction>(ActionInfo[2].JA);
    if (!AJ || !BJ || !CJ)
      return nullptr;

    // Get compiler tool.
    const Tool *T = TC.SelectTool(*CJ);
    if (!T)
      return nullptr;

    // Can't collapse if we don't have codegen support unless we are
    // emitting LLVM IR.
    bool OutputIsLLVM = types::isLLVMIR(ActionInfo[0].JA->getType());
    if (!T->hasIntegratedBackend() && !(OutputIsLLVM && T->canEmitIR()))
      return nullptr;

    // When using -fembed-bitcode, it is required to have the same tool (clang)
    // for both CompilerJA and BackendJA. Otherwise, combine two stages.
    if (EmbedBitcode) {
      const Tool *BT = TC.SelectTool(*BJ);
      if (BT == T)
        return nullptr;
    }

    if (!T->hasIntegratedAssembler())
      return nullptr;

    Inputs = CJ->getInputs();
    AppendCollapsedOffloadAction(CollapsedOffloadAction, ActionInfo,
                                 /*NumElements=*/3);
    return T;
  }
  const Tool *combineAssembleBackend(ArrayRef<JobActionInfo> ActionInfo,
                                     ActionList &Inputs,
                                     ActionList &CollapsedOffloadAction) {
    if (ActionInfo.size() < 2 || !canCollapseAssembleAction())
      return nullptr;
    auto *AJ = dyn_cast<AssembleJobAction>(ActionInfo[0].JA);
    auto *BJ = dyn_cast<BackendJobAction>(ActionInfo[1].JA);
    if (!AJ || !BJ)
      return nullptr;

    // Get backend tool.
    const Tool *T = TC.SelectTool(*BJ);
    if (!T)
      return nullptr;

    if (!T->hasIntegratedAssembler())
      return nullptr;

    Inputs = BJ->getInputs();
    AppendCollapsedOffloadAction(CollapsedOffloadAction, ActionInfo,
                                 /*NumElements=*/2);
    return T;
  }
  const Tool *combineBackendCompile(ArrayRef<JobActionInfo> ActionInfo,
                                    ActionList &Inputs,
                                    ActionList &CollapsedOffloadAction) {
    if (ActionInfo.size() < 2)
      return nullptr;
    auto *BJ = dyn_cast<BackendJobAction>(ActionInfo[0].JA);
    auto *CJ = dyn_cast<CompileJobAction>(ActionInfo[1].JA);
    if (!BJ || !CJ)
      return nullptr;

    auto HasBitcodeInput = [](const JobActionInfo &AI) {
      for (auto &Input : AI.JA->getInputs())
        if (!types::isLLVMIR(Input->getType()))
          return false;
      return true;
    };

    // Check if the initial input (to the compile job or its predessor if one
    // exists) is LLVM bitcode. In that case, no preprocessor step is required
    // and we can still collapse the compile and backend jobs when we have
    // -save-temps. I.e. there is no need for a separate compile job just to
    // emit unoptimized bitcode.
    bool InputIsBitcode = all_of(ActionInfo, HasBitcodeInput);
    if (SaveTemps && !InputIsBitcode)
      return nullptr;

    // Get compiler tool.
    const Tool *T = TC.SelectTool(*CJ);
    if (!T)
      return nullptr;

    // Can't collapse if we don't have codegen support unless we are
    // emitting LLVM IR.
    bool OutputIsLLVM = types::isLLVMIR(ActionInfo[0].JA->getType());
    if (!T->hasIntegratedBackend() && !(OutputIsLLVM && T->canEmitIR()))
      return nullptr;

    if (T->canEmitIR() && EmbedBitcode)
      return nullptr;

    Inputs = CJ->getInputs();
    AppendCollapsedOffloadAction(CollapsedOffloadAction, ActionInfo,
                                 /*NumElements=*/2);
    return T;
  }

  /// Updates the inputs if the obtained tool supports combining with
  /// preprocessor action, and the current input is indeed a preprocessor
  /// action. If combining results in the collapse of offloading actions, those
  /// are appended to \a CollapsedOffloadAction.
  void combineWithPreprocessor(const Tool *T, ActionList &Inputs,
                               ActionList &CollapsedOffloadAction) {
    if (!T || !canCollapsePreprocessorAction() || !T->hasIntegratedCPP())
      return;

    // Attempt to get a preprocessor action dependence.
    ActionList PreprocessJobOffloadActions;
    ActionList NewInputs;
    for (Action *A : Inputs) {
      auto *PJ = getPrevDependentAction({A}, PreprocessJobOffloadActions);
      if (!PJ || !isa<PreprocessJobAction>(PJ)) {
        NewInputs.push_back(A);
        continue;
      }

      // This is legal to combine. Append any offload action we found and add the
      // current input to preprocessor inputs.
      CollapsedOffloadAction.append(PreprocessJobOffloadActions.begin(),
                                    PreprocessJobOffloadActions.end());
      NewInputs.append(PJ->input_begin(), PJ->input_end());
    }
    Inputs = NewInputs;
  }

public:
  ToolSelector(const JobAction *BaseAction, const ToolChain &TC,
               const Compilation &C, bool SaveTemps, bool EmbedBitcode)
      : TC(TC), C(C), BaseAction(BaseAction), SaveTemps(SaveTemps),
        EmbedBitcode(EmbedBitcode) {
    assert(BaseAction && "Invalid base action.");
    IsHostSelector = BaseAction->getOffloadingDeviceKind() == Action::OFK_None;
  }

  /// Check if a chain of actions can be combined and return the tool that can
  /// handle the combination of actions. The pointer to the current inputs \a
  /// Inputs and the list of offload actions \a CollapsedOffloadActions
  /// connected to collapsed actions are updated accordingly. The latter enables
  /// the caller of the selector to process them afterwards instead of just
  /// dropping them. If no suitable tool is found, null will be returned.
  const Tool *getTool(ActionList &Inputs,
                      ActionList &CollapsedOffloadAction) {
    //
    // Get the largest chain of actions that we could combine.
    //

    SmallVector<JobActionInfo, 5> ActionChain(1);
    ActionChain.back().JA = BaseAction;
    while (ActionChain.back().JA) {
      const Action *CurAction = ActionChain.back().JA;

      // Grow the chain by one element.
      ActionChain.resize(ActionChain.size() + 1);
      JobActionInfo &AI = ActionChain.back();

      // Attempt to fill it with the
      AI.JA =
          getPrevDependentAction(CurAction->getInputs(), AI.SavedOffloadAction);
    }

    // Pop the last action info as it could not be filled.
    ActionChain.pop_back();

    //
    // Attempt to combine actions. If all combining attempts failed, just return
    // the tool of the provided action. At the end we attempt to combine the
    // action with any preprocessor action it may depend on.
    //

    const Tool *T = combineAssembleBackendCompile(ActionChain, Inputs,
                                                  CollapsedOffloadAction);
    if (!T)
      T = combineAssembleBackend(ActionChain, Inputs, CollapsedOffloadAction);
    if (!T)
      T = combineBackendCompile(ActionChain, Inputs, CollapsedOffloadAction);
    if (!T) {
      Inputs = BaseAction->getInputs();
      T = TC.SelectTool(*BaseAction);
    }

    combineWithPreprocessor(T, Inputs, CollapsedOffloadAction);
    return T;
  }
};
}

/// Return a string that uniquely identifies the result of a job. The bound arch
/// is not necessarily represented in the toolchain's triple -- for example,
/// armv7 and armv7s both map to the same triple -- so we need both in our map.
/// Also, we need to add the offloading device kind, as the same tool chain can
/// be used for host and device for some programming models, e.g. OpenMP.
static std::string GetTriplePlusArchString(const ToolChain *TC,
                                           StringRef BoundArch,
                                           Action::OffloadKind OffloadKind) {
  std::string TriplePlusArch = TC->getTriple().normalize();
  if (!BoundArch.empty()) {
    TriplePlusArch += "-";
    TriplePlusArch += BoundArch;
  }
  TriplePlusArch += "-";
  TriplePlusArch += Action::GetOffloadKindName(OffloadKind);
  return TriplePlusArch;
}

InputInfoList Driver::BuildJobsForAction(
    Compilation &C, const Action *A, const ToolChain *TC, StringRef BoundArch,
    bool AtTopLevel, bool MultipleArchs, const char *LinkingOutput,
    std::map<std::pair<const Action *, std::string>, InputInfoList>
        &CachedResults,
    Action::OffloadKind TargetDeviceOffloadKind) const {
  std::pair<const Action *, std::string> ActionTC = {
      A, GetTriplePlusArchString(TC, BoundArch, TargetDeviceOffloadKind)};
  auto CachedResult = CachedResults.find(ActionTC);
  if (CachedResult != CachedResults.end()) {
    return CachedResult->second;
  }
  InputInfoList Result = BuildJobsForActionNoCache(
      C, A, TC, BoundArch, AtTopLevel, MultipleArchs, LinkingOutput,
      CachedResults, TargetDeviceOffloadKind);
  CachedResults[ActionTC] = Result;
  return Result;
}

static void handleTimeTrace(Compilation &C, const ArgList &Args,
                            const JobAction *JA, const char *BaseInput,
                            const InputInfo &Result) {
  Arg *A =
      Args.getLastArg(options::OPT_ftime_trace, options::OPT_ftime_trace_EQ);
  if (!A)
    return;
  SmallString<128> Path;
  if (A->getOption().matches(options::OPT_ftime_trace_EQ)) {
    Path = A->getValue();
    if (llvm::sys::fs::is_directory(Path)) {
      SmallString<128> Tmp(Result.getFilename());
      llvm::sys::path::replace_extension(Tmp, "json");
      llvm::sys::path::append(Path, llvm::sys::path::filename(Tmp));
    }
  } else {
    if (Arg *DumpDir = Args.getLastArgNoClaim(options::OPT_dumpdir)) {
      // The trace file is ${dumpdir}${basename}.json. Note that dumpdir may not
      // end with a path separator.
      Path = DumpDir->getValue();
      Path += llvm::sys::path::filename(BaseInput);
    } else {
      Path = Result.getFilename();
    }
    llvm::sys::path::replace_extension(Path, "json");
  }
  const char *ResultFile = C.getArgs().MakeArgString(Path);
  C.addTimeTraceFile(ResultFile, JA);
  C.addResultFile(ResultFile, JA);
}

InputInfoList Driver::BuildJobsForActionNoCache(
    Compilation &C, const Action *A, const ToolChain *TC, StringRef BoundArch,
    bool AtTopLevel, bool MultipleArchs, const char *LinkingOutput,
    std::map<std::pair<const Action *, std::string>, InputInfoList>
        &CachedResults,
    Action::OffloadKind TargetDeviceOffloadKind) const {
  llvm::PrettyStackTraceString CrashInfo("Building compilation jobs");

  InputInfoList OffloadDependencesInputInfo;
  bool BuildingForOffloadDevice = TargetDeviceOffloadKind != Action::OFK_None;
  if (const OffloadAction *OA = dyn_cast<OffloadAction>(A)) {
    // The 'Darwin' toolchain is initialized only when its arguments are
    // computed. Get the default arguments for OFK_None to ensure that
    // initialization is performed before processing the offload action.
    // FIXME: Remove when darwin's toolchain is initialized during construction.
    C.getArgsForToolChain(TC, BoundArch, Action::OFK_None);

    // The offload action is expected to be used in four different situations.
    //
    // a) Set a toolchain/architecture/kind for a host action:
    //    Host Action 1 -> OffloadAction -> Host Action 2
    //
    // b) Set a toolchain/architecture/kind for a device action;
    //    Device Action 1 -> OffloadAction -> Device Action 2
    //
    // c) Specify a device dependence to a host action;
    //    Device Action 1  _
    //                      \
    //      Host Action 1  ---> OffloadAction -> Host Action 2
    //
    // d) Specify a host dependence to a device action.
    //      Host Action 1  _
    //                      \
    //    Device Action 1  ---> OffloadAction -> Device Action 2
    //
    // For a) and b), we just return the job generated for the dependences. For
    // c) and d) we override the current action with the host/device dependence
    // if the current toolchain is host/device and set the offload dependences
    // info with the jobs obtained from the device/host dependence(s).

    // If there is a single device option or has no host action, just generate
    // the job for it.
    if (OA->hasSingleDeviceDependence() || !OA->hasHostDependence()) {
      InputInfoList DevA;
      OA->doOnEachDeviceDependence([&](Action *DepA, const ToolChain *DepTC,
                                       const char *DepBoundArch) {
        DevA.append(BuildJobsForAction(C, DepA, DepTC, DepBoundArch, AtTopLevel,
                                       /*MultipleArchs*/ !!DepBoundArch,
                                       LinkingOutput, CachedResults,
                                       DepA->getOffloadingDeviceKind()));
      });
      return DevA;
    }

    // If 'Action 2' is host, we generate jobs for the device dependences and
    // override the current action with the host dependence. Otherwise, we
    // generate the host dependences and override the action with the device
    // dependence. The dependences can't therefore be a top-level action.
    OA->doOnEachDependence(
        /*IsHostDependence=*/BuildingForOffloadDevice,
        [&](Action *DepA, const ToolChain *DepTC, const char *DepBoundArch) {
          OffloadDependencesInputInfo.append(BuildJobsForAction(
              C, DepA, DepTC, DepBoundArch, /*AtTopLevel=*/false,
              /*MultipleArchs*/ !!DepBoundArch, LinkingOutput, CachedResults,
              DepA->getOffloadingDeviceKind()));
        });

    A = BuildingForOffloadDevice
            ? OA->getSingleDeviceDependence(/*DoNotConsiderHostActions=*/true)
            : OA->getHostDependence();

    // We may have already built this action as a part of the offloading
    // toolchain, return the cached input if so.
    std::pair<const Action *, std::string> ActionTC = {
        OA->getHostDependence(),
        GetTriplePlusArchString(TC, BoundArch, TargetDeviceOffloadKind)};
    auto It = CachedResults.find(ActionTC);
    if (It != CachedResults.end()) {
      InputInfoList Inputs = It->second;
      Inputs.append(OffloadDependencesInputInfo);
      return Inputs;
    }
  }

  if (const InputAction *IA = dyn_cast<InputAction>(A)) {
    // FIXME: It would be nice to not claim this here; maybe the old scheme of
    // just using Args was better?
    const Arg &Input = IA->getInputArg();
    Input.claim();
    if (Input.getOption().matches(options::OPT_INPUT)) {
      const char *Name = Input.getValue();
      return {InputInfo(A, Name, /* _BaseInput = */ Name)};
    }
    return {InputInfo(A, &Input, /* _BaseInput = */ "")};
  }

  if (const BindArchAction *BAA = dyn_cast<BindArchAction>(A)) {
    const ToolChain *TC;
    StringRef ArchName = BAA->getArchName();

    if (!ArchName.empty())
      TC = &getToolChain(C.getArgs(),
                         computeTargetTriple(*this, TargetTriple,
                                             C.getArgs(), ArchName));
    else
      TC = &C.getDefaultToolChain();

    return BuildJobsForAction(C, *BAA->input_begin(), TC, ArchName, AtTopLevel,
                              MultipleArchs, LinkingOutput, CachedResults,
                              TargetDeviceOffloadKind);
  }


  ActionList Inputs = A->getInputs();

  const JobAction *JA = cast<JobAction>(A);
  ActionList CollapsedOffloadActions;

  ToolSelector TS(JA, *TC, C, isSaveTempsEnabled(),
                  embedBitcodeInObject() && !isUsingLTO());
  const Tool *T = TS.getTool(Inputs, CollapsedOffloadActions);

  if (!T)
    return {InputInfo()};

  // If we've collapsed action list that contained OffloadAction we
  // need to build jobs for host/device-side inputs it may have held.
  for (const auto *OA : CollapsedOffloadActions)
    cast<OffloadAction>(OA)->doOnEachDependence(
        /*IsHostDependence=*/BuildingForOffloadDevice,
        [&](Action *DepA, const ToolChain *DepTC, const char *DepBoundArch) {
          OffloadDependencesInputInfo.append(BuildJobsForAction(
              C, DepA, DepTC, DepBoundArch, /* AtTopLevel */ false,
              /*MultipleArchs=*/!!DepBoundArch, LinkingOutput, CachedResults,
              DepA->getOffloadingDeviceKind()));
        });

  // Only use pipes when there is exactly one input.
  InputInfoList InputInfos;
  for (const Action *Input : Inputs) {
    // Treat dsymutil and verify sub-jobs as being at the top-level too, they
    // shouldn't get temporary output names.
    // FIXME: Clean this up.
    bool SubJobAtTopLevel =
        AtTopLevel && (isa<DsymutilJobAction>(A) || isa<VerifyJobAction>(A));
    InputInfos.append(BuildJobsForAction(
        C, Input, TC, BoundArch, SubJobAtTopLevel, MultipleArchs, LinkingOutput,
        CachedResults, A->getOffloadingDeviceKind()));
  }

  // Always use the first file input as the base input.
  const char *BaseInput = InputInfos[0].getBaseInput();
  for (auto &Info : InputInfos) {
    if (Info.isFilename()) {
      BaseInput = Info.getBaseInput();
      break;
    }
  }

  // ... except dsymutil actions, which use their actual input as the base
  // input.
  if (JA->getType() == types::TY_dSYM)
    BaseInput = InputInfos[0].getFilename();

  // Append outputs of offload device jobs to the input list
  if (!OffloadDependencesInputInfo.empty())
    InputInfos.append(OffloadDependencesInputInfo.begin(),
                      OffloadDependencesInputInfo.end());

  // Set the effective triple of the toolchain for the duration of this job.
  llvm::Triple EffectiveTriple;
  const ToolChain &ToolTC = T->getToolChain();
  const ArgList &Args =
      C.getArgsForToolChain(TC, BoundArch, A->getOffloadingDeviceKind());
  if (InputInfos.size() != 1) {
    EffectiveTriple = llvm::Triple(ToolTC.ComputeEffectiveClangTriple(Args));
  } else {
    // Pass along the input type if it can be unambiguously determined.
    EffectiveTriple = llvm::Triple(
        ToolTC.ComputeEffectiveClangTriple(Args, InputInfos[0].getType()));
  }
  RegisterEffectiveTriple TripleRAII(ToolTC, EffectiveTriple);

  // Determine the place to write output to, if any.
  InputInfo Result;
  InputInfoList UnbundlingResults;
  if (auto *UA = dyn_cast<OffloadUnbundlingJobAction>(JA)) {
    // If we have an unbundling job, we need to create results for all the
    // outputs. We also update the results cache so that other actions using
    // this unbundling action can get the right results.
    for (auto &UI : UA->getDependentActionsInfo()) {
      assert(UI.DependentOffloadKind != Action::OFK_None &&
             "Unbundling with no offloading??");

      // Unbundling actions are never at the top level. When we generate the
      // offloading prefix, we also do that for the host file because the
      // unbundling action does not change the type of the output which can
      // cause a overwrite.
      std::string OffloadingPrefix = Action::GetOffloadingFileNamePrefix(
          UI.DependentOffloadKind,
          UI.DependentToolChain->getTriple().normalize(),
          /*CreatePrefixForHost=*/true);
      auto CurI = InputInfo(
          UA,
          GetNamedOutputPath(C, *UA, BaseInput, UI.DependentBoundArch,
                             /*AtTopLevel=*/false,
                             MultipleArchs ||
                                 UI.DependentOffloadKind == Action::OFK_HIP,
                             OffloadingPrefix),
          BaseInput);
      if (UI.DependentOffloadKind == Action::OFK_Host &&
          llvm::sys::path::extension(InputInfos[0].getFilename()) == ".a")
        CurI = InputInfos[0];
      // Save the unbundling result.
      UnbundlingResults.push_back(CurI);

      // Get the unique string identifier for this dependence and cache the
      // result.
      StringRef Arch;
      if (TargetDeviceOffloadKind == Action::OFK_HIP ||
          TargetDeviceOffloadKind == Action::OFK_OpenMP) {
        if (UI.DependentOffloadKind == Action::OFK_Host)
          Arch = StringRef();
        else if (TargetDeviceOffloadKind == Action::OFK_HIP)
          Arch = UI.DependentBoundArch;
        else if (TargetDeviceOffloadKind == Action::OFK_OpenMP)
          Arch = UI.DependentToolChain->getTargetID();
      } else
        Arch = BoundArch;

      CachedResults[{A, GetTriplePlusArchString(UI.DependentToolChain, Arch,
                                                UI.DependentOffloadKind)}] = {
          CurI};
    }

    if (BoundArch == "gnu") {
      BoundArch = StringRef("");
    }
    // Now that we have all the results generated, select the one that should be
    // returned for the current depending action.
    std::pair<const Action *, std::string> ActionTC = {
        A, GetTriplePlusArchString(TC, BoundArch, TargetDeviceOffloadKind)};
    assert(CachedResults.find(ActionTC) != CachedResults.end() &&
           "Result does not exist??");
    Result = CachedResults[ActionTC].front();
  } else if (JA->getType() == types::TY_Nothing)
    Result = {InputInfo(A, BaseInput)};
  else {
    // We only have to generate a prefix for the host if this is not a top-level
    // action.
    std::string OffloadingPrefix = Action::GetOffloadingFileNamePrefix(
        A->getOffloadingDeviceKind(), EffectiveTriple.normalize(),
        /*CreatePrefixForHost=*/isa<OffloadPackagerJobAction>(A) ||
            !(A->getOffloadingHostActiveKinds() == Action::OFK_None ||
              AtTopLevel));
    StringRef TargetIDStr = TC->getTargetID();
    if (!TargetIDStr.empty() && BoundArch.empty()) {
      BoundArch = TargetIDStr;
      OffloadingPrefix.append("-").append(TargetIDStr.str());
    }

    Result = InputInfo(A, GetNamedOutputPath(C, *JA, BaseInput, BoundArch,
                                             AtTopLevel, MultipleArchs,
                                             OffloadingPrefix),
                       BaseInput);
    if (T->canEmitIR() && OffloadingPrefix.empty())
      handleTimeTrace(C, Args, JA, BaseInput, Result);
  }

  if (CCCPrintBindings && !CCGenDiagnostics) {
    llvm::errs() << "# \"" << T->getToolChain().getTripleString() << '"'
                 << " - \"" << T->getName() << "\", inputs: [";
    for (unsigned i = 0, e = InputInfos.size(); i != e; ++i) {
      llvm::errs() << InputInfos[i].getAsString();
      if (i + 1 != e)
        llvm::errs() << ", ";
    }
    if (UnbundlingResults.empty())
      llvm::errs() << "], output: " << Result.getAsString() << "\n";
    else {
      llvm::errs() << "], outputs: [";
      for (unsigned i = 0, e = UnbundlingResults.size(); i != e; ++i) {
        llvm::errs() << UnbundlingResults[i].getAsString();
        if (i + 1 != e)
          llvm::errs() << ", ";
      }
      llvm::errs() << "] \n";
    }
  } else {
    if (UnbundlingResults.empty())
      T->ConstructJob(C, *JA, Result, InputInfos, Args, LinkingOutput);
    else
      T->ConstructJobMultipleOutputs(C, *JA, UnbundlingResults, InputInfos,
                                     Args, LinkingOutput);
  }
  return {Result};
}

const char *Driver::getDefaultImageName() const {
  llvm::Triple Target(llvm::Triple::normalize(TargetTriple));
  return Target.isOSWindows() ? "a.exe" : "a.out";
}

/// Create output filename based on ArgValue, which could either be a
/// full filename, filename without extension, or a directory. If ArgValue
/// does not provide a filename, then use BaseName, and use the extension
/// suitable for FileType.
static const char *MakeCLOutputFilename(const ArgList &Args, StringRef ArgValue,
                                        StringRef BaseName,
                                        types::ID FileType) {
  SmallString<128> Filename = ArgValue;

  if (ArgValue.empty()) {
    // If the argument is empty, output to BaseName in the current dir.
    Filename = BaseName;
  } else if (llvm::sys::path::is_separator(Filename.back())) {
    // If the argument is a directory, output to BaseName in that dir.
    llvm::sys::path::append(Filename, BaseName);
  }

  if (!llvm::sys::path::has_extension(ArgValue)) {
    // If the argument didn't provide an extension, then set it.
    const char *Extension = types::getTypeTempSuffix(FileType, true);

    if (FileType == types::TY_Image &&
        Args.hasArg(options::OPT__SLASH_LD, options::OPT__SLASH_LDd)) {
      // The output file is a dll.
      Extension = "dll";
    }

    llvm::sys::path::replace_extension(Filename, Extension);
  }

  return Args.MakeArgString(Filename.c_str());
}

static bool HasPreprocessOutput(const Action &JA) {
  if (isa<PreprocessJobAction>(JA))
    return true;
  if (isa<OffloadAction>(JA) && isa<PreprocessJobAction>(JA.getInputs()[0]))
    return true;
  if (isa<OffloadBundlingJobAction>(JA) &&
      HasPreprocessOutput(*(JA.getInputs()[0])))
    return true;
  return false;
}

const char *Driver::CreateTempFile(Compilation &C, StringRef Prefix,
                                   StringRef Suffix, bool MultipleArchs,
                                   StringRef BoundArch,
                                   bool NeedUniqueDirectory) const {
  SmallString<128> TmpName;
  Arg *A = C.getArgs().getLastArg(options::OPT_fcrash_diagnostics_dir);
  std::optional<std::string> CrashDirectory =
      CCGenDiagnostics && A
          ? std::string(A->getValue())
          : llvm::sys::Process::GetEnv("CLANG_CRASH_DIAGNOSTICS_DIR");
  if (CrashDirectory) {
    if (!getVFS().exists(*CrashDirectory))
      llvm::sys::fs::create_directories(*CrashDirectory);
    SmallString<128> Path(*CrashDirectory);
    llvm::sys::path::append(Path, Prefix);
    const char *Middle = !Suffix.empty() ? "-%%%%%%." : "-%%%%%%";
    if (std::error_code EC =
            llvm::sys::fs::createUniqueFile(Path + Middle + Suffix, TmpName)) {
      Diag(clang::diag::err_unable_to_make_temp) << EC.message();
      return "";
    }
  } else {
    if (MultipleArchs && !BoundArch.empty()) {
      if (NeedUniqueDirectory) {
        TmpName = GetTemporaryDirectory(Prefix);
        llvm::sys::path::append(TmpName,
                                Twine(Prefix) + "-" + BoundArch + "." + Suffix);
      } else {
        TmpName =
            GetTemporaryPath((Twine(Prefix) + "-" + BoundArch).str(), Suffix);
      }

    } else {
      TmpName = GetTemporaryPath(Prefix, Suffix);
    }
  }
  return C.addTempFile(C.getArgs().MakeArgString(TmpName));
}

// Calculate the output path of the module file when compiling a module unit
// with the `-fmodule-output` option or `-fmodule-output=` option specified.
// The behavior is:
// - If `-fmodule-output=` is specfied, then the module file is
//   writing to the value.
// - Otherwise if the output object file of the module unit is specified, the
// output path
//   of the module file should be the same with the output object file except
//   the corresponding suffix. This requires both `-o` and `-c` are specified.
// - Otherwise, the output path of the module file will be the same with the
//   input with the corresponding suffix.
static const char *GetModuleOutputPath(Compilation &C, const JobAction &JA,
                                       const char *BaseInput) {
  assert(isa<PrecompileJobAction>(JA) && JA.getType() == types::TY_ModuleFile &&
         (C.getArgs().hasArg(options::OPT_fmodule_output) ||
          C.getArgs().hasArg(options::OPT_fmodule_output_EQ)));

  SmallString<256> OutputPath =
      tools::getCXX20NamedModuleOutputPath(C.getArgs(), BaseInput);

  return C.addResultFile(C.getArgs().MakeArgString(OutputPath.c_str()), &JA);
}

const char *Driver::GetNamedOutputPath(Compilation &C, const JobAction &JA,
                                       const char *BaseInput,
                                       StringRef OrigBoundArch, bool AtTopLevel,
                                       bool MultipleArchs,
                                       StringRef OffloadingPrefix) const {
  std::string BoundArch = OrigBoundArch.str();
  if (is_style_windows(llvm::sys::path::Style::native)) {
    // BoundArch may contains ':', which is invalid in file names on Windows,
    // therefore replace it with '%'.
    llvm::replace(BoundArch, ':', '@');
  }

  llvm::PrettyStackTraceString CrashInfo("Computing output path");
  // Output to a user requested destination?
  if (AtTopLevel && !isa<DsymutilJobAction>(JA) && !isa<VerifyJobAction>(JA)) {
    if (Arg *FinalOutput = C.getArgs().getLastArg(options::OPT_o))
      return C.addResultFile(FinalOutput->getValue(), &JA);
  }

  // For /P, preprocess to file named after BaseInput.
  if (C.getArgs().hasArg(options::OPT__SLASH_P)) {
    assert(AtTopLevel && isa<PreprocessJobAction>(JA));
    StringRef BaseName = llvm::sys::path::filename(BaseInput);
    StringRef NameArg;
    if (Arg *A = C.getArgs().getLastArg(options::OPT__SLASH_Fi))
      NameArg = A->getValue();
    return C.addResultFile(
        MakeCLOutputFilename(C.getArgs(), NameArg, BaseName, types::TY_PP_C),
        &JA);
  }

  // Default to writing to stdout?
  if (AtTopLevel && !CCGenDiagnostics && HasPreprocessOutput(JA)) {
    return "-";
  }

  if (JA.getType() == types::TY_ModuleFile &&
      C.getArgs().getLastArg(options::OPT_module_file_info)) {
    return "-";
  }

  if (JA.getType() == types::TY_PP_Asm &&
      C.getArgs().hasArg(options::OPT_dxc_Fc)) {
    StringRef FcValue = C.getArgs().getLastArgValue(options::OPT_dxc_Fc);
    // TODO: Should we use `MakeCLOutputFilename` here? If so, we can probably
    // handle this as part of the SLASH_Fa handling below.
    return C.addResultFile(C.getArgs().MakeArgString(FcValue.str()), &JA);
  }

  if ((JA.getType() == types::TY_Object &&
       C.getArgs().hasArg(options::OPT_dxc_Fo)) ||
      JA.getType() == types::TY_DX_CONTAINER) {
    StringRef FoValue = C.getArgs().getLastArgValue(options::OPT_dxc_Fo);
    // If we are targeting DXIL and not validating or translating, we should set
    // the final result file. Otherwise we should emit to a temporary.
    if (C.getDefaultToolChain().getTriple().isDXIL()) {
      const auto &TC = static_cast<const toolchains::HLSLToolChain &>(
          C.getDefaultToolChain());
      // Fo can be empty here if the validator is running for a compiler flow
      // that is using Fc or just printing disassembly.
      if (TC.isLastJob(C.getArgs(), JA.getKind()) && !FoValue.empty())
        return C.addResultFile(C.getArgs().MakeArgString(FoValue.str()), &JA);
      StringRef Name = llvm::sys::path::filename(BaseInput);
      std::pair<StringRef, StringRef> Split = Name.split('.');
      const char *Suffix = types::getTypeTempSuffix(JA.getType(), true);
      return CreateTempFile(C, Split.first, Suffix, false);
    }
    // We don't have SPIRV-val integrated (yet), so for now we can assume this
    // is the final output.
    assert(C.getDefaultToolChain().getTriple().isSPIRV());
    return C.addResultFile(C.getArgs().MakeArgString(FoValue.str()), &JA);
  }

  // Is this the assembly listing for /FA?
  if (JA.getType() == types::TY_PP_Asm &&
      (C.getArgs().hasArg(options::OPT__SLASH_FA) ||
       C.getArgs().hasArg(options::OPT__SLASH_Fa))) {
    // Use /Fa and the input filename to determine the asm file name.
    StringRef BaseName = llvm::sys::path::filename(BaseInput);
    StringRef FaValue = C.getArgs().getLastArgValue(options::OPT__SLASH_Fa);
    return C.addResultFile(
        MakeCLOutputFilename(C.getArgs(), FaValue, BaseName, JA.getType()),
        &JA);
  }

  if (JA.getType() == types::TY_API_INFO &&
      C.getArgs().hasArg(options::OPT_emit_extension_symbol_graphs) &&
      C.getArgs().hasArg(options::OPT_o))
    Diag(clang::diag::err_drv_unexpected_symbol_graph_output)
        << C.getArgs().getLastArgValue(options::OPT_o);

  // DXC defaults to standard out when generating assembly. We check this after
  // any DXC flags that might specify a file.
  if (AtTopLevel && JA.getType() == types::TY_PP_Asm && IsDXCMode())
    return "-";

  bool SpecifiedModuleOutput =
      C.getArgs().hasArg(options::OPT_fmodule_output) ||
      C.getArgs().hasArg(options::OPT_fmodule_output_EQ);
  if (MultipleArchs && SpecifiedModuleOutput)
    Diag(clang::diag::err_drv_module_output_with_multiple_arch);

  // If we're emitting a module output with the specified option
  // `-fmodule-output`.
  if (!AtTopLevel && isa<PrecompileJobAction>(JA) &&
      JA.getType() == types::TY_ModuleFile && SpecifiedModuleOutput) {
    assert(!C.getArgs().hasArg(options::OPT_modules_reduced_bmi));
    return GetModuleOutputPath(C, JA, BaseInput);
  }

  // Output to a temporary file?
  if ((!AtTopLevel && !isSaveTempsEnabled() &&
       !C.getArgs().hasArg(options::OPT__SLASH_Fo)) ||
      CCGenDiagnostics) {
    StringRef Name = llvm::sys::path::filename(BaseInput);
    size_t pos = Name.find_last_of(".");
    StringRef PrefixName = Name.substr(0, pos);
    SmallString<128> fname(PrefixName.str().c_str());
    if (!BoundArch.empty()) {
      fname += "-";
      fname.append(BoundArch);
    }
    SmallString<128> TmpName;
    std::pair<StringRef, StringRef> Split = Name.split('.');
    const char *Suffix =
        types::getTypeTempSuffix(JA.getType(), IsCLMode() || IsDXCMode());
    // The non-offloading toolchain on Darwin requires deterministic input
    // file name for binaries to be deterministic, therefore it needs unique
    // directory.
    llvm::Triple Triple(C.getDriver().getTargetTriple());
    bool NeedUniqueDirectory =
        (JA.getOffloadingDeviceKind() == Action::OFK_None ||
         JA.getOffloadingDeviceKind() == Action::OFK_Host) &&
        Triple.isOSDarwin();
    return CreateTempFile(C, Split.first, Suffix, MultipleArchs, BoundArch,
                          NeedUniqueDirectory);
  }

  SmallString<128> BasePath(BaseInput);
  SmallString<128> ExternalPath("");
  StringRef BaseName;

  // Dsymutil actions should use the full path.
  if (isa<DsymutilJobAction>(JA) && C.getArgs().hasArg(options::OPT_dsym_dir)) {
    ExternalPath += C.getArgs().getLastArg(options::OPT_dsym_dir)->getValue();
    // We use posix style here because the tests (specifically
    // darwin-dsymutil.c) demonstrate that posix style paths are acceptable
    // even on Windows and if we don't then the similar test covering this
    // fails.
    llvm::sys::path::append(ExternalPath, llvm::sys::path::Style::posix,
                            llvm::sys::path::filename(BasePath));
    BaseName = ExternalPath;
  } else if (isa<DsymutilJobAction>(JA) || isa<VerifyJobAction>(JA))
    BaseName = BasePath;
  else
    BaseName = llvm::sys::path::filename(BasePath);

  // Determine what the derived output name should be.
  const char *NamedOutput;

  if ((JA.getType() == types::TY_Object || JA.getType() == types::TY_LTO_BC) &&
      C.getArgs().hasArg(options::OPT__SLASH_Fo, options::OPT__SLASH_o)) {
    // The /Fo or /o flag decides the object filename.
    StringRef Val =
        C.getArgs()
            .getLastArg(options::OPT__SLASH_Fo, options::OPT__SLASH_o)
            ->getValue();
    NamedOutput =
        MakeCLOutputFilename(C.getArgs(), Val, BaseName, types::TY_Object);
  } else if (JA.getType() == types::TY_Image &&
             C.getArgs().hasArg(options::OPT__SLASH_Fe,
                                options::OPT__SLASH_o)) {
    // The /Fe or /o flag names the linked file.
    StringRef Val =
        C.getArgs()
            .getLastArg(options::OPT__SLASH_Fe, options::OPT__SLASH_o)
            ->getValue();
    NamedOutput =
        MakeCLOutputFilename(C.getArgs(), Val, BaseName, types::TY_Image);
  } else if (JA.getType() == types::TY_Image) {
    if (IsCLMode()) {
      // clang-cl uses BaseName for the executable name.
      NamedOutput =
          MakeCLOutputFilename(C.getArgs(), "", BaseName, types::TY_Image);
    } else {
      SmallString<128> Output(getDefaultImageName());
      // HIP image for device compilation with -fno-gpu-rdc is per compilation
      // unit.
      bool IsHIPNoRDC = JA.getOffloadingDeviceKind() == Action::OFK_HIP &&
                        !C.getArgs().hasFlag(options::OPT_fgpu_rdc,
                                             options::OPT_fno_gpu_rdc, false);
      bool UseOutExtension = IsHIPNoRDC || isa<OffloadPackagerJobAction>(JA);
      if (UseOutExtension) {
        Output = BaseName;
        llvm::sys::path::replace_extension(Output, "");
      }
      Output += OffloadingPrefix;
      if (MultipleArchs && !BoundArch.empty()) {
        Output += "-";
        Output.append(BoundArch);
      }
      if (UseOutExtension)
        Output += ".out";
      NamedOutput = C.getArgs().MakeArgString(Output.c_str());
    }
  } else if (JA.getType() == types::TY_PCH && IsCLMode()) {
    NamedOutput = C.getArgs().MakeArgString(GetClPchPath(C, BaseName));
  } else if ((JA.getType() == types::TY_Plist || JA.getType() == types::TY_AST) &&
             C.getArgs().hasArg(options::OPT__SLASH_o)) {
    StringRef Val =
        C.getArgs()
            .getLastArg(options::OPT__SLASH_o)
            ->getValue();
    NamedOutput =
        MakeCLOutputFilename(C.getArgs(), Val, BaseName, types::TY_Object);
  } else {
    const char *Suffix = nullptr;
    if (BaseName.ends_with(".a"))
      Suffix = "a";
    else
      Suffix = types::getTypeTempSuffix(JA.getType(), IsCLMode() || IsDXCMode());
    assert(Suffix && "All types used for output should have a suffix.");

    std::string::size_type End = std::string::npos;
    if (!types::appendSuffixForType(JA.getType()))
      End = BaseName.rfind('.');
    SmallString<128> Suffixed(BaseName.substr(0, End));
    Suffixed += OffloadingPrefix;
    if (MultipleArchs && !BoundArch.empty()) {
      Suffixed += "-";
      Suffixed.append(BoundArch);
    }
    // When using both -save-temps and -emit-llvm, use a ".tmp.bc" suffix for
    // the unoptimized bitcode so that it does not get overwritten by the ".bc"
    // optimized bitcode output.
    auto IsAMDRDCInCompilePhase = [](const JobAction &JA,
                                     const llvm::opt::DerivedArgList &Args) {
      // The relocatable compilation in HIP and OpenMP implies -emit-llvm.
      // Similarly, use a ".tmp.bc" suffix for the unoptimized bitcode
      // (generated in the compile phase.)
      const ToolChain *TC = JA.getOffloadingToolChain();
      return isa<CompileJobAction>(JA) &&
             ((JA.getOffloadingDeviceKind() == Action::OFK_HIP &&
               Args.hasFlag(options::OPT_fgpu_rdc, options::OPT_fno_gpu_rdc,
                            false)) ||
              (JA.getOffloadingDeviceKind() == Action::OFK_OpenMP && TC &&
               TC->getTriple().isAMDGPU()));
    };
    if (!AtTopLevel && JA.getType() == types::TY_LLVM_BC &&
        (C.getArgs().hasArg(options::OPT_emit_llvm) ||
         IsAMDRDCInCompilePhase(JA, C.getArgs())))
      Suffixed += ".tmp";
    Suffixed += '.';
    Suffixed += Suffix;
    NamedOutput = C.getArgs().MakeArgString(Suffixed.c_str());
  }

  // Prepend object file path if -save-temps=obj
  if (!AtTopLevel && isSaveTempsObj() && C.getArgs().hasArg(options::OPT_o) &&
      JA.getType() != types::TY_PCH) {
    Arg *FinalOutput = C.getArgs().getLastArg(options::OPT_o);
    SmallString<128> TempPath(FinalOutput->getValue());
    llvm::sys::path::remove_filename(TempPath);
    StringRef OutputFileName = llvm::sys::path::filename(NamedOutput);
    llvm::sys::path::append(TempPath, OutputFileName);
    NamedOutput = C.getArgs().MakeArgString(TempPath.c_str());
  }

  // If we're saving temps and the temp file conflicts with the input file,
  // then avoid overwriting input file.
  if (!AtTopLevel && isSaveTempsEnabled() && NamedOutput == BaseName) {
    bool SameFile = false;
    SmallString<256> Result;
    llvm::sys::fs::current_path(Result);
    llvm::sys::path::append(Result, BaseName);
    llvm::sys::fs::equivalent(BaseInput, Result.c_str(), SameFile);
    // Must share the same path to conflict.
    if (SameFile) {
      StringRef Name = llvm::sys::path::filename(BaseInput);
      size_t pos = Name.find_last_of(".");
      StringRef PrefixName = Name.substr(0, pos);
      std::string TmpName = GetTemporaryPath(
          PrefixName,
          types::getTypeTempSuffix(JA.getType(), IsCLMode() || IsDXCMode()));
      return C.addTempFile(C.getArgs().MakeArgString(TmpName));
    }
  }

  // As an annoying special case, PCH generation doesn't strip the pathname.
  if (JA.getType() == types::TY_PCH && !IsCLMode()) {
    llvm::sys::path::remove_filename(BasePath);
    if (BasePath.empty())
      BasePath = NamedOutput;
    else
      llvm::sys::path::append(BasePath, NamedOutput);
    return C.addResultFile(C.getArgs().MakeArgString(BasePath.c_str()), &JA);
  }

  return C.addResultFile(NamedOutput, &JA);
}

std::string Driver::GetFilePath(StringRef Name, const ToolChain &TC) const {
  // Search for Name in a list of paths.
  auto SearchPaths = [&](const llvm::SmallVectorImpl<std::string> &P)
      -> std::optional<std::string> {
    // Respect a limited subset of the '-Bprefix' functionality in GCC by
    // attempting to use this prefix when looking for file paths.
    for (const auto &Dir : P) {
      if (Dir.empty())
        continue;
      SmallString<128> P(Dir[0] == '=' ? SysRoot + Dir.substr(1) : Dir);
      llvm::sys::path::append(P, Name);
      if (llvm::sys::fs::exists(Twine(P)))
        return std::string(P);
    }
    return std::nullopt;
  };

  if (auto P = SearchPaths(PrefixDirs))
    return *P;

  SmallString<128> R(ResourceDir);
  llvm::sys::path::append(R, Name);
  if (llvm::sys::fs::exists(Twine(R)))
    return std::string(R);

  SmallString<128> P(TC.getCompilerRTPath());
  llvm::sys::path::append(P, Name);
  if (llvm::sys::fs::exists(Twine(P)))
    return std::string(P);

  SmallString<128> D(Dir);
  llvm::sys::path::append(D, "..", Name);
  if (llvm::sys::fs::exists(Twine(D)))
    return std::string(D);

  if (auto P = SearchPaths(TC.getLibraryPaths()))
    return *P;

  if (auto P = SearchPaths(TC.getFilePaths()))
    return *P;

  SmallString<128> R2(ResourceDir);
  llvm::sys::path::append(R2, "..", "..", Name);
  if (llvm::sys::fs::exists(Twine(R2)))
    return std::string(R2);

  return std::string(Name);
}

void Driver::generatePrefixedToolNames(
    StringRef Tool, const ToolChain &TC,
    SmallVectorImpl<std::string> &Names) const {
  // FIXME: Needs a better variable than TargetTriple
  Names.emplace_back((TargetTriple + "-" + Tool).str());
  Names.emplace_back(Tool);
}

static bool ScanDirForExecutable(SmallString<128> &Dir, StringRef Name) {
  llvm::sys::path::append(Dir, Name);
  if (llvm::sys::fs::can_execute(Twine(Dir)))
    return true;
  llvm::sys::path::remove_filename(Dir);
  return false;
}

std::string Driver::GetProgramPath(StringRef Name, const ToolChain &TC) const {
  SmallVector<std::string, 2> TargetSpecificExecutables;
  generatePrefixedToolNames(Name, TC, TargetSpecificExecutables);

  // Respect a limited subset of the '-Bprefix' functionality in GCC by
  // attempting to use this prefix when looking for program paths.
  for (const auto &PrefixDir : PrefixDirs) {
    if (llvm::sys::fs::is_directory(PrefixDir)) {
      SmallString<128> P(PrefixDir);
      if (ScanDirForExecutable(P, Name))
        return std::string(P);
    } else {
      SmallString<128> P((PrefixDir + Name).str());
      if (llvm::sys::fs::can_execute(Twine(P)))
        return std::string(P);
    }
  }

  const ToolChain::path_list &List = TC.getProgramPaths();
  for (const auto &TargetSpecificExecutable : TargetSpecificExecutables) {
    // For each possible name of the tool look for it in
    // program paths first, then the path.
    // Higher priority names will be first, meaning that
    // a higher priority name in the path will be found
    // instead of a lower priority name in the program path.
    // E.g. <triple>-gcc on the path will be found instead
    // of gcc in the program path
    for (const auto &Path : List) {
      SmallString<128> P(Path);
      if (ScanDirForExecutable(P, TargetSpecificExecutable))
        return std::string(P);
    }

    // Fall back to the path
    if (llvm::ErrorOr<std::string> P =
            llvm::sys::findProgramByName(TargetSpecificExecutable))
      return *P;
  }

  return std::string(Name);
}

std::string Driver::GetStdModuleManifestPath(const Compilation &C,
                                             const ToolChain &TC) const {
  std::string error = "<NOT PRESENT>";

  switch (TC.GetCXXStdlibType(C.getArgs())) {
  case ToolChain::CST_Libcxx: {
    auto evaluate = [&](const char *library) -> std::optional<std::string> {
      std::string lib = GetFilePath(library, TC);

      // Note when there are multiple flavours of libc++ the module json needs
      // to look at the command-line arguments for the proper json. These
      // flavours do not exist at the moment, but there are plans to provide a
      // variant that is built with sanitizer instrumentation enabled.

      // For example
      //  StringRef modules = [&] {
      //    const SanitizerArgs &Sanitize = TC.getSanitizerArgs(C.getArgs());
      //    if (Sanitize.needsAsanRt())
      //      return "libc++.modules-asan.json";
      //    return "libc++.modules.json";
      //  }();

      SmallString<128> path(lib.begin(), lib.end());
      llvm::sys::path::remove_filename(path);
      llvm::sys::path::append(path, "libc++.modules.json");
      if (TC.getVFS().exists(path))
        return static_cast<std::string>(path);

      return {};
    };

    if (std::optional<std::string> result = evaluate("libc++.so"); result)
      return *result;

    return evaluate("libc++.a").value_or(error);
  }

  case ToolChain::CST_Libstdcxx: {
    auto evaluate = [&](const char *library) -> std::optional<std::string> {
      std::string lib = GetFilePath(library, TC);

      SmallString<128> path(lib.begin(), lib.end());
      llvm::sys::path::remove_filename(path);
      llvm::sys::path::append(path, "libstdc++.modules.json");
      if (TC.getVFS().exists(path))
        return static_cast<std::string>(path);

      return {};
    };

    if (std::optional<std::string> result = evaluate("libstdc++.so"); result)
      return *result;

    return evaluate("libstdc++.a").value_or(error);
  }
  }

  return error;
}

std::string Driver::GetTemporaryPath(StringRef Prefix, StringRef Suffix) const {
  SmallString<128> Path;
  std::error_code EC = llvm::sys::fs::createTemporaryFile(Prefix, Suffix, Path);
  if (EC) {
    Diag(clang::diag::err_unable_to_make_temp) << EC.message();
    return "";
  }

  return std::string(Path);
}

std::string Driver::GetTemporaryDirectory(StringRef Prefix) const {
  SmallString<128> Path;
  std::error_code EC = llvm::sys::fs::createUniqueDirectory(Prefix, Path);
  if (EC) {
    Diag(clang::diag::err_unable_to_make_temp) << EC.message();
    return "";
  }

  return std::string(Path);
}

std::string Driver::GetClPchPath(Compilation &C, StringRef BaseName) const {
  SmallString<128> Output;
  if (Arg *FpArg = C.getArgs().getLastArg(options::OPT__SLASH_Fp)) {
    // FIXME: If anybody needs it, implement this obscure rule:
    // "If you specify a directory without a file name, the default file name
    // is VCx0.pch., where x is the major version of Visual C++ in use."
    Output = FpArg->getValue();

    // "If you do not specify an extension as part of the path name, an
    // extension of .pch is assumed. "
    if (!llvm::sys::path::has_extension(Output))
      Output += ".pch";
  } else {
    if (Arg *YcArg = C.getArgs().getLastArg(options::OPT__SLASH_Yc))
      Output = YcArg->getValue();
    if (Output.empty())
      Output = BaseName;
    llvm::sys::path::replace_extension(Output, ".pch");
  }
  return std::string(Output);
}

const ToolChain &Driver::getOffloadToolChain(
    const llvm::opt::ArgList &Args, const Action::OffloadKind Kind,
    const llvm::Triple &Target, const llvm::Triple &AuxTarget) const {
  std::unique_ptr<ToolChain> &TC =
      ToolChains[Target.str() + "/" + AuxTarget.str()];
  std::unique_ptr<ToolChain> &HostTC = ToolChains[AuxTarget.str()];

  assert(HostTC && "Host toolchain for offloading doesn't exit?");
  if (!TC) {
    // Detect the toolchain based off of the target operating system.
    switch (Target.getOS()) {
    case llvm::Triple::CUDA:
      TC = std::make_unique<toolchains::CudaToolChain>(*this, Target, *HostTC,
                                                       Args);
      break;
    case llvm::Triple::AMDHSA:
      if (Kind == Action::OFK_HIP)
        TC = std::make_unique<toolchains::HIPAMDToolChain>(*this, Target,
                                                           *HostTC, Args);
      else if (Kind == Action::OFK_OpenMP)
        TC = std::make_unique<toolchains::AMDGPUOpenMPToolChain>(*this, Target,
                                                                 *HostTC, Args);
      break;
    default:
      break;
    }
  }
  if (!TC) {
    // Detect the toolchain based off of the target architecture if that failed.
    switch (Target.getArch()) {
    case llvm::Triple::spir:
    case llvm::Triple::spir64:
    case llvm::Triple::spirv:
    case llvm::Triple::spirv32:
    case llvm::Triple::spirv64:
      switch (Kind) {
      case Action::OFK_SYCL:
        TC = std::make_unique<toolchains::SYCLToolChain>(*this, Target, *HostTC,
                                                         Args);
        break;
      case Action::OFK_HIP:
        TC = std::make_unique<toolchains::HIPSPVToolChain>(*this, Target,
                                                           *HostTC, Args);
        break;
      case Action::OFK_OpenMP:
        TC = std::make_unique<toolchains::SPIRVOpenMPToolChain>(*this, Target,
                                                                *HostTC, Args);
        break;
      case Action::OFK_Cuda:
        TC = std::make_unique<toolchains::CudaToolChain>(*this, Target, *HostTC,
                                                         Args);
        break;
      default:
        break;
      }
      break;
    default:
      break;
    }
  }

  // If all else fails, just look up the normal toolchain for the target.
  if (!TC)
    return getToolChain(Args, Target);
  return *TC;
}

const ToolChain &Driver::getToolChain(const ArgList &Args,
                                      const llvm::Triple &Target) const {

  auto &TC = ToolChains[Target.str()];
  if (!TC) {
    switch (Target.getOS()) {
    case llvm::Triple::AIX:
      TC = std::make_unique<toolchains::AIX>(*this, Target, Args);
      break;
    case llvm::Triple::Haiku:
      TC = std::make_unique<toolchains::Haiku>(*this, Target, Args);
      break;
    case llvm::Triple::Darwin:
    case llvm::Triple::MacOSX:
    case llvm::Triple::IOS:
    case llvm::Triple::TvOS:
    case llvm::Triple::WatchOS:
    case llvm::Triple::XROS:
    case llvm::Triple::DriverKit:
      TC = std::make_unique<toolchains::DarwinClang>(*this, Target, Args);
      break;
    case llvm::Triple::DragonFly:
      TC = std::make_unique<toolchains::DragonFly>(*this, Target, Args);
      break;
    case llvm::Triple::OpenBSD:
      TC = std::make_unique<toolchains::OpenBSD>(*this, Target, Args);
      break;
    case llvm::Triple::NetBSD:
      TC = std::make_unique<toolchains::NetBSD>(*this, Target, Args);
      break;
    case llvm::Triple::FreeBSD:
      if (Target.isPPC())
        TC = std::make_unique<toolchains::PPCFreeBSDToolChain>(*this, Target,
                                                               Args);
      else
        TC = std::make_unique<toolchains::FreeBSD>(*this, Target, Args);
      break;
    case llvm::Triple::Linux:
    case llvm::Triple::ELFIAMCU:
      if (Target.getArch() == llvm::Triple::hexagon)
        TC = std::make_unique<toolchains::HexagonToolChain>(*this, Target,
                                                             Args);
      else if ((Target.getVendor() == llvm::Triple::MipsTechnologies) &&
               !Target.hasEnvironment())
        TC = std::make_unique<toolchains::MipsLLVMToolChain>(*this, Target,
                                                              Args);
      else if (Target.isPPC())
        TC = std::make_unique<toolchains::PPCLinuxToolChain>(*this, Target,
                                                              Args);
      else if (Target.getArch() == llvm::Triple::ve)
        TC = std::make_unique<toolchains::VEToolChain>(*this, Target, Args);
      else if (Target.isOHOSFamily())
        TC = std::make_unique<toolchains::OHOS>(*this, Target, Args);
      else
        TC = std::make_unique<toolchains::Linux>(*this, Target, Args);
      break;
    case llvm::Triple::NaCl:
      TC = std::make_unique<toolchains::NaClToolChain>(*this, Target, Args);
      break;
    case llvm::Triple::Fuchsia:
      TC = std::make_unique<toolchains::Fuchsia>(*this, Target, Args);
      break;
    case llvm::Triple::Solaris:
      TC = std::make_unique<toolchains::Solaris>(*this, Target, Args);
      break;
    case llvm::Triple::CUDA:
      TC = std::make_unique<toolchains::NVPTXToolChain>(*this, Target, Args);
      break;
    case llvm::Triple::AMDHSA: {
      bool DL =
          usesInput(Args, types::isOpenCL) || usesInput(Args, types::isLLVMIR);
      TC = DL ? std::make_unique<toolchains::ROCMToolChain>(*this, Target, Args)
              : std::make_unique<toolchains::AMDGPUToolChain>(*this, Target,
                                                              Args);
      break;
    }
    case llvm::Triple::AMDPAL:
    case llvm::Triple::Mesa3D:
      TC = std::make_unique<toolchains::AMDGPUToolChain>(*this, Target, Args);
      break;
    case llvm::Triple::UEFI:
      TC = std::make_unique<toolchains::UEFI>(*this, Target, Args);
      break;
    case llvm::Triple::Win32:
      switch (Target.getEnvironment()) {
      default:
        if (Target.isOSBinFormatELF())
          TC = std::make_unique<toolchains::Generic_ELF>(*this, Target, Args);
        else if (Target.isOSBinFormatMachO())
          TC = std::make_unique<toolchains::MachO>(*this, Target, Args);
        else
          TC = std::make_unique<toolchains::Generic_GCC>(*this, Target, Args);
        break;
      case llvm::Triple::GNU:
        TC = std::make_unique<toolchains::MinGW>(*this, Target, Args);
        break;
      case llvm::Triple::Cygnus:
        TC = std::make_unique<toolchains::Cygwin>(*this, Target, Args);
        break;
      case llvm::Triple::Itanium:
        TC = std::make_unique<toolchains::CrossWindowsToolChain>(*this, Target,
                                                                  Args);
        break;
      case llvm::Triple::MSVC:
      case llvm::Triple::UnknownEnvironment:
        if (Args.getLastArgValue(options::OPT_fuse_ld_EQ)
                .starts_with_insensitive("bfd"))
          TC = std::make_unique<toolchains::CrossWindowsToolChain>(
              *this, Target, Args);
        else
          TC =
              std::make_unique<toolchains::MSVCToolChain>(*this, Target, Args);
        break;
      }
      break;
    case llvm::Triple::PS4:
      TC = std::make_unique<toolchains::PS4CPU>(*this, Target, Args);
      break;
    case llvm::Triple::PS5:
      TC = std::make_unique<toolchains::PS5CPU>(*this, Target, Args);
      break;
    case llvm::Triple::Hurd:
      TC = std::make_unique<toolchains::Hurd>(*this, Target, Args);
      break;
    case llvm::Triple::LiteOS:
      TC = std::make_unique<toolchains::OHOS>(*this, Target, Args);
      break;
    case llvm::Triple::ZOS:
      TC = std::make_unique<toolchains::ZOS>(*this, Target, Args);
      break;
    case llvm::Triple::Vulkan:
    case llvm::Triple::ShaderModel:
      TC = std::make_unique<toolchains::HLSLToolChain>(*this, Target, Args);
      break;
    default:
      // Of these targets, Hexagon is the only one that might have
      // an OS of Linux, in which case it got handled above already.
      switch (Target.getArch()) {
      case llvm::Triple::tce:
        TC = std::make_unique<toolchains::TCEToolChain>(*this, Target, Args);
        break;
      case llvm::Triple::tcele:
        TC = std::make_unique<toolchains::TCELEToolChain>(*this, Target, Args);
        break;
      case llvm::Triple::hexagon:
        TC = std::make_unique<toolchains::HexagonToolChain>(*this, Target,
                                                             Args);
        break;
      case llvm::Triple::lanai:
        TC = std::make_unique<toolchains::LanaiToolChain>(*this, Target, Args);
        break;
      case llvm::Triple::xcore:
        TC = std::make_unique<toolchains::XCoreToolChain>(*this, Target, Args);
        break;
      case llvm::Triple::wasm32:
      case llvm::Triple::wasm64:
        TC = std::make_unique<toolchains::WebAssembly>(*this, Target, Args);
        break;
      case llvm::Triple::avr:
        TC = std::make_unique<toolchains::AVRToolChain>(*this, Target, Args);
        break;
      case llvm::Triple::msp430:
        TC =
            std::make_unique<toolchains::MSP430ToolChain>(*this, Target, Args);
        break;
      case llvm::Triple::riscv32:
      case llvm::Triple::riscv64:
        if (toolchains::RISCVToolChain::hasGCCToolchain(*this, Args))
          TC =
              std::make_unique<toolchains::RISCVToolChain>(*this, Target, Args);
        else
          TC = std::make_unique<toolchains::BareMetal>(*this, Target, Args);
        break;
      case llvm::Triple::ve:
        TC = std::make_unique<toolchains::VEToolChain>(*this, Target, Args);
        break;
      case llvm::Triple::spirv32:
      case llvm::Triple::spirv64:
        TC = std::make_unique<toolchains::SPIRVToolChain>(*this, Target, Args);
        break;
      case llvm::Triple::csky:
        TC = std::make_unique<toolchains::CSKYToolChain>(*this, Target, Args);
        break;
      default:
        if (toolchains::BareMetal::handlesTarget(Target))
          TC = std::make_unique<toolchains::BareMetal>(*this, Target, Args);
        else if (Target.isOSBinFormatELF())
          TC = std::make_unique<toolchains::Generic_ELF>(*this, Target, Args);
        else if (Target.isAppleMachO())
          TC = std::make_unique<toolchains::AppleMachO>(*this, Target, Args);
        else if (Target.isOSBinFormatMachO())
          TC = std::make_unique<toolchains::MachO>(*this, Target, Args);
        else
          TC = std::make_unique<toolchains::Generic_GCC>(*this, Target, Args);
      }
    }
  }

  return *TC;
}

bool Driver::ShouldUseClangCompiler(const JobAction &JA) const {
  // Say "no" if there is not exactly one input of a type clang understands.
  if (JA.size() != 1 ||
      !types::isAcceptedByClang((*JA.input_begin())->getType()))
    return false;

  // And say "no" if this is not a kind of action clang understands.
  if (!isa<PreprocessJobAction>(JA) && !isa<PrecompileJobAction>(JA) &&
      !isa<CompileJobAction>(JA) && !isa<BackendJobAction>(JA) &&
      !isa<ExtractAPIJobAction>(JA))
    return false;

  return true;
}

bool Driver::ShouldUseFlangCompiler(const JobAction &JA) const {
  // Say "no" if there is not exactly one input of a type flang understands.
  if (JA.size() != 1 ||
      !types::isAcceptedByFlang((*JA.input_begin())->getType()))
    return false;

  // And say "no" if this is not a kind of action flang understands.
  if (!isa<PreprocessJobAction>(JA) && !isa<PrecompileJobAction>(JA) &&
      !isa<CompileJobAction>(JA) && !isa<BackendJobAction>(JA))
    return false;

  return true;
}

bool Driver::ShouldEmitStaticLibrary(const ArgList &Args) const {
  // Only emit static library if the flag is set explicitly.
  if (Args.hasArg(options::OPT_emit_static_lib))
    return true;
  return false;
}

/// GetReleaseVersion - Parse (([0-9]+)(.([0-9]+)(.([0-9]+)?))?)? and return the
/// grouped values as integers. Numbers which are not provided are set to 0.
///
/// \return True if the entire string was parsed (9.2), or all groups were
/// parsed (10.3.5extrastuff).
bool Driver::GetReleaseVersion(StringRef Str, unsigned &Major, unsigned &Minor,
                               unsigned &Micro, bool &HadExtra) {
  HadExtra = false;

  Major = Minor = Micro = 0;
  if (Str.empty())
    return false;

  if (Str.consumeInteger(10, Major))
    return false;
  if (Str.empty())
    return true;
  if (!Str.consume_front("."))
    return false;

  if (Str.consumeInteger(10, Minor))
    return false;
  if (Str.empty())
    return true;
  if (!Str.consume_front("."))
    return false;

  if (Str.consumeInteger(10, Micro))
    return false;
  if (!Str.empty())
    HadExtra = true;
  return true;
}

/// Parse digits from a string \p Str and fulfill \p Digits with
/// the parsed numbers. This method assumes that the max number of
/// digits to look for is equal to Digits.size().
///
/// \return True if the entire string was parsed and there are
/// no extra characters remaining at the end.
bool Driver::GetReleaseVersion(StringRef Str,
                               MutableArrayRef<unsigned> Digits) {
  if (Str.empty())
    return false;

  unsigned CurDigit = 0;
  while (CurDigit < Digits.size()) {
    unsigned Digit;
    if (Str.consumeInteger(10, Digit))
      return false;
    Digits[CurDigit] = Digit;
    if (Str.empty())
      return true;
    if (!Str.consume_front("."))
      return false;
    CurDigit++;
  }

  // More digits than requested, bail out...
  return false;
}

llvm::opt::Visibility
Driver::getOptionVisibilityMask(bool UseDriverMode) const {
  if (!UseDriverMode)
    return llvm::opt::Visibility(options::ClangOption);
  if (IsCLMode())
    return llvm::opt::Visibility(options::CLOption);
  if (IsDXCMode())
    return llvm::opt::Visibility(options::DXCOption);
  if (IsFlangMode()) {
    return llvm::opt::Visibility(options::FlangOption);
  }
  return llvm::opt::Visibility(options::ClangOption);
}

const char *Driver::getExecutableForDriverMode(DriverMode Mode) {
  switch (Mode) {
  case GCCMode:
    return "clang";
  case GXXMode:
    return "clang++";
  case CPPMode:
    return "clang-cpp";
  case CLMode:
    return "clang-cl";
  case FlangMode:
    return "flang";
  case DXCMode:
    return "clang-dxc";
  }

  llvm_unreachable("Unhandled Mode");
}

bool clang::driver::isOptimizationLevelFast(const ArgList &Args) {
  return Args.hasFlag(options::OPT_Ofast, options::OPT_O_Group, false);
}

bool clang::driver::willEmitRemarks(const ArgList &Args) {
  // -fsave-optimization-record enables it.
  if (Args.hasFlag(options::OPT_fsave_optimization_record,
                   options::OPT_fno_save_optimization_record, false))
    return true;

  // -fsave-optimization-record=<format> enables it as well.
  if (Args.hasFlag(options::OPT_fsave_optimization_record_EQ,
                   options::OPT_fno_save_optimization_record, false))
    return true;

  // -foptimization-record-file alone enables it too.
  if (Args.hasFlag(options::OPT_foptimization_record_file_EQ,
                   options::OPT_fno_save_optimization_record, false))
    return true;

  // -foptimization-record-passes alone enables it too.
  if (Args.hasFlag(options::OPT_foptimization_record_passes_EQ,
                   options::OPT_fno_save_optimization_record, false))
    return true;
  return false;
}

llvm::StringRef clang::driver::getDriverMode(StringRef ProgName,
                                             ArrayRef<const char *> Args) {
  static StringRef OptName =
      getDriverOptTable().getOption(options::OPT_driver_mode).getPrefixedName();
  llvm::StringRef Opt;
  for (StringRef Arg : Args) {
    if (!Arg.starts_with(OptName))
      continue;
    Opt = Arg;
  }
  if (Opt.empty())
    Opt = ToolChain::getTargetAndModeFromProgramName(ProgName).DriverMode;
  return Opt.consume_front(OptName) ? Opt : "";
}

bool driver::IsClangCL(StringRef DriverMode) { return DriverMode == "cl"; }

llvm::Error driver::expandResponseFiles(SmallVectorImpl<const char *> &Args,
                                        bool ClangCLMode,
                                        llvm::BumpPtrAllocator &Alloc,
                                        llvm::vfs::FileSystem *FS) {
  // Parse response files using the GNU syntax, unless we're in CL mode. There
  // are two ways to put clang in CL compatibility mode: ProgName is either
  // clang-cl or cl, or --driver-mode=cl is on the command line. The normal
  // command line parsing can't happen until after response file parsing, so we
  // have to manually search for a --driver-mode=cl argument the hard way.
  // Finally, our -cc1 tools don't care which tokenization mode we use because
  // response files written by clang will tokenize the same way in either mode.
  enum { Default, POSIX, Windows } RSPQuoting = Default;
  for (const char *F : Args) {
    if (strcmp(F, "--rsp-quoting=posix") == 0)
      RSPQuoting = POSIX;
    else if (strcmp(F, "--rsp-quoting=windows") == 0)
      RSPQuoting = Windows;
  }

  // Determines whether we want nullptr markers in Args to indicate response
  // files end-of-lines. We only use this for the /LINK driver argument with
  // clang-cl.exe on Windows.
  bool MarkEOLs = ClangCLMode;

  llvm::cl::TokenizerCallback Tokenizer;
  if (RSPQuoting == Windows || (RSPQuoting == Default && ClangCLMode))
    Tokenizer = &llvm::cl::TokenizeWindowsCommandLine;
  else
    Tokenizer = &llvm::cl::TokenizeGNUCommandLine;

  if (MarkEOLs && Args.size() > 1 && StringRef(Args[1]).starts_with("-cc1"))
    MarkEOLs = false;

  llvm::cl::ExpansionContext ECtx(Alloc, Tokenizer);
  ECtx.setMarkEOLs(MarkEOLs);
  if (FS)
    ECtx.setVFS(FS);

  if (llvm::Error Err = ECtx.expandResponseFiles(Args))
    return Err;

  // If -cc1 came from a response file, remove the EOL sentinels.
  auto FirstArg = llvm::find_if(llvm::drop_begin(Args),
                                [](const char *A) { return A != nullptr; });
  if (FirstArg != Args.end() && StringRef(*FirstArg).starts_with("-cc1")) {
    // If -cc1 came from a response file, remove the EOL sentinels.
    if (MarkEOLs) {
      auto newEnd = std::remove(Args.begin(), Args.end(), nullptr);
      Args.resize(newEnd - Args.begin());
    }
  }

  return llvm::Error::success();
}

static const char *GetStableCStr(llvm::StringSet<> &SavedStrings, StringRef S) {
  return SavedStrings.insert(S).first->getKeyData();
}

/// Apply a list of edits to the input argument lists.
///
/// The input string is a space separated list of edits to perform,
/// they are applied in order to the input argument lists. Edits
/// should be one of the following forms:
///
///  '#': Silence information about the changes to the command line arguments.
///
///  '^FOO': Add FOO as a new argument at the beginning of the command line
///  right after the name of the compiler executable.
///
///  '+FOO': Add FOO as a new argument at the end of the command line.
///
///  's/XXX/YYY/': Substitute the regular expression XXX with YYY in the command
///  line.
///
///  'xOPTION': Removes all instances of the literal argument OPTION.
///
///  'XOPTION': Removes all instances of the literal argument OPTION,
///  and the following argument.
///
///  'Ox': Removes all flags matching 'O' or 'O[sz0-9]' and adds 'Ox'
///  at the end of the command line.
///
/// \param OS - The stream to write edit information to.
/// \param Args - The vector of command line arguments.
/// \param Edit - The override command to perform.
/// \param SavedStrings - Set to use for storing string representations.
static void applyOneOverrideOption(raw_ostream &OS,
                                   SmallVectorImpl<const char *> &Args,
                                   StringRef Edit,
                                   llvm::StringSet<> &SavedStrings) {
  // This does not need to be efficient.

  if (Edit[0] == '^') {
    const char *Str = GetStableCStr(SavedStrings, Edit.substr(1));
    OS << "### Adding argument " << Str << " at beginning\n";
    Args.insert(Args.begin() + 1, Str);
  } else if (Edit[0] == '+') {
    const char *Str = GetStableCStr(SavedStrings, Edit.substr(1));
    OS << "### Adding argument " << Str << " at end\n";
    Args.push_back(Str);
  } else if (Edit[0] == 's' && Edit[1] == '/' && Edit.ends_with("/") &&
             Edit.slice(2, Edit.size() - 1).contains('/')) {
    StringRef MatchPattern = Edit.substr(2).split('/').first;
    StringRef ReplPattern = Edit.substr(2).split('/').second;
    ReplPattern = ReplPattern.slice(0, ReplPattern.size() - 1);

    for (unsigned i = 1, e = Args.size(); i != e; ++i) {
      // Ignore end-of-line response file markers
      if (Args[i] == nullptr)
        continue;
      std::string Repl = llvm::Regex(MatchPattern).sub(ReplPattern, Args[i]);

      if (Repl != Args[i]) {
        OS << "### Replacing '" << Args[i] << "' with '" << Repl << "'\n";
        Args[i] = GetStableCStr(SavedStrings, Repl);
      }
    }
  } else if (Edit[0] == 'x' || Edit[0] == 'X') {
    auto Option = Edit.substr(1);
    for (unsigned i = 1; i < Args.size();) {
      if (Option == Args[i]) {
        OS << "### Deleting argument " << Args[i] << '\n';
        Args.erase(Args.begin() + i);
        if (Edit[0] == 'X') {
          if (i < Args.size()) {
            OS << "### Deleting argument " << Args[i] << '\n';
            Args.erase(Args.begin() + i);
          } else
            OS << "### Invalid X edit, end of command line!\n";
        }
      } else
        ++i;
    }
  } else if (Edit[0] == 'O') {
    for (unsigned i = 1; i < Args.size();) {
      const char *A = Args[i];
      // Ignore end-of-line response file markers
      if (A == nullptr)
        continue;
      if (A[0] == '-' && A[1] == 'O' &&
          (A[2] == '\0' || (A[3] == '\0' && (A[2] == 's' || A[2] == 'z' ||
                                             ('0' <= A[2] && A[2] <= '9'))))) {
        OS << "### Deleting argument " << Args[i] << '\n';
        Args.erase(Args.begin() + i);
      } else
        ++i;
    }
    OS << "### Adding argument " << Edit << " at end\n";
    Args.push_back(GetStableCStr(SavedStrings, '-' + Edit.str()));
  } else {
    OS << "### Unrecognized edit: " << Edit << "\n";
  }
}

void driver::applyOverrideOptions(SmallVectorImpl<const char *> &Args,
                                  const char *OverrideStr,
                                  llvm::StringSet<> &SavedStrings,
                                  StringRef EnvVar, raw_ostream *OS) {
  if (!OS)
    OS = &llvm::nulls();

  if (OverrideStr[0] == '#') {
    ++OverrideStr;
    OS = &llvm::nulls();
  }

  *OS << "### " << EnvVar << ": " << OverrideStr << "\n";

  // This does not need to be efficient.

  const char *S = OverrideStr;
  while (*S) {
    const char *End = ::strchr(S, ' ');
    if (!End)
      End = S + strlen(S);
    if (End != S)
      applyOneOverrideOption(*OS, Args, std::string(S, End), SavedStrings);
    S = End;
    if (*S != '\0')
      ++S;
  }
}<|MERGE_RESOLUTION|>--- conflicted
+++ resolved
@@ -4436,7 +4436,6 @@
                    options::OPT_no_offload_new_driver,
                    C.isOffloadingHostKind(Action::OFK_Cuda));
 
-<<<<<<< HEAD
   if (C.isOffloadingHostKind(Action::OFK_OpenMP) &&
       Args.hasArg(options::OPT_offload_new_driver,
                   options::OPT_no_offload_new_driver)) {
@@ -4445,11 +4444,10 @@
     Diag(clang::diag::warn_ignored_clang_option) << A->getAsString(Args);
     A->claim();
   }
-=======
+
   bool HIPNoRDC =
       C.isOffloadingHostKind(Action::OFK_HIP) &&
       !Args.hasFlag(options::OPT_fgpu_rdc, options::OPT_fno_gpu_rdc, false);
->>>>>>> 07dad4ec
 
   // Builder to be used to build offloading actions.
   std::unique_ptr<OffloadingActionBuilder> OffloadBuilder =
