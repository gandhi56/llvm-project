--- conflicted
+++ resolved
@@ -123,17 +123,8 @@
 public:
   NVPTXToolChain(const Driver &D, const llvm::Triple &Triple,
                  const llvm::Triple &HostTriple,
-<<<<<<< HEAD
-                 const llvm::opt::ArgList &Args,
-                 bool Freestanding);
-  NVPTXToolChain(const Driver &D, const llvm::Triple &Triple,
-                 const llvm::Triple &HostTriple,
-                 const llvm::opt::ArgList &Args,
-                 const std::string TargetID);
-=======
                  const llvm::opt::ArgList &Args);
 
->>>>>>> 0c6c4a99
   NVPTXToolChain(const Driver &D, const llvm::Triple &Triple,
                  const llvm::opt::ArgList &Args);
   llvm::opt::DerivedArgList *
