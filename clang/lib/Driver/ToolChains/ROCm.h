//===--- ROCm.h - ROCm installation detector --------------------*- C++ -*-===//
//
// Part of the LLVM Project, under the Apache License v2.0 with LLVM Exceptions.
// See https://llvm.org/LICENSE.txt for license information.
// SPDX-License-Identifier: Apache-2.0 WITH LLVM-exception
//
//===----------------------------------------------------------------------===//

#ifndef LLVM_CLANG_LIB_DRIVER_TOOLCHAINS_ROCM_H
#define LLVM_CLANG_LIB_DRIVER_TOOLCHAINS_ROCM_H

#include "clang/Basic/Cuda.h"
#include "clang/Basic/LLVM.h"
#include "clang/Driver/Driver.h"
#include "clang/Driver/Options.h"
#include "clang/Driver/SanitizerArgs.h"
#include "llvm/ADT/SmallString.h"
#include "llvm/ADT/StringMap.h"
#include "llvm/Option/ArgList.h"
#include "llvm/Support/VersionTuple.h"
#include "llvm/TargetParser/Triple.h"

namespace clang {
namespace driver {

/// ABI version of device library.
struct DeviceLibABIVersion {
  unsigned ABIVersion = 0;
  DeviceLibABIVersion(unsigned V) : ABIVersion(V) {}
  static DeviceLibABIVersion fromCodeObjectVersion(unsigned CodeObjectVersion) {
    if (CodeObjectVersion < 4)
      CodeObjectVersion = 4;
    return DeviceLibABIVersion(CodeObjectVersion * 100);
  }
  /// Whether ABI version bc file is requested.
  /// ABIVersion is code object version multiplied by 100. Code object v4
  /// and below works with ROCm 5.0 and below which does not have
  /// abi_version_*.bc. Code object v5 requires abi_version_500.bc.
  bool requiresLibrary() { return ABIVersion >= 500; }
  std::string toString() {
    assert(ABIVersion % 100 == 0 && "Not supported");
    return Twine(ABIVersion / 100).str();
  }
};

/// A class to find a viable ROCM installation
/// TODO: Generalize to handle libclc.
class RocmInstallationDetector {
private:
  struct ConditionalLibrary {
    SmallString<0> On;
    SmallString<0> Off;

    bool isValid() const { return !On.empty() && !Off.empty(); }

    StringRef get(bool Enabled) const {
      assert(isValid());
      return Enabled ? On : Off;
    }
  };

  // Installation path candidate.
  struct Candidate {
    llvm::SmallString<0> Path;
    bool StrictChecking;
    // Release string for ROCm packages built with SPACK if not empty. The
    // installation directories of ROCm packages built with SPACK follow the
    // convention <package_name>-<rocm_release_string>-<hash>.
    std::string SPACKReleaseStr;

    bool isSPACK() const { return !SPACKReleaseStr.empty(); }
    Candidate(std::string Path, bool StrictChecking = false,
              StringRef SPACKReleaseStr = {})
        : Path(Path), StrictChecking(StrictChecking),
          SPACKReleaseStr(SPACKReleaseStr.str()) {}
  };

  const Driver &D;
  bool HasHIPRuntime = false;
  bool HasDeviceLibrary = false;
  bool HasHIPStdParLibrary = false;
  bool HasRocThrustLibrary = false;
  bool HasRocPrimLibrary = false;

  // Default version if not detected or specified.
  const unsigned DefaultVersionMajor = 3;
  const unsigned DefaultVersionMinor = 5;
  const char *DefaultVersionPatch = "0";

  // The version string in Major.Minor.Patch format.
  std::string DetectedVersion;
  // Version containing major and minor.
  llvm::VersionTuple VersionMajorMinor;
  // Version containing patch.
  std::string VersionPatch;

  // ROCm path specified by --rocm-path.
  StringRef RocmPathArg;
  // ROCm device library paths specified by --rocm-device-lib-path.
  std::vector<std::string> RocmDeviceLibPathArg;
  // HIP runtime path specified by --hip-path.
  StringRef HIPPathArg;
  // HIP Standard Parallel Algorithm acceleration library specified by
  // --hipstdpar-path
  StringRef HIPStdParPathArg;
  // rocThrust algorithm library specified by --hipstdpar-thrust-path
  StringRef HIPRocThrustPathArg;
  // rocPrim algorithm library specified by --hipstdpar-prim-path
  StringRef HIPRocPrimPathArg;
  // HIP version specified by --hip-version.
  StringRef HIPVersionArg;
  // Wheter -nogpulib is specified.
  bool NoBuiltinLibs = false;

  // Paths
  SmallString<0> InstallPath;
  SmallString<0> BinPath;
  SmallString<0> LibPath;
  SmallString<0> LibDevicePath;
  SmallString<0> IncludePath;
  SmallString<0> SharePath;
  llvm::StringMap<std::string> LibDeviceMap;

  // Libraries that are always linked.
  SmallString<0> OCML;
  SmallString<0> OCKL;

  // Libraries that are always linked depending on the language
  SmallString<0> OpenCL;
  SmallString<0> HIP;

  // Asan runtime library
  SmallString<0> AsanRTL;

  // Libraries swapped based on compile flags.
  ConditionalLibrary WavefrontSize64;
  ConditionalLibrary FiniteOnly;
  ConditionalLibrary UnsafeMath;
  ConditionalLibrary DenormalsAreZero;
  ConditionalLibrary CorrectlyRoundedSqrt;

  // Maps ABI version to library path. The version number is in the format of
  // three digits as used in the ABI version library name.
  std::map<unsigned, std::string> ABIVersionMap;

  // Cache ROCm installation search paths.
  SmallVector<Candidate, 4> ROCmSearchDirs;
  bool PrintROCmSearchDirs;
  bool Verbose;

  bool allGenericLibsValid() const {
    return !OCML.empty() && !OCKL.empty() && !OpenCL.empty() && !HIP.empty() &&
           WavefrontSize64.isValid() && FiniteOnly.isValid() &&
           UnsafeMath.isValid() && DenormalsAreZero.isValid() &&
           CorrectlyRoundedSqrt.isValid();
  }

  void scanLibDevicePath(llvm::StringRef Path);
  bool parseHIPVersionFile(llvm::StringRef V);
  const SmallVectorImpl<Candidate> &getInstallationPathCandidates();

  /// Find the path to a SPACK package under the ROCm candidate installation
  /// directory if the candidate is a SPACK ROCm candidate. \returns empty
  /// string if the candidate is not SPACK ROCm candidate or the requested
  /// package is not found.
  llvm::SmallString<0> findSPACKPackage(const Candidate &Cand,
                                        StringRef PackageName);

public:
  RocmInstallationDetector(const Driver &D, const llvm::Triple &HostTriple,
                           const llvm::opt::ArgList &Args,
                           bool DetectHIPRuntime = true,
                           bool DetectDeviceLib = false);

  /// Get file paths of default bitcode libraries common to AMDGPU based
  /// toolchains.
  llvm::SmallVector<ToolChain::BitCodeLibraryInfo, 12> getCommonBitcodeLibs(
      const llvm::opt::ArgList &DriverArgs, StringRef LibDeviceFile,
      bool Wave64, bool DAZ, bool FiniteOnly, bool UnsafeMathOpt,
      bool FastRelaxedMath, bool CorrectSqrt, DeviceLibABIVersion ABIVer,
<<<<<<< HEAD
      const std::tuple<bool, const SanitizerArgs> &GPUSan, bool isOpenMP) const;

=======
      bool GPUSan, bool isOpenMP) const;
>>>>>>> acce3b80
  /// Check file paths of default bitcode libraries common to AMDGPU based
  /// toolchains. \returns false if there are invalid or missing files.
  bool checkCommonBitcodeLibs(StringRef GPUArch, StringRef LibDeviceFile,
                              DeviceLibABIVersion ABIVer, bool noGPULib) const;

  /// Check whether we detected a valid HIP runtime.
  bool hasHIPRuntime() const { return HasHIPRuntime; }

  /// Check whether we detected a valid ROCm device library.
  bool hasDeviceLibrary() const { return HasDeviceLibrary; }

  /// Check whether we detected a valid HIP STDPAR Acceleration library.
  bool hasHIPStdParLibrary() const { return HasHIPStdParLibrary; }

  /// Print information about the detected ROCm installation.
  void print(raw_ostream &OS) const;

  /// Get the detected Rocm install's version.
  // RocmVersion version() const { return Version; }

  /// Get the detected Rocm installation path.
  StringRef getInstallPath() const { return InstallPath; }

  /// Get the detected path to Rocm's bin directory.
  // StringRef getBinPath() const { return BinPath; }

  /// Get the detected Rocm Include path.
  StringRef getIncludePath() const { return IncludePath; }

  /// Get the detected Rocm library path.
  StringRef getLibPath() const { return LibPath; }

  /// Get the detected Rocm device library path.
  StringRef getLibDevicePath() const { return LibDevicePath; }

  StringRef getOCMLPath() const {
    assert(!OCML.empty());
    return OCML;
  }

  StringRef getOCKLPath() const {
    assert(!OCKL.empty());
    return OCKL;
  }

  StringRef getOpenCLPath() const {
    assert(!OpenCL.empty());
    return OpenCL;
  }

  StringRef getHIPPath() const {
    assert(!HIP.empty());
    return HIP;
  }

  /// Returns empty string of Asan runtime library is not available.
  StringRef getAsanRTLPath() const { return AsanRTL; }

  StringRef getWavefrontSize64Path(bool Enabled) const {
    return WavefrontSize64.get(Enabled);
  }

  StringRef getFiniteOnlyPath(bool Enabled) const {
    return FiniteOnly.get(Enabled);
  }

  StringRef getUnsafeMathPath(bool Enabled) const {
    return UnsafeMath.get(Enabled);
  }

  StringRef getDenormalsAreZeroPath(bool Enabled) const {
    return DenormalsAreZero.get(Enabled);
  }

  StringRef getCorrectlyRoundedSqrtPath(bool Enabled) const {
    return CorrectlyRoundedSqrt.get(Enabled);
  }

  StringRef getABIVersionPath(DeviceLibABIVersion ABIVer) const {
    auto Loc = ABIVersionMap.find(ABIVer.ABIVersion);
    if (Loc == ABIVersionMap.end())
      return StringRef();
    return Loc->second;
  }

  /// Get libdevice file for given architecture
  StringRef getLibDeviceFile(StringRef Gpu) const {
    auto Loc = LibDeviceMap.find(Gpu);
    if (Loc == LibDeviceMap.end())
      return "";
    return Loc->second;
  }

  void AddHIPIncludeArgs(const llvm::opt::ArgList &DriverArgs,
                         llvm::opt::ArgStringList &CC1Args) const;

  void detectDeviceLibrary();
  void detectHIPRuntime();

  /// Get the values for --rocm-device-lib-path arguments
  ArrayRef<std::string> getRocmDeviceLibPathArg() const {
    return RocmDeviceLibPathArg;
  }

  /// Get the value for --rocm-path argument
  StringRef getRocmPathArg() const { return RocmPathArg; }

  /// Get the value for --hip-version argument
  StringRef getHIPVersionArg() const { return HIPVersionArg; }

  StringRef getHIPVersion() const { return DetectedVersion; }
};

} // end namespace driver
} // end namespace clang

#endif // LLVM_CLANG_LIB_DRIVER_TOOLCHAINS_ROCM_H<|MERGE_RESOLUTION|>--- conflicted
+++ resolved
@@ -178,12 +178,8 @@
       const llvm::opt::ArgList &DriverArgs, StringRef LibDeviceFile,
       bool Wave64, bool DAZ, bool FiniteOnly, bool UnsafeMathOpt,
       bool FastRelaxedMath, bool CorrectSqrt, DeviceLibABIVersion ABIVer,
-<<<<<<< HEAD
-      const std::tuple<bool, const SanitizerArgs> &GPUSan, bool isOpenMP) const;
-
-=======
       bool GPUSan, bool isOpenMP) const;
->>>>>>> acce3b80
+
   /// Check file paths of default bitcode libraries common to AMDGPU based
   /// toolchains. \returns false if there are invalid or missing files.
   bool checkCommonBitcodeLibs(StringRef GPUArch, StringRef LibDeviceFile,
