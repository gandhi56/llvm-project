//===--- ROCm.h - ROCm installation detector --------------------*- C++ -*-===//
//
// Part of the LLVM Project, under the Apache License v2.0 with LLVM Exceptions.
// See https://llvm.org/LICENSE.txt for license information.
// SPDX-License-Identifier: Apache-2.0 WITH LLVM-exception
//
//===----------------------------------------------------------------------===//

#ifndef LLVM_CLANG_LIB_DRIVER_TOOLCHAINS_ROCM_H
#define LLVM_CLANG_LIB_DRIVER_TOOLCHAINS_ROCM_H

#include "clang/Basic/Cuda.h"
#include "clang/Basic/LLVM.h"
#include "clang/Driver/CommonArgs.h"
#include "clang/Driver/Driver.h"
#include "clang/Driver/Options.h"
#include "clang/Driver/SanitizerArgs.h"
#include "llvm/ADT/SmallString.h"
#include "llvm/ADT/StringMap.h"
#include "llvm/Option/ArgList.h"
#include "llvm/Support/VersionTuple.h"
#include "llvm/TargetParser/TargetParser.h"
#include "llvm/TargetParser/Triple.h"

namespace clang {
namespace driver {

/// ABI version of device library.
struct DeviceLibABIVersion {
  unsigned ABIVersion = 0;
  DeviceLibABIVersion(unsigned V) : ABIVersion(V) {}
  static DeviceLibABIVersion fromCodeObjectVersion(unsigned CodeObjectVersion) {
    if (CodeObjectVersion < 4)
      CodeObjectVersion = 4;
    return DeviceLibABIVersion(CodeObjectVersion * 100);
  }
  /// Whether ABI version bc file is requested.
  /// ABIVersion is code object version multiplied by 100. Code object v4
  /// and below works with ROCm 5.0 and below which does not have
  /// abi_version_*.bc. Code object v5 requires abi_version_500.bc.
  bool requiresLibrary() { return ABIVersion >= 500; }
  std::string toString() { return Twine(getAsCodeObjectVersion()).str(); }

  unsigned getAsCodeObjectVersion() const {
    assert(ABIVersion % 100 == 0 && "Not supported");
    return ABIVersion / 100;
  }
};

/// A class to find a viable ROCM installation
/// TODO: Generalize to handle libclc.
class RocmInstallationDetector {
private:
  struct ConditionalLibrary {
    SmallString<0> On;
    SmallString<0> Off;

    bool isValid() const { return !On.empty() && !Off.empty(); }

    StringRef get(bool Enabled) const {
      assert(isValid());
      return Enabled ? On : Off;
    }
  };

  // Installation path candidate.
  struct Candidate {
    llvm::SmallString<0> Path;
    bool StrictChecking;
    // Release string for ROCm packages built with SPACK if not empty. The
    // installation directories of ROCm packages built with SPACK follow the
    // convention <package_name>-<rocm_release_string>-<hash>.
    std::string SPACKReleaseStr;

    bool isSPACK() const { return !SPACKReleaseStr.empty(); }
    Candidate(std::string Path, bool StrictChecking = false,
              StringRef SPACKReleaseStr = {})
        : Path(Path), StrictChecking(StrictChecking),
          SPACKReleaseStr(SPACKReleaseStr.str()) {}
  };

  struct CommonBitcodeLibsPreferences {
    CommonBitcodeLibsPreferences(const Driver &D,
                                 const llvm::opt::ArgList &DriverArgs,
                                 StringRef GPUArch,
                                 const Action::OffloadKind DeviceOffloadingKind,
                                 const bool NeedsASanRT);

    DeviceLibABIVersion ABIVer;
    bool IsOpenMP;
    bool Wave64;
    bool DAZ;
    bool FiniteOnly;
    bool UnsafeMathOpt;
    bool FastRelaxedMath;
    bool CorrectSqrt;
    bool GPUSan;
  };

  const Driver &D;
  bool HasHIPRuntime = false;
  bool HasDeviceLibrary = false;
  bool HasHIPStdParLibrary = false;
  bool HasRocThrustLibrary = false;
  bool HasRocPrimLibrary = false;

  // Default version if not detected or specified.
  const unsigned DefaultVersionMajor = 3;
  const unsigned DefaultVersionMinor = 5;
  const char *DefaultVersionPatch = "0";

  // The version string in Major.Minor.Patch format.
  std::string DetectedVersion;
  // Version containing major and minor.
  llvm::VersionTuple VersionMajorMinor;
  // Version containing patch.
  std::string VersionPatch;

  // ROCm path specified by --rocm-path.
  StringRef RocmPathArg;
  // ROCm device library paths specified by --rocm-device-lib-path.
  std::vector<std::string> RocmDeviceLibPathArg;
  // HIP runtime path specified by --hip-path.
  StringRef HIPPathArg;
  // HIP Standard Parallel Algorithm acceleration library specified by
  // --hipstdpar-path
  StringRef HIPStdParPathArg;
  // rocThrust algorithm library specified by --hipstdpar-thrust-path
  StringRef HIPRocThrustPathArg;
  // rocPrim algorithm library specified by --hipstdpar-prim-path
  StringRef HIPRocPrimPathArg;
  // HIP version specified by --hip-version.
  StringRef HIPVersionArg;
  // Wheter -nogpulib is specified.
  bool NoBuiltinLibs = false;

  // Paths
  SmallString<0> InstallPath;
  SmallString<0> BinPath;
  SmallString<0> LibPath;
  SmallString<0> LibDevicePath;
  SmallString<0> IncludePath;
  SmallString<0> SharePath;
  llvm::StringMap<std::string> LibDeviceMap;

  // Libraries that are always linked.
  SmallString<0> OCML;
  SmallString<0> OCKL;

  // Libraries that are always linked depending on the language
  SmallString<0> OpenCL;

  // Asan runtime library
  SmallString<0> AsanRTL;

  // Libraries swapped based on compile flags.
  ConditionalLibrary WavefrontSize64;
  ConditionalLibrary FiniteOnly;
  ConditionalLibrary UnsafeMath;
  ConditionalLibrary DenormalsAreZero;
  ConditionalLibrary CorrectlyRoundedSqrt;

  // Maps ABI version to library path. The version number is in the format of
  // three digits as used in the ABI version library name.
  std::map<unsigned, std::string> ABIVersionMap;

  // Cache ROCm installation search paths.
  SmallVector<Candidate, 4> ROCmSearchDirs;
  bool PrintROCmSearchDirs;
  bool Verbose;

  bool allGenericLibsValid() const {
    return !OCML.empty() && !OCKL.empty() && !OpenCL.empty() &&
           WavefrontSize64.isValid() && FiniteOnly.isValid() &&
           UnsafeMath.isValid() && DenormalsAreZero.isValid() &&
           CorrectlyRoundedSqrt.isValid();
  }

  void scanLibDevicePath(llvm::StringRef Path);
  bool parseHIPVersionFile(llvm::StringRef V);
  const SmallVectorImpl<Candidate> &getInstallationPathCandidates();

  /// Find the path to a SPACK package under the ROCm candidate installation
  /// directory if the candidate is a SPACK ROCm candidate. \returns empty
  /// string if the candidate is not SPACK ROCm candidate or the requested
  /// package is not found.
  llvm::SmallString<0> findSPACKPackage(const Candidate &Cand,
                                        StringRef PackageName);

public:
  RocmInstallationDetector(const Driver &D, const llvm::Triple &HostTriple,
                           const llvm::opt::ArgList &Args,
                           bool DetectHIPRuntime = true,
                           bool DetectDeviceLib = false);

  /// Get file paths of default bitcode libraries common to AMDGPU based
  /// toolchains.
<<<<<<< HEAD
  llvm::SmallVector<ToolChain::BitCodeLibraryInfo, 12> getCommonBitcodeLibs(
      const llvm::opt::ArgList &DriverArgs, StringRef LibDeviceFile,
      bool Wave64, bool DAZ, bool FiniteOnly, bool UnsafeMathOpt,
      bool FastRelaxedMath, bool CorrectSqrt, DeviceLibABIVersion ABIVer,
      bool GPUSan, bool isOpenMP) const;

=======
  llvm::SmallVector<ToolChain::BitCodeLibraryInfo, 12>
  getCommonBitcodeLibs(const llvm::opt::ArgList &DriverArgs,
                       StringRef LibDeviceFile, StringRef GPUArch,
                       const Action::OffloadKind DeviceOffloadingKind,
                       const bool NeedsASanRT) const;
>>>>>>> 073460a2
  /// Check file paths of default bitcode libraries common to AMDGPU based
  /// toolchains. \returns false if there are invalid or missing files.
  bool checkCommonBitcodeLibs(StringRef GPUArch, StringRef LibDeviceFile,
                              DeviceLibABIVersion ABIVer, bool noGPULib) const;

  /// Check whether we detected a valid HIP runtime.
  bool hasHIPRuntime() const { return HasHIPRuntime; }

  /// Check whether we detected a valid ROCm device library.
  bool hasDeviceLibrary() const { return HasDeviceLibrary; }

  /// Check whether we detected a valid HIP STDPAR Acceleration library.
  bool hasHIPStdParLibrary() const { return HasHIPStdParLibrary; }

  /// Print information about the detected ROCm installation.
  void print(raw_ostream &OS) const;

  /// Get the detected Rocm install's version.
  // RocmVersion version() const { return Version; }

  /// Get the detected Rocm installation path.
  StringRef getInstallPath() const { return InstallPath; }

  /// Get the detected path to Rocm's bin directory.
  // StringRef getBinPath() const { return BinPath; }

  /// Get the detected Rocm Include path.
  StringRef getIncludePath() const { return IncludePath; }

  /// Get the detected Rocm library path.
  StringRef getLibPath() const { return LibPath; }

  /// Get the detected Rocm device library path.
  StringRef getLibDevicePath() const { return LibDevicePath; }

  StringRef getOCMLPath() const {
    assert(!OCML.empty());
    return OCML;
  }

  StringRef getOCKLPath() const {
    assert(!OCKL.empty());
    return OCKL;
  }

  StringRef getOpenCLPath() const {
    assert(!OpenCL.empty());
    return OpenCL;
  }

  /// Returns empty string of Asan runtime library is not available.
  StringRef getAsanRTLPath() const { return AsanRTL; }

  StringRef getWavefrontSize64Path(bool Enabled) const {
    return WavefrontSize64.get(Enabled);
  }

  StringRef getFiniteOnlyPath(bool Enabled) const {
    return FiniteOnly.get(Enabled);
  }

  StringRef getUnsafeMathPath(bool Enabled) const {
    return UnsafeMath.get(Enabled);
  }

  StringRef getDenormalsAreZeroPath(bool Enabled) const {
    return DenormalsAreZero.get(Enabled);
  }

  StringRef getCorrectlyRoundedSqrtPath(bool Enabled) const {
    return CorrectlyRoundedSqrt.get(Enabled);
  }

  StringRef getABIVersionPath(DeviceLibABIVersion ABIVer) const {
    auto Loc = ABIVersionMap.find(ABIVer.ABIVersion);
    if (Loc == ABIVersionMap.end())
      return StringRef();
    return Loc->second;
  }

  /// Get libdevice file for given architecture
  StringRef getLibDeviceFile(StringRef Gpu) const {
    auto Loc = LibDeviceMap.find(Gpu);
    if (Loc == LibDeviceMap.end())
      return "";
    return Loc->second;
  }

  void AddHIPIncludeArgs(const llvm::opt::ArgList &DriverArgs,
                         llvm::opt::ArgStringList &CC1Args) const;

  void detectDeviceLibrary();
  void detectHIPRuntime();

  /// Get the values for --rocm-device-lib-path arguments
  ArrayRef<std::string> getRocmDeviceLibPathArg() const {
    return RocmDeviceLibPathArg;
  }

  /// Get the value for --rocm-path argument
  StringRef getRocmPathArg() const { return RocmPathArg; }

  /// Get the value for --hip-version argument
  StringRef getHIPVersionArg() const { return HIPVersionArg; }

  StringRef getHIPVersion() const { return DetectedVersion; }
};

} // end namespace driver
} // end namespace clang

#endif // LLVM_CLANG_LIB_DRIVER_TOOLCHAINS_ROCM_H<|MERGE_RESOLUTION|>--- conflicted
+++ resolved
@@ -195,20 +195,11 @@
 
   /// Get file paths of default bitcode libraries common to AMDGPU based
   /// toolchains.
-<<<<<<< HEAD
-  llvm::SmallVector<ToolChain::BitCodeLibraryInfo, 12> getCommonBitcodeLibs(
-      const llvm::opt::ArgList &DriverArgs, StringRef LibDeviceFile,
-      bool Wave64, bool DAZ, bool FiniteOnly, bool UnsafeMathOpt,
-      bool FastRelaxedMath, bool CorrectSqrt, DeviceLibABIVersion ABIVer,
-      bool GPUSan, bool isOpenMP) const;
-
-=======
   llvm::SmallVector<ToolChain::BitCodeLibraryInfo, 12>
   getCommonBitcodeLibs(const llvm::opt::ArgList &DriverArgs,
                        StringRef LibDeviceFile, StringRef GPUArch,
                        const Action::OffloadKind DeviceOffloadingKind,
                        const bool NeedsASanRT) const;
->>>>>>> 073460a2
   /// Check file paths of default bitcode libraries common to AMDGPU based
   /// toolchains. \returns false if there are invalid or missing files.
   bool checkCommonBitcodeLibs(StringRef GPUArch, StringRef LibDeviceFile,
