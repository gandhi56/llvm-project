//===--- Darwin.cpp - Darwin Tool and ToolChain Implementations -*- C++ -*-===//
//
// Part of the LLVM Project, under the Apache License v2.0 with LLVM Exceptions.
// See https://llvm.org/LICENSE.txt for license information.
// SPDX-License-Identifier: Apache-2.0 WITH LLVM-exception
//
//===----------------------------------------------------------------------===//

#include "Darwin.h"
#include "Arch/AArch64.h"
#include "Arch/ARM.h"
#include "CommonArgs.h"
#include "clang/Basic/AlignedAllocation.h"
#include "clang/Basic/ObjCRuntime.h"
#include "clang/Config/config.h"
#include "clang/Driver/Compilation.h"
#include "clang/Driver/Driver.h"
#include "clang/Driver/DriverDiagnostic.h"
#include "clang/Driver/Options.h"
#include "clang/Driver/SanitizerArgs.h"
#include "llvm/ADT/StringSwitch.h"
#include "llvm/Option/ArgList.h"
#include "llvm/ProfileData/InstrProf.h"
#include "llvm/Support/Path.h"
#include "llvm/Support/ScopedPrinter.h"
#include "llvm/Support/Threading.h"
#include "llvm/Support/VirtualFileSystem.h"
#include "llvm/TargetParser/TargetParser.h"
#include "llvm/TargetParser/Triple.h"
#include <cstdlib> // ::getenv

using namespace clang::driver;
using namespace clang::driver::tools;
using namespace clang::driver::toolchains;
using namespace clang;
using namespace llvm::opt;

static VersionTuple minimumMacCatalystDeploymentTarget() {
  return VersionTuple(13, 1);
}

llvm::Triple::ArchType darwin::getArchTypeForMachOArchName(StringRef Str) {
  // See arch(3) and llvm-gcc's driver-driver.c. We don't implement support for
  // archs which Darwin doesn't use.

  // The matching this routine does is fairly pointless, since it is neither the
  // complete architecture list, nor a reasonable subset. The problem is that
  // historically the driver accepts this and also ties its -march=
  // handling to the architecture name, so we need to be careful before removing
  // support for it.

  // This code must be kept in sync with Clang's Darwin specific argument
  // translation.

  return llvm::StringSwitch<llvm::Triple::ArchType>(Str)
      .Cases("i386", "i486", "i486SX", "i586", "i686", llvm::Triple::x86)
      .Cases("pentium", "pentpro", "pentIIm3", "pentIIm5", "pentium4",
             llvm::Triple::x86)
      .Cases("x86_64", "x86_64h", llvm::Triple::x86_64)
      // This is derived from the driver.
      .Cases("arm", "armv4t", "armv5", "armv6", "armv6m", llvm::Triple::arm)
      .Cases("armv7", "armv7em", "armv7k", "armv7m", llvm::Triple::arm)
      .Cases("armv7s", "xscale", llvm::Triple::arm)
      .Cases("arm64", "arm64e", llvm::Triple::aarch64)
      .Case("arm64_32", llvm::Triple::aarch64_32)
      .Case("r600", llvm::Triple::r600)
      .Case("amdgcn", llvm::Triple::amdgcn)
      .Case("nvptx", llvm::Triple::nvptx)
      .Case("nvptx64", llvm::Triple::nvptx64)
      .Case("amdil", llvm::Triple::amdil)
      .Case("spir", llvm::Triple::spir)
      .Default(llvm::Triple::UnknownArch);
}

void darwin::setTripleTypeForMachOArchName(llvm::Triple &T, StringRef Str,
                                           const ArgList &Args) {
  const llvm::Triple::ArchType Arch = getArchTypeForMachOArchName(Str);
  llvm::ARM::ArchKind ArchKind = llvm::ARM::parseArch(Str);
  T.setArch(Arch);
  if (Arch != llvm::Triple::UnknownArch)
    T.setArchName(Str);

  if (ArchKind == llvm::ARM::ArchKind::ARMV6M ||
      ArchKind == llvm::ARM::ArchKind::ARMV7M ||
      ArchKind == llvm::ARM::ArchKind::ARMV7EM) {
    // Don't reject these -version-min= if we have the appropriate triple.
    if (T.getOS() == llvm::Triple::IOS)
      for (Arg *A : Args.filtered(options::OPT_mios_version_min_EQ))
        A->ignoreTargetSpecific();
    if (T.getOS() == llvm::Triple::WatchOS)
      for (Arg *A : Args.filtered(options::OPT_mwatchos_version_min_EQ))
        A->ignoreTargetSpecific();
    if (T.getOS() == llvm::Triple::TvOS)
      for (Arg *A : Args.filtered(options::OPT_mtvos_version_min_EQ))
        A->ignoreTargetSpecific();

    T.setOS(llvm::Triple::UnknownOS);
    T.setObjectFormat(llvm::Triple::MachO);
  }
}

void darwin::Assembler::ConstructJob(Compilation &C, const JobAction &JA,
                                     const InputInfo &Output,
                                     const InputInfoList &Inputs,
                                     const ArgList &Args,
                                     const char *LinkingOutput) const {
  const llvm::Triple &T(getToolChain().getTriple());

  ArgStringList CmdArgs;

  assert(Inputs.size() == 1 && "Unexpected number of inputs.");
  const InputInfo &Input = Inputs[0];

  // Determine the original source input.
  const Action *SourceAction = &JA;
  while (SourceAction->getKind() != Action::InputClass) {
    assert(!SourceAction->getInputs().empty() && "unexpected root action!");
    SourceAction = SourceAction->getInputs()[0];
  }

  // If -fno-integrated-as is used add -Q to the darwin assembler driver to make
  // sure it runs its system assembler not clang's integrated assembler.
  // Applicable to darwin11+ and Xcode 4+.  darwin<10 lacked integrated-as.
  // FIXME: at run-time detect assembler capabilities or rely on version
  // information forwarded by -target-assembler-version.
  if (Args.hasArg(options::OPT_fno_integrated_as)) {
    if (!(T.isMacOSX() && T.isMacOSXVersionLT(10, 7)))
      CmdArgs.push_back("-Q");
  }

  // Forward -g, assuming we are dealing with an actual assembly file.
  if (SourceAction->getType() == types::TY_Asm ||
      SourceAction->getType() == types::TY_PP_Asm) {
    if (Args.hasArg(options::OPT_gstabs))
      CmdArgs.push_back("--gstabs");
    else if (Args.hasArg(options::OPT_g_Group))
      CmdArgs.push_back("-g");
  }

  // Derived from asm spec.
  AddMachOArch(Args, CmdArgs);

  // Use -force_cpusubtype_ALL on x86 by default.
  if (T.isX86() || Args.hasArg(options::OPT_force__cpusubtype__ALL))
    CmdArgs.push_back("-force_cpusubtype_ALL");

  if (getToolChain().getArch() != llvm::Triple::x86_64 &&
      (((Args.hasArg(options::OPT_mkernel) ||
         Args.hasArg(options::OPT_fapple_kext)) &&
        getMachOToolChain().isKernelStatic()) ||
       Args.hasArg(options::OPT_static)))
    CmdArgs.push_back("-static");

  Args.AddAllArgValues(CmdArgs, options::OPT_Wa_COMMA, options::OPT_Xassembler);

  assert(Output.isFilename() && "Unexpected lipo output.");
  CmdArgs.push_back("-o");
  CmdArgs.push_back(Output.getFilename());

  assert(Input.isFilename() && "Invalid input.");
  CmdArgs.push_back(Input.getFilename());

  // asm_final spec is empty.

  const char *Exec = Args.MakeArgString(getToolChain().GetProgramPath("as"));
  C.addCommand(std::make_unique<Command>(JA, *this, ResponseFileSupport::None(),
                                         Exec, CmdArgs, Inputs, Output));
}

void darwin::MachOTool::anchor() {}

void darwin::MachOTool::AddMachOArch(const ArgList &Args,
                                     ArgStringList &CmdArgs) const {
  StringRef ArchName = getMachOToolChain().getMachOArchName(Args);

  // Derived from darwin_arch spec.
  CmdArgs.push_back("-arch");
  CmdArgs.push_back(Args.MakeArgString(ArchName));

  // FIXME: Is this needed anymore?
  if (ArchName == "arm")
    CmdArgs.push_back("-force_cpusubtype_ALL");
}

bool darwin::Linker::NeedsTempPath(const InputInfoList &Inputs) const {
  // We only need to generate a temp path for LTO if we aren't compiling object
  // files. When compiling source files, we run 'dsymutil' after linking. We
  // don't run 'dsymutil' when compiling object files.
  for (const auto &Input : Inputs)
    if (Input.getType() != types::TY_Object)
      return true;

  return false;
}

/// Pass -no_deduplicate to ld64 under certain conditions:
///
/// - Either -O0 or -O1 is explicitly specified
/// - No -O option is specified *and* this is a compile+link (implicit -O0)
///
/// Also do *not* add -no_deduplicate when no -O option is specified and this
/// is just a link (we can't imply -O0)
static bool shouldLinkerNotDedup(bool IsLinkerOnlyAction, const ArgList &Args) {
  if (Arg *A = Args.getLastArg(options::OPT_O_Group)) {
    if (A->getOption().matches(options::OPT_O0))
      return true;
    if (A->getOption().matches(options::OPT_O))
      return llvm::StringSwitch<bool>(A->getValue())
                    .Case("1", true)
                    .Default(false);
    return false; // OPT_Ofast & OPT_O4
  }

  if (!IsLinkerOnlyAction) // Implicit -O0 for compile+linker only.
    return true;
  return false;
}

void darwin::Linker::AddLinkArgs(Compilation &C, const ArgList &Args,
                                 ArgStringList &CmdArgs,
                                 const InputInfoList &Inputs,
                                 VersionTuple Version, bool LinkerIsLLD) const {
  const Driver &D = getToolChain().getDriver();
  const toolchains::MachO &MachOTC = getMachOToolChain();

  // Newer linkers support -demangle. Pass it if supported and not disabled by
  // the user.
  if ((Version >= VersionTuple(100) || LinkerIsLLD) &&
      !Args.hasArg(options::OPT_Z_Xlinker__no_demangle))
    CmdArgs.push_back("-demangle");

  if (Args.hasArg(options::OPT_rdynamic) &&
      (Version >= VersionTuple(137) || LinkerIsLLD))
    CmdArgs.push_back("-export_dynamic");

  // If we are using App Extension restrictions, pass a flag to the linker
  // telling it that the compiled code has been audited.
  if (Args.hasFlag(options::OPT_fapplication_extension,
                   options::OPT_fno_application_extension, false))
    CmdArgs.push_back("-application_extension");

  if (D.isUsingLTO() && (Version >= VersionTuple(116) || LinkerIsLLD) &&
      NeedsTempPath(Inputs)) {
    std::string TmpPathName;
    if (D.getLTOMode() == LTOK_Full) {
      // If we are using full LTO, then automatically create a temporary file
      // path for the linker to use, so that it's lifetime will extend past a
      // possible dsymutil step.
      TmpPathName =
          D.GetTemporaryPath("cc", types::getTypeTempSuffix(types::TY_Object));
    } else if (D.getLTOMode() == LTOK_Thin)
      // If we are using thin LTO, then create a directory instead.
      TmpPathName = D.GetTemporaryDirectory("thinlto");

    if (!TmpPathName.empty()) {
      auto *TmpPath = C.getArgs().MakeArgString(TmpPathName);
      C.addTempFile(TmpPath);
      CmdArgs.push_back("-object_path_lto");
      CmdArgs.push_back(TmpPath);
    }
  }

  // Use -lto_library option to specify the libLTO.dylib path. Try to find
  // it in clang installed libraries. ld64 will only look at this argument
  // when it actually uses LTO, so libLTO.dylib only needs to exist at link
  // time if ld64 decides that it needs to use LTO.
  // Since this is passed unconditionally, ld64 will never look for libLTO.dylib
  // next to it. That's ok since ld64 using a libLTO.dylib not matching the
  // clang version won't work anyways.
  // lld is built at the same revision as clang and statically links in
  // LLVM libraries, so it doesn't need libLTO.dylib.
  if (Version >= VersionTuple(133) && !LinkerIsLLD) {
    // Search for libLTO in <InstalledDir>/../lib/libLTO.dylib
    StringRef P = llvm::sys::path::parent_path(D.Dir);
    SmallString<128> LibLTOPath(P);
    llvm::sys::path::append(LibLTOPath, "lib");
    llvm::sys::path::append(LibLTOPath, "libLTO.dylib");
    CmdArgs.push_back("-lto_library");
    CmdArgs.push_back(C.getArgs().MakeArgString(LibLTOPath));
  }

  // ld64 version 262 and above runs the deduplicate pass by default.
  // FIXME: lld doesn't dedup by default. Should we pass `--icf=safe`
  //        if `!shouldLinkerNotDedup()` if LinkerIsLLD here?
  if (Version >= VersionTuple(262) &&
      shouldLinkerNotDedup(C.getJobs().empty(), Args))
    CmdArgs.push_back("-no_deduplicate");

  // Derived from the "link" spec.
  Args.AddAllArgs(CmdArgs, options::OPT_static);
  if (!Args.hasArg(options::OPT_static))
    CmdArgs.push_back("-dynamic");
  if (Args.hasArg(options::OPT_fgnu_runtime)) {
    // FIXME: gcc replaces -lobjc in forward args with -lobjc-gnu
    // here. How do we wish to handle such things?
  }

  if (!Args.hasArg(options::OPT_dynamiclib)) {
    AddMachOArch(Args, CmdArgs);
    // FIXME: Why do this only on this path?
    Args.AddLastArg(CmdArgs, options::OPT_force__cpusubtype__ALL);

    Args.AddLastArg(CmdArgs, options::OPT_bundle);
    Args.AddAllArgs(CmdArgs, options::OPT_bundle__loader);
    Args.AddAllArgs(CmdArgs, options::OPT_client__name);

    Arg *A;
    if ((A = Args.getLastArg(options::OPT_compatibility__version)) ||
        (A = Args.getLastArg(options::OPT_current__version)) ||
        (A = Args.getLastArg(options::OPT_install__name)))
      D.Diag(diag::err_drv_argument_only_allowed_with) << A->getAsString(Args)
                                                       << "-dynamiclib";

    Args.AddLastArg(CmdArgs, options::OPT_force__flat__namespace);
    Args.AddLastArg(CmdArgs, options::OPT_keep__private__externs);
    Args.AddLastArg(CmdArgs, options::OPT_private__bundle);
  } else {
    CmdArgs.push_back("-dylib");

    Arg *A;
    if ((A = Args.getLastArg(options::OPT_bundle)) ||
        (A = Args.getLastArg(options::OPT_bundle__loader)) ||
        (A = Args.getLastArg(options::OPT_client__name)) ||
        (A = Args.getLastArg(options::OPT_force__flat__namespace)) ||
        (A = Args.getLastArg(options::OPT_keep__private__externs)) ||
        (A = Args.getLastArg(options::OPT_private__bundle)))
      D.Diag(diag::err_drv_argument_not_allowed_with) << A->getAsString(Args)
                                                      << "-dynamiclib";

    Args.AddAllArgsTranslated(CmdArgs, options::OPT_compatibility__version,
                              "-dylib_compatibility_version");
    Args.AddAllArgsTranslated(CmdArgs, options::OPT_current__version,
                              "-dylib_current_version");

    AddMachOArch(Args, CmdArgs);

    Args.AddAllArgsTranslated(CmdArgs, options::OPT_install__name,
                              "-dylib_install_name");
  }

  Args.AddLastArg(CmdArgs, options::OPT_all__load);
  Args.AddAllArgs(CmdArgs, options::OPT_allowable__client);
  Args.AddLastArg(CmdArgs, options::OPT_bind__at__load);
  if (MachOTC.isTargetIOSBased())
    Args.AddLastArg(CmdArgs, options::OPT_arch__errors__fatal);
  Args.AddLastArg(CmdArgs, options::OPT_dead__strip);
  Args.AddLastArg(CmdArgs, options::OPT_no__dead__strip__inits__and__terms);
  Args.AddAllArgs(CmdArgs, options::OPT_dylib__file);
  Args.AddLastArg(CmdArgs, options::OPT_dynamic);
  Args.AddAllArgs(CmdArgs, options::OPT_exported__symbols__list);
  Args.AddLastArg(CmdArgs, options::OPT_flat__namespace);
  Args.AddAllArgs(CmdArgs, options::OPT_force__load);
  Args.AddAllArgs(CmdArgs, options::OPT_headerpad__max__install__names);
  Args.AddAllArgs(CmdArgs, options::OPT_image__base);
  Args.AddAllArgs(CmdArgs, options::OPT_init);

  // Add the deployment target.
  if (Version >= VersionTuple(520) || LinkerIsLLD)
    MachOTC.addPlatformVersionArgs(Args, CmdArgs);
  else
    MachOTC.addMinVersionArgs(Args, CmdArgs);

  Args.AddLastArg(CmdArgs, options::OPT_nomultidefs);
  Args.AddLastArg(CmdArgs, options::OPT_multi__module);
  Args.AddLastArg(CmdArgs, options::OPT_single__module);
  Args.AddAllArgs(CmdArgs, options::OPT_multiply__defined);
  Args.AddAllArgs(CmdArgs, options::OPT_multiply__defined__unused);

  if (const Arg *A =
          Args.getLastArg(options::OPT_fpie, options::OPT_fPIE,
                          options::OPT_fno_pie, options::OPT_fno_PIE)) {
    if (A->getOption().matches(options::OPT_fpie) ||
        A->getOption().matches(options::OPT_fPIE))
      CmdArgs.push_back("-pie");
    else
      CmdArgs.push_back("-no_pie");
  }

  // for embed-bitcode, use -bitcode_bundle in linker command
  if (C.getDriver().embedBitcodeEnabled()) {
    // Check if the toolchain supports bitcode build flow.
    if (MachOTC.SupportsEmbeddedBitcode()) {
      CmdArgs.push_back("-bitcode_bundle");
      // FIXME: Pass this if LinkerIsLLD too, once it implements this flag.
      if (C.getDriver().embedBitcodeMarkerOnly() &&
          Version >= VersionTuple(278)) {
        CmdArgs.push_back("-bitcode_process_mode");
        CmdArgs.push_back("marker");
      }
    } else
      D.Diag(diag::err_drv_bitcode_unsupported_on_toolchain);
  }

  // If GlobalISel is enabled, pass it through to LLVM.
  if (Arg *A = Args.getLastArg(options::OPT_fglobal_isel,
                               options::OPT_fno_global_isel)) {
    if (A->getOption().matches(options::OPT_fglobal_isel)) {
      CmdArgs.push_back("-mllvm");
      CmdArgs.push_back("-global-isel");
      // Disable abort and fall back to SDAG silently.
      CmdArgs.push_back("-mllvm");
      CmdArgs.push_back("-global-isel-abort=0");
    }
  }

  if (Args.hasArg(options::OPT_mkernel) ||
      Args.hasArg(options::OPT_fapple_kext) ||
      Args.hasArg(options::OPT_ffreestanding)) {
    CmdArgs.push_back("-mllvm");
    CmdArgs.push_back("-disable-atexit-based-global-dtor-lowering");
  }

  Args.AddLastArg(CmdArgs, options::OPT_prebind);
  Args.AddLastArg(CmdArgs, options::OPT_noprebind);
  Args.AddLastArg(CmdArgs, options::OPT_nofixprebinding);
  Args.AddLastArg(CmdArgs, options::OPT_prebind__all__twolevel__modules);
  Args.AddLastArg(CmdArgs, options::OPT_read__only__relocs);
  Args.AddAllArgs(CmdArgs, options::OPT_sectcreate);
  Args.AddAllArgs(CmdArgs, options::OPT_sectorder);
  Args.AddAllArgs(CmdArgs, options::OPT_seg1addr);
  Args.AddAllArgs(CmdArgs, options::OPT_segprot);
  Args.AddAllArgs(CmdArgs, options::OPT_segaddr);
  Args.AddAllArgs(CmdArgs, options::OPT_segs__read__only__addr);
  Args.AddAllArgs(CmdArgs, options::OPT_segs__read__write__addr);
  Args.AddAllArgs(CmdArgs, options::OPT_seg__addr__table);
  Args.AddAllArgs(CmdArgs, options::OPT_seg__addr__table__filename);
  Args.AddAllArgs(CmdArgs, options::OPT_sub__library);
  Args.AddAllArgs(CmdArgs, options::OPT_sub__umbrella);

  // Give --sysroot= preference, over the Apple specific behavior to also use
  // --isysroot as the syslibroot.
  StringRef sysroot = C.getSysRoot();
  if (sysroot != "") {
    CmdArgs.push_back("-syslibroot");
    CmdArgs.push_back(C.getArgs().MakeArgString(sysroot));
  } else if (const Arg *A = Args.getLastArg(options::OPT_isysroot)) {
    CmdArgs.push_back("-syslibroot");
    CmdArgs.push_back(A->getValue());
  }

  Args.AddLastArg(CmdArgs, options::OPT_twolevel__namespace);
  Args.AddLastArg(CmdArgs, options::OPT_twolevel__namespace__hints);
  Args.AddAllArgs(CmdArgs, options::OPT_umbrella);
  Args.AddAllArgs(CmdArgs, options::OPT_undefined);
  Args.AddAllArgs(CmdArgs, options::OPT_unexported__symbols__list);
  Args.AddAllArgs(CmdArgs, options::OPT_weak__reference__mismatches);
  Args.AddLastArg(CmdArgs, options::OPT_X_Flag);
  Args.AddAllArgs(CmdArgs, options::OPT_y);
  Args.AddLastArg(CmdArgs, options::OPT_w);
  Args.AddAllArgs(CmdArgs, options::OPT_pagezero__size);
  Args.AddAllArgs(CmdArgs, options::OPT_segs__read__);
  Args.AddLastArg(CmdArgs, options::OPT_seglinkedit);
  Args.AddLastArg(CmdArgs, options::OPT_noseglinkedit);
  Args.AddAllArgs(CmdArgs, options::OPT_sectalign);
  Args.AddAllArgs(CmdArgs, options::OPT_sectobjectsymbols);
  Args.AddAllArgs(CmdArgs, options::OPT_segcreate);
  Args.AddLastArg(CmdArgs, options::OPT_why_load);
  Args.AddLastArg(CmdArgs, options::OPT_whatsloaded);
  Args.AddAllArgs(CmdArgs, options::OPT_dylinker__install__name);
  Args.AddLastArg(CmdArgs, options::OPT_dylinker);
  Args.AddLastArg(CmdArgs, options::OPT_Mach);

  if (LinkerIsLLD) {
    if (auto *CSPGOGenerateArg = getLastCSProfileGenerateArg(Args)) {
      SmallString<128> Path(CSPGOGenerateArg->getNumValues() == 0
                                ? ""
                                : CSPGOGenerateArg->getValue());
      llvm::sys::path::append(Path, "default_%m.profraw");
      CmdArgs.push_back("--cs-profile-generate");
      CmdArgs.push_back(Args.MakeArgString(Twine("--cs-profile-path=") + Path));
    } else if (auto *ProfileUseArg = getLastProfileUseArg(Args)) {
      SmallString<128> Path(
          ProfileUseArg->getNumValues() == 0 ? "" : ProfileUseArg->getValue());
      if (Path.empty() || llvm::sys::fs::is_directory(Path))
        llvm::sys::path::append(Path, "default.profdata");
      CmdArgs.push_back(Args.MakeArgString(Twine("--cs-profile-path=") + Path));
    }
  }
}

/// Determine whether we are linking the ObjC runtime.
static bool isObjCRuntimeLinked(const ArgList &Args) {
  if (isObjCAutoRefCount(Args)) {
    Args.ClaimAllArgs(options::OPT_fobjc_link_runtime);
    return true;
  }
  return Args.hasArg(options::OPT_fobjc_link_runtime);
}

static bool checkRemarksOptions(const Driver &D, const ArgList &Args,
                                const llvm::Triple &Triple) {
  // When enabling remarks, we need to error if:
  // * The remark file is specified but we're targeting multiple architectures,
  // which means more than one remark file is being generated.
  bool hasMultipleInvocations =
      Args.getAllArgValues(options::OPT_arch).size() > 1;
  bool hasExplicitOutputFile =
      Args.getLastArg(options::OPT_foptimization_record_file_EQ);
  if (hasMultipleInvocations && hasExplicitOutputFile) {
    D.Diag(diag::err_drv_invalid_output_with_multiple_archs)
        << "-foptimization-record-file";
    return false;
  }
  return true;
}

static void renderRemarksOptions(const ArgList &Args, ArgStringList &CmdArgs,
                                 const llvm::Triple &Triple,
                                 const InputInfo &Output, const JobAction &JA) {
  StringRef Format = "yaml";
  if (const Arg *A = Args.getLastArg(options::OPT_fsave_optimization_record_EQ))
    Format = A->getValue();

  CmdArgs.push_back("-mllvm");
  CmdArgs.push_back("-lto-pass-remarks-output");
  CmdArgs.push_back("-mllvm");

  const Arg *A = Args.getLastArg(options::OPT_foptimization_record_file_EQ);
  if (A) {
    CmdArgs.push_back(A->getValue());
  } else {
    assert(Output.isFilename() && "Unexpected ld output.");
    SmallString<128> F;
    F = Output.getFilename();
    F += ".opt.";
    F += Format;

    CmdArgs.push_back(Args.MakeArgString(F));
  }

  if (const Arg *A =
          Args.getLastArg(options::OPT_foptimization_record_passes_EQ)) {
    CmdArgs.push_back("-mllvm");
    std::string Passes =
        std::string("-lto-pass-remarks-filter=") + A->getValue();
    CmdArgs.push_back(Args.MakeArgString(Passes));
  }

  if (!Format.empty()) {
    CmdArgs.push_back("-mllvm");
    Twine FormatArg = Twine("-lto-pass-remarks-format=") + Format;
    CmdArgs.push_back(Args.MakeArgString(FormatArg));
  }

  if (getLastProfileUseArg(Args)) {
    CmdArgs.push_back("-mllvm");
    CmdArgs.push_back("-lto-pass-remarks-with-hotness");

    if (const Arg *A =
            Args.getLastArg(options::OPT_fdiagnostics_hotness_threshold_EQ)) {
      CmdArgs.push_back("-mllvm");
      std::string Opt =
          std::string("-lto-pass-remarks-hotness-threshold=") + A->getValue();
      CmdArgs.push_back(Args.MakeArgString(Opt));
    }
  }
}

void darwin::Linker::ConstructJob(Compilation &C, const JobAction &JA,
                                  const InputInfo &Output,
                                  const InputInfoList &Inputs,
                                  const ArgList &Args,
                                  const char *LinkingOutput) const {
  assert(Output.getType() == types::TY_Image && "Invalid linker output type.");

  // If the number of arguments surpasses the system limits, we will encode the
  // input files in a separate file, shortening the command line. To this end,
  // build a list of input file names that can be passed via a file with the
  // -filelist linker option.
  llvm::opt::ArgStringList InputFileList;

  // The logic here is derived from gcc's behavior; most of which
  // comes from specs (starting with link_command). Consult gcc for
  // more information.
  ArgStringList CmdArgs;

  /// Hack(tm) to ignore linking errors when we are doing ARC migration.
  if (Args.hasArg(options::OPT_ccc_arcmt_check,
                  options::OPT_ccc_arcmt_migrate)) {
    for (const auto &Arg : Args)
      Arg->claim();
    const char *Exec =
        Args.MakeArgString(getToolChain().GetProgramPath("touch"));
    CmdArgs.push_back(Output.getFilename());
    C.addCommand(std::make_unique<Command>(JA, *this,
                                           ResponseFileSupport::None(), Exec,
                                           CmdArgs, std::nullopt, Output));
    return;
  }

  VersionTuple Version = getMachOToolChain().getLinkerVersion(Args);

  bool LinkerIsLLD;
  const char *Exec =
      Args.MakeArgString(getToolChain().GetLinkerPath(&LinkerIsLLD));

  // I'm not sure why this particular decomposition exists in gcc, but
  // we follow suite for ease of comparison.
  AddLinkArgs(C, Args, CmdArgs, Inputs, Version, LinkerIsLLD);

  if (willEmitRemarks(Args) &&
      checkRemarksOptions(getToolChain().getDriver(), Args,
                          getToolChain().getTriple()))
    renderRemarksOptions(Args, CmdArgs, getToolChain().getTriple(), Output, JA);

  // Propagate the -moutline flag to the linker in LTO.
  if (Arg *A =
          Args.getLastArg(options::OPT_moutline, options::OPT_mno_outline)) {
    if (A->getOption().matches(options::OPT_moutline)) {
      if (getMachOToolChain().getMachOArchName(Args) == "arm64") {
        CmdArgs.push_back("-mllvm");
        CmdArgs.push_back("-enable-machine-outliner");
      }
    } else {
      // Disable all outlining behaviour if we have mno-outline. We need to do
      // this explicitly, because targets which support default outlining will
      // try to do work if we don't.
      CmdArgs.push_back("-mllvm");
      CmdArgs.push_back("-enable-machine-outliner=never");
    }
  }

  // Outline from linkonceodr functions by default in LTO, whenever the outliner
  // is enabled.  Note that the target may enable the machine outliner
  // independently of -moutline.
  CmdArgs.push_back("-mllvm");
  CmdArgs.push_back("-enable-linkonceodr-outlining");

  // Setup statistics file output.
  SmallString<128> StatsFile =
      getStatsFileName(Args, Output, Inputs[0], getToolChain().getDriver());
  if (!StatsFile.empty()) {
    CmdArgs.push_back("-mllvm");
    CmdArgs.push_back(Args.MakeArgString("-lto-stats-file=" + StatsFile.str()));
  }

  // It seems that the 'e' option is completely ignored for dynamic executables
  // (the default), and with static executables, the last one wins, as expected.
  Args.addAllArgs(CmdArgs,
                  {options::OPT_d_Flag, options::OPT_s, options::OPT_t,
                   options::OPT_Z_Flag, options::OPT_u_Group, options::OPT_r});

  // Forward -ObjC when either -ObjC or -ObjC++ is used, to force loading
  // members of static archive libraries which implement Objective-C classes or
  // categories.
  if (Args.hasArg(options::OPT_ObjC) || Args.hasArg(options::OPT_ObjCXX))
    CmdArgs.push_back("-ObjC");

  CmdArgs.push_back("-o");
  CmdArgs.push_back(Output.getFilename());

  if (!Args.hasArg(options::OPT_nostdlib, options::OPT_nostartfiles))
    getMachOToolChain().addStartObjectFileArgs(Args, CmdArgs);

  Args.AddAllArgs(CmdArgs, options::OPT_L);

  AddLinkerInputs(getToolChain(), Inputs, Args, CmdArgs, JA);
  // Build the input file for -filelist (list of linker input files) in case we
  // need it later
  for (const auto &II : Inputs) {
    if (!II.isFilename()) {
      // This is a linker input argument.
      // We cannot mix input arguments and file names in a -filelist input, thus
      // we prematurely stop our list (remaining files shall be passed as
      // arguments).
      if (InputFileList.size() > 0)
        break;

      continue;
    }

    InputFileList.push_back(II.getFilename());
  }

  // Additional linker set-up and flags for Fortran. This is required in order
  // to generate executables.
  if (getToolChain().getDriver().IsFlangMode()) {
    addFortranRuntimeLibraryPath(getToolChain(), Args, CmdArgs);
    addFortranRuntimeLibs(getToolChain(), Args, CmdArgs);
  }

  if (!Args.hasArg(options::OPT_nostdlib, options::OPT_nodefaultlibs))
    addOpenMPRuntime(CmdArgs, getToolChain(), Args);

  if (isObjCRuntimeLinked(Args) &&
      !Args.hasArg(options::OPT_nostdlib, options::OPT_nodefaultlibs)) {
    // We use arclite library for both ARC and subscripting support.
    getMachOToolChain().AddLinkARCArgs(Args, CmdArgs);

    CmdArgs.push_back("-framework");
    CmdArgs.push_back("Foundation");
    // Link libobj.
    CmdArgs.push_back("-lobjc");
  }

  if (LinkingOutput) {
    CmdArgs.push_back("-arch_multiple");
    CmdArgs.push_back("-final_output");
    CmdArgs.push_back(LinkingOutput);
  }

  if (Args.hasArg(options::OPT_fnested_functions))
    CmdArgs.push_back("-allow_stack_execute");

  getMachOToolChain().addProfileRTLibs(Args, CmdArgs);

  StringRef Parallelism = getLTOParallelism(Args, getToolChain().getDriver());
  if (!Parallelism.empty()) {
    CmdArgs.push_back("-mllvm");
    unsigned NumThreads =
        llvm::get_threadpool_strategy(Parallelism)->compute_thread_count();
    CmdArgs.push_back(Args.MakeArgString("-threads=" + Twine(NumThreads)));
  }

  if (getToolChain().ShouldLinkCXXStdlib(Args))
    getToolChain().AddCXXStdlibLibArgs(Args, CmdArgs);

  bool NoStdOrDefaultLibs =
      Args.hasArg(options::OPT_nostdlib, options::OPT_nodefaultlibs);
  bool ForceLinkBuiltins = Args.hasArg(options::OPT_fapple_link_rtlib);
  if (!NoStdOrDefaultLibs || ForceLinkBuiltins) {
    // link_ssp spec is empty.

    // If we have both -nostdlib/nodefaultlibs and -fapple-link-rtlib then
    // we just want to link the builtins, not the other libs like libSystem.
    if (NoStdOrDefaultLibs && ForceLinkBuiltins) {
      getMachOToolChain().AddLinkRuntimeLib(Args, CmdArgs, "builtins");
    } else {
      // Let the tool chain choose which runtime library to link.
      getMachOToolChain().AddLinkRuntimeLibArgs(Args, CmdArgs,
                                                ForceLinkBuiltins);

      // No need to do anything for pthreads. Claim argument to avoid warning.
      Args.ClaimAllArgs(options::OPT_pthread);
      Args.ClaimAllArgs(options::OPT_pthreads);
    }
  }

  if (!Args.hasArg(options::OPT_nostdlib, options::OPT_nostartfiles)) {
    // endfile_spec is empty.
  }

  Args.AddAllArgs(CmdArgs, options::OPT_T_Group);
  Args.AddAllArgs(CmdArgs, options::OPT_F);

  // -iframework should be forwarded as -F.
  for (const Arg *A : Args.filtered(options::OPT_iframework))
    CmdArgs.push_back(Args.MakeArgString(std::string("-F") + A->getValue()));

  if (!Args.hasArg(options::OPT_nostdlib, options::OPT_nodefaultlibs)) {
    if (Arg *A = Args.getLastArg(options::OPT_fveclib)) {
      if (A->getValue() == StringRef("Accelerate")) {
        CmdArgs.push_back("-framework");
        CmdArgs.push_back("Accelerate");
      }
    }
  }

<<<<<<< HEAD
  // DriverKit's framework doesn't have the same layout as other frameworks.
  // Add missing search paths if necessary.
  if (getToolChain().getTriple().getOS() == llvm::Triple::DriverKit) {
    if (const Arg *Root = Args.getLastArg(options::OPT_isysroot)) {
=======
  // Add framework include paths and library search paths.
  // There are two flavors:
  // 1. The "non-standard" paths, e.g. for DriverKit:
  //      -L<sysroot>/System/DriverKit/usr/lib
  //      -F<sysroot>/System/DriverKit/System/Library/Frameworks
  // 2. The "standard" paths, e.g. for macOS and iOS:
  //      -F<sysroot>/System/Library/Frameworks
  //      -F<sysroot>/Library/Frameworks
  {
    bool NonStandardSearchPath = false;
    const auto &Triple = getToolChain().getTriple();
    if (Triple.isDriverKit()) {
>>>>>>> c313d0d0
      // ld64 fixed the implicit -F and -L paths in ld64-605.1+.
      if (Version.getMajor() < 605 ||
          (Version.getMajor() == 605 && Version.getMinor().value_or(0) < 1)) {

<<<<<<< HEAD
        SmallString<128> L(Root->getValue());
        llvm::sys::path::append(L, "System", "DriverKit", "usr", "lib");
        CmdArgs.push_back(Args.MakeArgString(std::string("-L") + L));

        SmallString<128> F(Root->getValue());
        llvm::sys::path::append(F, "System", "DriverKit");
        llvm::sys::path::append(F, "System", "Library", "Frameworks");
        CmdArgs.push_back(Args.MakeArgString(std::string("-F") + F));
=======
    if (auto *Sysroot = Args.getLastArg(options::OPT_isysroot)) {
      auto AddSearchPath = [&](StringRef Flag, StringRef SearchPath) {
        SmallString<128> P(Sysroot->getValue());
        AppendPlatformPrefix(P, Triple);
        llvm::sys::path::append(P, SearchPath);
        if (getToolChain().getVFS().exists(P)) {
          CmdArgs.push_back(Args.MakeArgString(Flag + P));
        }
      };

      if (NonStandardSearchPath) {
        AddSearchPath("-L", "/usr/lib");
        AddSearchPath("-F", "/System/Library/Frameworks");
      } else if (!Triple.isDriverKit()) {
        AddSearchPath("-F", "/System/Library/Frameworks");
        AddSearchPath("-F", "/Library/Frameworks");
>>>>>>> c313d0d0
      }
    }
  }

  ResponseFileSupport ResponseSupport;
  if (Version >= VersionTuple(705) || LinkerIsLLD) {
    ResponseSupport = ResponseFileSupport::AtFileUTF8();
  } else {
    // For older versions of the linker, use the legacy filelist method instead.
    ResponseSupport = {ResponseFileSupport::RF_FileList, llvm::sys::WEM_UTF8,
                       "-filelist"};
  }

  std::unique_ptr<Command> Cmd = std::make_unique<Command>(
      JA, *this, ResponseSupport, Exec, CmdArgs, Inputs, Output);
  Cmd->setInputFileList(std::move(InputFileList));
  C.addCommand(std::move(Cmd));
}

void darwin::StaticLibTool::ConstructJob(Compilation &C, const JobAction &JA,
                                         const InputInfo &Output,
                                         const InputInfoList &Inputs,
                                         const ArgList &Args,
                                         const char *LinkingOutput) const {
  const Driver &D = getToolChain().getDriver();

  // Silence warning for "clang -g foo.o -o foo"
  Args.ClaimAllArgs(options::OPT_g_Group);
  // and "clang -emit-llvm foo.o -o foo"
  Args.ClaimAllArgs(options::OPT_emit_llvm);
  // and for "clang -w foo.o -o foo". Other warning options are already
  // handled somewhere else.
  Args.ClaimAllArgs(options::OPT_w);
  // Silence warnings when linking C code with a C++ '-stdlib' argument.
  Args.ClaimAllArgs(options::OPT_stdlib_EQ);

  // libtool <options> <output_file> <input_files>
  ArgStringList CmdArgs;
  // Create and insert file members with a deterministic index.
  CmdArgs.push_back("-static");
  CmdArgs.push_back("-D");
  CmdArgs.push_back("-no_warning_for_no_symbols");
  CmdArgs.push_back("-o");
  CmdArgs.push_back(Output.getFilename());

  for (const auto &II : Inputs) {
    if (II.isFilename()) {
      CmdArgs.push_back(II.getFilename());
    }
  }

  // Delete old output archive file if it already exists before generating a new
  // archive file.
  const auto *OutputFileName = Output.getFilename();
  if (Output.isFilename() && llvm::sys::fs::exists(OutputFileName)) {
    if (std::error_code EC = llvm::sys::fs::remove(OutputFileName)) {
      D.Diag(diag::err_drv_unable_to_remove_file) << EC.message();
      return;
    }
  }

  const char *Exec = Args.MakeArgString(getToolChain().GetStaticLibToolPath());
  C.addCommand(std::make_unique<Command>(JA, *this,
                                         ResponseFileSupport::AtFileUTF8(),
                                         Exec, CmdArgs, Inputs, Output));
}

void darwin::Lipo::ConstructJob(Compilation &C, const JobAction &JA,
                                const InputInfo &Output,
                                const InputInfoList &Inputs,
                                const ArgList &Args,
                                const char *LinkingOutput) const {
  ArgStringList CmdArgs;

  CmdArgs.push_back("-create");
  assert(Output.isFilename() && "Unexpected lipo output.");

  CmdArgs.push_back("-output");
  CmdArgs.push_back(Output.getFilename());

  for (const auto &II : Inputs) {
    assert(II.isFilename() && "Unexpected lipo input.");
    CmdArgs.push_back(II.getFilename());
  }

  const char *Exec = Args.MakeArgString(getToolChain().GetProgramPath("lipo"));
  C.addCommand(std::make_unique<Command>(JA, *this, ResponseFileSupport::None(),
                                         Exec, CmdArgs, Inputs, Output));
}

void darwin::Dsymutil::ConstructJob(Compilation &C, const JobAction &JA,
                                    const InputInfo &Output,
                                    const InputInfoList &Inputs,
                                    const ArgList &Args,
                                    const char *LinkingOutput) const {
  ArgStringList CmdArgs;

  CmdArgs.push_back("-o");
  CmdArgs.push_back(Output.getFilename());

  assert(Inputs.size() == 1 && "Unable to handle multiple inputs.");
  const InputInfo &Input = Inputs[0];
  assert(Input.isFilename() && "Unexpected dsymutil input.");
  CmdArgs.push_back(Input.getFilename());

  const char *Exec =
      Args.MakeArgString(getToolChain().GetProgramPath("dsymutil"));
  C.addCommand(std::make_unique<Command>(JA, *this, ResponseFileSupport::None(),
                                         Exec, CmdArgs, Inputs, Output));
}

void darwin::VerifyDebug::ConstructJob(Compilation &C, const JobAction &JA,
                                       const InputInfo &Output,
                                       const InputInfoList &Inputs,
                                       const ArgList &Args,
                                       const char *LinkingOutput) const {
  ArgStringList CmdArgs;
  CmdArgs.push_back("--verify");
  CmdArgs.push_back("--debug-info");
  CmdArgs.push_back("--eh-frame");
  CmdArgs.push_back("--quiet");

  assert(Inputs.size() == 1 && "Unable to handle multiple inputs.");
  const InputInfo &Input = Inputs[0];
  assert(Input.isFilename() && "Unexpected verify input");

  // Grabbing the output of the earlier dsymutil run.
  CmdArgs.push_back(Input.getFilename());

  const char *Exec =
      Args.MakeArgString(getToolChain().GetProgramPath("dwarfdump"));
  C.addCommand(std::make_unique<Command>(JA, *this, ResponseFileSupport::None(),
                                         Exec, CmdArgs, Inputs, Output));
}

MachO::MachO(const Driver &D, const llvm::Triple &Triple, const ArgList &Args)
    : ToolChain(D, Triple, Args) {
  // We expect 'as', 'ld', etc. to be adjacent to our install dir.
  getProgramPaths().push_back(getDriver().getInstalledDir());
  if (getDriver().getInstalledDir() != getDriver().Dir)
    getProgramPaths().push_back(getDriver().Dir);
}

/// Darwin - Darwin tool chain for i386 and x86_64.
Darwin::Darwin(const Driver &D, const llvm::Triple &Triple, const ArgList &Args)
    : MachO(D, Triple, Args), TargetInitialized(false),
      CudaInstallation(D, Triple, Args), RocmInstallation(D, Triple, Args) {}

types::ID MachO::LookupTypeForExtension(StringRef Ext) const {
  types::ID Ty = ToolChain::LookupTypeForExtension(Ext);

  // Darwin always preprocesses assembly files (unless -x is used explicitly).
  if (Ty == types::TY_PP_Asm)
    return types::TY_Asm;

  return Ty;
}

bool MachO::HasNativeLLVMSupport() const { return true; }

ToolChain::CXXStdlibType Darwin::GetDefaultCXXStdlibType() const {
  // Always use libc++ by default
  return ToolChain::CST_Libcxx;
}

/// Darwin provides an ARC runtime starting in MacOS X 10.7 and iOS 5.0.
ObjCRuntime Darwin::getDefaultObjCRuntime(bool isNonFragile) const {
  if (isTargetWatchOSBased())
    return ObjCRuntime(ObjCRuntime::WatchOS, TargetVersion);
  if (isTargetIOSBased())
    return ObjCRuntime(ObjCRuntime::iOS, TargetVersion);
  if (isNonFragile)
    return ObjCRuntime(ObjCRuntime::MacOSX, TargetVersion);
  return ObjCRuntime(ObjCRuntime::FragileMacOSX, TargetVersion);
}

/// Darwin provides a blocks runtime starting in MacOS X 10.6 and iOS 3.2.
bool Darwin::hasBlocksRuntime() const {
  if (isTargetWatchOSBased() || isTargetDriverKit())
    return true;
  else if (isTargetIOSBased())
    return !isIPhoneOSVersionLT(3, 2);
  else {
    assert(isTargetMacOSBased() && "unexpected darwin target");
    return !isMacosxVersionLT(10, 6);
  }
}

void Darwin::AddCudaIncludeArgs(const ArgList &DriverArgs,
                                ArgStringList &CC1Args) const {
  CudaInstallation.AddCudaIncludeArgs(DriverArgs, CC1Args);
}

void Darwin::AddHIPIncludeArgs(const ArgList &DriverArgs,
                               ArgStringList &CC1Args) const {
  RocmInstallation.AddHIPIncludeArgs(DriverArgs, CC1Args);
}

// This is just a MachO name translation routine and there's no
// way to join this into ARMTargetParser without breaking all
// other assumptions. Maybe MachO should consider standardising
// their nomenclature.
static const char *ArmMachOArchName(StringRef Arch) {
  return llvm::StringSwitch<const char *>(Arch)
      .Case("armv6k", "armv6")
      .Case("armv6m", "armv6m")
      .Case("armv5tej", "armv5")
      .Case("xscale", "xscale")
      .Case("armv4t", "armv4t")
      .Case("armv7", "armv7")
      .Cases("armv7a", "armv7-a", "armv7")
      .Cases("armv7r", "armv7-r", "armv7")
      .Cases("armv7em", "armv7e-m", "armv7em")
      .Cases("armv7k", "armv7-k", "armv7k")
      .Cases("armv7m", "armv7-m", "armv7m")
      .Cases("armv7s", "armv7-s", "armv7s")
      .Default(nullptr);
}

static const char *ArmMachOArchNameCPU(StringRef CPU) {
  llvm::ARM::ArchKind ArchKind = llvm::ARM::parseCPUArch(CPU);
  if (ArchKind == llvm::ARM::ArchKind::INVALID)
    return nullptr;
  StringRef Arch = llvm::ARM::getArchName(ArchKind);

  // FIXME: Make sure this MachO triple mangling is really necessary.
  // ARMv5* normalises to ARMv5.
  if (Arch.starts_with("armv5"))
    Arch = Arch.substr(0, 5);
  // ARMv6*, except ARMv6M, normalises to ARMv6.
  else if (Arch.starts_with("armv6") && !Arch.ends_with("6m"))
    Arch = Arch.substr(0, 5);
  // ARMv7A normalises to ARMv7.
  else if (Arch.ends_with("v7a"))
    Arch = Arch.substr(0, 5);
  return Arch.data();
}

StringRef MachO::getMachOArchName(const ArgList &Args) const {
  switch (getTriple().getArch()) {
  default:
    return getDefaultUniversalArchName();

  case llvm::Triple::aarch64_32:
    return "arm64_32";

  case llvm::Triple::aarch64: {
    if (getTriple().isArm64e())
      return "arm64e";
    return "arm64";
  }

  case llvm::Triple::thumb:
  case llvm::Triple::arm:
    if (const Arg *A = Args.getLastArg(clang::driver::options::OPT_march_EQ))
      if (const char *Arch = ArmMachOArchName(A->getValue()))
        return Arch;

    if (const Arg *A = Args.getLastArg(options::OPT_mcpu_EQ))
      if (const char *Arch = ArmMachOArchNameCPU(A->getValue()))
        return Arch;

    return "arm";
  }
}

VersionTuple MachO::getLinkerVersion(const llvm::opt::ArgList &Args) const {
  if (LinkerVersion) {
#ifndef NDEBUG
    VersionTuple NewLinkerVersion;
    if (Arg *A = Args.getLastArg(options::OPT_mlinker_version_EQ))
      (void)NewLinkerVersion.tryParse(A->getValue());
    assert(NewLinkerVersion == LinkerVersion);
#endif
    return *LinkerVersion;
  }

  VersionTuple NewLinkerVersion;
  if (Arg *A = Args.getLastArg(options::OPT_mlinker_version_EQ))
    if (NewLinkerVersion.tryParse(A->getValue()))
      getDriver().Diag(diag::err_drv_invalid_version_number)
        << A->getAsString(Args);

  LinkerVersion = NewLinkerVersion;
  return *LinkerVersion;
}

Darwin::~Darwin() {}

MachO::~MachO() {}

std::string Darwin::ComputeEffectiveClangTriple(const ArgList &Args,
                                                types::ID InputType) const {
  llvm::Triple Triple(ComputeLLVMTriple(Args, InputType));

  // If the target isn't initialized (e.g., an unknown Darwin platform, return
  // the default triple).
  if (!isTargetInitialized())
    return Triple.getTriple();

  SmallString<16> Str;
  if (isTargetWatchOSBased())
    Str += "watchos";
  else if (isTargetTvOSBased())
    Str += "tvos";
  else if (isTargetDriverKit())
    Str += "driverkit";
  else if (isTargetIOSBased() || isTargetMacCatalyst())
    Str += "ios";
  else
    Str += "macosx";
  Str += getTripleTargetVersion().getAsString();
  Triple.setOSName(Str);

  return Triple.getTriple();
}

Tool *MachO::getTool(Action::ActionClass AC) const {
  switch (AC) {
  case Action::LipoJobClass:
    if (!Lipo)
      Lipo.reset(new tools::darwin::Lipo(*this));
    return Lipo.get();
  case Action::DsymutilJobClass:
    if (!Dsymutil)
      Dsymutil.reset(new tools::darwin::Dsymutil(*this));
    return Dsymutil.get();
  case Action::VerifyDebugInfoJobClass:
    if (!VerifyDebug)
      VerifyDebug.reset(new tools::darwin::VerifyDebug(*this));
    return VerifyDebug.get();
  default:
    return ToolChain::getTool(AC);
  }
}

Tool *MachO::buildLinker() const { return new tools::darwin::Linker(*this); }

Tool *MachO::buildStaticLibTool() const {
  return new tools::darwin::StaticLibTool(*this);
}

Tool *MachO::buildAssembler() const {
  return new tools::darwin::Assembler(*this);
}

DarwinClang::DarwinClang(const Driver &D, const llvm::Triple &Triple,
                         const ArgList &Args)
    : Darwin(D, Triple, Args) {}

void DarwinClang::addClangWarningOptions(ArgStringList &CC1Args) const {
  // Always error about undefined 'TARGET_OS_*' macros.
  CC1Args.push_back("-Wundef-prefix=TARGET_OS_");
  CC1Args.push_back("-Werror=undef-prefix");

  // For modern targets, promote certain warnings to errors.
  if (isTargetWatchOSBased() || getTriple().isArch64Bit()) {
    // Always enable -Wdeprecated-objc-isa-usage and promote it
    // to an error.
    CC1Args.push_back("-Wdeprecated-objc-isa-usage");
    CC1Args.push_back("-Werror=deprecated-objc-isa-usage");

    // For iOS and watchOS, also error about implicit function declarations,
    // as that can impact calling conventions.
    if (!isTargetMacOS())
      CC1Args.push_back("-Werror=implicit-function-declaration");
  }
}

/// Take a path that speculatively points into Xcode and return the
/// `XCODE/Contents/Developer` path if it is an Xcode path, or an empty path
/// otherwise.
static StringRef getXcodeDeveloperPath(StringRef PathIntoXcode) {
  static constexpr llvm::StringLiteral XcodeAppSuffix(
      ".app/Contents/Developer");
  size_t Index = PathIntoXcode.find(XcodeAppSuffix);
  if (Index == StringRef::npos)
    return "";
  return PathIntoXcode.take_front(Index + XcodeAppSuffix.size());
}

void DarwinClang::AddLinkARCArgs(const ArgList &Args,
                                 ArgStringList &CmdArgs) const {
  // Avoid linking compatibility stubs on i386 mac.
  if (isTargetMacOSBased() && getArch() == llvm::Triple::x86)
    return;
  if (isTargetAppleSiliconMac())
    return;
  // ARC runtime is supported everywhere on arm64e.
  if (getTriple().isArm64e())
    return;

  ObjCRuntime runtime = getDefaultObjCRuntime(/*nonfragile*/ true);

  if ((runtime.hasNativeARC() || !isObjCAutoRefCount(Args)) &&
      runtime.hasSubscripting())
    return;

  SmallString<128> P(getDriver().ClangExecutable);
  llvm::sys::path::remove_filename(P); // 'clang'
  llvm::sys::path::remove_filename(P); // 'bin'
  llvm::sys::path::append(P, "lib", "arc");

  // 'libarclite' usually lives in the same toolchain as 'clang'. However, the
  // Swift open source toolchains for macOS distribute Clang without libarclite.
  // In that case, to allow the linker to find 'libarclite', we point to the
  // 'libarclite' in the XcodeDefault toolchain instead.
  if (!getVFS().exists(P)) {
    auto updatePath = [&](const Arg *A) {
      // Try to infer the path to 'libarclite' in the toolchain from the
      // specified SDK path.
      StringRef XcodePathForSDK = getXcodeDeveloperPath(A->getValue());
      if (XcodePathForSDK.empty())
        return false;

      P = XcodePathForSDK;
      llvm::sys::path::append(P, "Toolchains/XcodeDefault.xctoolchain/usr",
                              "lib", "arc");
      return getVFS().exists(P);
    };

    bool updated = false;
    if (const Arg *A = Args.getLastArg(options::OPT_isysroot))
      updated = updatePath(A);

    if (!updated) {
      if (const Arg *A = Args.getLastArg(options::OPT__sysroot_EQ))
        updatePath(A);
    }
  }

  CmdArgs.push_back("-force_load");
  llvm::sys::path::append(P, "libarclite_");
  // Mash in the platform.
  if (isTargetWatchOSSimulator())
    P += "watchsimulator";
  else if (isTargetWatchOS())
    P += "watchos";
  else if (isTargetTvOSSimulator())
    P += "appletvsimulator";
  else if (isTargetTvOS())
    P += "appletvos";
  else if (isTargetIOSSimulator())
    P += "iphonesimulator";
  else if (isTargetIPhoneOS())
    P += "iphoneos";
  else
    P += "macosx";
  P += ".a";

  if (!getVFS().exists(P))
    getDriver().Diag(clang::diag::err_drv_darwin_sdk_missing_arclite) << P;

  CmdArgs.push_back(Args.MakeArgString(P));
}

unsigned DarwinClang::GetDefaultDwarfVersion() const {
  // Default to use DWARF 2 on OS X 10.10 / iOS 8 and lower.
  if ((isTargetMacOSBased() && isMacosxVersionLT(10, 11)) ||
      (isTargetIOSBased() && isIPhoneOSVersionLT(9)))
    return 2;
  return 4;
}

void MachO::AddLinkRuntimeLib(const ArgList &Args, ArgStringList &CmdArgs,
                              StringRef Component, RuntimeLinkOptions Opts,
                              bool IsShared) const {
  SmallString<64> DarwinLibName = StringRef("libclang_rt.");
  // an Darwin the builtins compomnent is not in the library name
  if (Component != "builtins") {
    DarwinLibName += Component;
    if (!(Opts & RLO_IsEmbedded))
      DarwinLibName += "_";
  }

  DarwinLibName += getOSLibraryNameSuffix();
  DarwinLibName += IsShared ? "_dynamic.dylib" : ".a";
  SmallString<128> Dir(getDriver().ResourceDir);
  llvm::sys::path::append(Dir, "lib", "darwin");
  if (Opts & RLO_IsEmbedded)
    llvm::sys::path::append(Dir, "macho_embedded");

  SmallString<128> P(Dir);
  llvm::sys::path::append(P, DarwinLibName);

  // For now, allow missing resource libraries to support developers who may
  // not have compiler-rt checked out or integrated into their build (unless
  // we explicitly force linking with this library).
  if ((Opts & RLO_AlwaysLink) || getVFS().exists(P)) {
    const char *LibArg = Args.MakeArgString(P);
    CmdArgs.push_back(LibArg);
  }

  // Adding the rpaths might negatively interact when other rpaths are involved,
  // so we should make sure we add the rpaths last, after all user-specified
  // rpaths. This is currently true from this place, but we need to be
  // careful if this function is ever called before user's rpaths are emitted.
  if (Opts & RLO_AddRPath) {
    assert(DarwinLibName.ends_with(".dylib") && "must be a dynamic library");

    // Add @executable_path to rpath to support having the dylib copied with
    // the executable.
    CmdArgs.push_back("-rpath");
    CmdArgs.push_back("@executable_path");

    // Add the path to the resource dir to rpath to support using the dylib
    // from the default location without copying.
    CmdArgs.push_back("-rpath");
    CmdArgs.push_back(Args.MakeArgString(Dir));
  }
}

StringRef Darwin::getPlatformFamily() const {
  switch (TargetPlatform) {
    case DarwinPlatformKind::MacOS:
      return "MacOSX";
    case DarwinPlatformKind::IPhoneOS:
      if (TargetEnvironment == MacCatalyst)
        return "MacOSX";
      return "iPhone";
    case DarwinPlatformKind::TvOS:
      return "AppleTV";
    case DarwinPlatformKind::WatchOS:
      return "Watch";
    case DarwinPlatformKind::DriverKit:
      return "DriverKit";
  }
  llvm_unreachable("Unsupported platform");
}

StringRef Darwin::getSDKName(StringRef isysroot) {
  // Assume SDK has path: SOME_PATH/SDKs/PlatformXX.YY.sdk
  auto BeginSDK = llvm::sys::path::rbegin(isysroot);
  auto EndSDK = llvm::sys::path::rend(isysroot);
  for (auto IT = BeginSDK; IT != EndSDK; ++IT) {
    StringRef SDK = *IT;
    if (SDK.ends_with(".sdk"))
        return SDK.slice(0, SDK.size() - 4);
  }
  return "";
}

StringRef Darwin::getOSLibraryNameSuffix(bool IgnoreSim) const {
  switch (TargetPlatform) {
  case DarwinPlatformKind::MacOS:
    return "osx";
  case DarwinPlatformKind::IPhoneOS:
    if (TargetEnvironment == MacCatalyst)
      return "osx";
    return TargetEnvironment == NativeEnvironment || IgnoreSim ? "ios"
                                                               : "iossim";
  case DarwinPlatformKind::TvOS:
    return TargetEnvironment == NativeEnvironment || IgnoreSim ? "tvos"
                                                               : "tvossim";
  case DarwinPlatformKind::WatchOS:
    return TargetEnvironment == NativeEnvironment || IgnoreSim ? "watchos"
                                                               : "watchossim";
  case DarwinPlatformKind::DriverKit:
    return "driverkit";
  }
  llvm_unreachable("Unsupported platform");
}

/// Check if the link command contains a symbol export directive.
static bool hasExportSymbolDirective(const ArgList &Args) {
  for (Arg *A : Args) {
    if (A->getOption().matches(options::OPT_exported__symbols__list))
      return true;
    if (!A->getOption().matches(options::OPT_Wl_COMMA) &&
        !A->getOption().matches(options::OPT_Xlinker))
      continue;
    if (A->containsValue("-exported_symbols_list") ||
        A->containsValue("-exported_symbol"))
      return true;
  }
  return false;
}

/// Add an export directive for \p Symbol to the link command.
static void addExportedSymbol(ArgStringList &CmdArgs, const char *Symbol) {
  CmdArgs.push_back("-exported_symbol");
  CmdArgs.push_back(Symbol);
}

/// Add a sectalign directive for \p Segment and \p Section to the maximum
/// expected page size for Darwin.
///
/// On iPhone 6+ the max supported page size is 16K. On macOS, the max is 4K.
/// Use a common alignment constant (16K) for now, and reduce the alignment on
/// macOS if it proves important.
static void addSectalignToPage(const ArgList &Args, ArgStringList &CmdArgs,
                               StringRef Segment, StringRef Section) {
  for (const char *A : {"-sectalign", Args.MakeArgString(Segment),
                        Args.MakeArgString(Section), "0x4000"})
    CmdArgs.push_back(A);
}

void Darwin::addProfileRTLibs(const ArgList &Args,
                              ArgStringList &CmdArgs) const {
  if (!needsProfileRT(Args) && !needsGCovInstrumentation(Args))
    return;

  AddLinkRuntimeLib(Args, CmdArgs, "profile",
                    RuntimeLinkOptions(RLO_AlwaysLink));

  bool ForGCOV = needsGCovInstrumentation(Args);

  // If we have a symbol export directive and we're linking in the profile
  // runtime, automatically export symbols necessary to implement some of the
  // runtime's functionality.
  if (hasExportSymbolDirective(Args) && ForGCOV) {
    addExportedSymbol(CmdArgs, "___gcov_dump");
    addExportedSymbol(CmdArgs, "___gcov_reset");
    addExportedSymbol(CmdArgs, "_writeout_fn_list");
    addExportedSymbol(CmdArgs, "_reset_fn_list");
  }

  // Align __llvm_prf_{cnts,bits,data} sections to the maximum expected page
  // alignment. This allows profile counters to be mmap()'d to disk. Note that
  // it's not enough to just page-align __llvm_prf_cnts: the following section
  // must also be page-aligned so that its data is not clobbered by mmap().
  //
  // The section alignment is only needed when continuous profile sync is
  // enabled, but this is expected to be the default in Xcode. Specifying the
  // extra alignment also allows the same binary to be used with/without sync
  // enabled.
  if (!ForGCOV) {
    for (auto IPSK : {llvm::IPSK_cnts, llvm::IPSK_bitmap, llvm::IPSK_data}) {
      addSectalignToPage(
          Args, CmdArgs, "__DATA",
          llvm::getInstrProfSectionName(IPSK, llvm::Triple::MachO,
                                        /*AddSegmentInfo=*/false));
    }
  }
}

void DarwinClang::AddLinkSanitizerLibArgs(const ArgList &Args,
                                          ArgStringList &CmdArgs,
                                          StringRef Sanitizer,
                                          bool Shared) const {
  auto RLO = RuntimeLinkOptions(RLO_AlwaysLink | (Shared ? RLO_AddRPath : 0U));
  AddLinkRuntimeLib(Args, CmdArgs, Sanitizer, RLO, Shared);
}

ToolChain::RuntimeLibType DarwinClang::GetRuntimeLibType(
    const ArgList &Args) const {
  if (Arg* A = Args.getLastArg(options::OPT_rtlib_EQ)) {
    StringRef Value = A->getValue();
    if (Value != "compiler-rt" && Value != "platform")
      getDriver().Diag(clang::diag::err_drv_unsupported_rtlib_for_platform)
          << Value << "darwin";
  }

  return ToolChain::RLT_CompilerRT;
}

void DarwinClang::AddLinkRuntimeLibArgs(const ArgList &Args,
                                        ArgStringList &CmdArgs,
                                        bool ForceLinkBuiltinRT) const {
  // Call once to ensure diagnostic is printed if wrong value was specified
  GetRuntimeLibType(Args);

  // Darwin doesn't support real static executables, don't link any runtime
  // libraries with -static.
  if (Args.hasArg(options::OPT_static) ||
      Args.hasArg(options::OPT_fapple_kext) ||
      Args.hasArg(options::OPT_mkernel)) {
    if (ForceLinkBuiltinRT)
      AddLinkRuntimeLib(Args, CmdArgs, "builtins");
    return;
  }

  // Reject -static-libgcc for now, we can deal with this when and if someone
  // cares. This is useful in situations where someone wants to statically link
  // something like libstdc++, and needs its runtime support routines.
  if (const Arg *A = Args.getLastArg(options::OPT_static_libgcc)) {
    getDriver().Diag(diag::err_drv_unsupported_opt) << A->getAsString(Args);
    return;
  }

  const SanitizerArgs &Sanitize = getSanitizerArgs(Args);

  if (!Sanitize.needsSharedRt()) {
    const char *sanitizer = nullptr;
    if (Sanitize.needsUbsanRt()) {
      sanitizer = "UndefinedBehaviorSanitizer";
    } else if (Sanitize.needsAsanRt()) {
      sanitizer = "AddressSanitizer";
    } else if (Sanitize.needsTsanRt()) {
      sanitizer = "ThreadSanitizer";
    }
    if (sanitizer) {
      getDriver().Diag(diag::err_drv_unsupported_static_sanitizer_darwin)
          << sanitizer;
      return;
    }
  }

  if (Sanitize.linkRuntimes()) {
    if (Sanitize.needsAsanRt()) {
      if (Sanitize.needsStableAbi()) {
        AddLinkSanitizerLibArgs(Args, CmdArgs, "asan_abi", /*shared=*/false);
      } else {
        assert(Sanitize.needsSharedRt() &&
               "Static sanitizer runtimes not supported");
        AddLinkSanitizerLibArgs(Args, CmdArgs, "asan");
      }
    }
    if (Sanitize.needsLsanRt())
      AddLinkSanitizerLibArgs(Args, CmdArgs, "lsan");
    if (Sanitize.needsUbsanRt()) {
      assert(Sanitize.needsSharedRt() &&
             "Static sanitizer runtimes not supported");
      AddLinkSanitizerLibArgs(
          Args, CmdArgs,
          Sanitize.requiresMinimalRuntime() ? "ubsan_minimal" : "ubsan");
    }
    if (Sanitize.needsTsanRt()) {
      assert(Sanitize.needsSharedRt() &&
             "Static sanitizer runtimes not supported");
      AddLinkSanitizerLibArgs(Args, CmdArgs, "tsan");
    }
    if (Sanitize.needsFuzzer() && !Args.hasArg(options::OPT_dynamiclib)) {
      AddLinkSanitizerLibArgs(Args, CmdArgs, "fuzzer", /*shared=*/false);

        // Libfuzzer is written in C++ and requires libcxx.
        AddCXXStdlibLibArgs(Args, CmdArgs);
    }
    if (Sanitize.needsStatsRt()) {
      AddLinkRuntimeLib(Args, CmdArgs, "stats_client", RLO_AlwaysLink);
      AddLinkSanitizerLibArgs(Args, CmdArgs, "stats");
    }
  }

  const XRayArgs &XRay = getXRayArgs();
  if (XRay.needsXRayRt()) {
    AddLinkRuntimeLib(Args, CmdArgs, "xray");
    AddLinkRuntimeLib(Args, CmdArgs, "xray-basic");
    AddLinkRuntimeLib(Args, CmdArgs, "xray-fdr");
  }

  if (isTargetDriverKit() && !Args.hasArg(options::OPT_nodriverkitlib)) {
    CmdArgs.push_back("-framework");
    CmdArgs.push_back("DriverKit");
  }

  // Otherwise link libSystem, then the dynamic runtime library, and finally any
  // target specific static runtime library.
  if (!isTargetDriverKit())
    CmdArgs.push_back("-lSystem");

  // Select the dynamic runtime library and the target specific static library.
  if (isTargetIOSBased()) {
    // If we are compiling as iOS / simulator, don't attempt to link libgcc_s.1,
    // it never went into the SDK.
    // Linking against libgcc_s.1 isn't needed for iOS 5.0+
    if (isIPhoneOSVersionLT(5, 0) && !isTargetIOSSimulator() &&
        getTriple().getArch() != llvm::Triple::aarch64)
      CmdArgs.push_back("-lgcc_s.1");
  }
  AddLinkRuntimeLib(Args, CmdArgs, "builtins");
}

/// Returns the most appropriate macOS target version for the current process.
///
/// If the macOS SDK version is the same or earlier than the system version,
/// then the SDK version is returned. Otherwise the system version is returned.
static std::string getSystemOrSDKMacOSVersion(StringRef MacOSSDKVersion) {
  llvm::Triple SystemTriple(llvm::sys::getProcessTriple());
  if (!SystemTriple.isMacOSX())
    return std::string(MacOSSDKVersion);
  VersionTuple SystemVersion;
  SystemTriple.getMacOSXVersion(SystemVersion);

  unsigned Major, Minor, Micro;
  bool HadExtra;
  if (!Driver::GetReleaseVersion(MacOSSDKVersion, Major, Minor, Micro,
                                 HadExtra))
    return std::string(MacOSSDKVersion);
  VersionTuple SDKVersion(Major, Minor, Micro);

  if (SDKVersion > SystemVersion)
    return SystemVersion.getAsString();
  return std::string(MacOSSDKVersion);
}

namespace {

/// The Darwin OS that was selected or inferred from arguments / environment.
struct DarwinPlatform {
  enum SourceKind {
    /// The OS was specified using the -target argument.
    TargetArg,
    /// The OS was specified using the -mtargetos= argument.
    MTargetOSArg,
    /// The OS was specified using the -m<os>-version-min argument.
    OSVersionArg,
    /// The OS was specified using the OS_DEPLOYMENT_TARGET environment.
    DeploymentTargetEnv,
    /// The OS was inferred from the SDK.
    InferredFromSDK,
    /// The OS was inferred from the -arch.
    InferredFromArch
  };

  using DarwinPlatformKind = Darwin::DarwinPlatformKind;
  using DarwinEnvironmentKind = Darwin::DarwinEnvironmentKind;

  DarwinPlatformKind getPlatform() const { return Platform; }

  DarwinEnvironmentKind getEnvironment() const { return Environment; }

  void setEnvironment(DarwinEnvironmentKind Kind) {
    Environment = Kind;
    InferSimulatorFromArch = false;
  }

  StringRef getOSVersion() const {
    if (Kind == OSVersionArg)
      return Argument->getValue();
    return OSVersion;
  }

  void setOSVersion(StringRef S) {
    assert(Kind == TargetArg && "Unexpected kind!");
    OSVersion = std::string(S);
  }

  bool hasOSVersion() const { return HasOSVersion; }

  VersionTuple getNativeTargetVersion() const {
    assert(Environment == DarwinEnvironmentKind::MacCatalyst &&
           "native target version is specified only for Mac Catalyst");
    return NativeTargetVersion;
  }

  /// Returns true if the target OS was explicitly specified.
  bool isExplicitlySpecified() const { return Kind <= DeploymentTargetEnv; }

  /// Returns true if the simulator environment can be inferred from the arch.
  bool canInferSimulatorFromArch() const { return InferSimulatorFromArch; }

  const std::optional<llvm::Triple> &getTargetVariantTriple() const {
    return TargetVariantTriple;
  }

  /// Adds the -m<os>-version-min argument to the compiler invocation.
  void addOSVersionMinArgument(DerivedArgList &Args, const OptTable &Opts) {
    if (Argument)
      return;
    assert(Kind != TargetArg && Kind != MTargetOSArg && Kind != OSVersionArg &&
           "Invalid kind");
    options::ID Opt;
    switch (Platform) {
    case DarwinPlatformKind::MacOS:
      Opt = options::OPT_mmacos_version_min_EQ;
      break;
    case DarwinPlatformKind::IPhoneOS:
      Opt = options::OPT_mios_version_min_EQ;
      break;
    case DarwinPlatformKind::TvOS:
      Opt = options::OPT_mtvos_version_min_EQ;
      break;
    case DarwinPlatformKind::WatchOS:
      Opt = options::OPT_mwatchos_version_min_EQ;
      break;
    case DarwinPlatformKind::DriverKit:
      // DriverKit always explicitly provides a version in the triple.
      return;
    }
    Argument = Args.MakeJoinedArg(nullptr, Opts.getOption(Opt), OSVersion);
    Args.append(Argument);
  }

  /// Returns the OS version with the argument / environment variable that
  /// specified it.
  std::string getAsString(DerivedArgList &Args, const OptTable &Opts) {
    switch (Kind) {
    case TargetArg:
    case MTargetOSArg:
    case OSVersionArg:
    case InferredFromSDK:
    case InferredFromArch:
      assert(Argument && "OS version argument not yet inferred");
      return Argument->getAsString(Args);
    case DeploymentTargetEnv:
      return (llvm::Twine(EnvVarName) + "=" + OSVersion).str();
    }
    llvm_unreachable("Unsupported Darwin Source Kind");
  }

  void setEnvironment(llvm::Triple::EnvironmentType EnvType,
                      const VersionTuple &OSVersion,
                      const std::optional<DarwinSDKInfo> &SDKInfo) {
    switch (EnvType) {
    case llvm::Triple::Simulator:
      Environment = DarwinEnvironmentKind::Simulator;
      break;
    case llvm::Triple::MacABI: {
      Environment = DarwinEnvironmentKind::MacCatalyst;
      // The minimum native macOS target for MacCatalyst is macOS 10.15.
      NativeTargetVersion = VersionTuple(10, 15);
      if (HasOSVersion && SDKInfo) {
        if (const auto *MacCatalystToMacOSMapping = SDKInfo->getVersionMapping(
                DarwinSDKInfo::OSEnvPair::macCatalystToMacOSPair())) {
          if (auto MacOSVersion = MacCatalystToMacOSMapping->map(
                  OSVersion, NativeTargetVersion, std::nullopt)) {
            NativeTargetVersion = *MacOSVersion;
          }
        }
      }
      // In a zippered build, we could be building for a macOS target that's
      // lower than the version that's implied by the OS version. In that case
      // we need to use the minimum version as the native target version.
      if (TargetVariantTriple) {
        auto TargetVariantVersion = TargetVariantTriple->getOSVersion();
        if (TargetVariantVersion.getMajor()) {
          if (TargetVariantVersion < NativeTargetVersion)
            NativeTargetVersion = TargetVariantVersion;
        }
      }
      break;
    }
    default:
      break;
    }
  }

  static DarwinPlatform
  createFromTarget(const llvm::Triple &TT, StringRef OSVersion, Arg *A,
                   std::optional<llvm::Triple> TargetVariantTriple,
                   const std::optional<DarwinSDKInfo> &SDKInfo) {
    DarwinPlatform Result(TargetArg, getPlatformFromOS(TT.getOS()), OSVersion,
                          A);
    VersionTuple OsVersion = TT.getOSVersion();
    if (OsVersion.getMajor() == 0)
      Result.HasOSVersion = false;
    Result.TargetVariantTriple = TargetVariantTriple;
    Result.setEnvironment(TT.getEnvironment(), OsVersion, SDKInfo);
    return Result;
  }
  static DarwinPlatform
  createFromMTargetOS(llvm::Triple::OSType OS, VersionTuple OSVersion,
                      llvm::Triple::EnvironmentType Environment, Arg *A,
                      const std::optional<DarwinSDKInfo> &SDKInfo) {
    DarwinPlatform Result(MTargetOSArg, getPlatformFromOS(OS),
                          OSVersion.getAsString(), A);
    Result.InferSimulatorFromArch = false;
    Result.setEnvironment(Environment, OSVersion, SDKInfo);
    return Result;
  }
  static DarwinPlatform createOSVersionArg(DarwinPlatformKind Platform, Arg *A,
                                           bool IsSimulator) {
    DarwinPlatform Result{OSVersionArg, Platform, A};
    if (IsSimulator)
      Result.Environment = DarwinEnvironmentKind::Simulator;
    return Result;
  }
  static DarwinPlatform createDeploymentTargetEnv(DarwinPlatformKind Platform,
                                                  StringRef EnvVarName,
                                                  StringRef Value) {
    DarwinPlatform Result(DeploymentTargetEnv, Platform, Value);
    Result.EnvVarName = EnvVarName;
    return Result;
  }
  static DarwinPlatform createFromSDK(DarwinPlatformKind Platform,
                                      StringRef Value,
                                      bool IsSimulator = false) {
    DarwinPlatform Result(InferredFromSDK, Platform, Value);
    if (IsSimulator)
      Result.Environment = DarwinEnvironmentKind::Simulator;
    Result.InferSimulatorFromArch = false;
    return Result;
  }
  static DarwinPlatform createFromArch(llvm::Triple::OSType OS,
                                       StringRef Value) {
    return DarwinPlatform(InferredFromArch, getPlatformFromOS(OS), Value);
  }

  /// Constructs an inferred SDKInfo value based on the version inferred from
  /// the SDK path itself. Only works for values that were created by inferring
  /// the platform from the SDKPath.
  DarwinSDKInfo inferSDKInfo() {
    assert(Kind == InferredFromSDK && "can infer SDK info only");
    llvm::VersionTuple Version;
    bool IsValid = !Version.tryParse(OSVersion);
    (void)IsValid;
    assert(IsValid && "invalid SDK version");
    return DarwinSDKInfo(
        Version,
        /*MaximumDeploymentTarget=*/VersionTuple(Version.getMajor(), 0, 99));
  }

private:
  DarwinPlatform(SourceKind Kind, DarwinPlatformKind Platform, Arg *Argument)
      : Kind(Kind), Platform(Platform), Argument(Argument) {}
  DarwinPlatform(SourceKind Kind, DarwinPlatformKind Platform, StringRef Value,
                 Arg *Argument = nullptr)
      : Kind(Kind), Platform(Platform), OSVersion(Value), Argument(Argument) {}

  static DarwinPlatformKind getPlatformFromOS(llvm::Triple::OSType OS) {
    switch (OS) {
    case llvm::Triple::Darwin:
    case llvm::Triple::MacOSX:
      return DarwinPlatformKind::MacOS;
    case llvm::Triple::IOS:
      return DarwinPlatformKind::IPhoneOS;
    case llvm::Triple::TvOS:
      return DarwinPlatformKind::TvOS;
    case llvm::Triple::WatchOS:
      return DarwinPlatformKind::WatchOS;
    case llvm::Triple::DriverKit:
      return DarwinPlatformKind::DriverKit;
    default:
      llvm_unreachable("Unable to infer Darwin variant");
    }
  }

  SourceKind Kind;
  DarwinPlatformKind Platform;
  DarwinEnvironmentKind Environment = DarwinEnvironmentKind::NativeEnvironment;
  VersionTuple NativeTargetVersion;
  std::string OSVersion;
  bool HasOSVersion = true, InferSimulatorFromArch = true;
  Arg *Argument;
  StringRef EnvVarName;
  std::optional<llvm::Triple> TargetVariantTriple;
};

/// Returns the deployment target that's specified using the -m<os>-version-min
/// argument.
std::optional<DarwinPlatform>
getDeploymentTargetFromOSVersionArg(DerivedArgList &Args,
                                    const Driver &TheDriver) {
  Arg *macOSVersion = Args.getLastArg(options::OPT_mmacos_version_min_EQ);
  Arg *iOSVersion = Args.getLastArg(options::OPT_mios_version_min_EQ,
                                    options::OPT_mios_simulator_version_min_EQ);
  Arg *TvOSVersion =
      Args.getLastArg(options::OPT_mtvos_version_min_EQ,
                      options::OPT_mtvos_simulator_version_min_EQ);
  Arg *WatchOSVersion =
      Args.getLastArg(options::OPT_mwatchos_version_min_EQ,
                      options::OPT_mwatchos_simulator_version_min_EQ);
  if (macOSVersion) {
    if (iOSVersion || TvOSVersion || WatchOSVersion) {
      TheDriver.Diag(diag::err_drv_argument_not_allowed_with)
          << macOSVersion->getAsString(Args)
          << (iOSVersion ? iOSVersion
                         : TvOSVersion ? TvOSVersion : WatchOSVersion)
                 ->getAsString(Args);
    }
    return DarwinPlatform::createOSVersionArg(Darwin::MacOS, macOSVersion,
                                              /*IsSimulator=*/false);
  } else if (iOSVersion) {
    if (TvOSVersion || WatchOSVersion) {
      TheDriver.Diag(diag::err_drv_argument_not_allowed_with)
          << iOSVersion->getAsString(Args)
          << (TvOSVersion ? TvOSVersion : WatchOSVersion)->getAsString(Args);
    }
    return DarwinPlatform::createOSVersionArg(
        Darwin::IPhoneOS, iOSVersion,
        iOSVersion->getOption().getID() ==
            options::OPT_mios_simulator_version_min_EQ);
  } else if (TvOSVersion) {
    if (WatchOSVersion) {
      TheDriver.Diag(diag::err_drv_argument_not_allowed_with)
          << TvOSVersion->getAsString(Args)
          << WatchOSVersion->getAsString(Args);
    }
    return DarwinPlatform::createOSVersionArg(
        Darwin::TvOS, TvOSVersion,
        TvOSVersion->getOption().getID() ==
            options::OPT_mtvos_simulator_version_min_EQ);
  } else if (WatchOSVersion)
    return DarwinPlatform::createOSVersionArg(
        Darwin::WatchOS, WatchOSVersion,
        WatchOSVersion->getOption().getID() ==
            options::OPT_mwatchos_simulator_version_min_EQ);
  return std::nullopt;
}

/// Returns the deployment target that's specified using the
/// OS_DEPLOYMENT_TARGET environment variable.
std::optional<DarwinPlatform>
getDeploymentTargetFromEnvironmentVariables(const Driver &TheDriver,
                                            const llvm::Triple &Triple) {
  std::string Targets[Darwin::LastDarwinPlatform + 1];
  const char *EnvVars[] = {
      "MACOSX_DEPLOYMENT_TARGET",
      "IPHONEOS_DEPLOYMENT_TARGET",
      "TVOS_DEPLOYMENT_TARGET",
      "WATCHOS_DEPLOYMENT_TARGET",
      "DRIVERKIT_DEPLOYMENT_TARGET",
  };
  static_assert(std::size(EnvVars) == Darwin::LastDarwinPlatform + 1,
                "Missing platform");
  for (const auto &I : llvm::enumerate(llvm::ArrayRef(EnvVars))) {
    if (char *Env = ::getenv(I.value()))
      Targets[I.index()] = Env;
  }

  // Allow conflicts among OSX and iOS for historical reasons, but choose the
  // default platform.
  if (!Targets[Darwin::MacOS].empty() &&
      (!Targets[Darwin::IPhoneOS].empty() ||
       !Targets[Darwin::WatchOS].empty() || !Targets[Darwin::TvOS].empty())) {
    if (Triple.getArch() == llvm::Triple::arm ||
        Triple.getArch() == llvm::Triple::aarch64 ||
        Triple.getArch() == llvm::Triple::thumb)
      Targets[Darwin::MacOS] = "";
    else
      Targets[Darwin::IPhoneOS] = Targets[Darwin::WatchOS] =
          Targets[Darwin::TvOS] = "";
  } else {
    // Don't allow conflicts in any other platform.
    unsigned FirstTarget = std::size(Targets);
    for (unsigned I = 0; I != std::size(Targets); ++I) {
      if (Targets[I].empty())
        continue;
      if (FirstTarget == std::size(Targets))
        FirstTarget = I;
      else
        TheDriver.Diag(diag::err_drv_conflicting_deployment_targets)
            << Targets[FirstTarget] << Targets[I];
    }
  }

  for (const auto &Target : llvm::enumerate(llvm::ArrayRef(Targets))) {
    if (!Target.value().empty())
      return DarwinPlatform::createDeploymentTargetEnv(
          (Darwin::DarwinPlatformKind)Target.index(), EnvVars[Target.index()],
          Target.value());
  }
  return std::nullopt;
}

/// Returns the SDK name without the optional prefix that ends with a '.' or an
/// empty string otherwise.
static StringRef dropSDKNamePrefix(StringRef SDKName) {
  size_t PrefixPos = SDKName.find('.');
  if (PrefixPos == StringRef::npos)
    return "";
  return SDKName.substr(PrefixPos + 1);
}

/// Tries to infer the deployment target from the SDK specified by -isysroot
/// (or SDKROOT). Uses the version specified in the SDKSettings.json file if
/// it's available.
std::optional<DarwinPlatform>
inferDeploymentTargetFromSDK(DerivedArgList &Args,
                             const std::optional<DarwinSDKInfo> &SDKInfo) {
  const Arg *A = Args.getLastArg(options::OPT_isysroot);
  if (!A)
    return std::nullopt;
  StringRef isysroot = A->getValue();
  StringRef SDK = Darwin::getSDKName(isysroot);
  if (!SDK.size())
    return std::nullopt;

  std::string Version;
  if (SDKInfo) {
    // Get the version from the SDKSettings.json if it's available.
    Version = SDKInfo->getVersion().getAsString();
  } else {
    // Slice the version number out.
    // Version number is between the first and the last number.
    size_t StartVer = SDK.find_first_of("0123456789");
    size_t EndVer = SDK.find_last_of("0123456789");
    if (StartVer != StringRef::npos && EndVer > StartVer)
      Version = std::string(SDK.slice(StartVer, EndVer + 1));
  }
  if (Version.empty())
    return std::nullopt;

  auto CreatePlatformFromSDKName =
      [&](StringRef SDK) -> std::optional<DarwinPlatform> {
    if (SDK.starts_with("iPhoneOS") || SDK.starts_with("iPhoneSimulator"))
      return DarwinPlatform::createFromSDK(
          Darwin::IPhoneOS, Version,
          /*IsSimulator=*/SDK.starts_with("iPhoneSimulator"));
    else if (SDK.starts_with("MacOSX"))
      return DarwinPlatform::createFromSDK(Darwin::MacOS,
                                           getSystemOrSDKMacOSVersion(Version));
    else if (SDK.starts_with("WatchOS") || SDK.starts_with("WatchSimulator"))
      return DarwinPlatform::createFromSDK(
          Darwin::WatchOS, Version,
          /*IsSimulator=*/SDK.starts_with("WatchSimulator"));
    else if (SDK.starts_with("AppleTVOS") ||
             SDK.starts_with("AppleTVSimulator"))
      return DarwinPlatform::createFromSDK(
          Darwin::TvOS, Version,
          /*IsSimulator=*/SDK.starts_with("AppleTVSimulator"));
    else if (SDK.starts_with("DriverKit"))
      return DarwinPlatform::createFromSDK(Darwin::DriverKit, Version);
    return std::nullopt;
  };
  if (auto Result = CreatePlatformFromSDKName(SDK))
    return Result;
  // The SDK can be an SDK variant with a name like `<prefix>.<platform>`.
  return CreatePlatformFromSDKName(dropSDKNamePrefix(SDK));
}

std::string getOSVersion(llvm::Triple::OSType OS, const llvm::Triple &Triple,
                         const Driver &TheDriver) {
  VersionTuple OsVersion;
  llvm::Triple SystemTriple(llvm::sys::getProcessTriple());
  switch (OS) {
  case llvm::Triple::Darwin:
  case llvm::Triple::MacOSX:
    // If there is no version specified on triple, and both host and target are
    // macos, use the host triple to infer OS version.
    if (Triple.isMacOSX() && SystemTriple.isMacOSX() &&
        !Triple.getOSMajorVersion())
      SystemTriple.getMacOSXVersion(OsVersion);
    else if (!Triple.getMacOSXVersion(OsVersion))
      TheDriver.Diag(diag::err_drv_invalid_darwin_version)
          << Triple.getOSName();
    break;
  case llvm::Triple::IOS:
    if (Triple.isMacCatalystEnvironment() && !Triple.getOSMajorVersion()) {
      OsVersion = VersionTuple(13, 1);
    } else
      OsVersion = Triple.getiOSVersion();
    break;
  case llvm::Triple::TvOS:
    OsVersion = Triple.getOSVersion();
    break;
  case llvm::Triple::WatchOS:
    OsVersion = Triple.getWatchOSVersion();
    break;
  case llvm::Triple::DriverKit:
    OsVersion = Triple.getDriverKitVersion();
    break;
  default:
    llvm_unreachable("Unexpected OS type");
    break;
  }

  std::string OSVersion;
  llvm::raw_string_ostream(OSVersion)
      << OsVersion.getMajor() << '.' << OsVersion.getMinor().value_or(0) << '.'
      << OsVersion.getSubminor().value_or(0);
  return OSVersion;
}

/// Tries to infer the target OS from the -arch.
std::optional<DarwinPlatform>
inferDeploymentTargetFromArch(DerivedArgList &Args, const Darwin &Toolchain,
                              const llvm::Triple &Triple,
                              const Driver &TheDriver) {
  llvm::Triple::OSType OSTy = llvm::Triple::UnknownOS;

  StringRef MachOArchName = Toolchain.getMachOArchName(Args);
  if (MachOArchName == "arm64" || MachOArchName == "arm64e")
    OSTy = llvm::Triple::MacOSX;
  else if (MachOArchName == "armv7" || MachOArchName == "armv7s")
    OSTy = llvm::Triple::IOS;
  else if (MachOArchName == "armv7k" || MachOArchName == "arm64_32")
    OSTy = llvm::Triple::WatchOS;
  else if (MachOArchName != "armv6m" && MachOArchName != "armv7m" &&
           MachOArchName != "armv7em")
    OSTy = llvm::Triple::MacOSX;
  if (OSTy == llvm::Triple::UnknownOS)
    return std::nullopt;
  return DarwinPlatform::createFromArch(OSTy,
                                        getOSVersion(OSTy, Triple, TheDriver));
}

/// Returns the deployment target that's specified using the -target option.
std::optional<DarwinPlatform> getDeploymentTargetFromTargetArg(
    DerivedArgList &Args, const llvm::Triple &Triple, const Driver &TheDriver,
    const std::optional<DarwinSDKInfo> &SDKInfo) {
  if (!Args.hasArg(options::OPT_target))
    return std::nullopt;
  if (Triple.getOS() == llvm::Triple::Darwin ||
      Triple.getOS() == llvm::Triple::UnknownOS)
    return std::nullopt;
  std::string OSVersion = getOSVersion(Triple.getOS(), Triple, TheDriver);
  std::optional<llvm::Triple> TargetVariantTriple;
  for (const Arg *A : Args.filtered(options::OPT_darwin_target_variant)) {
    llvm::Triple TVT(A->getValue());
    // Find a matching <arch>-<vendor> target variant triple that can be used.
    if ((Triple.getArch() == llvm::Triple::aarch64 ||
         TVT.getArchName() == Triple.getArchName()) &&
        TVT.getArch() == Triple.getArch() &&
        TVT.getSubArch() == Triple.getSubArch() &&
        TVT.getVendor() == Triple.getVendor()) {
      if (TargetVariantTriple)
        continue;
      A->claim();
      // Accept a -target-variant triple when compiling code that may run on
      // macOS or Mac Catalyst.
      if ((Triple.isMacOSX() && TVT.getOS() == llvm::Triple::IOS &&
           TVT.isMacCatalystEnvironment()) ||
          (TVT.isMacOSX() && Triple.getOS() == llvm::Triple::IOS &&
           Triple.isMacCatalystEnvironment())) {
        TargetVariantTriple = TVT;
        continue;
      }
      TheDriver.Diag(diag::err_drv_target_variant_invalid)
          << A->getSpelling() << A->getValue();
    }
  }
  return DarwinPlatform::createFromTarget(Triple, OSVersion,
                                          Args.getLastArg(options::OPT_target),
                                          TargetVariantTriple, SDKInfo);
}

/// Returns the deployment target that's specified using the -mtargetos option.
std::optional<DarwinPlatform> getDeploymentTargetFromMTargetOSArg(
    DerivedArgList &Args, const Driver &TheDriver,
    const std::optional<DarwinSDKInfo> &SDKInfo) {
  auto *A = Args.getLastArg(options::OPT_mtargetos_EQ);
  if (!A)
    return std::nullopt;
  llvm::Triple TT(llvm::Twine("unknown-apple-") + A->getValue());
  switch (TT.getOS()) {
  case llvm::Triple::MacOSX:
  case llvm::Triple::IOS:
  case llvm::Triple::TvOS:
  case llvm::Triple::WatchOS:
    break;
  default:
    TheDriver.Diag(diag::err_drv_invalid_os_in_arg)
        << TT.getOSName() << A->getAsString(Args);
    return std::nullopt;
  }

  VersionTuple Version = TT.getOSVersion();
  if (!Version.getMajor()) {
    TheDriver.Diag(diag::err_drv_invalid_version_number)
        << A->getAsString(Args);
    return std::nullopt;
  }
  return DarwinPlatform::createFromMTargetOS(TT.getOS(), Version,
                                             TT.getEnvironment(), A, SDKInfo);
}

std::optional<DarwinSDKInfo> parseSDKSettings(llvm::vfs::FileSystem &VFS,
                                              const ArgList &Args,
                                              const Driver &TheDriver) {
  const Arg *A = Args.getLastArg(options::OPT_isysroot);
  if (!A)
    return std::nullopt;
  StringRef isysroot = A->getValue();
  auto SDKInfoOrErr = parseDarwinSDKInfo(VFS, isysroot);
  if (!SDKInfoOrErr) {
    llvm::consumeError(SDKInfoOrErr.takeError());
    TheDriver.Diag(diag::warn_drv_darwin_sdk_invalid_settings);
    return std::nullopt;
  }
  return *SDKInfoOrErr;
}

} // namespace

void Darwin::AddDeploymentTarget(DerivedArgList &Args) const {
  const OptTable &Opts = getDriver().getOpts();

  // Support allowing the SDKROOT environment variable used by xcrun and other
  // Xcode tools to define the default sysroot, by making it the default for
  // isysroot.
  if (const Arg *A = Args.getLastArg(options::OPT_isysroot)) {
    // Warn if the path does not exist.
    if (!getVFS().exists(A->getValue()))
      getDriver().Diag(clang::diag::warn_missing_sysroot) << A->getValue();
  } else {
    if (char *env = ::getenv("SDKROOT")) {
      // We only use this value as the default if it is an absolute path,
      // exists, and it is not the root path.
      if (llvm::sys::path::is_absolute(env) && getVFS().exists(env) &&
          StringRef(env) != "/") {
        Args.append(Args.MakeSeparateArg(
            nullptr, Opts.getOption(options::OPT_isysroot), env));
      }
    }
  }

  // Read the SDKSettings.json file for more information, like the SDK version
  // that we can pass down to the compiler.
  SDKInfo = parseSDKSettings(getVFS(), Args, getDriver());

  // The OS and the version can be specified using the -target argument.
  std::optional<DarwinPlatform> OSTarget =
      getDeploymentTargetFromTargetArg(Args, getTriple(), getDriver(), SDKInfo);
  if (OSTarget) {
    // Disallow mixing -target and -mtargetos=.
    if (const auto *MTargetOSArg = Args.getLastArg(options::OPT_mtargetos_EQ)) {
      std::string TargetArgStr = OSTarget->getAsString(Args, Opts);
      std::string MTargetOSArgStr = MTargetOSArg->getAsString(Args);
      getDriver().Diag(diag::err_drv_cannot_mix_options)
          << TargetArgStr << MTargetOSArgStr;
    }
    std::optional<DarwinPlatform> OSVersionArgTarget =
        getDeploymentTargetFromOSVersionArg(Args, getDriver());
    if (OSVersionArgTarget) {
      unsigned TargetMajor, TargetMinor, TargetMicro;
      bool TargetExtra;
      unsigned ArgMajor, ArgMinor, ArgMicro;
      bool ArgExtra;
      if (OSTarget->getPlatform() != OSVersionArgTarget->getPlatform() ||
          (Driver::GetReleaseVersion(OSTarget->getOSVersion(), TargetMajor,
                                     TargetMinor, TargetMicro, TargetExtra) &&
           Driver::GetReleaseVersion(OSVersionArgTarget->getOSVersion(),
                                     ArgMajor, ArgMinor, ArgMicro, ArgExtra) &&
           (VersionTuple(TargetMajor, TargetMinor, TargetMicro) !=
                VersionTuple(ArgMajor, ArgMinor, ArgMicro) ||
            TargetExtra != ArgExtra))) {
        // Select the OS version from the -m<os>-version-min argument when
        // the -target does not include an OS version.
        if (OSTarget->getPlatform() == OSVersionArgTarget->getPlatform() &&
            !OSTarget->hasOSVersion()) {
          OSTarget->setOSVersion(OSVersionArgTarget->getOSVersion());
        } else {
          // Warn about -m<os>-version-min that doesn't match the OS version
          // that's specified in the target.
          std::string OSVersionArg =
              OSVersionArgTarget->getAsString(Args, Opts);
          std::string TargetArg = OSTarget->getAsString(Args, Opts);
          getDriver().Diag(clang::diag::warn_drv_overriding_option)
              << OSVersionArg << TargetArg;
        }
      }
    }
  } else if ((OSTarget = getDeploymentTargetFromMTargetOSArg(Args, getDriver(),
                                                             SDKInfo))) {
    // The OS target can be specified using the -mtargetos= argument.
    // Disallow mixing -mtargetos= and -m<os>version-min=.
    std::optional<DarwinPlatform> OSVersionArgTarget =
        getDeploymentTargetFromOSVersionArg(Args, getDriver());
    if (OSVersionArgTarget) {
      std::string MTargetOSArgStr = OSTarget->getAsString(Args, Opts);
      std::string OSVersionArgStr = OSVersionArgTarget->getAsString(Args, Opts);
      getDriver().Diag(diag::err_drv_cannot_mix_options)
          << MTargetOSArgStr << OSVersionArgStr;
    }
  } else {
    // The OS target can be specified using the -m<os>version-min argument.
    OSTarget = getDeploymentTargetFromOSVersionArg(Args, getDriver());
    // If no deployment target was specified on the command line, check for
    // environment defines.
    if (!OSTarget) {
      OSTarget =
          getDeploymentTargetFromEnvironmentVariables(getDriver(), getTriple());
      if (OSTarget) {
        // Don't infer simulator from the arch when the SDK is also specified.
        std::optional<DarwinPlatform> SDKTarget =
            inferDeploymentTargetFromSDK(Args, SDKInfo);
        if (SDKTarget)
          OSTarget->setEnvironment(SDKTarget->getEnvironment());
      }
    }
    // If there is no command-line argument to specify the Target version and
    // no environment variable defined, see if we can set the default based
    // on -isysroot using SDKSettings.json if it exists.
    if (!OSTarget) {
      OSTarget = inferDeploymentTargetFromSDK(Args, SDKInfo);
      /// If the target was successfully constructed from the SDK path, try to
      /// infer the SDK info if the SDK doesn't have it.
      if (OSTarget && !SDKInfo)
        SDKInfo = OSTarget->inferSDKInfo();
    }
    // If no OS targets have been specified, try to guess platform from -target
    // or arch name and compute the version from the triple.
    if (!OSTarget)
      OSTarget =
          inferDeploymentTargetFromArch(Args, *this, getTriple(), getDriver());
  }

  assert(OSTarget && "Unable to infer Darwin variant");
  OSTarget->addOSVersionMinArgument(Args, Opts);
  DarwinPlatformKind Platform = OSTarget->getPlatform();

  unsigned Major, Minor, Micro;
  bool HadExtra;
  // The major version should not be over this number.
  const unsigned MajorVersionLimit = 1000;
  // Set the tool chain target information.
  if (Platform == MacOS) {
    if (!Driver::GetReleaseVersion(OSTarget->getOSVersion(), Major, Minor,
                                   Micro, HadExtra) ||
        HadExtra || Major < 10 || Major >= MajorVersionLimit || Minor >= 100 ||
        Micro >= 100)
      getDriver().Diag(diag::err_drv_invalid_version_number)
          << OSTarget->getAsString(Args, Opts);
  } else if (Platform == IPhoneOS) {
    if (!Driver::GetReleaseVersion(OSTarget->getOSVersion(), Major, Minor,
                                   Micro, HadExtra) ||
        HadExtra || Major >= MajorVersionLimit || Minor >= 100 || Micro >= 100)
      getDriver().Diag(diag::err_drv_invalid_version_number)
          << OSTarget->getAsString(Args, Opts);
    ;
    if (OSTarget->getEnvironment() == MacCatalyst &&
        (Major < 13 || (Major == 13 && Minor < 1))) {
      getDriver().Diag(diag::err_drv_invalid_version_number)
          << OSTarget->getAsString(Args, Opts);
      Major = 13;
      Minor = 1;
      Micro = 0;
    }
    // For 32-bit targets, the deployment target for iOS has to be earlier than
    // iOS 11.
    if (getTriple().isArch32Bit() && Major >= 11) {
      // If the deployment target is explicitly specified, print a diagnostic.
      if (OSTarget->isExplicitlySpecified()) {
        if (OSTarget->getEnvironment() == MacCatalyst)
          getDriver().Diag(diag::err_invalid_macos_32bit_deployment_target);
        else
          getDriver().Diag(diag::warn_invalid_ios_deployment_target)
              << OSTarget->getAsString(Args, Opts);
        // Otherwise, set it to 10.99.99.
      } else {
        Major = 10;
        Minor = 99;
        Micro = 99;
      }
    }
  } else if (Platform == TvOS) {
    if (!Driver::GetReleaseVersion(OSTarget->getOSVersion(), Major, Minor,
                                   Micro, HadExtra) ||
        HadExtra || Major >= MajorVersionLimit || Minor >= 100 || Micro >= 100)
      getDriver().Diag(diag::err_drv_invalid_version_number)
          << OSTarget->getAsString(Args, Opts);
  } else if (Platform == WatchOS) {
    if (!Driver::GetReleaseVersion(OSTarget->getOSVersion(), Major, Minor,
                                   Micro, HadExtra) ||
        HadExtra || Major >= MajorVersionLimit || Minor >= 100 || Micro >= 100)
      getDriver().Diag(diag::err_drv_invalid_version_number)
          << OSTarget->getAsString(Args, Opts);
  } else if (Platform == DriverKit) {
    if (!Driver::GetReleaseVersion(OSTarget->getOSVersion(), Major, Minor,
                                   Micro, HadExtra) ||
        HadExtra || Major < 19 || Major >= MajorVersionLimit || Minor >= 100 ||
        Micro >= 100)
      getDriver().Diag(diag::err_drv_invalid_version_number)
          << OSTarget->getAsString(Args, Opts);
  } else
    llvm_unreachable("unknown kind of Darwin platform");

  DarwinEnvironmentKind Environment = OSTarget->getEnvironment();
  // Recognize iOS targets with an x86 architecture as the iOS simulator.
  if (Environment == NativeEnvironment && Platform != MacOS &&
      Platform != DriverKit && OSTarget->canInferSimulatorFromArch() &&
      getTriple().isX86())
    Environment = Simulator;

  VersionTuple NativeTargetVersion;
  if (Environment == MacCatalyst)
    NativeTargetVersion = OSTarget->getNativeTargetVersion();
  setTarget(Platform, Environment, Major, Minor, Micro, NativeTargetVersion);
  TargetVariantTriple = OSTarget->getTargetVariantTriple();

  if (const Arg *A = Args.getLastArg(options::OPT_isysroot)) {
    StringRef SDK = getSDKName(A->getValue());
    if (SDK.size() > 0) {
      size_t StartVer = SDK.find_first_of("0123456789");
      StringRef SDKName = SDK.slice(0, StartVer);
      if (!SDKName.starts_with(getPlatformFamily()) &&
          !dropSDKNamePrefix(SDKName).starts_with(getPlatformFamily()))
        getDriver().Diag(diag::warn_incompatible_sysroot)
            << SDKName << getPlatformFamily();
    }
  }
}

// Returns the effective header sysroot path to use. This comes either from
// -isysroot or --sysroot.
llvm::StringRef DarwinClang::GetHeaderSysroot(const llvm::opt::ArgList &DriverArgs) const {
  if(DriverArgs.hasArg(options::OPT_isysroot))
    return DriverArgs.getLastArgValue(options::OPT_isysroot);
  if (!getDriver().SysRoot.empty())
    return getDriver().SysRoot;
  return "/";
}

void DarwinClang::AddClangSystemIncludeArgs(const llvm::opt::ArgList &DriverArgs,
                                            llvm::opt::ArgStringList &CC1Args) const {
  const Driver &D = getDriver();

  llvm::StringRef Sysroot = GetHeaderSysroot(DriverArgs);

  bool NoStdInc = DriverArgs.hasArg(options::OPT_nostdinc);
  bool NoStdlibInc = DriverArgs.hasArg(options::OPT_nostdlibinc);
  bool NoBuiltinInc = DriverArgs.hasFlag(
      options::OPT_nobuiltininc, options::OPT_ibuiltininc, /*Default=*/false);
  bool ForceBuiltinInc = DriverArgs.hasFlag(
      options::OPT_ibuiltininc, options::OPT_nobuiltininc, /*Default=*/false);

  // Add <sysroot>/usr/local/include
  if (!NoStdInc && !NoStdlibInc) {
      SmallString<128> P(Sysroot);
      llvm::sys::path::append(P, "usr", "local", "include");
      addSystemInclude(DriverArgs, CC1Args, P);
  }

  // Add the Clang builtin headers (<resource>/include)
  if (!(NoStdInc && !ForceBuiltinInc) && !NoBuiltinInc) {
    SmallString<128> P(D.ResourceDir);
    llvm::sys::path::append(P, "include");
    addSystemInclude(DriverArgs, CC1Args, P);
  }

  if (NoStdInc || NoStdlibInc)
    return;

  // Check for configure-time C include directories.
  llvm::StringRef CIncludeDirs(C_INCLUDE_DIRS);
  if (!CIncludeDirs.empty()) {
    llvm::SmallVector<llvm::StringRef, 5> dirs;
    CIncludeDirs.split(dirs, ":");
    for (llvm::StringRef dir : dirs) {
      llvm::StringRef Prefix =
          llvm::sys::path::is_absolute(dir) ? "" : llvm::StringRef(Sysroot);
      addExternCSystemInclude(DriverArgs, CC1Args, Prefix + dir);
    }
  } else {
    // Otherwise, add <sysroot>/usr/include.
    SmallString<128> P(Sysroot);
    llvm::sys::path::append(P, "usr", "include");
    addExternCSystemInclude(DriverArgs, CC1Args, P.str());
  }
}

bool DarwinClang::AddGnuCPlusPlusIncludePaths(const llvm::opt::ArgList &DriverArgs,
                                              llvm::opt::ArgStringList &CC1Args,
                                              llvm::SmallString<128> Base,
                                              llvm::StringRef Version,
                                              llvm::StringRef ArchDir,
                                              llvm::StringRef BitDir) const {
  llvm::sys::path::append(Base, Version);

  // Add the base dir
  addSystemInclude(DriverArgs, CC1Args, Base);

  // Add the multilib dirs
  {
    llvm::SmallString<128> P = Base;
    if (!ArchDir.empty())
      llvm::sys::path::append(P, ArchDir);
    if (!BitDir.empty())
      llvm::sys::path::append(P, BitDir);
    addSystemInclude(DriverArgs, CC1Args, P);
  }

  // Add the backward dir
  {
    llvm::SmallString<128> P = Base;
    llvm::sys::path::append(P, "backward");
    addSystemInclude(DriverArgs, CC1Args, P);
  }

  return getVFS().exists(Base);
}

void DarwinClang::AddClangCXXStdlibIncludeArgs(
    const llvm::opt::ArgList &DriverArgs,
    llvm::opt::ArgStringList &CC1Args) const {
  // The implementation from a base class will pass through the -stdlib to
  // CC1Args.
  // FIXME: this should not be necessary, remove usages in the frontend
  //        (e.g. HeaderSearchOptions::UseLibcxx) and don't pipe -stdlib.
  //        Also check whether this is used for setting library search paths.
  ToolChain::AddClangCXXStdlibIncludeArgs(DriverArgs, CC1Args);

  if (DriverArgs.hasArg(options::OPT_nostdinc, options::OPT_nostdlibinc,
                        options::OPT_nostdincxx))
    return;

  llvm::StringRef Sysroot = GetHeaderSysroot(DriverArgs);

  switch (GetCXXStdlibType(DriverArgs)) {
  case ToolChain::CST_Libcxx: {
    // On Darwin, libc++ can be installed in one of the following places:
    // 1. Alongside the compiler in <install>/include/c++/v1
    // 2. Alongside the compiler in <clang-executable-folder>/../include/c++/v1
    // 3. In a SDK (or a custom sysroot) in <sysroot>/usr/include/c++/v1
    //
    // The precedence of paths is as listed above, i.e. we take the first path
    // that exists. Note that we never include libc++ twice -- we take the first
    // path that exists and don't send the other paths to CC1 (otherwise
    // include_next could break).
    //
    // Also note that in most cases, (1) and (2) are exactly the same path.
    // Those two paths will differ only when the `clang` program being run
    // is actually a symlink to the real executable.

    // Check for (1)
    // Get from '<install>/bin' to '<install>/include/c++/v1'.
    // Note that InstallBin can be relative, so we use '..' instead of
    // parent_path.
    llvm::SmallString<128> InstallBin =
        llvm::StringRef(getDriver().getInstalledDir()); // <install>/bin
    llvm::sys::path::append(InstallBin, "..", "include", "c++", "v1");
    if (getVFS().exists(InstallBin)) {
      addSystemInclude(DriverArgs, CC1Args, InstallBin);
      return;
    } else if (DriverArgs.hasArg(options::OPT_v)) {
      llvm::errs() << "ignoring nonexistent directory \"" << InstallBin
                   << "\"\n";
    }

    // (2) Check for the folder where the executable is located, if different.
    if (getDriver().getInstalledDir() != getDriver().Dir) {
      InstallBin = llvm::StringRef(getDriver().Dir);
      llvm::sys::path::append(InstallBin, "..", "include", "c++", "v1");
      if (getVFS().exists(InstallBin)) {
        addSystemInclude(DriverArgs, CC1Args, InstallBin);
        return;
      } else if (DriverArgs.hasArg(options::OPT_v)) {
        llvm::errs() << "ignoring nonexistent directory \"" << InstallBin
                     << "\"\n";
      }
    }

    // Otherwise, check for (3)
    llvm::SmallString<128> SysrootUsr = Sysroot;
    llvm::sys::path::append(SysrootUsr, "usr", "include", "c++", "v1");
    if (getVFS().exists(SysrootUsr)) {
      addSystemInclude(DriverArgs, CC1Args, SysrootUsr);
      return;
    } else if (DriverArgs.hasArg(options::OPT_v)) {
      llvm::errs() << "ignoring nonexistent directory \"" << SysrootUsr
                   << "\"\n";
    }

    // Otherwise, don't add any path.
    break;
  }

  case ToolChain::CST_Libstdcxx:
    llvm::SmallString<128> UsrIncludeCxx = Sysroot;
    llvm::sys::path::append(UsrIncludeCxx, "usr", "include", "c++");

    llvm::Triple::ArchType arch = getTriple().getArch();
    bool IsBaseFound = true;
    switch (arch) {
    default: break;

    case llvm::Triple::x86:
    case llvm::Triple::x86_64:
      IsBaseFound = AddGnuCPlusPlusIncludePaths(DriverArgs, CC1Args, UsrIncludeCxx,
                                                "4.2.1",
                                                "i686-apple-darwin10",
                                                arch == llvm::Triple::x86_64 ? "x86_64" : "");
      IsBaseFound |= AddGnuCPlusPlusIncludePaths(DriverArgs, CC1Args, UsrIncludeCxx,
                                                "4.0.0", "i686-apple-darwin8",
                                                 "");
      break;

    case llvm::Triple::arm:
    case llvm::Triple::thumb:
      IsBaseFound = AddGnuCPlusPlusIncludePaths(DriverArgs, CC1Args, UsrIncludeCxx,
                                                "4.2.1",
                                                "arm-apple-darwin10",
                                                "v7");
      IsBaseFound |= AddGnuCPlusPlusIncludePaths(DriverArgs, CC1Args, UsrIncludeCxx,
                                                "4.2.1",
                                                "arm-apple-darwin10",
                                                 "v6");
      break;

    case llvm::Triple::aarch64:
      IsBaseFound = AddGnuCPlusPlusIncludePaths(DriverArgs, CC1Args, UsrIncludeCxx,
                                                "4.2.1",
                                                "arm64-apple-darwin10",
                                                "");
      break;
    }

    if (!IsBaseFound) {
      getDriver().Diag(diag::warn_drv_libstdcxx_not_found);
    }

    break;
  }
}

void DarwinClang::AddCXXStdlibLibArgs(const ArgList &Args,
                                      ArgStringList &CmdArgs) const {
  CXXStdlibType Type = GetCXXStdlibType(Args);

  switch (Type) {
  case ToolChain::CST_Libcxx:
    CmdArgs.push_back("-lc++");
    if (Args.hasArg(options::OPT_fexperimental_library))
      CmdArgs.push_back("-lc++experimental");
    break;

  case ToolChain::CST_Libstdcxx:
    // Unfortunately, -lstdc++ doesn't always exist in the standard search path;
    // it was previously found in the gcc lib dir. However, for all the Darwin
    // platforms we care about it was -lstdc++.6, so we search for that
    // explicitly if we can't see an obvious -lstdc++ candidate.

    // Check in the sysroot first.
    if (const Arg *A = Args.getLastArg(options::OPT_isysroot)) {
      SmallString<128> P(A->getValue());
      llvm::sys::path::append(P, "usr", "lib", "libstdc++.dylib");

      if (!getVFS().exists(P)) {
        llvm::sys::path::remove_filename(P);
        llvm::sys::path::append(P, "libstdc++.6.dylib");
        if (getVFS().exists(P)) {
          CmdArgs.push_back(Args.MakeArgString(P));
          return;
        }
      }
    }

    // Otherwise, look in the root.
    // FIXME: This should be removed someday when we don't have to care about
    // 10.6 and earlier, where /usr/lib/libstdc++.dylib does not exist.
    if (!getVFS().exists("/usr/lib/libstdc++.dylib") &&
        getVFS().exists("/usr/lib/libstdc++.6.dylib")) {
      CmdArgs.push_back("/usr/lib/libstdc++.6.dylib");
      return;
    }

    // Otherwise, let the linker search.
    CmdArgs.push_back("-lstdc++");
    break;
  }
}

void DarwinClang::AddCCKextLibArgs(const ArgList &Args,
                                   ArgStringList &CmdArgs) const {
  // For Darwin platforms, use the compiler-rt-based support library
  // instead of the gcc-provided one (which is also incidentally
  // only present in the gcc lib dir, which makes it hard to find).

  SmallString<128> P(getDriver().ResourceDir);
  llvm::sys::path::append(P, "lib", "darwin");

  // Use the newer cc_kext for iOS ARM after 6.0.
  if (isTargetWatchOS()) {
    llvm::sys::path::append(P, "libclang_rt.cc_kext_watchos.a");
  } else if (isTargetTvOS()) {
    llvm::sys::path::append(P, "libclang_rt.cc_kext_tvos.a");
  } else if (isTargetIPhoneOS()) {
    llvm::sys::path::append(P, "libclang_rt.cc_kext_ios.a");
  } else if (isTargetDriverKit()) {
    // DriverKit doesn't want extra runtime support.
  } else {
    llvm::sys::path::append(P, "libclang_rt.cc_kext.a");
  }

  // For now, allow missing resource libraries to support developers who may
  // not have compiler-rt checked out or integrated into their build.
  if (getVFS().exists(P))
    CmdArgs.push_back(Args.MakeArgString(P));
}

DerivedArgList *MachO::TranslateArgs(const DerivedArgList &Args,
                                     StringRef BoundArch,
                                     Action::OffloadKind) const {
  DerivedArgList *DAL = new DerivedArgList(Args.getBaseArgs());
  const OptTable &Opts = getDriver().getOpts();

  // FIXME: We really want to get out of the tool chain level argument
  // translation business, as it makes the driver functionality much
  // more opaque. For now, we follow gcc closely solely for the
  // purpose of easily achieving feature parity & testability. Once we
  // have something that works, we should reevaluate each translation
  // and try to push it down into tool specific logic.

  for (Arg *A : Args) {
    if (A->getOption().matches(options::OPT_Xarch__)) {
      // Skip this argument unless the architecture matches either the toolchain
      // triple arch, or the arch being bound.
      StringRef XarchArch = A->getValue(0);
      if (!(XarchArch == getArchName() ||
            (!BoundArch.empty() && XarchArch == BoundArch)))
        continue;

      Arg *OriginalArg = A;
      TranslateXarchArgs(Args, A, DAL);

      // Linker input arguments require custom handling. The problem is that we
      // have already constructed the phase actions, so we can not treat them as
      // "input arguments".
      if (A->getOption().hasFlag(options::LinkerInput)) {
        // Convert the argument into individual Zlinker_input_args.
        for (const char *Value : A->getValues()) {
          DAL->AddSeparateArg(
              OriginalArg, Opts.getOption(options::OPT_Zlinker_input), Value);
        }
        continue;
      }
    }

    // Sob. These is strictly gcc compatible for the time being. Apple
    // gcc translates options twice, which means that self-expanding
    // options add duplicates.
    switch ((options::ID)A->getOption().getID()) {
    default:
      DAL->append(A);
      break;

    case options::OPT_mkernel:
    case options::OPT_fapple_kext:
      DAL->append(A);
      DAL->AddFlagArg(A, Opts.getOption(options::OPT_static));
      break;

    case options::OPT_dependency_file:
      DAL->AddSeparateArg(A, Opts.getOption(options::OPT_MF), A->getValue());
      break;

    case options::OPT_gfull:
      DAL->AddFlagArg(A, Opts.getOption(options::OPT_g_Flag));
      DAL->AddFlagArg(
          A, Opts.getOption(options::OPT_fno_eliminate_unused_debug_symbols));
      break;

    case options::OPT_gused:
      DAL->AddFlagArg(A, Opts.getOption(options::OPT_g_Flag));
      DAL->AddFlagArg(
          A, Opts.getOption(options::OPT_feliminate_unused_debug_symbols));
      break;

    case options::OPT_shared:
      DAL->AddFlagArg(A, Opts.getOption(options::OPT_dynamiclib));
      break;

    case options::OPT_fconstant_cfstrings:
      DAL->AddFlagArg(A, Opts.getOption(options::OPT_mconstant_cfstrings));
      break;

    case options::OPT_fno_constant_cfstrings:
      DAL->AddFlagArg(A, Opts.getOption(options::OPT_mno_constant_cfstrings));
      break;

    case options::OPT_Wnonportable_cfstrings:
      DAL->AddFlagArg(A,
                      Opts.getOption(options::OPT_mwarn_nonportable_cfstrings));
      break;

    case options::OPT_Wno_nonportable_cfstrings:
      DAL->AddFlagArg(
          A, Opts.getOption(options::OPT_mno_warn_nonportable_cfstrings));
      break;
    }
  }

  // Add the arch options based on the particular spelling of -arch, to match
  // how the driver works.
  if (!BoundArch.empty()) {
    StringRef Name = BoundArch;
    const Option MCpu = Opts.getOption(options::OPT_mcpu_EQ);
    const Option MArch = Opts.getOption(clang::driver::options::OPT_march_EQ);

    // This code must be kept in sync with LLVM's getArchTypeForDarwinArch,
    // which defines the list of which architectures we accept.
    if (Name == "ppc")
      ;
    else if (Name == "ppc601")
      DAL->AddJoinedArg(nullptr, MCpu, "601");
    else if (Name == "ppc603")
      DAL->AddJoinedArg(nullptr, MCpu, "603");
    else if (Name == "ppc604")
      DAL->AddJoinedArg(nullptr, MCpu, "604");
    else if (Name == "ppc604e")
      DAL->AddJoinedArg(nullptr, MCpu, "604e");
    else if (Name == "ppc750")
      DAL->AddJoinedArg(nullptr, MCpu, "750");
    else if (Name == "ppc7400")
      DAL->AddJoinedArg(nullptr, MCpu, "7400");
    else if (Name == "ppc7450")
      DAL->AddJoinedArg(nullptr, MCpu, "7450");
    else if (Name == "ppc970")
      DAL->AddJoinedArg(nullptr, MCpu, "970");

    else if (Name == "ppc64" || Name == "ppc64le")
      DAL->AddFlagArg(nullptr, Opts.getOption(options::OPT_m64));

    else if (Name == "i386")
      ;
    else if (Name == "i486")
      DAL->AddJoinedArg(nullptr, MArch, "i486");
    else if (Name == "i586")
      DAL->AddJoinedArg(nullptr, MArch, "i586");
    else if (Name == "i686")
      DAL->AddJoinedArg(nullptr, MArch, "i686");
    else if (Name == "pentium")
      DAL->AddJoinedArg(nullptr, MArch, "pentium");
    else if (Name == "pentium2")
      DAL->AddJoinedArg(nullptr, MArch, "pentium2");
    else if (Name == "pentpro")
      DAL->AddJoinedArg(nullptr, MArch, "pentiumpro");
    else if (Name == "pentIIm3")
      DAL->AddJoinedArg(nullptr, MArch, "pentium2");

    else if (Name == "x86_64" || Name == "x86_64h")
      DAL->AddFlagArg(nullptr, Opts.getOption(options::OPT_m64));

    else if (Name == "arm")
      DAL->AddJoinedArg(nullptr, MArch, "armv4t");
    else if (Name == "armv4t")
      DAL->AddJoinedArg(nullptr, MArch, "armv4t");
    else if (Name == "armv5")
      DAL->AddJoinedArg(nullptr, MArch, "armv5tej");
    else if (Name == "xscale")
      DAL->AddJoinedArg(nullptr, MArch, "xscale");
    else if (Name == "armv6")
      DAL->AddJoinedArg(nullptr, MArch, "armv6k");
    else if (Name == "armv6m")
      DAL->AddJoinedArg(nullptr, MArch, "armv6m");
    else if (Name == "armv7")
      DAL->AddJoinedArg(nullptr, MArch, "armv7a");
    else if (Name == "armv7em")
      DAL->AddJoinedArg(nullptr, MArch, "armv7em");
    else if (Name == "armv7k")
      DAL->AddJoinedArg(nullptr, MArch, "armv7k");
    else if (Name == "armv7m")
      DAL->AddJoinedArg(nullptr, MArch, "armv7m");
    else if (Name == "armv7s")
      DAL->AddJoinedArg(nullptr, MArch, "armv7s");
  }

  return DAL;
}

void MachO::AddLinkRuntimeLibArgs(const ArgList &Args,
                                  ArgStringList &CmdArgs,
                                  bool ForceLinkBuiltinRT) const {
  // Embedded targets are simple at the moment, not supporting sanitizers and
  // with different libraries for each member of the product { static, PIC } x
  // { hard-float, soft-float }
  llvm::SmallString<32> CompilerRT = StringRef("");
  CompilerRT +=
      (tools::arm::getARMFloatABI(*this, Args) == tools::arm::FloatABI::Hard)
          ? "hard"
          : "soft";
  CompilerRT += Args.hasArg(options::OPT_fPIC) ? "_pic" : "_static";

  AddLinkRuntimeLib(Args, CmdArgs, CompilerRT, RLO_IsEmbedded);
}

bool Darwin::isAlignedAllocationUnavailable() const {
  llvm::Triple::OSType OS;

  if (isTargetMacCatalyst())
    return TargetVersion < alignedAllocMinVersion(llvm::Triple::MacOSX);
  switch (TargetPlatform) {
  case MacOS: // Earlier than 10.13.
    OS = llvm::Triple::MacOSX;
    break;
  case IPhoneOS:
    OS = llvm::Triple::IOS;
    break;
  case TvOS: // Earlier than 11.0.
    OS = llvm::Triple::TvOS;
    break;
  case WatchOS: // Earlier than 4.0.
    OS = llvm::Triple::WatchOS;
    break;
  case DriverKit: // Always available.
    return false;
  }

  return TargetVersion < alignedAllocMinVersion(OS);
}

static bool sdkSupportsBuiltinModules(const Darwin::DarwinPlatformKind &TargetPlatform, const std::optional<DarwinSDKInfo> &SDKInfo) {
  if (!SDKInfo)
    return false;

  VersionTuple SDKVersion = SDKInfo->getVersion();
  switch (TargetPlatform) {
  case Darwin::MacOS:
    return SDKVersion >= VersionTuple(99U);
  case Darwin::IPhoneOS:
    return SDKVersion >= VersionTuple(99U);
  case Darwin::TvOS:
    return SDKVersion >= VersionTuple(99U);
  case Darwin::WatchOS:
    return SDKVersion >= VersionTuple(99U);
  default:
    return true;
  }
}

void Darwin::addClangTargetOptions(const llvm::opt::ArgList &DriverArgs,
                                   llvm::opt::ArgStringList &CC1Args,
                                   Action::OffloadKind DeviceOffloadKind) const {
  // Pass "-faligned-alloc-unavailable" only when the user hasn't manually
  // enabled or disabled aligned allocations.
  if (!DriverArgs.hasArgNoClaim(options::OPT_faligned_allocation,
                                options::OPT_fno_aligned_allocation) &&
      isAlignedAllocationUnavailable())
    CC1Args.push_back("-faligned-alloc-unavailable");

  addClangCC1ASTargetOptions(DriverArgs, CC1Args);

  // Enable compatibility mode for NSItemProviderCompletionHandler in
  // Foundation/NSItemProvider.h.
  CC1Args.push_back("-fcompatibility-qualified-id-block-type-checking");

  // Give static local variables in inline functions hidden visibility when
  // -fvisibility-inlines-hidden is enabled.
  if (!DriverArgs.getLastArgNoClaim(
          options::OPT_fvisibility_inlines_hidden_static_local_var,
          options::OPT_fno_visibility_inlines_hidden_static_local_var))
    CC1Args.push_back("-fvisibility-inlines-hidden-static-local-var");

  // Earlier versions of the darwin SDK have the C standard library headers
  // all together in the Darwin module. That leads to module cycles with
  // the _Builtin_ modules. e.g. <inttypes.h> on darwin includes <stdint.h>.
  // The builtin <stdint.h> include-nexts <stdint.h>. When both of those
  // darwin headers are in the Darwin module, there's a module cycle Darwin ->
  // _Builtin_stdint -> Darwin (i.e. inttypes.h (darwin) -> stdint.h (builtin) ->
  // stdint.h (darwin)). This is fixed in later versions of the darwin SDK,
  // but until then, the builtin headers need to join the system modules.
  // i.e. when the builtin stdint.h is in the Darwin module too, the cycle
  // goes away. Note that -fbuiltin-headers-in-system-modules does nothing
  // to fix the same problem with C++ headers, and is generally fragile.
  if (!sdkSupportsBuiltinModules(TargetPlatform, SDKInfo))
    CC1Args.push_back("-fbuiltin-headers-in-system-modules");
}

void Darwin::addClangCC1ASTargetOptions(
    const llvm::opt::ArgList &Args, llvm::opt::ArgStringList &CC1ASArgs) const {
  if (TargetVariantTriple) {
    CC1ASArgs.push_back("-darwin-target-variant-triple");
    CC1ASArgs.push_back(Args.MakeArgString(TargetVariantTriple->getTriple()));
  }

  if (SDKInfo) {
    /// Pass the SDK version to the compiler when the SDK information is
    /// available.
    auto EmitTargetSDKVersionArg = [&](const VersionTuple &V) {
      std::string Arg;
      llvm::raw_string_ostream OS(Arg);
      OS << "-target-sdk-version=" << V;
      CC1ASArgs.push_back(Args.MakeArgString(OS.str()));
    };

    if (isTargetMacCatalyst()) {
      if (const auto *MacOStoMacCatalystMapping = SDKInfo->getVersionMapping(
              DarwinSDKInfo::OSEnvPair::macOStoMacCatalystPair())) {
        std::optional<VersionTuple> SDKVersion = MacOStoMacCatalystMapping->map(
            SDKInfo->getVersion(), minimumMacCatalystDeploymentTarget(),
            std::nullopt);
        EmitTargetSDKVersionArg(
            SDKVersion ? *SDKVersion : minimumMacCatalystDeploymentTarget());
      }
    } else {
      EmitTargetSDKVersionArg(SDKInfo->getVersion());
    }

    /// Pass the target variant SDK version to the compiler when the SDK
    /// information is available and is required for target variant.
    if (TargetVariantTriple) {
      if (isTargetMacCatalyst()) {
        std::string Arg;
        llvm::raw_string_ostream OS(Arg);
        OS << "-darwin-target-variant-sdk-version=" << SDKInfo->getVersion();
        CC1ASArgs.push_back(Args.MakeArgString(OS.str()));
      } else if (const auto *MacOStoMacCatalystMapping =
                     SDKInfo->getVersionMapping(
                         DarwinSDKInfo::OSEnvPair::macOStoMacCatalystPair())) {
        if (std::optional<VersionTuple> SDKVersion =
                MacOStoMacCatalystMapping->map(
                    SDKInfo->getVersion(), minimumMacCatalystDeploymentTarget(),
                    std::nullopt)) {
          std::string Arg;
          llvm::raw_string_ostream OS(Arg);
          OS << "-darwin-target-variant-sdk-version=" << *SDKVersion;
          CC1ASArgs.push_back(Args.MakeArgString(OS.str()));
        }
      }
    }
  }
}

DerivedArgList *
Darwin::TranslateArgs(const DerivedArgList &Args, StringRef BoundArch,
                      Action::OffloadKind DeviceOffloadKind) const {
  // First get the generic Apple args, before moving onto Darwin-specific ones.
  DerivedArgList *DAL =
      MachO::TranslateArgs(Args, BoundArch, DeviceOffloadKind);

  // If no architecture is bound, none of the translations here are relevant.
  if (BoundArch.empty())
    return DAL;

  // Add an explicit version min argument for the deployment target. We do this
  // after argument translation because -Xarch_ arguments may add a version min
  // argument.
  AddDeploymentTarget(*DAL);

  // For iOS 6, undo the translation to add -static for -mkernel/-fapple-kext.
  // FIXME: It would be far better to avoid inserting those -static arguments,
  // but we can't check the deployment target in the translation code until
  // it is set here.
  if (isTargetWatchOSBased() || isTargetDriverKit() ||
      (isTargetIOSBased() && !isIPhoneOSVersionLT(6, 0))) {
    for (ArgList::iterator it = DAL->begin(), ie = DAL->end(); it != ie; ) {
      Arg *A = *it;
      ++it;
      if (A->getOption().getID() != options::OPT_mkernel &&
          A->getOption().getID() != options::OPT_fapple_kext)
        continue;
      assert(it != ie && "unexpected argument translation");
      A = *it;
      assert(A->getOption().getID() == options::OPT_static &&
             "missing expected -static argument");
      *it = nullptr;
      ++it;
    }
  }

  auto Arch = tools::darwin::getArchTypeForMachOArchName(BoundArch);
  if ((Arch == llvm::Triple::arm || Arch == llvm::Triple::thumb)) {
    if (Args.hasFlag(options::OPT_fomit_frame_pointer,
                     options::OPT_fno_omit_frame_pointer, false))
      getDriver().Diag(clang::diag::warn_drv_unsupported_opt_for_target)
          << "-fomit-frame-pointer" << BoundArch;
  }

  return DAL;
}

ToolChain::UnwindTableLevel MachO::getDefaultUnwindTableLevel(const ArgList &Args) const {
  // Unwind tables are not emitted if -fno-exceptions is supplied (except when
  // targeting x86_64).
  if (getArch() == llvm::Triple::x86_64 ||
      (GetExceptionModel(Args) != llvm::ExceptionHandling::SjLj &&
       Args.hasFlag(options::OPT_fexceptions, options::OPT_fno_exceptions,
                    true)))
    return (getArch() == llvm::Triple::aarch64 ||
            getArch() == llvm::Triple::aarch64_32)
               ? UnwindTableLevel::Synchronous
               : UnwindTableLevel::Asynchronous;

  return UnwindTableLevel::None;
}

bool MachO::UseDwarfDebugFlags() const {
  if (const char *S = ::getenv("RC_DEBUG_OPTIONS"))
    return S[0] != '\0';
  return false;
}

std::string MachO::GetGlobalDebugPathRemapping() const {
  if (const char *S = ::getenv("RC_DEBUG_PREFIX_MAP"))
    return S;
  return {};
}

llvm::ExceptionHandling Darwin::GetExceptionModel(const ArgList &Args) const {
  // Darwin uses SjLj exceptions on ARM.
  if (getTriple().getArch() != llvm::Triple::arm &&
      getTriple().getArch() != llvm::Triple::thumb)
    return llvm::ExceptionHandling::None;

  // Only watchOS uses the new DWARF/Compact unwinding method.
  llvm::Triple Triple(ComputeLLVMTriple(Args));
  if (Triple.isWatchABI())
    return llvm::ExceptionHandling::DwarfCFI;

  return llvm::ExceptionHandling::SjLj;
}

bool Darwin::SupportsEmbeddedBitcode() const {
  assert(TargetInitialized && "Target not initialized!");
  if (isTargetIPhoneOS() && isIPhoneOSVersionLT(6, 0))
    return false;
  return true;
}

bool MachO::isPICDefault() const { return true; }

bool MachO::isPIEDefault(const llvm::opt::ArgList &Args) const { return false; }

bool MachO::isPICDefaultForced() const {
  return (getArch() == llvm::Triple::x86_64 ||
          getArch() == llvm::Triple::aarch64);
}

bool MachO::SupportsProfiling() const {
  // Profiling instrumentation is only supported on x86.
  return getTriple().isX86();
}

void Darwin::addMinVersionArgs(const ArgList &Args,
                               ArgStringList &CmdArgs) const {
  VersionTuple TargetVersion = getTripleTargetVersion();

  if (isTargetWatchOS())
    CmdArgs.push_back("-watchos_version_min");
  else if (isTargetWatchOSSimulator())
    CmdArgs.push_back("-watchos_simulator_version_min");
  else if (isTargetTvOS())
    CmdArgs.push_back("-tvos_version_min");
  else if (isTargetTvOSSimulator())
    CmdArgs.push_back("-tvos_simulator_version_min");
  else if (isTargetDriverKit())
    CmdArgs.push_back("-driverkit_version_min");
  else if (isTargetIOSSimulator())
    CmdArgs.push_back("-ios_simulator_version_min");
  else if (isTargetIOSBased())
    CmdArgs.push_back("-iphoneos_version_min");
  else if (isTargetMacCatalyst())
    CmdArgs.push_back("-maccatalyst_version_min");
  else {
    assert(isTargetMacOS() && "unexpected target");
    CmdArgs.push_back("-macosx_version_min");
  }

  VersionTuple MinTgtVers = getEffectiveTriple().getMinimumSupportedOSVersion();
  if (!MinTgtVers.empty() && MinTgtVers > TargetVersion)
    TargetVersion = MinTgtVers;
  CmdArgs.push_back(Args.MakeArgString(TargetVersion.getAsString()));
  if (TargetVariantTriple) {
    assert(isTargetMacOSBased() && "unexpected target");
    VersionTuple VariantTargetVersion;
    if (TargetVariantTriple->isMacOSX()) {
      CmdArgs.push_back("-macosx_version_min");
      TargetVariantTriple->getMacOSXVersion(VariantTargetVersion);
    } else {
      assert(TargetVariantTriple->isiOS() &&
             TargetVariantTriple->isMacCatalystEnvironment() &&
             "unexpected target variant triple");
      CmdArgs.push_back("-maccatalyst_version_min");
      VariantTargetVersion = TargetVariantTriple->getiOSVersion();
    }
    VersionTuple MinTgtVers =
        TargetVariantTriple->getMinimumSupportedOSVersion();
    if (MinTgtVers.getMajor() && MinTgtVers > VariantTargetVersion)
      VariantTargetVersion = MinTgtVers;
    CmdArgs.push_back(Args.MakeArgString(VariantTargetVersion.getAsString()));
  }
}

static const char *getPlatformName(Darwin::DarwinPlatformKind Platform,
                                   Darwin::DarwinEnvironmentKind Environment) {
  switch (Platform) {
  case Darwin::MacOS:
    return "macos";
  case Darwin::IPhoneOS:
    if (Environment == Darwin::MacCatalyst)
      return "mac catalyst";
    return "ios";
  case Darwin::TvOS:
    return "tvos";
  case Darwin::WatchOS:
    return "watchos";
  case Darwin::DriverKit:
    return "driverkit";
  }
  llvm_unreachable("invalid platform");
}

void Darwin::addPlatformVersionArgs(const llvm::opt::ArgList &Args,
                                    llvm::opt::ArgStringList &CmdArgs) const {
  auto EmitPlatformVersionArg =
      [&](const VersionTuple &TV, Darwin::DarwinPlatformKind TargetPlatform,
          Darwin::DarwinEnvironmentKind TargetEnvironment,
          const llvm::Triple &TT) {
        // -platform_version <platform> <target_version> <sdk_version>
        // Both the target and SDK version support only up to 3 components.
        CmdArgs.push_back("-platform_version");
        std::string PlatformName =
            getPlatformName(TargetPlatform, TargetEnvironment);
        if (TargetEnvironment == Darwin::Simulator)
          PlatformName += "-simulator";
        CmdArgs.push_back(Args.MakeArgString(PlatformName));
        VersionTuple TargetVersion = TV.withoutBuild();
        if ((TargetPlatform == Darwin::IPhoneOS ||
             TargetPlatform == Darwin::TvOS) &&
            getTriple().getArchName() == "arm64e" &&
            TargetVersion.getMajor() < 14) {
          // arm64e slice is supported on iOS/tvOS 14+ only.
          TargetVersion = VersionTuple(14, 0);
        }
        VersionTuple MinTgtVers = TT.getMinimumSupportedOSVersion();
        if (!MinTgtVers.empty() && MinTgtVers > TargetVersion)
          TargetVersion = MinTgtVers;
        CmdArgs.push_back(Args.MakeArgString(TargetVersion.getAsString()));

        if (TargetPlatform == IPhoneOS && TargetEnvironment == MacCatalyst) {
          // Mac Catalyst programs must use the appropriate iOS SDK version
          // that corresponds to the macOS SDK version used for the compilation.
          std::optional<VersionTuple> iOSSDKVersion;
          if (SDKInfo) {
            if (const auto *MacOStoMacCatalystMapping =
                    SDKInfo->getVersionMapping(
                        DarwinSDKInfo::OSEnvPair::macOStoMacCatalystPair())) {
              iOSSDKVersion = MacOStoMacCatalystMapping->map(
                  SDKInfo->getVersion().withoutBuild(),
                  minimumMacCatalystDeploymentTarget(), std::nullopt);
            }
          }
          CmdArgs.push_back(Args.MakeArgString(
              (iOSSDKVersion ? *iOSSDKVersion
                             : minimumMacCatalystDeploymentTarget())
                  .getAsString()));
          return;
        }

        if (SDKInfo) {
          VersionTuple SDKVersion = SDKInfo->getVersion().withoutBuild();
          if (!SDKVersion.getMinor())
            SDKVersion = VersionTuple(SDKVersion.getMajor(), 0);
          CmdArgs.push_back(Args.MakeArgString(SDKVersion.getAsString()));
        } else {
          // Use an SDK version that's matching the deployment target if the SDK
          // version is missing. This is preferred over an empty SDK version
          // (0.0.0) as the system's runtime might expect the linked binary to
          // contain a valid SDK version in order for the binary to work
          // correctly. It's reasonable to use the deployment target version as
          // a proxy for the SDK version because older SDKs don't guarantee
          // support for deployment targets newer than the SDK versions, so that
          // rules out using some predetermined older SDK version, which leaves
          // the deployment target version as the only reasonable choice.
          CmdArgs.push_back(Args.MakeArgString(TargetVersion.getAsString()));
        }
      };
  EmitPlatformVersionArg(getTripleTargetVersion(), TargetPlatform,
                         TargetEnvironment, getEffectiveTriple());
  if (!TargetVariantTriple)
    return;
  Darwin::DarwinPlatformKind Platform;
  Darwin::DarwinEnvironmentKind Environment;
  VersionTuple TargetVariantVersion;
  if (TargetVariantTriple->isMacOSX()) {
    TargetVariantTriple->getMacOSXVersion(TargetVariantVersion);
    Platform = Darwin::MacOS;
    Environment = Darwin::NativeEnvironment;
  } else {
    assert(TargetVariantTriple->isiOS() &&
           TargetVariantTriple->isMacCatalystEnvironment() &&
           "unexpected target variant triple");
    TargetVariantVersion = TargetVariantTriple->getiOSVersion();
    Platform = Darwin::IPhoneOS;
    Environment = Darwin::MacCatalyst;
  }
  EmitPlatformVersionArg(TargetVariantVersion, Platform, Environment,
                         *TargetVariantTriple);
}

// Add additional link args for the -dynamiclib option.
static void addDynamicLibLinkArgs(const Darwin &D, const ArgList &Args,
                                  ArgStringList &CmdArgs) {
  // Derived from darwin_dylib1 spec.
  if (D.isTargetIPhoneOS()) {
    if (D.isIPhoneOSVersionLT(3, 1))
      CmdArgs.push_back("-ldylib1.o");
    return;
  }

  if (!D.isTargetMacOS())
    return;
  if (D.isMacosxVersionLT(10, 5))
    CmdArgs.push_back("-ldylib1.o");
  else if (D.isMacosxVersionLT(10, 6))
    CmdArgs.push_back("-ldylib1.10.5.o");
}

// Add additional link args for the -bundle option.
static void addBundleLinkArgs(const Darwin &D, const ArgList &Args,
                              ArgStringList &CmdArgs) {
  if (Args.hasArg(options::OPT_static))
    return;
  // Derived from darwin_bundle1 spec.
  if ((D.isTargetIPhoneOS() && D.isIPhoneOSVersionLT(3, 1)) ||
      (D.isTargetMacOS() && D.isMacosxVersionLT(10, 6)))
    CmdArgs.push_back("-lbundle1.o");
}

// Add additional link args for the -pg option.
static void addPgProfilingLinkArgs(const Darwin &D, const ArgList &Args,
                                   ArgStringList &CmdArgs) {
  if (D.isTargetMacOS() && D.isMacosxVersionLT(10, 9)) {
    if (Args.hasArg(options::OPT_static) || Args.hasArg(options::OPT_object) ||
        Args.hasArg(options::OPT_preload)) {
      CmdArgs.push_back("-lgcrt0.o");
    } else {
      CmdArgs.push_back("-lgcrt1.o");

      // darwin_crt2 spec is empty.
    }
    // By default on OS X 10.8 and later, we don't link with a crt1.o
    // file and the linker knows to use _main as the entry point.  But,
    // when compiling with -pg, we need to link with the gcrt1.o file,
    // so pass the -no_new_main option to tell the linker to use the
    // "start" symbol as the entry point.
    if (!D.isMacosxVersionLT(10, 8))
      CmdArgs.push_back("-no_new_main");
  } else {
    D.getDriver().Diag(diag::err_drv_clang_unsupported_opt_pg_darwin)
        << D.isTargetMacOSBased();
  }
}

static void addDefaultCRTLinkArgs(const Darwin &D, const ArgList &Args,
                                  ArgStringList &CmdArgs) {
  // Derived from darwin_crt1 spec.
  if (D.isTargetIPhoneOS()) {
    if (D.getArch() == llvm::Triple::aarch64)
      ; // iOS does not need any crt1 files for arm64
    else if (D.isIPhoneOSVersionLT(3, 1))
      CmdArgs.push_back("-lcrt1.o");
    else if (D.isIPhoneOSVersionLT(6, 0))
      CmdArgs.push_back("-lcrt1.3.1.o");
    return;
  }

  if (!D.isTargetMacOS())
    return;
  if (D.isMacosxVersionLT(10, 5))
    CmdArgs.push_back("-lcrt1.o");
  else if (D.isMacosxVersionLT(10, 6))
    CmdArgs.push_back("-lcrt1.10.5.o");
  else if (D.isMacosxVersionLT(10, 8))
    CmdArgs.push_back("-lcrt1.10.6.o");
  // darwin_crt2 spec is empty.
}

void Darwin::addStartObjectFileArgs(const ArgList &Args,
                                    ArgStringList &CmdArgs) const {
  // Derived from startfile spec.
  if (Args.hasArg(options::OPT_dynamiclib))
    addDynamicLibLinkArgs(*this, Args, CmdArgs);
  else if (Args.hasArg(options::OPT_bundle))
    addBundleLinkArgs(*this, Args, CmdArgs);
  else if (Args.hasArg(options::OPT_pg) && SupportsProfiling())
    addPgProfilingLinkArgs(*this, Args, CmdArgs);
  else if (Args.hasArg(options::OPT_static) ||
           Args.hasArg(options::OPT_object) ||
           Args.hasArg(options::OPT_preload))
    CmdArgs.push_back("-lcrt0.o");
  else
    addDefaultCRTLinkArgs(*this, Args, CmdArgs);

  if (isTargetMacOS() && Args.hasArg(options::OPT_shared_libgcc) &&
      isMacosxVersionLT(10, 5)) {
    const char *Str = Args.MakeArgString(GetFilePath("crt3.o"));
    CmdArgs.push_back(Str);
  }
}

void Darwin::CheckObjCARC() const {
  if (isTargetIOSBased() || isTargetWatchOSBased() ||
      (isTargetMacOSBased() && !isMacosxVersionLT(10, 6)))
    return;
  getDriver().Diag(diag::err_arc_unsupported_on_toolchain);
}

SanitizerMask Darwin::getSupportedSanitizers() const {
  const bool IsX86_64 = getTriple().getArch() == llvm::Triple::x86_64;
  const bool IsAArch64 = getTriple().getArch() == llvm::Triple::aarch64;
  SanitizerMask Res = ToolChain::getSupportedSanitizers();
  Res |= SanitizerKind::Address;
  Res |= SanitizerKind::PointerCompare;
  Res |= SanitizerKind::PointerSubtract;
  Res |= SanitizerKind::Leak;
  Res |= SanitizerKind::Fuzzer;
  Res |= SanitizerKind::FuzzerNoLink;
  Res |= SanitizerKind::ObjCCast;

  // Prior to 10.9, macOS shipped a version of the C++ standard library without
  // C++11 support. The same is true of iOS prior to version 5. These OS'es are
  // incompatible with -fsanitize=vptr.
  if (!(isTargetMacOSBased() && isMacosxVersionLT(10, 9)) &&
      !(isTargetIPhoneOS() && isIPhoneOSVersionLT(5, 0)))
    Res |= SanitizerKind::Vptr;

  if ((IsX86_64 || IsAArch64) &&
      (isTargetMacOSBased() || isTargetIOSSimulator() ||
       isTargetTvOSSimulator() || isTargetWatchOSSimulator())) {
    Res |= SanitizerKind::Thread;
  }
  return Res;
}

void Darwin::printVerboseInfo(raw_ostream &OS) const {
  CudaInstallation.print(OS);
  RocmInstallation.print(OS);
}<|MERGE_RESOLUTION|>--- conflicted
+++ resolved
@@ -556,6 +556,8 @@
   }
 }
 
+static void AppendPlatformPrefix(SmallString<128> &Path, const llvm::Triple &T);
+
 void darwin::Linker::ConstructJob(Compilation &C, const JobAction &JA,
                                   const InputInfo &Output,
                                   const InputInfoList &Inputs,
@@ -756,12 +758,6 @@
     }
   }
 
-<<<<<<< HEAD
-  // DriverKit's framework doesn't have the same layout as other frameworks.
-  // Add missing search paths if necessary.
-  if (getToolChain().getTriple().getOS() == llvm::Triple::DriverKit) {
-    if (const Arg *Root = Args.getLastArg(options::OPT_isysroot)) {
-=======
   // Add framework include paths and library search paths.
   // There are two flavors:
   // 1. The "non-standard" paths, e.g. for DriverKit:
@@ -774,21 +770,12 @@
     bool NonStandardSearchPath = false;
     const auto &Triple = getToolChain().getTriple();
     if (Triple.isDriverKit()) {
->>>>>>> c313d0d0
       // ld64 fixed the implicit -F and -L paths in ld64-605.1+.
-      if (Version.getMajor() < 605 ||
-          (Version.getMajor() == 605 && Version.getMinor().value_or(0) < 1)) {
-
-<<<<<<< HEAD
-        SmallString<128> L(Root->getValue());
-        llvm::sys::path::append(L, "System", "DriverKit", "usr", "lib");
-        CmdArgs.push_back(Args.MakeArgString(std::string("-L") + L));
-
-        SmallString<128> F(Root->getValue());
-        llvm::sys::path::append(F, "System", "DriverKit");
-        llvm::sys::path::append(F, "System", "Library", "Frameworks");
-        CmdArgs.push_back(Args.MakeArgString(std::string("-F") + F));
-=======
+      NonStandardSearchPath =
+          Version.getMajor() < 605 ||
+          (Version.getMajor() == 605 && Version.getMinor().value_or(0) < 1);
+    }
+
     if (auto *Sysroot = Args.getLastArg(options::OPT_isysroot)) {
       auto AddSearchPath = [&](StringRef Flag, StringRef SearchPath) {
         SmallString<128> P(Sysroot->getValue());
@@ -805,7 +792,6 @@
       } else if (!Triple.isDriverKit()) {
         AddSearchPath("-F", "/System/Library/Frameworks");
         AddSearchPath("-F", "/Library/Frameworks");
->>>>>>> c313d0d0
       }
     }
   }
@@ -2371,21 +2357,37 @@
   }
 }
 
-// Returns the effective header sysroot path to use. This comes either from
-// -isysroot or --sysroot.
-llvm::StringRef DarwinClang::GetHeaderSysroot(const llvm::opt::ArgList &DriverArgs) const {
-  if(DriverArgs.hasArg(options::OPT_isysroot))
-    return DriverArgs.getLastArgValue(options::OPT_isysroot);
-  if (!getDriver().SysRoot.empty())
-    return getDriver().SysRoot;
-  return "/";
+// For certain platforms/environments almost all resources (e.g., headers) are
+// located in sub-directories, e.g., for DriverKit they live in
+// <SYSROOT>/System/DriverKit/usr/include (instead of <SYSROOT>/usr/include).
+static void AppendPlatformPrefix(SmallString<128> &Path,
+                                 const llvm::Triple &T) {
+  if (T.isDriverKit()) {
+    llvm::sys::path::append(Path, "System", "DriverKit");
+  }
+}
+
+// Returns the effective sysroot from either -isysroot or --sysroot, plus the
+// platform prefix (if any).
+llvm::SmallString<128>
+DarwinClang::GetEffectiveSysroot(const llvm::opt::ArgList &DriverArgs) const {
+  llvm::SmallString<128> Path("/");
+  if (DriverArgs.hasArg(options::OPT_isysroot))
+    Path = DriverArgs.getLastArgValue(options::OPT_isysroot);
+  else if (!getDriver().SysRoot.empty())
+    Path = getDriver().SysRoot;
+
+  if (hasEffectiveTriple()) {
+    AppendPlatformPrefix(Path, getEffectiveTriple());
+  }
+  return Path;
 }
 
 void DarwinClang::AddClangSystemIncludeArgs(const llvm::opt::ArgList &DriverArgs,
                                             llvm::opt::ArgStringList &CC1Args) const {
   const Driver &D = getDriver();
 
-  llvm::StringRef Sysroot = GetHeaderSysroot(DriverArgs);
+  llvm::SmallString<128> Sysroot = GetEffectiveSysroot(DriverArgs);
 
   bool NoStdInc = DriverArgs.hasArg(options::OPT_nostdinc);
   bool NoStdlibInc = DriverArgs.hasArg(options::OPT_nostdlibinc);
@@ -2474,7 +2476,7 @@
                         options::OPT_nostdincxx))
     return;
 
-  llvm::StringRef Sysroot = GetHeaderSysroot(DriverArgs);
+  llvm::SmallString<128> Sysroot = GetEffectiveSysroot(DriverArgs);
 
   switch (GetCXXStdlibType(DriverArgs)) {
   case ToolChain::CST_Libcxx: {
