//===--- AMDGPU.cpp - AMDGPU ToolChain Implementations ----------*- C++ -*-===//
//
// Part of the LLVM Project, under the Apache License v2.0 with LLVM Exceptions.
// See https://llvm.org/LICENSE.txt for license information.
// SPDX-License-Identifier: Apache-2.0 WITH LLVM-exception
//
//===----------------------------------------------------------------------===//

#include "AMDGPU.h"
#include "clang/Basic/TargetID.h"
#include "clang/Config/config.h"
#include "clang/Driver/CommonArgs.h"
#include "clang/Driver/Compilation.h"
#include "clang/Driver/InputInfo.h"
#include "clang/Driver/Options.h"
#include "clang/Driver/SanitizerArgs.h"
#include "llvm/ADT/StringExtras.h"
#include "llvm/Option/ArgList.h"
#include "llvm/Support/Error.h"
#include "llvm/Support/LineIterator.h"
#include "llvm/Support/Path.h"
#include "llvm/Support/Process.h"
#include "llvm/Support/VirtualFileSystem.h"
#include "llvm/TargetParser/Host.h"
#include <optional>
#include <system_error>

using namespace clang::driver;
using namespace clang::driver::tools;
using namespace clang::driver::toolchains;
using namespace clang;
using namespace llvm::opt;

RocmInstallationDetector::CommonBitcodeLibsPreferences::
    CommonBitcodeLibsPreferences(const Driver &D,
                                 const llvm::opt::ArgList &DriverArgs,
                                 StringRef GPUArch,
                                 const Action::OffloadKind DeviceOffloadingKind,
                                 const bool NeedsASanRT)
    : ABIVer(DeviceLibABIVersion::fromCodeObjectVersion(
          tools::getAMDGPUCodeObjectVersion(D, DriverArgs))) {
  const auto Kind = llvm::AMDGPU::parseArchAMDGCN(GPUArch);
  const unsigned ArchAttr = llvm::AMDGPU::getArchAttrAMDGCN(Kind);

  IsOpenMP = DeviceOffloadingKind == Action::OFK_OpenMP;

  const bool HasWave32 = (ArchAttr & llvm::AMDGPU::FEATURE_WAVE32);
  Wave64 =
      !HasWave32 || DriverArgs.hasFlag(options::OPT_mwavefrontsize64,
                                       options::OPT_mno_wavefrontsize64, false);

  const bool IsKnownOffloading = DeviceOffloadingKind == Action::OFK_OpenMP ||
                                 DeviceOffloadingKind == Action::OFK_HIP;

  // Default to enabling f32 denormals on subtargets where fma is fast with
  // denormals
  const bool DefaultDAZ =
      (Kind == llvm::AMDGPU::GK_NONE)
          ? false
          : !((ArchAttr & llvm::AMDGPU::FEATURE_FAST_FMA_F32) &&
              (ArchAttr & llvm::AMDGPU::FEATURE_FAST_DENORMAL_F32));
  // TODO: There are way too many flags that change this. Do we need to
  // check them all?
  DAZ = IsKnownOffloading
            ? DriverArgs.hasFlag(options::OPT_fgpu_flush_denormals_to_zero,
                                 options::OPT_fno_gpu_flush_denormals_to_zero,
                                 DefaultDAZ)
            : DriverArgs.hasArg(options::OPT_cl_denorms_are_zero) || DefaultDAZ;

  FiniteOnly = DriverArgs.hasArg(options::OPT_cl_finite_math_only) ||
               DriverArgs.hasFlag(options::OPT_ffinite_math_only,
                                  options::OPT_fno_finite_math_only, false);

  UnsafeMathOpt =
      DriverArgs.hasArg(options::OPT_cl_unsafe_math_optimizations) ||
      DriverArgs.hasFlag(options::OPT_funsafe_math_optimizations,
                         options::OPT_fno_unsafe_math_optimizations, false);

  FastRelaxedMath = DriverArgs.hasArg(options::OPT_cl_fast_relaxed_math) ||
                    DriverArgs.hasFlag(options::OPT_ffast_math,
                                       options::OPT_fno_fast_math, false);

  const bool DefaultSqrt = IsKnownOffloading ? true : false;
  CorrectSqrt =
      DriverArgs.hasArg(options::OPT_cl_fp32_correctly_rounded_divide_sqrt) ||
      DriverArgs.hasFlag(
          options::OPT_fhip_fp32_correctly_rounded_divide_sqrt,
          options::OPT_fno_hip_fp32_correctly_rounded_divide_sqrt, DefaultSqrt);
  // GPU Sanitizer currently only supports ASan and is enabled through host
  // ASan.
  GPUSan = (DriverArgs.hasFlag(options::OPT_fgpu_sanitize,
                               options::OPT_fno_gpu_sanitize, true) &&
            NeedsASanRT);
}

void RocmInstallationDetector::scanLibDevicePath(llvm::StringRef Path) {
  assert(!Path.empty());

  const StringRef Suffix(".bc");
  const StringRef Suffix2(".amdgcn.bc");

  std::error_code EC;
  for (llvm::vfs::directory_iterator LI = D.getVFS().dir_begin(Path, EC), LE;
       !EC && LI != LE; LI = LI.increment(EC)) {
    StringRef FilePath = LI->path();
    StringRef FileName = llvm::sys::path::filename(FilePath);
    if (!FileName.ends_with(Suffix))
      continue;

    StringRef BaseName;
    if (FileName.ends_with(Suffix2))
      BaseName = FileName.drop_back(Suffix2.size());
    else if (FileName.ends_with(Suffix))
      BaseName = FileName.drop_back(Suffix.size());

    const StringRef ABIVersionPrefix = "oclc_abi_version_";
    if (BaseName == "ocml") {
      OCML = FilePath;
    } else if (BaseName == "ockl") {
      OCKL = FilePath;
    } else if (BaseName == "opencl") {
      OpenCL = FilePath;
    } else if (BaseName == "asanrtl") {
      AsanRTL = FilePath;
    } else if (BaseName == "oclc_finite_only_off") {
      FiniteOnly.Off = FilePath;
    } else if (BaseName == "oclc_finite_only_on") {
      FiniteOnly.On = FilePath;
    } else if (BaseName == "oclc_daz_opt_on") {
      DenormalsAreZero.On = FilePath;
    } else if (BaseName == "oclc_daz_opt_off") {
      DenormalsAreZero.Off = FilePath;
    } else if (BaseName == "oclc_correctly_rounded_sqrt_on") {
      CorrectlyRoundedSqrt.On = FilePath;
    } else if (BaseName == "oclc_correctly_rounded_sqrt_off") {
      CorrectlyRoundedSqrt.Off = FilePath;
    } else if (BaseName == "oclc_unsafe_math_on") {
      UnsafeMath.On = FilePath;
    } else if (BaseName == "oclc_unsafe_math_off") {
      UnsafeMath.Off = FilePath;
    } else if (BaseName == "oclc_wavefrontsize64_on") {
      WavefrontSize64.On = FilePath;
    } else if (BaseName == "oclc_wavefrontsize64_off") {
      WavefrontSize64.Off = FilePath;
    } else if (BaseName.starts_with(ABIVersionPrefix)) {
      unsigned ABIVersionNumber;
      if (BaseName.drop_front(ABIVersionPrefix.size())
              .getAsInteger(/*Redex=*/0, ABIVersionNumber))
        continue;
      ABIVersionMap[ABIVersionNumber] = FilePath.str();
    } else {
      // Process all bitcode filenames that look like
      // ocl_isa_version_XXX.amdgcn.bc
      const StringRef DeviceLibPrefix = "oclc_isa_version_";
      if (!BaseName.starts_with(DeviceLibPrefix))
        continue;

      StringRef IsaVersionNumber =
        BaseName.drop_front(DeviceLibPrefix.size());

      llvm::Twine GfxName = Twine("gfx") + IsaVersionNumber;
      SmallString<8> Tmp;
      LibDeviceMap.insert(
        std::make_pair(GfxName.toStringRef(Tmp), FilePath.str()));
    }
  }
}

// Parse and extract version numbers from `.hipVersion`. Return `true` if
// the parsing fails.
bool RocmInstallationDetector::parseHIPVersionFile(llvm::StringRef V) {
  SmallVector<StringRef, 4> VersionParts;
  V.split(VersionParts, '\n');
  unsigned Major = ~0U;
  unsigned Minor = ~0U;
  for (auto Part : VersionParts) {
    auto Splits = Part.rtrim().split('=');
    if (Splits.first == "HIP_VERSION_MAJOR") {
      if (Splits.second.getAsInteger(0, Major))
        return true;
    } else if (Splits.first == "HIP_VERSION_MINOR") {
      if (Splits.second.getAsInteger(0, Minor))
        return true;
    } else if (Splits.first == "HIP_VERSION_PATCH")
      VersionPatch = Splits.second.str();
  }
  if (Major == ~0U || Minor == ~0U)
    return true;
  VersionMajorMinor = llvm::VersionTuple(Major, Minor);
  DetectedVersion =
      (Twine(Major) + "." + Twine(Minor) + "." + VersionPatch).str();
  return false;
}

/// \returns a list of candidate directories for ROCm installation, which is
/// cached and populated only once.
const SmallVectorImpl<RocmInstallationDetector::Candidate> &
RocmInstallationDetector::getInstallationPathCandidates() {

  // Return the cached candidate list if it has already been populated.
  if (!ROCmSearchDirs.empty())
    return ROCmSearchDirs;

  auto DoPrintROCmSearchDirs = [&]() {
    if (PrintROCmSearchDirs)
      for (auto Cand : ROCmSearchDirs) {
        llvm::errs() << "ROCm installation search path: " << Cand.Path << '\n';
      }
  };

  // For candidate specified by --rocm-path we do not do strict check, i.e.,
  // checking existence of HIP version file and device library files.
  if (!RocmPathArg.empty()) {
    ROCmSearchDirs.emplace_back(RocmPathArg.str());
    DoPrintROCmSearchDirs();
    return ROCmSearchDirs;
  } else if (std::optional<std::string> RocmPathEnv =
                 llvm::sys::Process::GetEnv("ROCM_PATH")) {
    if (!RocmPathEnv->empty()) {
      ROCmSearchDirs.emplace_back(std::move(*RocmPathEnv));
      DoPrintROCmSearchDirs();
      return ROCmSearchDirs;
    }
  }

  // Try to find relative to the compiler binary.
  StringRef InstallDir = D.Dir;

  // Check both a normal Unix prefix position of the clang binary, as well as
  // the Windows-esque layout the ROCm packages use with the host architecture
  // subdirectory of bin.
  auto DeduceROCmPath = [](StringRef ClangPath) {
    // Strip off directory (usually bin)
    StringRef ParentDir = llvm::sys::path::parent_path(ClangPath);
    StringRef ParentName = llvm::sys::path::filename(ParentDir);

    // Some builds use bin/{host arch}, so go up again.
    if (ParentName == "bin") {
      ParentDir = llvm::sys::path::parent_path(ParentDir);
      ParentName = llvm::sys::path::filename(ParentDir);
    }

    // Some versions of the rocm llvm package install to /opt/rocm/llvm/bin
    // Some versions of the aomp package install to /opt/rocm/aomp/bin
    if (ParentName == "llvm" || ParentName.starts_with("aomp"))
      ParentDir = llvm::sys::path::parent_path(ParentDir);
    // Some versions of the aomp package install to /opt/rocm/aomp/bin
    // and it seems ParentDir is already pointing to correct place.
    return Candidate(ParentDir.str(), /*StrictChecking=*/true);
  };

  // Deduce ROCm path by the path used to invoke clang. Do not resolve symbolic
  // link of clang itself.
  ROCmSearchDirs.emplace_back(DeduceROCmPath(InstallDir));

  // Deduce ROCm path by the real path of the invoked clang, resolving symbolic
  // link of clang itself.
  llvm::SmallString<256> RealClangPath;
  llvm::sys::fs::real_path(D.getClangProgramPath(), RealClangPath);
  auto ParentPath = llvm::sys::path::parent_path(RealClangPath);
  if (ParentPath != InstallDir)
    ROCmSearchDirs.emplace_back(DeduceROCmPath(ParentPath));

  // Device library may be installed in clang or resource directory.
  auto ClangRoot = llvm::sys::path::parent_path(InstallDir);
  auto RealClangRoot = llvm::sys::path::parent_path(ParentPath);
  ROCmSearchDirs.emplace_back(ClangRoot.str(), /*StrictChecking=*/true);
  if (RealClangRoot != ClangRoot)
    ROCmSearchDirs.emplace_back(RealClangRoot.str(), /*StrictChecking=*/true);
  ROCmSearchDirs.emplace_back(D.ResourceDir,
                              /*StrictChecking=*/true);

  ROCmSearchDirs.emplace_back(D.SysRoot + "/opt/rocm",
                              /*StrictChecking=*/true);

  // Find the latest /opt/rocm-{release} directory.
  std::error_code EC;
  std::string LatestROCm;
  llvm::VersionTuple LatestVer;
  // Get ROCm version from ROCm directory name.
  auto GetROCmVersion = [](StringRef DirName) {
    llvm::VersionTuple V;
    std::string VerStr = DirName.drop_front(strlen("rocm-")).str();
    // The ROCm directory name follows the format of
    // rocm-{major}.{minor}.{subMinor}[-{build}]
    llvm::replace(VerStr, '-', '.');
    V.tryParse(VerStr);
    return V;
  };
  for (llvm::vfs::directory_iterator
           File = D.getVFS().dir_begin(D.SysRoot + "/opt", EC),
           FileEnd;
       File != FileEnd && !EC; File.increment(EC)) {
    llvm::StringRef FileName = llvm::sys::path::filename(File->path());
    if (!FileName.starts_with("rocm-"))
      continue;
    if (LatestROCm.empty()) {
      LatestROCm = FileName.str();
      LatestVer = GetROCmVersion(LatestROCm);
      continue;
    }
    auto Ver = GetROCmVersion(FileName);
    if (LatestVer < Ver) {
      LatestROCm = FileName.str();
      LatestVer = Ver;
    }
  }
  if (!LatestROCm.empty())
    ROCmSearchDirs.emplace_back(D.SysRoot + "/opt/" + LatestROCm,
                                /*StrictChecking=*/true);

  ROCmSearchDirs.emplace_back(D.SysRoot + "/usr/local",
                              /*StrictChecking=*/true);
  ROCmSearchDirs.emplace_back(D.SysRoot + "/usr",
                              /*StrictChecking=*/true);

  DoPrintROCmSearchDirs();
  return ROCmSearchDirs;
}

RocmInstallationDetector::RocmInstallationDetector(
    const Driver &D, const llvm::Triple &HostTriple,
    const llvm::opt::ArgList &Args, bool DetectHIPRuntime, bool DetectDeviceLib)
    : D(D) {
  Verbose = Args.hasArg(options::OPT_v);
  RocmPathArg = Args.getLastArgValue(clang::driver::options::OPT_rocm_path_EQ);
  PrintROCmSearchDirs =
      Args.hasArg(clang::driver::options::OPT_print_rocm_search_dirs);
  RocmDeviceLibPathArg =
      Args.getAllArgValues(clang::driver::options::OPT_rocm_device_lib_path_EQ);
  HIPPathArg = Args.getLastArgValue(clang::driver::options::OPT_hip_path_EQ);
  HIPStdParPathArg =
    Args.getLastArgValue(clang::driver::options::OPT_hipstdpar_path_EQ);
  HasHIPStdParLibrary =
    !HIPStdParPathArg.empty() && D.getVFS().exists(HIPStdParPathArg +
                                                   "/hipstdpar_lib.hpp");
  HIPRocThrustPathArg =
    Args.getLastArgValue(clang::driver::options::OPT_hipstdpar_thrust_path_EQ);
  HasRocThrustLibrary = !HIPRocThrustPathArg.empty() &&
                        D.getVFS().exists(HIPRocThrustPathArg + "/thrust");
  HIPRocPrimPathArg =
    Args.getLastArgValue(clang::driver::options::OPT_hipstdpar_prim_path_EQ);
  HasRocPrimLibrary = !HIPRocPrimPathArg.empty() &&
                      D.getVFS().exists(HIPRocPrimPathArg + "/rocprim");

  if (auto *A = Args.getLastArg(clang::driver::options::OPT_hip_version_EQ)) {
    HIPVersionArg = A->getValue();
    unsigned Major = ~0U;
    unsigned Minor = ~0U;
    SmallVector<StringRef, 3> Parts;
    HIPVersionArg.split(Parts, '.');
    if (Parts.size())
      Parts[0].getAsInteger(0, Major);
    if (Parts.size() > 1)
      Parts[1].getAsInteger(0, Minor);
    if (Parts.size() > 2)
      VersionPatch = Parts[2].str();
    if (VersionPatch.empty())
      VersionPatch = "0";
    if (Major != ~0U && Minor == ~0U)
      Minor = 0;
    if (Major == ~0U || Minor == ~0U)
      D.Diag(diag::err_drv_invalid_value)
          << A->getAsString(Args) << HIPVersionArg;

    VersionMajorMinor = llvm::VersionTuple(Major, Minor);
    DetectedVersion =
        (Twine(Major) + "." + Twine(Minor) + "." + VersionPatch).str();
  } else {
    VersionPatch = DefaultVersionPatch;
    VersionMajorMinor =
        llvm::VersionTuple(DefaultVersionMajor, DefaultVersionMinor);
    DetectedVersion = (Twine(DefaultVersionMajor) + "." +
                       Twine(DefaultVersionMinor) + "." + VersionPatch)
                          .str();
  }

  if (DetectHIPRuntime)
    detectHIPRuntime();
  if (DetectDeviceLib)
    detectDeviceLibrary();
}

void RocmInstallationDetector::detectDeviceLibrary() {
  assert(LibDevicePath.empty());

  if (!RocmDeviceLibPathArg.empty())
    LibDevicePath = RocmDeviceLibPathArg[RocmDeviceLibPathArg.size() - 1];
  else if (std::optional<std::string> LibPathEnv =
               llvm::sys::Process::GetEnv("HIP_DEVICE_LIB_PATH"))
    LibDevicePath = std::move(*LibPathEnv);

  auto &FS = D.getVFS();
  if (!LibDevicePath.empty()) {
    // Maintain compatability with HIP flag/envvar pointing directly at the
    // bitcode library directory. This points directly at the library path instead
    // of the rocm root installation.
    if (!FS.exists(LibDevicePath))
      return;

    scanLibDevicePath(LibDevicePath);
    HasDeviceLibrary = allGenericLibsValid() && !LibDeviceMap.empty();
    return;
  }

  // Check device library exists at the given path.
  auto CheckDeviceLib = [&](StringRef Path, bool StrictChecking) {
    bool CheckLibDevice = (!NoBuiltinLibs || StrictChecking);
    if (CheckLibDevice && !FS.exists(Path))
      return false;

    scanLibDevicePath(Path);

    if (!NoBuiltinLibs) {
      // Check that the required non-target libraries are all available.
      if (!allGenericLibsValid())
        return false;

      // Check that we have found at least one libdevice that we can link in
      // if -nobuiltinlib hasn't been specified.
      if (LibDeviceMap.empty())
        return false;
    }
    return true;
  };

  // Find device libraries in <LLVM_DIR>/lib/clang/<ver>/lib/amdgcn/bitcode
  LibDevicePath = D.ResourceDir;
  llvm::sys::path::append(LibDevicePath, CLANG_INSTALL_LIBDIR_BASENAME,
                          "amdgcn", "bitcode");
  HasDeviceLibrary = CheckDeviceLib(LibDevicePath, true);
  if (HasDeviceLibrary)
    return;

  // Find device libraries in a legacy ROCm directory structure
  // ${ROCM_ROOT}/amdgcn/bitcode/*
  auto &ROCmDirs = getInstallationPathCandidates();
  for (const auto &Candidate : ROCmDirs) {
    LibDevicePath = Candidate.Path;
    llvm::sys::path::append(LibDevicePath, "amdgcn", "bitcode");
    HasDeviceLibrary = CheckDeviceLib(LibDevicePath, Candidate.StrictChecking);
    if (HasDeviceLibrary)
      return;
  }
}

void RocmInstallationDetector::detectHIPRuntime() {
  SmallVector<Candidate, 4> HIPSearchDirs;
  if (!HIPPathArg.empty())
    HIPSearchDirs.emplace_back(HIPPathArg.str());
  else if (std::optional<std::string> HIPPathEnv =
               llvm::sys::Process::GetEnv("HIP_PATH")) {
    if (!HIPPathEnv->empty())
      HIPSearchDirs.emplace_back(std::move(*HIPPathEnv));
  }
  if (HIPSearchDirs.empty())
    HIPSearchDirs.append(getInstallationPathCandidates());
  auto &FS = D.getVFS();

  for (const auto &Candidate : HIPSearchDirs) {
    InstallPath = Candidate.Path;
    if (InstallPath.empty() || !FS.exists(InstallPath))
      continue;

    BinPath = InstallPath;
    llvm::sys::path::append(BinPath, "bin");
    IncludePath = InstallPath;
    llvm::sys::path::append(IncludePath, "include");
    LibPath = InstallPath;
    llvm::sys::path::append(LibPath, "lib");
    SharePath = InstallPath;
    llvm::sys::path::append(SharePath, "share");

    // Get parent of InstallPath and append "share"
    SmallString<0> ParentSharePath = llvm::sys::path::parent_path(InstallPath);
    llvm::sys::path::append(ParentSharePath, "share");

    auto Append = [](SmallString<0> &path, const Twine &a, const Twine &b = "",
                     const Twine &c = "", const Twine &d = "") {
      SmallString<0> newpath = path;
      llvm::sys::path::append(newpath, a, b, c, d);
      return newpath;
    };
    // If HIP version file can be found and parsed, use HIP version from there.
    std::vector<SmallString<0>> VersionFilePaths = {
        Append(SharePath, "hip", "version"),
        InstallPath != D.SysRoot + "/usr/local"
            ? Append(ParentSharePath, "hip", "version")
            : SmallString<0>(),
        Append(BinPath, ".hipVersion")};

    for (const auto &VersionFilePath : VersionFilePaths) {
      if (VersionFilePath.empty())
        continue;
      llvm::ErrorOr<std::unique_ptr<llvm::MemoryBuffer>> VersionFile =
          FS.getBufferForFile(VersionFilePath);
      if (!VersionFile)
        continue;
      if (HIPVersionArg.empty() && VersionFile)
        if (parseHIPVersionFile((*VersionFile)->getBuffer()))
          continue;

      HasHIPRuntime = true;
      return;
    }
    // Otherwise, if -rocm-path is specified (no strict checking), use the
    // default HIP version or specified by --hip-version.
    if (!Candidate.StrictChecking) {
      HasHIPRuntime = true;
      return;
    }
  }
  HasHIPRuntime = false;
}

void RocmInstallationDetector::print(raw_ostream &OS) const {
  if (hasHIPRuntime())
    OS << "Found HIP installation: " << InstallPath << ", version "
       << DetectedVersion << '\n';
}

void RocmInstallationDetector::AddHIPIncludeArgs(const ArgList &DriverArgs,
                                                 ArgStringList &CC1Args) const {
  bool UsesRuntimeWrapper = VersionMajorMinor > llvm::VersionTuple(3, 5) &&
                            !DriverArgs.hasArg(options::OPT_nohipwrapperinc);
  bool HasHipStdPar = DriverArgs.hasArg(options::OPT_hipstdpar);

  if (!DriverArgs.hasArg(options::OPT_nobuiltininc)) {
    // HIP header includes standard library wrapper headers under clang
    // cuda_wrappers directory. Since these wrapper headers include_next
    // standard C++ headers, whereas libc++ headers include_next other clang
    // headers. The include paths have to follow this order:
    // - wrapper include path
    // - standard C++ include path
    // - other clang include path
    // Since standard C++ and other clang include paths are added in other
    // places after this function, here we only need to make sure wrapper
    // include path is added.
    //
    // ROCm 3.5 does not fully support the wrapper headers. Therefore it needs
    // a workaround.
    SmallString<128> P(D.ResourceDir);
    if (UsesRuntimeWrapper)
      llvm::sys::path::append(P, "include", "cuda_wrappers");
    CC1Args.push_back("-internal-isystem");
    CC1Args.push_back(DriverArgs.MakeArgString(P));
  }

  const auto HandleHipStdPar = [=, &DriverArgs, &CC1Args]() {
    StringRef Inc = getIncludePath();
    auto &FS = D.getVFS();

    if (!hasHIPStdParLibrary())
      if (!HIPStdParPathArg.empty() ||
          !FS.exists(Inc + "/thrust/system/hip/hipstdpar/hipstdpar_lib.hpp")) {
        D.Diag(diag::err_drv_no_hipstdpar_lib);
        return;
      }
    if (!HasRocThrustLibrary && !FS.exists(Inc + "/thrust")) {
      D.Diag(diag::err_drv_no_hipstdpar_thrust_lib);
      return;
    }
    if (!HasRocPrimLibrary && !FS.exists(Inc + "/rocprim")) {
      D.Diag(diag::err_drv_no_hipstdpar_prim_lib);
      return;
    }
    const char *ThrustPath;
    if (HasRocThrustLibrary)
      ThrustPath = DriverArgs.MakeArgString(HIPRocThrustPathArg);
    else
      ThrustPath = DriverArgs.MakeArgString(Inc + "/thrust");

    const char *HIPStdParPath;
    if (hasHIPStdParLibrary())
      HIPStdParPath = DriverArgs.MakeArgString(HIPStdParPathArg);
    else
      HIPStdParPath = DriverArgs.MakeArgString(StringRef(ThrustPath) +
                                               "/system/hip/hipstdpar");

    const char *PrimPath;
    if (HasRocPrimLibrary)
      PrimPath = DriverArgs.MakeArgString(HIPRocPrimPathArg);
    else
      PrimPath = DriverArgs.MakeArgString(getIncludePath() + "/rocprim");

    CC1Args.append({"-idirafter", ThrustPath, "-idirafter", PrimPath,
                    "-idirafter", HIPStdParPath, "-include",
                    "hipstdpar_lib.hpp"});
  };

  if (!DriverArgs.hasFlag(options::OPT_offload_inc, options::OPT_no_offload_inc,
                          true)) {
    if (HasHipStdPar)
      HandleHipStdPar();

    return;
  }

  if (!hasHIPRuntime()) {
    D.Diag(diag::err_drv_no_hip_runtime);
    return;
  }

  CC1Args.push_back("-idirafter");
  CC1Args.push_back(DriverArgs.MakeArgString(getIncludePath()));
  if (UsesRuntimeWrapper)
    CC1Args.append({"-include", "__clang_hip_runtime_wrapper.h"});
  if (HasHipStdPar)
    HandleHipStdPar();
}

void amdgpu::Linker::ConstructJob(Compilation &C, const JobAction &JA,
                                  const InputInfo &Output,
                                  const InputInfoList &Inputs,
                                  const ArgList &Args,
                                  const char *LinkingOutput) const {
  std::string Linker = getToolChain().GetLinkerPath();
  ArgStringList CmdArgs;
  if (!Args.hasArg(options::OPT_r)) {
    CmdArgs.push_back("--no-undefined");
    CmdArgs.push_back("-shared");
  }

  if (C.getDriver().isUsingLTO()) {
    const bool ThinLTO = (C.getDriver().getLTOMode() == LTOK_Thin);
    addLTOOptions(getToolChain(), Args, CmdArgs, Output, Inputs, ThinLTO);
  } else if (Args.hasArg(options::OPT_mcpu_EQ)) {
    CmdArgs.push_back(Args.MakeArgString(
        "-plugin-opt=mcpu=" +
        getProcessorFromTargetID(getToolChain().getTriple(),
                                 Args.getLastArgValue(options::OPT_mcpu_EQ))));
  }
  addLinkerCompressDebugSectionsOption(getToolChain(), Args, CmdArgs);
  getToolChain().AddFilePathLibArgs(Args, CmdArgs);
  Args.AddAllArgs(CmdArgs, options::OPT_L);
  AddLinkerInputs(getToolChain(), Inputs, Args, CmdArgs, JA);

  // Always pass the target-id features to the LTO job.
  std::vector<StringRef> Features;
  getAMDGPUTargetFeatures(C.getDriver(), getToolChain().getTriple(), Args,
                          Features);
  if (!Features.empty()) {
    CmdArgs.push_back(
        Args.MakeArgString("-plugin-opt=-mattr=" + llvm::join(Features, ",")));
  }

  if (Args.hasArg(options::OPT_stdlib))
    CmdArgs.append({"-lc", "-lm"});
  if (Args.hasArg(options::OPT_startfiles)) {
    std::optional<std::string> IncludePath = getToolChain().getStdlibPath();
    if (!IncludePath)
      IncludePath = "/lib";
    SmallString<128> P(*IncludePath);
    llvm::sys::path::append(P, "crt1.o");
    CmdArgs.push_back(Args.MakeArgString(P));
  }

  CmdArgs.push_back("-o");
  CmdArgs.push_back(Output.getFilename());
  C.addCommand(std::make_unique<Command>(
      JA, *this, ResponseFileSupport::AtFileCurCP(), Args.MakeArgString(Linker),
      CmdArgs, Inputs, Output));
}

void amdgpu::getAMDGPUTargetFeatures(const Driver &D,
                                     const llvm::Triple &Triple,
                                     const llvm::opt::ArgList &Args,
                                     std::vector<StringRef> &Features,
                                     StringRef TcTargetID) {
  // Add target ID features to -target-feature options. No diagnostics should
  // be emitted here since invalid target ID is diagnosed at other places.
  StringRef TargetID;
  if (Args.hasArg(options::OPT_mcpu_EQ))
    TargetID = Args.getLastArgValue(options::OPT_mcpu_EQ);
  else if (Args.hasArg(options::OPT_march_EQ))
    TargetID = Args.getLastArgValue(options::OPT_march_EQ);

  // Use this toolchain's TargetID if mcpu is not defined
  if (TargetID.empty() && !TcTargetID.empty())
    TargetID = TcTargetID;
  if (!TargetID.empty()) {
    llvm::StringMap<bool> FeatureMap;
    auto OptionalGpuArch = parseTargetID(Triple, TargetID, &FeatureMap);
    if (OptionalGpuArch) {
      StringRef GpuArch = *OptionalGpuArch;
      // Iterate through all possible target ID features for the given GPU.
      // If it is mapped to true, add +feature.
      // If it is mapped to false, add -feature.
      // If it is not in the map (default), do not add it
      for (auto &&Feature : getAllPossibleTargetIDFeatures(Triple, GpuArch)) {
        auto Pos = FeatureMap.find(Feature);
        if (Pos == FeatureMap.end())
          continue;
        Features.push_back(Args.MakeArgStringRef(
            (Twine(Pos->second ? "+" : "-") + Feature).str()));
      }
    }
  }

  if (Args.hasFlag(options::OPT_mwavefrontsize64,
                   options::OPT_mno_wavefrontsize64, false))
    Features.push_back("+wavefrontsize64");

  // TODO: Remove during upstreaming target id.
  if (Args.getLastArg(options::OPT_msram_ecc_legacy)) {
    Features.push_back("+sramecc");
  }
  if (Args.getLastArg(options::OPT_mno_sram_ecc_legacy)) {
    Features.push_back("-sramecc");
  }
  if (Args.hasFlag(options::OPT_mamdgpu_precise_memory_op,
                   options::OPT_mno_amdgpu_precise_memory_op, false))
    Features.push_back("+precise-memory");

  handleTargetFeaturesGroup(D, Triple, Args, Features,
                            options::OPT_m_amdgpu_Features_Group);
}

llvm::SmallVector<ToolChain::BitCodeLibraryInfo, 12>
amdgpu::dlr::getCommonDeviceLibNames(
    const llvm::opt::ArgList &DriverArgs, const SanitizerArgs &SanArgs,
    const Driver &D, const std::string &GPUArch, bool isOpenMP,
    const RocmInstallationDetector &RocmInstallation) {
  auto Kind = llvm::AMDGPU::parseArchAMDGCN(GPUArch);
  const StringRef CanonArch = llvm::AMDGPU::getArchNameAMDGCN(Kind);

  StringRef LibDeviceFile = RocmInstallation.getLibDeviceFile(CanonArch);
  auto ABIVer = DeviceLibABIVersion::fromCodeObjectVersion(
      getAMDGPUCodeObjectVersion(D, DriverArgs));
  bool noGPULib = DriverArgs.hasArg(options::OPT_offloadlib);
  if (!RocmInstallation.checkCommonBitcodeLibs(CanonArch, LibDeviceFile, ABIVer,
                                               noGPULib))
    return {};

  // If --hip-device-lib is not set, add the default bitcode libraries.
  // TODO: There are way too many flags that change this. Do we need to check
  // them all?
  bool DAZ = DriverArgs.hasFlag(
      options::OPT_fgpu_flush_denormals_to_zero,
      options::OPT_fno_gpu_flush_denormals_to_zero,
      toolchains::AMDGPUToolChain::getDefaultDenormsAreZeroForTarget(Kind));
  bool FiniteOnly = DriverArgs.hasFlag(
      options::OPT_ffinite_math_only, options::OPT_fno_finite_math_only, false);
  bool UnsafeMathOpt =
      DriverArgs.hasFlag(options::OPT_funsafe_math_optimizations,
                         options::OPT_fno_unsafe_math_optimizations, false);
  bool FastRelaxedMath = DriverArgs.hasFlag(options::OPT_ffast_math,
                                            options::OPT_fno_fast_math, false);
  bool CorrectSqrt = DriverArgs.hasFlag(
      options::OPT_fhip_fp32_correctly_rounded_divide_sqrt,
      options::OPT_fno_hip_fp32_correctly_rounded_divide_sqrt, true);
  bool Wave64 = toolchains::AMDGPUToolChain::isWave64(DriverArgs, Kind);

  // GPU Sanitizer currently only supports ASan and is enabled through host
  // ASan.
  bool GPUSan = DriverArgs.hasFlag(options::OPT_fgpu_sanitize,
                                   options::OPT_fno_gpu_sanitize, true) &&
                SanArgs.needsAsanRt();

  return RocmInstallation.getCommonBitcodeLibs(
      DriverArgs, LibDeviceFile, Wave64, DAZ, FiniteOnly, UnsafeMathOpt,
      FastRelaxedMath, CorrectSqrt, ABIVer, GPUSan, isOpenMP);
}

/// AMDGPU Toolchain
AMDGPUToolChain::AMDGPUToolChain(const Driver &D, const llvm::Triple &Triple,
                                 const ArgList &Args)
    : Generic_ELF(D, Triple, Args),
      OptionsDefault(
          {{options::OPT_O, "3"}, {options::OPT_cl_std_EQ, "CL1.2"}}) {
  // Check code object version options. Emit warnings for legacy options
  // and errors for the last invalid code object version options.
  // It is done here to avoid repeated warning or error messages for
  // each tool invocation.
  checkAMDGPUCodeObjectVersion(D, Args);
}

Tool *AMDGPUToolChain::buildLinker() const {
  return new tools::amdgpu::Linker(*this);
}

DerivedArgList *
AMDGPUToolChain::TranslateArgs(const DerivedArgList &Args, StringRef BoundArch,
                               Action::OffloadKind DeviceOffloadKind) const {

  DerivedArgList *DAL =
      Generic_ELF::TranslateArgs(Args, BoundArch, DeviceOffloadKind);

  const OptTable &Opts = getDriver().getOpts();

  if (!DAL)
    DAL = new DerivedArgList(Args.getBaseArgs());

  for (Arg *A : Args)
    DAL->append(A);

  // Replace -mcpu=native with detected GPU.
  Arg *LastMCPUArg = DAL->getLastArg(options::OPT_mcpu_EQ);
  if (LastMCPUArg && StringRef(LastMCPUArg->getValue()) == "native") {
    DAL->eraseArg(options::OPT_mcpu_EQ);
    auto GPUsOrErr = getSystemGPUArchs(Args);
    if (!GPUsOrErr) {
      getDriver().Diag(diag::err_drv_undetermined_gpu_arch)
          << llvm::Triple::getArchTypeName(getArch())
          << llvm::toString(GPUsOrErr.takeError()) << "-mcpu";
    } else {
      auto &GPUs = *GPUsOrErr;
      if (GPUs.size() > 1) {
        getDriver().Diag(diag::warn_drv_multi_gpu_arch)
            << llvm::Triple::getArchTypeName(getArch())
            << llvm::join(GPUs, ", ") << "-mcpu";
      }
      DAL->AddJoinedArg(nullptr, Opts.getOption(options::OPT_mcpu_EQ),
                        Args.MakeArgString(GPUs.front()));
    }
  }

  checkTargetID(*DAL);

  if (Args.getLastArgValue(options::OPT_x) != "cl")
    return DAL;

  // Phase 1 (.cl -> .bc)
  if (Args.hasArg(options::OPT_c) && Args.hasArg(options::OPT_emit_llvm)) {
    DAL->AddFlagArg(nullptr, Opts.getOption(getTriple().isArch64Bit()
                                                ? options::OPT_m64
                                                : options::OPT_m32));

    // Have to check OPT_O4, OPT_O0 & OPT_Ofast separately
    // as they defined that way in Options.td
    if (!Args.hasArg(options::OPT_O, options::OPT_O0, options::OPT_O4,
                     options::OPT_Ofast))
      DAL->AddJoinedArg(nullptr, Opts.getOption(options::OPT_O),
                        getOptionDefault(options::OPT_O));
  }

  return DAL;
}

bool AMDGPUToolChain::getDefaultDenormsAreZeroForTarget(
    llvm::AMDGPU::GPUKind Kind) {

  // Assume nothing without a specific target.
  if (Kind == llvm::AMDGPU::GK_NONE)
    return false;

  const unsigned ArchAttr = llvm::AMDGPU::getArchAttrAMDGCN(Kind);

  // Default to enabling f32 denormals by default on subtargets where fma is
  // fast with denormals
  const bool BothDenormAndFMAFast =
      (ArchAttr & llvm::AMDGPU::FEATURE_FAST_FMA_F32) &&
      (ArchAttr & llvm::AMDGPU::FEATURE_FAST_DENORMAL_F32);
  return !BothDenormAndFMAFast;
}

llvm::DenormalMode AMDGPUToolChain::getDefaultDenormalModeForType(
    const llvm::opt::ArgList &DriverArgs, const JobAction &JA,
    const llvm::fltSemantics *FPType) const {
  // Denormals should always be enabled for f16 and f64.
  if (!FPType || FPType != &llvm::APFloat::IEEEsingle())
    return llvm::DenormalMode::getIEEE();

  if (JA.getOffloadingDeviceKind() == Action::OFK_HIP ||
      JA.getOffloadingDeviceKind() == Action::OFK_Cuda) {
    auto Arch = getProcessorFromTargetID(getTriple(), JA.getOffloadingArch());
    auto Kind = llvm::AMDGPU::parseArchAMDGCN(Arch);
    if (FPType && FPType == &llvm::APFloat::IEEEsingle() &&
        DriverArgs.hasFlag(options::OPT_fgpu_flush_denormals_to_zero,
                           options::OPT_fno_gpu_flush_denormals_to_zero,
                           getDefaultDenormsAreZeroForTarget(Kind)))
      return llvm::DenormalMode::getPreserveSign();

    return llvm::DenormalMode::getIEEE();
  }

  const StringRef GpuArch = getGPUArch(DriverArgs);
  auto Kind = llvm::AMDGPU::parseArchAMDGCN(GpuArch);

  // TODO: There are way too many flags that change this. Do we need to check
  // them all?
  bool DAZ = DriverArgs.hasArg(options::OPT_cl_denorms_are_zero) ||
             getDefaultDenormsAreZeroForTarget(Kind);

  // Outputs are flushed to zero (FTZ), preserving sign. Denormal inputs are
  // also implicit treated as zero (DAZ).
  return DAZ ? llvm::DenormalMode::getPreserveSign() :
               llvm::DenormalMode::getIEEE();
}

bool AMDGPUToolChain::isWave64(const llvm::opt::ArgList &DriverArgs,
                               llvm::AMDGPU::GPUKind Kind) {
  const unsigned ArchAttr = llvm::AMDGPU::getArchAttrAMDGCN(Kind);
  bool HasWave32 = (ArchAttr & llvm::AMDGPU::FEATURE_WAVE32);

  return !HasWave32 || DriverArgs.hasFlag(
    options::OPT_mwavefrontsize64, options::OPT_mno_wavefrontsize64, false);
}


/// ROCM Toolchain
ROCMToolChain::ROCMToolChain(const Driver &D, const llvm::Triple &Triple,
                             const ArgList &Args)
    : AMDGPUToolChain(D, Triple, Args) {
  RocmInstallation->detectDeviceLibrary();
}

void AMDGPUToolChain::addClangTargetOptions(
    const llvm::opt::ArgList &DriverArgs,
    llvm::opt::ArgStringList &CC1Args,
    Action::OffloadKind DeviceOffloadingKind) const {
  // Default to "hidden" visibility, as object level linking will not be
  // supported for the foreseeable future.
  if (!DriverArgs.hasArg(options::OPT_fvisibility_EQ,
                         options::OPT_fvisibility_ms_compat)) {
    CC1Args.push_back("-fvisibility=hidden");
    CC1Args.push_back("-fapply-global-visibility-to-externs");
  }
}

void AMDGPUToolChain::addClangWarningOptions(ArgStringList &CC1Args) const {
  // AMDGPU does not support atomic lib call. Treat atomic alignment
  // warnings as errors.
  CC1Args.push_back("-Werror=atomic-alignment");
}

StringRef
AMDGPUToolChain::getGPUArch(const llvm::opt::ArgList &DriverArgs) const {
  return getProcessorFromTargetID(
      getTriple(), DriverArgs.getLastArgValue(options::OPT_mcpu_EQ));
}

AMDGPUToolChain::ParsedTargetIDType
AMDGPUToolChain::getParsedTargetID(const llvm::opt::ArgList &DriverArgs) const {
  StringRef TargetID = DriverArgs.getLastArgValue(options::OPT_mcpu_EQ);
  if (TargetID.empty())
    return {std::nullopt, std::nullopt, std::nullopt};

  llvm::StringMap<bool> FeatureMap;
  auto OptionalGpuArch = parseTargetID(getTriple(), TargetID, &FeatureMap);
  if (!OptionalGpuArch)
    return {TargetID.str(), std::nullopt, std::nullopt};

  return {TargetID.str(), OptionalGpuArch->str(), FeatureMap};
}

void AMDGPUToolChain::checkTargetID(
    const llvm::opt::ArgList &DriverArgs) const {
  auto PTID = getParsedTargetID(DriverArgs);
  if (PTID.OptionalTargetID && !PTID.OptionalGPUArch) {
    getDriver().Diag(clang::diag::err_drv_bad_target_id)
        << *PTID.OptionalTargetID;
  }
}

Expected<SmallVector<std::string>>
AMDGPUToolChain::getSystemGPUArchs(const ArgList &Args) const {
  // Detect AMD GPUs availible on the system.
  std::string Program;
  if (Arg *A = Args.getLastArg(options::OPT_offload_arch_tool_EQ))
    Program = A->getValue();
  else
    Program = GetProgramPath("amdgpu-arch");

  auto StdoutOrErr = getDriver().executeProgram({Program});
  if (!StdoutOrErr)
    return StdoutOrErr.takeError();

  SmallVector<std::string, 1> GPUArchs;
  for (StringRef Arch : llvm::split((*StdoutOrErr)->getBuffer(), "\n"))
    if (!Arch.empty())
      GPUArchs.push_back(Arch.str());

  if (GPUArchs.empty())
    return llvm::createStringError(std::error_code(),
                                   "No AMD GPU detected in the system");

  return std::move(GPUArchs);
}

void ROCMToolChain::addClangTargetOptions(
    const llvm::opt::ArgList &DriverArgs, llvm::opt::ArgStringList &CC1Args,
    Action::OffloadKind DeviceOffloadingKind) const {
  AMDGPUToolChain::addClangTargetOptions(DriverArgs, CC1Args,
                                         DeviceOffloadingKind);

  // For the OpenCL case where there is no offload target, accept -nostdlib to
  // disable bitcode linking.
  if (DeviceOffloadingKind == Action::OFK_None &&
      DriverArgs.hasArg(options::OPT_nostdlib))
    return;

  if (!DriverArgs.hasFlag(options::OPT_offloadlib, options::OPT_no_offloadlib,
                          true))
    return;

  // Get the device name and canonicalize it
  const StringRef GpuArch = getGPUArch(DriverArgs);
  auto Kind = llvm::AMDGPU::parseArchAMDGCN(GpuArch);
  const StringRef CanonArch = llvm::AMDGPU::getArchNameAMDGCN(Kind);
  StringRef LibDeviceFile = RocmInstallation->getLibDeviceFile(CanonArch);
  auto ABIVer = DeviceLibABIVersion::fromCodeObjectVersion(
      getAMDGPUCodeObjectVersion(getDriver(), DriverArgs));
  bool noGPULib = DriverArgs.hasArg(options::OPT_offloadlib);
  if (!RocmInstallation->checkCommonBitcodeLibs(CanonArch, LibDeviceFile,
                                                ABIVer, noGPULib))
    return;

  // Add the OpenCL specific bitcode library.
  llvm::SmallVector<BitCodeLibraryInfo, 12> BCLibs;
  BCLibs.emplace_back(RocmInstallation->getOpenCLPath().str());

  // Add the generic set of libraries.
  BCLibs.append(RocmInstallation->getCommonBitcodeLibs(
      DriverArgs, LibDeviceFile, GpuArch, DeviceOffloadingKind,
      getSanitizerArgs(DriverArgs).needsAsanRt()));

  for (auto [BCFile, Internalize] : BCLibs) {
    if (Internalize)
      CC1Args.push_back("-mlink-builtin-bitcode");
    else
      CC1Args.push_back("-mlink-bitcode-file");
    CC1Args.push_back(DriverArgs.MakeArgString(BCFile));
  }
}

bool RocmInstallationDetector::checkCommonBitcodeLibs(
    StringRef GPUArch, StringRef LibDeviceFile,
    DeviceLibABIVersion ABIVer, bool noGPULib) const {
  if (!hasDeviceLibrary()) {
    if (!noGPULib)
      D.Diag(diag::err_drv_no_rocm_device_lib) << 0;
    return false;
  }
  if (LibDeviceFile.empty()) {
    if (!noGPULib)
      D.Diag(diag::err_drv_no_rocm_device_lib) << 1 << GPUArch;
    return false;
  }
  if (ABIVer.requiresLibrary() && getABIVersionPath(ABIVer).empty()) {
    // Starting from COV6, we will report minimum ROCm version requirement in
    // the error message.
    if (ABIVer.getAsCodeObjectVersion() < 6)
      D.Diag(diag::err_drv_no_rocm_device_lib) << 2 << ABIVer.toString() << 0;
    else
      D.Diag(diag::err_drv_no_rocm_device_lib)
          << 2 << ABIVer.toString() << 1 << "6.3";
    return false;
  }
  return true;
}

llvm::SmallVector<ToolChain::BitCodeLibraryInfo, 12>
RocmInstallationDetector::getCommonBitcodeLibs(
    const llvm::opt::ArgList &DriverArgs, StringRef LibDeviceFile,
    StringRef GPUArch, const Action::OffloadKind DeviceOffloadingKind,
    const bool NeedsASanRT) const {
  llvm::SmallVector<ToolChain::BitCodeLibraryInfo, 12> BCLibs;

  CommonBitcodeLibsPreferences Pref{D, DriverArgs, GPUArch,
                                    DeviceOffloadingKind, NeedsASanRT};

  auto AddBCLib = [&](ToolChain::BitCodeLibraryInfo BCLib,
                      bool Internalize = true) {
    BCLib.ShouldInternalize = Internalize;
    BCLibs.push_back(BCLib);
  };
  auto AddSanBCLibs = [&]() {
    if (Pref.GPUSan)
      AddBCLib(getAsanRTLPath(), false);
  };

  AddSanBCLibs();
  AddBCLib(getOCMLPath());
<<<<<<< HEAD
  // FIXME: OpenMP has ockl and ocml contained in libomptarget.bc. However,
  // we cannot exclude ocml here because of the crazy always-compile clang
  // headers for cuda, hip, and openmp. A more sane approach is to use libm
  // offload-arch-specific bitcode files as is done for FORTRAN. Currently,
  // libomptarget-<offload-arch>.bc files is built by compiling headers with
  // __BUILD_MATH_BUILTINS_LIB__ turning static libm functions to extern.
  if (!isOpenMP)
=======
  if (!Pref.IsOpenMP)
>>>>>>> 073460a2
    AddBCLib(getOCKLPath());
  else if (Pref.GPUSan && Pref.IsOpenMP)
    AddBCLib(getOCKLPath(), false);
  AddBCLib(getDenormalsAreZeroPath(Pref.DAZ));
  AddBCLib(getUnsafeMathPath(Pref.UnsafeMathOpt || Pref.FastRelaxedMath));
  AddBCLib(getFiniteOnlyPath(Pref.FiniteOnly || Pref.FastRelaxedMath));
  AddBCLib(getCorrectlyRoundedSqrtPath(Pref.CorrectSqrt));
  AddBCLib(getWavefrontSize64Path(Pref.Wave64));
  AddBCLib(LibDeviceFile);
  auto ABIVerPath = getABIVersionPath(Pref.ABIVer);
  if (!ABIVerPath.empty())
    AddBCLib(ABIVerPath);

  return BCLibs;
}

bool AMDGPUToolChain::shouldSkipArgument(const llvm::opt::Arg *A) const {
  Option O = A->getOption();
  if (O.matches(options::OPT_fPIE) || O.matches(options::OPT_fpie))
    return true;
  return false;
}

llvm::SmallVector<ToolChain::BitCodeLibraryInfo, 12>
<<<<<<< HEAD
ROCMToolChain::getCommonDeviceLibNames(const llvm::opt::ArgList &DriverArgs,
                                       const std::string &GPUArch,
                                       bool isOpenMP) const {
  RocmInstallationDetector RocmInstallation(getDriver(), getTriple(),
                                            DriverArgs, true, true);
  return amdgpu::dlr::getCommonDeviceLibNames(
      DriverArgs, getSanitizerArgs(DriverArgs), getDriver(), GPUArch, isOpenMP,
      RocmInstallation);
=======
ROCMToolChain::getCommonDeviceLibNames(
    const llvm::opt::ArgList &DriverArgs, const std::string &GPUArch,
    Action::OffloadKind DeviceOffloadingKind) const {
  auto Kind = llvm::AMDGPU::parseArchAMDGCN(GPUArch);
  const StringRef CanonArch = llvm::AMDGPU::getArchNameAMDGCN(Kind);

  StringRef LibDeviceFile = RocmInstallation->getLibDeviceFile(CanonArch);
  auto ABIVer = DeviceLibABIVersion::fromCodeObjectVersion(
      getAMDGPUCodeObjectVersion(getDriver(), DriverArgs));
  if (!RocmInstallation->checkCommonBitcodeLibs(CanonArch, LibDeviceFile,
                                                ABIVer))
    return {};

  return RocmInstallation->getCommonBitcodeLibs(
      DriverArgs, LibDeviceFile, GPUArch, DeviceOffloadingKind,
      getSanitizerArgs(DriverArgs).needsAsanRt());
>>>>>>> 073460a2
}

bool AMDGPUToolChain::shouldSkipSanitizeOption(
    const ToolChain &TC, const llvm::opt::ArgList &DriverArgs,
    StringRef TargetID, const llvm::opt::Arg *A) const {
  // For actions without targetID, do nothing.
  if (TargetID.empty())
    return false;
  Option O = A->getOption();

  if (!O.matches(options::OPT_fsanitize_EQ))
    return false;

  if (!DriverArgs.hasFlag(options::OPT_fgpu_sanitize,
                          options::OPT_fno_gpu_sanitize, true))
    return true;

  auto &Diags = TC.getDriver().getDiags();

  // For simplicity, we only allow -fsanitize=address
  SanitizerMask K = parseSanitizerValue(A->getValue(), /*AllowGroups=*/false);
  if (K != SanitizerKind::Address)
    return true;

  llvm::StringMap<bool> FeatureMap;
  auto OptionalGpuArch = parseTargetID(TC.getTriple(), TargetID, &FeatureMap);

  assert(OptionalGpuArch && "Invalid Target ID");
  (void)OptionalGpuArch;
  auto Loc = FeatureMap.find("xnack");
  if (Loc == FeatureMap.end() || !Loc->second) {
    Diags.Report(
        clang::diag::warn_drv_unsupported_option_for_offload_arch_req_feature)
        << A->getAsString(DriverArgs) << TargetID << "xnack+";
    return true;
  }
  return false;
}<|MERGE_RESOLUTION|>--- conflicted
+++ resolved
@@ -1072,17 +1072,7 @@
 
   AddSanBCLibs();
   AddBCLib(getOCMLPath());
-<<<<<<< HEAD
-  // FIXME: OpenMP has ockl and ocml contained in libomptarget.bc. However,
-  // we cannot exclude ocml here because of the crazy always-compile clang
-  // headers for cuda, hip, and openmp. A more sane approach is to use libm
-  // offload-arch-specific bitcode files as is done for FORTRAN. Currently,
-  // libomptarget-<offload-arch>.bc files is built by compiling headers with
-  // __BUILD_MATH_BUILTINS_LIB__ turning static libm functions to extern.
-  if (!isOpenMP)
-=======
   if (!Pref.IsOpenMP)
->>>>>>> 073460a2
     AddBCLib(getOCKLPath());
   else if (Pref.GPUSan && Pref.IsOpenMP)
     AddBCLib(getOCKLPath(), false);
@@ -1107,16 +1097,6 @@
 }
 
 llvm::SmallVector<ToolChain::BitCodeLibraryInfo, 12>
-<<<<<<< HEAD
-ROCMToolChain::getCommonDeviceLibNames(const llvm::opt::ArgList &DriverArgs,
-                                       const std::string &GPUArch,
-                                       bool isOpenMP) const {
-  RocmInstallationDetector RocmInstallation(getDriver(), getTriple(),
-                                            DriverArgs, true, true);
-  return amdgpu::dlr::getCommonDeviceLibNames(
-      DriverArgs, getSanitizerArgs(DriverArgs), getDriver(), GPUArch, isOpenMP,
-      RocmInstallation);
-=======
 ROCMToolChain::getCommonDeviceLibNames(
     const llvm::opt::ArgList &DriverArgs, const std::string &GPUArch,
     Action::OffloadKind DeviceOffloadingKind) const {
@@ -1133,7 +1113,6 @@
   return RocmInstallation->getCommonBitcodeLibs(
       DriverArgs, LibDeviceFile, GPUArch, DeviceOffloadingKind,
       getSanitizerArgs(DriverArgs).needsAsanRt());
->>>>>>> 073460a2
 }
 
 bool AMDGPUToolChain::shouldSkipSanitizeOption(
