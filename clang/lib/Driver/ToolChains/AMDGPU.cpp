//===--- AMDGPU.cpp - AMDGPU ToolChain Implementations ----------*- C++ -*-===//
//
// Part of the LLVM Project, under the Apache License v2.0 with LLVM Exceptions.
// See https://llvm.org/LICENSE.txt for license information.
// SPDX-License-Identifier: Apache-2.0 WITH LLVM-exception
//
//===----------------------------------------------------------------------===//

#include "AMDGPU.h"
#include "CommonArgs.h"
#include "clang/Basic/TargetID.h"
#include "clang/Config/config.h"
#include "clang/Driver/Compilation.h"
#include "clang/Driver/DriverDiagnostic.h"
#include "clang/Driver/InputInfo.h"
#include "clang/Driver/Options.h"
#include "clang/Driver/SanitizerArgs.h"
#include "llvm/ADT/StringExtras.h"
#include "llvm/Option/ArgList.h"
#include "llvm/Support/Error.h"
#include "llvm/Support/LineIterator.h"
#include "llvm/Support/Path.h"
#include "llvm/Support/Process.h"
#include "llvm/Support/VirtualFileSystem.h"
#include "llvm/TargetParser/Host.h"
#include <optional>
#include <system_error>

using namespace clang::driver;
using namespace clang::driver::tools;
using namespace clang::driver::toolchains;
using namespace clang;
using namespace llvm::opt;

// Look for sub-directory starts with PackageName under ROCm candidate path.
// If there is one and only one matching sub-directory found, append the
// sub-directory to Path. If there is no matching sub-directory or there are
// more than one matching sub-directories, diagnose them. Returns the full
// path of the package if there is only one matching sub-directory, otherwise
// returns an empty string.
llvm::SmallString<0>
RocmInstallationDetector::findSPACKPackage(const Candidate &Cand,
                                           StringRef PackageName) {
  if (!Cand.isSPACK())
    return {};
  std::error_code EC;
  std::string Prefix = Twine(PackageName + "-" + Cand.SPACKReleaseStr).str();
  llvm::SmallVector<llvm::SmallString<0>> SubDirs;
  for (llvm::vfs::directory_iterator File = D.getVFS().dir_begin(Cand.Path, EC),
                                     FileEnd;
       File != FileEnd && !EC; File.increment(EC)) {
    llvm::StringRef FileName = llvm::sys::path::filename(File->path());
    if (FileName.starts_with(Prefix)) {
      SubDirs.push_back(FileName);
      if (SubDirs.size() > 1)
        break;
    }
  }
  if (SubDirs.size() == 1) {
    auto PackagePath = Cand.Path;
    llvm::sys::path::append(PackagePath, SubDirs[0]);
    return PackagePath;
  }
  if (SubDirs.size() == 0 && Verbose) {
    llvm::errs() << "SPACK package " << Prefix << " not found at " << Cand.Path
                 << '\n';
    return {};
  }

  if (SubDirs.size() > 1 && Verbose) {
    llvm::errs() << "Cannot use SPACK package " << Prefix << " at " << Cand.Path
                 << " due to multiple installations for the same version\n";
  }
  return {};
}

void RocmInstallationDetector::scanLibDevicePath(llvm::StringRef Path) {
  assert(!Path.empty());

  const StringRef Suffix(".bc");
  const StringRef Suffix2(".amdgcn.bc");

  std::error_code EC;
  for (llvm::vfs::directory_iterator LI = D.getVFS().dir_begin(Path, EC), LE;
       !EC && LI != LE; LI = LI.increment(EC)) {
    StringRef FilePath = LI->path();
    StringRef FileName = llvm::sys::path::filename(FilePath);
    if (!FileName.ends_with(Suffix))
      continue;

    StringRef BaseName;
    if (FileName.ends_with(Suffix2))
      BaseName = FileName.drop_back(Suffix2.size());
    else if (FileName.ends_with(Suffix))
      BaseName = FileName.drop_back(Suffix.size());

    const StringRef ABIVersionPrefix = "oclc_abi_version_";
    if (BaseName == "ocml") {
      OCML = FilePath;
    } else if (BaseName == "ockl") {
      OCKL = FilePath;
    } else if (BaseName == "opencl") {
      OpenCL = FilePath;
    } else if (BaseName == "hip") {
      HIP = FilePath;
    } else if (BaseName == "asanrtl") {
      AsanRTL = FilePath;
    } else if (BaseName == "oclc_finite_only_off") {
      FiniteOnly.Off = FilePath;
    } else if (BaseName == "oclc_finite_only_on") {
      FiniteOnly.On = FilePath;
    } else if (BaseName == "oclc_daz_opt_on") {
      DenormalsAreZero.On = FilePath;
    } else if (BaseName == "oclc_daz_opt_off") {
      DenormalsAreZero.Off = FilePath;
    } else if (BaseName == "oclc_correctly_rounded_sqrt_on") {
      CorrectlyRoundedSqrt.On = FilePath;
    } else if (BaseName == "oclc_correctly_rounded_sqrt_off") {
      CorrectlyRoundedSqrt.Off = FilePath;
    } else if (BaseName == "oclc_unsafe_math_on") {
      UnsafeMath.On = FilePath;
    } else if (BaseName == "oclc_unsafe_math_off") {
      UnsafeMath.Off = FilePath;
    } else if (BaseName == "oclc_wavefrontsize64_on") {
      WavefrontSize64.On = FilePath;
    } else if (BaseName == "oclc_wavefrontsize64_off") {
      WavefrontSize64.Off = FilePath;
    } else if (BaseName.starts_with(ABIVersionPrefix)) {
      unsigned ABIVersionNumber;
      if (BaseName.drop_front(ABIVersionPrefix.size())
              .getAsInteger(/*Redex=*/0, ABIVersionNumber))
        continue;
      ABIVersionMap[ABIVersionNumber] = FilePath.str();
    } else {
      // Process all bitcode filenames that look like
      // ocl_isa_version_XXX.amdgcn.bc
      const StringRef DeviceLibPrefix = "oclc_isa_version_";
      if (!BaseName.starts_with(DeviceLibPrefix))
        continue;

      StringRef IsaVersionNumber =
        BaseName.drop_front(DeviceLibPrefix.size());

      llvm::Twine GfxName = Twine("gfx") + IsaVersionNumber;
      SmallString<8> Tmp;
      LibDeviceMap.insert(
        std::make_pair(GfxName.toStringRef(Tmp), FilePath.str()));
    }
  }
}

// Parse and extract version numbers from `.hipVersion`. Return `true` if
// the parsing fails.
bool RocmInstallationDetector::parseHIPVersionFile(llvm::StringRef V) {
  SmallVector<StringRef, 4> VersionParts;
  V.split(VersionParts, '\n');
  unsigned Major = ~0U;
  unsigned Minor = ~0U;
  for (auto Part : VersionParts) {
    auto Splits = Part.rtrim().split('=');
    if (Splits.first == "HIP_VERSION_MAJOR") {
      if (Splits.second.getAsInteger(0, Major))
        return true;
    } else if (Splits.first == "HIP_VERSION_MINOR") {
      if (Splits.second.getAsInteger(0, Minor))
        return true;
    } else if (Splits.first == "HIP_VERSION_PATCH")
      VersionPatch = Splits.second.str();
  }
  if (Major == ~0U || Minor == ~0U)
    return true;
  VersionMajorMinor = llvm::VersionTuple(Major, Minor);
  DetectedVersion =
      (Twine(Major) + "." + Twine(Minor) + "." + VersionPatch).str();
  return false;
}

/// \returns a list of candidate directories for ROCm installation, which is
/// cached and populated only once.
const SmallVectorImpl<RocmInstallationDetector::Candidate> &
RocmInstallationDetector::getInstallationPathCandidates() {

  // Return the cached candidate list if it has already been populated.
  if (!ROCmSearchDirs.empty())
    return ROCmSearchDirs;

  auto DoPrintROCmSearchDirs = [&]() {
    if (PrintROCmSearchDirs)
      for (auto Cand : ROCmSearchDirs) {
        llvm::errs() << "ROCm installation search path";
        if (Cand.isSPACK())
          llvm::errs() << " (Spack " << Cand.SPACKReleaseStr << ")";
        llvm::errs() << ": " << Cand.Path << '\n';
      }
  };

  // For candidate specified by --rocm-path we do not do strict check, i.e.,
  // checking existence of HIP version file and device library files.
  if (!RocmPathArg.empty()) {
    ROCmSearchDirs.emplace_back(RocmPathArg.str());
    DoPrintROCmSearchDirs();
    return ROCmSearchDirs;
  } else if (std::optional<std::string> RocmPathEnv =
                 llvm::sys::Process::GetEnv("ROCM_PATH")) {
    if (!RocmPathEnv->empty()) {
      ROCmSearchDirs.emplace_back(std::move(*RocmPathEnv));
      DoPrintROCmSearchDirs();
      return ROCmSearchDirs;
    }
  }

  // Try to find relative to the compiler binary.
  StringRef InstallDir = D.Dir;

  // Check both a normal Unix prefix position of the clang binary, as well as
  // the Windows-esque layout the ROCm packages use with the host architecture
  // subdirectory of bin.
  auto DeduceROCmPath = [](StringRef ClangPath) {
    // Strip off directory (usually bin)
    StringRef ParentDir = llvm::sys::path::parent_path(ClangPath);
    StringRef ParentName = llvm::sys::path::filename(ParentDir);

    // Some builds use bin/{host arch}, so go up again.
    if (ParentName == "bin") {
      ParentDir = llvm::sys::path::parent_path(ParentDir);
      ParentName = llvm::sys::path::filename(ParentDir);
    }

    // Detect ROCm packages built with SPACK.
    // clang is installed at
    // <rocm_root>/llvm-amdgpu-<rocm_release_string>-<hash>/bin directory.
    // We only consider the parent directory of llvm-amdgpu package as ROCm
    // installation candidate for SPACK.
    if (ParentName.starts_with("llvm-amdgpu-")) {
      auto SPACKPostfix =
          ParentName.drop_front(strlen("llvm-amdgpu-")).split('-');
      auto SPACKReleaseStr = SPACKPostfix.first;
      if (!SPACKReleaseStr.empty()) {
        ParentDir = llvm::sys::path::parent_path(ParentDir);
        return Candidate(ParentDir.str(), /*StrictChecking=*/true,
                         SPACKReleaseStr);
      }
    }

    // Some versions of the rocm llvm package install to /opt/rocm/llvm/bin
    // Some versions of the aomp package install to /opt/rocm/aomp/bin
    if (ParentName == "llvm" || ParentName.starts_with("aomp"))
      ParentDir = llvm::sys::path::parent_path(ParentDir);
    // Some versions of the aomp package install to /opt/rocm/aomp/bin
    // and it seems ParentDir is already pointing to correct place.
    return Candidate(ParentDir.str(), /*StrictChecking=*/true);
  };

  // Deduce ROCm path by the path used to invoke clang. Do not resolve symbolic
  // link of clang itself.
  ROCmSearchDirs.emplace_back(DeduceROCmPath(InstallDir));

  // Deduce ROCm path by the real path of the invoked clang, resolving symbolic
  // link of clang itself.
  llvm::SmallString<256> RealClangPath;
  llvm::sys::fs::real_path(D.getClangProgramPath(), RealClangPath);
  auto ParentPath = llvm::sys::path::parent_path(RealClangPath);
  if (ParentPath != InstallDir)
    ROCmSearchDirs.emplace_back(DeduceROCmPath(ParentPath));

  // Device library may be installed in clang or resource directory.
  auto ClangRoot = llvm::sys::path::parent_path(InstallDir);
  auto RealClangRoot = llvm::sys::path::parent_path(ParentPath);
  ROCmSearchDirs.emplace_back(ClangRoot.str(), /*StrictChecking=*/true);
  if (RealClangRoot != ClangRoot)
    ROCmSearchDirs.emplace_back(RealClangRoot.str(), /*StrictChecking=*/true);
  ROCmSearchDirs.emplace_back(D.ResourceDir,
                              /*StrictChecking=*/true);

  ROCmSearchDirs.emplace_back(D.SysRoot + "/opt/rocm",
                              /*StrictChecking=*/true);

  // Find the latest /opt/rocm-{release} directory.
  std::error_code EC;
  std::string LatestROCm;
  llvm::VersionTuple LatestVer;
  // Get ROCm version from ROCm directory name.
  auto GetROCmVersion = [](StringRef DirName) {
    llvm::VersionTuple V;
    std::string VerStr = DirName.drop_front(strlen("rocm-")).str();
    // The ROCm directory name follows the format of
    // rocm-{major}.{minor}.{subMinor}[-{build}]
    std::replace(VerStr.begin(), VerStr.end(), '-', '.');
    V.tryParse(VerStr);
    return V;
  };
  for (llvm::vfs::directory_iterator
           File = D.getVFS().dir_begin(D.SysRoot + "/opt", EC),
           FileEnd;
       File != FileEnd && !EC; File.increment(EC)) {
    llvm::StringRef FileName = llvm::sys::path::filename(File->path());
    if (!FileName.starts_with("rocm-"))
      continue;
    if (LatestROCm.empty()) {
      LatestROCm = FileName.str();
      LatestVer = GetROCmVersion(LatestROCm);
      continue;
    }
    auto Ver = GetROCmVersion(FileName);
    if (LatestVer < Ver) {
      LatestROCm = FileName.str();
      LatestVer = Ver;
    }
  }
  if (!LatestROCm.empty())
    ROCmSearchDirs.emplace_back(D.SysRoot + "/opt/" + LatestROCm,
                                /*StrictChecking=*/true);

  ROCmSearchDirs.emplace_back(D.SysRoot + "/usr/local",
                              /*StrictChecking=*/true);
  ROCmSearchDirs.emplace_back(D.SysRoot + "/usr",
                              /*StrictChecking=*/true);

  DoPrintROCmSearchDirs();
  return ROCmSearchDirs;
}

RocmInstallationDetector::RocmInstallationDetector(
    const Driver &D, const llvm::Triple &HostTriple,
    const llvm::opt::ArgList &Args, bool DetectHIPRuntime, bool DetectDeviceLib)
    : D(D) {
  Verbose = Args.hasArg(options::OPT_v);
  RocmPathArg = Args.getLastArgValue(clang::driver::options::OPT_rocm_path_EQ);
  PrintROCmSearchDirs =
      Args.hasArg(clang::driver::options::OPT_print_rocm_search_dirs);
  RocmDeviceLibPathArg =
      Args.getAllArgValues(clang::driver::options::OPT_rocm_device_lib_path_EQ);
  HIPPathArg = Args.getLastArgValue(clang::driver::options::OPT_hip_path_EQ);
  HIPStdParPathArg =
    Args.getLastArgValue(clang::driver::options::OPT_hipstdpar_path_EQ);
  HasHIPStdParLibrary =
    !HIPStdParPathArg.empty() && D.getVFS().exists(HIPStdParPathArg +
                                                   "/hipstdpar_lib.hpp");
  HIPRocThrustPathArg =
    Args.getLastArgValue(clang::driver::options::OPT_hipstdpar_thrust_path_EQ);
  HasRocThrustLibrary = !HIPRocThrustPathArg.empty() &&
                        D.getVFS().exists(HIPRocThrustPathArg + "/thrust");
  HIPRocPrimPathArg =
    Args.getLastArgValue(clang::driver::options::OPT_hipstdpar_prim_path_EQ);
  HasRocPrimLibrary = !HIPRocPrimPathArg.empty() &&
                      D.getVFS().exists(HIPRocPrimPathArg + "/rocprim");

  if (auto *A = Args.getLastArg(clang::driver::options::OPT_hip_version_EQ)) {
    HIPVersionArg = A->getValue();
    unsigned Major = ~0U;
    unsigned Minor = ~0U;
    SmallVector<StringRef, 3> Parts;
    HIPVersionArg.split(Parts, '.');
    if (Parts.size())
      Parts[0].getAsInteger(0, Major);
    if (Parts.size() > 1)
      Parts[1].getAsInteger(0, Minor);
    if (Parts.size() > 2)
      VersionPatch = Parts[2].str();
    if (VersionPatch.empty())
      VersionPatch = "0";
    if (Major != ~0U && Minor == ~0U)
      Minor = 0;
    if (Major == ~0U || Minor == ~0U)
      D.Diag(diag::err_drv_invalid_value)
          << A->getAsString(Args) << HIPVersionArg;

    VersionMajorMinor = llvm::VersionTuple(Major, Minor);
    DetectedVersion =
        (Twine(Major) + "." + Twine(Minor) + "." + VersionPatch).str();
  } else {
    VersionPatch = DefaultVersionPatch;
    VersionMajorMinor =
        llvm::VersionTuple(DefaultVersionMajor, DefaultVersionMinor);
    DetectedVersion = (Twine(DefaultVersionMajor) + "." +
                       Twine(DefaultVersionMinor) + "." + VersionPatch)
                          .str();
  }

  if (DetectHIPRuntime)
    detectHIPRuntime();
  if (DetectDeviceLib)
    detectDeviceLibrary();
}

void RocmInstallationDetector::detectDeviceLibrary() {
  assert(LibDevicePath.empty());

  if (!RocmDeviceLibPathArg.empty())
    LibDevicePath = RocmDeviceLibPathArg[RocmDeviceLibPathArg.size() - 1];
  else if (std::optional<std::string> LibPathEnv =
               llvm::sys::Process::GetEnv("HIP_DEVICE_LIB_PATH"))
    LibDevicePath = std::move(*LibPathEnv);

  auto &FS = D.getVFS();
  if (!LibDevicePath.empty()) {
    // Maintain compatability with HIP flag/envvar pointing directly at the
    // bitcode library directory. This points directly at the library path instead
    // of the rocm root installation.
    if (!FS.exists(LibDevicePath))
      return;

    scanLibDevicePath(LibDevicePath);
    HasDeviceLibrary = allGenericLibsValid() && !LibDeviceMap.empty();
    return;
  }

  // Check device library exists at the given path.
  auto CheckDeviceLib = [&](StringRef Path, bool StrictChecking) {
    bool CheckLibDevice = (!NoBuiltinLibs || StrictChecking);
    if (CheckLibDevice && !FS.exists(Path))
      return false;

    scanLibDevicePath(Path);

    if (!NoBuiltinLibs) {
      // Check that the required non-target libraries are all available.
      if (!allGenericLibsValid())
        return false;

      // Check that we have found at least one libdevice that we can link in
      // if -nobuiltinlib hasn't been specified.
      if (LibDeviceMap.empty())
        return false;
    }
    return true;
  };

  // Find device libraries in <LLVM_DIR>/lib/clang/<ver>/lib/amdgcn/bitcode
  LibDevicePath = D.ResourceDir;
  llvm::sys::path::append(LibDevicePath, CLANG_INSTALL_LIBDIR_BASENAME,
                          "amdgcn", "bitcode");
  HasDeviceLibrary = CheckDeviceLib(LibDevicePath, true);
  if (HasDeviceLibrary)
    return;

  // Find device libraries in a legacy ROCm directory structure
  // ${ROCM_ROOT}/amdgcn/bitcode/*
  auto &ROCmDirs = getInstallationPathCandidates();
  for (const auto &Candidate : ROCmDirs) {
    LibDevicePath = Candidate.Path;
    llvm::sys::path::append(LibDevicePath, "amdgcn", "bitcode");
    HasDeviceLibrary = CheckDeviceLib(LibDevicePath, Candidate.StrictChecking);
    if (HasDeviceLibrary)
      return;
  }
}

void RocmInstallationDetector::detectHIPRuntime() {
  SmallVector<Candidate, 4> HIPSearchDirs;
  if (!HIPPathArg.empty())
    HIPSearchDirs.emplace_back(HIPPathArg.str());
  else if (std::optional<std::string> HIPPathEnv =
               llvm::sys::Process::GetEnv("HIP_PATH")) {
    if (!HIPPathEnv->empty())
      HIPSearchDirs.emplace_back(std::move(*HIPPathEnv));
  }
  if (HIPSearchDirs.empty())
    HIPSearchDirs.append(getInstallationPathCandidates());
  auto &FS = D.getVFS();

  for (const auto &Candidate : HIPSearchDirs) {
    InstallPath = Candidate.Path;
    if (InstallPath.empty() || !FS.exists(InstallPath))
      continue;
    // HIP runtime built by SPACK is installed to
    // <rocm_root>/hip-<rocm_release_string>-<hash> directory.
    auto SPACKPath = findSPACKPackage(Candidate, "hip");
    InstallPath = SPACKPath.empty() ? InstallPath : SPACKPath;

    BinPath = InstallPath;
    llvm::sys::path::append(BinPath, "bin");
    IncludePath = InstallPath;
    llvm::sys::path::append(IncludePath, "include");
    LibPath = InstallPath;
    llvm::sys::path::append(LibPath, "lib");
    SharePath = InstallPath;
    llvm::sys::path::append(SharePath, "share");

    // Get parent of InstallPath and append "share"
    SmallString<0> ParentSharePath = llvm::sys::path::parent_path(InstallPath);
    llvm::sys::path::append(ParentSharePath, "share");

    auto Append = [](SmallString<0> &path, const Twine &a, const Twine &b = "",
                     const Twine &c = "", const Twine &d = "") {
      SmallString<0> newpath = path;
      llvm::sys::path::append(newpath, a, b, c, d);
      return newpath;
    };
    // If HIP version file can be found and parsed, use HIP version from there.
    std::vector<SmallString<0>> VersionFilePaths = {
        Append(SharePath, "hip", "version"),
        InstallPath != D.SysRoot + "/usr/local"
            ? Append(ParentSharePath, "hip", "version")
            : SmallString<0>(),
        Append(BinPath, ".hipVersion")};

    for (const auto &VersionFilePath : VersionFilePaths) {
      if (VersionFilePath.empty())
        continue;
      llvm::ErrorOr<std::unique_ptr<llvm::MemoryBuffer>> VersionFile =
          FS.getBufferForFile(VersionFilePath);
      if (!VersionFile)
        continue;
      if (HIPVersionArg.empty() && VersionFile)
        if (parseHIPVersionFile((*VersionFile)->getBuffer()))
          continue;

      HasHIPRuntime = true;
      return;
    }
    // Otherwise, if -rocm-path is specified (no strict checking), use the
    // default HIP version or specified by --hip-version.
    if (!Candidate.StrictChecking) {
      HasHIPRuntime = true;
      return;
    }
  }
  HasHIPRuntime = false;
}

void RocmInstallationDetector::print(raw_ostream &OS) const {
  if (hasHIPRuntime())
    OS << "Found HIP installation: " << InstallPath << ", version "
       << DetectedVersion << '\n';
}

void RocmInstallationDetector::AddHIPIncludeArgs(const ArgList &DriverArgs,
                                                 ArgStringList &CC1Args) const {
  bool UsesRuntimeWrapper = VersionMajorMinor > llvm::VersionTuple(3, 5) &&
                            !DriverArgs.hasArg(options::OPT_nohipwrapperinc);
  bool HasHipStdPar = DriverArgs.hasArg(options::OPT_hipstdpar);

  if (!DriverArgs.hasArg(options::OPT_nobuiltininc)) {
    // HIP header includes standard library wrapper headers under clang
    // cuda_wrappers directory. Since these wrapper headers include_next
    // standard C++ headers, whereas libc++ headers include_next other clang
    // headers. The include paths have to follow this order:
    // - wrapper include path
    // - standard C++ include path
    // - other clang include path
    // Since standard C++ and other clang include paths are added in other
    // places after this function, here we only need to make sure wrapper
    // include path is added.
    //
    // ROCm 3.5 does not fully support the wrapper headers. Therefore it needs
    // a workaround.
    SmallString<128> P(D.ResourceDir);
    if (UsesRuntimeWrapper)
      llvm::sys::path::append(P, "include", "cuda_wrappers");
    CC1Args.push_back("-internal-isystem");
    CC1Args.push_back(DriverArgs.MakeArgString(P));
  }

  const auto HandleHipStdPar = [=, &DriverArgs, &CC1Args]() {
    StringRef Inc = getIncludePath();
    auto &FS = D.getVFS();

    if (!hasHIPStdParLibrary())
      if (!HIPStdParPathArg.empty() ||
          !FS.exists(Inc + "/thrust/system/hip/hipstdpar/hipstdpar_lib.hpp")) {
        D.Diag(diag::err_drv_no_hipstdpar_lib);
        return;
      }
    if (!HasRocThrustLibrary && !FS.exists(Inc + "/thrust")) {
      D.Diag(diag::err_drv_no_hipstdpar_thrust_lib);
      return;
    }
    if (!HasRocPrimLibrary && !FS.exists(Inc + "/rocprim")) {
      D.Diag(diag::err_drv_no_hipstdpar_prim_lib);
      return;
    }
    const char *ThrustPath;
    if (HasRocThrustLibrary)
      ThrustPath = DriverArgs.MakeArgString(HIPRocThrustPathArg);
    else
      ThrustPath = DriverArgs.MakeArgString(Inc + "/thrust");

    const char *HIPStdParPath;
    if (hasHIPStdParLibrary())
      HIPStdParPath = DriverArgs.MakeArgString(HIPStdParPathArg);
    else
      HIPStdParPath = DriverArgs.MakeArgString(StringRef(ThrustPath) +
                                               "/system/hip/hipstdpar");

    const char *PrimPath;
    if (HasRocPrimLibrary)
      PrimPath = DriverArgs.MakeArgString(HIPRocPrimPathArg);
    else
      PrimPath = DriverArgs.MakeArgString(getIncludePath() + "/rocprim");

    CC1Args.append({"-idirafter", ThrustPath, "-idirafter", PrimPath,
                    "-idirafter", HIPStdParPath, "-include",
                    "hipstdpar_lib.hpp"});
  };

  if (DriverArgs.hasArg(options::OPT_nogpuinc)) {
    if (HasHipStdPar)
      HandleHipStdPar();

    return;
  }

  if (!hasHIPRuntime()) {
    D.Diag(diag::err_drv_no_hip_runtime);
    return;
  }

  CC1Args.push_back("-idirafter");
  CC1Args.push_back(DriverArgs.MakeArgString(getIncludePath()));
  if (UsesRuntimeWrapper)
    CC1Args.append({"-include", "__clang_hip_runtime_wrapper.h"});
  if (HasHipStdPar)
    HandleHipStdPar();
}

void amdgpu::Linker::ConstructJob(Compilation &C, const JobAction &JA,
                                  const InputInfo &Output,
                                  const InputInfoList &Inputs,
                                  const ArgList &Args,
                                  const char *LinkingOutput) const {
  std::string Linker = getToolChain().GetLinkerPath();
  ArgStringList CmdArgs;
  if (!Args.hasArg(options::OPT_r)) {
    CmdArgs.push_back("--no-undefined");
    CmdArgs.push_back("-shared");
  }

  addLinkerCompressDebugSectionsOption(getToolChain(), Args, CmdArgs);
  Args.AddAllArgs(CmdArgs, options::OPT_L);
  getToolChain().AddFilePathLibArgs(Args, CmdArgs);
  AddLinkerInputs(getToolChain(), Inputs, Args, CmdArgs, JA);
  if (C.getDriver().isUsingLTO()) {
    addLTOOptions(getToolChain(), Args, CmdArgs, Output, Inputs[0],
                  C.getDriver().getLTOMode() == LTOK_Thin);
  } else if (Args.hasArg(options::OPT_mcpu_EQ)) {
    CmdArgs.push_back(Args.MakeArgString(
        "-plugin-opt=mcpu=" +
        getProcessorFromTargetID(getToolChain().getTriple(),
                                 Args.getLastArgValue(options::OPT_mcpu_EQ))));
  }

  // Always pass the target-id features to the LTO job.
  std::vector<StringRef> Features;
  getAMDGPUTargetFeatures(C.getDriver(), getToolChain().getTriple(), Args,
                          Features);
  if (!Features.empty()) {
    CmdArgs.push_back(
        Args.MakeArgString("-plugin-opt=-mattr=" + llvm::join(Features, ",")));
  }

  if (Args.hasArg(options::OPT_stdlib))
    CmdArgs.append({"-lc", "-lm"});
  if (Args.hasArg(options::OPT_startfiles)) {
    std::optional<std::string> IncludePath = getToolChain().getStdlibPath();
    if (!IncludePath)
      IncludePath = "/lib";
    SmallString<128> P(*IncludePath);
    llvm::sys::path::append(P, "crt1.o");
    CmdArgs.push_back(Args.MakeArgString(P));
  }

  CmdArgs.push_back("-o");
  CmdArgs.push_back(Output.getFilename());
  C.addCommand(std::make_unique<Command>(
      JA, *this, ResponseFileSupport::AtFileCurCP(), Args.MakeArgString(Linker),
      CmdArgs, Inputs, Output));
}

void amdgpu::getAMDGPUTargetFeatures(const Driver &D,
                                     const llvm::Triple &Triple,
                                     const llvm::opt::ArgList &Args,
                                     std::vector<StringRef> &Features,
                                     StringRef TcTargetID) {
  // Add target ID features to -target-feature options. No diagnostics should
  // be emitted here since invalid target ID is diagnosed at other places.
  StringRef TargetID;
  if (Args.hasArg(options::OPT_mcpu_EQ))
    TargetID = Args.getLastArgValue(options::OPT_mcpu_EQ);
  else if (Args.hasArg(options::OPT_march_EQ))
    TargetID = Args.getLastArgValue(options::OPT_march_EQ);

  // Use this toolchain's TargetID if mcpu is not defined
  if (TargetID.empty() && !TcTargetID.empty())
    TargetID = TcTargetID;
  if (!TargetID.empty()) {
    llvm::StringMap<bool> FeatureMap;
    auto OptionalGpuArch = parseTargetID(Triple, TargetID, &FeatureMap);
    if (OptionalGpuArch) {
      StringRef GpuArch = *OptionalGpuArch;
      // Iterate through all possible target ID features for the given GPU.
      // If it is mapped to true, add +feature.
      // If it is mapped to false, add -feature.
      // If it is not in the map (default), do not add it
      for (auto &&Feature : getAllPossibleTargetIDFeatures(Triple, GpuArch)) {
        auto Pos = FeatureMap.find(Feature);
        if (Pos == FeatureMap.end())
          continue;
        Features.push_back(Args.MakeArgStringRef(
            (Twine(Pos->second ? "+" : "-") + Feature).str()));
      }
    }
  }

  if (Args.hasFlag(options::OPT_mwavefrontsize64,
                   options::OPT_mno_wavefrontsize64, false))
    Features.push_back("+wavefrontsize64");

  // TODO: Remove during upstreaming target id.
  if (Args.getLastArg(options::OPT_msram_ecc_legacy)) {
    Features.push_back("+sramecc");
  }
  if (Args.getLastArg(options::OPT_mno_sram_ecc_legacy)) {
    Features.push_back("-sramecc");
  }
  if (Args.hasFlag(options::OPT_mamdgpu_precise_memory_op,
                   options::OPT_mno_amdgpu_precise_memory_op, false))
    Features.push_back("+precise-memory");

  handleTargetFeaturesGroup(D, Triple, Args, Features,
                            options::OPT_m_amdgpu_Features_Group);
}

llvm::SmallVector<ToolChain::BitCodeLibraryInfo, 12>
amdgpu::dlr::getCommonDeviceLibNames(
    const llvm::opt::ArgList &DriverArgs, const SanitizerArgs &SanArgs,
    const Driver &D, const std::string &GPUArch, bool isOpenMP,
    const RocmInstallationDetector &RocmInstallation) {
  auto Kind = llvm::AMDGPU::parseArchAMDGCN(GPUArch);
  const StringRef CanonArch = llvm::AMDGPU::getArchNameAMDGCN(Kind);

  StringRef LibDeviceFile = RocmInstallation.getLibDeviceFile(CanonArch);
  auto ABIVer = DeviceLibABIVersion::fromCodeObjectVersion(
      getAMDGPUCodeObjectVersion(D, DriverArgs));
  bool noGPULib = DriverArgs.hasArg(options::OPT_nogpulib);
  if (!RocmInstallation.checkCommonBitcodeLibs(CanonArch, LibDeviceFile, ABIVer,
                                               noGPULib))
    return {};

  // If --hip-device-lib is not set, add the default bitcode libraries.
  // TODO: There are way too many flags that change this. Do we need to check
  // them all?
  std::tuple<bool, const SanitizerArgs> GPUSan(
      DriverArgs.hasFlag(options::OPT_fgpu_sanitize,
                         options::OPT_fno_gpu_sanitize, true),
      SanArgs);
  bool DAZ = DriverArgs.hasFlag(
      options::OPT_fgpu_flush_denormals_to_zero,
      options::OPT_fno_gpu_flush_denormals_to_zero,
      toolchains::AMDGPUToolChain::getDefaultDenormsAreZeroForTarget(Kind));
  bool FiniteOnly = DriverArgs.hasFlag(
      options::OPT_ffinite_math_only, options::OPT_fno_finite_math_only, false);
  bool UnsafeMathOpt =
      DriverArgs.hasFlag(options::OPT_funsafe_math_optimizations,
                         options::OPT_fno_unsafe_math_optimizations, false);
  bool FastRelaxedMath = DriverArgs.hasFlag(options::OPT_ffast_math,
                                            options::OPT_fno_fast_math, false);
  bool CorrectSqrt = DriverArgs.hasFlag(
      options::OPT_fhip_fp32_correctly_rounded_divide_sqrt,
      options::OPT_fno_hip_fp32_correctly_rounded_divide_sqrt, true);
  bool Wave64 = toolchains::AMDGPUToolChain::isWave64(DriverArgs, Kind);

  return RocmInstallation.getCommonBitcodeLibs(
      DriverArgs, LibDeviceFile, Wave64, DAZ, FiniteOnly, UnsafeMathOpt,
      FastRelaxedMath, CorrectSqrt, ABIVer, GPUSan, isOpenMP);
}

/// AMDGPU Toolchain
AMDGPUToolChain::AMDGPUToolChain(const Driver &D, const llvm::Triple &Triple,
                                 const ArgList &Args)
    : Generic_ELF(D, Triple, Args),
      OptionsDefault(
          {{options::OPT_O, "3"}, {options::OPT_cl_std_EQ, "CL1.2"}}) {
  // Check code object version options. Emit warnings for legacy options
  // and errors for the last invalid code object version options.
  // It is done here to avoid repeated warning or error messages for
  // each tool invocation.
  checkAMDGPUCodeObjectVersion(D, Args);
}

Tool *AMDGPUToolChain::buildLinker() const {
  return new tools::amdgpu::Linker(*this);
}

DerivedArgList *
AMDGPUToolChain::TranslateArgs(const DerivedArgList &Args, StringRef BoundArch,
                               Action::OffloadKind DeviceOffloadKind) const {

  DerivedArgList *DAL =
      Generic_ELF::TranslateArgs(Args, BoundArch, DeviceOffloadKind);

  const OptTable &Opts = getDriver().getOpts();

  if (!DAL)
    DAL = new DerivedArgList(Args.getBaseArgs());

  for (Arg *A : Args)
    DAL->append(A);

  // Replace -mcpu=native with detected GPU.
  Arg *LastMCPUArg = DAL->getLastArg(options::OPT_mcpu_EQ);
  if (LastMCPUArg && StringRef(LastMCPUArg->getValue()) == "native") {
    DAL->eraseArg(options::OPT_mcpu_EQ);
    auto GPUsOrErr = getSystemGPUArchs(Args);
    if (!GPUsOrErr) {
      getDriver().Diag(diag::err_drv_undetermined_gpu_arch)
          << llvm::Triple::getArchTypeName(getArch())
          << llvm::toString(GPUsOrErr.takeError()) << "-mcpu";
    } else {
      auto &GPUs = *GPUsOrErr;
      if (GPUs.size() > 1) {
        getDriver().Diag(diag::warn_drv_multi_gpu_arch)
            << llvm::Triple::getArchTypeName(getArch())
            << llvm::join(GPUs, ", ") << "-mcpu";
      }
      DAL->AddJoinedArg(nullptr, Opts.getOption(options::OPT_mcpu_EQ),
                        Args.MakeArgString(GPUs.front()));
    }
  }

  checkTargetID(*DAL);

  if (Args.getLastArgValue(options::OPT_x) != "cl")
    return DAL;

  // Phase 1 (.cl -> .bc)
  if (Args.hasArg(options::OPT_c) && Args.hasArg(options::OPT_emit_llvm)) {
    DAL->AddFlagArg(nullptr, Opts.getOption(getTriple().isArch64Bit()
                                                ? options::OPT_m64
                                                : options::OPT_m32));

    // Have to check OPT_O4, OPT_O0 & OPT_Ofast separately
    // as they defined that way in Options.td
    if (!Args.hasArg(options::OPT_O, options::OPT_O0, options::OPT_O4,
                     options::OPT_Ofast))
      DAL->AddJoinedArg(nullptr, Opts.getOption(options::OPT_O),
                        getOptionDefault(options::OPT_O));
  }

  return DAL;
}

bool AMDGPUToolChain::getDefaultDenormsAreZeroForTarget(
    llvm::AMDGPU::GPUKind Kind) {

  // Assume nothing without a specific target.
  if (Kind == llvm::AMDGPU::GK_NONE)
    return false;

  const unsigned ArchAttr = llvm::AMDGPU::getArchAttrAMDGCN(Kind);

  // Default to enabling f32 denormals by default on subtargets where fma is
  // fast with denormals
  const bool BothDenormAndFMAFast =
      (ArchAttr & llvm::AMDGPU::FEATURE_FAST_FMA_F32) &&
      (ArchAttr & llvm::AMDGPU::FEATURE_FAST_DENORMAL_F32);
  return !BothDenormAndFMAFast;
}

llvm::DenormalMode AMDGPUToolChain::getDefaultDenormalModeForType(
    const llvm::opt::ArgList &DriverArgs, const JobAction &JA,
    const llvm::fltSemantics *FPType) const {
  // Denormals should always be enabled for f16 and f64.
  if (!FPType || FPType != &llvm::APFloat::IEEEsingle())
    return llvm::DenormalMode::getIEEE();

  if (JA.getOffloadingDeviceKind() == Action::OFK_HIP ||
      JA.getOffloadingDeviceKind() == Action::OFK_Cuda) {
    auto Arch = getProcessorFromTargetID(getTriple(), JA.getOffloadingArch());
    auto Kind = llvm::AMDGPU::parseArchAMDGCN(Arch);
    if (FPType && FPType == &llvm::APFloat::IEEEsingle() &&
        DriverArgs.hasFlag(options::OPT_fgpu_flush_denormals_to_zero,
                           options::OPT_fno_gpu_flush_denormals_to_zero,
                           getDefaultDenormsAreZeroForTarget(Kind)))
      return llvm::DenormalMode::getPreserveSign();

    return llvm::DenormalMode::getIEEE();
  }

  const StringRef GpuArch = getGPUArch(DriverArgs);
  auto Kind = llvm::AMDGPU::parseArchAMDGCN(GpuArch);

  // TODO: There are way too many flags that change this. Do we need to check
  // them all?
  bool DAZ = DriverArgs.hasArg(options::OPT_cl_denorms_are_zero) ||
             getDefaultDenormsAreZeroForTarget(Kind);

  // Outputs are flushed to zero (FTZ), preserving sign. Denormal inputs are
  // also implicit treated as zero (DAZ).
  return DAZ ? llvm::DenormalMode::getPreserveSign() :
               llvm::DenormalMode::getIEEE();
}

bool AMDGPUToolChain::isWave64(const llvm::opt::ArgList &DriverArgs,
                               llvm::AMDGPU::GPUKind Kind) {
  const unsigned ArchAttr = llvm::AMDGPU::getArchAttrAMDGCN(Kind);
  bool HasWave32 = (ArchAttr & llvm::AMDGPU::FEATURE_WAVE32);

  return !HasWave32 || DriverArgs.hasFlag(
    options::OPT_mwavefrontsize64, options::OPT_mno_wavefrontsize64, false);
}


/// ROCM Toolchain
ROCMToolChain::ROCMToolChain(const Driver &D, const llvm::Triple &Triple,
                             const ArgList &Args)
    : AMDGPUToolChain(D, Triple, Args) {
  RocmInstallation->detectDeviceLibrary();
}

void AMDGPUToolChain::addClangTargetOptions(
    const llvm::opt::ArgList &DriverArgs,
    llvm::opt::ArgStringList &CC1Args,
    Action::OffloadKind DeviceOffloadingKind) const {
  // Default to "hidden" visibility, as object level linking will not be
  // supported for the foreseeable future.
  if (!DriverArgs.hasArg(options::OPT_fvisibility_EQ,
                         options::OPT_fvisibility_ms_compat)) {
    CC1Args.push_back("-fvisibility=hidden");
    CC1Args.push_back("-fapply-global-visibility-to-externs");
  }
}

void AMDGPUToolChain::addClangWarningOptions(ArgStringList &CC1Args) const {
  // AMDGPU does not support atomic lib call. Treat atomic alignment
  // warnings as errors.
  CC1Args.push_back("-Werror=atomic-alignment");
}

StringRef
AMDGPUToolChain::getGPUArch(const llvm::opt::ArgList &DriverArgs) const {
  return getProcessorFromTargetID(
      getTriple(), DriverArgs.getLastArgValue(options::OPT_mcpu_EQ));
}

AMDGPUToolChain::ParsedTargetIDType
AMDGPUToolChain::getParsedTargetID(const llvm::opt::ArgList &DriverArgs) const {
  StringRef TargetID = DriverArgs.getLastArgValue(options::OPT_mcpu_EQ);
  if (TargetID.empty())
    return {std::nullopt, std::nullopt, std::nullopt};

  llvm::StringMap<bool> FeatureMap;
  auto OptionalGpuArch = parseTargetID(getTriple(), TargetID, &FeatureMap);
  if (!OptionalGpuArch)
    return {TargetID.str(), std::nullopt, std::nullopt};

  return {TargetID.str(), OptionalGpuArch->str(), FeatureMap};
}

void AMDGPUToolChain::checkTargetID(
    const llvm::opt::ArgList &DriverArgs) const {
  auto PTID = getParsedTargetID(DriverArgs);
  if (PTID.OptionalTargetID && !PTID.OptionalGPUArch) {
    getDriver().Diag(clang::diag::err_drv_bad_target_id)
        << *PTID.OptionalTargetID;
  }
}

Expected<SmallVector<std::string>>
AMDGPUToolChain::getSystemGPUArchs(const ArgList &Args) const {
  // Detect AMD GPUs availible on the system.
  std::string Program;
  if (Arg *A = Args.getLastArg(options::OPT_amdgpu_arch_tool_EQ))
    Program = A->getValue();
  else
    Program = GetProgramPath("amdgpu-arch");

  auto StdoutOrErr = executeToolChainProgram(Program);
  if (!StdoutOrErr)
    return StdoutOrErr.takeError();

  SmallVector<std::string, 1> GPUArchs;
  for (StringRef Arch : llvm::split((*StdoutOrErr)->getBuffer(), "\n"))
    if (!Arch.empty())
      GPUArchs.push_back(Arch.str());

  if (GPUArchs.empty())
    return llvm::createStringError(std::error_code(),
                                   "No AMD GPU detected in the system");

  return std::move(GPUArchs);
}

void ROCMToolChain::addClangTargetOptions(
    const llvm::opt::ArgList &DriverArgs, llvm::opt::ArgStringList &CC1Args,
    Action::OffloadKind DeviceOffloadingKind) const {
  AMDGPUToolChain::addClangTargetOptions(DriverArgs, CC1Args,
                                         DeviceOffloadingKind);

  // For the OpenCL case where there is no offload target, accept -nostdlib to
  // disable bitcode linking.
  if (DeviceOffloadingKind == Action::OFK_None &&
      DriverArgs.hasArg(options::OPT_nostdlib))
    return;

  if (DriverArgs.hasArg(options::OPT_nogpulib))
    return;

  // Get the device name and canonicalize it
  const StringRef GpuArch = getGPUArch(DriverArgs);
  auto Kind = llvm::AMDGPU::parseArchAMDGCN(GpuArch);
  const StringRef CanonArch = llvm::AMDGPU::getArchNameAMDGCN(Kind);
  StringRef LibDeviceFile = RocmInstallation->getLibDeviceFile(CanonArch);
  auto ABIVer = DeviceLibABIVersion::fromCodeObjectVersion(
      getAMDGPUCodeObjectVersion(getDriver(), DriverArgs));
  bool noGPULib = DriverArgs.hasArg(options::OPT_nogpulib);
  if (!RocmInstallation->checkCommonBitcodeLibs(CanonArch, LibDeviceFile,
                                                ABIVer, noGPULib))
    return;

<<<<<<< HEAD
  std::tuple<bool, const SanitizerArgs> GPUSan(
      DriverArgs.hasFlag(options::OPT_fgpu_sanitize,
                         options::OPT_fno_gpu_sanitize, true),
      getSanitizerArgs((DriverArgs)));

=======
>>>>>>> acce3b80
  bool Wave64 = isWave64(DriverArgs, Kind);
  // TODO: There are way too many flags that change this. Do we need to check
  // them all?
  bool DAZ = DriverArgs.hasArg(options::OPT_cl_denorms_are_zero) ||
             getDefaultDenormsAreZeroForTarget(Kind);
  bool FiniteOnly = DriverArgs.hasArg(options::OPT_cl_finite_math_only);

  bool UnsafeMathOpt =
      DriverArgs.hasArg(options::OPT_cl_unsafe_math_optimizations);
  bool FastRelaxedMath = DriverArgs.hasArg(options::OPT_cl_fast_relaxed_math);
  bool CorrectSqrt =
      DriverArgs.hasArg(options::OPT_cl_fp32_correctly_rounded_divide_sqrt);

  // GPU Sanitizer currently only supports ASan and is enabled through host
  // ASan.
  bool GPUSan = DriverArgs.hasFlag(options::OPT_fgpu_sanitize,
                                   options::OPT_fno_gpu_sanitize, true) &&
                getSanitizerArgs(DriverArgs).needsAsanRt();

  // Add the OpenCL specific bitcode library.
  llvm::SmallVector<BitCodeLibraryInfo, 12> BCLibs;
  BCLibs.emplace_back(RocmInstallation->getOpenCLPath().str());

  // Add the generic set of libraries.
  BCLibs.append(RocmInstallation->getCommonBitcodeLibs(
      DriverArgs, LibDeviceFile, Wave64, DAZ, FiniteOnly, UnsafeMathOpt,
      FastRelaxedMath, CorrectSqrt, ABIVer, GPUSan, false));

  for (auto [BCFile, Internalize] : BCLibs) {
    if (Internalize)
      CC1Args.push_back("-mlink-builtin-bitcode");
    else
      CC1Args.push_back("-mlink-bitcode-file");
    CC1Args.push_back(DriverArgs.MakeArgString(BCFile));
  }
}

bool RocmInstallationDetector::checkCommonBitcodeLibs(
    StringRef GPUArch, StringRef LibDeviceFile,
    DeviceLibABIVersion ABIVer, bool noGPULib) const {
  if (!hasDeviceLibrary()) {
    if (!noGPULib)
      D.Diag(diag::err_drv_no_rocm_device_lib) << 0;
    return false;
  }
  if (LibDeviceFile.empty()) {
    if (!noGPULib)
      D.Diag(diag::err_drv_no_rocm_device_lib) << 1 << GPUArch;
    return false;
  }
  if (ABIVer.requiresLibrary() && getABIVersionPath(ABIVer).empty()) {
    if (!noGPULib)
      D.Diag(diag::err_drv_no_rocm_device_lib) << 2 << ABIVer.toString();
    return false;
  }
  return true;
}

llvm::SmallVector<ToolChain::BitCodeLibraryInfo, 12>
RocmInstallationDetector::getCommonBitcodeLibs(
    const llvm::opt::ArgList &DriverArgs, StringRef LibDeviceFile, bool Wave64,
    bool DAZ, bool FiniteOnly, bool UnsafeMathOpt, bool FastRelaxedMath,
    bool CorrectSqrt, DeviceLibABIVersion ABIVer, bool GPUSan,
    bool isOpenMP) const {
  llvm::SmallVector<ToolChain::BitCodeLibraryInfo, 12> BCLibs;

<<<<<<< HEAD
  auto GPUSanEnabled = [GPUSan]() {
    return std::get<bool>(GPUSan) &&
           std::get<const SanitizerArgs>(GPUSan).needsAsanRt();
  };
=======
>>>>>>> acce3b80
  auto AddBCLib = [&](ToolChain::BitCodeLibraryInfo BCLib,
                      bool Internalize = true) {
    BCLib.ShouldInternalize = Internalize;
    BCLibs.push_back(BCLib);
  };
  auto AddSanBCLibs = [&]() {
<<<<<<< HEAD
    if (GPUSanEnabled()) {
      AddBCLib(getAsanRTLPath(), false);
    }
=======
    if (GPUSan)
      AddBCLib(getAsanRTLPath(), false);
>>>>>>> acce3b80
  };

  AddSanBCLibs();
  AddBCLib(getOCMLPath());
  // FIXME: OpenMP has ockl and ocml contained in libomptarget.bc. However,
  // we cannot exclude ocml here because of the crazy always-compile clang
  // headers for cuda, hip, and openmp. A more sane approach is to use libm
  // offload-arch-specific bitcode files as is done for FORTRAN. Currently,
  // libomptarget-<offload-arch>.bc files is built by compiling headers with
  // __BUILD_MATH_BUILTINS_LIB__ turning static libm functions to extern.
  if (!isOpenMP)
    AddBCLib(getOCKLPath());
  else if (GPUSan && isOpenMP)
    AddBCLib(getOCKLPath(), false);
  AddBCLib(getDenormalsAreZeroPath(DAZ));
  AddBCLib(getUnsafeMathPath(UnsafeMathOpt || FastRelaxedMath));
  AddBCLib(getFiniteOnlyPath(FiniteOnly || FastRelaxedMath));
  AddBCLib(getCorrectlyRoundedSqrtPath(CorrectSqrt));
  AddBCLib(getWavefrontSize64Path(Wave64));
  AddBCLib(LibDeviceFile);
  auto ABIVerPath = getABIVersionPath(ABIVer);
  if (!ABIVerPath.empty())
    AddBCLib(ABIVerPath);

  return BCLibs;
}

bool AMDGPUToolChain::shouldSkipArgument(const llvm::opt::Arg *A) const {
  Option O = A->getOption();
  if (O.matches(options::OPT_fPIE) || O.matches(options::OPT_fpie))
    return true;
  return false;
}

llvm::SmallVector<ToolChain::BitCodeLibraryInfo, 12>
ROCMToolChain::getCommonDeviceLibNames(const llvm::opt::ArgList &DriverArgs,
                                       const std::string &GPUArch,
                                       bool isOpenMP) const {
<<<<<<< HEAD
  RocmInstallationDetector RocmInstallation(getDriver(), getTriple(),
                                            DriverArgs, true, true);
  return amdgpu::dlr::getCommonDeviceLibNames(
      DriverArgs, getSanitizerArgs(DriverArgs), getDriver(), GPUArch, isOpenMP,
      RocmInstallation);
=======
  auto Kind = llvm::AMDGPU::parseArchAMDGCN(GPUArch);
  const StringRef CanonArch = llvm::AMDGPU::getArchNameAMDGCN(Kind);

  StringRef LibDeviceFile = RocmInstallation->getLibDeviceFile(CanonArch);
  auto ABIVer = DeviceLibABIVersion::fromCodeObjectVersion(
      getAMDGPUCodeObjectVersion(getDriver(), DriverArgs));
  if (!RocmInstallation->checkCommonBitcodeLibs(CanonArch, LibDeviceFile,
                                                ABIVer))
    return {};

  // If --hip-device-lib is not set, add the default bitcode libraries.
  // TODO: There are way too many flags that change this. Do we need to check
  // them all?
  bool DAZ = DriverArgs.hasFlag(options::OPT_fgpu_flush_denormals_to_zero,
                                options::OPT_fno_gpu_flush_denormals_to_zero,
                                getDefaultDenormsAreZeroForTarget(Kind));
  bool FiniteOnly = DriverArgs.hasFlag(
      options::OPT_ffinite_math_only, options::OPT_fno_finite_math_only, false);
  bool UnsafeMathOpt =
      DriverArgs.hasFlag(options::OPT_funsafe_math_optimizations,
                         options::OPT_fno_unsafe_math_optimizations, false);
  bool FastRelaxedMath = DriverArgs.hasFlag(options::OPT_ffast_math,
                                            options::OPT_fno_fast_math, false);
  bool CorrectSqrt = DriverArgs.hasFlag(
      options::OPT_fhip_fp32_correctly_rounded_divide_sqrt,
      options::OPT_fno_hip_fp32_correctly_rounded_divide_sqrt, true);
  bool Wave64 = isWave64(DriverArgs, Kind);

  // GPU Sanitizer currently only supports ASan and is enabled through host
  // ASan.
  bool GPUSan = DriverArgs.hasFlag(options::OPT_fgpu_sanitize,
                                   options::OPT_fno_gpu_sanitize, true) &&
                getSanitizerArgs(DriverArgs).needsAsanRt();

  return RocmInstallation->getCommonBitcodeLibs(
      DriverArgs, LibDeviceFile, Wave64, DAZ, FiniteOnly, UnsafeMathOpt,
      FastRelaxedMath, CorrectSqrt, ABIVer, GPUSan, isOpenMP);
>>>>>>> acce3b80
}

bool AMDGPUToolChain::shouldSkipSanitizeOption(
    const ToolChain &TC, const llvm::opt::ArgList &DriverArgs,
    StringRef TargetID, const llvm::opt::Arg *A) const {
  // For actions without targetID, do nothing.
  if (TargetID.empty())
    return false;
  Option O = A->getOption();

  if (!O.matches(options::OPT_fsanitize_EQ))
    return false;

  if (!DriverArgs.hasFlag(options::OPT_fgpu_sanitize,
                          options::OPT_fno_gpu_sanitize, true))
    return true;

  auto &Diags = TC.getDriver().getDiags();

  // For simplicity, we only allow -fsanitize=address
  SanitizerMask K = parseSanitizerValue(A->getValue(), /*AllowGroups=*/false);
  if (K != SanitizerKind::Address)
    return true;

  llvm::StringMap<bool> FeatureMap;
  auto OptionalGpuArch = parseTargetID(TC.getTriple(), TargetID, &FeatureMap);

  assert(OptionalGpuArch && "Invalid Target ID");
  (void)OptionalGpuArch;
  auto Loc = FeatureMap.find("xnack");
  if (Loc == FeatureMap.end() || !Loc->second) {
    Diags.Report(
        clang::diag::warn_drv_unsupported_option_for_offload_arch_req_feature)
        << A->getAsString(DriverArgs) << TargetID << "xnack+";
    return true;
  }
  return false;
}<|MERGE_RESOLUTION|>--- conflicted
+++ resolved
@@ -740,10 +740,6 @@
   // If --hip-device-lib is not set, add the default bitcode libraries.
   // TODO: There are way too many flags that change this. Do we need to check
   // them all?
-  std::tuple<bool, const SanitizerArgs> GPUSan(
-      DriverArgs.hasFlag(options::OPT_fgpu_sanitize,
-                         options::OPT_fno_gpu_sanitize, true),
-      SanArgs);
   bool DAZ = DriverArgs.hasFlag(
       options::OPT_fgpu_flush_denormals_to_zero,
       options::OPT_fno_gpu_flush_denormals_to_zero,
@@ -759,6 +755,12 @@
       options::OPT_fhip_fp32_correctly_rounded_divide_sqrt,
       options::OPT_fno_hip_fp32_correctly_rounded_divide_sqrt, true);
   bool Wave64 = toolchains::AMDGPUToolChain::isWave64(DriverArgs, Kind);
+
+  // GPU Sanitizer currently only supports ASan and is enabled through host
+  // ASan.
+  bool GPUSan = DriverArgs.hasFlag(options::OPT_fgpu_sanitize,
+                                   options::OPT_fno_gpu_sanitize, true) &&
+                SanArgs.needsAsanRt();
 
   return RocmInstallation.getCommonBitcodeLibs(
       DriverArgs, LibDeviceFile, Wave64, DAZ, FiniteOnly, UnsafeMathOpt,
@@ -1008,14 +1010,6 @@
                                                 ABIVer, noGPULib))
     return;
 
-<<<<<<< HEAD
-  std::tuple<bool, const SanitizerArgs> GPUSan(
-      DriverArgs.hasFlag(options::OPT_fgpu_sanitize,
-                         options::OPT_fno_gpu_sanitize, true),
-      getSanitizerArgs((DriverArgs)));
-
-=======
->>>>>>> acce3b80
   bool Wave64 = isWave64(DriverArgs, Kind);
   // TODO: There are way too many flags that change this. Do we need to check
   // them all?
@@ -1082,27 +1076,14 @@
     bool isOpenMP) const {
   llvm::SmallVector<ToolChain::BitCodeLibraryInfo, 12> BCLibs;
 
-<<<<<<< HEAD
-  auto GPUSanEnabled = [GPUSan]() {
-    return std::get<bool>(GPUSan) &&
-           std::get<const SanitizerArgs>(GPUSan).needsAsanRt();
-  };
-=======
->>>>>>> acce3b80
   auto AddBCLib = [&](ToolChain::BitCodeLibraryInfo BCLib,
                       bool Internalize = true) {
     BCLib.ShouldInternalize = Internalize;
     BCLibs.push_back(BCLib);
   };
   auto AddSanBCLibs = [&]() {
-<<<<<<< HEAD
-    if (GPUSanEnabled()) {
-      AddBCLib(getAsanRTLPath(), false);
-    }
-=======
     if (GPUSan)
       AddBCLib(getAsanRTLPath(), false);
->>>>>>> acce3b80
   };
 
   AddSanBCLibs();
@@ -1141,51 +1122,11 @@
 ROCMToolChain::getCommonDeviceLibNames(const llvm::opt::ArgList &DriverArgs,
                                        const std::string &GPUArch,
                                        bool isOpenMP) const {
-<<<<<<< HEAD
   RocmInstallationDetector RocmInstallation(getDriver(), getTriple(),
                                             DriverArgs, true, true);
   return amdgpu::dlr::getCommonDeviceLibNames(
       DriverArgs, getSanitizerArgs(DriverArgs), getDriver(), GPUArch, isOpenMP,
       RocmInstallation);
-=======
-  auto Kind = llvm::AMDGPU::parseArchAMDGCN(GPUArch);
-  const StringRef CanonArch = llvm::AMDGPU::getArchNameAMDGCN(Kind);
-
-  StringRef LibDeviceFile = RocmInstallation->getLibDeviceFile(CanonArch);
-  auto ABIVer = DeviceLibABIVersion::fromCodeObjectVersion(
-      getAMDGPUCodeObjectVersion(getDriver(), DriverArgs));
-  if (!RocmInstallation->checkCommonBitcodeLibs(CanonArch, LibDeviceFile,
-                                                ABIVer))
-    return {};
-
-  // If --hip-device-lib is not set, add the default bitcode libraries.
-  // TODO: There are way too many flags that change this. Do we need to check
-  // them all?
-  bool DAZ = DriverArgs.hasFlag(options::OPT_fgpu_flush_denormals_to_zero,
-                                options::OPT_fno_gpu_flush_denormals_to_zero,
-                                getDefaultDenormsAreZeroForTarget(Kind));
-  bool FiniteOnly = DriverArgs.hasFlag(
-      options::OPT_ffinite_math_only, options::OPT_fno_finite_math_only, false);
-  bool UnsafeMathOpt =
-      DriverArgs.hasFlag(options::OPT_funsafe_math_optimizations,
-                         options::OPT_fno_unsafe_math_optimizations, false);
-  bool FastRelaxedMath = DriverArgs.hasFlag(options::OPT_ffast_math,
-                                            options::OPT_fno_fast_math, false);
-  bool CorrectSqrt = DriverArgs.hasFlag(
-      options::OPT_fhip_fp32_correctly_rounded_divide_sqrt,
-      options::OPT_fno_hip_fp32_correctly_rounded_divide_sqrt, true);
-  bool Wave64 = isWave64(DriverArgs, Kind);
-
-  // GPU Sanitizer currently only supports ASan and is enabled through host
-  // ASan.
-  bool GPUSan = DriverArgs.hasFlag(options::OPT_fgpu_sanitize,
-                                   options::OPT_fno_gpu_sanitize, true) &&
-                getSanitizerArgs(DriverArgs).needsAsanRt();
-
-  return RocmInstallation->getCommonBitcodeLibs(
-      DriverArgs, LibDeviceFile, Wave64, DAZ, FiniteOnly, UnsafeMathOpt,
-      FastRelaxedMath, CorrectSqrt, ABIVer, GPUSan, isOpenMP);
->>>>>>> acce3b80
 }
 
 bool AMDGPUToolChain::shouldSkipSanitizeOption(
