--- conflicted
+++ resolved
@@ -669,10 +669,6 @@
   // If --hip-device-lib is not set, add the default bitcode libraries.
   // TODO: There are way too many flags that change this. Do we need to check
   // them all?
-  bool DAZ = DriverArgs.hasFlag(
-      options::OPT_fgpu_flush_denormals_to_zero,
-      options::OPT_fno_gpu_flush_denormals_to_zero,
-      toolchains::AMDGPUToolChain::getDefaultDenormsAreZeroForTarget(Kind));
   bool FiniteOnly = DriverArgs.hasFlag(
       options::OPT_ffinite_math_only, options::OPT_fno_finite_math_only, false);
   bool UnsafeMathOpt =
@@ -692,7 +688,7 @@
                 SanArgs.needsAsanRt();
 
   return RocmInstallation.getCommonBitcodeLibs(
-      DriverArgs, LibDeviceFile, Wave64, DAZ, FiniteOnly, UnsafeMathOpt,
+      DriverArgs, LibDeviceFile, Wave64, FiniteOnly, UnsafeMathOpt,
       FastRelaxedMath, CorrectSqrt, ABIVer, GPUSan, isOpenMP);
 }
 
@@ -1051,21 +1047,15 @@
 ROCMToolChain::getCommonDeviceLibNames(const llvm::opt::ArgList &DriverArgs,
                                        const std::string &GPUArch,
                                        bool isOpenMP) const {
-<<<<<<< HEAD
-  RocmInstallationDetector RocmInstallation(getDriver(), getTriple(),
-                                            DriverArgs, true, true);
-  return amdgpu::dlr::getCommonDeviceLibNames(
-      DriverArgs, getSanitizerArgs(DriverArgs), getDriver(), GPUArch, isOpenMP,
-      RocmInstallation);
-=======
   auto Kind = llvm::AMDGPU::parseArchAMDGCN(GPUArch);
   const StringRef CanonArch = llvm::AMDGPU::getArchNameAMDGCN(Kind);
 
   StringRef LibDeviceFile = RocmInstallation->getLibDeviceFile(CanonArch);
   auto ABIVer = DeviceLibABIVersion::fromCodeObjectVersion(
       getAMDGPUCodeObjectVersion(getDriver(), DriverArgs));
+  bool noGPULib = DriverArgs.hasArg(options::OPT_offloadlib);
   if (!RocmInstallation->checkCommonBitcodeLibs(CanonArch, LibDeviceFile,
-                                                ABIVer))
+                                                ABIVer, noGPULib))
     return {};
 
   // If --hip-device-lib is not set, add the default bitcode libraries.
@@ -1090,7 +1080,6 @@
   return RocmInstallation->getCommonBitcodeLibs(
       DriverArgs, LibDeviceFile, Wave64, FiniteOnly, UnsafeMathOpt,
       FastRelaxedMath, CorrectSqrt, ABIVer, GPUSan, isOpenMP);
->>>>>>> 028429ac
 }
 
 bool AMDGPUToolChain::shouldSkipSanitizeOption(
