--- conflicted
+++ resolved
@@ -552,15 +552,9 @@
     if (!hasHIPStdParLibrary())
       if (!HIPStdParPathArg.empty() ||
           !FS.exists(Inc + "/thrust/system/hip/hipstdpar/hipstdpar_lib.hpp")) {
-<<<<<<< HEAD
-      D.Diag(diag::err_drv_no_hipstdpar_lib);
-      return;
-    }
-=======
         D.Diag(diag::err_drv_no_hipstdpar_lib);
         return;
       }
->>>>>>> 888f2a58
     if (!HasRocThrustLibrary && !FS.exists(Inc + "/thrust")) {
       D.Diag(diag::err_drv_no_hipstdpar_thrust_lib);
       return;
@@ -589,13 +583,8 @@
       PrimPath = DriverArgs.MakeArgString(getIncludePath() + "/rocprim");
 
     CC1Args.append({"-idirafter", ThrustPath, "-idirafter", PrimPath,
-<<<<<<< HEAD
-                    "-idirafter", HIPStdParPath,
-                    "-include", "hipstdpar_lib.hpp"});
-=======
                     "-idirafter", HIPStdParPath, "-include",
                     "hipstdpar_lib.hpp"});
->>>>>>> 888f2a58
   };
 
   if (DriverArgs.hasArg(options::OPT_nogpuinc)) {
