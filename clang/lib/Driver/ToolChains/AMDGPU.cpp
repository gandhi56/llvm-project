//===--- AMDGPU.cpp - AMDGPU ToolChain Implementations ----------*- C++ -*-===//
//
// Part of the LLVM Project, under the Apache License v2.0 with LLVM Exceptions.
// See https://llvm.org/LICENSE.txt for license information.
// SPDX-License-Identifier: Apache-2.0 WITH LLVM-exception
//
//===----------------------------------------------------------------------===//

#include "AMDGPU.h"
#include "CommonArgs.h"
#include "InputInfo.h"
#include "clang/Basic/TargetID.h"
#include "clang/Driver/Compilation.h"
#include "clang/Driver/DriverDiagnostic.h"
#include "llvm/Option/ArgList.h"
#include "llvm/Support/Path.h"
#include "llvm/Support/VirtualFileSystem.h"

using namespace clang::driver;
using namespace clang::driver::tools;
using namespace clang::driver::toolchains;
using namespace clang;
using namespace llvm::opt;

// Look for sub-directory starts with PackageName under ROCm candidate path.
// If there is one and only one matching sub-directory found, append the
// sub-directory to Path. If there is no matching sub-directory or there are
// more than one matching sub-directories, diagnose them. Returns the full
// path of the package if there is only one matching sub-directory, otherwise
// returns an empty string.
llvm::SmallString<0>
RocmInstallationDetector::findSPACKPackage(const Candidate &Cand,
                                           StringRef PackageName) {
  if (!Cand.isSPACK())
    return {};
  std::error_code EC;
  std::string Prefix = Twine(PackageName + "-" + Cand.SPACKReleaseStr).str();
  llvm::SmallVector<llvm::SmallString<0>> SubDirs;
  for (llvm::vfs::directory_iterator File = D.getVFS().dir_begin(Cand.Path, EC),
                                     FileEnd;
       File != FileEnd && !EC; File.increment(EC)) {
    llvm::StringRef FileName = llvm::sys::path::filename(File->path());
    if (FileName.startswith(Prefix)) {
      SubDirs.push_back(FileName);
      if (SubDirs.size() > 1)
        break;
    }
  }
  if (SubDirs.size() == 1) {
    auto PackagePath = Cand.Path;
    llvm::sys::path::append(PackagePath, SubDirs[0]);
    return PackagePath;
  }
  if (SubDirs.size() == 0) {
    unsigned DiagID = D.getDiags().getCustomDiagID(
        DiagnosticsEngine::Error,
        "Expecting SPACK package %0 at %1 but not found");
    D.Diag(DiagID) << Prefix << Cand.Path;
    return {};
  }

  assert(SubDirs.size() > 1);
  unsigned DiagID = D.getDiags().getCustomDiagID(
      DiagnosticsEngine::Error,
      "Expecting one SPACK package %0 at %1 but found more");
  D.Diag(DiagID) << Prefix << Cand.Path;
  return {};
}

void RocmInstallationDetector::scanLibDevicePath(llvm::StringRef Path) {
  assert(!Path.empty());

  const StringRef Suffix(".bc");
  const StringRef Suffix2(".amdgcn.bc");

  std::error_code EC;
  for (llvm::vfs::directory_iterator LI = D.getVFS().dir_begin(Path, EC), LE;
       !EC && LI != LE; LI = LI.increment(EC)) {
    StringRef FilePath = LI->path();
    StringRef FileName = llvm::sys::path::filename(FilePath);
    if (!FileName.endswith(Suffix))
      continue;

    StringRef BaseName;
    if (FileName.endswith(Suffix2))
      BaseName = FileName.drop_back(Suffix2.size());
    else if (FileName.endswith(Suffix))
      BaseName = FileName.drop_back(Suffix.size());

    if (BaseName == "ocml") {
      OCML = FilePath;
    } else if (BaseName == "ockl") {
      OCKL = FilePath;
    } else if (BaseName == "opencl") {
      OpenCL = FilePath;
    } else if (BaseName == "hip") {
      HIP = FilePath;
    } else if (BaseName == "asanrtl") {
      AsanRTL = FilePath;
    } else if (BaseName == "oclc_finite_only_off") {
      FiniteOnly.Off = FilePath;
    } else if (BaseName == "oclc_finite_only_on") {
      FiniteOnly.On = FilePath;
    } else if (BaseName == "oclc_daz_opt_on") {
      DenormalsAreZero.On = FilePath;
    } else if (BaseName == "oclc_daz_opt_off") {
      DenormalsAreZero.Off = FilePath;
    } else if (BaseName == "oclc_correctly_rounded_sqrt_on") {
      CorrectlyRoundedSqrt.On = FilePath;
    } else if (BaseName == "oclc_correctly_rounded_sqrt_off") {
      CorrectlyRoundedSqrt.Off = FilePath;
    } else if (BaseName == "oclc_unsafe_math_on") {
      UnsafeMath.On = FilePath;
    } else if (BaseName == "oclc_unsafe_math_off") {
      UnsafeMath.Off = FilePath;
    } else if (BaseName == "oclc_wavefrontsize64_on") {
      WavefrontSize64.On = FilePath;
    } else if (BaseName == "oclc_wavefrontsize64_off") {
      WavefrontSize64.Off = FilePath;
    } else {
      // Process all bitcode filenames that look like
      // ocl_isa_version_XXX.amdgcn.bc
      const StringRef DeviceLibPrefix = "oclc_isa_version_";
      if (!BaseName.startswith(DeviceLibPrefix))
        continue;

      StringRef IsaVersionNumber =
        BaseName.drop_front(DeviceLibPrefix.size());

      llvm::Twine GfxName = Twine("gfx") + IsaVersionNumber;
      SmallString<8> Tmp;
      LibDeviceMap.insert(
        std::make_pair(GfxName.toStringRef(Tmp), FilePath.str()));
    }
  }
}

// Parse and extract version numbers from `.hipVersion`. Return `true` if
// the parsing fails.
bool RocmInstallationDetector::parseHIPVersionFile(llvm::StringRef V) {
  SmallVector<StringRef, 4> VersionParts;
  V.split(VersionParts, '\n');
  unsigned Major = ~0U;
  unsigned Minor = ~0U;
  for (auto Part : VersionParts) {
    auto Splits = Part.rtrim().split('=');
    if (Splits.first == "HIP_VERSION_MAJOR") {
      if (Splits.second.getAsInteger(0, Major))
        return true;
    } else if (Splits.first == "HIP_VERSION_MINOR") {
      if (Splits.second.getAsInteger(0, Minor))
        return true;
    } else if (Splits.first == "HIP_VERSION_PATCH")
      VersionPatch = Splits.second.str();
  }
  if (Major == ~0U || Minor == ~0U)
    return true;
  VersionMajorMinor = llvm::VersionTuple(Major, Minor);
  DetectedVersion =
      (Twine(Major) + "." + Twine(Minor) + "." + VersionPatch).str();
  return false;
}

/// \returns a list of candidate directories for ROCm installation, which is
/// cached and populated only once.
const SmallVectorImpl<RocmInstallationDetector::Candidate> &
RocmInstallationDetector::getInstallationPathCandidates() {

  // Return the cached candidate list if it has already been populated.
  if (!ROCmSearchDirs.empty())
    return ROCmSearchDirs;

  auto DoPrintROCmSearchDirs = [&]() {
    if (PrintROCmSearchDirs)
      for (auto Cand : ROCmSearchDirs) {
        llvm::errs() << "ROCm installation search path";
        if (Cand.isSPACK())
          llvm::errs() << " (Spack " << Cand.SPACKReleaseStr << ")";
        llvm::errs() << ": " << Cand.Path << '\n';
      }
  };

  // For candidate specified by --rocm-path we do not do strict check, i.e.,
  // checking existence of HIP version file and device library files.
  if (!RocmPathArg.empty()) {
    ROCmSearchDirs.emplace_back(RocmPathArg.str());
    DoPrintROCmSearchDirs();
    return ROCmSearchDirs;
  }

  // Try to find relative to the compiler binary.
  const char *InstallDir = D.getInstalledDir();

  // Check both a normal Unix prefix position of the clang binary, as well as
  // the Windows-esque layout the ROCm packages use with the host architecture
  // subdirectory of bin.
  auto DeduceROCmPath = [](StringRef ClangPath) {
    // Strip off directory (usually bin)
    StringRef ParentDir = llvm::sys::path::parent_path(ClangPath);
    StringRef ParentName = llvm::sys::path::filename(ParentDir);

    // Some builds use bin/{host arch}, so go up again.
    if (ParentName == "bin") {
      ParentDir = llvm::sys::path::parent_path(ParentDir);
      ParentName = llvm::sys::path::filename(ParentDir);
    }

    // Detect ROCm packages built with SPACK.
    // clang is installed at
    // <rocm_root>/llvm-amdgpu-<rocm_release_string>-<hash>/bin directory.
    // We only consider the parent directory of llvm-amdgpu package as ROCm
    // installation candidate for SPACK.
    if (ParentName.startswith("llvm-amdgpu-")) {
      auto SPACKPostfix =
          ParentName.drop_front(strlen("llvm-amdgpu-")).split('-');
      auto SPACKReleaseStr = SPACKPostfix.first;
      if (!SPACKReleaseStr.empty()) {
        ParentDir = llvm::sys::path::parent_path(ParentDir);
        return Candidate(ParentDir.str(), /*StrictChecking=*/true,
                         SPACKReleaseStr);
      }
    }

    // Some versions of the rocm llvm package install to /opt/rocm/llvm/bin
    // Some versions of the aomp package install to /opt/rocm/aomp/bin
    if (ParentName == "llvm" || ParentName.startswith("aomp"))
      ParentDir = llvm::sys::path::parent_path(ParentDir);

    return Candidate(ParentDir.str(), /*StrictChecking=*/true);
  };

  // Deduce ROCm path by the path used to invoke clang. Do not resolve symbolic
  // link of clang itself.
  ROCmSearchDirs.emplace_back(DeduceROCmPath(InstallDir));

  // Deduce ROCm path by the real path of the invoked clang, resolving symbolic
  // link of clang itself.
  llvm::SmallString<256> RealClangPath;
  llvm::sys::fs::real_path(D.getClangProgramPath(), RealClangPath);
  auto ParentPath = llvm::sys::path::parent_path(RealClangPath);
  if (ParentPath != InstallDir)
    ROCmSearchDirs.emplace_back(DeduceROCmPath(ParentPath));

  // Device library may be installed in clang resource directory.
  ROCmSearchDirs.emplace_back(D.ResourceDir,
                              /*StrictChecking=*/true);

<<<<<<< HEAD
  Candidates.emplace_back(D.SysRoot + "/opt/rocm", /*StrictChecking=*/true);
  if (ParentName.startswith("aomp")) {
    // Some versions of the aomp package install to /opt/rocm/aomp/bin
    Candidates.emplace_back(ParentDir.str());
  }
  return Candidates;
=======
  ROCmSearchDirs.emplace_back(D.SysRoot + "/opt/rocm",
                              /*StrictChecking=*/true);
  DoPrintROCmSearchDirs();
  return ROCmSearchDirs;
>>>>>>> aa0c571a
}

RocmInstallationDetector::RocmInstallationDetector(
    const Driver &D, const llvm::Triple &HostTriple,
    const llvm::opt::ArgList &Args, bool DetectHIPRuntime, bool DetectDeviceLib)
    : D(D) {
  RocmPathArg = Args.getLastArgValue(clang::driver::options::OPT_rocm_path_EQ);
  PrintROCmSearchDirs =
      Args.hasArg(clang::driver::options::OPT_print_rocm_search_dirs);
  RocmDeviceLibPathArg =
      Args.getAllArgValues(clang::driver::options::OPT_rocm_device_lib_path_EQ);
  HIPPathArg = Args.getLastArgValue(clang::driver::options::OPT_hip_path_EQ);
  if (auto *A = Args.getLastArg(clang::driver::options::OPT_hip_version_EQ)) {
    HIPVersionArg = A->getValue();
    unsigned Major = 0;
    unsigned Minor = 0;
    SmallVector<StringRef, 3> Parts;
    HIPVersionArg.split(Parts, '.');
    if (Parts.size())
      Parts[0].getAsInteger(0, Major);
    if (Parts.size() > 1)
      Parts[1].getAsInteger(0, Minor);
    if (Parts.size() > 2)
      VersionPatch = Parts[2].str();
    if (VersionPatch.empty())
      VersionPatch = "0";
    if (Major == 0 || Minor == 0)
      D.Diag(diag::err_drv_invalid_value)
          << A->getAsString(Args) << HIPVersionArg;

    VersionMajorMinor = llvm::VersionTuple(Major, Minor);
    DetectedVersion =
        (Twine(Major) + "." + Twine(Minor) + "." + VersionPatch).str();
  } else {
    VersionPatch = DefaultVersionPatch;
    VersionMajorMinor =
        llvm::VersionTuple(DefaultVersionMajor, DefaultVersionMinor);
    DetectedVersion = (Twine(DefaultVersionMajor) + "." +
                       Twine(DefaultVersionMinor) + "." + VersionPatch)
                          .str();
  }

  if (DetectHIPRuntime)
    detectHIPRuntime();
  if (DetectDeviceLib)
    detectDeviceLibrary();
}

void RocmInstallationDetector::detectDeviceLibrary() {
  assert(LibDevicePath.empty());

  if (!RocmDeviceLibPathArg.empty())
    LibDevicePath = RocmDeviceLibPathArg[RocmDeviceLibPathArg.size() - 1];
  else if (const char *LibPathEnv = ::getenv("HIP_DEVICE_LIB_PATH"))
    LibDevicePath = LibPathEnv;

  auto &FS = D.getVFS();
  if (!LibDevicePath.empty()) {
    // Maintain compatability with HIP flag/envvar pointing directly at the
    // bitcode library directory. This points directly at the library path instead
    // of the rocm root installation.
    if (!FS.exists(LibDevicePath))
      return;

    scanLibDevicePath(LibDevicePath);
    HasDeviceLibrary = allGenericLibsValid() && !LibDeviceMap.empty();
    return;
  }

  // The install path situation in old versions of ROCm is a real mess, and
  // use a different install layout. Multiple copies of the device libraries
  // exist for each frontend project, and differ depending on which build
  // system produced the packages. Standalone OpenCL builds also have a
  // different directory structure from the ROCm OpenCL package.
  auto &ROCmDirs = getInstallationPathCandidates();
  for (const auto &Candidate : ROCmDirs) {
    auto CandidatePath = Candidate.Path;

    // Check device library exists at the given path.
    auto CheckDeviceLib = [&](StringRef Path) {
      bool CheckLibDevice = (!NoBuiltinLibs || Candidate.StrictChecking);
      if (CheckLibDevice && !FS.exists(Path))
        return false;

      scanLibDevicePath(Path);

      if (!NoBuiltinLibs) {
        // Check that the required non-target libraries are all available.
        if (!allGenericLibsValid())
          return false;

        // Check that we have found at least one libdevice that we can link in
        // if -nobuiltinlib hasn't been specified.
        if (LibDeviceMap.empty())
          return false;
      }
      return true;
    };

    // The possible structures are:
    // - ${ROCM_ROOT}/amdgcn/bitcode/*
    // - ${ROCM_ROOT}/lib/*
    // - ${ROCM_ROOT}/lib/bitcode/*
    // so try to detect these layouts.
    static constexpr std::array<const char *, 2> SubDirsList[] = {
        {"amdgcn", "bitcode"},
        {"lib", ""},
        {"lib", "bitcode"},
    };

    // Make a path by appending sub-directories to InstallPath.
    auto MakePath = [&](const llvm::ArrayRef<const char *> &SubDirs) {
      // Device library built by SPACK is installed to
      // <rocm_root>/rocm-device-libs-<rocm_release_string>-<hash> directory.
      auto SPACKPath = findSPACKPackage(Candidate, "rocm-device-libs");
      auto Path = SPACKPath.empty() ? CandidatePath : SPACKPath;
      for (auto SubDir : SubDirs)
        llvm::sys::path::append(Path, SubDir);
      return Path;
    };

    for (auto SubDirs : SubDirsList) {
      LibDevicePath = MakePath(SubDirs);
      HasDeviceLibrary = CheckDeviceLib(LibDevicePath);
      if (HasDeviceLibrary)
        return;
    }
  }
}

void RocmInstallationDetector::detectHIPRuntime() {
  SmallVector<Candidate, 4> HIPSearchDirs;
  if (!HIPPathArg.empty())
    HIPSearchDirs.emplace_back(HIPPathArg.str(), /*StrictChecking=*/true);
  else
    HIPSearchDirs.append(getInstallationPathCandidates());
  auto &FS = D.getVFS();

  for (const auto &Candidate : HIPSearchDirs) {
    InstallPath = Candidate.Path;
    if (InstallPath.empty() || !FS.exists(InstallPath))
      continue;
    // HIP runtime built by SPACK is installed to
    // <rocm_root>/hip-<rocm_release_string>-<hash> directory.
    auto SPACKPath = findSPACKPackage(Candidate, "hip");
    InstallPath = SPACKPath.empty() ? InstallPath : SPACKPath;

    BinPath = InstallPath;
    llvm::sys::path::append(BinPath, "bin");
    IncludePath = InstallPath;
    llvm::sys::path::append(IncludePath, "include");
    LibPath = InstallPath;
    llvm::sys::path::append(LibPath, "lib");

    llvm::ErrorOr<std::unique_ptr<llvm::MemoryBuffer>> VersionFile =
        FS.getBufferForFile(BinPath + "/.hipVersion");
    if (!VersionFile && Candidate.StrictChecking)
      continue;

    if (HIPVersionArg.empty() && VersionFile)
      if (parseHIPVersionFile((*VersionFile)->getBuffer()))
        continue;

    HasHIPRuntime = true;
    return;
  }
  HasHIPRuntime = false;
}

void RocmInstallationDetector::print(raw_ostream &OS) const {
  if (hasHIPRuntime())
    OS << "Found HIP installation: " << InstallPath << ", version "
       << DetectedVersion << '\n';
}

void RocmInstallationDetector::AddHIPIncludeArgs(const ArgList &DriverArgs,
                                                 ArgStringList &CC1Args) const {
  bool UsesRuntimeWrapper = VersionMajorMinor > llvm::VersionTuple(3, 5);

  if (!DriverArgs.hasArg(options::OPT_nobuiltininc)) {
    // HIP header includes standard library wrapper headers under clang
    // cuda_wrappers directory. Since these wrapper headers include_next
    // standard C++ headers, whereas libc++ headers include_next other clang
    // headers. The include paths have to follow this order:
    // - wrapper include path
    // - standard C++ include path
    // - other clang include path
    // Since standard C++ and other clang include paths are added in other
    // places after this function, here we only need to make sure wrapper
    // include path is added.
    //
    // ROCm 3.5 does not fully support the wrapper headers. Therefore it needs
    // a workaround.
    SmallString<128> P(D.ResourceDir);
    if (UsesRuntimeWrapper)
      llvm::sys::path::append(P, "include", "cuda_wrappers");
    CC1Args.push_back("-internal-isystem");
    CC1Args.push_back(DriverArgs.MakeArgString(P));
  }

  if (DriverArgs.hasArg(options::OPT_nogpuinc))
    return;

  if (!hasHIPRuntime()) {
    D.Diag(diag::err_drv_no_hip_runtime);
    return;
  }

  CC1Args.push_back("-internal-isystem");
  CC1Args.push_back(DriverArgs.MakeArgString(getIncludePath()));
  if (UsesRuntimeWrapper)
    CC1Args.append({"-include", "__clang_hip_runtime_wrapper.h"});
}

void amdgpu::Linker::ConstructJob(Compilation &C, const JobAction &JA,
                                  const InputInfo &Output,
                                  const InputInfoList &Inputs,
                                  const ArgList &Args,
                                  const char *LinkingOutput) const {

  std::string Linker = getToolChain().GetProgramPath(getShortName());
  ArgStringList CmdArgs;
  addLinkerCompressDebugSectionsOption(getToolChain(), Args, CmdArgs);
  AddLinkerInputs(getToolChain(), Inputs, Args, CmdArgs, JA);
  CmdArgs.push_back("-shared");
  CmdArgs.push_back("-o");
  CmdArgs.push_back(Output.getFilename());
  C.addCommand(std::make_unique<Command>(
      JA, *this, ResponseFileSupport::AtFileCurCP(), Args.MakeArgString(Linker),
      CmdArgs, Inputs, Output));
}

void amdgpu::getAMDGPUTargetFeatures(const Driver &D,
                                     const llvm::Triple &Triple,
                                     const llvm::opt::ArgList &Args,
                                     std::vector<StringRef> &Features) {
  // Add target ID features to -target-feature options. No diagnostics should
  // be emitted here since invalid target ID is diagnosed at other places.
  StringRef TargetID = Args.getLastArgValue(options::OPT_mcpu_EQ);
  if (!TargetID.empty()) {
    llvm::StringMap<bool> FeatureMap;
    auto OptionalGpuArch = parseTargetID(Triple, TargetID, &FeatureMap);
    if (OptionalGpuArch) {
      StringRef GpuArch = OptionalGpuArch.getValue();
      // Iterate through all possible target ID features for the given GPU.
      // If it is mapped to true, add +feature.
      // If it is mapped to false, add -feature.
      // If it is not in the map (default), do not add it
      for (auto &&Feature : getAllPossibleTargetIDFeatures(Triple, GpuArch)) {
        auto Pos = FeatureMap.find(Feature);
        if (Pos == FeatureMap.end())
          continue;
        Features.push_back(Args.MakeArgStringRef(
            (Twine(Pos->second ? "+" : "-") + Feature).str()));
      }
    }
  }

  if (Args.hasFlag(options::OPT_mwavefrontsize64,
                   options::OPT_mno_wavefrontsize64, false))
    Features.push_back("+wavefrontsize64");

  // TODO: Remove during upstreaming target id.
  if (Args.getLastArg(options::OPT_msram_ecc_legacy)) {
    Features.push_back("+sramecc");
  }
  if (Args.getLastArg(options::OPT_mno_sram_ecc_legacy)) {
    Features.push_back("-sramecc");
  }

  handleTargetFeaturesGroup(
    Args, Features, options::OPT_m_amdgpu_Features_Group);
}

/// AMDGPU Toolchain
AMDGPUToolChain::AMDGPUToolChain(const Driver &D, const llvm::Triple &Triple,
                                 const ArgList &Args)
    : Generic_ELF(D, Triple, Args),
      OptionsDefault(
          {{options::OPT_O, "3"}, {options::OPT_cl_std_EQ, "CL1.2"}}) {
  // Check code object version options. Emit warnings for legacy options
  // and errors for the last invalid code object version options.
  // It is done here to avoid repeated warning or error messages for
  // each tool invocation.
  CodeObjectVersion =
    getOrCheckAMDGPUCodeObjectVersion(D, Args, /*Diagnose=*/true);
}

Tool *AMDGPUToolChain::buildLinker() const {
  return new tools::amdgpu::Linker(*this);
}

DerivedArgList *
AMDGPUToolChain::TranslateArgs(const DerivedArgList &Args, StringRef BoundArch,
                               Action::OffloadKind DeviceOffloadKind) const {

  DerivedArgList *DAL =
      Generic_ELF::TranslateArgs(Args, BoundArch, DeviceOffloadKind);

  const OptTable &Opts = getDriver().getOpts();

  if (!DAL)
    DAL = new DerivedArgList(Args.getBaseArgs());

  for (Arg *A : Args) {
    if (!shouldSkipArgument(A))
      DAL->append(A);
  }

  checkTargetID(*DAL);

  if (!Args.getLastArgValue(options::OPT_x).equals("cl"))
    return DAL;

  // Phase 1 (.cl -> .bc)
  if (Args.hasArg(options::OPT_c) && Args.hasArg(options::OPT_emit_llvm)) {
    DAL->AddFlagArg(nullptr, Opts.getOption(getTriple().isArch64Bit()
                                                ? options::OPT_m64
                                                : options::OPT_m32));

    // Have to check OPT_O4, OPT_O0 & OPT_Ofast separately
    // as they defined that way in Options.td
    if (!Args.hasArg(options::OPT_O, options::OPT_O0, options::OPT_O4,
                     options::OPT_Ofast))
      DAL->AddJoinedArg(nullptr, Opts.getOption(options::OPT_O),
                        getOptionDefault(options::OPT_O));
  }

  return DAL;
}

bool AMDGPUToolChain::getDefaultDenormsAreZeroForTarget(
    llvm::AMDGPU::GPUKind Kind) {

  // Assume nothing without a specific target.
  if (Kind == llvm::AMDGPU::GK_NONE)
    return false;

  const unsigned ArchAttr = llvm::AMDGPU::getArchAttrAMDGCN(Kind);

  // Default to enabling f32 denormals by default on subtargets where fma is
  // fast with denormals
  const bool BothDenormAndFMAFast =
      (ArchAttr & llvm::AMDGPU::FEATURE_FAST_FMA_F32) &&
      (ArchAttr & llvm::AMDGPU::FEATURE_FAST_DENORMAL_F32);
  return !BothDenormAndFMAFast;
}

llvm::DenormalMode AMDGPUToolChain::getDefaultDenormalModeForType(
    const llvm::opt::ArgList &DriverArgs, const JobAction &JA,
    const llvm::fltSemantics *FPType) const {
  // Denormals should always be enabled for f16 and f64.
  if (!FPType || FPType != &llvm::APFloat::IEEEsingle())
    return llvm::DenormalMode::getIEEE();

  if (JA.getOffloadingDeviceKind() == Action::OFK_HIP ||
      JA.getOffloadingDeviceKind() == Action::OFK_Cuda) {
    auto Arch = getProcessorFromTargetID(getTriple(), JA.getOffloadingArch());
    auto Kind = llvm::AMDGPU::parseArchAMDGCN(Arch);
    if (FPType && FPType == &llvm::APFloat::IEEEsingle() &&
        DriverArgs.hasFlag(options::OPT_fcuda_flush_denormals_to_zero,
                           options::OPT_fno_cuda_flush_denormals_to_zero,
                           getDefaultDenormsAreZeroForTarget(Kind)))
      return llvm::DenormalMode::getPreserveSign();

    return llvm::DenormalMode::getIEEE();
  }

  const StringRef GpuArch = getGPUArch(DriverArgs);
  auto Kind = llvm::AMDGPU::parseArchAMDGCN(GpuArch);

  // TODO: There are way too many flags that change this. Do we need to check
  // them all?
  bool DAZ = DriverArgs.hasArg(options::OPT_cl_denorms_are_zero) ||
             getDefaultDenormsAreZeroForTarget(Kind);

  // Outputs are flushed to zero (FTZ), preserving sign. Denormal inputs are
  // also implicit treated as zero (DAZ).
  return DAZ ? llvm::DenormalMode::getPreserveSign() :
               llvm::DenormalMode::getIEEE();
}

bool AMDGPUToolChain::isWave64(const llvm::opt::ArgList &DriverArgs,
                               llvm::AMDGPU::GPUKind Kind) {
  const unsigned ArchAttr = llvm::AMDGPU::getArchAttrAMDGCN(Kind);
  bool HasWave32 = (ArchAttr & llvm::AMDGPU::FEATURE_WAVE32);

  return !HasWave32 || DriverArgs.hasFlag(
    options::OPT_mwavefrontsize64, options::OPT_mno_wavefrontsize64, false);
}


/// ROCM Toolchain
ROCMToolChain::ROCMToolChain(const Driver &D, const llvm::Triple &Triple,
                             const ArgList &Args)
    : AMDGPUToolChain(D, Triple, Args) {
  RocmInstallation.detectDeviceLibrary();
}

void AMDGPUToolChain::addClangTargetOptions(
    const llvm::opt::ArgList &DriverArgs,
    llvm::opt::ArgStringList &CC1Args,
    Action::OffloadKind DeviceOffloadingKind) const {
  // Default to "hidden" visibility, as object level linking will not be
  // supported for the foreseeable future.
  if (!DriverArgs.hasArg(options::OPT_fvisibility_EQ,
                         options::OPT_fvisibility_ms_compat)) {
    CC1Args.push_back("-fvisibility");
    CC1Args.push_back("hidden");
    CC1Args.push_back("-fapply-global-visibility-to-externs");
  }
}

StringRef
AMDGPUToolChain::getGPUArch(const llvm::opt::ArgList &DriverArgs) const {
  return getProcessorFromTargetID(
      getTriple(), DriverArgs.getLastArgValue(options::OPT_mcpu_EQ));
}

void AMDGPUToolChain::checkTargetID(
    const llvm::opt::ArgList &DriverArgs) const {
  StringRef TargetID = DriverArgs.getLastArgValue(options::OPT_mcpu_EQ);
  if (TargetID.empty())
    return;

  llvm::StringMap<bool> FeatureMap;
  auto OptionalGpuArch = parseTargetID(getTriple(), TargetID, &FeatureMap);
  if (!OptionalGpuArch) {
    getDriver().Diag(clang::diag::err_drv_bad_target_id) << TargetID;
  }
}

void ROCMToolChain::addClangTargetOptions(
    const llvm::opt::ArgList &DriverArgs, llvm::opt::ArgStringList &CC1Args,
    Action::OffloadKind DeviceOffloadingKind) const {
  AMDGPUToolChain::addClangTargetOptions(DriverArgs, CC1Args,
                                         DeviceOffloadingKind);

  // For the OpenCL case where there is no offload target, accept -nostdlib to
  // disable bitcode linking.
  if (DeviceOffloadingKind == Action::OFK_None &&
      DriverArgs.hasArg(options::OPT_nostdlib))
    return;

  if (DriverArgs.hasArg(options::OPT_nogpulib))
    return;

  if (!RocmInstallation.hasDeviceLibrary()) {
    getDriver().Diag(diag::err_drv_no_rocm_device_lib) << 0;
    return;
  }

  // Get the device name and canonicalize it
  const StringRef GpuArch = getGPUArch(DriverArgs);
  auto Kind = llvm::AMDGPU::parseArchAMDGCN(GpuArch);
  const StringRef CanonArch = llvm::AMDGPU::getArchNameAMDGCN(Kind);
  std::string LibDeviceFile = RocmInstallation.getLibDeviceFile(CanonArch);
  if (LibDeviceFile.empty()) {
    getDriver().Diag(diag::err_drv_no_rocm_device_lib) << 1 << GpuArch;
    return;
  }

  bool Wave64 = isWave64(DriverArgs, Kind);

  // TODO: There are way too many flags that change this. Do we need to check
  // them all?
  bool DAZ = DriverArgs.hasArg(options::OPT_cl_denorms_are_zero) ||
             getDefaultDenormsAreZeroForTarget(Kind);
  bool FiniteOnly = DriverArgs.hasArg(options::OPT_cl_finite_math_only);

  bool UnsafeMathOpt =
      DriverArgs.hasArg(options::OPT_cl_unsafe_math_optimizations);
  bool FastRelaxedMath = DriverArgs.hasArg(options::OPT_cl_fast_relaxed_math);
  bool CorrectSqrt =
      DriverArgs.hasArg(options::OPT_cl_fp32_correctly_rounded_divide_sqrt);

  // Add the OpenCL specific bitcode library.
  llvm::SmallVector<std::string, 12> BCLibs;
  BCLibs.push_back(RocmInstallation.getOpenCLPath().str());

  // Add the generic set of libraries.
  BCLibs.append(RocmInstallation.getCommonBitcodeLibs(
      DriverArgs, LibDeviceFile, Wave64, DAZ, FiniteOnly, UnsafeMathOpt,
      FastRelaxedMath, CorrectSqrt));

  llvm::for_each(BCLibs, [&](StringRef BCFile) {
    CC1Args.push_back("-mlink-builtin-bitcode");
    CC1Args.push_back(DriverArgs.MakeArgString(BCFile));
  });
}

llvm::SmallVector<std::string, 12>
RocmInstallationDetector::getCommonBitcodeLibs(
    const llvm::opt::ArgList &DriverArgs, StringRef LibDeviceFile, bool Wave64,
    bool DAZ, bool FiniteOnly, bool UnsafeMathOpt, bool FastRelaxedMath,
    bool CorrectSqrt) const {

  llvm::SmallVector<std::string, 12> BCLibs;

  auto AddBCLib = [&](StringRef BCFile) { BCLibs.push_back(BCFile.str()); };

  AddBCLib(getOCMLPath());
  AddBCLib(getOCKLPath());
  AddBCLib(getDenormalsAreZeroPath(DAZ));
  AddBCLib(getUnsafeMathPath(UnsafeMathOpt || FastRelaxedMath));
  AddBCLib(getFiniteOnlyPath(FiniteOnly || FastRelaxedMath));
  AddBCLib(getCorrectlyRoundedSqrtPath(CorrectSqrt));
  AddBCLib(getWavefrontSize64Path(Wave64));
  AddBCLib(LibDeviceFile);

  return BCLibs;
}

bool AMDGPUToolChain::shouldSkipArgument(const llvm::opt::Arg *A) const {
  Option O = A->getOption();
  if (O.matches(options::OPT_fPIE) || O.matches(options::OPT_fpie))
    return true;
  return false;
}<|MERGE_RESOLUTION|>--- conflicted
+++ resolved
@@ -222,10 +222,10 @@
     }
 
     // Some versions of the rocm llvm package install to /opt/rocm/llvm/bin
+    if (ParentName == "llvm")
+      ParentDir = llvm::sys::path::parent_path(ParentDir);
     // Some versions of the aomp package install to /opt/rocm/aomp/bin
-    if (ParentName == "llvm" || ParentName.startswith("aomp"))
-      ParentDir = llvm::sys::path::parent_path(ParentDir);
-
+    // and it seems ParentDir is already pointing to correct place.
     return Candidate(ParentDir.str(), /*StrictChecking=*/true);
   };
 
@@ -245,19 +245,10 @@
   ROCmSearchDirs.emplace_back(D.ResourceDir,
                               /*StrictChecking=*/true);
 
-<<<<<<< HEAD
-  Candidates.emplace_back(D.SysRoot + "/opt/rocm", /*StrictChecking=*/true);
-  if (ParentName.startswith("aomp")) {
-    // Some versions of the aomp package install to /opt/rocm/aomp/bin
-    Candidates.emplace_back(ParentDir.str());
-  }
-  return Candidates;
-=======
   ROCmSearchDirs.emplace_back(D.SysRoot + "/opt/rocm",
                               /*StrictChecking=*/true);
   DoPrintROCmSearchDirs();
   return ROCmSearchDirs;
->>>>>>> aa0c571a
 }
 
 RocmInstallationDetector::RocmInstallationDetector(
