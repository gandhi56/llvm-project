--- conflicted
+++ resolved
@@ -9366,7 +9366,6 @@
           A->render(Args, LinkerArgs);
       }
 
-<<<<<<< HEAD
       if (isAMDGPU && !C.getDriver().IsFlangMode()) {
         StringRef OOpt;
         if (const Arg *A = Args.getLastArg(options::OPT_O_Group)) {
@@ -9388,13 +9387,12 @@
               "--lto-newpm-passes=default-post-link<O" + OOpt + ">"));
         }
       }
-=======
+
       // If the user explicitly requested it via `--offload-arch` we should
       // extract it from any static libraries if present.
       for (StringRef Arg : ToolChainArgs.getAllArgValues(OPT_offload_arch_EQ))
         CmdArgs.emplace_back(Args.MakeArgString("--should-extract=" + Arg));
 
->>>>>>> aec3016b
       // If this is OpenMP the device linker will need `-lompdevice`.
       if (Kind == Action::OFK_OpenMP && !Args.hasArg(OPT_no_offloadlib) &&
           (TC->getTriple().isAMDGPU() || TC->getTriple().isNVPTX()))
