--- conflicted
+++ resolved
@@ -5505,15 +5505,11 @@
       CmdArgs.push_back("-emit-llvm-uselists");
 
     if (IsUsingLTO) {
-<<<<<<< HEAD
-      if (IsDeviceOffloadAction && !JA.isDeviceOffloading(Action::OFK_OpenMP) && !Triple.isAMDGPU()) {
-=======
       if (IsDeviceOffloadAction && !JA.isDeviceOffloading(Action::OFK_OpenMP) &&
           !Args.hasFlag(options::OPT_offload_new_driver,
                         options::OPT_no_offload_new_driver,
                         C.isOffloadingHostKind(Action::OFK_Cuda)) &&
           !Triple.isAMDGPU()) {
->>>>>>> 833a1748
         D.Diag(diag::err_drv_unsupported_opt_for_target)
             << Args.getLastArg(options::OPT_foffload_lto,
                                options::OPT_foffload_lto_EQ)
