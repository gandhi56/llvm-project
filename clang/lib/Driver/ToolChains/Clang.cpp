//===-- Clang.cpp - Clang+LLVM ToolChain Implementations --------*- C++ -*-===//
//
// Part of the LLVM Project, under the Apache License v2.0 with LLVM Exceptions.
// See https://llvm.org/LICENSE.txt for license information.
// SPDX-License-Identifier: Apache-2.0 WITH LLVM-exception
//
//===----------------------------------------------------------------------===//
#include "Clang.h"
#include "AMDGPU.h"
#include "AMDGPUOpenMP.h"
#include "Arch/AArch64.h"
#include "Arch/ARM.h"
#include "Arch/CSKY.h"
#include "Arch/LoongArch.h"
#include "Arch/M68k.h"
#include "Arch/Mips.h"
#include "Arch/PPC.h"
#include "Arch/RISCV.h"
#include "Arch/Sparc.h"
#include "Arch/SystemZ.h"
#include "Arch/VE.h"
#include "Arch/X86.h"
#include "CommonArgs.h"
#include "Hexagon.h"
#include "MSP430.h"
#include "PS4CPU.h"
#include "SYCL.h"
#include "clang/Basic/CLWarnings.h"
#include "clang/Basic/CharInfo.h"
#include "clang/Basic/CodeGenOptions.h"
#include "clang/Basic/HeaderInclude.h"
#include "clang/Basic/LangOptions.h"
#include "clang/Basic/MakeSupport.h"
#include "clang/Basic/ObjCRuntime.h"
#include "clang/Basic/TargetID.h"
#include "clang/Basic/Version.h"
#include "clang/Config/config.h"
#include "clang/Driver/Action.h"
#include "clang/Driver/Distro.h"
#include "clang/Driver/DriverDiagnostic.h"
#include "clang/Driver/InputInfo.h"
#include "clang/Driver/Options.h"
#include "clang/Driver/SanitizerArgs.h"
#include "clang/Driver/Types.h"
#include "clang/Driver/XRayArgs.h"
#include "llvm/ADT/ScopeExit.h"
#include "llvm/ADT/SmallSet.h"
#include "llvm/ADT/StringExtras.h"
#include "llvm/BinaryFormat/Magic.h"
#include "llvm/Config/llvm-config.h"
#include "llvm/Frontend/Debug/Options.h"
#include "llvm/Object/ObjectFile.h"
#include "llvm/Option/ArgList.h"
#include "llvm/Support/CodeGen.h"
#include "llvm/Support/Compiler.h"
#include "llvm/Support/Compression.h"
#include "llvm/Support/Error.h"
#include "llvm/Support/FileSystem.h"
#include "llvm/Support/Path.h"
#include "llvm/Support/Process.h"
#include "llvm/Support/YAMLParser.h"
#include "llvm/TargetParser/AArch64TargetParser.h"
#include "llvm/TargetParser/ARMTargetParserCommon.h"
#include "llvm/TargetParser/Host.h"
#include "llvm/TargetParser/LoongArchTargetParser.h"
#include "llvm/TargetParser/PPCTargetParser.h"
#include "llvm/TargetParser/RISCVISAInfo.h"
#include "llvm/TargetParser/RISCVTargetParser.h"
#include <cctype>

using namespace clang::driver;
using namespace clang::driver::tools;
using namespace clang;
using namespace llvm::opt;

static void CheckPreprocessingOptions(const Driver &D, const ArgList &Args) {
  if (Arg *A = Args.getLastArg(clang::driver::options::OPT_C, options::OPT_CC,
                               options::OPT_fminimize_whitespace,
                               options::OPT_fno_minimize_whitespace,
                               options::OPT_fkeep_system_includes,
                               options::OPT_fno_keep_system_includes)) {
    if (!Args.hasArg(options::OPT_E) && !Args.hasArg(options::OPT__SLASH_P) &&
        !Args.hasArg(options::OPT__SLASH_EP) && !D.CCCIsCPP()) {
      D.Diag(clang::diag::err_drv_argument_only_allowed_with)
          << A->getBaseArg().getAsString(Args)
          << (D.IsCLMode() ? "/E, /P or /EP" : "-E");
    }
  }
}

static void CheckCodeGenerationOptions(const Driver &D, const ArgList &Args) {
  // In gcc, only ARM checks this, but it seems reasonable to check universally.
  if (Args.hasArg(options::OPT_static))
    if (const Arg *A =
            Args.getLastArg(options::OPT_dynamic, options::OPT_mdynamic_no_pic))
      D.Diag(diag::err_drv_argument_not_allowed_with) << A->getAsString(Args)
                                                      << "-static";
}

/// Apply \a Work on the current tool chain \a RegularToolChain and any other
/// offloading tool chain that is associated with the current action \a JA.
static void
forAllAssociatedToolChains(Compilation &C, const JobAction &JA,
                           const ToolChain &RegularToolChain,
                           llvm::function_ref<void(const ToolChain &)> Work) {
  // Apply Work on the current/regular tool chain.
  Work(RegularToolChain);

  // Apply Work on all the offloading tool chains associated with the current
  // action.
  if (JA.isHostOffloading(Action::OFK_Cuda))
    Work(*C.getSingleOffloadToolChain<Action::OFK_Cuda>());
  else if (JA.isDeviceOffloading(Action::OFK_Cuda))
    Work(*C.getSingleOffloadToolChain<Action::OFK_Host>());
  else if (JA.isHostOffloading(Action::OFK_HIP))
    Work(*C.getSingleOffloadToolChain<Action::OFK_HIP>());
  else if (JA.isDeviceOffloading(Action::OFK_HIP))
    Work(*C.getSingleOffloadToolChain<Action::OFK_Host>());

  if (JA.isHostOffloading(Action::OFK_OpenMP)) {
    auto TCs = C.getOffloadToolChains<Action::OFK_OpenMP>();
    for (auto II = TCs.first, IE = TCs.second; II != IE; ++II)
      Work(*II->second);
  } else if (JA.isDeviceOffloading(Action::OFK_OpenMP))
    Work(*C.getSingleOffloadToolChain<Action::OFK_Host>());

  if (JA.isHostOffloading(Action::OFK_SYCL)) {
    auto TCs = C.getOffloadToolChains<Action::OFK_SYCL>();
    for (auto II = TCs.first, IE = TCs.second; II != IE; ++II)
      Work(*II->second);
  } else if (JA.isDeviceOffloading(Action::OFK_SYCL))
    Work(*C.getSingleOffloadToolChain<Action::OFK_Host>());

  //
  // TODO: Add support for other offloading programming models here.
  //
}

/// This is a helper function for validating the optional refinement step
/// parameter in reciprocal argument strings. Return false if there is an error
/// parsing the refinement step. Otherwise, return true and set the Position
/// of the refinement step in the input string.
static bool getRefinementStep(StringRef In, const Driver &D,
                              const Arg &A, size_t &Position) {
  const char RefinementStepToken = ':';
  Position = In.find(RefinementStepToken);
  if (Position != StringRef::npos) {
    StringRef Option = A.getOption().getName();
    StringRef RefStep = In.substr(Position + 1);
    // Allow exactly one numeric character for the additional refinement
    // step parameter. This is reasonable for all currently-supported
    // operations and architectures because we would expect that a larger value
    // of refinement steps would cause the estimate "optimization" to
    // under-perform the native operation. Also, if the estimate does not
    // converge quickly, it probably will not ever converge, so further
    // refinement steps will not produce a better answer.
    if (RefStep.size() != 1) {
      D.Diag(diag::err_drv_invalid_value) << Option << RefStep;
      return false;
    }
    char RefStepChar = RefStep[0];
    if (RefStepChar < '0' || RefStepChar > '9') {
      D.Diag(diag::err_drv_invalid_value) << Option << RefStep;
      return false;
    }
  }
  return true;
}

/// The -mrecip flag requires processing of many optional parameters.
static void ParseMRecip(const Driver &D, const ArgList &Args,
                        ArgStringList &OutStrings) {
  StringRef DisabledPrefixIn = "!";
  StringRef DisabledPrefixOut = "!";
  StringRef EnabledPrefixOut = "";
  StringRef Out = "-mrecip=";

  Arg *A = Args.getLastArg(options::OPT_mrecip, options::OPT_mrecip_EQ);
  if (!A)
    return;

  unsigned NumOptions = A->getNumValues();
  if (NumOptions == 0) {
    // No option is the same as "all".
    OutStrings.push_back(Args.MakeArgString(Out + "all"));
    return;
  }

  // Pass through "all", "none", or "default" with an optional refinement step.
  if (NumOptions == 1) {
    StringRef Val = A->getValue(0);
    size_t RefStepLoc;
    if (!getRefinementStep(Val, D, *A, RefStepLoc))
      return;
    StringRef ValBase = Val.slice(0, RefStepLoc);
    if (ValBase == "all" || ValBase == "none" || ValBase == "default") {
      OutStrings.push_back(Args.MakeArgString(Out + Val));
      return;
    }
  }

  // Each reciprocal type may be enabled or disabled individually.
  // Check each input value for validity, concatenate them all back together,
  // and pass through.

  llvm::StringMap<bool> OptionStrings;
  OptionStrings.insert(std::make_pair("divd", false));
  OptionStrings.insert(std::make_pair("divf", false));
  OptionStrings.insert(std::make_pair("divh", false));
  OptionStrings.insert(std::make_pair("vec-divd", false));
  OptionStrings.insert(std::make_pair("vec-divf", false));
  OptionStrings.insert(std::make_pair("vec-divh", false));
  OptionStrings.insert(std::make_pair("sqrtd", false));
  OptionStrings.insert(std::make_pair("sqrtf", false));
  OptionStrings.insert(std::make_pair("sqrth", false));
  OptionStrings.insert(std::make_pair("vec-sqrtd", false));
  OptionStrings.insert(std::make_pair("vec-sqrtf", false));
  OptionStrings.insert(std::make_pair("vec-sqrth", false));

  for (unsigned i = 0; i != NumOptions; ++i) {
    StringRef Val = A->getValue(i);

    bool IsDisabled = Val.starts_with(DisabledPrefixIn);
    // Ignore the disablement token for string matching.
    if (IsDisabled)
      Val = Val.substr(1);

    size_t RefStep;
    if (!getRefinementStep(Val, D, *A, RefStep))
      return;

    StringRef ValBase = Val.slice(0, RefStep);
    llvm::StringMap<bool>::iterator OptionIter = OptionStrings.find(ValBase);
    if (OptionIter == OptionStrings.end()) {
      // Try again specifying float suffix.
      OptionIter = OptionStrings.find(ValBase.str() + 'f');
      if (OptionIter == OptionStrings.end()) {
        // The input name did not match any known option string.
        D.Diag(diag::err_drv_unknown_argument) << Val;
        return;
      }
      // The option was specified without a half or float or double suffix.
      // Make sure that the double or half entry was not already specified.
      // The float entry will be checked below.
      if (OptionStrings[ValBase.str() + 'd'] ||
          OptionStrings[ValBase.str() + 'h']) {
        D.Diag(diag::err_drv_invalid_value) << A->getOption().getName() << Val;
        return;
      }
    }

    if (OptionIter->second == true) {
      // Duplicate option specified.
      D.Diag(diag::err_drv_invalid_value) << A->getOption().getName() << Val;
      return;
    }

    // Mark the matched option as found. Do not allow duplicate specifiers.
    OptionIter->second = true;

    // If the precision was not specified, also mark the double and half entry
    // as found.
    if (ValBase.back() != 'f' && ValBase.back() != 'd' && ValBase.back() != 'h') {
      OptionStrings[ValBase.str() + 'd'] = true;
      OptionStrings[ValBase.str() + 'h'] = true;
    }

    // Build the output string.
    StringRef Prefix = IsDisabled ? DisabledPrefixOut : EnabledPrefixOut;
    Out = Args.MakeArgString(Out + Prefix + Val);
    if (i != NumOptions - 1)
      Out = Args.MakeArgString(Out + ",");
  }

  OutStrings.push_back(Args.MakeArgString(Out));
}

/// The -mprefer-vector-width option accepts either a positive integer
/// or the string "none".
static void ParseMPreferVectorWidth(const Driver &D, const ArgList &Args,
                                    ArgStringList &CmdArgs) {
  Arg *A = Args.getLastArg(options::OPT_mprefer_vector_width_EQ);
  if (!A)
    return;

  StringRef Value = A->getValue();
  if (Value == "none") {
    CmdArgs.push_back("-mprefer-vector-width=none");
  } else {
    unsigned Width;
    if (Value.getAsInteger(10, Width)) {
      D.Diag(diag::err_drv_invalid_value) << A->getOption().getName() << Value;
      return;
    }
    CmdArgs.push_back(Args.MakeArgString("-mprefer-vector-width=" + Value));
  }
}

static bool
shouldUseExceptionTablesForObjCExceptions(const ObjCRuntime &runtime,
                                          const llvm::Triple &Triple) {
  // We use the zero-cost exception tables for Objective-C if the non-fragile
  // ABI is enabled or when compiling for x86_64 and ARM on Snow Leopard and
  // later.
  if (runtime.isNonFragile())
    return true;

  if (!Triple.isMacOSX())
    return false;

  return (!Triple.isMacOSXVersionLT(10, 5) &&
          (Triple.getArch() == llvm::Triple::x86_64 ||
           Triple.getArch() == llvm::Triple::arm));
}

/// Adds exception related arguments to the driver command arguments. There's a
/// main flag, -fexceptions and also language specific flags to enable/disable
/// C++ and Objective-C exceptions. This makes it possible to for example
/// disable C++ exceptions but enable Objective-C exceptions.
static bool addExceptionArgs(const ArgList &Args, types::ID InputType,
                             const ToolChain &TC, bool KernelOrKext,
                             const ObjCRuntime &objcRuntime,
                             ArgStringList &CmdArgs) {
  const llvm::Triple &Triple = TC.getTriple();

  if (KernelOrKext) {
    // -mkernel and -fapple-kext imply no exceptions, so claim exception related
    // arguments now to avoid warnings about unused arguments.
    Args.ClaimAllArgs(options::OPT_fexceptions);
    Args.ClaimAllArgs(options::OPT_fno_exceptions);
    Args.ClaimAllArgs(options::OPT_fobjc_exceptions);
    Args.ClaimAllArgs(options::OPT_fno_objc_exceptions);
    Args.ClaimAllArgs(options::OPT_fcxx_exceptions);
    Args.ClaimAllArgs(options::OPT_fno_cxx_exceptions);
    Args.ClaimAllArgs(options::OPT_fasync_exceptions);
    Args.ClaimAllArgs(options::OPT_fno_async_exceptions);
    return false;
  }

  // See if the user explicitly enabled exceptions.
  bool EH = Args.hasFlag(options::OPT_fexceptions, options::OPT_fno_exceptions,
                         false);

  // Async exceptions are Windows MSVC only.
  if (Triple.isWindowsMSVCEnvironment()) {
    bool EHa = Args.hasFlag(options::OPT_fasync_exceptions,
                            options::OPT_fno_async_exceptions, false);
    if (EHa) {
      CmdArgs.push_back("-fasync-exceptions");
      EH = true;
    }
  }

  // Obj-C exceptions are enabled by default, regardless of -fexceptions. This
  // is not necessarily sensible, but follows GCC.
  if (types::isObjC(InputType) &&
      Args.hasFlag(options::OPT_fobjc_exceptions,
                   options::OPT_fno_objc_exceptions, true)) {
    CmdArgs.push_back("-fobjc-exceptions");

    EH |= shouldUseExceptionTablesForObjCExceptions(objcRuntime, Triple);
  }

  if (types::isCXX(InputType)) {
    // Disable C++ EH by default on XCore and PS4/PS5.
    bool CXXExceptionsEnabled = Triple.getArch() != llvm::Triple::xcore &&
                                !Triple.isPS() && !Triple.isDriverKit();
    Arg *ExceptionArg = Args.getLastArg(
        options::OPT_fcxx_exceptions, options::OPT_fno_cxx_exceptions,
        options::OPT_fexceptions, options::OPT_fno_exceptions);
    if (ExceptionArg)
      CXXExceptionsEnabled =
          ExceptionArg->getOption().matches(options::OPT_fcxx_exceptions) ||
          ExceptionArg->getOption().matches(options::OPT_fexceptions);

    if (CXXExceptionsEnabled) {
      CmdArgs.push_back("-fcxx-exceptions");

      EH = true;
    }
  }

  // OPT_fignore_exceptions means exception could still be thrown,
  // but no clean up or catch would happen in current module.
  // So we do not set EH to false.
  Args.AddLastArg(CmdArgs, options::OPT_fignore_exceptions);

  Args.addOptInFlag(CmdArgs, options::OPT_fassume_nothrow_exception_dtor,
                    options::OPT_fno_assume_nothrow_exception_dtor);

  if (EH)
    CmdArgs.push_back("-fexceptions");
  return EH;
}

static bool ShouldEnableAutolink(const ArgList &Args, const ToolChain &TC,
                                 const JobAction &JA) {
  bool Default = true;
  if (TC.getTriple().isOSDarwin()) {
    // The native darwin assembler doesn't support the linker_option directives,
    // so we disable them if we think the .s file will be passed to it.
    Default = TC.useIntegratedAs();
  }
  // The linker_option directives are intended for host compilation.
  if (JA.isDeviceOffloading(Action::OFK_Cuda) ||
      JA.isDeviceOffloading(Action::OFK_HIP))
    Default = false;
  return Args.hasFlag(options::OPT_fautolink, options::OPT_fno_autolink,
                      Default);
}

/// Add a CC1 option to specify the debug compilation directory.
static const char *addDebugCompDirArg(const ArgList &Args,
                                      ArgStringList &CmdArgs,
                                      const llvm::vfs::FileSystem &VFS) {
  if (Arg *A = Args.getLastArg(options::OPT_ffile_compilation_dir_EQ,
                               options::OPT_fdebug_compilation_dir_EQ)) {
    if (A->getOption().matches(options::OPT_ffile_compilation_dir_EQ))
      CmdArgs.push_back(Args.MakeArgString(Twine("-fdebug-compilation-dir=") +
                                           A->getValue()));
    else
      A->render(Args, CmdArgs);
  } else if (llvm::ErrorOr<std::string> CWD =
                 VFS.getCurrentWorkingDirectory()) {
    CmdArgs.push_back(Args.MakeArgString("-fdebug-compilation-dir=" + *CWD));
  }
  StringRef Path(CmdArgs.back());
  return Path.substr(Path.find('=') + 1).data();
}

static void addDebugObjectName(const ArgList &Args, ArgStringList &CmdArgs,
                               const char *DebugCompilationDir,
                               const char *OutputFileName) {
  // No need to generate a value for -object-file-name if it was provided.
  for (auto *Arg : Args.filtered(options::OPT_Xclang))
    if (StringRef(Arg->getValue()).starts_with("-object-file-name"))
      return;

  if (Args.hasArg(options::OPT_object_file_name_EQ))
    return;

  SmallString<128> ObjFileNameForDebug(OutputFileName);
  if (ObjFileNameForDebug != "-" &&
      !llvm::sys::path::is_absolute(ObjFileNameForDebug) &&
      (!DebugCompilationDir ||
       llvm::sys::path::is_absolute(DebugCompilationDir))) {
    // Make the path absolute in the debug infos like MSVC does.
    llvm::sys::fs::make_absolute(ObjFileNameForDebug);
  }
  // If the object file name is a relative path, then always use Windows
  // backslash style as -object-file-name is used for embedding object file path
  // in codeview and it can only be generated when targeting on Windows.
  // Otherwise, just use native absolute path.
  llvm::sys::path::Style Style =
      llvm::sys::path::is_absolute(ObjFileNameForDebug)
          ? llvm::sys::path::Style::native
          : llvm::sys::path::Style::windows_backslash;
  llvm::sys::path::remove_dots(ObjFileNameForDebug, /*remove_dot_dot=*/true,
                               Style);
  CmdArgs.push_back(
      Args.MakeArgString(Twine("-object-file-name=") + ObjFileNameForDebug));
}

/// Add a CC1 and CC1AS option to specify the debug file path prefix map.
static void addDebugPrefixMapArg(const Driver &D, const ToolChain &TC,
                                 const ArgList &Args, ArgStringList &CmdArgs) {
  auto AddOneArg = [&](StringRef Map, StringRef Name) {
    if (!Map.contains('='))
      D.Diag(diag::err_drv_invalid_argument_to_option) << Map << Name;
    else
      CmdArgs.push_back(Args.MakeArgString("-fdebug-prefix-map=" + Map));
  };

  for (const Arg *A : Args.filtered(options::OPT_ffile_prefix_map_EQ,
                                    options::OPT_fdebug_prefix_map_EQ)) {
    AddOneArg(A->getValue(), A->getOption().getName());
    A->claim();
  }
  std::string GlobalRemapEntry = TC.GetGlobalDebugPathRemapping();
  if (GlobalRemapEntry.empty())
    return;
  AddOneArg(GlobalRemapEntry, "environment");
}

/// Add a CC1 and CC1AS option to specify the macro file path prefix map.
static void addMacroPrefixMapArg(const Driver &D, const ArgList &Args,
                                 ArgStringList &CmdArgs) {
  for (const Arg *A : Args.filtered(options::OPT_ffile_prefix_map_EQ,
                                    options::OPT_fmacro_prefix_map_EQ)) {
    StringRef Map = A->getValue();
    if (!Map.contains('='))
      D.Diag(diag::err_drv_invalid_argument_to_option)
          << Map << A->getOption().getName();
    else
      CmdArgs.push_back(Args.MakeArgString("-fmacro-prefix-map=" + Map));
    A->claim();
  }
}

/// Add a CC1 and CC1AS option to specify the coverage file path prefix map.
static void addCoveragePrefixMapArg(const Driver &D, const ArgList &Args,
                                   ArgStringList &CmdArgs) {
  for (const Arg *A : Args.filtered(options::OPT_ffile_prefix_map_EQ,
                                    options::OPT_fcoverage_prefix_map_EQ)) {
    StringRef Map = A->getValue();
    if (!Map.contains('='))
      D.Diag(diag::err_drv_invalid_argument_to_option)
          << Map << A->getOption().getName();
    else
      CmdArgs.push_back(Args.MakeArgString("-fcoverage-prefix-map=" + Map));
    A->claim();
  }
}

/// Is -Ofast used?
bool clang::driver::isOFastUsed(const ArgList &Args) {
  if (Arg *A = Args.getLastArg(options::OPT_O_Group))
    if (A->getOption().matches(options::OPT_Ofast))
      return true;
  return false;
}

/// Is -fopenmp-target-fast or -Ofast used
bool clang::driver::isTargetFastUsed(const ArgList &Args) {
  return Args.hasFlag(options::OPT_fopenmp_target_fast,
                      options::OPT_fno_openmp_target_fast, isOFastUsed(Args));
}

/// Ignore possibility of environment variables if either
/// -fopenmp-target-fast or -Ofast is used.
bool clang::driver::shouldIgnoreEnvVars(const ArgList &Args) {
  if (Args.hasFlag(options::OPT_fno_openmp_target_fast,
                   options::OPT_fopenmp_target_fast, false))
    return false;

  if (isTargetFastUsed(Args))
    return true;

  return false;
}

/// Add -x lang to \p CmdArgs for \p Input.
static void addDashXForInput(const ArgList &Args, const InputInfo &Input,
                             ArgStringList &CmdArgs) {
  // When using -verify-pch, we don't want to provide the type
  // 'precompiled-header' if it was inferred from the file extension
  if (Args.hasArg(options::OPT_verify_pch) && Input.getType() == types::TY_PCH)
    return;

  CmdArgs.push_back("-x");
  if (Args.hasArg(options::OPT_rewrite_objc))
    CmdArgs.push_back(types::getTypeName(types::TY_PP_ObjCXX));
  else {
    // Map the driver type to the frontend type. This is mostly an identity
    // mapping, except that the distinction between module interface units
    // and other source files does not exist at the frontend layer.
    const char *ClangType;
    switch (Input.getType()) {
    case types::TY_CXXModule:
      ClangType = "c++";
      break;
    case types::TY_PP_CXXModule:
      ClangType = "c++-cpp-output";
      break;
    default:
      ClangType = types::getTypeName(Input.getType());
      break;
    }
    CmdArgs.push_back(ClangType);
  }
}

static void addPGOAndCoverageFlags(const ToolChain &TC, Compilation &C,
                                   const JobAction &JA, const InputInfo &Output,
                                   const ArgList &Args, SanitizerArgs &SanArgs,
                                   ArgStringList &CmdArgs) {
  const Driver &D = TC.getDriver();
  const llvm::Triple &T = TC.getTriple();
  auto *PGOGenerateArg = Args.getLastArg(options::OPT_fprofile_generate,
                                         options::OPT_fprofile_generate_EQ,
                                         options::OPT_fno_profile_generate);
  if (PGOGenerateArg &&
      PGOGenerateArg->getOption().matches(options::OPT_fno_profile_generate))
    PGOGenerateArg = nullptr;

  auto *CSPGOGenerateArg = getLastCSProfileGenerateArg(Args);

  auto *ProfileGenerateArg = Args.getLastArg(
      options::OPT_fprofile_instr_generate,
      options::OPT_fprofile_instr_generate_EQ,
      options::OPT_fno_profile_instr_generate);
  if (ProfileGenerateArg &&
      ProfileGenerateArg->getOption().matches(
          options::OPT_fno_profile_instr_generate))
    ProfileGenerateArg = nullptr;

  if (PGOGenerateArg && ProfileGenerateArg)
    D.Diag(diag::err_drv_argument_not_allowed_with)
        << PGOGenerateArg->getSpelling() << ProfileGenerateArg->getSpelling();

  auto *ProfileUseArg = getLastProfileUseArg(Args);

  if (PGOGenerateArg && ProfileUseArg)
    D.Diag(diag::err_drv_argument_not_allowed_with)
        << ProfileUseArg->getSpelling() << PGOGenerateArg->getSpelling();

  if (ProfileGenerateArg && ProfileUseArg)
    D.Diag(diag::err_drv_argument_not_allowed_with)
        << ProfileGenerateArg->getSpelling() << ProfileUseArg->getSpelling();

  if (CSPGOGenerateArg && PGOGenerateArg) {
    D.Diag(diag::err_drv_argument_not_allowed_with)
        << CSPGOGenerateArg->getSpelling() << PGOGenerateArg->getSpelling();
    PGOGenerateArg = nullptr;
  }

  if (TC.getTriple().isOSAIX()) {
    if (Arg *ProfileSampleUseArg = getLastProfileSampleUseArg(Args))
      D.Diag(diag::err_drv_unsupported_opt_for_target)
          << ProfileSampleUseArg->getSpelling() << TC.getTriple().str();
  }

  if (ProfileGenerateArg) {
    if (ProfileGenerateArg->getOption().matches(
            options::OPT_fprofile_instr_generate_EQ))
      CmdArgs.push_back(Args.MakeArgString(Twine("-fprofile-instrument-path=") +
                                           ProfileGenerateArg->getValue()));
    // The default is to use Clang Instrumentation.
    CmdArgs.push_back("-fprofile-instrument=clang");
    if (TC.getTriple().isWindowsMSVCEnvironment() &&
        Args.hasFlag(options::OPT_frtlib_defaultlib,
                     options::OPT_fno_rtlib_defaultlib, true)) {
      // Add dependent lib for clang_rt.profile
      CmdArgs.push_back(Args.MakeArgString(
          "--dependent-lib=" + TC.getCompilerRTBasename(Args, "profile")));
    }
  }

  if (auto *ColdFuncCoverageArg = Args.getLastArg(
          options::OPT_fprofile_generate_cold_function_coverage,
          options::OPT_fprofile_generate_cold_function_coverage_EQ)) {
    SmallString<128> Path(
        ColdFuncCoverageArg->getOption().matches(
            options::OPT_fprofile_generate_cold_function_coverage_EQ)
            ? ColdFuncCoverageArg->getValue()
            : "");
    llvm::sys::path::append(Path, "default_%m.profraw");
    // FIXME: Idealy the file path should be passed through
    // `-fprofile-instrument-path=`(InstrProfileOutput), however, this field is
    // shared with other profile use path(see PGOOptions), we need to refactor
    // PGOOptions to make it work.
    CmdArgs.push_back("-mllvm");
    CmdArgs.push_back(Args.MakeArgString(
        Twine("--instrument-cold-function-only-path=") + Path));
    CmdArgs.push_back("-mllvm");
    CmdArgs.push_back("--pgo-instrument-cold-function-only");
    CmdArgs.push_back("-mllvm");
    CmdArgs.push_back("--pgo-function-entry-coverage");
  }

  if (auto *A = Args.getLastArg(options::OPT_ftemporal_profile)) {
    if (!PGOGenerateArg && !CSPGOGenerateArg)
      D.Diag(clang::diag::err_drv_argument_only_allowed_with)
          << A->getSpelling() << "-fprofile-generate or -fcs-profile-generate";
    CmdArgs.push_back("-mllvm");
    CmdArgs.push_back("--pgo-temporal-instrumentation");
  }

  Arg *PGOGenArg = nullptr;
  if (PGOGenerateArg) {
    assert(!CSPGOGenerateArg);
    PGOGenArg = PGOGenerateArg;
    CmdArgs.push_back("-fprofile-instrument=llvm");
  }
  if (CSPGOGenerateArg) {
    assert(!PGOGenerateArg);
    PGOGenArg = CSPGOGenerateArg;
    CmdArgs.push_back("-fprofile-instrument=csllvm");
  }
  if (PGOGenArg) {
    if (TC.getTriple().isWindowsMSVCEnvironment() &&
        Args.hasFlag(options::OPT_frtlib_defaultlib,
                     options::OPT_fno_rtlib_defaultlib, true)) {
      // Add dependent lib for clang_rt.profile
      CmdArgs.push_back(Args.MakeArgString(
          "--dependent-lib=" + TC.getCompilerRTBasename(Args, "profile")));
    }
    if (PGOGenArg->getOption().matches(
            PGOGenerateArg ? options::OPT_fprofile_generate_EQ
                           : options::OPT_fcs_profile_generate_EQ)) {
      SmallString<128> Path(PGOGenArg->getValue());
      llvm::sys::path::append(Path, "default_%m.profraw");
      CmdArgs.push_back(
          Args.MakeArgString(Twine("-fprofile-instrument-path=") + Path));
    }
  }

  if (ProfileUseArg) {
    if (ProfileUseArg->getOption().matches(options::OPT_fprofile_instr_use_EQ))
      CmdArgs.push_back(Args.MakeArgString(
          Twine("-fprofile-instrument-use-path=") + ProfileUseArg->getValue()));
    else if ((ProfileUseArg->getOption().matches(
                  options::OPT_fprofile_use_EQ) ||
              ProfileUseArg->getOption().matches(
                  options::OPT_fprofile_instr_use))) {
      SmallString<128> Path(
          ProfileUseArg->getNumValues() == 0 ? "" : ProfileUseArg->getValue());
      if (Path.empty() || llvm::sys::fs::is_directory(Path))
        llvm::sys::path::append(Path, "default.profdata");
      CmdArgs.push_back(
          Args.MakeArgString(Twine("-fprofile-instrument-use-path=") + Path));
    }
  }

  bool EmitCovNotes = Args.hasFlag(options::OPT_ftest_coverage,
                                   options::OPT_fno_test_coverage, false) ||
                      Args.hasArg(options::OPT_coverage);
  bool EmitCovData = TC.needsGCovInstrumentation(Args);

  if (Args.hasFlag(options::OPT_fcoverage_mapping,
                   options::OPT_fno_coverage_mapping, false)) {
    if (!ProfileGenerateArg)
      D.Diag(clang::diag::err_drv_argument_only_allowed_with)
          << "-fcoverage-mapping"
          << "-fprofile-instr-generate";

    CmdArgs.push_back("-fcoverage-mapping");
  }

  if (Args.hasFlag(options::OPT_fmcdc_coverage, options::OPT_fno_mcdc_coverage,
                   false)) {
    if (!Args.hasFlag(options::OPT_fcoverage_mapping,
                      options::OPT_fno_coverage_mapping, false))
      D.Diag(clang::diag::err_drv_argument_only_allowed_with)
          << "-fcoverage-mcdc"
          << "-fcoverage-mapping";

    CmdArgs.push_back("-fcoverage-mcdc");
  }

  if (Arg *A = Args.getLastArg(options::OPT_ffile_compilation_dir_EQ,
                               options::OPT_fcoverage_compilation_dir_EQ)) {
    if (A->getOption().matches(options::OPT_ffile_compilation_dir_EQ))
      CmdArgs.push_back(Args.MakeArgString(
          Twine("-fcoverage-compilation-dir=") + A->getValue()));
    else
      A->render(Args, CmdArgs);
  } else if (llvm::ErrorOr<std::string> CWD =
                 D.getVFS().getCurrentWorkingDirectory()) {
    CmdArgs.push_back(Args.MakeArgString("-fcoverage-compilation-dir=" + *CWD));
  }

  if (Args.hasArg(options::OPT_fprofile_exclude_files_EQ)) {
    auto *Arg = Args.getLastArg(options::OPT_fprofile_exclude_files_EQ);
    if (!Args.hasArg(options::OPT_coverage))
      D.Diag(clang::diag::err_drv_argument_only_allowed_with)
          << "-fprofile-exclude-files="
          << "--coverage";

    StringRef v = Arg->getValue();
    CmdArgs.push_back(
        Args.MakeArgString(Twine("-fprofile-exclude-files=" + v)));
  }

  if (Args.hasArg(options::OPT_fprofile_filter_files_EQ)) {
    auto *Arg = Args.getLastArg(options::OPT_fprofile_filter_files_EQ);
    if (!Args.hasArg(options::OPT_coverage))
      D.Diag(clang::diag::err_drv_argument_only_allowed_with)
          << "-fprofile-filter-files="
          << "--coverage";

    StringRef v = Arg->getValue();
    CmdArgs.push_back(Args.MakeArgString(Twine("-fprofile-filter-files=" + v)));
  }

  if (const auto *A = Args.getLastArg(options::OPT_fprofile_update_EQ)) {
    StringRef Val = A->getValue();
    if (Val == "atomic" || Val == "prefer-atomic")
      CmdArgs.push_back("-fprofile-update=atomic");
    else if (Val != "single")
      D.Diag(diag::err_drv_unsupported_option_argument)
          << A->getSpelling() << Val;
  }
  if (const auto *A = Args.getLastArg(options::OPT_fprofile_continuous)) {
    if (!PGOGenerateArg && !CSPGOGenerateArg && !ProfileGenerateArg)
      D.Diag(clang::diag::err_drv_argument_only_allowed_with)
          << A->getSpelling()
          << "-fprofile-generate, -fprofile-instr-generate, or "
             "-fcs-profile-generate";
    else {
      CmdArgs.push_back("-fprofile-continuous");
      // Platforms that require a bias variable:
      if (T.isOSBinFormatELF() || T.isOSAIX() || T.isOSWindows()) {
        CmdArgs.push_back("-mllvm");
        CmdArgs.push_back("-runtime-counter-relocation");
      }
      // -fprofile-instr-generate does not decide the profile file name in the
      // FE, and so it does not define the filename symbol
      // (__llvm_profile_filename). Instead, the runtime uses the name
      // "default.profraw" for the profile file. When continuous mode is ON, we
      // will create the filename symbol so that we can insert the "%c"
      // modifier.
      if (ProfileGenerateArg &&
          (ProfileGenerateArg->getOption().matches(
               options::OPT_fprofile_instr_generate) ||
           (ProfileGenerateArg->getOption().matches(
                options::OPT_fprofile_instr_generate_EQ) &&
            strlen(ProfileGenerateArg->getValue()) == 0)))
        CmdArgs.push_back("-fprofile-instrument-path=default.profraw");
    }
  }

  int FunctionGroups = 1;
  int SelectedFunctionGroup = 0;
  if (const auto *A = Args.getLastArg(options::OPT_fprofile_function_groups)) {
    StringRef Val = A->getValue();
    if (Val.getAsInteger(0, FunctionGroups) || FunctionGroups < 1)
      D.Diag(diag::err_drv_invalid_int_value) << A->getAsString(Args) << Val;
  }
  if (const auto *A =
          Args.getLastArg(options::OPT_fprofile_selected_function_group)) {
    StringRef Val = A->getValue();
    if (Val.getAsInteger(0, SelectedFunctionGroup) ||
        SelectedFunctionGroup < 0 || SelectedFunctionGroup >= FunctionGroups)
      D.Diag(diag::err_drv_invalid_int_value) << A->getAsString(Args) << Val;
  }
  if (FunctionGroups != 1)
    CmdArgs.push_back(Args.MakeArgString("-fprofile-function-groups=" +
                                         Twine(FunctionGroups)));
  if (SelectedFunctionGroup != 0)
    CmdArgs.push_back(Args.MakeArgString("-fprofile-selected-function-group=" +
                                         Twine(SelectedFunctionGroup)));

  // Leave -fprofile-dir= an unused argument unless .gcda emission is
  // enabled. To be polite, with '-fprofile-arcs -fno-profile-arcs' consider
  // the flag used. There is no -fno-profile-dir, so the user has no
  // targeted way to suppress the warning.
  Arg *FProfileDir = nullptr;
  if (Args.hasArg(options::OPT_fprofile_arcs) ||
      Args.hasArg(options::OPT_coverage))
    FProfileDir = Args.getLastArg(options::OPT_fprofile_dir);

  // Put the .gcno and .gcda files (if needed) next to the primary output file,
  // or fall back to a file in the current directory for `clang -c --coverage
  // d/a.c` in the absence of -o.
  if (EmitCovNotes || EmitCovData) {
    SmallString<128> CoverageFilename;
    if (Arg *DumpDir = Args.getLastArgNoClaim(options::OPT_dumpdir)) {
      // Form ${dumpdir}${basename}.gcno. Note that dumpdir may not end with a
      // path separator.
      CoverageFilename = DumpDir->getValue();
      CoverageFilename += llvm::sys::path::filename(Output.getBaseInput());
    } else if (Arg *FinalOutput =
                   C.getArgs().getLastArg(options::OPT__SLASH_Fo)) {
      CoverageFilename = FinalOutput->getValue();
    } else if (Arg *FinalOutput = C.getArgs().getLastArg(options::OPT_o)) {
      CoverageFilename = FinalOutput->getValue();
    } else {
      CoverageFilename = llvm::sys::path::filename(Output.getBaseInput());
    }
    if (llvm::sys::path::is_relative(CoverageFilename))
      (void)D.getVFS().makeAbsolute(CoverageFilename);
    llvm::sys::path::replace_extension(CoverageFilename, "gcno");
    if (EmitCovNotes) {
      CmdArgs.push_back(
          Args.MakeArgString("-coverage-notes-file=" + CoverageFilename));
    }

    if (EmitCovData) {
      if (FProfileDir) {
        SmallString<128> Gcno = std::move(CoverageFilename);
        CoverageFilename = FProfileDir->getValue();
        llvm::sys::path::append(CoverageFilename, Gcno);
      }
      llvm::sys::path::replace_extension(CoverageFilename, "gcda");
      CmdArgs.push_back(
          Args.MakeArgString("-coverage-data-file=" + CoverageFilename));
    }
  }
}

static void
RenderDebugEnablingArgs(const ArgList &Args, ArgStringList &CmdArgs,
                        llvm::codegenoptions::DebugInfoKind DebugInfoKind,
                        unsigned DwarfVersion,
                        llvm::DebuggerKind DebuggerTuning) {
  addDebugInfoKind(CmdArgs, DebugInfoKind);
  if (DwarfVersion > 0)
    CmdArgs.push_back(
        Args.MakeArgString("-dwarf-version=" + Twine(DwarfVersion)));
  switch (DebuggerTuning) {
  case llvm::DebuggerKind::GDB:
    CmdArgs.push_back("-debugger-tuning=gdb");
    break;
  case llvm::DebuggerKind::LLDB:
    CmdArgs.push_back("-debugger-tuning=lldb");
    break;
  case llvm::DebuggerKind::SCE:
    CmdArgs.push_back("-debugger-tuning=sce");
    break;
  case llvm::DebuggerKind::DBX:
    CmdArgs.push_back("-debugger-tuning=dbx");
    break;
  default:
    break;
  }
}

static bool checkDebugInfoOption(const Arg *A, const ArgList &Args,
                                 const Driver &D, const ToolChain &TC) {
  assert(A && "Expected non-nullptr argument.");
  if (TC.supportsDebugInfoOption(A))
    return true;
  D.Diag(diag::warn_drv_unsupported_debug_info_opt_for_target)
      << A->getAsString(Args) << TC.getTripleString();
  return false;
}

static void RenderDebugInfoCompressionArgs(const ArgList &Args,
                                           ArgStringList &CmdArgs,
                                           const Driver &D,
                                           const ToolChain &TC) {
  const Arg *A = Args.getLastArg(options::OPT_gz_EQ);
  if (!A)
    return;
  if (checkDebugInfoOption(A, Args, D, TC)) {
    StringRef Value = A->getValue();
    if (Value == "none") {
      CmdArgs.push_back("--compress-debug-sections=none");
    } else if (Value == "zlib") {
      if (llvm::compression::zlib::isAvailable()) {
        CmdArgs.push_back(
            Args.MakeArgString("--compress-debug-sections=" + Twine(Value)));
      } else {
        D.Diag(diag::warn_debug_compression_unavailable) << "zlib";
      }
    } else if (Value == "zstd") {
      if (llvm::compression::zstd::isAvailable()) {
        CmdArgs.push_back(
            Args.MakeArgString("--compress-debug-sections=" + Twine(Value)));
      } else {
        D.Diag(diag::warn_debug_compression_unavailable) << "zstd";
      }
    } else {
      D.Diag(diag::err_drv_unsupported_option_argument)
          << A->getSpelling() << Value;
    }
  }
}

static void handleAMDGPUCodeObjectVersionOptions(const Driver &D,
                                                 const ArgList &Args,
                                                 ArgStringList &CmdArgs,
                                                 bool IsCC1As = false) {
  // If no version was requested by the user, use the default value from the
  // back end. This is consistent with the value returned from
  // getAMDGPUCodeObjectVersion. This lets clang emit IR for amdgpu without
  // requiring the corresponding llvm to have the AMDGPU target enabled,
  // provided the user (e.g. front end tests) can use the default.
  if (haveAMDGPUCodeObjectVersionArgument(D, Args)) {
    unsigned CodeObjVer = getAMDGPUCodeObjectVersion(D, Args);
    CmdArgs.insert(CmdArgs.begin() + 1,
                   Args.MakeArgString(Twine("--amdhsa-code-object-version=") +
                                      Twine(CodeObjVer)));
    CmdArgs.insert(CmdArgs.begin() + 1, "-mllvm");
    // -cc1as does not accept -mcode-object-version option.
    if (!IsCC1As)
      CmdArgs.insert(CmdArgs.begin() + 1,
                     Args.MakeArgString(Twine("-mcode-object-version=") +
                                        Twine(CodeObjVer)));
  }
}

static bool maybeHasClangPchSignature(const Driver &D, StringRef Path) {
  llvm::ErrorOr<std::unique_ptr<llvm::MemoryBuffer>> MemBuf =
      D.getVFS().getBufferForFile(Path);
  if (!MemBuf)
    return false;
  llvm::file_magic Magic = llvm::identify_magic((*MemBuf)->getBuffer());
  if (Magic == llvm::file_magic::unknown)
    return false;
  // Return true for both raw Clang AST files and object files which may
  // contain a __clangast section.
  if (Magic == llvm::file_magic::clang_ast)
    return true;
  Expected<std::unique_ptr<llvm::object::ObjectFile>> Obj =
      llvm::object::ObjectFile::createObjectFile(**MemBuf, Magic);
  return !Obj.takeError();
}

static bool gchProbe(const Driver &D, StringRef Path) {
  llvm::ErrorOr<llvm::vfs::Status> Status = D.getVFS().status(Path);
  if (!Status)
    return false;

  if (Status->isDirectory()) {
    std::error_code EC;
    for (llvm::vfs::directory_iterator DI = D.getVFS().dir_begin(Path, EC), DE;
         !EC && DI != DE; DI = DI.increment(EC)) {
      if (maybeHasClangPchSignature(D, DI->path()))
        return true;
    }
    D.Diag(diag::warn_drv_pch_ignoring_gch_dir) << Path;
    return false;
  }

  if (maybeHasClangPchSignature(D, Path))
    return true;
  D.Diag(diag::warn_drv_pch_ignoring_gch_file) << Path;
  return false;
}

void Clang::AddPreprocessingOptions(Compilation &C, const JobAction &JA,
                                    const Driver &D, const ArgList &Args,
                                    ArgStringList &CmdArgs,
                                    const InputInfo &Output,
                                    const InputInfoList &Inputs) const {
  const bool IsIAMCU = getToolChain().getTriple().isOSIAMCU();

  CheckPreprocessingOptions(D, Args);

  Args.AddLastArg(CmdArgs, options::OPT_C);
  Args.AddLastArg(CmdArgs, options::OPT_CC);

  // Handle dependency file generation.
  Arg *ArgM = Args.getLastArg(options::OPT_MM);
  if (!ArgM)
    ArgM = Args.getLastArg(options::OPT_M);
  Arg *ArgMD = Args.getLastArg(options::OPT_MMD);
  if (!ArgMD)
    ArgMD = Args.getLastArg(options::OPT_MD);

  // -M and -MM imply -w.
  if (ArgM)
    CmdArgs.push_back("-w");
  else
    ArgM = ArgMD;

  if (ArgM) {
    if (!JA.isDeviceOffloading(Action::OFK_HIP)) {
      // Determine the output location.
      const char *DepFile;
      if (Arg *MF = Args.getLastArg(options::OPT_MF)) {
        DepFile = MF->getValue();
        C.addFailureResultFile(DepFile, &JA);
      } else if (Output.getType() == types::TY_Dependencies) {
        DepFile = Output.getFilename();
      } else if (!ArgMD) {
        DepFile = "-";
      } else {
        DepFile = getDependencyFileName(Args, Inputs);
        C.addFailureResultFile(DepFile, &JA);
      }
      CmdArgs.push_back("-dependency-file");
      CmdArgs.push_back(DepFile);
    }

    bool HasTarget = false;
    for (const Arg *A : Args.filtered(options::OPT_MT, options::OPT_MQ)) {
      HasTarget = true;
      A->claim();
      if (A->getOption().matches(options::OPT_MT)) {
        A->render(Args, CmdArgs);
      } else {
        CmdArgs.push_back("-MT");
        SmallString<128> Quoted;
        quoteMakeTarget(A->getValue(), Quoted);
        CmdArgs.push_back(Args.MakeArgString(Quoted));
      }
    }

    // Add a default target if one wasn't specified.
    if (!HasTarget) {
      const char *DepTarget;

      // If user provided -o, that is the dependency target, except
      // when we are only generating a dependency file.
      Arg *OutputOpt = Args.getLastArg(options::OPT_o, options::OPT__SLASH_Fo);
      if (OutputOpt && Output.getType() != types::TY_Dependencies) {
        DepTarget = OutputOpt->getValue();
      } else {
        // Otherwise derive from the base input.
        //
        // FIXME: This should use the computed output file location.
        SmallString<128> P(Inputs[0].getBaseInput());
        llvm::sys::path::replace_extension(P, "o");
        DepTarget = Args.MakeArgString(llvm::sys::path::filename(P));
      }

      CmdArgs.push_back("-MT");
      SmallString<128> Quoted;
      quoteMakeTarget(DepTarget, Quoted);
      CmdArgs.push_back(Args.MakeArgString(Quoted));
    }

    if (ArgM->getOption().matches(options::OPT_M) ||
        ArgM->getOption().matches(options::OPT_MD))
      CmdArgs.push_back("-sys-header-deps");
    if ((isa<PrecompileJobAction>(JA) &&
         !Args.hasArg(options::OPT_fno_module_file_deps)) ||
        Args.hasArg(options::OPT_fmodule_file_deps))
      CmdArgs.push_back("-module-file-deps");
  }

  if (Args.hasArg(options::OPT_MG)) {
    if (!ArgM || ArgM->getOption().matches(options::OPT_MD) ||
        ArgM->getOption().matches(options::OPT_MMD))
      D.Diag(diag::err_drv_mg_requires_m_or_mm);
    CmdArgs.push_back("-MG");
  }

  Args.AddLastArg(CmdArgs, options::OPT_MP);
  Args.AddLastArg(CmdArgs, options::OPT_MV);

  // Add offload include arguments specific for CUDA/HIP/SYCL. This must happen
  // before we -I or -include anything else, because we must pick up the
  // CUDA/HIP/SYCL headers from the particular CUDA/ROCm/SYCL installation,
  // rather than from e.g. /usr/local/include.
  if (JA.isOffloading(Action::OFK_Cuda))
    getToolChain().AddCudaIncludeArgs(Args, CmdArgs);
  if (JA.isOffloading(Action::OFK_HIP))
    getToolChain().AddHIPIncludeArgs(Args, CmdArgs);
  if (JA.isOffloading(Action::OFK_SYCL))
    getToolChain().addSYCLIncludeArgs(Args, CmdArgs);

  // If we are offloading to a target via OpenMP we need to include the
  // openmp_wrappers folder which contains alternative system headers.
  if (JA.isDeviceOffloading(Action::OFK_OpenMP) &&
      !Args.hasArg(options::OPT_nostdinc) &&
      !Args.hasArg(options::OPT_nogpuinc) &&
      (getToolChain().getTriple().isNVPTX() ||
       getToolChain().getTriple().isAMDGCN())) {
    if (!Args.hasArg(options::OPT_nobuiltininc)) {
      // Add openmp_wrappers/* to our system include path.  This lets us wrap
      // standard library headers.
      SmallString<128> P(D.ResourceDir);
      llvm::sys::path::append(P, "include");
      llvm::sys::path::append(P, "openmp_wrappers");
      CmdArgs.push_back("-internal-isystem");
      CmdArgs.push_back(Args.MakeArgString(P));
    }

    CmdArgs.push_back("-include");
    CmdArgs.push_back("__clang_openmp_device_functions.h");
  }

  // Add include for either -fopenmp= or -fopenmp
  if (Args.hasFlag(options::OPT_fopenmp, options::OPT_fopenmp_EQ,
                   options::OPT_fno_openmp, false)){
    if (D.getOpenMPRuntime(Args) == Driver::OMPRT_BOLT) {
      CmdArgs.push_back("-I");
      CmdArgs.push_back(Args.MakeArgString(D.Dir + "/../include/bolt"));
    }
    CmdArgs.push_back("-I");
    CmdArgs.push_back(Args.MakeArgString(D.Dir + "/../include"));
  }

  if (Args.hasArg(options::OPT_foffload_via_llvm)) {
    // Add llvm_wrappers/* to our system include path.  This lets us wrap
    // standard library headers and other headers.
    SmallString<128> P(D.ResourceDir);
    llvm::sys::path::append(P, "include", "llvm_offload_wrappers");
    CmdArgs.append({"-internal-isystem", Args.MakeArgString(P), "-include"});
    if (JA.isDeviceOffloading(Action::OFK_OpenMP))
      CmdArgs.push_back("__llvm_offload_device.h");
    else
      CmdArgs.push_back("__llvm_offload_host.h");
  }

  // Add -i* options, and automatically translate to
  // -include-pch/-include-pth for transparent PCH support. It's
  // wonky, but we include looking for .gch so we can support seamless
  // replacement into a build system already set up to be generating
  // .gch files.

  if (getToolChain().getDriver().IsCLMode()) {
    const Arg *YcArg = Args.getLastArg(options::OPT__SLASH_Yc);
    const Arg *YuArg = Args.getLastArg(options::OPT__SLASH_Yu);
    if (YcArg && JA.getKind() >= Action::PrecompileJobClass &&
        JA.getKind() <= Action::AssembleJobClass) {
      CmdArgs.push_back(Args.MakeArgString("-building-pch-with-obj"));
      // -fpch-instantiate-templates is the default when creating
      // precomp using /Yc
      if (Args.hasFlag(options::OPT_fpch_instantiate_templates,
                       options::OPT_fno_pch_instantiate_templates, true))
        CmdArgs.push_back(Args.MakeArgString("-fpch-instantiate-templates"));
    }
    if (YcArg || YuArg) {
      StringRef ThroughHeader = YcArg ? YcArg->getValue() : YuArg->getValue();
      if (!isa<PrecompileJobAction>(JA)) {
        CmdArgs.push_back("-include-pch");
        CmdArgs.push_back(Args.MakeArgString(D.GetClPchPath(
            C, !ThroughHeader.empty()
                   ? ThroughHeader
                   : llvm::sys::path::filename(Inputs[0].getBaseInput()))));
      }

      if (ThroughHeader.empty()) {
        CmdArgs.push_back(Args.MakeArgString(
            Twine("-pch-through-hdrstop-") + (YcArg ? "create" : "use")));
      } else {
        CmdArgs.push_back(
            Args.MakeArgString(Twine("-pch-through-header=") + ThroughHeader));
      }
    }
  }

  bool RenderedImplicitInclude = false;
  for (const Arg *A : Args.filtered(options::OPT_clang_i_Group)) {
    if (A->getOption().matches(options::OPT_include) &&
        D.getProbePrecompiled()) {
      // Handling of gcc-style gch precompiled headers.
      bool IsFirstImplicitInclude = !RenderedImplicitInclude;
      RenderedImplicitInclude = true;

      bool FoundPCH = false;
      SmallString<128> P(A->getValue());
      // We want the files to have a name like foo.h.pch. Add a dummy extension
      // so that replace_extension does the right thing.
      P += ".dummy";
      llvm::sys::path::replace_extension(P, "pch");
      if (D.getVFS().exists(P))
        FoundPCH = true;

      if (!FoundPCH) {
        // For GCC compat, probe for a file or directory ending in .gch instead.
        llvm::sys::path::replace_extension(P, "gch");
        FoundPCH = gchProbe(D, P.str());
      }

      if (FoundPCH) {
        if (IsFirstImplicitInclude) {
          A->claim();
          CmdArgs.push_back("-include-pch");
          CmdArgs.push_back(Args.MakeArgString(P));
          continue;
        } else {
          // Ignore the PCH if not first on command line and emit warning.
          D.Diag(diag::warn_drv_pch_not_first_include) << P
                                                       << A->getAsString(Args);
        }
      }
    } else if (A->getOption().matches(options::OPT_isystem_after)) {
      // Handling of paths which must come late.  These entries are handled by
      // the toolchain itself after the resource dir is inserted in the right
      // search order.
      // Do not claim the argument so that the use of the argument does not
      // silently go unnoticed on toolchains which do not honour the option.
      continue;
    } else if (A->getOption().matches(options::OPT_stdlibxx_isystem)) {
      // Translated to -internal-isystem by the driver, no need to pass to cc1.
      continue;
    } else if (A->getOption().matches(options::OPT_ibuiltininc)) {
      // This is used only by the driver. No need to pass to cc1.
      continue;
    }

    // Not translated, render as usual.
    A->claim();
    A->render(Args, CmdArgs);
  }

  Args.addAllArgs(CmdArgs,
                  {options::OPT_D, options::OPT_U, options::OPT_I_Group,
                   options::OPT_F, options::OPT_embed_dir_EQ});

  // Add -Wp, and -Xpreprocessor if using the preprocessor.

  // FIXME: There is a very unfortunate problem here, some troubled
  // souls abuse -Wp, to pass preprocessor options in gcc syntax. To
  // really support that we would have to parse and then translate
  // those options. :(
  Args.AddAllArgValues(CmdArgs, options::OPT_Wp_COMMA,
                       options::OPT_Xpreprocessor);

  // -I- is a deprecated GCC feature, reject it.
  if (Arg *A = Args.getLastArg(options::OPT_I_))
    D.Diag(diag::err_drv_I_dash_not_supported) << A->getAsString(Args);

  // If we have a --sysroot, and don't have an explicit -isysroot flag, add an
  // -isysroot to the CC1 invocation.
  StringRef sysroot = C.getSysRoot();
  if (sysroot != "") {
    if (!Args.hasArg(options::OPT_isysroot)) {
      CmdArgs.push_back("-isysroot");
      CmdArgs.push_back(C.getArgs().MakeArgString(sysroot));
    }
  }

  // Parse additional include paths from environment variables.
  // FIXME: We should probably sink the logic for handling these from the
  // frontend into the driver. It will allow deleting 4 otherwise unused flags.
  // CPATH - included following the user specified includes (but prior to
  // builtin and standard includes).
  addDirectoryList(Args, CmdArgs, "-I", "CPATH");
  // C_INCLUDE_PATH - system includes enabled when compiling C.
  addDirectoryList(Args, CmdArgs, "-c-isystem", "C_INCLUDE_PATH");
  // CPLUS_INCLUDE_PATH - system includes enabled when compiling C++.
  addDirectoryList(Args, CmdArgs, "-cxx-isystem", "CPLUS_INCLUDE_PATH");
  // OBJC_INCLUDE_PATH - system includes enabled when compiling ObjC.
  addDirectoryList(Args, CmdArgs, "-objc-isystem", "OBJC_INCLUDE_PATH");
  // OBJCPLUS_INCLUDE_PATH - system includes enabled when compiling ObjC++.
  addDirectoryList(Args, CmdArgs, "-objcxx-isystem", "OBJCPLUS_INCLUDE_PATH");

  // While adding the include arguments, we also attempt to retrieve the
  // arguments of related offloading toolchains or arguments that are specific
  // of an offloading programming model.

  // Add C++ include arguments, if needed.
  if (types::isCXX(Inputs[0].getType())) {
    bool HasStdlibxxIsystem = Args.hasArg(options::OPT_stdlibxx_isystem);
    forAllAssociatedToolChains(
        C, JA, getToolChain(),
        [&Args, &CmdArgs, HasStdlibxxIsystem](const ToolChain &TC) {
          HasStdlibxxIsystem ? TC.AddClangCXXStdlibIsystemArgs(Args, CmdArgs)
                             : TC.AddClangCXXStdlibIncludeArgs(Args, CmdArgs);
        });
  }

  // If we are compiling for a GPU target we want to override the system headers
  // with ones created by the 'libc' project if present.
  // TODO: This should be moved to `AddClangSystemIncludeArgs` by passing the
  //       OffloadKind as an argument.
  if (!Args.hasArg(options::OPT_nostdinc) &&
      !Args.hasArg(options::OPT_nogpuinc) &&
      !Args.hasArg(options::OPT_nobuiltininc)) {
    // Without an offloading language we will include these headers directly.
    // Offloading languages will instead only use the declarations stored in
    // the resource directory at clang/lib/Headers/llvm_libc_wrappers.
    if ((getToolChain().getTriple().isNVPTX() ||
         getToolChain().getTriple().isAMDGCN()) &&
        C.getActiveOffloadKinds() == Action::OFK_None) {
      SmallString<128> P(llvm::sys::path::parent_path(D.Dir));
      llvm::sys::path::append(P, "include");
      llvm::sys::path::append(P, getToolChain().getTripleString());
      CmdArgs.push_back("-internal-isystem");
      CmdArgs.push_back(Args.MakeArgString(P));
    } else if (C.getActiveOffloadKinds() == Action::OFK_OpenMP) {
      // TODO: CUDA / HIP include their own headers for some common functions
      // implemented here. We'll need to clean those up so they do not conflict.
      SmallString<128> P(D.ResourceDir);
      llvm::sys::path::append(P, "include");
      llvm::sys::path::append(P, "llvm_libc_wrappers");
      CmdArgs.push_back("-internal-isystem");
      CmdArgs.push_back(Args.MakeArgString(P));
    }
  }

  // Add system include arguments for all targets but IAMCU.
  if (!IsIAMCU)
    forAllAssociatedToolChains(C, JA, getToolChain(),
                               [&Args, &CmdArgs](const ToolChain &TC) {
                                 TC.AddClangSystemIncludeArgs(Args, CmdArgs);
                               });
  else {
    // For IAMCU add special include arguments.
    getToolChain().AddIAMCUIncludeArgs(Args, CmdArgs);
  }

  addMacroPrefixMapArg(D, Args, CmdArgs);
  addCoveragePrefixMapArg(D, Args, CmdArgs);

  Args.AddLastArg(CmdArgs, options::OPT_ffile_reproducible,
                  options::OPT_fno_file_reproducible);

  if (const char *Epoch = std::getenv("SOURCE_DATE_EPOCH")) {
    CmdArgs.push_back("-source-date-epoch");
    CmdArgs.push_back(Args.MakeArgString(Epoch));
  }

  Args.addOptInFlag(CmdArgs, options::OPT_fdefine_target_os_macros,
                    options::OPT_fno_define_target_os_macros);
}

// FIXME: Move to target hook.
static bool isSignedCharDefault(const llvm::Triple &Triple) {
  switch (Triple.getArch()) {
  default:
    return true;

  case llvm::Triple::aarch64:
  case llvm::Triple::aarch64_32:
  case llvm::Triple::aarch64_be:
  case llvm::Triple::arm:
  case llvm::Triple::armeb:
  case llvm::Triple::thumb:
  case llvm::Triple::thumbeb:
    if (Triple.isOSDarwin() || Triple.isOSWindows())
      return true;
    return false;

  case llvm::Triple::ppc:
  case llvm::Triple::ppc64:
    if (Triple.isOSDarwin())
      return true;
    return false;

  case llvm::Triple::csky:
  case llvm::Triple::hexagon:
  case llvm::Triple::msp430:
  case llvm::Triple::ppcle:
  case llvm::Triple::ppc64le:
  case llvm::Triple::riscv32:
  case llvm::Triple::riscv64:
  case llvm::Triple::systemz:
  case llvm::Triple::xcore:
  case llvm::Triple::xtensa:
    return false;
  }
}

static bool hasMultipleInvocations(const llvm::Triple &Triple,
                                   const ArgList &Args) {
  // Supported only on Darwin where we invoke the compiler multiple times
  // followed by an invocation to lipo.
  if (!Triple.isOSDarwin())
    return false;
  // If more than one "-arch <arch>" is specified, we're targeting multiple
  // architectures resulting in a fat binary.
  return Args.getAllArgValues(options::OPT_arch).size() > 1;
}

static bool checkRemarksOptions(const Driver &D, const ArgList &Args,
                                const llvm::Triple &Triple) {
  // When enabling remarks, we need to error if:
  // * The remark file is specified but we're targeting multiple architectures,
  // which means more than one remark file is being generated.
  bool hasMultipleInvocations = ::hasMultipleInvocations(Triple, Args);
  bool hasExplicitOutputFile =
      Args.getLastArg(options::OPT_foptimization_record_file_EQ);
  if (hasMultipleInvocations && hasExplicitOutputFile) {
    D.Diag(diag::err_drv_invalid_output_with_multiple_archs)
        << "-foptimization-record-file";
    return false;
  }
  return true;
}

static void renderRemarksOptions(const ArgList &Args, ArgStringList &CmdArgs,
                                 const llvm::Triple &Triple,
                                 const InputInfo &Input,
                                 const InputInfo &Output, const JobAction &JA) {
  StringRef Format = "yaml";
  if (const Arg *A = Args.getLastArg(options::OPT_fsave_optimization_record_EQ))
    Format = A->getValue();

  CmdArgs.push_back("-opt-record-file");

  const Arg *A = Args.getLastArg(options::OPT_foptimization_record_file_EQ);
  if (A) {
    CmdArgs.push_back(A->getValue());
  } else {
    bool hasMultipleArchs =
        Triple.isOSDarwin() && // Only supported on Darwin platforms.
        Args.getAllArgValues(options::OPT_arch).size() > 1;

    SmallString<128> F;

    if (Args.hasArg(options::OPT_c) || Args.hasArg(options::OPT_S)) {
      if (Arg *FinalOutput = Args.getLastArg(options::OPT_o))
        F = FinalOutput->getValue();
    } else {
      if (Format != "yaml" && // For YAML, keep the original behavior.
          Triple.isOSDarwin() && // Enable this only on darwin, since it's the only platform supporting .dSYM bundles.
          Output.isFilename())
        F = Output.getFilename();
    }

    if (F.empty()) {
      // Use the input filename.
      F = llvm::sys::path::stem(Input.getBaseInput());

      // If we're compiling for an offload architecture (i.e. a CUDA device),
      // we need to make the file name for the device compilation different
      // from the host compilation.
      if (!JA.isDeviceOffloading(Action::OFK_None) &&
          !JA.isDeviceOffloading(Action::OFK_Host)) {
        llvm::sys::path::replace_extension(F, "");
        F += Action::GetOffloadingFileNamePrefix(JA.getOffloadingDeviceKind(),
                                                 Triple.normalize());
        F += "-";
        F += JA.getOffloadingArch();
      }
    }

    // If we're having more than one "-arch", we should name the files
    // differently so that every cc1 invocation writes to a different file.
    // We're doing that by appending "-<arch>" with "<arch>" being the arch
    // name from the triple.
    if (hasMultipleArchs) {
      // First, remember the extension.
      SmallString<64> OldExtension = llvm::sys::path::extension(F);
      // then, remove it.
      llvm::sys::path::replace_extension(F, "");
      // attach -<arch> to it.
      F += "-";
      F += Triple.getArchName();
      // put back the extension.
      llvm::sys::path::replace_extension(F, OldExtension);
    }

    SmallString<32> Extension;
    Extension += "opt.";
    Extension += Format;

    llvm::sys::path::replace_extension(F, Extension);
    CmdArgs.push_back(Args.MakeArgString(F));
  }

  if (const Arg *A =
          Args.getLastArg(options::OPT_foptimization_record_passes_EQ)) {
    CmdArgs.push_back("-opt-record-passes");
    CmdArgs.push_back(A->getValue());
  }

  if (!Format.empty()) {
    CmdArgs.push_back("-opt-record-format");
    CmdArgs.push_back(Format.data());
  }
}

void AddAAPCSVolatileBitfieldArgs(const ArgList &Args, ArgStringList &CmdArgs) {
  if (!Args.hasFlag(options::OPT_faapcs_bitfield_width,
                    options::OPT_fno_aapcs_bitfield_width, true))
    CmdArgs.push_back("-fno-aapcs-bitfield-width");

  if (Args.getLastArg(options::OPT_ForceAAPCSBitfieldLoad))
    CmdArgs.push_back("-faapcs-bitfield-load");
}

namespace {
void RenderARMABI(const Driver &D, const llvm::Triple &Triple,
                  const ArgList &Args, ArgStringList &CmdArgs) {
  // Select the ABI to use.
  // FIXME: Support -meabi.
  // FIXME: Parts of this are duplicated in the backend, unify this somehow.
  const char *ABIName = nullptr;
  if (Arg *A = Args.getLastArg(options::OPT_mabi_EQ)) {
    ABIName = A->getValue();
  } else {
    std::string CPU = getCPUName(D, Args, Triple, /*FromAs*/ false);
    ABIName = llvm::ARM::computeDefaultTargetABI(Triple, CPU).data();
  }

  CmdArgs.push_back("-target-abi");
  CmdArgs.push_back(ABIName);
}

void AddUnalignedAccessWarning(ArgStringList &CmdArgs) {
  auto StrictAlignIter =
      llvm::find_if(llvm::reverse(CmdArgs), [](StringRef Arg) {
        return Arg == "+strict-align" || Arg == "-strict-align";
      });
  if (StrictAlignIter != CmdArgs.rend() &&
      StringRef(*StrictAlignIter) == "+strict-align")
    CmdArgs.push_back("-Wunaligned-access");
}
}

// Each combination of options here forms a signing schema, and in most cases
// each signing schema is its own incompatible ABI. The default values of the
// options represent the default signing schema.
static void handlePAuthABI(const ArgList &DriverArgs, ArgStringList &CC1Args) {
  if (!DriverArgs.hasArg(options::OPT_fptrauth_intrinsics,
                         options::OPT_fno_ptrauth_intrinsics))
    CC1Args.push_back("-fptrauth-intrinsics");

  if (!DriverArgs.hasArg(options::OPT_fptrauth_calls,
                         options::OPT_fno_ptrauth_calls))
    CC1Args.push_back("-fptrauth-calls");

  if (!DriverArgs.hasArg(options::OPT_fptrauth_returns,
                         options::OPT_fno_ptrauth_returns))
    CC1Args.push_back("-fptrauth-returns");

  if (!DriverArgs.hasArg(options::OPT_fptrauth_auth_traps,
                         options::OPT_fno_ptrauth_auth_traps))
    CC1Args.push_back("-fptrauth-auth-traps");

  if (!DriverArgs.hasArg(
          options::OPT_fptrauth_vtable_pointer_address_discrimination,
          options::OPT_fno_ptrauth_vtable_pointer_address_discrimination))
    CC1Args.push_back("-fptrauth-vtable-pointer-address-discrimination");

  if (!DriverArgs.hasArg(
          options::OPT_fptrauth_vtable_pointer_type_discrimination,
          options::OPT_fno_ptrauth_vtable_pointer_type_discrimination))
    CC1Args.push_back("-fptrauth-vtable-pointer-type-discrimination");

  if (!DriverArgs.hasArg(options::OPT_fptrauth_indirect_gotos,
                         options::OPT_fno_ptrauth_indirect_gotos))
    CC1Args.push_back("-fptrauth-indirect-gotos");

  if (!DriverArgs.hasArg(options::OPT_fptrauth_init_fini,
                         options::OPT_fno_ptrauth_init_fini))
    CC1Args.push_back("-fptrauth-init-fini");
}

static void CollectARMPACBTIOptions(const ToolChain &TC, const ArgList &Args,
                                    ArgStringList &CmdArgs, bool isAArch64) {
  const llvm::Triple &Triple = TC.getEffectiveTriple();
  const Arg *A = isAArch64
                     ? Args.getLastArg(options::OPT_msign_return_address_EQ,
                                       options::OPT_mbranch_protection_EQ)
                     : Args.getLastArg(options::OPT_mbranch_protection_EQ);
  if (!A) {
    if (Triple.isOSOpenBSD() && isAArch64) {
      CmdArgs.push_back("-msign-return-address=non-leaf");
      CmdArgs.push_back("-msign-return-address-key=a_key");
      CmdArgs.push_back("-mbranch-target-enforce");
    }
    return;
  }

  const Driver &D = TC.getDriver();
  if (!(isAArch64 || (Triple.isArmT32() && Triple.isArmMClass())))
    D.Diag(diag::warn_incompatible_branch_protection_option)
        << Triple.getArchName();

  StringRef Scope, Key;
  bool IndirectBranches, BranchProtectionPAuthLR, GuardedControlStack;

  if (A->getOption().matches(options::OPT_msign_return_address_EQ)) {
    Scope = A->getValue();
    if (Scope != "none" && Scope != "non-leaf" && Scope != "all")
      D.Diag(diag::err_drv_unsupported_option_argument)
          << A->getSpelling() << Scope;
    Key = "a_key";
    IndirectBranches = Triple.isOSOpenBSD() && isAArch64;
    BranchProtectionPAuthLR = false;
    GuardedControlStack = false;
  } else {
    StringRef DiagMsg;
    llvm::ARM::ParsedBranchProtection PBP;
    bool EnablePAuthLR = false;

    // To know if we need to enable PAuth-LR As part of the standard branch
    // protection option, it needs to be determined if the feature has been
    // activated in the `march` argument. This information is stored within the
    // CmdArgs variable and can be found using a search.
    if (isAArch64) {
      auto isPAuthLR = [](const char *member) {
        llvm::AArch64::ExtensionInfo pauthlr_extension =
            llvm::AArch64::getExtensionByID(llvm::AArch64::AEK_PAUTHLR);
        return pauthlr_extension.PosTargetFeature == member;
      };

      if (std::any_of(CmdArgs.begin(), CmdArgs.end(), isPAuthLR))
        EnablePAuthLR = true;
    }
    if (!llvm::ARM::parseBranchProtection(A->getValue(), PBP, DiagMsg,
                                          EnablePAuthLR))
      D.Diag(diag::err_drv_unsupported_option_argument)
          << A->getSpelling() << DiagMsg;
    if (!isAArch64 && PBP.Key == "b_key")
      D.Diag(diag::warn_unsupported_branch_protection)
          << "b-key" << A->getAsString(Args);
    Scope = PBP.Scope;
    Key = PBP.Key;
    BranchProtectionPAuthLR = PBP.BranchProtectionPAuthLR;
    IndirectBranches = PBP.BranchTargetEnforcement;
    GuardedControlStack = PBP.GuardedControlStack;
  }

  bool HasPtrauthReturns = llvm::any_of(CmdArgs, [](const char *Arg) {
    return StringRef(Arg) == "-fptrauth-returns";
  });
  // GCS is currently untested with ptrauth-returns, but enabling this could be
  // allowed in future after testing with a suitable system.
  if (HasPtrauthReturns &&
      (Scope != "none" || BranchProtectionPAuthLR || GuardedControlStack)) {
    if (Triple.getEnvironment() == llvm::Triple::PAuthTest)
      D.Diag(diag::err_drv_unsupported_opt_for_target)
          << A->getAsString(Args) << Triple.getTriple();
    else
      D.Diag(diag::err_drv_incompatible_options)
          << A->getAsString(Args) << "-fptrauth-returns";
  }

  CmdArgs.push_back(
      Args.MakeArgString(Twine("-msign-return-address=") + Scope));
  if (Scope != "none")
    CmdArgs.push_back(
        Args.MakeArgString(Twine("-msign-return-address-key=") + Key));
  if (BranchProtectionPAuthLR)
    CmdArgs.push_back(
        Args.MakeArgString(Twine("-mbranch-protection-pauth-lr")));
  if (IndirectBranches)
    CmdArgs.push_back("-mbranch-target-enforce");

  if (GuardedControlStack)
    CmdArgs.push_back("-mguarded-control-stack");
}

void Clang::AddARMTargetArgs(const llvm::Triple &Triple, const ArgList &Args,
                             ArgStringList &CmdArgs, bool KernelOrKext) const {
  RenderARMABI(getToolChain().getDriver(), Triple, Args, CmdArgs);

  // Determine floating point ABI from the options & target defaults.
  arm::FloatABI ABI = arm::getARMFloatABI(getToolChain(), Args);
  if (ABI == arm::FloatABI::Soft) {
    // Floating point operations and argument passing are soft.
    // FIXME: This changes CPP defines, we need -target-soft-float.
    CmdArgs.push_back("-msoft-float");
    CmdArgs.push_back("-mfloat-abi");
    CmdArgs.push_back("soft");
  } else if (ABI == arm::FloatABI::SoftFP) {
    // Floating point operations are hard, but argument passing is soft.
    CmdArgs.push_back("-mfloat-abi");
    CmdArgs.push_back("soft");
  } else {
    // Floating point operations and argument passing are hard.
    assert(ABI == arm::FloatABI::Hard && "Invalid float abi!");
    CmdArgs.push_back("-mfloat-abi");
    CmdArgs.push_back("hard");
  }

  // Forward the -mglobal-merge option for explicit control over the pass.
  if (Arg *A = Args.getLastArg(options::OPT_mglobal_merge,
                               options::OPT_mno_global_merge)) {
    CmdArgs.push_back("-mllvm");
    if (A->getOption().matches(options::OPT_mno_global_merge))
      CmdArgs.push_back("-arm-global-merge=false");
    else
      CmdArgs.push_back("-arm-global-merge=true");
  }

  if (!Args.hasFlag(options::OPT_mimplicit_float,
                    options::OPT_mno_implicit_float, true))
    CmdArgs.push_back("-no-implicit-float");

  if (Args.getLastArg(options::OPT_mcmse))
    CmdArgs.push_back("-mcmse");

  AddAAPCSVolatileBitfieldArgs(Args, CmdArgs);

  // Enable/disable return address signing and indirect branch targets.
  CollectARMPACBTIOptions(getToolChain(), Args, CmdArgs, false /*isAArch64*/);

  AddUnalignedAccessWarning(CmdArgs);
}

void Clang::RenderTargetOptions(const llvm::Triple &EffectiveTriple,
                                const ArgList &Args, bool KernelOrKext,
                                ArgStringList &CmdArgs) const {
  const ToolChain &TC = getToolChain();

  // Add the target features
  getTargetFeatures(TC.getDriver(), EffectiveTriple, Args, CmdArgs, false);

  // Add target specific flags.
  switch (TC.getArch()) {
  default:
    break;

  case llvm::Triple::arm:
  case llvm::Triple::armeb:
  case llvm::Triple::thumb:
  case llvm::Triple::thumbeb:
    // Use the effective triple, which takes into account the deployment target.
    AddARMTargetArgs(EffectiveTriple, Args, CmdArgs, KernelOrKext);
    break;

  case llvm::Triple::aarch64:
  case llvm::Triple::aarch64_32:
  case llvm::Triple::aarch64_be:
    AddAArch64TargetArgs(Args, CmdArgs);
    break;

  case llvm::Triple::loongarch32:
  case llvm::Triple::loongarch64:
    AddLoongArchTargetArgs(Args, CmdArgs);
    break;

  case llvm::Triple::mips:
  case llvm::Triple::mipsel:
  case llvm::Triple::mips64:
  case llvm::Triple::mips64el:
    AddMIPSTargetArgs(Args, CmdArgs);
    break;

  case llvm::Triple::ppc:
  case llvm::Triple::ppcle:
  case llvm::Triple::ppc64:
  case llvm::Triple::ppc64le:
    AddPPCTargetArgs(Args, CmdArgs);
    break;

  case llvm::Triple::riscv32:
  case llvm::Triple::riscv64:
    AddRISCVTargetArgs(Args, CmdArgs);
    break;

  case llvm::Triple::sparc:
  case llvm::Triple::sparcel:
  case llvm::Triple::sparcv9:
    AddSparcTargetArgs(Args, CmdArgs);
    break;

  case llvm::Triple::systemz:
    AddSystemZTargetArgs(Args, CmdArgs);
    break;

  case llvm::Triple::x86:
  case llvm::Triple::x86_64:
    AddX86TargetArgs(Args, CmdArgs);
    break;

  case llvm::Triple::lanai:
    AddLanaiTargetArgs(Args, CmdArgs);
    break;

  case llvm::Triple::hexagon:
    AddHexagonTargetArgs(Args, CmdArgs);
    break;

  case llvm::Triple::wasm32:
  case llvm::Triple::wasm64:
    AddWebAssemblyTargetArgs(Args, CmdArgs);
    break;

  case llvm::Triple::ve:
    AddVETargetArgs(Args, CmdArgs);
    break;
  }
}

namespace {
void RenderAArch64ABI(const llvm::Triple &Triple, const ArgList &Args,
                      ArgStringList &CmdArgs) {
  const char *ABIName = nullptr;
  if (Arg *A = Args.getLastArg(options::OPT_mabi_EQ))
    ABIName = A->getValue();
  else if (Triple.isOSDarwin())
    ABIName = "darwinpcs";
  else if (Triple.getEnvironment() == llvm::Triple::PAuthTest)
    ABIName = "pauthtest";
  else
    ABIName = "aapcs";

  CmdArgs.push_back("-target-abi");
  CmdArgs.push_back(ABIName);
}
}

void Clang::AddAArch64TargetArgs(const ArgList &Args,
                                 ArgStringList &CmdArgs) const {
  const llvm::Triple &Triple = getToolChain().getEffectiveTriple();

  if (!Args.hasFlag(options::OPT_mred_zone, options::OPT_mno_red_zone, true) ||
      Args.hasArg(options::OPT_mkernel) ||
      Args.hasArg(options::OPT_fapple_kext))
    CmdArgs.push_back("-disable-red-zone");

  if (!Args.hasFlag(options::OPT_mimplicit_float,
                    options::OPT_mno_implicit_float, true))
    CmdArgs.push_back("-no-implicit-float");

  RenderAArch64ABI(Triple, Args, CmdArgs);

  // Forward the -mglobal-merge option for explicit control over the pass.
  if (Arg *A = Args.getLastArg(options::OPT_mglobal_merge,
                               options::OPT_mno_global_merge)) {
    CmdArgs.push_back("-mllvm");
    if (A->getOption().matches(options::OPT_mno_global_merge))
      CmdArgs.push_back("-aarch64-enable-global-merge=false");
    else
      CmdArgs.push_back("-aarch64-enable-global-merge=true");
  }

  // Handle -msve_vector_bits=<bits>
  if (Arg *A = Args.getLastArg(options::OPT_msve_vector_bits_EQ)) {
    StringRef Val = A->getValue();
    const Driver &D = getToolChain().getDriver();
    if (Val == "128" || Val == "256" || Val == "512" || Val == "1024" ||
        Val == "2048" || Val == "128+" || Val == "256+" || Val == "512+" ||
        Val == "1024+" || Val == "2048+") {
      unsigned Bits = 0;
      if (!Val.consume_back("+")) {
        bool Invalid = Val.getAsInteger(10, Bits); (void)Invalid;
        assert(!Invalid && "Failed to parse value");
        CmdArgs.push_back(
            Args.MakeArgString("-mvscale-max=" + llvm::Twine(Bits / 128)));
      }

      bool Invalid = Val.getAsInteger(10, Bits); (void)Invalid;
      assert(!Invalid && "Failed to parse value");
      CmdArgs.push_back(
          Args.MakeArgString("-mvscale-min=" + llvm::Twine(Bits / 128)));
    // Silently drop requests for vector-length agnostic code as it's implied.
    } else if (Val != "scalable")
      // Handle the unsupported values passed to msve-vector-bits.
      D.Diag(diag::err_drv_unsupported_option_argument)
          << A->getSpelling() << Val;
  }

  AddAAPCSVolatileBitfieldArgs(Args, CmdArgs);

  if (const Arg *A = Args.getLastArg(clang::driver::options::OPT_mtune_EQ)) {
    CmdArgs.push_back("-tune-cpu");
    if (strcmp(A->getValue(), "native") == 0)
      CmdArgs.push_back(Args.MakeArgString(llvm::sys::getHostCPUName()));
    else
      CmdArgs.push_back(A->getValue());
  }

  AddUnalignedAccessWarning(CmdArgs);

  Args.addOptInFlag(CmdArgs, options::OPT_fptrauth_intrinsics,
                    options::OPT_fno_ptrauth_intrinsics);
  Args.addOptInFlag(CmdArgs, options::OPT_fptrauth_calls,
                    options::OPT_fno_ptrauth_calls);
  Args.addOptInFlag(CmdArgs, options::OPT_fptrauth_returns,
                    options::OPT_fno_ptrauth_returns);
  Args.addOptInFlag(CmdArgs, options::OPT_fptrauth_auth_traps,
                    options::OPT_fno_ptrauth_auth_traps);
  Args.addOptInFlag(
      CmdArgs, options::OPT_fptrauth_vtable_pointer_address_discrimination,
      options::OPT_fno_ptrauth_vtable_pointer_address_discrimination);
  Args.addOptInFlag(
      CmdArgs, options::OPT_fptrauth_vtable_pointer_type_discrimination,
      options::OPT_fno_ptrauth_vtable_pointer_type_discrimination);
  Args.addOptInFlag(
      CmdArgs, options::OPT_fptrauth_type_info_vtable_pointer_discrimination,
      options::OPT_fno_ptrauth_type_info_vtable_pointer_discrimination);
  Args.addOptInFlag(
      CmdArgs, options::OPT_fptrauth_function_pointer_type_discrimination,
      options::OPT_fno_ptrauth_function_pointer_type_discrimination);

  Args.addOptInFlag(CmdArgs, options::OPT_fptrauth_indirect_gotos,
                    options::OPT_fno_ptrauth_indirect_gotos);
  Args.addOptInFlag(CmdArgs, options::OPT_fptrauth_init_fini,
                    options::OPT_fno_ptrauth_init_fini);
  Args.addOptInFlag(CmdArgs,
                    options::OPT_fptrauth_init_fini_address_discrimination,
                    options::OPT_fno_ptrauth_init_fini_address_discrimination);
  Args.addOptInFlag(CmdArgs, options::OPT_faarch64_jump_table_hardening,
                    options::OPT_fno_aarch64_jump_table_hardening);

  if (Triple.getEnvironment() == llvm::Triple::PAuthTest)
    handlePAuthABI(Args, CmdArgs);

  // Enable/disable return address signing and indirect branch targets.
  CollectARMPACBTIOptions(getToolChain(), Args, CmdArgs, true /*isAArch64*/);
}

void Clang::AddLoongArchTargetArgs(const ArgList &Args,
                                   ArgStringList &CmdArgs) const {
  const llvm::Triple &Triple = getToolChain().getTriple();

  CmdArgs.push_back("-target-abi");
  CmdArgs.push_back(
      loongarch::getLoongArchABI(getToolChain().getDriver(), Args, Triple)
          .data());

  // Handle -mtune.
  if (const Arg *A = Args.getLastArg(options::OPT_mtune_EQ)) {
    std::string TuneCPU = A->getValue();
    TuneCPU = loongarch::postProcessTargetCPUString(TuneCPU, Triple);
    CmdArgs.push_back("-tune-cpu");
    CmdArgs.push_back(Args.MakeArgString(TuneCPU));
  }

  if (Arg *A = Args.getLastArg(options::OPT_mannotate_tablejump,
                               options::OPT_mno_annotate_tablejump)) {
    if (A->getOption().matches(options::OPT_mannotate_tablejump)) {
      CmdArgs.push_back("-mllvm");
      CmdArgs.push_back("-loongarch-annotate-tablejump");
    }
  }
}

void Clang::AddMIPSTargetArgs(const ArgList &Args,
                              ArgStringList &CmdArgs) const {
  const Driver &D = getToolChain().getDriver();
  StringRef CPUName;
  StringRef ABIName;
  const llvm::Triple &Triple = getToolChain().getTriple();
  mips::getMipsCPUAndABI(Args, Triple, CPUName, ABIName);

  CmdArgs.push_back("-target-abi");
  CmdArgs.push_back(ABIName.data());

  mips::FloatABI ABI = mips::getMipsFloatABI(D, Args, Triple);
  if (ABI == mips::FloatABI::Soft) {
    // Floating point operations and argument passing are soft.
    CmdArgs.push_back("-msoft-float");
    CmdArgs.push_back("-mfloat-abi");
    CmdArgs.push_back("soft");
  } else {
    // Floating point operations and argument passing are hard.
    assert(ABI == mips::FloatABI::Hard && "Invalid float abi!");
    CmdArgs.push_back("-mfloat-abi");
    CmdArgs.push_back("hard");
  }

  if (Arg *A = Args.getLastArg(options::OPT_mldc1_sdc1,
                               options::OPT_mno_ldc1_sdc1)) {
    if (A->getOption().matches(options::OPT_mno_ldc1_sdc1)) {
      CmdArgs.push_back("-mllvm");
      CmdArgs.push_back("-mno-ldc1-sdc1");
    }
  }

  if (Arg *A = Args.getLastArg(options::OPT_mcheck_zero_division,
                               options::OPT_mno_check_zero_division)) {
    if (A->getOption().matches(options::OPT_mno_check_zero_division)) {
      CmdArgs.push_back("-mllvm");
      CmdArgs.push_back("-mno-check-zero-division");
    }
  }

  if (Args.getLastArg(options::OPT_mfix4300)) {
    CmdArgs.push_back("-mllvm");
    CmdArgs.push_back("-mfix4300");
  }

  if (Arg *A = Args.getLastArg(options::OPT_G)) {
    StringRef v = A->getValue();
    CmdArgs.push_back("-mllvm");
    CmdArgs.push_back(Args.MakeArgString("-mips-ssection-threshold=" + v));
    A->claim();
  }

  Arg *GPOpt = Args.getLastArg(options::OPT_mgpopt, options::OPT_mno_gpopt);
  Arg *ABICalls =
      Args.getLastArg(options::OPT_mabicalls, options::OPT_mno_abicalls);

  // -mabicalls is the default for many MIPS environments, even with -fno-pic.
  // -mgpopt is the default for static, -fno-pic environments but these two
  // options conflict. We want to be certain that -mno-abicalls -mgpopt is
  // the only case where -mllvm -mgpopt is passed.
  // NOTE: We need a warning here or in the backend to warn when -mgpopt is
  //       passed explicitly when compiling something with -mabicalls
  //       (implictly) in affect. Currently the warning is in the backend.
  //
  // When the ABI in use is  N64, we also need to determine the PIC mode that
  // is in use, as -fno-pic for N64 implies -mno-abicalls.
  bool NoABICalls =
      ABICalls && ABICalls->getOption().matches(options::OPT_mno_abicalls);

  llvm::Reloc::Model RelocationModel;
  unsigned PICLevel;
  bool IsPIE;
  std::tie(RelocationModel, PICLevel, IsPIE) =
      ParsePICArgs(getToolChain(), Args);

  NoABICalls = NoABICalls ||
               (RelocationModel == llvm::Reloc::Static && ABIName == "n64");

  bool WantGPOpt = GPOpt && GPOpt->getOption().matches(options::OPT_mgpopt);
  // We quietly ignore -mno-gpopt as the backend defaults to -mno-gpopt.
  if (NoABICalls && (!GPOpt || WantGPOpt)) {
    CmdArgs.push_back("-mllvm");
    CmdArgs.push_back("-mgpopt");

    Arg *LocalSData = Args.getLastArg(options::OPT_mlocal_sdata,
                                      options::OPT_mno_local_sdata);
    Arg *ExternSData = Args.getLastArg(options::OPT_mextern_sdata,
                                       options::OPT_mno_extern_sdata);
    Arg *EmbeddedData = Args.getLastArg(options::OPT_membedded_data,
                                        options::OPT_mno_embedded_data);
    if (LocalSData) {
      CmdArgs.push_back("-mllvm");
      if (LocalSData->getOption().matches(options::OPT_mlocal_sdata)) {
        CmdArgs.push_back("-mlocal-sdata=1");
      } else {
        CmdArgs.push_back("-mlocal-sdata=0");
      }
      LocalSData->claim();
    }

    if (ExternSData) {
      CmdArgs.push_back("-mllvm");
      if (ExternSData->getOption().matches(options::OPT_mextern_sdata)) {
        CmdArgs.push_back("-mextern-sdata=1");
      } else {
        CmdArgs.push_back("-mextern-sdata=0");
      }
      ExternSData->claim();
    }

    if (EmbeddedData) {
      CmdArgs.push_back("-mllvm");
      if (EmbeddedData->getOption().matches(options::OPT_membedded_data)) {
        CmdArgs.push_back("-membedded-data=1");
      } else {
        CmdArgs.push_back("-membedded-data=0");
      }
      EmbeddedData->claim();
    }

  } else if ((!ABICalls || (!NoABICalls && ABICalls)) && WantGPOpt)
    D.Diag(diag::warn_drv_unsupported_gpopt) << (ABICalls ? 0 : 1);

  if (GPOpt)
    GPOpt->claim();

  if (Arg *A = Args.getLastArg(options::OPT_mcompact_branches_EQ)) {
    StringRef Val = StringRef(A->getValue());
    if (mips::hasCompactBranches(CPUName)) {
      if (Val == "never" || Val == "always" || Val == "optimal") {
        CmdArgs.push_back("-mllvm");
        CmdArgs.push_back(Args.MakeArgString("-mips-compact-branches=" + Val));
      } else
        D.Diag(diag::err_drv_unsupported_option_argument)
            << A->getSpelling() << Val;
    } else
      D.Diag(diag::warn_target_unsupported_compact_branches) << CPUName;
  }

  if (Arg *A = Args.getLastArg(options::OPT_mrelax_pic_calls,
                               options::OPT_mno_relax_pic_calls)) {
    if (A->getOption().matches(options::OPT_mno_relax_pic_calls)) {
      CmdArgs.push_back("-mllvm");
      CmdArgs.push_back("-mips-jalr-reloc=0");
    }
  }
}

void Clang::AddPPCTargetArgs(const ArgList &Args,
                             ArgStringList &CmdArgs) const {
  const Driver &D = getToolChain().getDriver();
  const llvm::Triple &T = getToolChain().getTriple();
  if (Arg *A = Args.getLastArg(options::OPT_mtune_EQ)) {
    CmdArgs.push_back("-tune-cpu");
    StringRef CPU = llvm::PPC::getNormalizedPPCTuneCPU(T, A->getValue());
    CmdArgs.push_back(Args.MakeArgString(CPU.str()));
  }

  // Select the ABI to use.
  const char *ABIName = nullptr;
  if (T.isOSBinFormatELF()) {
    switch (getToolChain().getArch()) {
    case llvm::Triple::ppc64: {
      if (T.isPPC64ELFv2ABI())
        ABIName = "elfv2";
      else
        ABIName = "elfv1";
      break;
    }
    case llvm::Triple::ppc64le:
      ABIName = "elfv2";
      break;
    default:
      break;
    }
  }

  bool IEEELongDouble = getToolChain().defaultToIEEELongDouble();
  bool VecExtabi = false;
  for (const Arg *A : Args.filtered(options::OPT_mabi_EQ)) {
    StringRef V = A->getValue();
    if (V == "ieeelongdouble") {
      IEEELongDouble = true;
      A->claim();
    } else if (V == "ibmlongdouble") {
      IEEELongDouble = false;
      A->claim();
    } else if (V == "vec-default") {
      VecExtabi = false;
      A->claim();
    } else if (V == "vec-extabi") {
      VecExtabi = true;
      A->claim();
    } else if (V == "elfv1") {
      ABIName = "elfv1";
      A->claim();
    } else if (V == "elfv2") {
      ABIName = "elfv2";
      A->claim();
    } else if (V != "altivec")
      // The ppc64 linux abis are all "altivec" abis by default. Accept and ignore
      // the option if given as we don't have backend support for any targets
      // that don't use the altivec abi.
      ABIName = A->getValue();
  }
  if (IEEELongDouble)
    CmdArgs.push_back("-mabi=ieeelongdouble");
  if (VecExtabi) {
    if (!T.isOSAIX())
      D.Diag(diag::err_drv_unsupported_opt_for_target)
          << "-mabi=vec-extabi" << T.str();
    CmdArgs.push_back("-mabi=vec-extabi");
  }

  if (!Args.hasFlag(options::OPT_mred_zone, options::OPT_mno_red_zone, true))
    CmdArgs.push_back("-disable-red-zone");

  ppc::FloatABI FloatABI = ppc::getPPCFloatABI(D, Args);
  if (FloatABI == ppc::FloatABI::Soft) {
    // Floating point operations and argument passing are soft.
    CmdArgs.push_back("-msoft-float");
    CmdArgs.push_back("-mfloat-abi");
    CmdArgs.push_back("soft");
  } else {
    // Floating point operations and argument passing are hard.
    assert(FloatABI == ppc::FloatABI::Hard && "Invalid float abi!");
    CmdArgs.push_back("-mfloat-abi");
    CmdArgs.push_back("hard");
  }

  if (ABIName) {
    CmdArgs.push_back("-target-abi");
    CmdArgs.push_back(ABIName);
  }
}

void Clang::AddRISCVTargetArgs(const ArgList &Args,
                               ArgStringList &CmdArgs) const {
  const llvm::Triple &Triple = getToolChain().getTriple();
  StringRef ABIName = riscv::getRISCVABI(Args, Triple);

  CmdArgs.push_back("-target-abi");
  CmdArgs.push_back(ABIName.data());

  if (Arg *A = Args.getLastArg(options::OPT_G)) {
    CmdArgs.push_back("-msmall-data-limit");
    CmdArgs.push_back(A->getValue());
  }

  if (!Args.hasFlag(options::OPT_mimplicit_float,
                    options::OPT_mno_implicit_float, true))
    CmdArgs.push_back("-no-implicit-float");

  if (const Arg *A = Args.getLastArg(options::OPT_mtune_EQ)) {
    CmdArgs.push_back("-tune-cpu");
    if (strcmp(A->getValue(), "native") == 0)
      CmdArgs.push_back(Args.MakeArgString(llvm::sys::getHostCPUName()));
    else
      CmdArgs.push_back(A->getValue());
  }

  // Handle -mrvv-vector-bits=<bits>
  if (Arg *A = Args.getLastArg(options::OPT_mrvv_vector_bits_EQ)) {
    StringRef Val = A->getValue();
    const Driver &D = getToolChain().getDriver();

    // Get minimum VLen from march.
    unsigned MinVLen = 0;
    std::string Arch = riscv::getRISCVArch(Args, Triple);
    auto ISAInfo = llvm::RISCVISAInfo::parseArchString(
        Arch, /*EnableExperimentalExtensions*/ true);
    // Ignore parsing error.
    if (!errorToBool(ISAInfo.takeError()))
      MinVLen = (*ISAInfo)->getMinVLen();

    // If the value is "zvl", use MinVLen from march. Otherwise, try to parse
    // as integer as long as we have a MinVLen.
    unsigned Bits = 0;
    if (Val == "zvl" && MinVLen >= llvm::RISCV::RVVBitsPerBlock) {
      Bits = MinVLen;
    } else if (!Val.getAsInteger(10, Bits)) {
      // Only accept power of 2 values beteen RVVBitsPerBlock and 65536 that
      // at least MinVLen.
      if (Bits < MinVLen || Bits < llvm::RISCV::RVVBitsPerBlock ||
          Bits > 65536 || !llvm::isPowerOf2_32(Bits))
        Bits = 0;
    }

    // If we got a valid value try to use it.
    if (Bits != 0) {
      unsigned VScaleMin = Bits / llvm::RISCV::RVVBitsPerBlock;
      CmdArgs.push_back(
          Args.MakeArgString("-mvscale-max=" + llvm::Twine(VScaleMin)));
      CmdArgs.push_back(
          Args.MakeArgString("-mvscale-min=" + llvm::Twine(VScaleMin)));
    } else if (Val != "scalable") {
      // Handle the unsupported values passed to mrvv-vector-bits.
      D.Diag(diag::err_drv_unsupported_option_argument)
          << A->getSpelling() << Val;
    }
  }
}

void Clang::AddSparcTargetArgs(const ArgList &Args,
                               ArgStringList &CmdArgs) const {
  sparc::FloatABI FloatABI =
      sparc::getSparcFloatABI(getToolChain().getDriver(), Args);

  if (FloatABI == sparc::FloatABI::Soft) {
    // Floating point operations and argument passing are soft.
    CmdArgs.push_back("-msoft-float");
    CmdArgs.push_back("-mfloat-abi");
    CmdArgs.push_back("soft");
  } else {
    // Floating point operations and argument passing are hard.
    assert(FloatABI == sparc::FloatABI::Hard && "Invalid float abi!");
    CmdArgs.push_back("-mfloat-abi");
    CmdArgs.push_back("hard");
  }

  if (const Arg *A = Args.getLastArg(clang::driver::options::OPT_mtune_EQ)) {
    StringRef Name = A->getValue();
    std::string TuneCPU;
    if (Name == "native")
      TuneCPU = std::string(llvm::sys::getHostCPUName());
    else
      TuneCPU = std::string(Name);

    CmdArgs.push_back("-tune-cpu");
    CmdArgs.push_back(Args.MakeArgString(TuneCPU));
  }
}

void Clang::AddSystemZTargetArgs(const ArgList &Args,
                                 ArgStringList &CmdArgs) const {
  if (const Arg *A = Args.getLastArg(options::OPT_mtune_EQ)) {
    CmdArgs.push_back("-tune-cpu");
    if (strcmp(A->getValue(), "native") == 0)
      CmdArgs.push_back(Args.MakeArgString(llvm::sys::getHostCPUName()));
    else
      CmdArgs.push_back(A->getValue());
  }

  bool HasBackchain =
      Args.hasFlag(options::OPT_mbackchain, options::OPT_mno_backchain, false);
  bool HasPackedStack = Args.hasFlag(options::OPT_mpacked_stack,
                                     options::OPT_mno_packed_stack, false);
  systemz::FloatABI FloatABI =
      systemz::getSystemZFloatABI(getToolChain().getDriver(), Args);
  bool HasSoftFloat = (FloatABI == systemz::FloatABI::Soft);
  if (HasBackchain && HasPackedStack && !HasSoftFloat) {
    const Driver &D = getToolChain().getDriver();
    D.Diag(diag::err_drv_unsupported_opt)
      << "-mpacked-stack -mbackchain -mhard-float";
  }
  if (HasBackchain)
    CmdArgs.push_back("-mbackchain");
  if (HasPackedStack)
    CmdArgs.push_back("-mpacked-stack");
  if (HasSoftFloat) {
    // Floating point operations and argument passing are soft.
    CmdArgs.push_back("-msoft-float");
    CmdArgs.push_back("-mfloat-abi");
    CmdArgs.push_back("soft");
  }
}

void Clang::AddX86TargetArgs(const ArgList &Args,
                             ArgStringList &CmdArgs) const {
  const Driver &D = getToolChain().getDriver();
  addX86AlignBranchArgs(D, Args, CmdArgs, /*IsLTO=*/false);

  if (!Args.hasFlag(options::OPT_mred_zone, options::OPT_mno_red_zone, true) ||
      Args.hasArg(options::OPT_mkernel) ||
      Args.hasArg(options::OPT_fapple_kext))
    CmdArgs.push_back("-disable-red-zone");

  if (!Args.hasFlag(options::OPT_mtls_direct_seg_refs,
                    options::OPT_mno_tls_direct_seg_refs, true))
    CmdArgs.push_back("-mno-tls-direct-seg-refs");

  // Default to avoid implicit floating-point for kernel/kext code, but allow
  // that to be overridden with -mno-soft-float.
  bool NoImplicitFloat = (Args.hasArg(options::OPT_mkernel) ||
                          Args.hasArg(options::OPT_fapple_kext));
  if (Arg *A = Args.getLastArg(
          options::OPT_msoft_float, options::OPT_mno_soft_float,
          options::OPT_mimplicit_float, options::OPT_mno_implicit_float)) {
    const Option &O = A->getOption();
    NoImplicitFloat = (O.matches(options::OPT_mno_implicit_float) ||
                       O.matches(options::OPT_msoft_float));
  }
  if (NoImplicitFloat)
    CmdArgs.push_back("-no-implicit-float");

  if (Arg *A = Args.getLastArg(options::OPT_masm_EQ)) {
    StringRef Value = A->getValue();
    if (Value == "intel" || Value == "att") {
      CmdArgs.push_back("-mllvm");
      CmdArgs.push_back(Args.MakeArgString("-x86-asm-syntax=" + Value));
      CmdArgs.push_back(Args.MakeArgString("-inline-asm=" + Value));
    } else {
      D.Diag(diag::err_drv_unsupported_option_argument)
          << A->getSpelling() << Value;
    }
  } else if (D.IsCLMode()) {
    CmdArgs.push_back("-mllvm");
    CmdArgs.push_back("-x86-asm-syntax=intel");
  }

  if (Arg *A = Args.getLastArg(options::OPT_mskip_rax_setup,
                               options::OPT_mno_skip_rax_setup))
    if (A->getOption().matches(options::OPT_mskip_rax_setup))
      CmdArgs.push_back(Args.MakeArgString("-mskip-rax-setup"));

  // Set flags to support MCU ABI.
  if (Args.hasFlag(options::OPT_miamcu, options::OPT_mno_iamcu, false)) {
    CmdArgs.push_back("-mfloat-abi");
    CmdArgs.push_back("soft");
    CmdArgs.push_back("-mstack-alignment=4");
  }

  // Handle -mtune.

  // Default to "generic" unless -march is present or targetting the PS4/PS5.
  std::string TuneCPU;
  if (!Args.hasArg(clang::driver::options::OPT_march_EQ) &&
      !getToolChain().getTriple().isPS())
    TuneCPU = "generic";

  // Override based on -mtune.
  if (const Arg *A = Args.getLastArg(clang::driver::options::OPT_mtune_EQ)) {
    StringRef Name = A->getValue();

    if (Name == "native") {
      Name = llvm::sys::getHostCPUName();
      if (!Name.empty())
        TuneCPU = std::string(Name);
    } else
      TuneCPU = std::string(Name);
  }

  if (!TuneCPU.empty()) {
    CmdArgs.push_back("-tune-cpu");
    CmdArgs.push_back(Args.MakeArgString(TuneCPU));
  }
}

void Clang::AddHexagonTargetArgs(const ArgList &Args,
                                 ArgStringList &CmdArgs) const {
  CmdArgs.push_back("-mqdsp6-compat");
  CmdArgs.push_back("-Wreturn-type");

  if (auto G = toolchains::HexagonToolChain::getSmallDataThreshold(Args)) {
    CmdArgs.push_back("-mllvm");
    CmdArgs.push_back(
        Args.MakeArgString("-hexagon-small-data-threshold=" + Twine(*G)));
  }

  if (!Args.hasArg(options::OPT_fno_short_enums))
    CmdArgs.push_back("-fshort-enums");
  if (Args.getLastArg(options::OPT_mieee_rnd_near)) {
    CmdArgs.push_back("-mllvm");
    CmdArgs.push_back("-enable-hexagon-ieee-rnd-near");
  }
  CmdArgs.push_back("-mllvm");
  CmdArgs.push_back("-machine-sink-split=0");
}

void Clang::AddLanaiTargetArgs(const ArgList &Args,
                               ArgStringList &CmdArgs) const {
  if (Arg *A = Args.getLastArg(options::OPT_mcpu_EQ)) {
    StringRef CPUName = A->getValue();

    CmdArgs.push_back("-target-cpu");
    CmdArgs.push_back(Args.MakeArgString(CPUName));
  }
  if (Arg *A = Args.getLastArg(options::OPT_mregparm_EQ)) {
    StringRef Value = A->getValue();
    // Only support mregparm=4 to support old usage. Report error for all other
    // cases.
    int Mregparm;
    if (Value.getAsInteger(10, Mregparm)) {
      if (Mregparm != 4) {
        getToolChain().getDriver().Diag(
            diag::err_drv_unsupported_option_argument)
            << A->getSpelling() << Value;
      }
    }
  }
}

void Clang::AddWebAssemblyTargetArgs(const ArgList &Args,
                                     ArgStringList &CmdArgs) const {
  // Default to "hidden" visibility.
  if (!Args.hasArg(options::OPT_fvisibility_EQ,
                   options::OPT_fvisibility_ms_compat))
    CmdArgs.push_back("-fvisibility=hidden");
}

void Clang::AddVETargetArgs(const ArgList &Args, ArgStringList &CmdArgs) const {
  // Floating point operations and argument passing are hard.
  CmdArgs.push_back("-mfloat-abi");
  CmdArgs.push_back("hard");
}

void Clang::DumpCompilationDatabase(Compilation &C, StringRef Filename,
                                    StringRef Target, const InputInfo &Output,
                                    const InputInfo &Input, const ArgList &Args) const {
  // If this is a dry run, do not create the compilation database file.
  if (C.getArgs().hasArg(options::OPT__HASH_HASH_HASH))
    return;

  using llvm::yaml::escape;
  const Driver &D = getToolChain().getDriver();

  if (!CompilationDatabase) {
    std::error_code EC;
    auto File = std::make_unique<llvm::raw_fd_ostream>(
        Filename, EC,
        llvm::sys::fs::OF_TextWithCRLF | llvm::sys::fs::OF_Append);
    if (EC) {
      D.Diag(clang::diag::err_drv_compilationdatabase) << Filename
                                                       << EC.message();
      return;
    }
    CompilationDatabase = std::move(File);
  }
  auto &CDB = *CompilationDatabase;
  auto CWD = D.getVFS().getCurrentWorkingDirectory();
  if (!CWD)
    CWD = ".";
  CDB << "{ \"directory\": \"" << escape(*CWD) << "\"";
  CDB << ", \"file\": \"" << escape(Input.getFilename()) << "\"";
  if (Output.isFilename())
    CDB << ", \"output\": \"" << escape(Output.getFilename()) << "\"";
  CDB << ", \"arguments\": [\"" << escape(D.ClangExecutable) << "\"";
  SmallString<128> Buf;
  Buf = "-x";
  Buf += types::getTypeName(Input.getType());
  CDB << ", \"" << escape(Buf) << "\"";
  if (!D.SysRoot.empty() && !Args.hasArg(options::OPT__sysroot_EQ)) {
    Buf = "--sysroot=";
    Buf += D.SysRoot;
    CDB << ", \"" << escape(Buf) << "\"";
  }
  CDB << ", \"" << escape(Input.getFilename()) << "\"";
  if (Output.isFilename())
    CDB << ", \"-o\", \"" << escape(Output.getFilename()) << "\"";
  for (auto &A: Args) {
    auto &O = A->getOption();
    // Skip language selection, which is positional.
    if (O.getID() == options::OPT_x)
      continue;
    // Skip writing dependency output and the compilation database itself.
    if (O.getGroup().isValid() && O.getGroup().getID() == options::OPT_M_Group)
      continue;
    if (O.getID() == options::OPT_gen_cdb_fragment_path)
      continue;
    // Skip inputs.
    if (O.getKind() == Option::InputClass)
      continue;
    // Skip output.
    if (O.getID() == options::OPT_o)
      continue;
    // All other arguments are quoted and appended.
    ArgStringList ASL;
    A->render(Args, ASL);
    for (auto &it: ASL)
      CDB << ", \"" << escape(it) << "\"";
  }
  Buf = "--target=";
  Buf += Target;
  CDB << ", \"" << escape(Buf) << "\"]},\n";
}

void Clang::DumpCompilationDatabaseFragmentToDir(
    StringRef Dir, Compilation &C, StringRef Target, const InputInfo &Output,
    const InputInfo &Input, const llvm::opt::ArgList &Args) const {
  // If this is a dry run, do not create the compilation database file.
  if (C.getArgs().hasArg(options::OPT__HASH_HASH_HASH))
    return;

  if (CompilationDatabase)
    DumpCompilationDatabase(C, "", Target, Output, Input, Args);

  SmallString<256> Path = Dir;
  const auto &Driver = C.getDriver();
  Driver.getVFS().makeAbsolute(Path);
  auto Err = llvm::sys::fs::create_directory(Path, /*IgnoreExisting=*/true);
  if (Err) {
    Driver.Diag(diag::err_drv_compilationdatabase) << Dir << Err.message();
    return;
  }

  llvm::sys::path::append(
      Path,
      Twine(llvm::sys::path::filename(Input.getFilename())) + ".%%%%.json");
  int FD;
  SmallString<256> TempPath;
  Err = llvm::sys::fs::createUniqueFile(Path, FD, TempPath,
                                        llvm::sys::fs::OF_Text);
  if (Err) {
    Driver.Diag(diag::err_drv_compilationdatabase) << Path << Err.message();
    return;
  }
  CompilationDatabase =
      std::make_unique<llvm::raw_fd_ostream>(FD, /*shouldClose=*/true);
  DumpCompilationDatabase(C, "", Target, Output, Input, Args);
}

static bool CheckARMImplicitITArg(StringRef Value) {
  return Value == "always" || Value == "never" || Value == "arm" ||
         Value == "thumb";
}

static void AddARMImplicitITArgs(const ArgList &Args, ArgStringList &CmdArgs,
                                 StringRef Value) {
  CmdArgs.push_back("-mllvm");
  CmdArgs.push_back(Args.MakeArgString("-arm-implicit-it=" + Value));
}

static void CollectArgsForIntegratedAssembler(Compilation &C,
                                              const ArgList &Args,
                                              ArgStringList &CmdArgs,
                                              const Driver &D) {
  // Default to -mno-relax-all.
  //
  // Note: RISC-V requires an indirect jump for offsets larger than 1MiB. This
  // cannot be done by assembler branch relaxation as it needs a free temporary
  // register. Because of this, branch relaxation is handled by a MachineIR pass
  // before the assembler. Forcing assembler branch relaxation for -O0 makes the
  // MachineIR branch relaxation inaccurate and it will miss cases where an
  // indirect branch is necessary.
  Args.addOptInFlag(CmdArgs, options::OPT_mrelax_all,
                    options::OPT_mno_relax_all);

  // Only default to -mincremental-linker-compatible if we think we are
  // targeting the MSVC linker.
  bool DefaultIncrementalLinkerCompatible =
      C.getDefaultToolChain().getTriple().isWindowsMSVCEnvironment();
  if (Args.hasFlag(options::OPT_mincremental_linker_compatible,
                   options::OPT_mno_incremental_linker_compatible,
                   DefaultIncrementalLinkerCompatible))
    CmdArgs.push_back("-mincremental-linker-compatible");

  Args.AddLastArg(CmdArgs, options::OPT_femit_dwarf_unwind_EQ);

  Args.addOptInFlag(CmdArgs, options::OPT_femit_compact_unwind_non_canonical,
                    options::OPT_fno_emit_compact_unwind_non_canonical);

  // If you add more args here, also add them to the block below that
  // starts with "// If CollectArgsForIntegratedAssembler() isn't called below".

  // When passing -I arguments to the assembler we sometimes need to
  // unconditionally take the next argument.  For example, when parsing
  // '-Wa,-I -Wa,foo' we need to accept the -Wa,foo arg after seeing the
  // -Wa,-I arg and when parsing '-Wa,-I,foo' we need to accept the 'foo'
  // arg after parsing the '-I' arg.
  bool TakeNextArg = false;

  const llvm::Triple &Triple = C.getDefaultToolChain().getTriple();
  bool IsELF = Triple.isOSBinFormatELF();
  bool Crel = false, ExperimentalCrel = false;
  bool ImplicitMapSyms = false;
  bool UseRelaxRelocations = C.getDefaultToolChain().useRelaxRelocations();
  bool UseNoExecStack = false;
  bool Msa = false;
  const char *MipsTargetFeature = nullptr;
  llvm::SmallVector<const char *> SparcTargetFeatures;
  StringRef ImplicitIt;
  for (const Arg *A :
       Args.filtered(options::OPT_Wa_COMMA, options::OPT_Xassembler,
                     options::OPT_mimplicit_it_EQ)) {
    A->claim();

    if (A->getOption().getID() == options::OPT_mimplicit_it_EQ) {
      switch (C.getDefaultToolChain().getArch()) {
      case llvm::Triple::arm:
      case llvm::Triple::armeb:
      case llvm::Triple::thumb:
      case llvm::Triple::thumbeb:
        // Only store the value; the last value set takes effect.
        ImplicitIt = A->getValue();
        if (!CheckARMImplicitITArg(ImplicitIt))
          D.Diag(diag::err_drv_unsupported_option_argument)
              << A->getSpelling() << ImplicitIt;
        continue;
      default:
        break;
      }
    }

    for (StringRef Value : A->getValues()) {
      if (TakeNextArg) {
        CmdArgs.push_back(Value.data());
        TakeNextArg = false;
        continue;
      }

      if (C.getDefaultToolChain().getTriple().isOSBinFormatCOFF() &&
          Value == "-mbig-obj")
        continue; // LLVM handles bigobj automatically

      auto Equal = Value.split('=');
      auto checkArg = [&](bool ValidTarget,
                          std::initializer_list<const char *> Set) {
        if (!ValidTarget) {
          D.Diag(diag::err_drv_unsupported_opt_for_target)
              << (Twine("-Wa,") + Equal.first + "=").str()
              << Triple.getTriple();
        } else if (!llvm::is_contained(Set, Equal.second)) {
          D.Diag(diag::err_drv_unsupported_option_argument)
              << (Twine("-Wa,") + Equal.first + "=").str() << Equal.second;
        }
      };
      switch (C.getDefaultToolChain().getArch()) {
      default:
        break;
      case llvm::Triple::x86:
      case llvm::Triple::x86_64:
        if (Equal.first == "-mrelax-relocations" ||
            Equal.first == "--mrelax-relocations") {
          UseRelaxRelocations = Equal.second == "yes";
          checkArg(IsELF, {"yes", "no"});
          continue;
        }
        if (Value == "-msse2avx") {
          CmdArgs.push_back("-msse2avx");
          continue;
        }
        break;
      case llvm::Triple::wasm32:
      case llvm::Triple::wasm64:
        if (Value == "--no-type-check") {
          CmdArgs.push_back("-mno-type-check");
          continue;
        }
        break;
      case llvm::Triple::thumb:
      case llvm::Triple::thumbeb:
      case llvm::Triple::arm:
      case llvm::Triple::armeb:
        if (Equal.first == "-mimplicit-it") {
          // Only store the value; the last value set takes effect.
          ImplicitIt = Equal.second;
          checkArg(true, {"always", "never", "arm", "thumb"});
          continue;
        }
        if (Value == "-mthumb")
          // -mthumb has already been processed in ComputeLLVMTriple()
          // recognize but skip over here.
          continue;
        break;
      case llvm::Triple::aarch64:
      case llvm::Triple::aarch64_be:
      case llvm::Triple::aarch64_32:
        if (Equal.first == "-mmapsyms") {
          ImplicitMapSyms = Equal.second == "implicit";
          checkArg(IsELF, {"default", "implicit"});
          continue;
        }
        break;
      case llvm::Triple::mips:
      case llvm::Triple::mipsel:
      case llvm::Triple::mips64:
      case llvm::Triple::mips64el:
        if (Value == "--trap") {
          CmdArgs.push_back("-target-feature");
          CmdArgs.push_back("+use-tcc-in-div");
          continue;
        }
        if (Value == "--break") {
          CmdArgs.push_back("-target-feature");
          CmdArgs.push_back("-use-tcc-in-div");
          continue;
        }
        if (Value.starts_with("-msoft-float")) {
          CmdArgs.push_back("-target-feature");
          CmdArgs.push_back("+soft-float");
          continue;
        }
        if (Value.starts_with("-mhard-float")) {
          CmdArgs.push_back("-target-feature");
          CmdArgs.push_back("-soft-float");
          continue;
        }
        if (Value == "-mmsa") {
          Msa = true;
          continue;
        }
        if (Value == "-mno-msa") {
          Msa = false;
          continue;
        }
        MipsTargetFeature = llvm::StringSwitch<const char *>(Value)
                                .Case("-mips1", "+mips1")
                                .Case("-mips2", "+mips2")
                                .Case("-mips3", "+mips3")
                                .Case("-mips4", "+mips4")
                                .Case("-mips5", "+mips5")
                                .Case("-mips32", "+mips32")
                                .Case("-mips32r2", "+mips32r2")
                                .Case("-mips32r3", "+mips32r3")
                                .Case("-mips32r5", "+mips32r5")
                                .Case("-mips32r6", "+mips32r6")
                                .Case("-mips64", "+mips64")
                                .Case("-mips64r2", "+mips64r2")
                                .Case("-mips64r3", "+mips64r3")
                                .Case("-mips64r5", "+mips64r5")
                                .Case("-mips64r6", "+mips64r6")
                                .Default(nullptr);
        if (MipsTargetFeature)
          continue;
        break;

      case llvm::Triple::sparc:
      case llvm::Triple::sparcel:
      case llvm::Triple::sparcv9:
        if (Value == "--undeclared-regs") {
          // LLVM already allows undeclared use of G registers, so this option
          // becomes a no-op. This solely exists for GNU compatibility.
          // TODO implement --no-undeclared-regs
          continue;
        }
        SparcTargetFeatures =
            llvm::StringSwitch<llvm::SmallVector<const char *>>(Value)
                .Case("-Av8", {"-v8plus"})
                .Case("-Av8plus", {"+v8plus", "+v9"})
                .Case("-Av8plusa", {"+v8plus", "+v9", "+vis"})
                .Case("-Av8plusb", {"+v8plus", "+v9", "+vis", "+vis2"})
                .Case("-Av8plusd", {"+v8plus", "+v9", "+vis", "+vis2", "+vis3"})
                .Case("-Av9", {"+v9"})
                .Case("-Av9a", {"+v9", "+vis"})
                .Case("-Av9b", {"+v9", "+vis", "+vis2"})
                .Case("-Av9d", {"+v9", "+vis", "+vis2", "+vis3"})
                .Default({});
        if (!SparcTargetFeatures.empty())
          continue;
        break;
      }

      if (Value == "-force_cpusubtype_ALL") {
        // Do nothing, this is the default and we don't support anything else.
      } else if (Value == "-L") {
        CmdArgs.push_back("-msave-temp-labels");
      } else if (Value == "--fatal-warnings") {
        CmdArgs.push_back("-massembler-fatal-warnings");
      } else if (Value == "--no-warn" || Value == "-W") {
        CmdArgs.push_back("-massembler-no-warn");
      } else if (Value == "--noexecstack") {
        UseNoExecStack = true;
      } else if (Value.starts_with("-compress-debug-sections") ||
                 Value.starts_with("--compress-debug-sections") ||
                 Value == "-nocompress-debug-sections" ||
                 Value == "--nocompress-debug-sections") {
        CmdArgs.push_back(Value.data());
      } else if (Value == "--crel") {
        Crel = true;
      } else if (Value == "--no-crel") {
        Crel = false;
      } else if (Value == "--allow-experimental-crel") {
        ExperimentalCrel = true;
      } else if (Value.starts_with("-I")) {
        CmdArgs.push_back(Value.data());
        // We need to consume the next argument if the current arg is a plain
        // -I. The next arg will be the include directory.
        if (Value == "-I")
          TakeNextArg = true;
      } else if (Value.starts_with("-gdwarf-")) {
        // "-gdwarf-N" options are not cc1as options.
        unsigned DwarfVersion = DwarfVersionNum(Value);
        if (DwarfVersion == 0) { // Send it onward, and let cc1as complain.
          CmdArgs.push_back(Value.data());
        } else {
          RenderDebugEnablingArgs(Args, CmdArgs,
                                  llvm::codegenoptions::DebugInfoConstructor,
                                  DwarfVersion, llvm::DebuggerKind::Default);
        }
      } else if (Value.starts_with("-mcpu") || Value.starts_with("-mfpu") ||
                 Value.starts_with("-mhwdiv") || Value.starts_with("-march")) {
        // Do nothing, we'll validate it later.
      } else if (Value == "-defsym" || Value == "--defsym") {
        if (A->getNumValues() != 2) {
          D.Diag(diag::err_drv_defsym_invalid_format) << Value;
          break;
        }
        const char *S = A->getValue(1);
        auto Pair = StringRef(S).split('=');
        auto Sym = Pair.first;
        auto SVal = Pair.second;

        if (Sym.empty() || SVal.empty()) {
          D.Diag(diag::err_drv_defsym_invalid_format) << S;
          break;
        }
        int64_t IVal;
        if (SVal.getAsInteger(0, IVal)) {
          D.Diag(diag::err_drv_defsym_invalid_symval) << SVal;
          break;
        }
        CmdArgs.push_back("--defsym");
        TakeNextArg = true;
      } else if (Value == "-fdebug-compilation-dir") {
        CmdArgs.push_back("-fdebug-compilation-dir");
        TakeNextArg = true;
      } else if (Value.consume_front("-fdebug-compilation-dir=")) {
        // The flag is a -Wa / -Xassembler argument and Options doesn't
        // parse the argument, so this isn't automatically aliased to
        // -fdebug-compilation-dir (without '=') here.
        CmdArgs.push_back("-fdebug-compilation-dir");
        CmdArgs.push_back(Value.data());
      } else if (Value == "--version") {
        D.PrintVersion(C, llvm::outs());
      } else {
        D.Diag(diag::err_drv_unsupported_option_argument)
            << A->getSpelling() << Value;
      }
    }
  }
  if (ImplicitIt.size())
    AddARMImplicitITArgs(Args, CmdArgs, ImplicitIt);
  if (Crel) {
    if (!ExperimentalCrel)
      D.Diag(diag::err_drv_experimental_crel);
    if (Triple.isOSBinFormatELF() && !Triple.isMIPS()) {
      CmdArgs.push_back("--crel");
    } else {
      D.Diag(diag::err_drv_unsupported_opt_for_target)
          << "-Wa,--crel" << D.getTargetTriple();
    }
  }
  if (ImplicitMapSyms)
    CmdArgs.push_back("-mmapsyms=implicit");
  if (Msa)
    CmdArgs.push_back("-mmsa");
  if (!UseRelaxRelocations)
    CmdArgs.push_back("-mrelax-relocations=no");
  if (UseNoExecStack)
    CmdArgs.push_back("-mnoexecstack");
  if (MipsTargetFeature != nullptr) {
    CmdArgs.push_back("-target-feature");
    CmdArgs.push_back(MipsTargetFeature);
  }

  // Those OSes default to enabling VIS on 64-bit SPARC.
  // See also the corresponding code for external assemblers in
  // sparc::getSparcAsmModeForCPU().
  bool IsSparcV9ATarget =
      (C.getDefaultToolChain().getArch() == llvm::Triple::sparcv9) &&
      (Triple.isOSLinux() || Triple.isOSFreeBSD() || Triple.isOSOpenBSD());
  if (IsSparcV9ATarget && SparcTargetFeatures.empty()) {
    CmdArgs.push_back("-target-feature");
    CmdArgs.push_back("+vis");
  }
  for (const char *Feature : SparcTargetFeatures) {
    CmdArgs.push_back("-target-feature");
    CmdArgs.push_back(Feature);
  }

  // forward -fembed-bitcode to assmebler
  if (C.getDriver().embedBitcodeEnabled() ||
      C.getDriver().embedBitcodeMarkerOnly())
    Args.AddLastArg(CmdArgs, options::OPT_fembed_bitcode_EQ);

  if (const char *AsSecureLogFile = getenv("AS_SECURE_LOG_FILE")) {
    CmdArgs.push_back("-as-secure-log-file");
    CmdArgs.push_back(Args.MakeArgString(AsSecureLogFile));
  }
}

static std::string ComplexRangeKindToStr(LangOptions::ComplexRangeKind Range) {
  switch (Range) {
  case LangOptions::ComplexRangeKind::CX_Full:
    return "full";
    break;
  case LangOptions::ComplexRangeKind::CX_Basic:
    return "basic";
    break;
  case LangOptions::ComplexRangeKind::CX_Improved:
    return "improved";
    break;
  case LangOptions::ComplexRangeKind::CX_Promoted:
    return "promoted";
    break;
  default:
    return "";
  }
}

static std::string ComplexArithmeticStr(LangOptions::ComplexRangeKind Range) {
  return (Range == LangOptions::ComplexRangeKind::CX_None)
             ? ""
             : "-fcomplex-arithmetic=" + ComplexRangeKindToStr(Range);
}

static void EmitComplexRangeDiag(const Driver &D, std::string str1,
                                 std::string str2) {
  if (str1 != str2 && !str2.empty() && !str1.empty()) {
    D.Diag(clang::diag::warn_drv_overriding_option) << str1 << str2;
  }
}

static std::string
RenderComplexRangeOption(LangOptions::ComplexRangeKind Range) {
  std::string ComplexRangeStr = ComplexRangeKindToStr(Range);
  if (!ComplexRangeStr.empty())
    return "-complex-range=" + ComplexRangeStr;
  return ComplexRangeStr;
}

static void RenderFloatingPointOptions(const ToolChain &TC, const Driver &D,
                                       bool OFastEnabled, const ArgList &Args,
                                       ArgStringList &CmdArgs,
                                       const JobAction &JA) {
  // List of veclibs which when used with -fveclib imply -fno-math-errno.
  constexpr std::array VecLibImpliesNoMathErrno{llvm::StringLiteral("ArmPL"),
                                                llvm::StringLiteral("SLEEF")};
  bool NoMathErrnoWasImpliedByVecLib = false;
  const Arg *VecLibArg = nullptr;
  // Track the arg (if any) that enabled errno after -fveclib for diagnostics.
  const Arg *ArgThatEnabledMathErrnoAfterVecLib = nullptr;

  // Handle various floating point optimization flags, mapping them to the
  // appropriate LLVM code generation flags. This is complicated by several
  // "umbrella" flags, so we do this by stepping through the flags incrementally
  // adjusting what we think is enabled/disabled, then at the end setting the
  // LLVM flags based on the final state.
  bool HonorINFs = true;
  bool HonorNaNs = true;
  bool ApproxFunc = false;
  // -fmath-errno is the default on some platforms, e.g. BSD-derived OSes.
  bool MathErrno = TC.IsMathErrnoDefault();
  bool AssociativeMath = false;
  bool ReciprocalMath = false;
  bool SignedZeros = true;
  bool TrappingMath = false; // Implemented via -ffp-exception-behavior
  bool TrappingMathPresent = false; // Is trapping-math in args, and not
                                    // overriden by ffp-exception-behavior?
  bool RoundingFPMath = false;
  // -ffp-model values: strict, fast, precise
  StringRef FPModel = "";
  // -ffp-exception-behavior options: strict, maytrap, ignore
  StringRef FPExceptionBehavior = "";
  // -ffp-eval-method options: double, extended, source
  StringRef FPEvalMethod = "";
  llvm::DenormalMode DenormalFPMath =
      TC.getDefaultDenormalModeForType(Args, JA);
  llvm::DenormalMode DenormalFP32Math =
      TC.getDefaultDenormalModeForType(Args, JA, &llvm::APFloat::IEEEsingle());

  // CUDA and HIP don't rely on the frontend to pass an ffp-contract option.
  // If one wasn't given by the user, don't pass it here.
  StringRef FPContract;
  StringRef LastSeenFfpContractOption;
  StringRef LastFpContractOverrideOption;
  bool SeenUnsafeMathModeOption = false;
  if (!JA.isDeviceOffloading(Action::OFK_Cuda) &&
      !JA.isOffloading(Action::OFK_HIP))
    FPContract = "on";
  bool StrictFPModel = false;
  StringRef Float16ExcessPrecision = "";
  StringRef BFloat16ExcessPrecision = "";
  LangOptions::ComplexRangeKind Range = LangOptions::ComplexRangeKind::CX_None;
  std::string ComplexRangeStr = "";
  std::string GccRangeComplexOption = "";

  auto setComplexRange = [&](LangOptions::ComplexRangeKind NewRange) {
    // Warn if user expects to perform full implementation of complex
    // multiplication or division in the presence of nnan or ninf flags.
    if (Range != NewRange)
      EmitComplexRangeDiag(D,
                           !GccRangeComplexOption.empty()
                               ? GccRangeComplexOption
                               : ComplexArithmeticStr(Range),
                           ComplexArithmeticStr(NewRange));
    Range = NewRange;
  };

  // Lambda to set fast-math options. This is also used by -ffp-model=fast
  auto applyFastMath = [&](bool Aggressive) {
    if (Aggressive) {
      HonorINFs = false;
      HonorNaNs = false;
      setComplexRange(LangOptions::ComplexRangeKind::CX_Basic);
    } else {
      HonorINFs = true;
      HonorNaNs = true;
      setComplexRange(LangOptions::ComplexRangeKind::CX_Promoted);
    }
    MathErrno = false;
    AssociativeMath = true;
    ReciprocalMath = true;
    ApproxFunc = true;
    SignedZeros = false;
    TrappingMath = false;
    RoundingFPMath = false;
    FPExceptionBehavior = "";
    FPContract = "fast";
    SeenUnsafeMathModeOption = true;
  };

  // Lambda to consolidate common handling for fp-contract
  auto restoreFPContractState = [&]() {
    // CUDA and HIP don't rely on the frontend to pass an ffp-contract option.
    // For other targets, if the state has been changed by one of the
    // unsafe-math umbrella options a subsequent -fno-fast-math or
    // -fno-unsafe-math-optimizations option reverts to the last value seen for
    // the -ffp-contract option or "on" if we have not seen the -ffp-contract
    // option. If we have not seen an unsafe-math option or -ffp-contract,
    // we leave the FPContract state unchanged.
    if (!JA.isDeviceOffloading(Action::OFK_Cuda) &&
        !JA.isOffloading(Action::OFK_HIP)) {
      if (LastSeenFfpContractOption != "")
        FPContract = LastSeenFfpContractOption;
      else if (SeenUnsafeMathModeOption)
        FPContract = "on";
    }
    // In this case, we're reverting to the last explicit fp-contract option
    // or the platform default
    LastFpContractOverrideOption = "";
  };

  if (const Arg *A = Args.getLastArg(options::OPT_flimited_precision_EQ)) {
    CmdArgs.push_back("-mlimit-float-precision");
    CmdArgs.push_back(A->getValue());
  }

  for (const Arg *A : Args) {
    auto CheckMathErrnoForVecLib =
        llvm::make_scope_exit([&, MathErrnoBeforeArg = MathErrno] {
          if (NoMathErrnoWasImpliedByVecLib && !MathErrnoBeforeArg && MathErrno)
            ArgThatEnabledMathErrnoAfterVecLib = A;
        });

    switch (A->getOption().getID()) {
    // If this isn't an FP option skip the claim below
    default: continue;

    case options::OPT_fcx_limited_range:
      if (GccRangeComplexOption.empty()) {
        if (Range != LangOptions::ComplexRangeKind::CX_Basic)
          EmitComplexRangeDiag(D, RenderComplexRangeOption(Range),
                               "-fcx-limited-range");
      } else {
        if (GccRangeComplexOption != "-fno-cx-limited-range")
          EmitComplexRangeDiag(D, GccRangeComplexOption, "-fcx-limited-range");
      }
      GccRangeComplexOption = "-fcx-limited-range";
      Range = LangOptions::ComplexRangeKind::CX_Basic;
      break;
    case options::OPT_fno_cx_limited_range:
      if (GccRangeComplexOption.empty()) {
        EmitComplexRangeDiag(D, RenderComplexRangeOption(Range),
                             "-fno-cx-limited-range");
      } else {
        if (GccRangeComplexOption != "-fcx-limited-range" &&
            GccRangeComplexOption != "-fno-cx-fortran-rules")
          EmitComplexRangeDiag(D, GccRangeComplexOption,
                               "-fno-cx-limited-range");
      }
      GccRangeComplexOption = "-fno-cx-limited-range";
      Range = LangOptions::ComplexRangeKind::CX_Full;
      break;
    case options::OPT_fcx_fortran_rules:
      if (GccRangeComplexOption.empty())
        EmitComplexRangeDiag(D, RenderComplexRangeOption(Range),
                             "-fcx-fortran-rules");
      else
        EmitComplexRangeDiag(D, GccRangeComplexOption, "-fcx-fortran-rules");
      GccRangeComplexOption = "-fcx-fortran-rules";
      Range = LangOptions::ComplexRangeKind::CX_Improved;
      break;
    case options::OPT_fno_cx_fortran_rules:
      if (GccRangeComplexOption.empty()) {
        EmitComplexRangeDiag(D, RenderComplexRangeOption(Range),
                             "-fno-cx-fortran-rules");
      } else {
        if (GccRangeComplexOption != "-fno-cx-limited-range")
          EmitComplexRangeDiag(D, GccRangeComplexOption,
                               "-fno-cx-fortran-rules");
      }
      GccRangeComplexOption = "-fno-cx-fortran-rules";
      Range = LangOptions::ComplexRangeKind::CX_Full;
      break;
    case options::OPT_fcomplex_arithmetic_EQ: {
      LangOptions::ComplexRangeKind RangeVal;
      StringRef Val = A->getValue();
      if (Val == "full")
        RangeVal = LangOptions::ComplexRangeKind::CX_Full;
      else if (Val == "improved")
        RangeVal = LangOptions::ComplexRangeKind::CX_Improved;
      else if (Val == "promoted")
        RangeVal = LangOptions::ComplexRangeKind::CX_Promoted;
      else if (Val == "basic")
        RangeVal = LangOptions::ComplexRangeKind::CX_Basic;
      else {
        D.Diag(diag::err_drv_unsupported_option_argument)
            << A->getSpelling() << Val;
        break;
      }
      if (!GccRangeComplexOption.empty()) {
        if (GccRangeComplexOption != "-fcx-limited-range") {
          if (GccRangeComplexOption != "-fcx-fortran-rules") {
            if (RangeVal != LangOptions::ComplexRangeKind::CX_Improved)
              EmitComplexRangeDiag(D, GccRangeComplexOption,
                                   ComplexArithmeticStr(RangeVal));
          } else {
            EmitComplexRangeDiag(D, GccRangeComplexOption,
                                 ComplexArithmeticStr(RangeVal));
          }
        } else {
          if (RangeVal != LangOptions::ComplexRangeKind::CX_Basic)
            EmitComplexRangeDiag(D, GccRangeComplexOption,
                                 ComplexArithmeticStr(RangeVal));
        }
      }
      Range = RangeVal;
      break;
    }
    case options::OPT_ffp_model_EQ: {
      // If -ffp-model= is seen, reset to fno-fast-math
      HonorINFs = true;
      HonorNaNs = true;
      ApproxFunc = false;
      // Turning *off* -ffast-math restores the toolchain default.
      MathErrno = TC.IsMathErrnoDefault();
      AssociativeMath = false;
      ReciprocalMath = false;
      SignedZeros = true;

      StringRef Val = A->getValue();
      if (OFastEnabled && Val != "aggressive") {
        // Only -ffp-model=aggressive is compatible with -OFast, ignore.
        D.Diag(clang::diag::warn_drv_overriding_option)
            << Args.MakeArgString("-ffp-model=" + Val) << "-Ofast";
        break;
      }
      StrictFPModel = false;
      if (!FPModel.empty() && FPModel != Val)
        D.Diag(clang::diag::warn_drv_overriding_option)
            << Args.MakeArgString("-ffp-model=" + FPModel)
            << Args.MakeArgString("-ffp-model=" + Val);
      if (Val == "fast") {
        FPModel = Val;
        applyFastMath(false);
        // applyFastMath sets fp-contract="fast"
        LastFpContractOverrideOption = "-ffp-model=fast";
      } else if (Val == "aggressive") {
        FPModel = Val;
        applyFastMath(true);
        // applyFastMath sets fp-contract="fast"
        LastFpContractOverrideOption = "-ffp-model=aggressive";
      } else if (Val == "precise") {
        FPModel = Val;
        FPContract = "on";
        LastFpContractOverrideOption = "-ffp-model=precise";
        setComplexRange(LangOptions::ComplexRangeKind::CX_Full);
      } else if (Val == "strict") {
        StrictFPModel = true;
        FPExceptionBehavior = "strict";
        FPModel = Val;
        FPContract = "off";
        LastFpContractOverrideOption = "-ffp-model=strict";
        TrappingMath = true;
        RoundingFPMath = true;
        setComplexRange(LangOptions::ComplexRangeKind::CX_Full);
      } else
        D.Diag(diag::err_drv_unsupported_option_argument)
            << A->getSpelling() << Val;
      break;
    }

    // Options controlling individual features
    case options::OPT_fhonor_infinities:    HonorINFs = true;         break;
    case options::OPT_fno_honor_infinities: HonorINFs = false;        break;
    case options::OPT_fhonor_nans:          HonorNaNs = true;         break;
    case options::OPT_fno_honor_nans:       HonorNaNs = false;        break;
    case options::OPT_fapprox_func:         ApproxFunc = true;        break;
    case options::OPT_fno_approx_func:      ApproxFunc = false;       break;
    case options::OPT_fmath_errno:          MathErrno = true;         break;
    case options::OPT_fno_math_errno:       MathErrno = false;        break;
    case options::OPT_fassociative_math:    AssociativeMath = true;   break;
    case options::OPT_fno_associative_math: AssociativeMath = false;  break;
    case options::OPT_freciprocal_math:     ReciprocalMath = true;    break;
    case options::OPT_fno_reciprocal_math:  ReciprocalMath = false;   break;
    case options::OPT_fsigned_zeros:        SignedZeros = true;       break;
    case options::OPT_fno_signed_zeros:     SignedZeros = false;      break;
    case options::OPT_ftrapping_math:
      if (!TrappingMathPresent && !FPExceptionBehavior.empty() &&
          FPExceptionBehavior != "strict")
        // Warn that previous value of option is overridden.
        D.Diag(clang::diag::warn_drv_overriding_option)
            << Args.MakeArgString("-ffp-exception-behavior=" +
                                  FPExceptionBehavior)
            << "-ftrapping-math";
      TrappingMath = true;
      TrappingMathPresent = true;
      FPExceptionBehavior = "strict";
      break;
    case options::OPT_fveclib:
      VecLibArg = A;
      NoMathErrnoWasImpliedByVecLib =
          llvm::is_contained(VecLibImpliesNoMathErrno, A->getValue());
      if (NoMathErrnoWasImpliedByVecLib)
        MathErrno = false;
      break;
    case options::OPT_fno_trapping_math:
      if (!TrappingMathPresent && !FPExceptionBehavior.empty() &&
          FPExceptionBehavior != "ignore")
        // Warn that previous value of option is overridden.
        D.Diag(clang::diag::warn_drv_overriding_option)
            << Args.MakeArgString("-ffp-exception-behavior=" +
                                  FPExceptionBehavior)
            << "-fno-trapping-math";
      TrappingMath = false;
      TrappingMathPresent = true;
      FPExceptionBehavior = "ignore";
      break;

    case options::OPT_frounding_math:
      RoundingFPMath = true;
      break;

    case options::OPT_fno_rounding_math:
      RoundingFPMath = false;
      break;

    case options::OPT_fdenormal_fp_math_EQ:
      DenormalFPMath = llvm::parseDenormalFPAttribute(A->getValue());
      DenormalFP32Math = DenormalFPMath;
      if (!DenormalFPMath.isValid()) {
        D.Diag(diag::err_drv_invalid_value)
            << A->getAsString(Args) << A->getValue();
      }
      break;

    case options::OPT_fdenormal_fp_math_f32_EQ:
      DenormalFP32Math = llvm::parseDenormalFPAttribute(A->getValue());
      if (!DenormalFP32Math.isValid()) {
        D.Diag(diag::err_drv_invalid_value)
            << A->getAsString(Args) << A->getValue();
      }
      break;

    // Validate and pass through -ffp-contract option.
    case options::OPT_ffp_contract: {
      StringRef Val = A->getValue();
      if (Val == "fast" || Val == "on" || Val == "off" ||
          Val == "fast-honor-pragmas") {
        if (Val != FPContract && LastFpContractOverrideOption != "") {
          D.Diag(clang::diag::warn_drv_overriding_option)
              << LastFpContractOverrideOption
              << Args.MakeArgString("-ffp-contract=" + Val);
        }

        FPContract = Val;
        LastSeenFfpContractOption = Val;
        LastFpContractOverrideOption = "";
      } else
        D.Diag(diag::err_drv_unsupported_option_argument)
            << A->getSpelling() << Val;
      break;
    }

    // Validate and pass through -ffp-exception-behavior option.
    case options::OPT_ffp_exception_behavior_EQ: {
      StringRef Val = A->getValue();
      if (!TrappingMathPresent && !FPExceptionBehavior.empty() &&
          FPExceptionBehavior != Val)
        // Warn that previous value of option is overridden.
        D.Diag(clang::diag::warn_drv_overriding_option)
            << Args.MakeArgString("-ffp-exception-behavior=" +
                                  FPExceptionBehavior)
            << Args.MakeArgString("-ffp-exception-behavior=" + Val);
      TrappingMath = TrappingMathPresent = false;
      if (Val == "ignore" || Val == "maytrap") {
        FPExceptionBehavior = Val;
        // AOCC Begin
        if (Val == "maytrap") {
	  ;
        }
        // AOCC End
      } else if (Val == "strict") {
        FPExceptionBehavior = Val;
        TrappingMath = TrappingMathPresent = true;
      } else
        D.Diag(diag::err_drv_unsupported_option_argument)
            << A->getSpelling() << Val;
      break;
    }

    // Validate and pass through -ffp-eval-method option.
    case options::OPT_ffp_eval_method_EQ: {
      StringRef Val = A->getValue();
      if (Val == "double" || Val == "extended" || Val == "source")
        FPEvalMethod = Val;
      else
        D.Diag(diag::err_drv_unsupported_option_argument)
            << A->getSpelling() << Val;
      break;
    }

    case options::OPT_fexcess_precision_EQ: {
      StringRef Val = A->getValue();
      const llvm::Triple::ArchType Arch = TC.getArch();
      if (Arch == llvm::Triple::x86 || Arch == llvm::Triple::x86_64) {
        if (Val == "standard" || Val == "fast")
          Float16ExcessPrecision = Val;
        // To make it GCC compatible, allow the value of "16" which
        // means disable excess precision, the same meaning than clang's
        // equivalent value "none".
        else if (Val == "16")
          Float16ExcessPrecision = "none";
        else
          D.Diag(diag::err_drv_unsupported_option_argument)
              << A->getSpelling() << Val;
      } else {
        if (!(Val == "standard" || Val == "fast"))
          D.Diag(diag::err_drv_unsupported_option_argument)
              << A->getSpelling() << Val;
      }
      BFloat16ExcessPrecision = Float16ExcessPrecision;
      break;
    }
    case options::OPT_ffinite_math_only:
      HonorINFs = false;
      HonorNaNs = false;
      break;
    case options::OPT_fno_finite_math_only:
      HonorINFs = true;
      HonorNaNs = true;
      break;

    case options::OPT_funsafe_math_optimizations:
      AssociativeMath = true;
      ReciprocalMath = true;
      SignedZeros = false;
      ApproxFunc = true;
      TrappingMath = false;
      FPExceptionBehavior = "";
      FPContract = "fast";
      LastFpContractOverrideOption = "-funsafe-math-optimizations";
      SeenUnsafeMathModeOption = true;
      break;
    case options::OPT_fno_unsafe_math_optimizations:
      AssociativeMath = false;
      ReciprocalMath = false;
      SignedZeros = true;
      ApproxFunc = false;
      restoreFPContractState();
      break;

    case options::OPT_Ofast:
      // If -Ofast is the optimization level, then -ffast-math should be enabled
      if (!OFastEnabled)
        continue;
      [[fallthrough]];
    case options::OPT_ffast_math:
      applyFastMath(true);
      if (A->getOption().getID() == options::OPT_Ofast)
        LastFpContractOverrideOption = "-Ofast";
      else
        LastFpContractOverrideOption = "-ffast-math";
      break;
    case options::OPT_fno_fast_math:
      HonorINFs = true;
      HonorNaNs = true;
      // Turning on -ffast-math (with either flag) removes the need for
      // MathErrno. However, turning *off* -ffast-math merely restores the
      // toolchain default (which may be false).
      MathErrno = TC.IsMathErrnoDefault();
      AssociativeMath = false;
      ReciprocalMath = false;
      ApproxFunc = false;
      SignedZeros = true;
      restoreFPContractState();
      LastFpContractOverrideOption = "";
      break;
    } // End switch (A->getOption().getID())

    // The StrictFPModel local variable is needed to report warnings
    // in the way we intend. If -ffp-model=strict has been used, we
    // want to report a warning for the next option encountered that
    // takes us out of the settings described by fp-model=strict, but
    // we don't want to continue issuing warnings for other conflicting
    // options after that.
    if (StrictFPModel) {
      // If -ffp-model=strict has been specified on command line but
      // subsequent options conflict then emit warning diagnostic.
      if (HonorINFs && HonorNaNs && !AssociativeMath && !ReciprocalMath &&
          SignedZeros && TrappingMath && RoundingFPMath && !ApproxFunc &&
          FPContract == "off")
        // OK: Current Arg doesn't conflict with -ffp-model=strict
        ;
      else {
        StrictFPModel = false;
        FPModel = "";
        // The warning for -ffp-contract would have been reported by the
        // OPT_ffp_contract_EQ handler above. A special check here is needed
        // to avoid duplicating the warning.
        auto RHS = (A->getNumValues() == 0)
                       ? A->getSpelling()
                       : Args.MakeArgString(A->getSpelling() + A->getValue());
        if (A->getSpelling() != "-ffp-contract=") {
          if (RHS != "-ffp-model=strict")
            D.Diag(clang::diag::warn_drv_overriding_option)
                << "-ffp-model=strict" << RHS;
        }
      }
    }

    // If we handled this option claim it
    A->claim();
  }

  if (!HonorINFs)
    CmdArgs.push_back("-menable-no-infs");

  if (!HonorNaNs)
    CmdArgs.push_back("-menable-no-nans");

  if (ApproxFunc)
    CmdArgs.push_back("-fapprox-func");

  if (MathErrno) {
    CmdArgs.push_back("-fmath-errno");
    if (NoMathErrnoWasImpliedByVecLib)
      D.Diag(clang::diag::warn_drv_math_errno_enabled_after_veclib)
          << ArgThatEnabledMathErrnoAfterVecLib->getAsString(Args)
          << VecLibArg->getAsString(Args);
  }

 if (AssociativeMath && ReciprocalMath && !SignedZeros && ApproxFunc &&
     !TrappingMath)
    CmdArgs.push_back("-funsafe-math-optimizations");

  if (!SignedZeros)
    CmdArgs.push_back("-fno-signed-zeros");

  if (AssociativeMath && !SignedZeros && !TrappingMath)
    CmdArgs.push_back("-mreassociate");

  if (ReciprocalMath)
    CmdArgs.push_back("-freciprocal-math");

  if (TrappingMath) {
    // FP Exception Behavior is also set to strict
    assert(FPExceptionBehavior == "strict");
  }

  // The default is IEEE.
  if (DenormalFPMath != llvm::DenormalMode::getIEEE()) {
    llvm::SmallString<64> DenormFlag;
    llvm::raw_svector_ostream ArgStr(DenormFlag);
    ArgStr << "-fdenormal-fp-math=" << DenormalFPMath;
    CmdArgs.push_back(Args.MakeArgString(ArgStr.str()));
  }

  // Add f32 specific denormal mode flag if it's different.
  if (DenormalFP32Math != DenormalFPMath) {
    llvm::SmallString<64> DenormFlag;
    llvm::raw_svector_ostream ArgStr(DenormFlag);
    ArgStr << "-fdenormal-fp-math-f32=" << DenormalFP32Math;
    CmdArgs.push_back(Args.MakeArgString(ArgStr.str()));
  }

  if (!FPContract.empty())
    CmdArgs.push_back(Args.MakeArgString("-ffp-contract=" + FPContract));

  if (RoundingFPMath)
    CmdArgs.push_back(Args.MakeArgString("-frounding-math"));
  else
    CmdArgs.push_back(Args.MakeArgString("-fno-rounding-math"));

  if (!FPExceptionBehavior.empty())
    CmdArgs.push_back(Args.MakeArgString("-ffp-exception-behavior=" +
                      FPExceptionBehavior));

  if (!FPEvalMethod.empty())
    CmdArgs.push_back(Args.MakeArgString("-ffp-eval-method=" + FPEvalMethod));

  if (!Float16ExcessPrecision.empty())
    CmdArgs.push_back(Args.MakeArgString("-ffloat16-excess-precision=" +
                                         Float16ExcessPrecision));
  if (!BFloat16ExcessPrecision.empty())
    CmdArgs.push_back(Args.MakeArgString("-fbfloat16-excess-precision=" +
                                         BFloat16ExcessPrecision));

  ParseMRecip(D, Args, CmdArgs);

  // -ffast-math enables the __FAST_MATH__ preprocessor macro, but check for the
  // individual features enabled by -ffast-math instead of the option itself as
  // that's consistent with gcc's behaviour.
  if (!HonorINFs && !HonorNaNs && !MathErrno && AssociativeMath && ApproxFunc &&
      ReciprocalMath && !SignedZeros && !TrappingMath && !RoundingFPMath)
    CmdArgs.push_back("-ffast-math");

  // Handle __FINITE_MATH_ONLY__ similarly.
  // The -ffinite-math-only is added to CmdArgs when !HonorINFs && !HonorNaNs.
  // Otherwise process the Xclang arguments to determine if -menable-no-infs and
  // -menable-no-nans are set by the user.
  bool shouldAddFiniteMathOnly = false;
  if (!HonorINFs && !HonorNaNs) {
    shouldAddFiniteMathOnly = true;
  } else {
    bool InfValues = true;
    bool NanValues = true;
    for (const auto *Arg : Args.filtered(options::OPT_Xclang)) {
      StringRef ArgValue = Arg->getValue();
      if (ArgValue == "-menable-no-nans")
        NanValues = false;
      else if (ArgValue == "-menable-no-infs")
        InfValues = false;
    }
    if (!NanValues && !InfValues)
      shouldAddFiniteMathOnly = true;
  }
  if (shouldAddFiniteMathOnly) {
    CmdArgs.push_back("-ffinite-math-only");
  }
  if (const Arg *A = Args.getLastArg(options::OPT_mfpmath_EQ)) {
    CmdArgs.push_back("-mfpmath");
    CmdArgs.push_back(A->getValue());
  }

  // Disable a codegen optimization for floating-point casts.
  if (Args.hasFlag(options::OPT_fno_strict_float_cast_overflow,
                   options::OPT_fstrict_float_cast_overflow, false))
    CmdArgs.push_back("-fno-strict-float-cast-overflow");

  if (Range != LangOptions::ComplexRangeKind::CX_None)
    ComplexRangeStr = RenderComplexRangeOption(Range);
  if (!ComplexRangeStr.empty()) {
    CmdArgs.push_back(Args.MakeArgString(ComplexRangeStr));
    if (Args.hasArg(options::OPT_fcomplex_arithmetic_EQ))
      CmdArgs.push_back(Args.MakeArgString("-fcomplex-arithmetic=" +
                                           ComplexRangeKindToStr(Range)));
  }
  if (Args.hasArg(options::OPT_fcx_limited_range))
    CmdArgs.push_back("-fcx-limited-range");
  if (Args.hasArg(options::OPT_fcx_fortran_rules))
    CmdArgs.push_back("-fcx-fortran-rules");
  if (Args.hasArg(options::OPT_fno_cx_limited_range))
    CmdArgs.push_back("-fno-cx-limited-range");
  if (Args.hasArg(options::OPT_fno_cx_fortran_rules))
    CmdArgs.push_back("-fno-cx-fortran-rules");
}

static void RenderAnalyzerOptions(const ArgList &Args, ArgStringList &CmdArgs,
                                  const llvm::Triple &Triple,
                                  const InputInfo &Input) {
  // Add default argument set.
  if (!Args.hasArg(options::OPT__analyzer_no_default_checks)) {
    CmdArgs.push_back("-analyzer-checker=core");
    CmdArgs.push_back("-analyzer-checker=apiModeling");

    if (!Triple.isWindowsMSVCEnvironment()) {
      CmdArgs.push_back("-analyzer-checker=unix");
    } else {
      // Enable "unix" checkers that also work on Windows.
      CmdArgs.push_back("-analyzer-checker=unix.API");
      CmdArgs.push_back("-analyzer-checker=unix.Malloc");
      CmdArgs.push_back("-analyzer-checker=unix.MallocSizeof");
      CmdArgs.push_back("-analyzer-checker=unix.MismatchedDeallocator");
      CmdArgs.push_back("-analyzer-checker=unix.cstring.BadSizeArg");
      CmdArgs.push_back("-analyzer-checker=unix.cstring.NullArg");
    }

    // Disable some unix checkers for PS4/PS5.
    if (Triple.isPS()) {
      CmdArgs.push_back("-analyzer-disable-checker=unix.API");
      CmdArgs.push_back("-analyzer-disable-checker=unix.Vfork");
    }

    if (Triple.isOSDarwin()) {
      CmdArgs.push_back("-analyzer-checker=osx");
      CmdArgs.push_back(
          "-analyzer-checker=security.insecureAPI.decodeValueOfObjCType");
    }
    else if (Triple.isOSFuchsia())
      CmdArgs.push_back("-analyzer-checker=fuchsia");

    CmdArgs.push_back("-analyzer-checker=deadcode");

    if (types::isCXX(Input.getType()))
      CmdArgs.push_back("-analyzer-checker=cplusplus");

    if (!Triple.isPS()) {
      CmdArgs.push_back("-analyzer-checker=security.insecureAPI.UncheckedReturn");
      CmdArgs.push_back("-analyzer-checker=security.insecureAPI.getpw");
      CmdArgs.push_back("-analyzer-checker=security.insecureAPI.gets");
      CmdArgs.push_back("-analyzer-checker=security.insecureAPI.mktemp");
      CmdArgs.push_back("-analyzer-checker=security.insecureAPI.mkstemp");
      CmdArgs.push_back("-analyzer-checker=security.insecureAPI.vfork");
    }

    // Default nullability checks.
    CmdArgs.push_back("-analyzer-checker=nullability.NullPassedToNonnull");
    CmdArgs.push_back("-analyzer-checker=nullability.NullReturnedFromNonnull");
  }

  // Set the output format. The default is plist, for (lame) historical reasons.
  CmdArgs.push_back("-analyzer-output");
  if (Arg *A = Args.getLastArg(options::OPT__analyzer_output))
    CmdArgs.push_back(A->getValue());
  else
    CmdArgs.push_back("plist");

  // Disable the presentation of standard compiler warnings when using
  // --analyze.  We only want to show static analyzer diagnostics or frontend
  // errors.
  CmdArgs.push_back("-w");

  // Add -Xanalyzer arguments when running as analyzer.
  Args.AddAllArgValues(CmdArgs, options::OPT_Xanalyzer);
}

static bool isValidSymbolName(StringRef S) {
  if (S.empty())
    return false;

  if (std::isdigit(S[0]))
    return false;

  return llvm::all_of(S, [](char C) { return std::isalnum(C) || C == '_'; });
}

static void RenderSSPOptions(const Driver &D, const ToolChain &TC,
                             const ArgList &Args, ArgStringList &CmdArgs,
                             bool KernelOrKext) {
  const llvm::Triple &EffectiveTriple = TC.getEffectiveTriple();

  // NVPTX doesn't support stack protectors; from the compiler's perspective, it
  // doesn't even have a stack!
  if (EffectiveTriple.isNVPTX())
    return;

  // -stack-protector=0 is default.
  LangOptions::StackProtectorMode StackProtectorLevel = LangOptions::SSPOff;
  LangOptions::StackProtectorMode DefaultStackProtectorLevel =
      TC.GetDefaultStackProtectorLevel(KernelOrKext);

  if (Arg *A = Args.getLastArg(options::OPT_fno_stack_protector,
                               options::OPT_fstack_protector_all,
                               options::OPT_fstack_protector_strong,
                               options::OPT_fstack_protector)) {
    if (A->getOption().matches(options::OPT_fstack_protector))
      StackProtectorLevel =
          std::max<>(LangOptions::SSPOn, DefaultStackProtectorLevel);
    else if (A->getOption().matches(options::OPT_fstack_protector_strong))
      StackProtectorLevel = LangOptions::SSPStrong;
    else if (A->getOption().matches(options::OPT_fstack_protector_all))
      StackProtectorLevel = LangOptions::SSPReq;

    if (EffectiveTriple.isBPF() && StackProtectorLevel != LangOptions::SSPOff) {
      D.Diag(diag::warn_drv_unsupported_option_for_target)
          << A->getSpelling() << EffectiveTriple.getTriple();
      StackProtectorLevel = DefaultStackProtectorLevel;
    }
  } else {
    StackProtectorLevel = DefaultStackProtectorLevel;
  }

  if (StackProtectorLevel) {
    CmdArgs.push_back("-stack-protector");
    CmdArgs.push_back(Args.MakeArgString(Twine(StackProtectorLevel)));
  }

  // --param ssp-buffer-size=
  for (const Arg *A : Args.filtered(options::OPT__param)) {
    StringRef Str(A->getValue());
    if (Str.starts_with("ssp-buffer-size=")) {
      if (StackProtectorLevel) {
        CmdArgs.push_back("-stack-protector-buffer-size");
        // FIXME: Verify the argument is a valid integer.
        CmdArgs.push_back(Args.MakeArgString(Str.drop_front(16)));
      }
      A->claim();
    }
  }

  const std::string &TripleStr = EffectiveTriple.getTriple();
  if (Arg *A = Args.getLastArg(options::OPT_mstack_protector_guard_EQ)) {
    StringRef Value = A->getValue();
    if (!EffectiveTriple.isX86() && !EffectiveTriple.isAArch64() &&
        !EffectiveTriple.isARM() && !EffectiveTriple.isThumb() &&
        !EffectiveTriple.isRISCV() && !EffectiveTriple.isPPC())
      D.Diag(diag::err_drv_unsupported_opt_for_target)
          << A->getAsString(Args) << TripleStr;
    if ((EffectiveTriple.isX86() || EffectiveTriple.isARM() ||
         EffectiveTriple.isThumb()) &&
        Value != "tls" && Value != "global") {
      D.Diag(diag::err_drv_invalid_value_with_suggestion)
          << A->getOption().getName() << Value << "tls global";
      return;
    }
    if ((EffectiveTriple.isARM() || EffectiveTriple.isThumb()) &&
        Value == "tls") {
      if (!Args.hasArg(options::OPT_mstack_protector_guard_offset_EQ)) {
        D.Diag(diag::err_drv_ssp_missing_offset_argument)
            << A->getAsString(Args);
        return;
      }
      // Check whether the target subarch supports the hardware TLS register
      if (!arm::isHardTPSupported(EffectiveTriple)) {
        D.Diag(diag::err_target_unsupported_tp_hard)
            << EffectiveTriple.getArchName();
        return;
      }
      // Check whether the user asked for something other than -mtp=cp15
      if (Arg *A = Args.getLastArg(options::OPT_mtp_mode_EQ)) {
        StringRef Value = A->getValue();
        if (Value != "cp15") {
          D.Diag(diag::err_drv_argument_not_allowed_with)
              << A->getAsString(Args) << "-mstack-protector-guard=tls";
          return;
        }
      }
      CmdArgs.push_back("-target-feature");
      CmdArgs.push_back("+read-tp-tpidruro");
    }
    if (EffectiveTriple.isAArch64() && Value != "sysreg" && Value != "global") {
      D.Diag(diag::err_drv_invalid_value_with_suggestion)
          << A->getOption().getName() << Value << "sysreg global";
      return;
    }
    if (EffectiveTriple.isRISCV() || EffectiveTriple.isPPC()) {
      if (Value != "tls" && Value != "global") {
        D.Diag(diag::err_drv_invalid_value_with_suggestion)
            << A->getOption().getName() << Value << "tls global";
        return;
      }
      if (Value == "tls") {
        if (!Args.hasArg(options::OPT_mstack_protector_guard_offset_EQ)) {
          D.Diag(diag::err_drv_ssp_missing_offset_argument)
              << A->getAsString(Args);
          return;
        }
      }
    }
    A->render(Args, CmdArgs);
  }

  if (Arg *A = Args.getLastArg(options::OPT_mstack_protector_guard_offset_EQ)) {
    StringRef Value = A->getValue();
    if (!EffectiveTriple.isX86() && !EffectiveTriple.isAArch64() &&
        !EffectiveTriple.isARM() && !EffectiveTriple.isThumb() &&
        !EffectiveTriple.isRISCV() && !EffectiveTriple.isPPC())
      D.Diag(diag::err_drv_unsupported_opt_for_target)
          << A->getAsString(Args) << TripleStr;
    int Offset;
    if (Value.getAsInteger(10, Offset)) {
      D.Diag(diag::err_drv_invalid_value) << A->getOption().getName() << Value;
      return;
    }
    if ((EffectiveTriple.isARM() || EffectiveTriple.isThumb()) &&
        (Offset < 0 || Offset > 0xfffff)) {
      D.Diag(diag::err_drv_invalid_int_value)
          << A->getOption().getName() << Value;
      return;
    }
    A->render(Args, CmdArgs);
  }

  if (Arg *A = Args.getLastArg(options::OPT_mstack_protector_guard_reg_EQ)) {
    StringRef Value = A->getValue();
    if (!EffectiveTriple.isX86() && !EffectiveTriple.isAArch64() &&
        !EffectiveTriple.isRISCV() && !EffectiveTriple.isPPC())
      D.Diag(diag::err_drv_unsupported_opt_for_target)
          << A->getAsString(Args) << TripleStr;
    if (EffectiveTriple.isX86() && (Value != "fs" && Value != "gs")) {
      D.Diag(diag::err_drv_invalid_value_with_suggestion)
          << A->getOption().getName() << Value << "fs gs";
      return;
    }
    if (EffectiveTriple.isAArch64() && Value != "sp_el0") {
      D.Diag(diag::err_drv_invalid_value) << A->getOption().getName() << Value;
      return;
    }
    if (EffectiveTriple.isRISCV() && Value != "tp") {
      D.Diag(diag::err_drv_invalid_value_with_suggestion)
          << A->getOption().getName() << Value << "tp";
      return;
    }
    if (EffectiveTriple.isPPC64() && Value != "r13") {
      D.Diag(diag::err_drv_invalid_value_with_suggestion)
          << A->getOption().getName() << Value << "r13";
      return;
    }
    if (EffectiveTriple.isPPC32() && Value != "r2") {
      D.Diag(diag::err_drv_invalid_value_with_suggestion)
          << A->getOption().getName() << Value << "r2";
      return;
    }
    A->render(Args, CmdArgs);
  }

  if (Arg *A = Args.getLastArg(options::OPT_mstack_protector_guard_symbol_EQ)) {
    StringRef Value = A->getValue();
    if (!isValidSymbolName(Value)) {
      D.Diag(diag::err_drv_argument_only_allowed_with)
          << A->getOption().getName() << "legal symbol name";
      return;
    }
    A->render(Args, CmdArgs);
  }
}

static void RenderSCPOptions(const ToolChain &TC, const ArgList &Args,
                             ArgStringList &CmdArgs) {
  const llvm::Triple &EffectiveTriple = TC.getEffectiveTriple();

  if (!EffectiveTriple.isOSFreeBSD() && !EffectiveTriple.isOSLinux() &&
      !EffectiveTriple.isOSFuchsia())
    return;

  if (!EffectiveTriple.isX86() && !EffectiveTriple.isSystemZ() &&
      !EffectiveTriple.isPPC64() && !EffectiveTriple.isAArch64() &&
      !EffectiveTriple.isRISCV())
    return;

  Args.addOptInFlag(CmdArgs, options::OPT_fstack_clash_protection,
                    options::OPT_fno_stack_clash_protection);
}

static void RenderTrivialAutoVarInitOptions(const Driver &D,
                                            const ToolChain &TC,
                                            const ArgList &Args,
                                            ArgStringList &CmdArgs) {
  auto DefaultTrivialAutoVarInit = TC.GetDefaultTrivialAutoVarInit();
  StringRef TrivialAutoVarInit = "";

  for (const Arg *A : Args) {
    switch (A->getOption().getID()) {
    default:
      continue;
    case options::OPT_ftrivial_auto_var_init: {
      A->claim();
      StringRef Val = A->getValue();
      if (Val == "uninitialized" || Val == "zero" || Val == "pattern")
        TrivialAutoVarInit = Val;
      else
        D.Diag(diag::err_drv_unsupported_option_argument)
            << A->getSpelling() << Val;
      break;
    }
    }
  }

  if (TrivialAutoVarInit.empty())
    switch (DefaultTrivialAutoVarInit) {
    case LangOptions::TrivialAutoVarInitKind::Uninitialized:
      break;
    case LangOptions::TrivialAutoVarInitKind::Pattern:
      TrivialAutoVarInit = "pattern";
      break;
    case LangOptions::TrivialAutoVarInitKind::Zero:
      TrivialAutoVarInit = "zero";
      break;
    }

  if (!TrivialAutoVarInit.empty()) {
    CmdArgs.push_back(
        Args.MakeArgString("-ftrivial-auto-var-init=" + TrivialAutoVarInit));
  }

  if (Arg *A =
          Args.getLastArg(options::OPT_ftrivial_auto_var_init_stop_after)) {
    if (!Args.hasArg(options::OPT_ftrivial_auto_var_init) ||
        StringRef(
            Args.getLastArg(options::OPT_ftrivial_auto_var_init)->getValue()) ==
            "uninitialized")
      D.Diag(diag::err_drv_trivial_auto_var_init_stop_after_missing_dependency);
    A->claim();
    StringRef Val = A->getValue();
    if (std::stoi(Val.str()) <= 0)
      D.Diag(diag::err_drv_trivial_auto_var_init_stop_after_invalid_value);
    CmdArgs.push_back(
        Args.MakeArgString("-ftrivial-auto-var-init-stop-after=" + Val));
  }

  if (Arg *A = Args.getLastArg(options::OPT_ftrivial_auto_var_init_max_size)) {
    if (!Args.hasArg(options::OPT_ftrivial_auto_var_init) ||
        StringRef(
            Args.getLastArg(options::OPT_ftrivial_auto_var_init)->getValue()) ==
            "uninitialized")
      D.Diag(diag::err_drv_trivial_auto_var_init_max_size_missing_dependency);
    A->claim();
    StringRef Val = A->getValue();
    if (std::stoi(Val.str()) <= 0)
      D.Diag(diag::err_drv_trivial_auto_var_init_max_size_invalid_value);
    CmdArgs.push_back(
        Args.MakeArgString("-ftrivial-auto-var-init-max-size=" + Val));
  }
}

static void RenderOpenCLOptions(const ArgList &Args, ArgStringList &CmdArgs,
                                types::ID InputType) {
  // cl-denorms-are-zero is not forwarded. It is translated into a generic flag
  // for denormal flushing handling based on the target.
  const unsigned ForwardedArguments[] = {
      options::OPT_cl_opt_disable,
      options::OPT_cl_strict_aliasing,
      options::OPT_cl_single_precision_constant,
      options::OPT_cl_finite_math_only,
      options::OPT_cl_kernel_arg_info,
      options::OPT_cl_unsafe_math_optimizations,
      options::OPT_cl_fast_relaxed_math,
      options::OPT_cl_mad_enable,
      options::OPT_cl_no_signed_zeros,
      options::OPT_cl_fp32_correctly_rounded_divide_sqrt,
      options::OPT_cl_uniform_work_group_size
  };

  if (Arg *A = Args.getLastArg(options::OPT_cl_std_EQ)) {
    std::string CLStdStr = std::string("-cl-std=") + A->getValue();
    CmdArgs.push_back(Args.MakeArgString(CLStdStr));
  } else if (Arg *A = Args.getLastArg(options::OPT_cl_ext_EQ)) {
    std::string CLExtStr = std::string("-cl-ext=") + A->getValue();
    CmdArgs.push_back(Args.MakeArgString(CLExtStr));
  }

  if (Args.hasArg(options::OPT_cl_finite_math_only)) {
    CmdArgs.push_back("-menable-no-infs");
    CmdArgs.push_back("-menable-no-nans");
  }

  for (const auto &Arg : ForwardedArguments)
    if (const auto *A = Args.getLastArg(Arg))
      CmdArgs.push_back(Args.MakeArgString(A->getOption().getPrefixedName()));

  // Only add the default headers if we are compiling OpenCL sources.
  if ((types::isOpenCL(InputType) ||
       (Args.hasArg(options::OPT_cl_std_EQ) && types::isSrcFile(InputType))) &&
      !Args.hasArg(options::OPT_cl_no_stdinc)) {
    CmdArgs.push_back("-finclude-default-header");
    CmdArgs.push_back("-fdeclare-opencl-builtins");
  }
}

static void RenderHLSLOptions(const ArgList &Args, ArgStringList &CmdArgs,
                              types::ID InputType) {
  const unsigned ForwardedArguments[] = {options::OPT_dxil_validator_version,
                                         options::OPT_D,
                                         options::OPT_I,
                                         options::OPT_O,
                                         options::OPT_emit_llvm,
                                         options::OPT_emit_obj,
                                         options::OPT_disable_llvm_passes,
                                         options::OPT_fnative_half_type,
                                         options::OPT_hlsl_entrypoint};
  if (!types::isHLSL(InputType))
    return;
  for (const auto &Arg : ForwardedArguments)
    if (const auto *A = Args.getLastArg(Arg))
      A->renderAsInput(Args, CmdArgs);
  // Add the default headers if dxc_no_stdinc is not set.
  if (!Args.hasArg(options::OPT_dxc_no_stdinc) &&
      !Args.hasArg(options::OPT_nostdinc))
    CmdArgs.push_back("-finclude-default-header");
}

static void RenderOpenACCOptions(const Driver &D, const ArgList &Args,
                                 ArgStringList &CmdArgs, types::ID InputType) {
  if (!Args.hasArg(options::OPT_fopenacc))
    return;

  D.Diag(diag::warn_openacc_experimental);
  CmdArgs.push_back("-fopenacc");

  if (Arg *A = Args.getLastArg(options::OPT_openacc_macro_override)) {
    StringRef Value = A->getValue();
    int Version;
    if (!Value.getAsInteger(10, Version))
      A->renderAsInput(Args, CmdArgs);
    else
      D.Diag(diag::err_drv_clang_unsupported) << Value;
  }
}

static void RenderBuiltinOptions(const ToolChain &TC, const llvm::Triple &T,
                                 const ArgList &Args, ArgStringList &CmdArgs) {
  // -fbuiltin is default unless -mkernel is used.
  bool UseBuiltins =
      Args.hasFlag(options::OPT_fbuiltin, options::OPT_fno_builtin,
                   !Args.hasArg(options::OPT_mkernel));
  if (!UseBuiltins)
    CmdArgs.push_back("-fno-builtin");

  // -ffreestanding implies -fno-builtin.
  if (Args.hasArg(options::OPT_ffreestanding))
    UseBuiltins = false;

  // Process the -fno-builtin-* options.
  for (const Arg *A : Args.filtered(options::OPT_fno_builtin_)) {
    A->claim();

    // If -fno-builtin is specified, then there's no need to pass the option to
    // the frontend.
    if (UseBuiltins)
      A->render(Args, CmdArgs);
  }
}

bool Driver::getDefaultModuleCachePath(SmallVectorImpl<char> &Result) {
  if (const char *Str = std::getenv("CLANG_MODULE_CACHE_PATH")) {
    Twine Path{Str};
    Path.toVector(Result);
    return Path.getSingleStringRef() != "";
  }
  if (llvm::sys::path::cache_directory(Result)) {
    llvm::sys::path::append(Result, "clang");
    llvm::sys::path::append(Result, "ModuleCache");
    return true;
  }
  return false;
}

llvm::SmallString<256>
clang::driver::tools::getCXX20NamedModuleOutputPath(const ArgList &Args,
                                                    const char *BaseInput) {
  if (Arg *ModuleOutputEQ = Args.getLastArg(options::OPT_fmodule_output_EQ))
    return StringRef(ModuleOutputEQ->getValue());

  SmallString<256> OutputPath;
  if (Arg *FinalOutput = Args.getLastArg(options::OPT_o);
      FinalOutput && Args.hasArg(options::OPT_c))
    OutputPath = FinalOutput->getValue();
  else
    OutputPath = BaseInput;

  const char *Extension = types::getTypeTempSuffix(types::TY_ModuleFile);
  llvm::sys::path::replace_extension(OutputPath, Extension);
  return OutputPath;
}

static bool RenderModulesOptions(Compilation &C, const Driver &D,
                                 const ArgList &Args, const InputInfo &Input,
                                 const InputInfo &Output, bool HaveStd20,
                                 ArgStringList &CmdArgs) {
  bool IsCXX = types::isCXX(Input.getType());
  bool HaveStdCXXModules = IsCXX && HaveStd20;
  bool HaveModules = HaveStdCXXModules;

  // -fmodules enables the use of precompiled modules (off by default).
  // Users can pass -fno-cxx-modules to turn off modules support for
  // C++/Objective-C++ programs.
  bool HaveClangModules = false;
  if (Args.hasFlag(options::OPT_fmodules, options::OPT_fno_modules, false)) {
    bool AllowedInCXX = Args.hasFlag(options::OPT_fcxx_modules,
                                     options::OPT_fno_cxx_modules, true);
    if (AllowedInCXX || !IsCXX) {
      CmdArgs.push_back("-fmodules");
      HaveClangModules = true;
    }
  }

  HaveModules |= HaveClangModules;

  // -fmodule-maps enables implicit reading of module map files. By default,
  // this is enabled if we are using Clang's flavor of precompiled modules.
  if (Args.hasFlag(options::OPT_fimplicit_module_maps,
                   options::OPT_fno_implicit_module_maps, HaveClangModules))
    CmdArgs.push_back("-fimplicit-module-maps");

  // -fmodules-decluse checks that modules used are declared so (off by default)
  Args.addOptInFlag(CmdArgs, options::OPT_fmodules_decluse,
                    options::OPT_fno_modules_decluse);

  // -fmodules-strict-decluse is like -fmodule-decluse, but also checks that
  // all #included headers are part of modules.
  if (Args.hasFlag(options::OPT_fmodules_strict_decluse,
                   options::OPT_fno_modules_strict_decluse, false))
    CmdArgs.push_back("-fmodules-strict-decluse");

  Args.addOptOutFlag(CmdArgs, options::OPT_fmodulemap_allow_subdirectory_search,
                     options::OPT_fno_modulemap_allow_subdirectory_search);

  // -fno-implicit-modules turns off implicitly compiling modules on demand.
  bool ImplicitModules = false;
  if (!Args.hasFlag(options::OPT_fimplicit_modules,
                    options::OPT_fno_implicit_modules, HaveClangModules)) {
    if (HaveModules)
      CmdArgs.push_back("-fno-implicit-modules");
  } else if (HaveModules) {
    ImplicitModules = true;
    // -fmodule-cache-path specifies where our implicitly-built module files
    // should be written.
    SmallString<128> Path;
    if (Arg *A = Args.getLastArg(options::OPT_fmodules_cache_path))
      Path = A->getValue();

    bool HasPath = true;
    if (C.isForDiagnostics()) {
      // When generating crash reports, we want to emit the modules along with
      // the reproduction sources, so we ignore any provided module path.
      Path = Output.getFilename();
      llvm::sys::path::replace_extension(Path, ".cache");
      llvm::sys::path::append(Path, "modules");
    } else if (Path.empty()) {
      // No module path was provided: use the default.
      HasPath = Driver::getDefaultModuleCachePath(Path);
    }

    // `HasPath` will only be false if getDefaultModuleCachePath() fails.
    // That being said, that failure is unlikely and not caching is harmless.
    if (HasPath) {
      const char Arg[] = "-fmodules-cache-path=";
      Path.insert(Path.begin(), Arg, Arg + strlen(Arg));
      CmdArgs.push_back(Args.MakeArgString(Path));
    }
  }

  if (HaveModules) {
    if (Args.hasFlag(options::OPT_fprebuilt_implicit_modules,
                     options::OPT_fno_prebuilt_implicit_modules, false))
      CmdArgs.push_back("-fprebuilt-implicit-modules");
    if (Args.hasFlag(options::OPT_fmodules_validate_input_files_content,
                     options::OPT_fno_modules_validate_input_files_content,
                     false))
      CmdArgs.push_back("-fvalidate-ast-input-files-content");
  }

  // -fmodule-name specifies the module that is currently being built (or
  // used for header checking by -fmodule-maps).
  Args.AddLastArg(CmdArgs, options::OPT_fmodule_name_EQ);

  // -fmodule-map-file can be used to specify files containing module
  // definitions.
  Args.AddAllArgs(CmdArgs, options::OPT_fmodule_map_file);

  // -fbuiltin-module-map can be used to load the clang
  // builtin headers modulemap file.
  if (Args.hasArg(options::OPT_fbuiltin_module_map)) {
    SmallString<128> BuiltinModuleMap(D.ResourceDir);
    llvm::sys::path::append(BuiltinModuleMap, "include");
    llvm::sys::path::append(BuiltinModuleMap, "module.modulemap");
    if (llvm::sys::fs::exists(BuiltinModuleMap))
      CmdArgs.push_back(
          Args.MakeArgString("-fmodule-map-file=" + BuiltinModuleMap));
  }

  // The -fmodule-file=<name>=<file> form specifies the mapping of module
  // names to precompiled module files (the module is loaded only if used).
  // The -fmodule-file=<file> form can be used to unconditionally load
  // precompiled module files (whether used or not).
  if (HaveModules || Input.getType() == clang::driver::types::TY_ModuleFile) {
    Args.AddAllArgs(CmdArgs, options::OPT_fmodule_file);

    // -fprebuilt-module-path specifies where to load the prebuilt module files.
    for (const Arg *A : Args.filtered(options::OPT_fprebuilt_module_path)) {
      CmdArgs.push_back(Args.MakeArgString(
          std::string("-fprebuilt-module-path=") + A->getValue()));
      A->claim();
    }
  } else
    Args.ClaimAllArgs(options::OPT_fmodule_file);

  // When building modules and generating crashdumps, we need to dump a module
  // dependency VFS alongside the output.
  if (HaveClangModules && C.isForDiagnostics()) {
    SmallString<128> VFSDir(Output.getFilename());
    llvm::sys::path::replace_extension(VFSDir, ".cache");
    // Add the cache directory as a temp so the crash diagnostics pick it up.
    C.addTempFile(Args.MakeArgString(VFSDir));

    llvm::sys::path::append(VFSDir, "vfs");
    CmdArgs.push_back("-module-dependency-dir");
    CmdArgs.push_back(Args.MakeArgString(VFSDir));
  }

  if (HaveClangModules)
    Args.AddLastArg(CmdArgs, options::OPT_fmodules_user_build_path);

  // Pass through all -fmodules-ignore-macro arguments.
  Args.AddAllArgs(CmdArgs, options::OPT_fmodules_ignore_macro);
  Args.AddLastArg(CmdArgs, options::OPT_fmodules_prune_interval);
  Args.AddLastArg(CmdArgs, options::OPT_fmodules_prune_after);

  if (HaveClangModules) {
    Args.AddLastArg(CmdArgs, options::OPT_fbuild_session_timestamp);

    if (Arg *A = Args.getLastArg(options::OPT_fbuild_session_file)) {
      if (Args.hasArg(options::OPT_fbuild_session_timestamp))
        D.Diag(diag::err_drv_argument_not_allowed_with)
            << A->getAsString(Args) << "-fbuild-session-timestamp";

      llvm::sys::fs::file_status Status;
      if (llvm::sys::fs::status(A->getValue(), Status))
        D.Diag(diag::err_drv_no_such_file) << A->getValue();
      CmdArgs.push_back(Args.MakeArgString(
          "-fbuild-session-timestamp=" +
          Twine((uint64_t)std::chrono::duration_cast<std::chrono::seconds>(
                    Status.getLastModificationTime().time_since_epoch())
                    .count())));
    }

    if (Args.getLastArg(
            options::OPT_fmodules_validate_once_per_build_session)) {
      if (!Args.getLastArg(options::OPT_fbuild_session_timestamp,
                           options::OPT_fbuild_session_file))
        D.Diag(diag::err_drv_modules_validate_once_requires_timestamp);

      Args.AddLastArg(CmdArgs,
                      options::OPT_fmodules_validate_once_per_build_session);
    }

    if (Args.hasFlag(options::OPT_fmodules_validate_system_headers,
                     options::OPT_fno_modules_validate_system_headers,
                     ImplicitModules))
      CmdArgs.push_back("-fmodules-validate-system-headers");

    Args.AddLastArg(CmdArgs,
                    options::OPT_fmodules_disable_diagnostic_validation);
  } else {
    Args.ClaimAllArgs(options::OPT_fbuild_session_timestamp);
    Args.ClaimAllArgs(options::OPT_fbuild_session_file);
    Args.ClaimAllArgs(options::OPT_fmodules_validate_once_per_build_session);
    Args.ClaimAllArgs(options::OPT_fmodules_validate_system_headers);
    Args.ClaimAllArgs(options::OPT_fno_modules_validate_system_headers);
    Args.ClaimAllArgs(options::OPT_fmodules_disable_diagnostic_validation);
  }

  // FIXME: We provisionally don't check ODR violations for decls in the global
  // module fragment.
  CmdArgs.push_back("-fskip-odr-check-in-gmf");

  if (Args.hasArg(options::OPT_modules_reduced_bmi) &&
      (Input.getType() == driver::types::TY_CXXModule ||
       Input.getType() == driver::types::TY_PP_CXXModule)) {
    CmdArgs.push_back("-fmodules-reduced-bmi");

    if (Args.hasArg(options::OPT_fmodule_output_EQ))
      Args.AddLastArg(CmdArgs, options::OPT_fmodule_output_EQ);
    else {
      if (Args.hasArg(options::OPT__precompile) &&
          (!Args.hasArg(options::OPT_o) ||
           Args.getLastArg(options::OPT_o)->getValue() ==
               getCXX20NamedModuleOutputPath(Args, Input.getBaseInput()))) {
        D.Diag(diag::err_drv_reduced_module_output_overrided);
      }

      CmdArgs.push_back(Args.MakeArgString(
          "-fmodule-output=" +
          getCXX20NamedModuleOutputPath(Args, Input.getBaseInput())));
    }
  }

  // Noop if we see '-fmodules-reduced-bmi' with other translation
  // units than module units. This is more user friendly to allow end uers to
  // enable this feature without asking for help from build systems.
  Args.ClaimAllArgs(options::OPT_modules_reduced_bmi);

  // We need to include the case the input file is a module file here.
  // Since the default compilation model for C++ module interface unit will
  // create temporary module file and compile the temporary module file
  // to get the object file. Then the `-fmodule-output` flag will be
  // brought to the second compilation process. So we have to claim it for
  // the case too.
  if (Input.getType() == driver::types::TY_CXXModule ||
      Input.getType() == driver::types::TY_PP_CXXModule ||
      Input.getType() == driver::types::TY_ModuleFile) {
    Args.ClaimAllArgs(options::OPT_fmodule_output);
    Args.ClaimAllArgs(options::OPT_fmodule_output_EQ);
  }

  if (Args.hasArg(options::OPT_fmodules_embed_all_files))
    CmdArgs.push_back("-fmodules-embed-all-files");

  return HaveModules;
}

static void RenderCharacterOptions(const ArgList &Args, const llvm::Triple &T,
                                   ArgStringList &CmdArgs) {
  // -fsigned-char is default.
  if (const Arg *A = Args.getLastArg(options::OPT_fsigned_char,
                                     options::OPT_fno_signed_char,
                                     options::OPT_funsigned_char,
                                     options::OPT_fno_unsigned_char)) {
    if (A->getOption().matches(options::OPT_funsigned_char) ||
        A->getOption().matches(options::OPT_fno_signed_char)) {
      CmdArgs.push_back("-fno-signed-char");
    }
  } else if (!isSignedCharDefault(T)) {
    CmdArgs.push_back("-fno-signed-char");
  }

  // The default depends on the language standard.
  Args.AddLastArg(CmdArgs, options::OPT_fchar8__t, options::OPT_fno_char8__t);

  if (const Arg *A = Args.getLastArg(options::OPT_fshort_wchar,
                                     options::OPT_fno_short_wchar)) {
    if (A->getOption().matches(options::OPT_fshort_wchar)) {
      CmdArgs.push_back("-fwchar-type=short");
      CmdArgs.push_back("-fno-signed-wchar");
    } else {
      bool IsARM = T.isARM() || T.isThumb() || T.isAArch64();
      CmdArgs.push_back("-fwchar-type=int");
      if (T.isOSzOS() ||
          (IsARM && !(T.isOSWindows() || T.isOSNetBSD() || T.isOSOpenBSD())))
        CmdArgs.push_back("-fno-signed-wchar");
      else
        CmdArgs.push_back("-fsigned-wchar");
    }
  } else if (T.isOSzOS())
    CmdArgs.push_back("-fno-signed-wchar");
}

static void RenderObjCOptions(const ToolChain &TC, const Driver &D,
                              const llvm::Triple &T, const ArgList &Args,
                              ObjCRuntime &Runtime, bool InferCovariantReturns,
                              const InputInfo &Input, ArgStringList &CmdArgs) {
  const llvm::Triple::ArchType Arch = TC.getArch();

  // -fobjc-dispatch-method is only relevant with the nonfragile-abi, and legacy
  // is the default. Except for deployment target of 10.5, next runtime is
  // always legacy dispatch and -fno-objc-legacy-dispatch gets ignored silently.
  if (Runtime.isNonFragile()) {
    if (!Args.hasFlag(options::OPT_fobjc_legacy_dispatch,
                      options::OPT_fno_objc_legacy_dispatch,
                      Runtime.isLegacyDispatchDefaultForArch(Arch))) {
      if (TC.UseObjCMixedDispatch())
        CmdArgs.push_back("-fobjc-dispatch-method=mixed");
      else
        CmdArgs.push_back("-fobjc-dispatch-method=non-legacy");
    }
  }

  // When ObjectiveC legacy runtime is in effect on MacOSX, turn on the option
  // to do Array/Dictionary subscripting by default.
  if (Arch == llvm::Triple::x86 && T.isMacOSX() &&
      Runtime.getKind() == ObjCRuntime::FragileMacOSX && Runtime.isNeXTFamily())
    CmdArgs.push_back("-fobjc-subscripting-legacy-runtime");

  // Allow -fno-objc-arr to trump -fobjc-arr/-fobjc-arc.
  // NOTE: This logic is duplicated in ToolChains.cpp.
  if (isObjCAutoRefCount(Args)) {
    TC.CheckObjCARC();

    CmdArgs.push_back("-fobjc-arc");

    // FIXME: It seems like this entire block, and several around it should be
    // wrapped in isObjC, but for now we just use it here as this is where it
    // was being used previously.
    if (types::isCXX(Input.getType()) && types::isObjC(Input.getType())) {
      if (TC.GetCXXStdlibType(Args) == ToolChain::CST_Libcxx)
        CmdArgs.push_back("-fobjc-arc-cxxlib=libc++");
      else
        CmdArgs.push_back("-fobjc-arc-cxxlib=libstdc++");
    }

    // Allow the user to enable full exceptions code emission.
    // We default off for Objective-C, on for Objective-C++.
    if (Args.hasFlag(options::OPT_fobjc_arc_exceptions,
                     options::OPT_fno_objc_arc_exceptions,
                     /*Default=*/types::isCXX(Input.getType())))
      CmdArgs.push_back("-fobjc-arc-exceptions");
  }

  // Silence warning for full exception code emission options when explicitly
  // set to use no ARC.
  if (Args.hasArg(options::OPT_fno_objc_arc)) {
    Args.ClaimAllArgs(options::OPT_fobjc_arc_exceptions);
    Args.ClaimAllArgs(options::OPT_fno_objc_arc_exceptions);
  }

  // Allow the user to control whether messages can be converted to runtime
  // functions.
  if (types::isObjC(Input.getType())) {
    auto *Arg = Args.getLastArg(
        options::OPT_fobjc_convert_messages_to_runtime_calls,
        options::OPT_fno_objc_convert_messages_to_runtime_calls);
    if (Arg &&
        Arg->getOption().matches(
            options::OPT_fno_objc_convert_messages_to_runtime_calls))
      CmdArgs.push_back("-fno-objc-convert-messages-to-runtime-calls");
  }

  // -fobjc-infer-related-result-type is the default, except in the Objective-C
  // rewriter.
  if (InferCovariantReturns)
    CmdArgs.push_back("-fno-objc-infer-related-result-type");

  // Pass down -fobjc-weak or -fno-objc-weak if present.
  if (types::isObjC(Input.getType())) {
    auto WeakArg =
        Args.getLastArg(options::OPT_fobjc_weak, options::OPT_fno_objc_weak);
    if (!WeakArg) {
      // nothing to do
    } else if (!Runtime.allowsWeak()) {
      if (WeakArg->getOption().matches(options::OPT_fobjc_weak))
        D.Diag(diag::err_objc_weak_unsupported);
    } else {
      WeakArg->render(Args, CmdArgs);
    }
  }

  if (Args.hasArg(options::OPT_fobjc_disable_direct_methods_for_testing))
    CmdArgs.push_back("-fobjc-disable-direct-methods-for-testing");
}

static void RenderDiagnosticsOptions(const Driver &D, const ArgList &Args,
                                     ArgStringList &CmdArgs) {
  bool CaretDefault = true;
  bool ColumnDefault = true;

  if (const Arg *A = Args.getLastArg(options::OPT__SLASH_diagnostics_classic,
                                     options::OPT__SLASH_diagnostics_column,
                                     options::OPT__SLASH_diagnostics_caret)) {
    switch (A->getOption().getID()) {
    case options::OPT__SLASH_diagnostics_caret:
      CaretDefault = true;
      ColumnDefault = true;
      break;
    case options::OPT__SLASH_diagnostics_column:
      CaretDefault = false;
      ColumnDefault = true;
      break;
    case options::OPT__SLASH_diagnostics_classic:
      CaretDefault = false;
      ColumnDefault = false;
      break;
    }
  }

  // -fcaret-diagnostics is default.
  if (!Args.hasFlag(options::OPT_fcaret_diagnostics,
                    options::OPT_fno_caret_diagnostics, CaretDefault))
    CmdArgs.push_back("-fno-caret-diagnostics");

  Args.addOptOutFlag(CmdArgs, options::OPT_fdiagnostics_fixit_info,
                     options::OPT_fno_diagnostics_fixit_info);
  Args.addOptOutFlag(CmdArgs, options::OPT_fdiagnostics_show_option,
                     options::OPT_fno_diagnostics_show_option);

  if (const Arg *A =
          Args.getLastArg(options::OPT_fdiagnostics_show_category_EQ)) {
    CmdArgs.push_back("-fdiagnostics-show-category");
    CmdArgs.push_back(A->getValue());
  }

  Args.addOptInFlag(CmdArgs, options::OPT_fdiagnostics_show_hotness,
                    options::OPT_fno_diagnostics_show_hotness);

  if (const Arg *A =
          Args.getLastArg(options::OPT_fdiagnostics_hotness_threshold_EQ)) {
    std::string Opt =
        std::string("-fdiagnostics-hotness-threshold=") + A->getValue();
    CmdArgs.push_back(Args.MakeArgString(Opt));
  }

  if (const Arg *A =
          Args.getLastArg(options::OPT_fdiagnostics_misexpect_tolerance_EQ)) {
    std::string Opt =
        std::string("-fdiagnostics-misexpect-tolerance=") + A->getValue();
    CmdArgs.push_back(Args.MakeArgString(Opt));
  }

  if (const Arg *A = Args.getLastArg(options::OPT_fdiagnostics_format_EQ)) {
    CmdArgs.push_back("-fdiagnostics-format");
    CmdArgs.push_back(A->getValue());
    if (StringRef(A->getValue()) == "sarif" ||
        StringRef(A->getValue()) == "SARIF")
      D.Diag(diag::warn_drv_sarif_format_unstable);
  }

  if (const Arg *A = Args.getLastArg(
          options::OPT_fdiagnostics_show_note_include_stack,
          options::OPT_fno_diagnostics_show_note_include_stack)) {
    const Option &O = A->getOption();
    if (O.matches(options::OPT_fdiagnostics_show_note_include_stack))
      CmdArgs.push_back("-fdiagnostics-show-note-include-stack");
    else
      CmdArgs.push_back("-fno-diagnostics-show-note-include-stack");
  }

  handleColorDiagnosticsArgs(D, Args, CmdArgs);

  if (Args.hasArg(options::OPT_fansi_escape_codes))
    CmdArgs.push_back("-fansi-escape-codes");

  Args.addOptOutFlag(CmdArgs, options::OPT_fshow_source_location,
                     options::OPT_fno_show_source_location);

  Args.addOptOutFlag(CmdArgs, options::OPT_fdiagnostics_show_line_numbers,
                     options::OPT_fno_diagnostics_show_line_numbers);

  if (Args.hasArg(options::OPT_fdiagnostics_absolute_paths))
    CmdArgs.push_back("-fdiagnostics-absolute-paths");

  if (!Args.hasFlag(options::OPT_fshow_column, options::OPT_fno_show_column,
                    ColumnDefault))
    CmdArgs.push_back("-fno-show-column");

  Args.addOptOutFlag(CmdArgs, options::OPT_fspell_checking,
                     options::OPT_fno_spell_checking);

  Args.addLastArg(CmdArgs, options::OPT_warning_suppression_mappings_EQ);
}

DwarfFissionKind tools::getDebugFissionKind(const Driver &D,
                                            const ArgList &Args, Arg *&Arg) {
  Arg = Args.getLastArg(options::OPT_gsplit_dwarf, options::OPT_gsplit_dwarf_EQ,
                        options::OPT_gno_split_dwarf);
  if (!Arg || Arg->getOption().matches(options::OPT_gno_split_dwarf))
    return DwarfFissionKind::None;

  if (Arg->getOption().matches(options::OPT_gsplit_dwarf))
    return DwarfFissionKind::Split;

  StringRef Value = Arg->getValue();
  if (Value == "split")
    return DwarfFissionKind::Split;
  if (Value == "single")
    return DwarfFissionKind::Single;

  D.Diag(diag::err_drv_unsupported_option_argument)
      << Arg->getSpelling() << Arg->getValue();
  return DwarfFissionKind::None;
}

static void renderDwarfFormat(const Driver &D, const llvm::Triple &T,
                              const ArgList &Args, ArgStringList &CmdArgs,
                              unsigned DwarfVersion) {
  auto *DwarfFormatArg =
      Args.getLastArg(options::OPT_gdwarf64, options::OPT_gdwarf32);
  if (!DwarfFormatArg)
    return;

  if (DwarfFormatArg->getOption().matches(options::OPT_gdwarf64)) {
    if (DwarfVersion < 3)
      D.Diag(diag::err_drv_argument_only_allowed_with)
          << DwarfFormatArg->getAsString(Args) << "DWARFv3 or greater";
    else if (!T.isArch64Bit())
      D.Diag(diag::err_drv_argument_only_allowed_with)
          << DwarfFormatArg->getAsString(Args) << "64 bit architecture";
    else if (!T.isOSBinFormatELF())
      D.Diag(diag::err_drv_argument_only_allowed_with)
          << DwarfFormatArg->getAsString(Args) << "ELF platforms";
  }

  DwarfFormatArg->render(Args, CmdArgs);
}

static void
renderDebugOptions(const ToolChain &TC, const Driver &D, const llvm::Triple &T,
                   const ArgList &Args, bool IRInput, ArgStringList &CmdArgs,
                   const InputInfo &Output,
                   llvm::codegenoptions::DebugInfoKind &DebugInfoKind,
                   DwarfFissionKind &DwarfFission) {
  if (Args.hasFlag(options::OPT_fdebug_info_for_profiling,
                   options::OPT_fno_debug_info_for_profiling, false) &&
      checkDebugInfoOption(
          Args.getLastArg(options::OPT_fdebug_info_for_profiling), Args, D, TC))
    CmdArgs.push_back("-fdebug-info-for-profiling");

  // The 'g' groups options involve a somewhat intricate sequence of decisions
  // about what to pass from the driver to the frontend, but by the time they
  // reach cc1 they've been factored into three well-defined orthogonal choices:
  //  * what level of debug info to generate
  //  * what dwarf version to write
  //  * what debugger tuning to use
  // This avoids having to monkey around further in cc1 other than to disable
  // codeview if not running in a Windows environment. Perhaps even that
  // decision should be made in the driver as well though.
  llvm::DebuggerKind DebuggerTuning = TC.getDefaultDebuggerTuning();

  bool SplitDWARFInlining =
      Args.hasFlag(options::OPT_fsplit_dwarf_inlining,
                   options::OPT_fno_split_dwarf_inlining, false);

  // Normally -gsplit-dwarf is only useful with -gN. For IR input, Clang does
  // object file generation and no IR generation, -gN should not be needed. So
  // allow -gsplit-dwarf with either -gN or IR input.
  if (IRInput || Args.hasArg(options::OPT_g_Group)) {
    Arg *SplitDWARFArg;
    DwarfFission = getDebugFissionKind(D, Args, SplitDWARFArg);
    if (DwarfFission != DwarfFissionKind::None &&
        !checkDebugInfoOption(SplitDWARFArg, Args, D, TC)) {
      DwarfFission = DwarfFissionKind::None;
      SplitDWARFInlining = false;
    }
  }
  if (const Arg *A = Args.getLastArg(options::OPT_g_Group)) {
    DebugInfoKind = llvm::codegenoptions::DebugInfoConstructor;

    // If the last option explicitly specified a debug-info level, use it.
    if (checkDebugInfoOption(A, Args, D, TC) &&
        A->getOption().matches(options::OPT_gN_Group)) {
      DebugInfoKind = debugLevelToInfoKind(*A);
      // For -g0 or -gline-tables-only, drop -gsplit-dwarf. This gets a bit more
      // complicated if you've disabled inline info in the skeleton CUs
      // (SplitDWARFInlining) - then there's value in composing split-dwarf and
      // line-tables-only, so let those compose naturally in that case.
      if (DebugInfoKind == llvm::codegenoptions::NoDebugInfo ||
          DebugInfoKind == llvm::codegenoptions::DebugDirectivesOnly ||
          (DebugInfoKind == llvm::codegenoptions::DebugLineTablesOnly &&
           SplitDWARFInlining))
        DwarfFission = DwarfFissionKind::None;
    }
  }

  // If a debugger tuning argument appeared, remember it.
  bool HasDebuggerTuning = false;
  if (const Arg *A =
          Args.getLastArg(options::OPT_gTune_Group, options::OPT_ggdbN_Group)) {
    HasDebuggerTuning = true;
    if (checkDebugInfoOption(A, Args, D, TC)) {
      if (A->getOption().matches(options::OPT_glldb))
        DebuggerTuning = llvm::DebuggerKind::LLDB;
      else if (A->getOption().matches(options::OPT_gsce))
        DebuggerTuning = llvm::DebuggerKind::SCE;
      else if (A->getOption().matches(options::OPT_gdbx))
        DebuggerTuning = llvm::DebuggerKind::DBX;
      else
        DebuggerTuning = llvm::DebuggerKind::GDB;
    }
  }

  // If a -gdwarf argument appeared, remember it.
  bool EmitDwarf = false;
  if (const Arg *A = getDwarfNArg(Args))
    EmitDwarf = checkDebugInfoOption(A, Args, D, TC);

  bool EmitCodeView = false;
  if (const Arg *A = Args.getLastArg(options::OPT_gcodeview))
    EmitCodeView = checkDebugInfoOption(A, Args, D, TC);

  // If the user asked for debug info but did not explicitly specify -gcodeview
  // or -gdwarf, ask the toolchain for the default format.
  if (!EmitCodeView && !EmitDwarf &&
      DebugInfoKind != llvm::codegenoptions::NoDebugInfo) {
    switch (TC.getDefaultDebugFormat()) {
    case llvm::codegenoptions::DIF_CodeView:
      EmitCodeView = true;
      break;
    case llvm::codegenoptions::DIF_DWARF:
      EmitDwarf = true;
      break;
    }
  }

  unsigned RequestedDWARFVersion = 0; // DWARF version requested by the user
  unsigned EffectiveDWARFVersion = 0; // DWARF version TC can generate. It may
                                      // be lower than what the user wanted.
  if (EmitDwarf) {
    RequestedDWARFVersion = getDwarfVersion(TC, Args);
    // Clamp effective DWARF version to the max supported by the toolchain.
    EffectiveDWARFVersion =
        std::min(RequestedDWARFVersion, TC.getMaxDwarfVersion());
  } else {
    Args.ClaimAllArgs(options::OPT_fdebug_default_version);
  }

  // -gline-directives-only supported only for the DWARF debug info.
  if (RequestedDWARFVersion == 0 &&
      DebugInfoKind == llvm::codegenoptions::DebugDirectivesOnly)
    DebugInfoKind = llvm::codegenoptions::NoDebugInfo;

  // strict DWARF is set to false by default. But for DBX, we need it to be set
  // as true by default.
  if (const Arg *A = Args.getLastArg(options::OPT_gstrict_dwarf))
    (void)checkDebugInfoOption(A, Args, D, TC);
  if (Args.hasFlag(options::OPT_gstrict_dwarf, options::OPT_gno_strict_dwarf,
                   DebuggerTuning == llvm::DebuggerKind::DBX))
    CmdArgs.push_back("-gstrict-dwarf");

  // And we handle flag -grecord-gcc-switches later with DWARFDebugFlags.
  Args.ClaimAllArgs(options::OPT_g_flags_Group);

  // Column info is included by default for everything except SCE and
  // CodeView if not use sampling PGO. Clang doesn't track end columns, just
  // starting columns, which, in theory, is fine for CodeView (and PDB).  In
  // practice, however, the Microsoft debuggers don't handle missing end columns
  // well, and the AIX debugger DBX also doesn't handle the columns well, so
  // it's better not to include any column info.
  if (const Arg *A = Args.getLastArg(options::OPT_gcolumn_info))
    (void)checkDebugInfoOption(A, Args, D, TC);
  if (!Args.hasFlag(options::OPT_gcolumn_info, options::OPT_gno_column_info,
                    !(EmitCodeView && !getLastProfileSampleUseArg(Args)) &&
                        (DebuggerTuning != llvm::DebuggerKind::SCE &&
                         DebuggerTuning != llvm::DebuggerKind::DBX)))
    CmdArgs.push_back("-gno-column-info");

  // FIXME: Move backend command line options to the module.
  if (Args.hasFlag(options::OPT_gmodules, options::OPT_gno_modules, false)) {
    // If -gline-tables-only or -gline-directives-only is the last option it
    // wins.
    if (checkDebugInfoOption(Args.getLastArg(options::OPT_gmodules), Args, D,
                             TC)) {
      if (DebugInfoKind != llvm::codegenoptions::DebugLineTablesOnly &&
          DebugInfoKind != llvm::codegenoptions::DebugDirectivesOnly) {
        DebugInfoKind = llvm::codegenoptions::DebugInfoConstructor;
        CmdArgs.push_back("-dwarf-ext-refs");
        CmdArgs.push_back("-fmodule-format=obj");
      }
    }
  }

  if (T.isOSBinFormatELF() && SplitDWARFInlining)
    CmdArgs.push_back("-fsplit-dwarf-inlining");

  // After we've dealt with all combinations of things that could
  // make DebugInfoKind be other than None or DebugLineTablesOnly,
  // figure out if we need to "upgrade" it to standalone debug info.
  // We parse these two '-f' options whether or not they will be used,
  // to claim them even if you wrote "-fstandalone-debug -gline-tables-only"
  bool NeedFullDebug = Args.hasFlag(
      options::OPT_fstandalone_debug, options::OPT_fno_standalone_debug,
      DebuggerTuning == llvm::DebuggerKind::LLDB ||
          TC.GetDefaultStandaloneDebug());
  if (const Arg *A = Args.getLastArg(options::OPT_fstandalone_debug))
    (void)checkDebugInfoOption(A, Args, D, TC);

  if (DebugInfoKind == llvm::codegenoptions::LimitedDebugInfo ||
      DebugInfoKind == llvm::codegenoptions::DebugInfoConstructor) {
    if (Args.hasFlag(options::OPT_fno_eliminate_unused_debug_types,
                     options::OPT_feliminate_unused_debug_types, false))
      DebugInfoKind = llvm::codegenoptions::UnusedTypeInfo;
    else if (NeedFullDebug)
      DebugInfoKind = llvm::codegenoptions::FullDebugInfo;
  }

  if (Args.hasFlag(options::OPT_gembed_source, options::OPT_gno_embed_source,
                   false)) {
    // Source embedding is a vendor extension to DWARF v5. By now we have
    // checked if a DWARF version was stated explicitly, and have otherwise
    // fallen back to the target default, so if this is still not at least 5
    // we emit an error.
    const Arg *A = Args.getLastArg(options::OPT_gembed_source);
    if (RequestedDWARFVersion < 5)
      D.Diag(diag::err_drv_argument_only_allowed_with)
          << A->getAsString(Args) << "-gdwarf-5";
    else if (EffectiveDWARFVersion < 5)
      // The toolchain has reduced allowed dwarf version, so we can't enable
      // -gembed-source.
      D.Diag(diag::warn_drv_dwarf_version_limited_by_target)
          << A->getAsString(Args) << TC.getTripleString() << 5
          << EffectiveDWARFVersion;
    else if (checkDebugInfoOption(A, Args, D, TC))
      CmdArgs.push_back("-gembed-source");
  }

  if (EmitCodeView) {
    CmdArgs.push_back("-gcodeview");

    Args.addOptInFlag(CmdArgs, options::OPT_gcodeview_ghash,
                      options::OPT_gno_codeview_ghash);

    Args.addOptOutFlag(CmdArgs, options::OPT_gcodeview_command_line,
                       options::OPT_gno_codeview_command_line);
  }

  Args.addOptOutFlag(CmdArgs, options::OPT_ginline_line_tables,
                     options::OPT_gno_inline_line_tables);

  // When emitting remarks, we need at least debug lines in the output.
  if (willEmitRemarks(Args) &&
      DebugInfoKind <= llvm::codegenoptions::DebugDirectivesOnly)
    DebugInfoKind = llvm::codegenoptions::DebugLineTablesOnly;

  // Adjust the debug info kind for the given toolchain.
  TC.adjustDebugInfoKind(DebugInfoKind, Args);

  // On AIX, the debugger tuning option can be omitted if it is not explicitly
  // set.
  RenderDebugEnablingArgs(Args, CmdArgs, DebugInfoKind, EffectiveDWARFVersion,
                          T.isOSAIX() && !HasDebuggerTuning
                              ? llvm::DebuggerKind::Default
                              : DebuggerTuning);

  // -fdebug-macro turns on macro debug info generation.
  if (Args.hasFlag(options::OPT_fdebug_macro, options::OPT_fno_debug_macro,
                   false))
    if (checkDebugInfoOption(Args.getLastArg(options::OPT_fdebug_macro), Args,
                             D, TC))
      CmdArgs.push_back("-debug-info-macro");

  // -ggnu-pubnames turns on gnu style pubnames in the backend.
  const auto *PubnamesArg =
      Args.getLastArg(options::OPT_ggnu_pubnames, options::OPT_gno_gnu_pubnames,
                      options::OPT_gpubnames, options::OPT_gno_pubnames);
  if (DwarfFission != DwarfFissionKind::None ||
      (PubnamesArg && checkDebugInfoOption(PubnamesArg, Args, D, TC))) {
    const bool OptionSet =
        (PubnamesArg &&
         (PubnamesArg->getOption().matches(options::OPT_gpubnames) ||
          PubnamesArg->getOption().matches(options::OPT_ggnu_pubnames)));
    if ((DebuggerTuning != llvm::DebuggerKind::LLDB || OptionSet) &&
        (!PubnamesArg ||
         (!PubnamesArg->getOption().matches(options::OPT_gno_gnu_pubnames) &&
          !PubnamesArg->getOption().matches(options::OPT_gno_pubnames))))
      CmdArgs.push_back(PubnamesArg && PubnamesArg->getOption().matches(
                                           options::OPT_gpubnames)
                            ? "-gpubnames"
                            : "-ggnu-pubnames");
  }
  const auto *SimpleTemplateNamesArg =
      Args.getLastArg(options::OPT_gsimple_template_names,
                      options::OPT_gno_simple_template_names);
  bool ForwardTemplateParams = DebuggerTuning == llvm::DebuggerKind::SCE;
  if (SimpleTemplateNamesArg &&
      checkDebugInfoOption(SimpleTemplateNamesArg, Args, D, TC)) {
    const auto &Opt = SimpleTemplateNamesArg->getOption();
    if (Opt.matches(options::OPT_gsimple_template_names)) {
      ForwardTemplateParams = true;
      CmdArgs.push_back("-gsimple-template-names=simple");
    }
  }

  // Emit DW_TAG_template_alias for template aliases? True by default for SCE.
  bool UseDebugTemplateAlias =
      DebuggerTuning == llvm::DebuggerKind::SCE && RequestedDWARFVersion >= 4;
  if (const auto *DebugTemplateAlias = Args.getLastArg(
          options::OPT_gtemplate_alias, options::OPT_gno_template_alias)) {
    // DW_TAG_template_alias is only supported from DWARFv5 but if a user
    // asks for it we should let them have it (if the target supports it).
    if (checkDebugInfoOption(DebugTemplateAlias, Args, D, TC)) {
      const auto &Opt = DebugTemplateAlias->getOption();
      UseDebugTemplateAlias = Opt.matches(options::OPT_gtemplate_alias);
    }
  }
  if (UseDebugTemplateAlias)
    CmdArgs.push_back("-gtemplate-alias");

  if (const Arg *A = Args.getLastArg(options::OPT_gsrc_hash_EQ)) {
    StringRef v = A->getValue();
    CmdArgs.push_back(Args.MakeArgString("-gsrc-hash=" + v));
  }

  Args.addOptInFlag(CmdArgs, options::OPT_fdebug_ranges_base_address,
                    options::OPT_fno_debug_ranges_base_address);

  // -gdwarf-aranges turns on the emission of the aranges section in the
  // backend.
  if (const Arg *A = Args.getLastArg(options::OPT_gdwarf_aranges);
      A && checkDebugInfoOption(A, Args, D, TC)) {
    CmdArgs.push_back("-mllvm");
    CmdArgs.push_back("-generate-arange-section");
  }

  Args.addOptInFlag(CmdArgs, options::OPT_fforce_dwarf_frame,
                    options::OPT_fno_force_dwarf_frame);

  bool EnableTypeUnits = false;
  if (Args.hasFlag(options::OPT_fdebug_types_section,
                   options::OPT_fno_debug_types_section, false)) {
    if (!(T.isOSBinFormatELF() || T.isOSBinFormatWasm())) {
      D.Diag(diag::err_drv_unsupported_opt_for_target)
          << Args.getLastArg(options::OPT_fdebug_types_section)
                 ->getAsString(Args)
          << T.getTriple();
    } else if (checkDebugInfoOption(
                   Args.getLastArg(options::OPT_fdebug_types_section), Args, D,
                   TC)) {
      EnableTypeUnits = true;
      CmdArgs.push_back("-mllvm");
      CmdArgs.push_back("-generate-type-units");
    }
  }

  if (const Arg *A =
          Args.getLastArg(options::OPT_gomit_unreferenced_methods,
                          options::OPT_gno_omit_unreferenced_methods))
    (void)checkDebugInfoOption(A, Args, D, TC);
  if (Args.hasFlag(options::OPT_gomit_unreferenced_methods,
                   options::OPT_gno_omit_unreferenced_methods, false) &&
      (DebugInfoKind == llvm::codegenoptions::DebugInfoConstructor ||
       DebugInfoKind == llvm::codegenoptions::LimitedDebugInfo) &&
      !EnableTypeUnits) {
    CmdArgs.push_back("-gomit-unreferenced-methods");
  }

  // To avoid join/split of directory+filename, the integrated assembler prefers
  // the directory form of .file on all DWARF versions. GNU as doesn't allow the
  // form before DWARF v5.
  if (!Args.hasFlag(options::OPT_fdwarf_directory_asm,
                    options::OPT_fno_dwarf_directory_asm,
                    TC.useIntegratedAs() || EffectiveDWARFVersion >= 5))
    CmdArgs.push_back("-fno-dwarf-directory-asm");

  // Decide how to render forward declarations of template instantiations.
  // SCE wants full descriptions, others just get them in the name.
  if (ForwardTemplateParams)
    CmdArgs.push_back("-debug-forward-template-params");

  // Do we need to explicitly import anonymous namespaces into the parent
  // scope?
  if (DebuggerTuning == llvm::DebuggerKind::SCE)
    CmdArgs.push_back("-dwarf-explicit-import");

  renderDwarfFormat(D, T, Args, CmdArgs, EffectiveDWARFVersion);
  RenderDebugInfoCompressionArgs(Args, CmdArgs, D, TC);

  bool EmitDwarfForAMDGCN =
      EmitDwarf &&
      (T.isAMDGCN() || (T.isSPIRV() && T.getVendor() == llvm::Triple::AMD));
  if (EmitDwarfForAMDGCN)
    CmdArgs.append({"-mllvm", "-amdgpu-spill-cfi-saved-regs"});
  if (Arg *A = Args.getLastArg(options::OPT_gheterogeneous_dwarf_EQ)) {
    if (StringRef(A->getValue()) == "diexpr" && T.isSPIRV() &&
        T.getVendor() == llvm::Triple::AMD)
      D.Diag(clang::diag::err_drv_unsupported_opt_with_suggestion)
          << A->getAsString(Args) << "-gheterogeneous-dwarf=diexpression";
    A->render(Args, CmdArgs);
  } else if (EmitDwarfForAMDGCN) {
#ifndef NDEBUG
    // There doesn't seem to be a straightforward way to "render" an option
    // acquired from the OptTable into a string we can append to CmdArgs.
    // All of the logic is buried in "accept" which works directly in terms
    // of an ArgList.
    //
    // Instead, assert that the static string we are adding to CmdArgs has
    // the same shape as what a bare -gheterogeneous-dwarf would alias to
    // if the user has provided it in ArgList.
    const Option GHeterogeneousDwarf =
        getDriverOptTable().getOption(options::OPT_gheterogeneous_dwarf);
    const Option Aliased = GHeterogeneousDwarf.getAlias();
    assert(Aliased.isValid() && "gheterogeneous-dwarf must be an alias");
    assert(Aliased.getName() == "gheterogeneous-dwarf=" &&
           "gheterogeneous-dwarf must alias gheterogeneous-dwarf=");
    assert(StringRef(GHeterogeneousDwarf.getAliasArgs()) == "diexpression" &&
           GHeterogeneousDwarf.getAliasArgs()[strlen("diexpression") + 1] ==
               '\0' &&
           "gheterogeneous-dwarf must alias gheterogeneous-dwarf=diexpression");
#endif
    CmdArgs.push_back("-gheterogeneous-dwarf=diexpression");
  }

  // This controls whether or not we perform JustMyCode instrumentation.
  if (Args.hasFlag(options::OPT_fjmc, options::OPT_fno_jmc, false)) {
    if (TC.getTriple().isOSBinFormatELF() ||
        TC.getTriple().isWindowsMSVCEnvironment()) {
      if (DebugInfoKind >= llvm::codegenoptions::DebugInfoConstructor)
        CmdArgs.push_back("-fjmc");
      else if (D.IsCLMode())
        D.Diag(clang::diag::warn_drv_jmc_requires_debuginfo) << "/JMC"
                                                             << "'/Zi', '/Z7'";
      else
        D.Diag(clang::diag::warn_drv_jmc_requires_debuginfo) << "-fjmc"
                                                             << "-g";
    } else {
      D.Diag(clang::diag::warn_drv_fjmc_for_elf_only);
    }
  }

  // Add in -fdebug-compilation-dir if necessary.
  const char *DebugCompilationDir =
      addDebugCompDirArg(Args, CmdArgs, D.getVFS());

  addDebugPrefixMapArg(D, TC, Args, CmdArgs);

  // Add the output path to the object file for CodeView debug infos.
  if (EmitCodeView && Output.isFilename())
    addDebugObjectName(Args, CmdArgs, DebugCompilationDir,
                       Output.getFilename());
}

static void ProcessVSRuntimeLibrary(const ToolChain &TC, const ArgList &Args,
                                    ArgStringList &CmdArgs) {
  unsigned RTOptionID = options::OPT__SLASH_MT;

  if (Args.hasArg(options::OPT__SLASH_LDd))
    // The /LDd option implies /MTd. The dependent lib part can be overridden,
    // but defining _DEBUG is sticky.
    RTOptionID = options::OPT__SLASH_MTd;

  if (Arg *A = Args.getLastArg(options::OPT__SLASH_M_Group))
    RTOptionID = A->getOption().getID();

  if (Arg *A = Args.getLastArg(options::OPT_fms_runtime_lib_EQ)) {
    RTOptionID = llvm::StringSwitch<unsigned>(A->getValue())
                     .Case("static", options::OPT__SLASH_MT)
                     .Case("static_dbg", options::OPT__SLASH_MTd)
                     .Case("dll", options::OPT__SLASH_MD)
                     .Case("dll_dbg", options::OPT__SLASH_MDd)
                     .Default(options::OPT__SLASH_MT);
  }

  StringRef FlagForCRT;
  switch (RTOptionID) {
  case options::OPT__SLASH_MD:
    if (Args.hasArg(options::OPT__SLASH_LDd))
      CmdArgs.push_back("-D_DEBUG");
    CmdArgs.push_back("-D_MT");
    CmdArgs.push_back("-D_DLL");
    FlagForCRT = "--dependent-lib=msvcrt";
    break;
  case options::OPT__SLASH_MDd:
    CmdArgs.push_back("-D_DEBUG");
    CmdArgs.push_back("-D_MT");
    CmdArgs.push_back("-D_DLL");
    FlagForCRT = "--dependent-lib=msvcrtd";
    break;
  case options::OPT__SLASH_MT:
    if (Args.hasArg(options::OPT__SLASH_LDd))
      CmdArgs.push_back("-D_DEBUG");
    CmdArgs.push_back("-D_MT");
    CmdArgs.push_back("-flto-visibility-public-std");
    FlagForCRT = "--dependent-lib=libcmt";
    break;
  case options::OPT__SLASH_MTd:
    CmdArgs.push_back("-D_DEBUG");
    CmdArgs.push_back("-D_MT");
    CmdArgs.push_back("-flto-visibility-public-std");
    FlagForCRT = "--dependent-lib=libcmtd";
    break;
  default:
    llvm_unreachable("Unexpected option ID.");
  }

  if (Args.hasArg(options::OPT_fms_omit_default_lib)) {
    CmdArgs.push_back("-D_VC_NODEFAULTLIB");
  } else {
    CmdArgs.push_back(FlagForCRT.data());

    // This provides POSIX compatibility (maps 'open' to '_open'), which most
    // users want.  The /Za flag to cl.exe turns this off, but it's not
    // implemented in clang.
    CmdArgs.push_back("--dependent-lib=oldnames");
  }

  // All Arm64EC object files implicitly add softintrin.lib. This is necessary
  // even if the file doesn't actually refer to any of the routines because
  // the CRT itself has incomplete dependency markings.
  if (TC.getTriple().isWindowsArm64EC())
    CmdArgs.push_back("--dependent-lib=softintrin");
}

void Clang::ConstructJob(Compilation &C, const JobAction &JA,
                         const InputInfo &Output, const InputInfoList &Inputs,
                         const ArgList &Args, const char *LinkingOutput) const {
  const auto &TC = getToolChain();
  const llvm::Triple &RawTriple = TC.getTriple();
  const llvm::Triple &Triple = TC.getEffectiveTriple();
  const std::string &TripleStr = Triple.getTriple();

  bool KernelOrKext =
      Args.hasArg(options::OPT_mkernel, options::OPT_fapple_kext);
  const Driver &D = TC.getDriver();
  ArgStringList CmdArgs;

  assert(Inputs.size() >= 1 && "Must have at least one input.");
  // CUDA/HIP compilation may have multiple inputs (source file + results of
  // device-side compilations). OpenMP device jobs also take the host IR as a
  // second input. Module precompilation accepts a list of header files to
  // include as part of the module. API extraction accepts a list of header
  // files whose API information is emitted in the output. All other jobs are
  // expected to have exactly one input. SYCL compilation only expects a
  // single input.
  bool IsCuda = JA.isOffloading(Action::OFK_Cuda);
  bool IsCudaDevice = JA.isDeviceOffloading(Action::OFK_Cuda);
  bool IsHIP = JA.isOffloading(Action::OFK_HIP);
  bool IsHIPDevice = JA.isDeviceOffloading(Action::OFK_HIP);
  bool IsSYCL = JA.isOffloading(Action::OFK_SYCL);
  bool IsSYCLDevice = JA.isDeviceOffloading(Action::OFK_SYCL);
  bool IsOpenMPDevice = JA.isDeviceOffloading(Action::OFK_OpenMP);
  bool IsExtractAPI = isa<ExtractAPIJobAction>(JA);
  bool IsDeviceOffloadAction = !(JA.isDeviceOffloading(Action::OFK_None) ||
                                 JA.isDeviceOffloading(Action::OFK_Host));
  bool IsHostOffloadingAction =
      JA.isHostOffloading(Action::OFK_OpenMP) ||
      JA.isHostOffloading(Action::OFK_SYCL) ||
      (JA.isHostOffloading(C.getActiveOffloadKinds()) &&
       Args.hasFlag(options::OPT_offload_new_driver,
                    options::OPT_no_offload_new_driver,
                    C.isOffloadingHostKind(Action::OFK_Cuda)));

  bool IsRDCMode =
      Args.hasFlag(options::OPT_fgpu_rdc, options::OPT_fno_gpu_rdc, false);

  auto LTOMode = IsDeviceOffloadAction ? D.getOffloadLTOMode() : D.getLTOMode();
  bool IsUsingLTO = LTOMode != LTOK_None;

  // Extract API doesn't have a main input file, so invent a fake one as a
  // placeholder.
  InputInfo ExtractAPIPlaceholderInput(Inputs[0].getType(), "extract-api",
                                       "extract-api");

  const InputInfo &Input =
      IsExtractAPI ? ExtractAPIPlaceholderInput : Inputs[0];

  InputInfoList ExtractAPIInputs;
  InputInfoList HostOffloadingInputs;
  const InputInfo *CudaDeviceInput = nullptr;
  const InputInfo *OpenMPDeviceInput = nullptr;
  for (const InputInfo &I : Inputs) {
    if (&I == &Input || I.getType() == types::TY_Nothing) {
      // This is the primary input or contains nothing.
    } else if (IsExtractAPI) {
      auto ExpectedInputType = ExtractAPIPlaceholderInput.getType();
      if (I.getType() != ExpectedInputType) {
        D.Diag(diag::err_drv_extract_api_wrong_kind)
            << I.getFilename() << types::getTypeName(I.getType())
            << types::getTypeName(ExpectedInputType);
      }
      ExtractAPIInputs.push_back(I);
    } else if (IsHostOffloadingAction) {
      HostOffloadingInputs.push_back(I);
    } else if ((IsCuda || IsHIP) && !CudaDeviceInput) {
      CudaDeviceInput = &I;
    } else if (IsOpenMPDevice && !OpenMPDeviceInput) {
      OpenMPDeviceInput = &I;
    } else {
      llvm_unreachable("unexpectedly given multiple inputs");
    }
  }

  const llvm::Triple *AuxTriple =
      (IsCuda || IsHIP) ? TC.getAuxTriple() : nullptr;
  bool IsWindowsMSVC = RawTriple.isWindowsMSVCEnvironment();
  bool IsUEFI = RawTriple.isUEFI();
  bool IsIAMCU = RawTriple.isOSIAMCU();

  // Adjust IsWindowsXYZ for CUDA/HIP/SYCL compilations.  Even when compiling in
  // device mode (i.e., getToolchain().getTriple() is NVPTX/AMDGCN, not
  // Windows), we need to pass Windows-specific flags to cc1.
  if (IsCuda || IsHIP || IsSYCL)
    IsWindowsMSVC |= AuxTriple && AuxTriple->isWindowsMSVCEnvironment();

  // C++ is not supported for IAMCU.
  if (IsIAMCU && types::isCXX(Input.getType()))
    D.Diag(diag::err_drv_clang_unsupported) << "C++ for IAMCU";

  // Invoke ourselves in -cc1 mode.
  //
  // FIXME: Implement custom jobs for internal actions.
  CmdArgs.push_back("-cc1");

  // Add the "effective" target triple.
  CmdArgs.push_back("-triple");
  CmdArgs.push_back(Args.MakeArgString(TripleStr));

  if (const Arg *MJ = Args.getLastArg(options::OPT_MJ)) {
    DumpCompilationDatabase(C, MJ->getValue(), TripleStr, Output, Input, Args);
    Args.ClaimAllArgs(options::OPT_MJ);
  } else if (const Arg *GenCDBFragment =
                 Args.getLastArg(options::OPT_gen_cdb_fragment_path)) {
    DumpCompilationDatabaseFragmentToDir(GenCDBFragment->getValue(), C,
                                         TripleStr, Output, Input, Args);
    Args.ClaimAllArgs(options::OPT_gen_cdb_fragment_path);
  }

  if (IsCuda || IsHIP) {
    // We have to pass the triple of the host if compiling for a CUDA/HIP device
    // and vice-versa.
    std::string NormalizedTriple;
    if (JA.isDeviceOffloading(Action::OFK_Cuda) ||
        JA.isDeviceOffloading(Action::OFK_HIP))
      NormalizedTriple = C.getSingleOffloadToolChain<Action::OFK_Host>()
                             ->getTriple()
                             .normalize();
    else {
      // Host-side compilation.
      NormalizedTriple =
          (IsCuda ? C.getSingleOffloadToolChain<Action::OFK_Cuda>()
                  : C.getSingleOffloadToolChain<Action::OFK_HIP>())
              ->getTriple()
              .normalize();
      if (IsCuda) {
        // We need to figure out which CUDA version we're compiling for, as that
        // determines how we load and launch GPU kernels.
        auto *CTC = static_cast<const toolchains::CudaToolChain *>(
            C.getSingleOffloadToolChain<Action::OFK_Cuda>());
        assert(CTC && "Expected valid CUDA Toolchain.");
        if (CTC && CTC->CudaInstallation.version() != CudaVersion::UNKNOWN)
          CmdArgs.push_back(Args.MakeArgString(
              Twine("-target-sdk-version=") +
              CudaVersionToString(CTC->CudaInstallation.version())));
        // Unsized function arguments used for variadics were introduced in
        // CUDA-9.0. We still do not support generating code that actually uses
        // variadic arguments yet, but we do need to allow parsing them as
        // recent CUDA headers rely on that.
        // https://github.com/llvm/llvm-project/issues/58410
        if (CTC->CudaInstallation.version() >= CudaVersion::CUDA_90)
          CmdArgs.push_back("-fcuda-allow-variadic-functions");
      }
    }
    CmdArgs.push_back("-aux-triple");
    CmdArgs.push_back(Args.MakeArgString(NormalizedTriple));

    if (JA.isDeviceOffloading(Action::OFK_HIP) &&
        (getToolChain().getTriple().isAMDGPU() ||
         (getToolChain().getTriple().isSPIRV() &&
          getToolChain().getTriple().getVendor() == llvm::Triple::AMD))) {
      // Device side compilation printf
      if (Args.getLastArg(options::OPT_mprintf_kind_EQ)) {
        CmdArgs.push_back(Args.MakeArgString(
            "-mprintf-kind=" +
            Args.getLastArgValue(options::OPT_mprintf_kind_EQ)));
        // Force compiler error on invalid conversion specifiers
        CmdArgs.push_back(
            Args.MakeArgString("-Werror=format-invalid-specifier"));
      }
    }
  }

  // Unconditionally claim the printf option now to avoid unused diagnostic.
  if (const Arg *PF = Args.getLastArg(options::OPT_mprintf_kind_EQ))
    PF->claim();

  if (IsSYCL) {
    if (IsSYCLDevice) {
      // Host triple is needed when doing SYCL device compilations.
      llvm::Triple AuxT = C.getDefaultToolChain().getTriple();
      std::string NormalizedTriple = AuxT.normalize();
      CmdArgs.push_back("-aux-triple");
      CmdArgs.push_back(Args.MakeArgString(NormalizedTriple));

      // We want to compile sycl kernels.
      CmdArgs.push_back("-fsycl-is-device");

      // Set O2 optimization level by default
      if (!Args.getLastArg(options::OPT_O_Group))
        CmdArgs.push_back("-O2");
    } else {
      // Add any options that are needed specific to SYCL offload while
      // performing the host side compilation.

      // Let the front-end host compilation flow know about SYCL offload
      // compilation.
      CmdArgs.push_back("-fsycl-is-host");
    }

    // Set options for both host and device.
    Arg *SYCLStdArg = Args.getLastArg(options::OPT_sycl_std_EQ);
    if (SYCLStdArg) {
      SYCLStdArg->render(Args, CmdArgs);
    } else {
      // Ensure the default version in SYCL mode is 2020.
      CmdArgs.push_back("-sycl-std=2020");
    }
  }

  if (Args.hasArg(options::OPT_fclangir))
    CmdArgs.push_back("-fclangir");

  if (IsOpenMPDevice) {
    // We have to pass the triple of the host if compiling for an OpenMP device.
    std::string NormalizedTriple =
        C.getSingleOffloadToolChain<Action::OFK_Host>()
            ->getTriple()
            .normalize();
    CmdArgs.push_back("-aux-triple");
    CmdArgs.push_back(Args.MakeArgString(NormalizedTriple));
  }

  if (Triple.isOSWindows() && (Triple.getArch() == llvm::Triple::arm ||
                               Triple.getArch() == llvm::Triple::thumb)) {
    unsigned Offset = Triple.getArch() == llvm::Triple::arm ? 4 : 6;
    unsigned Version = 0;
    bool Failure =
        Triple.getArchName().substr(Offset).consumeInteger(10, Version);
    if (Failure || Version < 7)
      D.Diag(diag::err_target_unsupported_arch) << Triple.getArchName()
                                                << TripleStr;
  }

  // Push all default warning arguments that are specific to
  // the given target.  These come before user provided warning options
  // are provided.
  TC.addClangWarningOptions(CmdArgs);

  // FIXME: Subclass ToolChain for SPIR and move this to addClangWarningOptions.
  if (Triple.isSPIR() || Triple.isSPIRV())
    CmdArgs.push_back("-Wspir-compat");

  // Select the appropriate action.
  RewriteKind rewriteKind = RK_None;

  bool UnifiedLTO = false;
  if (IsUsingLTO) {
    UnifiedLTO = Args.hasFlag(options::OPT_funified_lto,
                              options::OPT_fno_unified_lto, Triple.isPS());
    if (UnifiedLTO)
      CmdArgs.push_back("-funified-lto");
  }

  // If CollectArgsForIntegratedAssembler() isn't called below, claim the args
  // it claims when not running an assembler. Otherwise, clang would emit
  // "argument unused" warnings for assembler flags when e.g. adding "-E" to
  // flags while debugging something. That'd be somewhat inconvenient, and it's
  // also inconsistent with most other flags -- we don't warn on
  // -ffunction-sections not being used in -E mode either for example, even
  // though it's not really used either.
  if (!isa<AssembleJobAction>(JA)) {
    // The args claimed here should match the args used in
    // CollectArgsForIntegratedAssembler().
    if (TC.useIntegratedAs()) {
      Args.ClaimAllArgs(options::OPT_mrelax_all);
      Args.ClaimAllArgs(options::OPT_mno_relax_all);
      Args.ClaimAllArgs(options::OPT_mincremental_linker_compatible);
      Args.ClaimAllArgs(options::OPT_mno_incremental_linker_compatible);
      switch (C.getDefaultToolChain().getArch()) {
      case llvm::Triple::arm:
      case llvm::Triple::armeb:
      case llvm::Triple::thumb:
      case llvm::Triple::thumbeb:
        Args.ClaimAllArgs(options::OPT_mimplicit_it_EQ);
        break;
      default:
        break;
      }
    }
    Args.ClaimAllArgs(options::OPT_Wa_COMMA);
    Args.ClaimAllArgs(options::OPT_Xassembler);
    Args.ClaimAllArgs(options::OPT_femit_dwarf_unwind_EQ);
  }

  if (isa<AnalyzeJobAction>(JA)) {
    assert(JA.getType() == types::TY_Plist && "Invalid output type.");
    CmdArgs.push_back("-analyze");
  } else if (isa<PreprocessJobAction>(JA)) {
    if (Output.getType() == types::TY_Dependencies)
      CmdArgs.push_back("-Eonly");
    else {
      CmdArgs.push_back("-E");
      if (Args.hasArg(options::OPT_rewrite_objc) &&
          !Args.hasArg(options::OPT_g_Group))
        CmdArgs.push_back("-P");
      else if (JA.getType() == types::TY_PP_CXXHeaderUnit)
        CmdArgs.push_back("-fdirectives-only");
    }
  } else if (isa<AssembleJobAction>(JA)) {
    CmdArgs.push_back("-emit-obj");

    CollectArgsForIntegratedAssembler(C, Args, CmdArgs, D);

    // Also ignore explicit -force_cpusubtype_ALL option.
    (void)Args.hasArg(options::OPT_force__cpusubtype__ALL);
  } else if (isa<PrecompileJobAction>(JA)) {
    if (JA.getType() == types::TY_Nothing)
      CmdArgs.push_back("-fsyntax-only");
    else if (JA.getType() == types::TY_ModuleFile)
      CmdArgs.push_back("-emit-module-interface");
    else if (JA.getType() == types::TY_HeaderUnit)
      CmdArgs.push_back("-emit-header-unit");
    else
      CmdArgs.push_back("-emit-pch");
  } else if (isa<VerifyPCHJobAction>(JA)) {
    CmdArgs.push_back("-verify-pch");
  } else if (isa<ExtractAPIJobAction>(JA)) {
    assert(JA.getType() == types::TY_API_INFO &&
           "Extract API actions must generate a API information.");
    CmdArgs.push_back("-extract-api");

    if (Arg *PrettySGFArg = Args.getLastArg(options::OPT_emit_pretty_sgf))
      PrettySGFArg->render(Args, CmdArgs);

    Arg *SymbolGraphDirArg = Args.getLastArg(options::OPT_symbol_graph_dir_EQ);

    if (Arg *ProductNameArg = Args.getLastArg(options::OPT_product_name_EQ))
      ProductNameArg->render(Args, CmdArgs);
    if (Arg *ExtractAPIIgnoresFileArg =
            Args.getLastArg(options::OPT_extract_api_ignores_EQ))
      ExtractAPIIgnoresFileArg->render(Args, CmdArgs);
    if (Arg *EmitExtensionSymbolGraphs =
            Args.getLastArg(options::OPT_emit_extension_symbol_graphs)) {
      if (!SymbolGraphDirArg)
        D.Diag(diag::err_drv_missing_symbol_graph_dir);

      EmitExtensionSymbolGraphs->render(Args, CmdArgs);
    }
    if (SymbolGraphDirArg)
      SymbolGraphDirArg->render(Args, CmdArgs);
  } else {
    assert((isa<CompileJobAction>(JA) || isa<BackendJobAction>(JA)) &&
           "Invalid action for clang tool.");
    if (JA.getType() == types::TY_Nothing) {
      CmdArgs.push_back("-fsyntax-only");
    } else if (JA.getType() == types::TY_LLVM_IR ||
               JA.getType() == types::TY_LTO_IR) {
      CmdArgs.push_back("-emit-llvm");
    } else if (JA.getType() == types::TY_LLVM_BC ||
               JA.getType() == types::TY_LTO_BC) {
      // Emit textual llvm IR for AMDGPU offloading for -emit-llvm -S
      if (Triple.isAMDGCN() && IsOpenMPDevice && Args.hasArg(options::OPT_S) &&
          Args.hasArg(options::OPT_emit_llvm)) {
        CmdArgs.push_back("-emit-llvm");
      } else if (Triple.isAMDGCN() && IsOpenMPDevice &&
                 Args.hasArg(options::OPT_S)) {
        CmdArgs.push_back("-S");
      } else {
        CmdArgs.push_back("-emit-llvm-bc");
      }
    } else if (JA.getType() == types::TY_IFS ||
               JA.getType() == types::TY_IFS_CPP) {
      StringRef ArgStr =
          Args.hasArg(options::OPT_interface_stub_version_EQ)
              ? Args.getLastArgValue(options::OPT_interface_stub_version_EQ)
              : "ifs-v1";
      CmdArgs.push_back("-emit-interface-stubs");
      CmdArgs.push_back(
          Args.MakeArgString(Twine("-interface-stub-version=") + ArgStr.str()));
    } else if (JA.getType() == types::TY_PP_Asm) {
      CmdArgs.push_back("-S");
    } else if (JA.getType() == types::TY_AST) {
      CmdArgs.push_back("-emit-pch");
    } else if (JA.getType() == types::TY_ModuleFile) {
      CmdArgs.push_back("-module-file-info");
    } else if (JA.getType() == types::TY_RewrittenObjC) {
      CmdArgs.push_back("-rewrite-objc");
      rewriteKind = RK_NonFragile;
    } else if (JA.getType() == types::TY_RewrittenLegacyObjC) {
      CmdArgs.push_back("-rewrite-objc");
      rewriteKind = RK_Fragile;
    } else if (JA.getType() == types::TY_CIR) {
      CmdArgs.push_back("-emit-cir");
    } else {
      assert(JA.getType() == types::TY_PP_Asm && "Unexpected output type!");
    }

    // Preserve use-list order by default when emitting bitcode, so that
    // loading the bitcode up in 'opt' or 'llc' and running passes gives the
    // same result as running passes here.  For LTO, we don't need to preserve
    // the use-list order, since serialization to bitcode is part of the flow.
    if (JA.getType() == types::TY_LLVM_BC)
      CmdArgs.push_back("-emit-llvm-uselists");

    if (IsUsingLTO) {
      if (IsDeviceOffloadAction && !JA.isDeviceOffloading(Action::OFK_OpenMP) &&
          !Args.hasFlag(options::OPT_offload_new_driver,
                        options::OPT_no_offload_new_driver,
                        C.isOffloadingHostKind(Action::OFK_Cuda)) &&
          !Triple.isAMDGPU()) {
        D.Diag(diag::err_drv_unsupported_opt_for_target)
            << Args.getLastArg(options::OPT_foffload_lto,
                               options::OPT_foffload_lto_EQ)
                   ->getAsString(Args)
            << Triple.getTriple();
      } else if (Triple.isNVPTX() && !IsRDCMode &&
                 JA.isDeviceOffloading(Action::OFK_Cuda)) {
        D.Diag(diag::err_drv_unsupported_opt_for_language_mode)
            << Args.getLastArg(options::OPT_foffload_lto,
                               options::OPT_foffload_lto_EQ)
                   ->getAsString(Args)
            << "-fno-gpu-rdc";
      } else {
        assert(LTOMode == LTOK_Full || LTOMode == LTOK_Thin);
        CmdArgs.push_back(Args.MakeArgString(
            Twine("-flto=") + (LTOMode == LTOK_Thin ? "thin" : "full")));
        // PS4 uses the legacy LTO API, which does not support some of the
        // features enabled by -flto-unit.
        if (!RawTriple.isPS4() ||
            (D.getLTOMode() == LTOK_Full) || !UnifiedLTO)
          CmdArgs.push_back("-flto-unit");
      }
    }
  }

  Args.AddLastArg(CmdArgs, options::OPT_dumpdir);

  if (const Arg *A = Args.getLastArg(options::OPT_fthinlto_index_EQ)) {
    if (!types::isLLVMIR(Input.getType()))
      D.Diag(diag::err_drv_arg_requires_bitcode_input) << A->getAsString(Args);
    Args.AddLastArg(CmdArgs, options::OPT_fthinlto_index_EQ);
  }

  if (Triple.isPPC())
    Args.addOptInFlag(CmdArgs, options::OPT_mregnames,
                      options::OPT_mno_regnames);

  if (Args.getLastArg(options::OPT_fthin_link_bitcode_EQ))
    Args.AddLastArg(CmdArgs, options::OPT_fthin_link_bitcode_EQ);

  if (Args.getLastArg(options::OPT_save_temps_EQ))
    Args.AddLastArg(CmdArgs, options::OPT_save_temps_EQ);

  auto *MemProfArg = Args.getLastArg(options::OPT_fmemory_profile,
                                     options::OPT_fmemory_profile_EQ,
                                     options::OPT_fno_memory_profile);
  if (MemProfArg &&
      !MemProfArg->getOption().matches(options::OPT_fno_memory_profile))
    MemProfArg->render(Args, CmdArgs);

  if (auto *MemProfUseArg =
          Args.getLastArg(options::OPT_fmemory_profile_use_EQ)) {
    if (MemProfArg)
      D.Diag(diag::err_drv_argument_not_allowed_with)
          << MemProfUseArg->getAsString(Args) << MemProfArg->getAsString(Args);
    if (auto *PGOInstrArg = Args.getLastArg(options::OPT_fprofile_generate,
                                            options::OPT_fprofile_generate_EQ))
      D.Diag(diag::err_drv_argument_not_allowed_with)
          << MemProfUseArg->getAsString(Args) << PGOInstrArg->getAsString(Args);
    MemProfUseArg->render(Args, CmdArgs);
  }

  // Embed-bitcode option.
  // Only white-listed flags below are allowed to be embedded.
  if (C.getDriver().embedBitcodeInObject() && !IsUsingLTO &&
      (isa<BackendJobAction>(JA) || isa<AssembleJobAction>(JA))) {
    // Add flags implied by -fembed-bitcode.
    Args.AddLastArg(CmdArgs, options::OPT_fembed_bitcode_EQ);
    // Disable all llvm IR level optimizations.
    CmdArgs.push_back("-disable-llvm-passes");

    // Render target options.
    TC.addActionsFromClangTargetOptions(Args, CmdArgs, JA, C, Inputs);
    TC.addClangTargetOptions(Args, CmdArgs, JA.getOffloadingDeviceKind());

    // reject options that shouldn't be supported in bitcode
    // also reject kernel/kext
    static const constexpr unsigned kBitcodeOptionIgnorelist[] = {
        options::OPT_mkernel,
        options::OPT_fapple_kext,
        options::OPT_ffunction_sections,
        options::OPT_fno_function_sections,
        options::OPT_fdata_sections,
        options::OPT_fno_data_sections,
        options::OPT_fbasic_block_sections_EQ,
        options::OPT_funique_internal_linkage_names,
        options::OPT_fno_unique_internal_linkage_names,
        options::OPT_funique_section_names,
        options::OPT_fno_unique_section_names,
        options::OPT_funique_basic_block_section_names,
        options::OPT_fno_unique_basic_block_section_names,
        options::OPT_mrestrict_it,
        options::OPT_mno_restrict_it,
        options::OPT_mstackrealign,
        options::OPT_mno_stackrealign,
        options::OPT_mstack_alignment,
        options::OPT_mcmodel_EQ,
        options::OPT_mlong_calls,
        options::OPT_mno_long_calls,
        options::OPT_ggnu_pubnames,
        options::OPT_gdwarf_aranges,
        options::OPT_fdebug_types_section,
        options::OPT_fno_debug_types_section,
        options::OPT_fdwarf_directory_asm,
        options::OPT_fno_dwarf_directory_asm,
        options::OPT_mrelax_all,
        options::OPT_mno_relax_all,
        options::OPT_ftrap_function_EQ,
        options::OPT_ffixed_r9,
        options::OPT_mfix_cortex_a53_835769,
        options::OPT_mno_fix_cortex_a53_835769,
        options::OPT_ffixed_x18,
        options::OPT_mglobal_merge,
        options::OPT_mno_global_merge,
        options::OPT_mred_zone,
        options::OPT_mno_red_zone,
        options::OPT_Wa_COMMA,
        options::OPT_Xassembler,
        options::OPT_mllvm,
        options::OPT_mmlir,
    };
    for (const auto &A : Args)
      if (llvm::is_contained(kBitcodeOptionIgnorelist, A->getOption().getID()))
        D.Diag(diag::err_drv_unsupported_embed_bitcode) << A->getSpelling();

    // Render the CodeGen options that need to be passed.
    Args.addOptOutFlag(CmdArgs, options::OPT_foptimize_sibling_calls,
                       options::OPT_fno_optimize_sibling_calls);

    RenderFloatingPointOptions(TC, D, isOptimizationLevelFast(Args), Args,
                               CmdArgs, JA);

    // Render ABI arguments
    switch (TC.getArch()) {
    default: break;
    case llvm::Triple::arm:
    case llvm::Triple::armeb:
    case llvm::Triple::thumbeb:
      RenderARMABI(D, Triple, Args, CmdArgs);
      break;
    case llvm::Triple::aarch64:
    case llvm::Triple::aarch64_32:
    case llvm::Triple::aarch64_be:
      RenderAArch64ABI(Triple, Args, CmdArgs);
      break;
    }

    // Optimization level for CodeGen.
    if (const Arg *A = Args.getLastArg(options::OPT_O_Group)) {
      if (A->getOption().matches(options::OPT_O4)) {
        CmdArgs.push_back("-O3");
        D.Diag(diag::warn_O4_is_O3);
      } else {
        A->render(Args, CmdArgs);
      }
    }

    // Input/Output file.
    if (Output.getType() == types::TY_Dependencies) {
      // Handled with other dependency code.
    } else if (Output.isFilename()) {
      CmdArgs.push_back("-o");
      CmdArgs.push_back(Output.getFilename());
    } else {
      assert(Output.isNothing() && "Input output.");
    }

    for (const auto &II : Inputs) {
      addDashXForInput(Args, II, CmdArgs);
      if (II.isFilename())
        CmdArgs.push_back(II.getFilename());
      else
        II.getInputArg().renderAsInput(Args, CmdArgs);
    }

    C.addCommand(std::make_unique<Command>(
        JA, *this, ResponseFileSupport::AtFileUTF8(), D.getClangProgramPath(),
        CmdArgs, Inputs, Output, D.getPrependArg()));
    return;
  }

  if (C.getDriver().embedBitcodeMarkerOnly() && !IsUsingLTO)
    CmdArgs.push_back("-fembed-bitcode=marker");

  // We normally speed up the clang process a bit by skipping destructors at
  // exit, but when we're generating diagnostics we can rely on some of the
  // cleanup.
  if (!C.isForDiagnostics())
    CmdArgs.push_back("-disable-free");
  CmdArgs.push_back("-clear-ast-before-backend");

#ifdef NDEBUG
  const bool IsAssertBuild = false;
#else
  const bool IsAssertBuild = true;
#endif

  // Disable the verification pass in asserts builds unless otherwise specified.
  if (Args.hasFlag(options::OPT_fno_verify_intermediate_code,
                   options::OPT_fverify_intermediate_code, !IsAssertBuild)) {
    CmdArgs.push_back("-disable-llvm-verifier");
  }

  // Discard value names in assert builds unless otherwise specified.
  if (Args.hasFlag(options::OPT_fdiscard_value_names,
                   options::OPT_fno_discard_value_names, !IsAssertBuild)) {
    if (Args.hasArg(options::OPT_fdiscard_value_names) &&
        llvm::any_of(Inputs, [](const clang::driver::InputInfo &II) {
          return types::isLLVMIR(II.getType());
        })) {
      D.Diag(diag::warn_ignoring_fdiscard_for_bitcode);
    }
    CmdArgs.push_back("-discard-value-names");
  }

  // Set the main file name, so that debug info works even with
  // -save-temps.
  CmdArgs.push_back("-main-file-name");
  CmdArgs.push_back(getBaseInputName(Args, Input));

  // Some flags which affect the language (via preprocessor
  // defines).
  if (Args.hasArg(options::OPT_static))
    CmdArgs.push_back("-static-define");

  Args.AddLastArg(CmdArgs, options::OPT_static_libclosure);

  if (Args.hasArg(options::OPT_municode))
    CmdArgs.push_back("-DUNICODE");

  if (isa<AnalyzeJobAction>(JA))
    RenderAnalyzerOptions(Args, CmdArgs, Triple, Input);

  if (isa<AnalyzeJobAction>(JA) ||
      (isa<PreprocessJobAction>(JA) && Args.hasArg(options::OPT__analyze)))
    CmdArgs.push_back("-setup-static-analyzer");

  // Enable compatilibily mode to avoid analyzer-config related errors.
  // Since we can't access frontend flags through hasArg, let's manually iterate
  // through them.
  bool FoundAnalyzerConfig = false;
  for (auto *Arg : Args.filtered(options::OPT_Xclang))
    if (StringRef(Arg->getValue()) == "-analyzer-config") {
      FoundAnalyzerConfig = true;
      break;
    }
  if (!FoundAnalyzerConfig)
    for (auto *Arg : Args.filtered(options::OPT_Xanalyzer))
      if (StringRef(Arg->getValue()) == "-analyzer-config") {
        FoundAnalyzerConfig = true;
        break;
      }
  if (FoundAnalyzerConfig)
    CmdArgs.push_back("-analyzer-config-compatibility-mode=true");

  CheckCodeGenerationOptions(D, Args);

  unsigned FunctionAlignment = ParseFunctionAlignment(TC, Args);
  assert(FunctionAlignment <= 31 && "function alignment will be truncated!");
  if (FunctionAlignment) {
    CmdArgs.push_back("-function-alignment");
    CmdArgs.push_back(Args.MakeArgString(std::to_string(FunctionAlignment)));
  }

  // We support -falign-loops=N where N is a power of 2. GCC supports more
  // forms.
  if (const Arg *A = Args.getLastArg(options::OPT_falign_loops_EQ)) {
    unsigned Value = 0;
    if (StringRef(A->getValue()).getAsInteger(10, Value) || Value > 65536)
      TC.getDriver().Diag(diag::err_drv_invalid_int_value)
          << A->getAsString(Args) << A->getValue();
    else if (Value & (Value - 1))
      TC.getDriver().Diag(diag::err_drv_alignment_not_power_of_two)
          << A->getAsString(Args) << A->getValue();
    // Treat =0 as unspecified (use the target preference).
    if (Value)
      CmdArgs.push_back(Args.MakeArgString("-falign-loops=" +
                                           Twine(std::min(Value, 65536u))));
  }

  if (Triple.isOSzOS()) {
    // On z/OS some of the system header feature macros need to
    // be defined to enable most cross platform projects to build
    // successfully.  Ths include the libc++ library.  A
    // complicating factor is that users can define these
    // macros to the same or different values.  We need to add
    // the definition for these macros to the compilation command
    // if the user hasn't already defined them.

    auto findMacroDefinition = [&](const std::string &Macro) {
      auto MacroDefs = Args.getAllArgValues(options::OPT_D);
      return llvm::any_of(MacroDefs, [&](const std::string &M) {
        return M == Macro || M.find(Macro + '=') != std::string::npos;
      });
    };

    // _UNIX03_WITHDRAWN is required for libcxx & porting.
    if (!findMacroDefinition("_UNIX03_WITHDRAWN"))
      CmdArgs.push_back("-D_UNIX03_WITHDRAWN");
    // _OPEN_DEFAULT is required for XL compat
    if (!findMacroDefinition("_OPEN_DEFAULT"))
      CmdArgs.push_back("-D_OPEN_DEFAULT");
    if (D.CCCIsCXX() || types::isCXX(Input.getType())) {
      // _XOPEN_SOURCE=600 is required for libcxx.
      if (!findMacroDefinition("_XOPEN_SOURCE"))
        CmdArgs.push_back("-D_XOPEN_SOURCE=600");
    }
  }

  llvm::Reloc::Model RelocationModel;
  unsigned PICLevel;
  bool IsPIE;
  std::tie(RelocationModel, PICLevel, IsPIE) = ParsePICArgs(TC, Args);
  Arg *LastPICDataRelArg =
      Args.getLastArg(options::OPT_mno_pic_data_is_text_relative,
                      options::OPT_mpic_data_is_text_relative);
  bool NoPICDataIsTextRelative = false;
  if (LastPICDataRelArg) {
    if (LastPICDataRelArg->getOption().matches(
            options::OPT_mno_pic_data_is_text_relative)) {
      NoPICDataIsTextRelative = true;
      if (!PICLevel)
        D.Diag(diag::err_drv_argument_only_allowed_with)
            << "-mno-pic-data-is-text-relative"
            << "-fpic/-fpie";
    }
    if (!Triple.isSystemZ())
      D.Diag(diag::err_drv_unsupported_opt_for_target)
          << (NoPICDataIsTextRelative ? "-mno-pic-data-is-text-relative"
                                      : "-mpic-data-is-text-relative")
          << RawTriple.str();
  }

  bool IsROPI = RelocationModel == llvm::Reloc::ROPI ||
                RelocationModel == llvm::Reloc::ROPI_RWPI;
  bool IsRWPI = RelocationModel == llvm::Reloc::RWPI ||
                RelocationModel == llvm::Reloc::ROPI_RWPI;

  if (Args.hasArg(options::OPT_mcmse) &&
      !Args.hasArg(options::OPT_fallow_unsupported)) {
    if (IsROPI)
      D.Diag(diag::err_cmse_pi_are_incompatible) << IsROPI;
    if (IsRWPI)
      D.Diag(diag::err_cmse_pi_are_incompatible) << !IsRWPI;
  }

  if (IsROPI && types::isCXX(Input.getType()) &&
      !Args.hasArg(options::OPT_fallow_unsupported))
    D.Diag(diag::err_drv_ropi_incompatible_with_cxx);

  const char *RMName = RelocationModelName(RelocationModel);
  if (RMName) {
    CmdArgs.push_back("-mrelocation-model");
    CmdArgs.push_back(RMName);
  }
  if (PICLevel > 0) {
    CmdArgs.push_back("-pic-level");
    CmdArgs.push_back(PICLevel == 1 ? "1" : "2");
    if (IsPIE)
      CmdArgs.push_back("-pic-is-pie");
    if (NoPICDataIsTextRelative)
      CmdArgs.push_back("-mcmodel=medium");
  }

  if (RelocationModel == llvm::Reloc::ROPI ||
      RelocationModel == llvm::Reloc::ROPI_RWPI)
    CmdArgs.push_back("-fropi");
  if (RelocationModel == llvm::Reloc::RWPI ||
      RelocationModel == llvm::Reloc::ROPI_RWPI)
    CmdArgs.push_back("-frwpi");

  if (Arg *A = Args.getLastArg(options::OPT_meabi)) {
    CmdArgs.push_back("-meabi");
    CmdArgs.push_back(A->getValue());
  }

  // -fsemantic-interposition is forwarded to CC1: set the
  // "SemanticInterposition" metadata to 1 (make some linkages interposable) and
  // make default visibility external linkage definitions dso_preemptable.
  //
  // -fno-semantic-interposition: if the target supports .Lfoo$local local
  // aliases (make default visibility external linkage definitions dso_local).
  // This is the CC1 default for ELF to match COFF/Mach-O.
  //
  // Otherwise use Clang's traditional behavior: like
  // -fno-semantic-interposition but local aliases are not used. So references
  // can be interposed if not optimized out.
  if (Triple.isOSBinFormatELF()) {
    Arg *A = Args.getLastArg(options::OPT_fsemantic_interposition,
                             options::OPT_fno_semantic_interposition);
    if (RelocationModel != llvm::Reloc::Static && !IsPIE) {
      // The supported targets need to call AsmPrinter::getSymbolPreferLocal.
      bool SupportsLocalAlias =
          Triple.isAArch64() || Triple.isRISCV() || Triple.isX86();
      if (!A)
        CmdArgs.push_back("-fhalf-no-semantic-interposition");
      else if (A->getOption().matches(options::OPT_fsemantic_interposition))
        A->render(Args, CmdArgs);
      else if (!SupportsLocalAlias)
        CmdArgs.push_back("-fhalf-no-semantic-interposition");
    }
  }

  {
    std::string Model;
    if (Arg *A = Args.getLastArg(options::OPT_mthread_model)) {
      if (!TC.isThreadModelSupported(A->getValue()))
        D.Diag(diag::err_drv_invalid_thread_model_for_target)
            << A->getValue() << A->getAsString(Args);
      Model = A->getValue();
    } else
      Model = TC.getThreadModel();
    if (Model != "posix") {
      CmdArgs.push_back("-mthread-model");
      CmdArgs.push_back(Args.MakeArgString(Model));
    }
  }

  if (Arg *A = Args.getLastArg(options::OPT_fveclib)) {
    StringRef Name = A->getValue();
    if (Name == "SVML") {
      if (Triple.getArch() != llvm::Triple::x86 &&
          Triple.getArch() != llvm::Triple::x86_64)
        D.Diag(diag::err_drv_unsupported_opt_for_target)
            << Name << Triple.getArchName();
    } else if (Name == "LIBMVEC-X86") {
      if (Triple.getArch() != llvm::Triple::x86 &&
          Triple.getArch() != llvm::Triple::x86_64)
        D.Diag(diag::err_drv_unsupported_opt_for_target)
            << Name << Triple.getArchName();
    } else if (Name == "SLEEF" || Name == "ArmPL") {
      if (Triple.getArch() != llvm::Triple::aarch64 &&
          Triple.getArch() != llvm::Triple::aarch64_be &&
          Triple.getArch() != llvm::Triple::riscv64)
        D.Diag(diag::err_drv_unsupported_opt_for_target)
            << Name << Triple.getArchName();
    }
    A->render(Args, CmdArgs);
  }

  if (Args.hasFlag(options::OPT_fmerge_all_constants,
                   options::OPT_fno_merge_all_constants, false))
    CmdArgs.push_back("-fmerge-all-constants");

  Args.addOptOutFlag(CmdArgs, options::OPT_fdelete_null_pointer_checks,
                     options::OPT_fno_delete_null_pointer_checks);

  // LLVM Code Generator Options.

  if (Arg *A = Args.getLastArg(options::OPT_mabi_EQ_quadword_atomics)) {
    if (!Triple.isOSAIX() || Triple.isPPC32())
      D.Diag(diag::err_drv_unsupported_opt_for_target)
        << A->getSpelling() << RawTriple.str();
    CmdArgs.push_back("-mabi=quadword-atomics");
  }

  if (Arg *A = Args.getLastArg(options::OPT_mlong_double_128)) {
    // Emit the unsupported option error until the Clang's library integration
    // support for 128-bit long double is available for AIX.
    if (Triple.isOSAIX())
      D.Diag(diag::err_drv_unsupported_opt_for_target)
          << A->getSpelling() << RawTriple.str();
  }

  if (Arg *A = Args.getLastArg(options::OPT_Wframe_larger_than_EQ)) {
    StringRef V = A->getValue(), V1 = V;
    unsigned Size;
    if (V1.consumeInteger(10, Size) || !V1.empty())
      D.Diag(diag::err_drv_invalid_argument_to_option)
          << V << A->getOption().getName();
    else
      CmdArgs.push_back(Args.MakeArgString("-fwarn-stack-size=" + V));
  }

  Args.addOptOutFlag(CmdArgs, options::OPT_fjump_tables,
                     options::OPT_fno_jump_tables);
  Args.addOptInFlag(CmdArgs, options::OPT_fprofile_sample_accurate,
                    options::OPT_fno_profile_sample_accurate);
  Args.addOptOutFlag(CmdArgs, options::OPT_fpreserve_as_comments,
                     options::OPT_fno_preserve_as_comments);

  if (Arg *A = Args.getLastArg(options::OPT_mregparm_EQ)) {
    CmdArgs.push_back("-mregparm");
    CmdArgs.push_back(A->getValue());
  }

  if (Arg *A = Args.getLastArg(options::OPT_maix_struct_return,
                               options::OPT_msvr4_struct_return)) {
    if (!TC.getTriple().isPPC32()) {
      D.Diag(diag::err_drv_unsupported_opt_for_target)
          << A->getSpelling() << RawTriple.str();
    } else if (A->getOption().matches(options::OPT_maix_struct_return)) {
      CmdArgs.push_back("-maix-struct-return");
    } else {
      assert(A->getOption().matches(options::OPT_msvr4_struct_return));
      CmdArgs.push_back("-msvr4-struct-return");
    }
  }

  if (Arg *A = Args.getLastArg(options::OPT_fpcc_struct_return,
                               options::OPT_freg_struct_return)) {
    if (TC.getArch() != llvm::Triple::x86) {
      D.Diag(diag::err_drv_unsupported_opt_for_target)
          << A->getSpelling() << RawTriple.str();
    } else if (A->getOption().matches(options::OPT_fpcc_struct_return)) {
      CmdArgs.push_back("-fpcc-struct-return");
    } else {
      assert(A->getOption().matches(options::OPT_freg_struct_return));
      CmdArgs.push_back("-freg-struct-return");
    }
  }

  if (Args.hasFlag(options::OPT_mrtd, options::OPT_mno_rtd, false)) {
    if (Triple.getArch() == llvm::Triple::m68k)
      CmdArgs.push_back("-fdefault-calling-conv=rtdcall");
    else
      CmdArgs.push_back("-fdefault-calling-conv=stdcall");
  }

  if (Args.hasArg(options::OPT_fenable_matrix)) {
    // enable-matrix is needed by both the LangOpts and by LLVM.
    CmdArgs.push_back("-fenable-matrix");
    CmdArgs.push_back("-mllvm");
    CmdArgs.push_back("-enable-matrix");
  }

  CodeGenOptions::FramePointerKind FPKeepKind =
                  getFramePointerKind(Args, RawTriple);
  const char *FPKeepKindStr = nullptr;
  switch (FPKeepKind) {
  case CodeGenOptions::FramePointerKind::None:
    FPKeepKindStr = "-mframe-pointer=none";
    break;
  case CodeGenOptions::FramePointerKind::Reserved:
    FPKeepKindStr = "-mframe-pointer=reserved";
    break;
  case CodeGenOptions::FramePointerKind::NonLeaf:
    FPKeepKindStr = "-mframe-pointer=non-leaf";
    break;
  case CodeGenOptions::FramePointerKind::All:
    FPKeepKindStr = "-mframe-pointer=all";
    break;
  }
  assert(FPKeepKindStr && "unknown FramePointerKind");
  CmdArgs.push_back(FPKeepKindStr);

  Args.addOptOutFlag(CmdArgs, options::OPT_fzero_initialized_in_bss,
                     options::OPT_fno_zero_initialized_in_bss);

  bool OFastEnabled = isOptimizationLevelFast(Args);
  if (OFastEnabled)
    D.Diag(diag::warn_drv_deprecated_arg_ofast);
  // If -Ofast is the optimization level, then -fstrict-aliasing should be
  // enabled.  This alias option is being used to simplify the hasFlag logic.
  OptSpecifier StrictAliasingAliasOption =
      OFastEnabled ? options::OPT_Ofast : options::OPT_fstrict_aliasing;
  // We turn strict aliasing off by default if we're Windows MSVC since MSVC
  // doesn't do any TBAA.
  if (!Args.hasFlag(options::OPT_fstrict_aliasing, StrictAliasingAliasOption,
                    options::OPT_fno_strict_aliasing, !IsWindowsMSVC))
    CmdArgs.push_back("-relaxed-aliasing");
  if (Args.hasFlag(options::OPT_fno_pointer_tbaa, options::OPT_fpointer_tbaa,
                   false))
    CmdArgs.push_back("-no-pointer-tbaa");
  if (!Args.hasFlag(options::OPT_fstruct_path_tbaa,
                    options::OPT_fno_struct_path_tbaa, true))
    CmdArgs.push_back("-no-struct-path-tbaa");
  Args.addOptInFlag(CmdArgs, options::OPT_fstrict_enums,
                    options::OPT_fno_strict_enums);
  Args.addOptOutFlag(CmdArgs, options::OPT_fstrict_return,
                     options::OPT_fno_strict_return);
  Args.addOptInFlag(CmdArgs, options::OPT_fallow_editor_placeholders,
                    options::OPT_fno_allow_editor_placeholders);
  Args.addOptInFlag(CmdArgs, options::OPT_fstrict_vtable_pointers,
                    options::OPT_fno_strict_vtable_pointers);
  Args.addOptInFlag(CmdArgs, options::OPT_fforce_emit_vtables,
                    options::OPT_fno_force_emit_vtables);
  Args.addOptOutFlag(CmdArgs, options::OPT_foptimize_sibling_calls,
                     options::OPT_fno_optimize_sibling_calls);
  Args.addOptOutFlag(CmdArgs, options::OPT_fescaping_block_tail_calls,
                     options::OPT_fno_escaping_block_tail_calls);

  Args.AddLastArg(CmdArgs, options::OPT_ffine_grained_bitfield_accesses,
                  options::OPT_fno_fine_grained_bitfield_accesses);

  Args.AddLastArg(CmdArgs, options::OPT_fexperimental_relative_cxx_abi_vtables,
                  options::OPT_fno_experimental_relative_cxx_abi_vtables);

  Args.AddLastArg(CmdArgs, options::OPT_fexperimental_omit_vtable_rtti,
                  options::OPT_fno_experimental_omit_vtable_rtti);

  Args.AddLastArg(CmdArgs, options::OPT_fdisable_block_signature_string,
                  options::OPT_fno_disable_block_signature_string);

  // Handle segmented stacks.
  Args.addOptInFlag(CmdArgs, options::OPT_fsplit_stack,
                    options::OPT_fno_split_stack);

  // -fprotect-parens=0 is default.
  if (Args.hasFlag(options::OPT_fprotect_parens,
                   options::OPT_fno_protect_parens, false))
    CmdArgs.push_back("-fprotect-parens");

  RenderFloatingPointOptions(TC, D, OFastEnabled, Args, CmdArgs, JA);

  Args.addOptInFlag(CmdArgs, options::OPT_fatomic_remote_memory,
                    options::OPT_fno_atomic_remote_memory);
  Args.addOptInFlag(CmdArgs, options::OPT_fatomic_fine_grained_memory,
                    options::OPT_fno_atomic_fine_grained_memory);
  Args.addOptInFlag(CmdArgs, options::OPT_fatomic_ignore_denormal_mode,
                    options::OPT_fno_atomic_ignore_denormal_mode);

  if (Arg *A = Args.getLastArg(options::OPT_fextend_args_EQ)) {
    const llvm::Triple::ArchType Arch = TC.getArch();
    if (Arch == llvm::Triple::x86 || Arch == llvm::Triple::x86_64) {
      StringRef V = A->getValue();
      if (V == "64")
        CmdArgs.push_back("-fextend-arguments=64");
      else if (V != "32")
        D.Diag(diag::err_drv_invalid_argument_to_option)
            << A->getValue() << A->getOption().getName();
    } else
      D.Diag(diag::err_drv_unsupported_opt_for_target)
          << A->getOption().getName() << TripleStr;
  }

  if (Arg *A = Args.getLastArg(options::OPT_mdouble_EQ)) {
    if (TC.getArch() == llvm::Triple::avr)
      A->render(Args, CmdArgs);
    else
      D.Diag(diag::err_drv_unsupported_opt_for_target)
          << A->getAsString(Args) << TripleStr;
  }

  if (Arg *A = Args.getLastArg(options::OPT_LongDouble_Group)) {
    if (TC.getTriple().isX86())
      A->render(Args, CmdArgs);
    else if (TC.getTriple().isPPC() &&
             (A->getOption().getID() != options::OPT_mlong_double_80))
      A->render(Args, CmdArgs);
    else
      D.Diag(diag::err_drv_unsupported_opt_for_target)
          << A->getAsString(Args) << TripleStr;
  }

  // Decide whether to use verbose asm. Verbose assembly is the default on
  // toolchains which have the integrated assembler on by default.
  bool IsIntegratedAssemblerDefault = TC.IsIntegratedAssemblerDefault();
  if (!Args.hasFlag(options::OPT_fverbose_asm, options::OPT_fno_verbose_asm,
                    IsIntegratedAssemblerDefault))
    CmdArgs.push_back("-fno-verbose-asm");

  // Parse 'none' or '$major.$minor'. Disallow -fbinutils-version=0 because we
  // use that to indicate the MC default in the backend.
  if (Arg *A = Args.getLastArg(options::OPT_fbinutils_version_EQ)) {
    StringRef V = A->getValue();
    unsigned Num;
    if (V == "none")
      A->render(Args, CmdArgs);
    else if (!V.consumeInteger(10, Num) && Num > 0 &&
             (V.empty() || (V.consume_front(".") &&
                            !V.consumeInteger(10, Num) && V.empty())))
      A->render(Args, CmdArgs);
    else
      D.Diag(diag::err_drv_invalid_argument_to_option)
          << A->getValue() << A->getOption().getName();
  }

  // If toolchain choose to use MCAsmParser for inline asm don't pass the
  // option to disable integrated-as explicitly.
  if (!TC.useIntegratedAs() && !TC.parseInlineAsmUsingAsmParser())
    CmdArgs.push_back("-no-integrated-as");

  if (Args.hasArg(options::OPT_fdebug_pass_structure)) {
    CmdArgs.push_back("-mdebug-pass");
    CmdArgs.push_back("Structure");
  }
  if (Args.hasArg(options::OPT_fdebug_pass_arguments)) {
    CmdArgs.push_back("-mdebug-pass");
    CmdArgs.push_back("Arguments");
  }

  // Enable -mconstructor-aliases except on darwin, where we have to work around
  // a linker bug (see https://openradar.appspot.com/7198997), and CUDA device
  // code, where aliases aren't supported.
  if (!RawTriple.isOSDarwin() && !RawTriple.isNVPTX())
    CmdArgs.push_back("-mconstructor-aliases");

  // Darwin's kernel doesn't support guard variables; just die if we
  // try to use them.
  if (KernelOrKext && RawTriple.isOSDarwin())
    CmdArgs.push_back("-fforbid-guard-variables");

  if (Args.hasFlag(options::OPT_mms_bitfields, options::OPT_mno_ms_bitfields,
                   Triple.isWindowsGNUEnvironment())) {
    CmdArgs.push_back("-mms-bitfields");
  }

  if (Triple.isWindowsGNUEnvironment()) {
    Args.addOptOutFlag(CmdArgs, options::OPT_fauto_import,
                       options::OPT_fno_auto_import);
  }

  if (Args.hasFlag(options::OPT_fms_volatile, options::OPT_fno_ms_volatile,
                   Triple.isX86() && D.IsCLMode()))
    CmdArgs.push_back("-fms-volatile");

  // Non-PIC code defaults to -fdirect-access-external-data while PIC code
  // defaults to -fno-direct-access-external-data. Pass the option if different
  // from the default.
  if (Arg *A = Args.getLastArg(options::OPT_fdirect_access_external_data,
                               options::OPT_fno_direct_access_external_data)) {
    if (A->getOption().matches(options::OPT_fdirect_access_external_data) !=
        (PICLevel == 0))
      A->render(Args, CmdArgs);
  } else if (PICLevel == 0 && Triple.isLoongArch()) {
    // Some targets default to -fno-direct-access-external-data even for
    // -fno-pic.
    CmdArgs.push_back("-fno-direct-access-external-data");
  }

  if (Triple.isOSBinFormatELF() && (Triple.isAArch64() || Triple.isX86()))
    Args.addOptOutFlag(CmdArgs, options::OPT_fplt, options::OPT_fno_plt);

  // -fhosted is default.
  // TODO: Audit uses of KernelOrKext and see where it'd be more appropriate to
  // use Freestanding.
  bool Freestanding =
      Args.hasFlag(options::OPT_ffreestanding, options::OPT_fhosted, false) ||
      KernelOrKext;
  if (Freestanding)
    CmdArgs.push_back("-ffreestanding");

  Args.AddLastArg(CmdArgs, options::OPT_fno_knr_functions);

  // This is a coarse approximation of what llvm-gcc actually does, both
  // -fasynchronous-unwind-tables and -fnon-call-exceptions interact in more
  // complicated ways.
  auto SanitizeArgs = TC.getSanitizerArgs(Args);

  bool IsAsyncUnwindTablesDefault =
      TC.getDefaultUnwindTableLevel(Args) == ToolChain::UnwindTableLevel::Asynchronous;
  bool IsSyncUnwindTablesDefault =
      TC.getDefaultUnwindTableLevel(Args) == ToolChain::UnwindTableLevel::Synchronous;

  bool AsyncUnwindTables = Args.hasFlag(
      options::OPT_fasynchronous_unwind_tables,
      options::OPT_fno_asynchronous_unwind_tables,
      (IsAsyncUnwindTablesDefault || SanitizeArgs.needsUnwindTables()) &&
          !Freestanding);
  bool UnwindTables =
      Args.hasFlag(options::OPT_funwind_tables, options::OPT_fno_unwind_tables,
                   IsSyncUnwindTablesDefault && !Freestanding);
  if (AsyncUnwindTables)
    CmdArgs.push_back("-funwind-tables=2");
  else if (UnwindTables)
     CmdArgs.push_back("-funwind-tables=1");

  // Prepare `-aux-target-cpu` and `-aux-target-feature` unless
  // `--gpu-use-aux-triple-only` is specified.
  if (!Args.getLastArg(options::OPT_gpu_use_aux_triple_only) &&
      (IsCudaDevice || IsHIPDevice || IsSYCLDevice)) {
    const ArgList &HostArgs =
        C.getArgsForToolChain(nullptr, StringRef(), Action::OFK_None);
    std::string HostCPU =
        getCPUName(D, HostArgs, *TC.getAuxTriple(), /*FromAs*/ false);
    if (!HostCPU.empty()) {
      CmdArgs.push_back("-aux-target-cpu");
      CmdArgs.push_back(Args.MakeArgString(HostCPU));
    }
    getTargetFeatures(D, *TC.getAuxTriple(), HostArgs, CmdArgs,
                      /*ForAS*/ false, /*IsAux*/ true);
  }

  TC.addActionsFromClangTargetOptions(Args, CmdArgs, JA, C, Inputs);
  TC.addClangTargetOptions(Args, CmdArgs, JA.getOffloadingDeviceKind());

  addMCModel(D, Args, Triple, RelocationModel, CmdArgs);

  if (Arg *A = Args.getLastArg(options::OPT_mtls_size_EQ)) {
    StringRef Value = A->getValue();
    unsigned TLSSize = 0;
    Value.getAsInteger(10, TLSSize);
    if (!Triple.isAArch64() || !Triple.isOSBinFormatELF())
      D.Diag(diag::err_drv_unsupported_opt_for_target)
          << A->getOption().getName() << TripleStr;
    if (TLSSize != 12 && TLSSize != 24 && TLSSize != 32 && TLSSize != 48)
      D.Diag(diag::err_drv_invalid_int_value)
          << A->getOption().getName() << Value;
    Args.AddLastArg(CmdArgs, options::OPT_mtls_size_EQ);
  }

  if (isTLSDESCEnabled(TC, Args))
    CmdArgs.push_back("-enable-tlsdesc");

  // Add the target cpu
  std::string CPU = getCPUName(D, Args, Triple, /*FromAs*/ false);
  // In case args have been translated and -march deleted, get GPU from TC
  if (CPU.empty())
    CPU = TC.getTargetID().str();
  if (!CPU.empty()) {
    CmdArgs.push_back("-target-cpu");
    CmdArgs.push_back(Args.MakeArgString(CPU));
  }

  RenderTargetOptions(Triple, Args, KernelOrKext, CmdArgs);

  // Add clang-cl arguments.
  types::ID InputType = Input.getType();
  if (D.IsCLMode())
    AddClangCLArgs(Args, InputType, CmdArgs);

  llvm::codegenoptions::DebugInfoKind DebugInfoKind =
      llvm::codegenoptions::NoDebugInfo;
  DwarfFissionKind DwarfFission = DwarfFissionKind::None;
  renderDebugOptions(TC, D, RawTriple, Args, types::isLLVMIR(InputType),
                     CmdArgs, Output, DebugInfoKind, DwarfFission);

  // Add the split debug info name to the command lines here so we
  // can propagate it to the backend.
  bool SplitDWARF = (DwarfFission != DwarfFissionKind::None) &&
                    (TC.getTriple().isOSBinFormatELF() ||
                     TC.getTriple().isOSBinFormatWasm() ||
                     TC.getTriple().isOSBinFormatCOFF()) &&
                    (isa<AssembleJobAction>(JA) || isa<CompileJobAction>(JA) ||
                     isa<BackendJobAction>(JA));
  if (SplitDWARF) {
    const char *SplitDWARFOut = SplitDebugName(JA, Args, Input, Output);
    CmdArgs.push_back("-split-dwarf-file");
    CmdArgs.push_back(SplitDWARFOut);
    if (DwarfFission == DwarfFissionKind::Split) {
      CmdArgs.push_back("-split-dwarf-output");
      CmdArgs.push_back(SplitDWARFOut);
    }
  }

  // Pass the linker version in use.
  if (Arg *A = Args.getLastArg(options::OPT_mlinker_version_EQ)) {
    CmdArgs.push_back("-target-linker-version");
    CmdArgs.push_back(A->getValue());
  }

  // Explicitly error on some things we know we don't support and can't just
  // ignore.
  if (!Args.hasArg(options::OPT_fallow_unsupported)) {
    Arg *Unsupported;
    if (types::isCXX(InputType) && RawTriple.isOSDarwin() &&
        TC.getArch() == llvm::Triple::x86) {
      if ((Unsupported = Args.getLastArg(options::OPT_fapple_kext)) ||
          (Unsupported = Args.getLastArg(options::OPT_mkernel)))
        D.Diag(diag::err_drv_clang_unsupported_opt_cxx_darwin_i386)
            << Unsupported->getOption().getName();
    }
    // The faltivec option has been superseded by the maltivec option.
    if ((Unsupported = Args.getLastArg(options::OPT_faltivec)))
      D.Diag(diag::err_drv_clang_unsupported_opt_faltivec)
          << Unsupported->getOption().getName()
          << "please use -maltivec and include altivec.h explicitly";
    if ((Unsupported = Args.getLastArg(options::OPT_fno_altivec)))
      D.Diag(diag::err_drv_clang_unsupported_opt_faltivec)
          << Unsupported->getOption().getName() << "please use -mno-altivec";
  }

  Args.AddAllArgs(CmdArgs, options::OPT_v);

  if (Args.getLastArg(options::OPT_H)) {
    CmdArgs.push_back("-H");
    CmdArgs.push_back("-sys-header-deps");
  }
  Args.AddAllArgs(CmdArgs, options::OPT_fshow_skipped_includes);

  if (D.CCPrintHeadersFormat && !D.CCGenDiagnostics) {
    CmdArgs.push_back("-header-include-file");
    CmdArgs.push_back(!D.CCPrintHeadersFilename.empty()
                          ? D.CCPrintHeadersFilename.c_str()
                          : "-");
    CmdArgs.push_back("-sys-header-deps");
    CmdArgs.push_back(Args.MakeArgString(
        "-header-include-format=" +
        std::string(headerIncludeFormatKindToString(D.CCPrintHeadersFormat))));
    CmdArgs.push_back(
        Args.MakeArgString("-header-include-filtering=" +
                           std::string(headerIncludeFilteringKindToString(
                               D.CCPrintHeadersFiltering))));
  }
  Args.AddLastArg(CmdArgs, options::OPT_P);
  Args.AddLastArg(CmdArgs, options::OPT_print_ivar_layout);

  if (D.CCLogDiagnostics && !D.CCGenDiagnostics) {
    CmdArgs.push_back("-diagnostic-log-file");
    CmdArgs.push_back(!D.CCLogDiagnosticsFilename.empty()
                          ? D.CCLogDiagnosticsFilename.c_str()
                          : "-");
  }

  // Give the gen diagnostics more chances to succeed, by avoiding intentional
  // crashes.
  if (D.CCGenDiagnostics)
    CmdArgs.push_back("-disable-pragma-debug-crash");

  // Allow backend to put its diagnostic files in the same place as frontend
  // crash diagnostics files.
  if (Args.hasArg(options::OPT_fcrash_diagnostics_dir)) {
    StringRef Dir = Args.getLastArgValue(options::OPT_fcrash_diagnostics_dir);
    CmdArgs.push_back("-mllvm");
    CmdArgs.push_back(Args.MakeArgString("-crash-diagnostics-dir=" + Dir));
  }

  bool UseSeparateSections = isUseSeparateSections(Triple);

  if (Args.hasFlag(options::OPT_ffunction_sections,
                   options::OPT_fno_function_sections, UseSeparateSections)) {
    CmdArgs.push_back("-ffunction-sections");
  }

  if (Arg *A = Args.getLastArg(options::OPT_fbasic_block_address_map,
                               options::OPT_fno_basic_block_address_map)) {
    if ((Triple.isX86() || Triple.isAArch64()) && Triple.isOSBinFormatELF()) {
      if (A->getOption().matches(options::OPT_fbasic_block_address_map))
        A->render(Args, CmdArgs);
    } else {
      D.Diag(diag::err_drv_unsupported_opt_for_target)
          << A->getAsString(Args) << TripleStr;
    }
  }

  if (Arg *A = Args.getLastArg(options::OPT_fbasic_block_sections_EQ)) {
    StringRef Val = A->getValue();
    if (Val == "labels") {
      D.Diag(diag::warn_drv_deprecated_arg)
          << A->getAsString(Args) << /*hasReplacement=*/true
          << "-fbasic-block-address-map";
      CmdArgs.push_back("-fbasic-block-address-map");
    } else if (Triple.isX86() && Triple.isOSBinFormatELF()) {
      if (Val != "all" && Val != "none" && !Val.starts_with("list="))
        D.Diag(diag::err_drv_invalid_value)
            << A->getAsString(Args) << A->getValue();
      else
        A->render(Args, CmdArgs);
    } else if (Triple.isAArch64() && Triple.isOSBinFormatELF()) {
      // "all" is not supported on AArch64 since branch relaxation creates new
      // basic blocks for some cross-section branches.
      if (Val != "labels" && Val != "none" && !Val.starts_with("list="))
        D.Diag(diag::err_drv_invalid_value)
            << A->getAsString(Args) << A->getValue();
      else
        A->render(Args, CmdArgs);
    } else if (Triple.isNVPTX()) {
      // Do not pass the option to the GPU compilation. We still want it enabled
      // for the host-side compilation, so seeing it here is not an error.
    } else if (Val != "none") {
      // =none is allowed everywhere. It's useful for overriding the option
      // and is the same as not specifying the option.
      D.Diag(diag::err_drv_unsupported_opt_for_target)
          << A->getAsString(Args) << TripleStr;
    }
  }

  bool HasDefaultDataSections = Triple.isOSBinFormatXCOFF();
  if (Args.hasFlag(options::OPT_fdata_sections, options::OPT_fno_data_sections,
                   UseSeparateSections || HasDefaultDataSections)) {
    CmdArgs.push_back("-fdata-sections");
  }

  Args.addOptOutFlag(CmdArgs, options::OPT_funique_section_names,
                     options::OPT_fno_unique_section_names);
  Args.addOptInFlag(CmdArgs, options::OPT_fseparate_named_sections,
                    options::OPT_fno_separate_named_sections);
  Args.addOptInFlag(CmdArgs, options::OPT_funique_internal_linkage_names,
                    options::OPT_fno_unique_internal_linkage_names);
  Args.addOptInFlag(CmdArgs, options::OPT_funique_basic_block_section_names,
                    options::OPT_fno_unique_basic_block_section_names);

  if (Arg *A = Args.getLastArg(options::OPT_fsplit_machine_functions,
                               options::OPT_fno_split_machine_functions)) {
    if (!A->getOption().matches(options::OPT_fno_split_machine_functions)) {
      // This codegen pass is only available on x86 and AArch64 ELF targets.
      if ((Triple.isX86() || Triple.isAArch64()) && Triple.isOSBinFormatELF())
        A->render(Args, CmdArgs);
      else
        D.Diag(diag::err_drv_unsupported_opt_for_target)
            << A->getAsString(Args) << TripleStr;
    }
  }

  Args.AddLastArg(CmdArgs, options::OPT_finstrument_functions,
                  options::OPT_finstrument_functions_after_inlining,
                  options::OPT_finstrument_function_entry_bare);
  Args.AddLastArg(CmdArgs, options::OPT_fconvergent_functions,
                  options::OPT_fno_convergent_functions);

  addPGOAndCoverageFlags(TC, C, JA, Output, Args, SanitizeArgs, CmdArgs);

  Args.AddLastArg(CmdArgs, options::OPT_fclang_abi_compat_EQ);

  if (getLastProfileSampleUseArg(Args) &&
      Args.hasArg(options::OPT_fsample_profile_use_profi)) {
    CmdArgs.push_back("-mllvm");
    CmdArgs.push_back("-sample-profile-use-profi");
  }

  // Add runtime flag for PS4/PS5 when PGO, coverage, or sanitizers are enabled.
  if (RawTriple.isPS() &&
      !Args.hasArg(options::OPT_nostdlib, options::OPT_nodefaultlibs)) {
    PScpu::addProfileRTArgs(TC, Args, CmdArgs);
    PScpu::addSanitizerArgs(TC, Args, CmdArgs);
  }

  // Pass options for controlling the default header search paths.
  if (Args.hasArg(options::OPT_nostdinc)) {
    CmdArgs.push_back("-nostdsysteminc");
    CmdArgs.push_back("-nobuiltininc");
  } else {
    if (Args.hasArg(options::OPT_nostdlibinc))
      CmdArgs.push_back("-nostdsysteminc");
    Args.AddLastArg(CmdArgs, options::OPT_nostdincxx);
    Args.AddLastArg(CmdArgs, options::OPT_nobuiltininc);
  }

  // Pass the path to compiler resource files.
  CmdArgs.push_back("-resource-dir");
  CmdArgs.push_back(D.ResourceDir.c_str());

  Args.AddLastArg(CmdArgs, options::OPT_working_directory);

  // Add preprocessing options like -I, -D, etc. if we are using the
  // preprocessor.
  //
  // FIXME: Support -fpreprocessed
  if (types::getPreprocessedType(InputType) != types::TY_INVALID)
    AddPreprocessingOptions(C, JA, D, Args, CmdArgs, Output, Inputs);

  // Don't warn about "clang -c -DPIC -fPIC test.i" because libtool.m4 assumes
  // that "The compiler can only warn and ignore the option if not recognized".
  // When building with ccache, it will pass -D options to clang even on
  // preprocessed inputs and configure concludes that -fPIC is not supported.
  Args.ClaimAllArgs(options::OPT_D);

  // Manually translate -O4 to -O3; let clang reject others.
  if (Arg *A = Args.getLastArg(options::OPT_O_Group)) {
    if (A->getOption().matches(options::OPT_O4)) {
      CmdArgs.push_back("-O3");
      D.Diag(diag::warn_O4_is_O3);
    } else {
      A->render(Args, CmdArgs);
    }
  }

  // Warn about ignored options to clang.
  for (const Arg *A :
       Args.filtered(options::OPT_clang_ignored_gcc_optimization_f_Group)) {
    D.Diag(diag::warn_ignored_gcc_optimization) << A->getAsString(Args);
    A->claim();
  }

  for (const Arg *A :
       Args.filtered(options::OPT_clang_ignored_legacy_options_Group)) {
    D.Diag(diag::warn_ignored_clang_option) << A->getAsString(Args);
    A->claim();
  }

  claimNoWarnArgs(Args);

  Args.AddAllArgs(CmdArgs, options::OPT_R_Group);

  for (const Arg *A :
       Args.filtered(options::OPT_W_Group, options::OPT__SLASH_wd)) {
    A->claim();
    if (A->getOption().getID() == options::OPT__SLASH_wd) {
      unsigned WarningNumber;
      if (StringRef(A->getValue()).getAsInteger(10, WarningNumber)) {
        D.Diag(diag::err_drv_invalid_int_value)
            << A->getAsString(Args) << A->getValue();
        continue;
      }

      if (auto Group = diagGroupFromCLWarningID(WarningNumber)) {
        CmdArgs.push_back(Args.MakeArgString(
            "-Wno-" + DiagnosticIDs::getWarningOptionForGroup(*Group)));
      }
      continue;
    }
    A->render(Args, CmdArgs);
  }

  Args.AddAllArgs(CmdArgs, options::OPT_Wsystem_headers_in_module_EQ);

  if (Args.hasFlag(options::OPT_pedantic, options::OPT_no_pedantic, false))
    CmdArgs.push_back("-pedantic");
  Args.AddLastArg(CmdArgs, options::OPT_pedantic_errors);
  Args.AddLastArg(CmdArgs, options::OPT_w);

  Args.addOptInFlag(CmdArgs, options::OPT_ffixed_point,
                    options::OPT_fno_fixed_point);

  if (Arg *A = Args.getLastArg(options::OPT_fcxx_abi_EQ))
    A->render(Args, CmdArgs);

  Args.AddLastArg(CmdArgs, options::OPT_fexperimental_relative_cxx_abi_vtables,
                  options::OPT_fno_experimental_relative_cxx_abi_vtables);

  Args.AddLastArg(CmdArgs, options::OPT_fexperimental_omit_vtable_rtti,
                  options::OPT_fno_experimental_omit_vtable_rtti);

  if (Arg *A = Args.getLastArg(options::OPT_ffuchsia_api_level_EQ))
    A->render(Args, CmdArgs);

  // Handle -{std, ansi, trigraphs} -- take the last of -{std, ansi}
  // (-ansi is equivalent to -std=c89 or -std=c++98).
  //
  // If a std is supplied, only add -trigraphs if it follows the
  // option.
  bool ImplyVCPPCVer = false;
  bool ImplyVCPPCXXVer = false;
  const Arg *Std = Args.getLastArg(options::OPT_std_EQ, options::OPT_ansi);
  if (Std) {
    if (Std->getOption().matches(options::OPT_ansi))
      if (types::isCXX(InputType))
        CmdArgs.push_back("-std=c++98");
      else
        CmdArgs.push_back("-std=c89");
    else
      Std->render(Args, CmdArgs);

    // If -f(no-)trigraphs appears after the language standard flag, honor it.
    if (Arg *A = Args.getLastArg(options::OPT_std_EQ, options::OPT_ansi,
                                 options::OPT_ftrigraphs,
                                 options::OPT_fno_trigraphs))
      if (A != Std)
        A->render(Args, CmdArgs);
  } else {
    // Honor -std-default.
    //
    // FIXME: Clang doesn't correctly handle -std= when the input language
    // doesn't match. For the time being just ignore this for C++ inputs;
    // eventually we want to do all the standard defaulting here instead of
    // splitting it between the driver and clang -cc1.
    if (!types::isCXX(InputType)) {
      if (!Args.hasArg(options::OPT__SLASH_std)) {
        Args.AddAllArgsTranslated(CmdArgs, options::OPT_std_default_EQ, "-std=",
                                  /*Joined=*/true);
      } else
        ImplyVCPPCVer = true;
    }
    else if (IsWindowsMSVC)
      ImplyVCPPCXXVer = true;

    Args.AddLastArg(CmdArgs, options::OPT_ftrigraphs,
                    options::OPT_fno_trigraphs);
  }

  // GCC's behavior for -Wwrite-strings is a bit strange:
  //  * In C, this "warning flag" changes the types of string literals from
  //    'char[N]' to 'const char[N]', and thus triggers an unrelated warning
  //    for the discarded qualifier.
  //  * In C++, this is just a normal warning flag.
  //
  // Implementing this warning correctly in C is hard, so we follow GCC's
  // behavior for now. FIXME: Directly diagnose uses of a string literal as
  // a non-const char* in C, rather than using this crude hack.
  if (!types::isCXX(InputType)) {
    // FIXME: This should behave just like a warning flag, and thus should also
    // respect -Weverything, -Wno-everything, -Werror=write-strings, and so on.
    Arg *WriteStrings =
        Args.getLastArg(options::OPT_Wwrite_strings,
                        options::OPT_Wno_write_strings, options::OPT_w);
    if (WriteStrings &&
        WriteStrings->getOption().matches(options::OPT_Wwrite_strings))
      CmdArgs.push_back("-fconst-strings");
  }

  // GCC provides a macro definition '__DEPRECATED' when -Wdeprecated is active
  // during C++ compilation, which it is by default. GCC keeps this define even
  // in the presence of '-w', match this behavior bug-for-bug.
  if (types::isCXX(InputType) &&
      Args.hasFlag(options::OPT_Wdeprecated, options::OPT_Wno_deprecated,
                   true)) {
    CmdArgs.push_back("-fdeprecated-macro");
  }

  // Translate GCC's misnamer '-fasm' arguments to '-fgnu-keywords'.
  if (Arg *Asm = Args.getLastArg(options::OPT_fasm, options::OPT_fno_asm)) {
    if (Asm->getOption().matches(options::OPT_fasm))
      CmdArgs.push_back("-fgnu-keywords");
    else
      CmdArgs.push_back("-fno-gnu-keywords");
  }

  if (!ShouldEnableAutolink(Args, TC, JA))
    CmdArgs.push_back("-fno-autolink");

  Args.AddLastArg(CmdArgs, options::OPT_ftemplate_depth_EQ);
  Args.AddLastArg(CmdArgs, options::OPT_foperator_arrow_depth_EQ);
  Args.AddLastArg(CmdArgs, options::OPT_fconstexpr_depth_EQ);
  Args.AddLastArg(CmdArgs, options::OPT_fconstexpr_steps_EQ);

  Args.AddLastArg(CmdArgs, options::OPT_fexperimental_library);

  if (Args.hasArg(options::OPT_fexperimental_new_constant_interpreter))
    CmdArgs.push_back("-fexperimental-new-constant-interpreter");

  if (Arg *A = Args.getLastArg(options::OPT_fbracket_depth_EQ)) {
    CmdArgs.push_back("-fbracket-depth");
    CmdArgs.push_back(A->getValue());
  }

  if (Arg *A = Args.getLastArg(options::OPT_Wlarge_by_value_copy_EQ,
                               options::OPT_Wlarge_by_value_copy_def)) {
    if (A->getNumValues()) {
      StringRef bytes = A->getValue();
      CmdArgs.push_back(Args.MakeArgString("-Wlarge-by-value-copy=" + bytes));
    } else
      CmdArgs.push_back("-Wlarge-by-value-copy=64"); // default value
  }

  if (Args.hasArg(options::OPT_relocatable_pch))
    CmdArgs.push_back("-relocatable-pch");

  if (const Arg *A = Args.getLastArg(options::OPT_fcf_runtime_abi_EQ)) {
    static const char *kCFABIs[] = {
      "standalone", "objc", "swift", "swift-5.0", "swift-4.2", "swift-4.1",
    };

    if (!llvm::is_contained(kCFABIs, StringRef(A->getValue())))
      D.Diag(diag::err_drv_invalid_cf_runtime_abi) << A->getValue();
    else
      A->render(Args, CmdArgs);
  }

  if (Arg *A = Args.getLastArg(options::OPT_fconstant_string_class_EQ)) {
    CmdArgs.push_back("-fconstant-string-class");
    CmdArgs.push_back(A->getValue());
  }

  if (Arg *A = Args.getLastArg(options::OPT_ftabstop_EQ)) {
    CmdArgs.push_back("-ftabstop");
    CmdArgs.push_back(A->getValue());
  }

  Args.addOptInFlag(CmdArgs, options::OPT_fstack_size_section,
                    options::OPT_fno_stack_size_section);

  if (Args.hasArg(options::OPT_fstack_usage)) {
    CmdArgs.push_back("-stack-usage-file");

    if (Arg *OutputOpt = Args.getLastArg(options::OPT_o)) {
      SmallString<128> OutputFilename(OutputOpt->getValue());
      llvm::sys::path::replace_extension(OutputFilename, "su");
      CmdArgs.push_back(Args.MakeArgString(OutputFilename));
    } else
      CmdArgs.push_back(
          Args.MakeArgString(Twine(getBaseInputStem(Args, Inputs)) + ".su"));
  }

  CmdArgs.push_back("-ferror-limit");
  if (Arg *A = Args.getLastArg(options::OPT_ferror_limit_EQ))
    CmdArgs.push_back(A->getValue());
  else
    CmdArgs.push_back("19");

  Args.AddLastArg(CmdArgs, options::OPT_fconstexpr_backtrace_limit_EQ);
  Args.AddLastArg(CmdArgs, options::OPT_fmacro_backtrace_limit_EQ);
  Args.AddLastArg(CmdArgs, options::OPT_ftemplate_backtrace_limit_EQ);
  Args.AddLastArg(CmdArgs, options::OPT_fspell_checking_limit_EQ);
  Args.AddLastArg(CmdArgs, options::OPT_fcaret_diagnostics_max_lines_EQ);

  // Pass -fmessage-length=.
  unsigned MessageLength = 0;
  if (Arg *A = Args.getLastArg(options::OPT_fmessage_length_EQ)) {
    StringRef V(A->getValue());
    if (V.getAsInteger(0, MessageLength))
      D.Diag(diag::err_drv_invalid_argument_to_option)
          << V << A->getOption().getName();
  } else {
    // If -fmessage-length=N was not specified, determine whether this is a
    // terminal and, if so, implicitly define -fmessage-length appropriately.
    MessageLength = llvm::sys::Process::StandardErrColumns();
  }
  if (MessageLength != 0)
    CmdArgs.push_back(
        Args.MakeArgString("-fmessage-length=" + Twine(MessageLength)));

  if (Arg *A = Args.getLastArg(options::OPT_frandomize_layout_seed_EQ))
    CmdArgs.push_back(
        Args.MakeArgString("-frandomize-layout-seed=" + Twine(A->getValue(0))));

  if (Arg *A = Args.getLastArg(options::OPT_frandomize_layout_seed_file_EQ))
    CmdArgs.push_back(Args.MakeArgString("-frandomize-layout-seed-file=" +
                                         Twine(A->getValue(0))));

  // -fvisibility= and -fvisibility-ms-compat are of a piece.
  if (const Arg *A = Args.getLastArg(options::OPT_fvisibility_EQ,
                                     options::OPT_fvisibility_ms_compat)) {
    if (A->getOption().matches(options::OPT_fvisibility_EQ)) {
      A->render(Args, CmdArgs);
    } else {
      assert(A->getOption().matches(options::OPT_fvisibility_ms_compat));
      CmdArgs.push_back("-fvisibility=hidden");
      CmdArgs.push_back("-ftype-visibility=default");
    }
  } else if (IsOpenMPDevice) {
    // When compiling for the OpenMP device we want protected visibility by
    // default. This prevents the device from accidentally preempting code on
    // the host, makes the system more robust, and improves performance.
    CmdArgs.push_back("-fvisibility=protected");
  }

  // PS4/PS5 process these options in addClangTargetOptions.
  if (!RawTriple.isPS()) {
    if (const Arg *A =
            Args.getLastArg(options::OPT_fvisibility_from_dllstorageclass,
                            options::OPT_fno_visibility_from_dllstorageclass)) {
      if (A->getOption().matches(
              options::OPT_fvisibility_from_dllstorageclass)) {
        CmdArgs.push_back("-fvisibility-from-dllstorageclass");
        Args.AddLastArg(CmdArgs, options::OPT_fvisibility_dllexport_EQ);
        Args.AddLastArg(CmdArgs, options::OPT_fvisibility_nodllstorageclass_EQ);
        Args.AddLastArg(CmdArgs, options::OPT_fvisibility_externs_dllimport_EQ);
        Args.AddLastArg(CmdArgs,
                        options::OPT_fvisibility_externs_nodllstorageclass_EQ);
      }
    }
  }

  if (Args.hasFlag(options::OPT_fvisibility_inlines_hidden,
                    options::OPT_fno_visibility_inlines_hidden, false))
    CmdArgs.push_back("-fvisibility-inlines-hidden");

  Args.AddLastArg(CmdArgs, options::OPT_fvisibility_inlines_hidden_static_local_var,
                           options::OPT_fno_visibility_inlines_hidden_static_local_var);

  // -fvisibility-global-new-delete-hidden is a deprecated spelling of
  // -fvisibility-global-new-delete=force-hidden.
  if (const Arg *A =
          Args.getLastArg(options::OPT_fvisibility_global_new_delete_hidden)) {
    D.Diag(diag::warn_drv_deprecated_arg)
        << A->getAsString(Args) << /*hasReplacement=*/true
        << "-fvisibility-global-new-delete=force-hidden";
  }

  if (const Arg *A =
          Args.getLastArg(options::OPT_fvisibility_global_new_delete_EQ,
                          options::OPT_fvisibility_global_new_delete_hidden)) {
    if (A->getOption().matches(options::OPT_fvisibility_global_new_delete_EQ)) {
      A->render(Args, CmdArgs);
    } else {
      assert(A->getOption().matches(
          options::OPT_fvisibility_global_new_delete_hidden));
      CmdArgs.push_back("-fvisibility-global-new-delete=force-hidden");
    }
  }

  Args.AddLastArg(CmdArgs, options::OPT_ftlsmodel_EQ);

  if (Args.hasFlag(options::OPT_fnew_infallible,
                   options::OPT_fno_new_infallible, false))
    CmdArgs.push_back("-fnew-infallible");

  if (Args.hasFlag(options::OPT_fno_operator_names,
                   options::OPT_foperator_names, false))
    CmdArgs.push_back("-fno-operator-names");

  // Forward -f (flag) options which we can pass directly.
  Args.AddLastArg(CmdArgs, options::OPT_femit_all_decls);
  Args.AddLastArg(CmdArgs, options::OPT_fheinous_gnu_extensions);
  Args.AddLastArg(CmdArgs, options::OPT_fdigraphs, options::OPT_fno_digraphs);
  Args.AddLastArg(CmdArgs, options::OPT_fzero_call_used_regs_EQ);
  Args.AddLastArg(CmdArgs, options::OPT_fraw_string_literals,
                  options::OPT_fno_raw_string_literals);

  if (Args.hasFlag(options::OPT_femulated_tls, options::OPT_fno_emulated_tls,
                   Triple.hasDefaultEmulatedTLS()))
    CmdArgs.push_back("-femulated-tls");

  Args.addOptInFlag(CmdArgs, options::OPT_fcheck_new,
                    options::OPT_fno_check_new);

  if (Arg *A = Args.getLastArg(options::OPT_fzero_call_used_regs_EQ)) {
    // FIXME: There's no reason for this to be restricted to X86. The backend
    // code needs to be changed to include the appropriate function calls
    // automatically.
    if (!Triple.isX86() && !Triple.isAArch64())
      D.Diag(diag::err_drv_unsupported_opt_for_target)
          << A->getAsString(Args) << TripleStr;
  }

  // AltiVec-like language extensions aren't relevant for assembling.
  if (!isa<PreprocessJobAction>(JA) || Output.getType() != types::TY_PP_Asm)
    Args.AddLastArg(CmdArgs, options::OPT_fzvector);

  Args.AddLastArg(CmdArgs, options::OPT_fdiagnostics_show_template_tree);
  Args.AddLastArg(CmdArgs, options::OPT_fno_elide_type);

  // Forward flags for OpenMP. We don't do this if the current action is an
  // device offloading action other than OpenMP.
  if (Args.hasFlag(options::OPT_fopenmp, options::OPT_fopenmp_EQ,
                   options::OPT_fno_openmp, false) &&
      !Args.hasFlag(options::OPT_foffload_via_llvm,
                    options::OPT_fno_offload_via_llvm, false) &&
      (JA.isDeviceOffloading(Action::OFK_None) ||
       JA.isDeviceOffloading(Action::OFK_OpenMP))) {
    switch (D.getOpenMPRuntime(Args)) {
    case Driver::OMPRT_OMP:
    case Driver::OMPRT_IOMP5:
    case Driver::OMPRT_BOLT:
      // Clang can generate useful OpenMP code for these two runtime libraries.
      CmdArgs.push_back("-fopenmp");

      // If no option regarding the use of TLS in OpenMP codegeneration is
      // given, decide a default based on the target. Otherwise rely on the
      // options and pass the right information to the frontend.
      if (!Args.hasFlag(options::OPT_fopenmp_use_tls,
                        options::OPT_fnoopenmp_use_tls, /*Default=*/true))
        CmdArgs.push_back("-fnoopenmp-use-tls");
      Args.AddLastArg(CmdArgs, options::OPT_fopenmp_simd,
                      options::OPT_fno_openmp_simd);
      Args.AddAllArgs(CmdArgs, options::OPT_fopenmp_enable_irbuilder);
      Args.AddAllArgs(CmdArgs, options::OPT_fopenmp_version_EQ);
      if (!Args.hasFlag(options::OPT_fopenmp_extensions,
                        options::OPT_fno_openmp_extensions, /*Default=*/true))
        CmdArgs.push_back("-fno-openmp-extensions");
      Args.AddAllArgs(CmdArgs, options::OPT_fopenmp_cuda_number_of_sm_EQ);
      Args.AddAllArgs(CmdArgs, options::OPT_fopenmp_cuda_blocks_per_sm_EQ);
      Args.AddAllArgs(CmdArgs,
                      options::OPT_fopenmp_cuda_teams_reduction_recs_num_EQ);
      Args.AddAllArgs(CmdArgs, options::OPT_fopenmp_gpu_threads_per_team_EQ);
      Args.AddAllArgs(CmdArgs,
                      options::OPT_fopenmp_target_xteam_reduction_blocksize_EQ);
      if (Args.hasFlag(options::OPT_fopenmp_optimistic_collapse,
                       options::OPT_fno_openmp_optimistic_collapse,
                       /*Default=*/false))
        CmdArgs.push_back("-fopenmp-optimistic-collapse");

      if (isTargetFastUsed(Args)) {
        if (!Args.hasArg(options::OPT_O_Group))
          CmdArgs.push_back("-O3");

        CmdArgs.push_back("-fopenmp-target-fast");
      } else
        CmdArgs.push_back("-fno-openmp-target-fast");

      if (Args.hasFlag(options::OPT_fopenmp_target_ignore_env_vars,
                       options::OPT_fno_openmp_target_ignore_env_vars,
                       shouldIgnoreEnvVars(Args)))
        CmdArgs.push_back("-fopenmp-target-ignore-env-vars");
      else
        CmdArgs.push_back("-fno-openmp-target-ignore-env-vars");

      if (Args.hasFlag(options::OPT_fopenmp_target_big_jump_loop,
                       options::OPT_fno_openmp_target_big_jump_loop, true))
        CmdArgs.push_back("-fopenmp-target-big-jump-loop");
      else
        CmdArgs.push_back("-fno-openmp-target-big-jump-loop");

      if (Args.hasFlag(options::OPT_fopenmp_target_no_loop,
                       options::OPT_fno_openmp_target_no_loop, true))
        CmdArgs.push_back("-fopenmp-target-no-loop");
      else
        CmdArgs.push_back("-fno-openmp-target-no-loop");

      if (Args.hasFlag(options::OPT_fopenmp_target_xteam_reduction,
                       options::OPT_fno_openmp_target_xteam_reduction, true))
        CmdArgs.push_back("-fopenmp-target-xteam-reduction");
      else
        CmdArgs.push_back("-fno-openmp-target-xteam-reduction");

      if (Args.hasFlag(options::OPT_fopenmp_target_fast_reduction,
                       options::OPT_fno_openmp_target_fast_reduction, false))
        CmdArgs.push_back("-fopenmp-target-fast-reduction");
      else
        CmdArgs.push_back("-fno-openmp-target-fast-reduction");

      if (Args.hasFlag(options::OPT_fopenmp_target_multi_device,
                       options::OPT_fno_openmp_target_multi_device, false))
        CmdArgs.push_back("-fopenmp-target-multi-device");
      else
        CmdArgs.push_back("-fno-openmp-target-multi-device");

      if (Args.hasFlag(options::OPT_fopenmp_target_xteam_scan,
                       options::OPT_fno_openmp_target_xteam_scan, false))
        CmdArgs.push_back("-fopenmp-target-xteam-scan");
      else
        CmdArgs.push_back("-fno-openmp-target-xteam-scan");

      if (Args.hasFlag(options::OPT_fopenmp_target_xteam_no_loop_scan,
                       options::OPT_fno_openmp_target_xteam_no_loop_scan,
                       false))
        CmdArgs.push_back("-fopenmp-target-xteam-no-loop-scan");
      else
        CmdArgs.push_back("-fno-openmp-target-xteam-no-loop-scan");
      // When in OpenMP offloading mode with NVPTX target, forward
      // cuda-mode flag
      if (Args.hasFlag(options::OPT_fopenmp_cuda_mode,
                       options::OPT_fno_openmp_cuda_mode, /*Default=*/false))
        CmdArgs.push_back("-fopenmp-cuda-mode");

      // When in OpenMP offloading mode, enable or disable the new device
      // runtime.
      CmdArgs.push_back("-fopenmp-target-new-runtime");

      // When in OpenMP offloading mode, enable debugging on the device.
      Args.AddAllArgs(CmdArgs, options::OPT_fopenmp_target_debug_EQ);
      if (Args.hasFlag(options::OPT_fopenmp_target_debug,
                       options::OPT_fno_openmp_target_debug, /*Default=*/false))
        CmdArgs.push_back("-fopenmp-target-debug");

      // When in OpenMP offloading mode, forward assumptions information about
      // thread and team counts in the device.
      if (Args.hasFlag(options::OPT_fopenmp_assume_teams_oversubscription,
                       options::OPT_fno_openmp_assume_teams_oversubscription,
                       /*Default=*/false))
        CmdArgs.push_back("-fopenmp-assume-teams-oversubscription");
      if (Args.hasFlag(options::OPT_fopenmp_assume_threads_oversubscription,
                       options::OPT_fno_openmp_assume_threads_oversubscription,
                       /*Default=*/false))
        CmdArgs.push_back("-fopenmp-assume-threads-oversubscription");

      if (Args.hasFlag(options::OPT_fopenmp_assume_no_thread_state,
                       options::OPT_fno_openmp_assume_no_thread_state,
                       isTargetFastUsed(Args)))
        CmdArgs.push_back("-fopenmp-assume-no-thread-state");
      else
        CmdArgs.push_back("-fno-openmp-assume-no-thread-state");

      if (Args.hasFlag(options::OPT_fopenmp_assume_no_nested_parallelism,
                       options::OPT_fno_openmp_assume_no_nested_parallelism,
                       isTargetFastUsed(Args)))
        CmdArgs.push_back("-fopenmp-assume-no-nested-parallelism");
      else
        CmdArgs.push_back("-fno-openmp-assume-no-nested-parallelism");

      if (Args.hasArg(options::OPT_fopenmp_offload_mandatory))
        CmdArgs.push_back("-fopenmp-offload-mandatory");
      if (Args.hasArg(options::OPT_fopenmp_force_usm))
        CmdArgs.push_back("-fopenmp-force-usm");

      if (Args.hasFlag(options::OPT_fno_openmp_allow_kernel_io,
                       options::OPT_fopenmp_allow_kernel_io,
                       isTargetFastUsed(Args)))
        CmdArgs.push_back("-fno-openmp-allow-kernel-io");
      else
        CmdArgs.push_back("-fopenmp-allow-kernel-io");

      break;
    default:
      // By default, if Clang doesn't know how to generate useful OpenMP code
      // for a specific runtime library, we just don't pass the '-fopenmp' flag
      // down to the actual compilation.
      // FIXME: It would be better to have a mode which *only* omits IR
      // generation based on the OpenMP support so that we get consistent
      // semantic analysis, etc.
      break;
    }
  } else {
    Args.AddLastArg(CmdArgs, options::OPT_fopenmp_simd,
                    options::OPT_fno_openmp_simd);
    Args.AddAllArgs(CmdArgs, options::OPT_fopenmp_version_EQ);
    Args.addOptOutFlag(CmdArgs, options::OPT_fopenmp_extensions,
                       options::OPT_fno_openmp_extensions);
  }
  // Forward the offload runtime change to code generation, liboffload implies
  // new driver. Otherwise, check if we should forward the new driver to change
  // offloading code generation.
  if (Args.hasFlag(options::OPT_foffload_via_llvm,
                   options::OPT_fno_offload_via_llvm, false)) {
    CmdArgs.append({"--offload-new-driver", "-foffload-via-llvm"});
  } else if (Args.hasFlag(options::OPT_offload_new_driver,
                          options::OPT_no_offload_new_driver,
                          C.isOffloadingHostKind(Action::OFK_Cuda))) {
    CmdArgs.push_back("--offload-new-driver");
  }

  const XRayArgs &XRay = TC.getXRayArgs();
  XRay.addArgs(TC, Args, CmdArgs, InputType);

  for (const auto &Filename :
       Args.getAllArgValues(options::OPT_fprofile_list_EQ)) {
    if (D.getVFS().exists(Filename))
      CmdArgs.push_back(Args.MakeArgString("-fprofile-list=" + Filename));
    else
      D.Diag(clang::diag::err_drv_no_such_file) << Filename;
  }

  if (Arg *A = Args.getLastArg(options::OPT_fpatchable_function_entry_EQ)) {
    StringRef S0 = A->getValue(), S = S0;
    unsigned Size, Offset = 0;
    if (!Triple.isAArch64() && !Triple.isLoongArch() && !Triple.isRISCV() &&
        !Triple.isX86() &&
        !(!Triple.isOSAIX() && (Triple.getArch() == llvm::Triple::ppc ||
                                Triple.getArch() == llvm::Triple::ppc64)))
      D.Diag(diag::err_drv_unsupported_opt_for_target)
          << A->getAsString(Args) << TripleStr;
    else if (S.consumeInteger(10, Size) ||
             (!S.empty() && (!S.consume_front(",") ||
                             S.consumeInteger(10, Offset) || !S.empty())))
      D.Diag(diag::err_drv_invalid_argument_to_option)
          << S0 << A->getOption().getName();
    else if (Size < Offset)
      D.Diag(diag::err_drv_unsupported_fpatchable_function_entry_argument);
    else {
      CmdArgs.push_back(Args.MakeArgString(A->getSpelling() + Twine(Size)));
      CmdArgs.push_back(Args.MakeArgString(
          "-fpatchable-function-entry-offset=" + Twine(Offset)));
    }
  }

  Args.AddLastArg(CmdArgs, options::OPT_fms_hotpatch);

  if (TC.SupportsProfiling()) {
    Args.AddLastArg(CmdArgs, options::OPT_pg);

    llvm::Triple::ArchType Arch = TC.getArch();
    if (Arg *A = Args.getLastArg(options::OPT_mfentry)) {
      if (Arch == llvm::Triple::systemz || TC.getTriple().isX86())
        A->render(Args, CmdArgs);
      else
        D.Diag(diag::err_drv_unsupported_opt_for_target)
            << A->getAsString(Args) << TripleStr;
    }
    if (Arg *A = Args.getLastArg(options::OPT_mnop_mcount)) {
      if (Arch == llvm::Triple::systemz)
        A->render(Args, CmdArgs);
      else
        D.Diag(diag::err_drv_unsupported_opt_for_target)
            << A->getAsString(Args) << TripleStr;
    }
    if (Arg *A = Args.getLastArg(options::OPT_mrecord_mcount)) {
      if (Arch == llvm::Triple::systemz)
        A->render(Args, CmdArgs);
      else
        D.Diag(diag::err_drv_unsupported_opt_for_target)
            << A->getAsString(Args) << TripleStr;
    }
  }

  if (Arg *A = Args.getLastArgNoClaim(options::OPT_pg)) {
    if (TC.getTriple().isOSzOS()) {
      D.Diag(diag::err_drv_unsupported_opt_for_target)
          << A->getAsString(Args) << TripleStr;
    }
  }
  if (Arg *A = Args.getLastArgNoClaim(options::OPT_p)) {
    if (!(TC.getTriple().isOSAIX() || TC.getTriple().isOSOpenBSD())) {
      D.Diag(diag::err_drv_unsupported_opt_for_target)
          << A->getAsString(Args) << TripleStr;
    }
  }
  if (Arg *A = Args.getLastArgNoClaim(options::OPT_p, options::OPT_pg)) {
    if (A->getOption().matches(options::OPT_p)) {
      A->claim();
      if (TC.getTriple().isOSAIX() && !Args.hasArgNoClaim(options::OPT_pg))
        CmdArgs.push_back("-pg");
    }
  }

  // Reject AIX-specific link options on other targets.
  if (!TC.getTriple().isOSAIX()) {
    for (const Arg *A : Args.filtered(options::OPT_b, options::OPT_K,
                                      options::OPT_mxcoff_build_id_EQ)) {
      D.Diag(diag::err_drv_unsupported_opt_for_target)
          << A->getSpelling() << TripleStr;
    }
  }

  if (Args.getLastArg(options::OPT_fapple_kext) ||
      (Args.hasArg(options::OPT_mkernel) && types::isCXX(InputType)))
    CmdArgs.push_back("-fapple-kext");

  Args.AddLastArg(CmdArgs, options::OPT_altivec_src_compat);
  Args.AddLastArg(CmdArgs, options::OPT_flax_vector_conversions_EQ);
  Args.AddLastArg(CmdArgs, options::OPT_fobjc_sender_dependent_dispatch);
  Args.AddLastArg(CmdArgs, options::OPT_fdiagnostics_print_source_range_info);
  Args.AddLastArg(CmdArgs, options::OPT_fdiagnostics_parseable_fixits);
  Args.AddLastArg(CmdArgs, options::OPT_ftime_report);
  Args.AddLastArg(CmdArgs, options::OPT_ftime_report_EQ);
  Args.AddLastArg(CmdArgs, options::OPT_ftrapv);
  Args.AddLastArg(CmdArgs, options::OPT_malign_double);
  Args.AddLastArg(CmdArgs, options::OPT_fno_temp_file);

  if (const char *Name = C.getTimeTraceFile(&JA)) {
    CmdArgs.push_back(Args.MakeArgString("-ftime-trace=" + Twine(Name)));
    Args.AddLastArg(CmdArgs, options::OPT_ftime_trace_granularity_EQ);
    Args.AddLastArg(CmdArgs, options::OPT_ftime_trace_verbose);
  }

  if (Arg *A = Args.getLastArg(options::OPT_ftrapv_handler_EQ)) {
    CmdArgs.push_back("-ftrapv-handler");
    CmdArgs.push_back(A->getValue());
  }

  Args.AddLastArg(CmdArgs, options::OPT_ftrap_function_EQ);

  // Handle -f[no-]wrapv and -f[no-]strict-overflow, which are used by both
  // clang and flang.
  renderCommonIntegerOverflowOptions(Args, CmdArgs);

  Args.AddLastArg(CmdArgs, options::OPT_ffinite_loops,
                  options::OPT_fno_finite_loops);

  Args.AddLastArg(CmdArgs, options::OPT_fwritable_strings);
  Args.AddLastArg(CmdArgs, options::OPT_funroll_loops,
                  options::OPT_fno_unroll_loops);
  Args.AddLastArg(CmdArgs, options::OPT_floop_interchange,
                  options::OPT_fno_loop_interchange);

  Args.AddLastArg(CmdArgs, options::OPT_fstrict_flex_arrays_EQ);

  Args.AddLastArg(CmdArgs, options::OPT_pthread);

  Args.addOptInFlag(CmdArgs, options::OPT_mspeculative_load_hardening,
                    options::OPT_mno_speculative_load_hardening);

  RenderSSPOptions(D, TC, Args, CmdArgs, KernelOrKext);
  RenderSCPOptions(TC, Args, CmdArgs);
  RenderTrivialAutoVarInitOptions(D, TC, Args, CmdArgs);

  Args.AddLastArg(CmdArgs, options::OPT_fswift_async_fp_EQ);

  Args.addOptInFlag(CmdArgs, options::OPT_mstackrealign,
                    options::OPT_mno_stackrealign);

  if (Args.hasArg(options::OPT_mstack_alignment)) {
    StringRef alignment = Args.getLastArgValue(options::OPT_mstack_alignment);
    CmdArgs.push_back(Args.MakeArgString("-mstack-alignment=" + alignment));
  }

  if (Args.hasArg(options::OPT_mstack_probe_size)) {
    StringRef Size = Args.getLastArgValue(options::OPT_mstack_probe_size);

    if (!Size.empty())
      CmdArgs.push_back(Args.MakeArgString("-mstack-probe-size=" + Size));
    else
      CmdArgs.push_back("-mstack-probe-size=0");
  }

  Args.addOptOutFlag(CmdArgs, options::OPT_mstack_arg_probe,
                     options::OPT_mno_stack_arg_probe);

  if (Arg *A = Args.getLastArg(options::OPT_mrestrict_it,
                               options::OPT_mno_restrict_it)) {
    if (A->getOption().matches(options::OPT_mrestrict_it)) {
      CmdArgs.push_back("-mllvm");
      CmdArgs.push_back("-arm-restrict-it");
    } else {
      CmdArgs.push_back("-mllvm");
      CmdArgs.push_back("-arm-default-it");
    }
  }

  // Forward -cl options to -cc1
  RenderOpenCLOptions(Args, CmdArgs, InputType);

  // Forward hlsl options to -cc1
  RenderHLSLOptions(Args, CmdArgs, InputType);

  // Forward OpenACC options to -cc1
  RenderOpenACCOptions(D, Args, CmdArgs, InputType);

  if (IsHIP) {
    if (Args.hasFlag(options::OPT_fhip_new_launch_api,
                     options::OPT_fno_hip_new_launch_api, true))
      CmdArgs.push_back("-fhip-new-launch-api");
    Args.addOptInFlag(CmdArgs, options::OPT_fgpu_allow_device_init,
                      options::OPT_fno_gpu_allow_device_init);
    Args.AddLastArg(CmdArgs, options::OPT_hipstdpar);
    Args.AddLastArg(CmdArgs, options::OPT_hipstdpar_interpose_alloc);
    Args.addOptInFlag(CmdArgs, options::OPT_fhip_kernel_arg_name,
                      options::OPT_fno_hip_kernel_arg_name);
  }

  if (IsCuda || IsHIP) {
    if (IsRDCMode)
      CmdArgs.push_back("-fgpu-rdc");
    Args.addOptInFlag(CmdArgs, options::OPT_fgpu_defer_diag,
                      options::OPT_fno_gpu_defer_diag);
    if (Args.hasFlag(options::OPT_fgpu_exclude_wrong_side_overloads,
                     options::OPT_fno_gpu_exclude_wrong_side_overloads,
                     false)) {
      CmdArgs.push_back("-fgpu-exclude-wrong-side-overloads");
      CmdArgs.push_back("-fgpu-defer-diag");
    }
  }

  // Forward --no-offloadlib to -cc1.
  if (!Args.hasFlag(options::OPT_offloadlib, options::OPT_no_offloadlib, true))
    CmdArgs.push_back("--no-offloadlib");

  if (Arg *A = Args.getLastArg(options::OPT_fcf_protection_EQ)) {
    CmdArgs.push_back(
        Args.MakeArgString(Twine("-fcf-protection=") + A->getValue()));

    if (Arg *SA = Args.getLastArg(options::OPT_mcf_branch_label_scheme_EQ))
      CmdArgs.push_back(Args.MakeArgString(Twine("-mcf-branch-label-scheme=") +
                                           SA->getValue()));
  } else if (Triple.isOSOpenBSD() && Triple.getArch() == llvm::Triple::x86_64) {
    // Emit IBT endbr64 instructions by default
    CmdArgs.push_back("-fcf-protection=branch");
    // jump-table can generate indirect jumps, which are not permitted
    CmdArgs.push_back("-fno-jump-tables");
  }

  if (Arg *A = Args.getLastArg(options::OPT_mfunction_return_EQ))
    CmdArgs.push_back(
        Args.MakeArgString(Twine("-mfunction-return=") + A->getValue()));

  Args.AddLastArg(CmdArgs, options::OPT_mindirect_branch_cs_prefix);

  // Forward -f options with positive and negative forms; we translate these by
  // hand.  Do not propagate PGO options to the GPU-side compilations as the
  // profile info is for the host-side compilation only.
  if (!(IsCudaDevice || IsHIPDevice)) {
    if (Arg *A = getLastProfileSampleUseArg(Args)) {
      auto *PGOArg = Args.getLastArg(
          options::OPT_fprofile_generate, options::OPT_fprofile_generate_EQ,
          options::OPT_fcs_profile_generate,
          options::OPT_fcs_profile_generate_EQ, options::OPT_fprofile_use,
          options::OPT_fprofile_use_EQ);
      if (PGOArg)
        D.Diag(diag::err_drv_argument_not_allowed_with)
            << "SampleUse with PGO options";

      StringRef fname = A->getValue();
      if (!llvm::sys::fs::exists(fname))
        D.Diag(diag::err_drv_no_such_file) << fname;
      else
        A->render(Args, CmdArgs);
    }
    Args.AddLastArg(CmdArgs, options::OPT_fprofile_remapping_file_EQ);

    if (Args.hasFlag(options::OPT_fpseudo_probe_for_profiling,
                     options::OPT_fno_pseudo_probe_for_profiling, false)) {
      CmdArgs.push_back("-fpseudo-probe-for-profiling");
      // Enforce -funique-internal-linkage-names if it's not explicitly turned
      // off.
      if (Args.hasFlag(options::OPT_funique_internal_linkage_names,
                       options::OPT_fno_unique_internal_linkage_names, true))
        CmdArgs.push_back("-funique-internal-linkage-names");
    }
  }
  RenderBuiltinOptions(TC, RawTriple, Args, CmdArgs);

  Args.addOptOutFlag(CmdArgs, options::OPT_fassume_sane_operator_new,
                     options::OPT_fno_assume_sane_operator_new);

  if (Args.hasFlag(options::OPT_fapinotes, options::OPT_fno_apinotes, false))
    CmdArgs.push_back("-fapinotes");
  if (Args.hasFlag(options::OPT_fapinotes_modules,
                   options::OPT_fno_apinotes_modules, false))
    CmdArgs.push_back("-fapinotes-modules");
  Args.AddLastArg(CmdArgs, options::OPT_fapinotes_swift_version);

  // -fblocks=0 is default.
  if (Args.hasFlag(options::OPT_fblocks, options::OPT_fno_blocks,
                   TC.IsBlocksDefault()) ||
      (Args.hasArg(options::OPT_fgnu_runtime) &&
       Args.hasArg(options::OPT_fobjc_nonfragile_abi) &&
       !Args.hasArg(options::OPT_fno_blocks))) {
    CmdArgs.push_back("-fblocks");

    if (!Args.hasArg(options::OPT_fgnu_runtime) && !TC.hasBlocksRuntime())
      CmdArgs.push_back("-fblocks-runtime-optional");
  }

  // -fencode-extended-block-signature=1 is default.
  if (TC.IsEncodeExtendedBlockSignatureDefault())
    CmdArgs.push_back("-fencode-extended-block-signature");

  if (Args.hasFlag(options::OPT_fcoro_aligned_allocation,
                   options::OPT_fno_coro_aligned_allocation, false) &&
      types::isCXX(InputType))
    CmdArgs.push_back("-fcoro-aligned-allocation");

  Args.AddLastArg(CmdArgs, options::OPT_fdouble_square_bracket_attributes,
                  options::OPT_fno_double_square_bracket_attributes);

  Args.addOptOutFlag(CmdArgs, options::OPT_faccess_control,
                     options::OPT_fno_access_control);
  Args.addOptOutFlag(CmdArgs, options::OPT_felide_constructors,
                     options::OPT_fno_elide_constructors);

  ToolChain::RTTIMode RTTIMode = TC.getRTTIMode();

  if (KernelOrKext || (types::isCXX(InputType) &&
                       (RTTIMode == ToolChain::RM_Disabled)))
    CmdArgs.push_back("-fno-rtti");

  // -fshort-enums=0 is default for all architectures except Hexagon and z/OS.
  if (Args.hasFlag(options::OPT_fshort_enums, options::OPT_fno_short_enums,
                   TC.getArch() == llvm::Triple::hexagon || Triple.isOSzOS()))
    CmdArgs.push_back("-fshort-enums");

  RenderCharacterOptions(Args, AuxTriple ? *AuxTriple : RawTriple, CmdArgs);

  // -fuse-cxa-atexit is default.
  if (!Args.hasFlag(
          options::OPT_fuse_cxa_atexit, options::OPT_fno_use_cxa_atexit,
          !RawTriple.isOSAIX() && !RawTriple.isOSWindows() &&
              ((RawTriple.getVendor() != llvm::Triple::MipsTechnologies) ||
               RawTriple.hasEnvironment())) ||
      KernelOrKext)
    CmdArgs.push_back("-fno-use-cxa-atexit");

  if (Args.hasFlag(options::OPT_fregister_global_dtors_with_atexit,
                   options::OPT_fno_register_global_dtors_with_atexit,
                   RawTriple.isOSDarwin() && !KernelOrKext))
    CmdArgs.push_back("-fregister-global-dtors-with-atexit");

  Args.addOptInFlag(CmdArgs, options::OPT_fuse_line_directives,
                    options::OPT_fno_use_line_directives);

  // -fno-minimize-whitespace is default.
  if (Args.hasFlag(options::OPT_fminimize_whitespace,
                   options::OPT_fno_minimize_whitespace, false)) {
    types::ID InputType = Inputs[0].getType();
    if (!isDerivedFromC(InputType))
      D.Diag(diag::err_drv_opt_unsupported_input_type)
          << "-fminimize-whitespace" << types::getTypeName(InputType);
    CmdArgs.push_back("-fminimize-whitespace");
  }

  // -fno-keep-system-includes is default.
  if (Args.hasFlag(options::OPT_fkeep_system_includes,
                   options::OPT_fno_keep_system_includes, false)) {
    types::ID InputType = Inputs[0].getType();
    if (!isDerivedFromC(InputType))
      D.Diag(diag::err_drv_opt_unsupported_input_type)
          << "-fkeep-system-includes" << types::getTypeName(InputType);
    CmdArgs.push_back("-fkeep-system-includes");
  }

  // -fms-extensions=0 is default.
  if (Args.hasFlag(options::OPT_fms_extensions, options::OPT_fno_ms_extensions,
                   IsWindowsMSVC || IsUEFI))
    CmdArgs.push_back("-fms-extensions");

  // -fms-compatibility=0 is default.
  bool IsMSVCCompat = Args.hasFlag(
      options::OPT_fms_compatibility, options::OPT_fno_ms_compatibility,
      (IsWindowsMSVC && Args.hasFlag(options::OPT_fms_extensions,
                                     options::OPT_fno_ms_extensions, true)));
  if (IsMSVCCompat) {
    CmdArgs.push_back("-fms-compatibility");
    if (!types::isCXX(Input.getType()) &&
        Args.hasArg(options::OPT_fms_define_stdc))
      CmdArgs.push_back("-fms-define-stdc");
  }

  if (Triple.isWindowsMSVCEnvironment() && !D.IsCLMode() &&
      Args.hasArg(options::OPT_fms_runtime_lib_EQ))
    ProcessVSRuntimeLibrary(getToolChain(), Args, CmdArgs);

  // Handle -fgcc-version, if present.
  VersionTuple GNUCVer;
  if (Arg *A = Args.getLastArg(options::OPT_fgnuc_version_EQ)) {
    // Check that the version has 1 to 3 components and the minor and patch
    // versions fit in two decimal digits.
    StringRef Val = A->getValue();
    Val = Val.empty() ? "0" : Val; // Treat "" as 0 or disable.
    bool Invalid = GNUCVer.tryParse(Val);
    unsigned Minor = GNUCVer.getMinor().value_or(0);
    unsigned Patch = GNUCVer.getSubminor().value_or(0);
    if (Invalid || GNUCVer.getBuild() || Minor >= 100 || Patch >= 100) {
      D.Diag(diag::err_drv_invalid_value)
          << A->getAsString(Args) << A->getValue();
    }
  } else if (!IsMSVCCompat) {
    // Imitate GCC 4.2.1 by default if -fms-compatibility is not in effect.
    GNUCVer = VersionTuple(4, 2, 1);
  }
  if (C.getDefaultToolChain().getArch() != llvm::Triple::amdgcn &&
      !GNUCVer.empty()) {
    CmdArgs.push_back(
        Args.MakeArgString("-fgnuc-version=" + GNUCVer.getAsString()));
  }

  VersionTuple MSVT = TC.computeMSVCVersion(&D, Args);
  if (!MSVT.empty())
    CmdArgs.push_back(
        Args.MakeArgString("-fms-compatibility-version=" + MSVT.getAsString()));

  bool IsMSVC2015Compatible = MSVT.getMajor() >= 19;
  if (ImplyVCPPCVer) {
    StringRef LanguageStandard;
    if (const Arg *StdArg = Args.getLastArg(options::OPT__SLASH_std)) {
      Std = StdArg;
      LanguageStandard = llvm::StringSwitch<StringRef>(StdArg->getValue())
                             .Case("c11", "-std=c11")
                             .Case("c17", "-std=c17")
                             .Default("");
      if (LanguageStandard.empty())
        D.Diag(clang::diag::warn_drv_unused_argument)
            << StdArg->getAsString(Args);
    }
    CmdArgs.push_back(LanguageStandard.data());
  }
  if (ImplyVCPPCXXVer) {
    StringRef LanguageStandard;
    if (const Arg *StdArg = Args.getLastArg(options::OPT__SLASH_std)) {
      Std = StdArg;
      LanguageStandard = llvm::StringSwitch<StringRef>(StdArg->getValue())
                             .Case("c++14", "-std=c++14")
                             .Case("c++17", "-std=c++17")
                             .Case("c++20", "-std=c++20")
                             // TODO add c++23 and c++26 when MSVC supports it.
                             .Case("c++23preview", "-std=c++23")
                             .Case("c++latest", "-std=c++26")
                             .Default("");
      if (LanguageStandard.empty())
        D.Diag(clang::diag::warn_drv_unused_argument)
            << StdArg->getAsString(Args);
    }

    if (LanguageStandard.empty()) {
      if (IsMSVC2015Compatible)
        LanguageStandard = "-std=c++14";
      else
        LanguageStandard = "-std=c++11";
    }

    CmdArgs.push_back(LanguageStandard.data());
  }

  Args.addOptInFlag(CmdArgs, options::OPT_fborland_extensions,
                    options::OPT_fno_borland_extensions);

  // -fno-declspec is default, except for PS4/PS5.
  if (Args.hasFlag(options::OPT_fdeclspec, options::OPT_fno_declspec,
                   RawTriple.isPS()))
    CmdArgs.push_back("-fdeclspec");
  else if (Args.hasArg(options::OPT_fno_declspec))
    CmdArgs.push_back("-fno-declspec"); // Explicitly disabling __declspec.

  // -fthreadsafe-static is default, except for MSVC compatibility versions less
  // than 19.
  if (!Args.hasFlag(options::OPT_fthreadsafe_statics,
                    options::OPT_fno_threadsafe_statics,
                    !types::isOpenCL(InputType) &&
                        (!IsWindowsMSVC || IsMSVC2015Compatible)))
    CmdArgs.push_back("-fno-threadsafe-statics");

  if (!Args.hasFlag(options::OPT_fms_tls_guards, options::OPT_fno_ms_tls_guards,
                    true))
    CmdArgs.push_back("-fno-ms-tls-guards");

  // Add -fno-assumptions, if it was specified.
  if (!Args.hasFlag(options::OPT_fassumptions, options::OPT_fno_assumptions,
                    true))
    CmdArgs.push_back("-fno-assumptions");

  // -fgnu-keywords default varies depending on language; only pass if
  // specified.
  Args.AddLastArg(CmdArgs, options::OPT_fgnu_keywords,
                  options::OPT_fno_gnu_keywords);

  Args.addOptInFlag(CmdArgs, options::OPT_fgnu89_inline,
                    options::OPT_fno_gnu89_inline);

  const Arg *InlineArg = Args.getLastArg(options::OPT_finline_functions,
                                         options::OPT_finline_hint_functions,
                                         options::OPT_fno_inline_functions);
  if (Arg *A = Args.getLastArg(options::OPT_finline, options::OPT_fno_inline)) {
    if (A->getOption().matches(options::OPT_fno_inline))
      A->render(Args, CmdArgs);
  } else if (InlineArg) {
    InlineArg->render(Args, CmdArgs);
  }

  Args.AddLastArg(CmdArgs, options::OPT_finline_max_stacksize_EQ);

  // FIXME: Find a better way to determine whether we are in C++20.
  bool HaveCxx20 =
      Std &&
      (Std->containsValue("c++2a") || Std->containsValue("gnu++2a") ||
       Std->containsValue("c++20") || Std->containsValue("gnu++20") ||
       Std->containsValue("c++2b") || Std->containsValue("gnu++2b") ||
       Std->containsValue("c++23") || Std->containsValue("gnu++23") ||
       Std->containsValue("c++2c") || Std->containsValue("gnu++2c") ||
       Std->containsValue("c++26") || Std->containsValue("gnu++26") ||
       Std->containsValue("c++latest") || Std->containsValue("gnu++latest"));
  bool HaveModules =
      RenderModulesOptions(C, D, Args, Input, Output, HaveCxx20, CmdArgs);

  // -fdelayed-template-parsing is default when targeting MSVC.
  // Many old Windows SDK versions require this to parse.
  //
  // According to
  // https://learn.microsoft.com/en-us/cpp/build/reference/permissive-standards-conformance?view=msvc-170,
  // MSVC actually defaults to -fno-delayed-template-parsing (/Zc:twoPhase-
  // with MSVC CLI) if using C++20. So we match the behavior with MSVC here to
  // not enable -fdelayed-template-parsing by default after C++20.
  //
  // FIXME: Given -fdelayed-template-parsing is a source of bugs, we should be
  // able to disable this by default at some point.
  if (Args.hasFlag(options::OPT_fdelayed_template_parsing,
                   options::OPT_fno_delayed_template_parsing,
                   IsWindowsMSVC && !HaveCxx20)) {
    if (HaveCxx20)
      D.Diag(clang::diag::warn_drv_delayed_template_parsing_after_cxx20);

    CmdArgs.push_back("-fdelayed-template-parsing");
  }

  if (Args.hasFlag(options::OPT_fpch_validate_input_files_content,
                   options::OPT_fno_pch_validate_input_files_content, false))
    CmdArgs.push_back("-fvalidate-ast-input-files-content");
  if (Args.hasFlag(options::OPT_fpch_instantiate_templates,
                   options::OPT_fno_pch_instantiate_templates, false))
    CmdArgs.push_back("-fpch-instantiate-templates");
  if (Args.hasFlag(options::OPT_fpch_codegen, options::OPT_fno_pch_codegen,
                   false))
    CmdArgs.push_back("-fmodules-codegen");
  if (Args.hasFlag(options::OPT_fpch_debuginfo, options::OPT_fno_pch_debuginfo,
                   false))
    CmdArgs.push_back("-fmodules-debuginfo");

  ObjCRuntime Runtime = AddObjCRuntimeArgs(Args, Inputs, CmdArgs, rewriteKind);
  RenderObjCOptions(TC, D, RawTriple, Args, Runtime, rewriteKind != RK_None,
                    Input, CmdArgs);

  if (types::isObjC(Input.getType()) &&
      Args.hasFlag(options::OPT_fobjc_encode_cxx_class_template_spec,
                   options::OPT_fno_objc_encode_cxx_class_template_spec,
                   !Runtime.isNeXTFamily()))
    CmdArgs.push_back("-fobjc-encode-cxx-class-template-spec");

  if (Args.hasFlag(options::OPT_fapplication_extension,
                   options::OPT_fno_application_extension, false))
    CmdArgs.push_back("-fapplication-extension");

  // Handle GCC-style exception args.
  bool EH = false;
  if (!C.getDriver().IsCLMode())
    EH = addExceptionArgs(Args, InputType, TC, KernelOrKext, Runtime, CmdArgs);

  // Handle exception personalities
  Arg *A = Args.getLastArg(
      options::OPT_fsjlj_exceptions, options::OPT_fseh_exceptions,
      options::OPT_fdwarf_exceptions, options::OPT_fwasm_exceptions);
  if (A) {
    const Option &Opt = A->getOption();
    if (Opt.matches(options::OPT_fsjlj_exceptions))
      CmdArgs.push_back("-exception-model=sjlj");
    if (Opt.matches(options::OPT_fseh_exceptions))
      CmdArgs.push_back("-exception-model=seh");
    if (Opt.matches(options::OPT_fdwarf_exceptions))
      CmdArgs.push_back("-exception-model=dwarf");
    if (Opt.matches(options::OPT_fwasm_exceptions))
      CmdArgs.push_back("-exception-model=wasm");
  } else {
    switch (TC.GetExceptionModel(Args)) {
    default:
      break;
    case llvm::ExceptionHandling::DwarfCFI:
      CmdArgs.push_back("-exception-model=dwarf");
      break;
    case llvm::ExceptionHandling::SjLj:
      CmdArgs.push_back("-exception-model=sjlj");
      break;
    case llvm::ExceptionHandling::WinEH:
      CmdArgs.push_back("-exception-model=seh");
      break;
    }
  }

  // C++ "sane" operator new.
  Args.addOptOutFlag(CmdArgs, options::OPT_fassume_sane_operator_new,
                     options::OPT_fno_assume_sane_operator_new);

  // -fassume-unique-vtables is on by default.
  Args.addOptOutFlag(CmdArgs, options::OPT_fassume_unique_vtables,
                     options::OPT_fno_assume_unique_vtables);

  // -fsized-deallocation is on by default in C++14 onwards and otherwise off
  // by default.
  Args.addLastArg(CmdArgs, options::OPT_fsized_deallocation,
                  options::OPT_fno_sized_deallocation);

  // -faligned-allocation is on by default in C++17 onwards and otherwise off
  // by default.
  if (Arg *A = Args.getLastArg(options::OPT_faligned_allocation,
                               options::OPT_fno_aligned_allocation,
                               options::OPT_faligned_new_EQ)) {
    if (A->getOption().matches(options::OPT_fno_aligned_allocation))
      CmdArgs.push_back("-fno-aligned-allocation");
    else
      CmdArgs.push_back("-faligned-allocation");
  }

  // The default new alignment can be specified using a dedicated option or via
  // a GCC-compatible option that also turns on aligned allocation.
  if (Arg *A = Args.getLastArg(options::OPT_fnew_alignment_EQ,
                               options::OPT_faligned_new_EQ))
    CmdArgs.push_back(
        Args.MakeArgString(Twine("-fnew-alignment=") + A->getValue()));

  // -fconstant-cfstrings is default, and may be subject to argument translation
  // on Darwin.
  if (!Args.hasFlag(options::OPT_fconstant_cfstrings,
                    options::OPT_fno_constant_cfstrings, true) ||
      !Args.hasFlag(options::OPT_mconstant_cfstrings,
                    options::OPT_mno_constant_cfstrings, true))
    CmdArgs.push_back("-fno-constant-cfstrings");

  Args.addOptInFlag(CmdArgs, options::OPT_fpascal_strings,
                    options::OPT_fno_pascal_strings);

  // Honor -fpack-struct= and -fpack-struct, if given. Note that
  // -fno-pack-struct doesn't apply to -fpack-struct=.
  if (Arg *A = Args.getLastArg(options::OPT_fpack_struct_EQ)) {
    std::string PackStructStr = "-fpack-struct=";
    PackStructStr += A->getValue();
    CmdArgs.push_back(Args.MakeArgString(PackStructStr));
  } else if (Args.hasFlag(options::OPT_fpack_struct,
                          options::OPT_fno_pack_struct, false)) {
    CmdArgs.push_back("-fpack-struct=1");
  }

  // Handle -fmax-type-align=N and -fno-type-align
  bool SkipMaxTypeAlign = Args.hasArg(options::OPT_fno_max_type_align);
  if (Arg *A = Args.getLastArg(options::OPT_fmax_type_align_EQ)) {
    if (!SkipMaxTypeAlign) {
      std::string MaxTypeAlignStr = "-fmax-type-align=";
      MaxTypeAlignStr += A->getValue();
      CmdArgs.push_back(Args.MakeArgString(MaxTypeAlignStr));
    }
  } else if (RawTriple.isOSDarwin()) {
    if (!SkipMaxTypeAlign) {
      std::string MaxTypeAlignStr = "-fmax-type-align=16";
      CmdArgs.push_back(Args.MakeArgString(MaxTypeAlignStr));
    }
  }

  if (!Args.hasFlag(options::OPT_Qy, options::OPT_Qn, true))
    CmdArgs.push_back("-Qn");

  // -fno-common is the default, set -fcommon only when that flag is set.
  Args.addOptInFlag(CmdArgs, options::OPT_fcommon, options::OPT_fno_common);

  // -fsigned-bitfields is default, and clang doesn't yet support
  // -funsigned-bitfields.
  if (!Args.hasFlag(options::OPT_fsigned_bitfields,
                    options::OPT_funsigned_bitfields, true))
    D.Diag(diag::warn_drv_clang_unsupported)
        << Args.getLastArg(options::OPT_funsigned_bitfields)->getAsString(Args);

  // -fsigned-bitfields is default, and clang doesn't support -fno-for-scope.
  if (!Args.hasFlag(options::OPT_ffor_scope, options::OPT_fno_for_scope, true))
    D.Diag(diag::err_drv_clang_unsupported)
        << Args.getLastArg(options::OPT_fno_for_scope)->getAsString(Args);

  // -finput_charset=UTF-8 is default. Reject others
  if (Arg *inputCharset = Args.getLastArg(options::OPT_finput_charset_EQ)) {
    StringRef value = inputCharset->getValue();
    if (!value.equals_insensitive("utf-8"))
      D.Diag(diag::err_drv_invalid_value) << inputCharset->getAsString(Args)
                                          << value;
  }

  // -fexec_charset=UTF-8 is default. Reject others
  if (Arg *execCharset = Args.getLastArg(options::OPT_fexec_charset_EQ)) {
    StringRef value = execCharset->getValue();
    if (!value.equals_insensitive("utf-8"))
      D.Diag(diag::err_drv_invalid_value) << execCharset->getAsString(Args)
                                          << value;
  }

  RenderDiagnosticsOptions(D, Args, CmdArgs);

  Args.addOptInFlag(CmdArgs, options::OPT_fasm_blocks,
                    options::OPT_fno_asm_blocks);

  Args.addOptOutFlag(CmdArgs, options::OPT_fgnu_inline_asm,
                     options::OPT_fno_gnu_inline_asm);

<<<<<<< HEAD
  // Enable vectorization per default according to the optimization level
  // selected. For optimization levels that want vectorization we use the alias
  // option to simplify the hasFlag logic.
  bool EnableVec = shouldEnableVectorizerAtOLevel(Args, false);
  OptSpecifier VectorizeAliasOption =
      EnableVec ? options::OPT_O_Group : options::OPT_fvectorize;
  if (Args.hasFlag(options::OPT_fvectorize, VectorizeAliasOption,
                   options::OPT_fno_vectorize, EnableVec))
    CmdArgs.push_back("-vectorize-loops");

  // -fslp-vectorize is enabled based on the optimization level selected.
  bool EnableSLPVec = shouldEnableVectorizerAtOLevel(Args, true);
  OptSpecifier SLPVectAliasOption =
      EnableSLPVec ? options::OPT_O_Group : options::OPT_fslp_vectorize;
  if (Args.hasFlag(options::OPT_fslp_vectorize, SLPVectAliasOption,
                   options::OPT_fno_slp_vectorize, EnableSLPVec))
    CmdArgs.push_back("-vectorize-slp");

  bool ProprietaryToolChainNeeded =
    checkForAMDProprietaryOptOptions(TC, D, Args, CmdArgs, false /*isLLD*/);
=======
  handleVectorizeLoopsArgs(Args, CmdArgs);
  handleVectorizeSLPArgs(Args, CmdArgs);
>>>>>>> fc0102ec
  ParseMPreferVectorWidth(D, Args, CmdArgs);

  Args.AddLastArg(CmdArgs, options::OPT_fshow_overloads_EQ);
  Args.AddLastArg(CmdArgs,
                  options::OPT_fsanitize_undefined_strip_path_components_EQ);

  // -fdollars-in-identifiers default varies depending on platform and
  // language; only pass if specified.
  if (Arg *A = Args.getLastArg(options::OPT_fdollars_in_identifiers,
                               options::OPT_fno_dollars_in_identifiers)) {
    if (A->getOption().matches(options::OPT_fdollars_in_identifiers))
      CmdArgs.push_back("-fdollars-in-identifiers");
    else
      CmdArgs.push_back("-fno-dollars-in-identifiers");
  }

  Args.addOptInFlag(CmdArgs, options::OPT_fapple_pragma_pack,
                    options::OPT_fno_apple_pragma_pack);

  // Remarks can be enabled with any of the `-f.*optimization-record.*` flags.
  if (willEmitRemarks(Args) && checkRemarksOptions(D, Args, Triple))
    renderRemarksOptions(Args, CmdArgs, Triple, Input, Output, JA);

  bool RewriteImports = Args.hasFlag(options::OPT_frewrite_imports,
                                     options::OPT_fno_rewrite_imports, false);
  if (RewriteImports)
    CmdArgs.push_back("-frewrite-imports");

  Args.addOptInFlag(CmdArgs, options::OPT_fdirectives_only,
                    options::OPT_fno_directives_only);

  // Enable rewrite includes if the user's asked for it or if we're generating
  // diagnostics.
  // TODO: Once -module-dependency-dir works with -frewrite-includes it'd be
  // nice to enable this when doing a crashdump for modules as well.
  if (Args.hasFlag(options::OPT_frewrite_includes,
                   options::OPT_fno_rewrite_includes, false) ||
      (C.isForDiagnostics() && !HaveModules))
    CmdArgs.push_back("-frewrite-includes");

  if (Args.hasFlag(options::OPT_fzos_extensions,
                   options::OPT_fno_zos_extensions, false))
    CmdArgs.push_back("-fzos-extensions");
  else if (Args.hasArg(options::OPT_fno_zos_extensions))
    CmdArgs.push_back("-fno-zos-extensions");

  // Only allow -traditional or -traditional-cpp outside in preprocessing modes.
  if (Arg *A = Args.getLastArg(options::OPT_traditional,
                               options::OPT_traditional_cpp)) {
    if (isa<PreprocessJobAction>(JA))
      CmdArgs.push_back("-traditional-cpp");
    else
      D.Diag(diag::err_drv_clang_unsupported) << A->getAsString(Args);
  }

  Args.AddLastArg(CmdArgs, options::OPT_dM);
  Args.AddLastArg(CmdArgs, options::OPT_dD);
  Args.AddLastArg(CmdArgs, options::OPT_dI);

  Args.AddLastArg(CmdArgs, options::OPT_fmax_tokens_EQ);

  // Handle serialized diagnostics.
  if (Arg *A = Args.getLastArg(options::OPT__serialize_diags)) {
    CmdArgs.push_back("-serialize-diagnostic-file");
    CmdArgs.push_back(Args.MakeArgString(A->getValue()));
  }

  if (Args.hasArg(options::OPT_fretain_comments_from_system_headers))
    CmdArgs.push_back("-fretain-comments-from-system-headers");

  Args.AddLastArg(CmdArgs, options::OPT_fextend_variable_liveness_EQ);

  // Forward -fcomment-block-commands to -cc1.
  Args.AddAllArgs(CmdArgs, options::OPT_fcomment_block_commands);
  // Forward -fparse-all-comments to -cc1.
  Args.AddAllArgs(CmdArgs, options::OPT_fparse_all_comments);

  // Turn -fplugin=name.so into -load name.so
  for (const Arg *A : Args.filtered(options::OPT_fplugin_EQ)) {
    CmdArgs.push_back("-load");
    CmdArgs.push_back(A->getValue());
    A->claim();
  }

  // Turn -fplugin-arg-pluginname-key=value into
  // -plugin-arg-pluginname key=value
  // GCC has an actual plugin_argument struct with key/value pairs that it
  // passes to its plugins, but we don't, so just pass it on as-is.
  //
  // The syntax for -fplugin-arg- is ambiguous if both plugin name and
  // argument key are allowed to contain dashes. GCC therefore only
  // allows dashes in the key. We do the same.
  for (const Arg *A : Args.filtered(options::OPT_fplugin_arg)) {
    auto ArgValue = StringRef(A->getValue());
    auto FirstDashIndex = ArgValue.find('-');
    StringRef PluginName = ArgValue.substr(0, FirstDashIndex);
    StringRef Arg = ArgValue.substr(FirstDashIndex + 1);

    A->claim();
    if (FirstDashIndex == StringRef::npos || Arg.empty()) {
      if (PluginName.empty()) {
        D.Diag(diag::warn_drv_missing_plugin_name) << A->getAsString(Args);
      } else {
        D.Diag(diag::warn_drv_missing_plugin_arg)
            << PluginName << A->getAsString(Args);
      }
      continue;
    }

    CmdArgs.push_back(Args.MakeArgString(Twine("-plugin-arg-") + PluginName));
    CmdArgs.push_back(Args.MakeArgString(Arg));
  }

  // Forward -fpass-plugin=name.so to -cc1.
  for (const Arg *A : Args.filtered(options::OPT_fpass_plugin_EQ)) {
    CmdArgs.push_back(
        Args.MakeArgString(Twine("-fpass-plugin=") + A->getValue()));
    A->claim();
  }

  // Forward --vfsoverlay to -cc1.
  for (const Arg *A : Args.filtered(options::OPT_vfsoverlay)) {
    CmdArgs.push_back("--vfsoverlay");
    CmdArgs.push_back(A->getValue());
    A->claim();
  }

  Args.addOptInFlag(CmdArgs, options::OPT_fsafe_buffer_usage_suggestions,
                    options::OPT_fno_safe_buffer_usage_suggestions);

  Args.addOptInFlag(CmdArgs, options::OPT_fexperimental_late_parse_attributes,
                    options::OPT_fno_experimental_late_parse_attributes);

  // Setup statistics file output.
  SmallString<128> StatsFile = getStatsFileName(Args, Output, Input, D);
  if (!StatsFile.empty()) {
    CmdArgs.push_back(Args.MakeArgString(Twine("-stats-file=") + StatsFile));
    if (D.CCPrintInternalStats)
      CmdArgs.push_back("-stats-file-append");
  }

  // Forward -Xclang arguments to -cc1, and -mllvm arguments to the LLVM option
  // parser.
  for (auto Arg : Args.filtered(options::OPT_Xclang)) {
    Arg->claim();
    // -finclude-default-header flag is for preprocessor,
    // do not pass it to other cc1 commands when save-temps is enabled
    if (C.getDriver().isSaveTempsEnabled() &&
        !isa<PreprocessJobAction>(JA)) {
      if (StringRef(Arg->getValue()) == "-finclude-default-header")
        continue;
    }
    CmdArgs.push_back(Arg->getValue());
  }
  for (const Arg *A : Args.filtered(options::OPT_mllvm)) {
    A->claim();

    // We translate this by hand to the -cc1 argument, since nightly test uses
    // it and developers have been trained to spell it with -mllvm. Both
    // spellings are now deprecated and should be removed.
    if (StringRef(A->getValue(0)) == "-disable-llvm-optzns") {
      CmdArgs.push_back("-disable-llvm-optzns");
    } else {
      A->render(Args, CmdArgs);
    }
  }

  // This needs to run after -Xclang argument forwarding to pick up the target
  // features enabled through -Xclang -target-feature flags.
  SanitizeArgs.addArgs(TC, Args, CmdArgs, InputType);

#if CLANG_ENABLE_CIR
  // Forward -mmlir arguments to to the MLIR option parser.
  for (const Arg *A : Args.filtered(options::OPT_mmlir)) {
    A->claim();
    A->render(Args, CmdArgs);
  }
#endif // CLANG_ENABLE_CIR

  // With -save-temps, we want to save the unoptimized bitcode output from the
  // CompileJobAction, use -disable-llvm-passes to get pristine IR generated
  // by the frontend.
  // When -fembed-bitcode is enabled, optimized bitcode is emitted because it
  // has slightly different breakdown between stages.
  // FIXME: -fembed-bitcode -save-temps will save optimized bitcode instead of
  // pristine IR generated by the frontend. Ideally, a new compile action should
  // be added so both IR can be captured.
  if ((C.getDriver().isSaveTempsEnabled() ||
       JA.isHostOffloading(Action::OFK_OpenMP)) &&
      !(C.getDriver().embedBitcodeInObject() && !C.getDriver().isUsingLTO()) &&
      isa<CompileJobAction>(JA)) {
    // We do not want to disable llvm opt passes if we are offloading
    // amdgpu openmp code, and -save-temps is specified.
    // We want the same opt passes run regardless of setting -save-temps.
    if (!(Triple.isAMDGCN() && C.getDriver().isSaveTempsEnabled() &&
          JA.getOffloadingDeviceKind() == Action::OFK_OpenMP))
      CmdArgs.push_back("-disable-llvm-passes");
  }

  Args.AddAllArgs(CmdArgs, options::OPT_undef);

  std::string AltPath = D.getInstalledDir();
  AltPath += "/../alt/bin/clang-" + std::to_string(LLVM_VERSION_MAJOR);

  const char *Exec = ProprietaryToolChainNeeded
         ? C.getArgs().MakeArgString(AltPath.c_str())
	 : D.getClangProgramPath();
  // Optionally embed the -cc1 level arguments into the debug info or a
  // section, for build analysis.
  // Also record command line arguments into the debug info if
  // -grecord-gcc-switches options is set on.
  // By default, -gno-record-gcc-switches is set on and no recording.
  auto GRecordSwitches = false;
  auto FRecordSwitches = false;
  if (shouldRecordCommandLine(TC, Args, FRecordSwitches, GRecordSwitches)) {
    auto FlagsArgString = renderEscapedCommandLine(TC, Args);
    if (TC.UseDwarfDebugFlags() || GRecordSwitches) {
      CmdArgs.push_back("-dwarf-debug-flags");
      CmdArgs.push_back(FlagsArgString);
    }
    if (FRecordSwitches) {
      CmdArgs.push_back("-record-command-line");
      CmdArgs.push_back(FlagsArgString);
    }
  }

  // Host-side offloading compilation receives all device-side outputs. Include
  // them in the host compilation depending on the target. If the host inputs
  // are not empty we use the new-driver scheme, otherwise use the old scheme.
  if ((IsCuda || IsHIP) && CudaDeviceInput) {
    CmdArgs.push_back("-fcuda-include-gpubinary");
    CmdArgs.push_back(CudaDeviceInput->getFilename());
  } else if (!HostOffloadingInputs.empty()) {
    if ((IsCuda || IsHIP) && !IsRDCMode) {
      assert(HostOffloadingInputs.size() == 1 && "Only one input expected");
      CmdArgs.push_back("-fcuda-include-gpubinary");
      CmdArgs.push_back(HostOffloadingInputs.front().getFilename());
    } else {
      for (const InputInfo Input : HostOffloadingInputs)
        CmdArgs.push_back(Args.MakeArgString("-fembed-offload-object=" +
                                             TC.getInputFilename(Input)));
    }
  }

  if (IsCuda) {
    if (Args.hasFlag(options::OPT_fcuda_short_ptr,
                     options::OPT_fno_cuda_short_ptr, false))
      CmdArgs.push_back("-fcuda-short-ptr");
  }

  if (IsCuda || IsHIP) {
    // Determine the original source input.
    const Action *SourceAction = &JA;
    while (SourceAction->getKind() != Action::InputClass) {
      assert(!SourceAction->getInputs().empty() && "unexpected root action!");
      SourceAction = SourceAction->getInputs()[0];
    }
    auto CUID = cast<InputAction>(SourceAction)->getId();
    if (!CUID.empty())
      CmdArgs.push_back(Args.MakeArgString(Twine("-cuid=") + Twine(CUID)));

    // -ffast-math turns on -fgpu-approx-transcendentals implicitly, but will
    // be overriden by -fno-gpu-approx-transcendentals.
    bool UseApproxTranscendentals = Args.hasFlag(
        options::OPT_ffast_math, options::OPT_fno_fast_math, false);
    if (Args.hasFlag(options::OPT_fgpu_approx_transcendentals,
                     options::OPT_fno_gpu_approx_transcendentals,
                     UseApproxTranscendentals))
      CmdArgs.push_back("-fgpu-approx-transcendentals");
  } else {
    Args.claimAllArgs(options::OPT_fgpu_approx_transcendentals,
                      options::OPT_fno_gpu_approx_transcendentals);
  }

  if (IsHIP) {
    CmdArgs.push_back("-fcuda-allow-variadic-functions");
    Args.AddLastArg(CmdArgs, options::OPT_fgpu_default_stream_EQ);
  }

  Args.AddAllArgs(CmdArgs,
                  options::OPT_fsanitize_undefined_ignore_overflow_pattern_EQ);

  Args.AddLastArg(CmdArgs, options::OPT_foffload_uniform_block,
                  options::OPT_fno_offload_uniform_block);

  Args.AddLastArg(CmdArgs, options::OPT_foffload_implicit_host_device_templates,
                  options::OPT_fno_offload_implicit_host_device_templates);

  if (IsCudaDevice || IsHIPDevice) {
    StringRef InlineThresh =
        Args.getLastArgValue(options::OPT_fgpu_inline_threshold_EQ);
    if (!InlineThresh.empty()) {
      std::string ArgStr =
          std::string("-inline-threshold=") + InlineThresh.str();
      CmdArgs.append({"-mllvm", Args.MakeArgStringRef(ArgStr)});
    }
  }

  if (IsHIPDevice)
    Args.addOptOutFlag(CmdArgs,
                       options::OPT_fhip_fp32_correctly_rounded_divide_sqrt,
                       options::OPT_fno_hip_fp32_correctly_rounded_divide_sqrt);

  // OpenMP offloading device jobs take the argument -fopenmp-host-ir-file-path
  // to specify the result of the compile phase on the host, so the meaningful
  // device declarations can be identified. Also, -fopenmp-is-target-device is
  // passed along to tell the frontend that it is generating code for a device,
  // so that only the relevant declarations are emitted.
  if (IsOpenMPDevice) {
    CmdArgs.push_back("-fopenmp-is-target-device");
    // If we are offloading cuda/hip via llvm, it's also "cuda device code".
    if (Args.hasArg(options::OPT_foffload_via_llvm))
      CmdArgs.push_back("-fcuda-is-device");

    if (OpenMPDeviceInput) {
      CmdArgs.push_back("-fopenmp-host-ir-file-path");
      CmdArgs.push_back(Args.MakeArgString(OpenMPDeviceInput->getFilename()));
    }
  }

  if (Triple.isAMDGPU()) {
    handleAMDGPUCodeObjectVersionOptions(D, Args, CmdArgs);

    Args.addOptInFlag(CmdArgs, options::OPT_munsafe_fp_atomics,
                      options::OPT_mno_unsafe_fp_atomics);
    Args.addOptOutFlag(CmdArgs, options::OPT_mamdgpu_ieee,
                       options::OPT_mno_amdgpu_ieee);
  }

  addOpenMPHostOffloadingArgs(C, JA, Args, CmdArgs);

  bool VirtualFunctionElimination =
      Args.hasFlag(options::OPT_fvirtual_function_elimination,
                   options::OPT_fno_virtual_function_elimination, false);
  if (VirtualFunctionElimination) {
    // VFE requires full LTO (currently, this might be relaxed to allow ThinLTO
    // in the future).
    if (LTOMode != LTOK_Full)
      D.Diag(diag::err_drv_argument_only_allowed_with)
          << "-fvirtual-function-elimination"
          << "-flto=full";

    CmdArgs.push_back("-fvirtual-function-elimination");
  }

  // VFE requires whole-program-vtables, and enables it by default.
  bool WholeProgramVTables = Args.hasFlag(
      options::OPT_fwhole_program_vtables,
      options::OPT_fno_whole_program_vtables, VirtualFunctionElimination);
  if (VirtualFunctionElimination && !WholeProgramVTables) {
    D.Diag(diag::err_drv_argument_not_allowed_with)
        << "-fno-whole-program-vtables"
        << "-fvirtual-function-elimination";
  }

  if (WholeProgramVTables) {
    // PS4 uses the legacy LTO API, which does not support this feature in
    // ThinLTO mode.
    bool IsPS4 = getToolChain().getTriple().isPS4();

    // Check if we passed LTO options but they were suppressed because this is a
    // device offloading action, or we passed device offload LTO options which
    // were suppressed because this is not the device offload action.
    // Check if we are using PS4 in regular LTO mode.
    // Otherwise, issue an error.

    auto OtherLTOMode =
        IsDeviceOffloadAction ? D.getLTOMode() : D.getOffloadLTOMode();
    auto OtherIsUsingLTO = OtherLTOMode != LTOK_None;

    if ((!IsUsingLTO && !OtherIsUsingLTO) ||
        (IsPS4 && !UnifiedLTO && (D.getLTOMode() != LTOK_Full)))
      D.Diag(diag::err_drv_argument_only_allowed_with)
          << "-fwhole-program-vtables"
          << ((IsPS4 && !UnifiedLTO) ? "-flto=full" : "-flto");

    // Propagate -fwhole-program-vtables if this is an LTO compile.
    if (IsUsingLTO)
      CmdArgs.push_back("-fwhole-program-vtables");
  }

  bool DefaultsSplitLTOUnit =
      ((WholeProgramVTables || SanitizeArgs.needsLTO()) &&
          (LTOMode == LTOK_Full || TC.canSplitThinLTOUnit())) ||
      (!Triple.isPS4() && UnifiedLTO);
  bool SplitLTOUnit =
      Args.hasFlag(options::OPT_fsplit_lto_unit,
                   options::OPT_fno_split_lto_unit, DefaultsSplitLTOUnit);
  if (SanitizeArgs.needsLTO() && !SplitLTOUnit)
    D.Diag(diag::err_drv_argument_not_allowed_with) << "-fno-split-lto-unit"
                                                    << "-fsanitize=cfi";
  if (SplitLTOUnit)
    CmdArgs.push_back("-fsplit-lto-unit");

  if (Arg *A = Args.getLastArg(options::OPT_ffat_lto_objects,
                               options::OPT_fno_fat_lto_objects)) {
    if (IsUsingLTO && A->getOption().matches(options::OPT_ffat_lto_objects)) {
      assert(LTOMode == LTOK_Full || LTOMode == LTOK_Thin);
      if (!Triple.isOSBinFormatELF()) {
        D.Diag(diag::err_drv_unsupported_opt_for_target)
            << A->getAsString(Args) << TC.getTripleString();
      }
      CmdArgs.push_back(Args.MakeArgString(
          Twine("-flto=") + (LTOMode == LTOK_Thin ? "thin" : "full")));
      CmdArgs.push_back("-flto-unit");
      CmdArgs.push_back("-ffat-lto-objects");
      A->render(Args, CmdArgs);
    }
  }

  if (Arg *A = Args.getLastArg(options::OPT_fglobal_isel,
                               options::OPT_fno_global_isel)) {
    CmdArgs.push_back("-mllvm");
    if (A->getOption().matches(options::OPT_fglobal_isel)) {
      CmdArgs.push_back("-global-isel=1");

      // GISel is on by default on AArch64 -O0, so don't bother adding
      // the fallback remarks for it. Other combinations will add a warning of
      // some kind.
      bool IsArchSupported = Triple.getArch() == llvm::Triple::aarch64;
      bool IsOptLevelSupported = false;

      Arg *A = Args.getLastArg(options::OPT_O_Group);
      if (Triple.getArch() == llvm::Triple::aarch64) {
        if (!A || A->getOption().matches(options::OPT_O0))
          IsOptLevelSupported = true;
      }
      if (!IsArchSupported || !IsOptLevelSupported) {
        CmdArgs.push_back("-mllvm");
        CmdArgs.push_back("-global-isel-abort=2");

        if (!IsArchSupported)
          D.Diag(diag::warn_drv_global_isel_incomplete) << Triple.getArchName();
        else
          D.Diag(diag::warn_drv_global_isel_incomplete_opt);
      }
    } else {
      CmdArgs.push_back("-global-isel=0");
    }
  }

  if (Arg *A = Args.getLastArg(options::OPT_fforce_enable_int128,
                               options::OPT_fno_force_enable_int128)) {
    if (A->getOption().matches(options::OPT_fforce_enable_int128))
      CmdArgs.push_back("-fforce-enable-int128");
  }

  Args.addOptInFlag(CmdArgs, options::OPT_fkeep_static_consts,
                    options::OPT_fno_keep_static_consts);
  Args.addOptInFlag(CmdArgs, options::OPT_fkeep_persistent_storage_variables,
                    options::OPT_fno_keep_persistent_storage_variables);
  Args.addOptInFlag(CmdArgs, options::OPT_fcomplete_member_pointers,
                    options::OPT_fno_complete_member_pointers);
  if (Arg *A = Args.getLastArg(options::OPT_cxx_static_destructors_EQ))
    A->render(Args, CmdArgs);

  addMachineOutlinerArgs(D, Args, CmdArgs, Triple, /*IsLTO=*/false);

  addOutlineAtomicsArgs(D, getToolChain(), Args, CmdArgs, Triple);

  if (Triple.isAArch64() &&
      (Args.hasArg(options::OPT_mno_fmv) ||
       (Triple.isAndroid() && Triple.isAndroidVersionLT(23)) ||
       getToolChain().GetRuntimeLibType(Args) != ToolChain::RLT_CompilerRT)) {
    // Disable Function Multiversioning on AArch64 target.
    CmdArgs.push_back("-target-feature");
    CmdArgs.push_back("-fmv");
  }

  if (Args.hasFlag(options::OPT_faddrsig, options::OPT_fno_addrsig,
                   (TC.getTriple().isOSBinFormatELF() ||
                    TC.getTriple().isOSBinFormatCOFF()) &&
                       !TC.getTriple().isPS4() && !TC.getTriple().isVE() &&
                       !TC.getTriple().isOSNetBSD() &&
                       !Distro(D.getVFS(), TC.getTriple()).IsGentoo() &&
                       !TC.getTriple().isAndroid() && TC.useIntegratedAs()))
    CmdArgs.push_back("-faddrsig");

  if ((Triple.isOSBinFormatELF() || Triple.isOSBinFormatMachO()) &&
      (EH || UnwindTables || AsyncUnwindTables ||
       DebugInfoKind != llvm::codegenoptions::NoDebugInfo))
    CmdArgs.push_back("-D__GCC_HAVE_DWARF2_CFI_ASM=1");

  if (Arg *A = Args.getLastArg(options::OPT_fsymbol_partition_EQ)) {
    std::string Str = A->getAsString(Args);
    if (!TC.getTriple().isOSBinFormatELF())
      D.Diag(diag::err_drv_unsupported_opt_for_target)
          << Str << TC.getTripleString();
    CmdArgs.push_back(Args.MakeArgString(Str));
  }

  // Add the "-o out -x type src.c" flags last. This is done primarily to make
  // the -cc1 command easier to edit when reproducing compiler crashes.
  if (Output.getType() == types::TY_Dependencies) {
    // Handled with other dependency code.
  } else if (Output.isFilename()) {
    if (Output.getType() == clang::driver::types::TY_IFS_CPP ||
        Output.getType() == clang::driver::types::TY_IFS) {
      SmallString<128> OutputFilename(Output.getFilename());
      llvm::sys::path::replace_extension(OutputFilename, "ifs");
      CmdArgs.push_back("-o");
      CmdArgs.push_back(Args.MakeArgString(OutputFilename));
    } else {
      CmdArgs.push_back("-o");
      CmdArgs.push_back(Output.getFilename());
    }
  } else {
    assert(Output.isNothing() && "Invalid output.");
  }

  addDashXForInput(Args, Input, CmdArgs);

  ArrayRef<InputInfo> FrontendInputs = Input;
  if (IsExtractAPI)
    FrontendInputs = ExtractAPIInputs;
  else if (Input.isNothing())
    FrontendInputs = {};

  for (const InputInfo &Input : FrontendInputs) {
    if (Input.isFilename())
      CmdArgs.push_back(Input.getFilename());
    else
      Input.getInputArg().renderAsInput(Args, CmdArgs);
  }

  if (D.CC1Main && !D.CCGenDiagnostics && !ProprietaryToolChainNeeded) {
    // Invoke the CC1 directly in this process
    C.addCommand(std::make_unique<CC1Command>(
        JA, *this, ResponseFileSupport::AtFileUTF8(), Exec, CmdArgs, Inputs,
        Output, D.getPrependArg()));
  } else {
    C.addCommand(std::make_unique<Command>(
        JA, *this, ResponseFileSupport::AtFileUTF8(), Exec, CmdArgs, Inputs,
        Output, D.getPrependArg()));
  }

  // Make the compile command echo its inputs for /showFilenames.
  if (Output.getType() == types::TY_Object &&
      Args.hasFlag(options::OPT__SLASH_showFilenames,
                   options::OPT__SLASH_showFilenames_, false)) {
    C.getJobs().getJobs().back()->PrintInputFilenames = true;
  }

  if (Arg *A = Args.getLastArg(options::OPT_pg))
    if (FPKeepKind == CodeGenOptions::FramePointerKind::None &&
        !Args.hasArg(options::OPT_mfentry))
      D.Diag(diag::err_drv_argument_not_allowed_with) << "-fomit-frame-pointer"
                                                      << A->getAsString(Args);

  // Claim some arguments which clang supports automatically.

  // -fpch-preprocess is used with gcc to add a special marker in the output to
  // include the PCH file.
  Args.ClaimAllArgs(options::OPT_fpch_preprocess);

  // Claim some arguments which clang doesn't support, but we don't
  // care to warn the user about.
  Args.ClaimAllArgs(options::OPT_clang_ignored_f_Group);
  Args.ClaimAllArgs(options::OPT_clang_ignored_m_Group);

  // Disable warnings for clang -E -emit-llvm foo.c
  Args.ClaimAllArgs(options::OPT_emit_llvm);
}

Clang::Clang(const ToolChain &TC, bool HasIntegratedBackend)
    // CAUTION! The first constructor argument ("clang") is not arbitrary,
    // as it is for other tools. Some operations on a Tool actually test
    // whether that tool is Clang based on the Tool's Name as a string.
    : Tool("clang", "clang frontend", TC), HasBackend(HasIntegratedBackend) {}

Clang::~Clang() {}

/// Add options related to the Objective-C runtime/ABI.
///
/// Returns true if the runtime is non-fragile.
ObjCRuntime Clang::AddObjCRuntimeArgs(const ArgList &args,
                                      const InputInfoList &inputs,
                                      ArgStringList &cmdArgs,
                                      RewriteKind rewriteKind) const {
  // Look for the controlling runtime option.
  Arg *runtimeArg =
      args.getLastArg(options::OPT_fnext_runtime, options::OPT_fgnu_runtime,
                      options::OPT_fobjc_runtime_EQ);

  // Just forward -fobjc-runtime= to the frontend.  This supercedes
  // options about fragility.
  if (runtimeArg &&
      runtimeArg->getOption().matches(options::OPT_fobjc_runtime_EQ)) {
    ObjCRuntime runtime;
    StringRef value = runtimeArg->getValue();
    if (runtime.tryParse(value)) {
      getToolChain().getDriver().Diag(diag::err_drv_unknown_objc_runtime)
          << value;
    }
    if ((runtime.getKind() == ObjCRuntime::GNUstep) &&
        (runtime.getVersion() >= VersionTuple(2, 0)))
      if (!getToolChain().getTriple().isOSBinFormatELF() &&
          !getToolChain().getTriple().isOSBinFormatCOFF()) {
        getToolChain().getDriver().Diag(
            diag::err_drv_gnustep_objc_runtime_incompatible_binary)
          << runtime.getVersion().getMajor();
      }

    runtimeArg->render(args, cmdArgs);
    return runtime;
  }

  // Otherwise, we'll need the ABI "version".  Version numbers are
  // slightly confusing for historical reasons:
  //   1 - Traditional "fragile" ABI
  //   2 - Non-fragile ABI, version 1
  //   3 - Non-fragile ABI, version 2
  unsigned objcABIVersion = 1;
  // If -fobjc-abi-version= is present, use that to set the version.
  if (Arg *abiArg = args.getLastArg(options::OPT_fobjc_abi_version_EQ)) {
    StringRef value = abiArg->getValue();
    if (value == "1")
      objcABIVersion = 1;
    else if (value == "2")
      objcABIVersion = 2;
    else if (value == "3")
      objcABIVersion = 3;
    else
      getToolChain().getDriver().Diag(diag::err_drv_clang_unsupported) << value;
  } else {
    // Otherwise, determine if we are using the non-fragile ABI.
    bool nonFragileABIIsDefault =
        (rewriteKind == RK_NonFragile ||
         (rewriteKind == RK_None &&
          getToolChain().IsObjCNonFragileABIDefault()));
    if (args.hasFlag(options::OPT_fobjc_nonfragile_abi,
                     options::OPT_fno_objc_nonfragile_abi,
                     nonFragileABIIsDefault)) {
// Determine the non-fragile ABI version to use.
#ifdef DISABLE_DEFAULT_NONFRAGILEABI_TWO
      unsigned nonFragileABIVersion = 1;
#else
      unsigned nonFragileABIVersion = 2;
#endif

      if (Arg *abiArg =
              args.getLastArg(options::OPT_fobjc_nonfragile_abi_version_EQ)) {
        StringRef value = abiArg->getValue();
        if (value == "1")
          nonFragileABIVersion = 1;
        else if (value == "2")
          nonFragileABIVersion = 2;
        else
          getToolChain().getDriver().Diag(diag::err_drv_clang_unsupported)
              << value;
      }

      objcABIVersion = 1 + nonFragileABIVersion;
    } else {
      objcABIVersion = 1;
    }
  }

  // We don't actually care about the ABI version other than whether
  // it's non-fragile.
  bool isNonFragile = objcABIVersion != 1;

  // If we have no runtime argument, ask the toolchain for its default runtime.
  // However, the rewriter only really supports the Mac runtime, so assume that.
  ObjCRuntime runtime;
  if (!runtimeArg) {
    switch (rewriteKind) {
    case RK_None:
      runtime = getToolChain().getDefaultObjCRuntime(isNonFragile);
      break;
    case RK_Fragile:
      runtime = ObjCRuntime(ObjCRuntime::FragileMacOSX, VersionTuple());
      break;
    case RK_NonFragile:
      runtime = ObjCRuntime(ObjCRuntime::MacOSX, VersionTuple());
      break;
    }

    // -fnext-runtime
  } else if (runtimeArg->getOption().matches(options::OPT_fnext_runtime)) {
    // On Darwin, make this use the default behavior for the toolchain.
    if (getToolChain().getTriple().isOSDarwin()) {
      runtime = getToolChain().getDefaultObjCRuntime(isNonFragile);

      // Otherwise, build for a generic macosx port.
    } else {
      runtime = ObjCRuntime(ObjCRuntime::MacOSX, VersionTuple());
    }

    // -fgnu-runtime
  } else {
    assert(runtimeArg->getOption().matches(options::OPT_fgnu_runtime));
    // Legacy behaviour is to target the gnustep runtime if we are in
    // non-fragile mode or the GCC runtime in fragile mode.
    if (isNonFragile)
      runtime = ObjCRuntime(ObjCRuntime::GNUstep, VersionTuple(2, 0));
    else
      runtime = ObjCRuntime(ObjCRuntime::GCC, VersionTuple());
  }

  if (llvm::any_of(inputs, [](const InputInfo &input) {
        return types::isObjC(input.getType());
      }))
    cmdArgs.push_back(
        args.MakeArgString("-fobjc-runtime=" + runtime.getAsString()));
  return runtime;
}

static bool maybeConsumeDash(const std::string &EH, size_t &I) {
  bool HaveDash = (I + 1 < EH.size() && EH[I + 1] == '-');
  I += HaveDash;
  return !HaveDash;
}

namespace {
struct EHFlags {
  bool Synch = false;
  bool Asynch = false;
  bool NoUnwindC = false;
};
} // end anonymous namespace

/// /EH controls whether to run destructor cleanups when exceptions are
/// thrown.  There are three modifiers:
/// - s: Cleanup after "synchronous" exceptions, aka C++ exceptions.
/// - a: Cleanup after "asynchronous" exceptions, aka structured exceptions.
///      The 'a' modifier is unimplemented and fundamentally hard in LLVM IR.
/// - c: Assume that extern "C" functions are implicitly nounwind.
/// The default is /EHs-c-, meaning cleanups are disabled.
static EHFlags parseClangCLEHFlags(const Driver &D, const ArgList &Args,
                                   bool isWindowsMSVC) {
  EHFlags EH;

  std::vector<std::string> EHArgs =
      Args.getAllArgValues(options::OPT__SLASH_EH);
  for (const auto &EHVal : EHArgs) {
    for (size_t I = 0, E = EHVal.size(); I != E; ++I) {
      switch (EHVal[I]) {
      case 'a':
        EH.Asynch = maybeConsumeDash(EHVal, I);
        if (EH.Asynch) {
          // Async exceptions are Windows MSVC only.
          if (!isWindowsMSVC) {
            EH.Asynch = false;
            D.Diag(clang::diag::warn_drv_unused_argument) << "/EHa" << EHVal;
            continue;
          }
          EH.Synch = false;
        }
        continue;
      case 'c':
        EH.NoUnwindC = maybeConsumeDash(EHVal, I);
        continue;
      case 's':
        EH.Synch = maybeConsumeDash(EHVal, I);
        if (EH.Synch)
          EH.Asynch = false;
        continue;
      default:
        break;
      }
      D.Diag(clang::diag::err_drv_invalid_value) << "/EH" << EHVal;
      break;
    }
  }
  // The /GX, /GX- flags are only processed if there are not /EH flags.
  // The default is that /GX is not specified.
  if (EHArgs.empty() &&
      Args.hasFlag(options::OPT__SLASH_GX, options::OPT__SLASH_GX_,
                   /*Default=*/false)) {
    EH.Synch = true;
    EH.NoUnwindC = true;
  }

  if (Args.hasArg(options::OPT__SLASH_kernel)) {
    EH.Synch = false;
    EH.NoUnwindC = false;
    EH.Asynch = false;
  }

  return EH;
}

void Clang::AddClangCLArgs(const ArgList &Args, types::ID InputType,
                           ArgStringList &CmdArgs) const {
  bool isNVPTX = getToolChain().getTriple().isNVPTX();

  ProcessVSRuntimeLibrary(getToolChain(), Args, CmdArgs);

  if (Arg *ShowIncludes =
          Args.getLastArg(options::OPT__SLASH_showIncludes,
                          options::OPT__SLASH_showIncludes_user)) {
    CmdArgs.push_back("--show-includes");
    if (ShowIncludes->getOption().matches(options::OPT__SLASH_showIncludes))
      CmdArgs.push_back("-sys-header-deps");
  }

  // This controls whether or not we emit RTTI data for polymorphic types.
  if (Args.hasFlag(options::OPT__SLASH_GR_, options::OPT__SLASH_GR,
                   /*Default=*/false))
    CmdArgs.push_back("-fno-rtti-data");

  // This controls whether or not we emit stack-protector instrumentation.
  // In MSVC, Buffer Security Check (/GS) is on by default.
  if (!isNVPTX && Args.hasFlag(options::OPT__SLASH_GS, options::OPT__SLASH_GS_,
                               /*Default=*/true)) {
    CmdArgs.push_back("-stack-protector");
    CmdArgs.push_back(Args.MakeArgString(Twine(LangOptions::SSPStrong)));
  }

  const Driver &D = getToolChain().getDriver();

  bool IsWindowsMSVC = getToolChain().getTriple().isWindowsMSVCEnvironment();
  EHFlags EH = parseClangCLEHFlags(D, Args, IsWindowsMSVC);
  if (!isNVPTX && (EH.Synch || EH.Asynch)) {
    if (types::isCXX(InputType))
      CmdArgs.push_back("-fcxx-exceptions");
    CmdArgs.push_back("-fexceptions");
    if (EH.Asynch)
      CmdArgs.push_back("-fasync-exceptions");
  }
  if (types::isCXX(InputType) && EH.Synch && EH.NoUnwindC)
    CmdArgs.push_back("-fexternc-nounwind");

  // /EP should expand to -E -P.
  if (Args.hasArg(options::OPT__SLASH_EP)) {
    CmdArgs.push_back("-E");
    CmdArgs.push_back("-P");
  }

 if (Args.hasFlag(options::OPT__SLASH_Zc_dllexportInlines_,
                  options::OPT__SLASH_Zc_dllexportInlines,
                  false)) {
  CmdArgs.push_back("-fno-dllexport-inlines");
 }

 if (Args.hasFlag(options::OPT__SLASH_Zc_wchar_t_,
                  options::OPT__SLASH_Zc_wchar_t, false)) {
   CmdArgs.push_back("-fno-wchar");
 }

 if (Args.hasArg(options::OPT__SLASH_kernel)) {
   llvm::Triple::ArchType Arch = getToolChain().getArch();
   std::vector<std::string> Values =
       Args.getAllArgValues(options::OPT__SLASH_arch);
   if (!Values.empty()) {
     llvm::SmallSet<std::string, 4> SupportedArches;
     if (Arch == llvm::Triple::x86)
       SupportedArches.insert("IA32");

     for (auto &V : Values)
       if (!SupportedArches.contains(V))
         D.Diag(diag::err_drv_argument_not_allowed_with)
             << std::string("/arch:").append(V) << "/kernel";
   }

   CmdArgs.push_back("-fno-rtti");
   if (Args.hasFlag(options::OPT__SLASH_GR, options::OPT__SLASH_GR_, false))
     D.Diag(diag::err_drv_argument_not_allowed_with) << "/GR"
                                                     << "/kernel";
 }

  Arg *MostGeneralArg = Args.getLastArg(options::OPT__SLASH_vmg);
  Arg *BestCaseArg = Args.getLastArg(options::OPT__SLASH_vmb);
  if (MostGeneralArg && BestCaseArg)
    D.Diag(clang::diag::err_drv_argument_not_allowed_with)
        << MostGeneralArg->getAsString(Args) << BestCaseArg->getAsString(Args);

  if (MostGeneralArg) {
    Arg *SingleArg = Args.getLastArg(options::OPT__SLASH_vms);
    Arg *MultipleArg = Args.getLastArg(options::OPT__SLASH_vmm);
    Arg *VirtualArg = Args.getLastArg(options::OPT__SLASH_vmv);

    Arg *FirstConflict = SingleArg ? SingleArg : MultipleArg;
    Arg *SecondConflict = VirtualArg ? VirtualArg : MultipleArg;
    if (FirstConflict && SecondConflict && FirstConflict != SecondConflict)
      D.Diag(clang::diag::err_drv_argument_not_allowed_with)
          << FirstConflict->getAsString(Args)
          << SecondConflict->getAsString(Args);

    if (SingleArg)
      CmdArgs.push_back("-fms-memptr-rep=single");
    else if (MultipleArg)
      CmdArgs.push_back("-fms-memptr-rep=multiple");
    else
      CmdArgs.push_back("-fms-memptr-rep=virtual");
  }

  if (Args.hasArg(options::OPT_regcall4))
    CmdArgs.push_back("-regcall4");

  // Parse the default calling convention options.
  if (Arg *CCArg =
          Args.getLastArg(options::OPT__SLASH_Gd, options::OPT__SLASH_Gr,
                          options::OPT__SLASH_Gz, options::OPT__SLASH_Gv,
                          options::OPT__SLASH_Gregcall)) {
    unsigned DCCOptId = CCArg->getOption().getID();
    const char *DCCFlag = nullptr;
    bool ArchSupported = !isNVPTX;
    llvm::Triple::ArchType Arch = getToolChain().getArch();
    switch (DCCOptId) {
    case options::OPT__SLASH_Gd:
      DCCFlag = "-fdefault-calling-conv=cdecl";
      break;
    case options::OPT__SLASH_Gr:
      ArchSupported = Arch == llvm::Triple::x86;
      DCCFlag = "-fdefault-calling-conv=fastcall";
      break;
    case options::OPT__SLASH_Gz:
      ArchSupported = Arch == llvm::Triple::x86;
      DCCFlag = "-fdefault-calling-conv=stdcall";
      break;
    case options::OPT__SLASH_Gv:
      ArchSupported = Arch == llvm::Triple::x86 || Arch == llvm::Triple::x86_64;
      DCCFlag = "-fdefault-calling-conv=vectorcall";
      break;
    case options::OPT__SLASH_Gregcall:
      ArchSupported = Arch == llvm::Triple::x86 || Arch == llvm::Triple::x86_64;
      DCCFlag = "-fdefault-calling-conv=regcall";
      break;
    }

    // MSVC doesn't warn if /Gr or /Gz is used on x64, so we don't either.
    if (ArchSupported && DCCFlag)
      CmdArgs.push_back(DCCFlag);
  }

  if (Args.hasArg(options::OPT__SLASH_Gregcall4))
    CmdArgs.push_back("-regcall4");

  Args.AddLastArg(CmdArgs, options::OPT_vtordisp_mode_EQ);

  if (!Args.hasArg(options::OPT_fdiagnostics_format_EQ)) {
    CmdArgs.push_back("-fdiagnostics-format");
    CmdArgs.push_back("msvc");
  }

  if (Args.hasArg(options::OPT__SLASH_kernel))
    CmdArgs.push_back("-fms-kernel");

  for (const Arg *A : Args.filtered(options::OPT__SLASH_guard)) {
    StringRef GuardArgs = A->getValue();
    // The only valid options are "cf", "cf,nochecks", "cf-", "ehcont" and
    // "ehcont-".
    if (GuardArgs.equals_insensitive("cf")) {
      // Emit CFG instrumentation and the table of address-taken functions.
      CmdArgs.push_back("-cfguard");
    } else if (GuardArgs.equals_insensitive("cf,nochecks")) {
      // Emit only the table of address-taken functions.
      CmdArgs.push_back("-cfguard-no-checks");
    } else if (GuardArgs.equals_insensitive("ehcont")) {
      // Emit EH continuation table.
      CmdArgs.push_back("-ehcontguard");
    } else if (GuardArgs.equals_insensitive("cf-") ||
               GuardArgs.equals_insensitive("ehcont-")) {
      // Do nothing, but we might want to emit a security warning in future.
    } else {
      D.Diag(diag::err_drv_invalid_value) << A->getSpelling() << GuardArgs;
    }
    A->claim();
  }
}

const char *Clang::getBaseInputName(const ArgList &Args,
                                    const InputInfo &Input) {
  return Args.MakeArgString(llvm::sys::path::filename(Input.getBaseInput()));
}

const char *Clang::getBaseInputStem(const ArgList &Args,
                                    const InputInfoList &Inputs) {
  const char *Str = getBaseInputName(Args, Inputs[0]);

  if (const char *End = strrchr(Str, '.'))
    return Args.MakeArgString(std::string(Str, End));

  return Str;
}

const char *Clang::getDependencyFileName(const ArgList &Args,
                                         const InputInfoList &Inputs) {
  // FIXME: Think about this more.

  if (Arg *OutputOpt = Args.getLastArg(options::OPT_o)) {
    SmallString<128> OutputFilename(OutputOpt->getValue());
    llvm::sys::path::replace_extension(OutputFilename, llvm::Twine('d'));
    return Args.MakeArgString(OutputFilename);
  }

  return Args.MakeArgString(Twine(getBaseInputStem(Args, Inputs)) + ".d");
}

// Begin ClangAs

void ClangAs::AddMIPSTargetArgs(const ArgList &Args,
                                ArgStringList &CmdArgs) const {
  StringRef CPUName;
  StringRef ABIName;
  const llvm::Triple &Triple = getToolChain().getTriple();
  mips::getMipsCPUAndABI(Args, Triple, CPUName, ABIName);

  CmdArgs.push_back("-target-abi");
  CmdArgs.push_back(ABIName.data());
}

void ClangAs::AddX86TargetArgs(const ArgList &Args,
                               ArgStringList &CmdArgs) const {
  addX86AlignBranchArgs(getToolChain().getDriver(), Args, CmdArgs,
                        /*IsLTO=*/false);

  if (Arg *A = Args.getLastArg(options::OPT_masm_EQ)) {
    StringRef Value = A->getValue();
    if (Value == "intel" || Value == "att") {
      CmdArgs.push_back("-mllvm");
      CmdArgs.push_back(Args.MakeArgString("-x86-asm-syntax=" + Value));
    } else {
      getToolChain().getDriver().Diag(diag::err_drv_unsupported_option_argument)
          << A->getSpelling() << Value;
    }
  }
}

void ClangAs::AddLoongArchTargetArgs(const ArgList &Args,
                                     ArgStringList &CmdArgs) const {
  CmdArgs.push_back("-target-abi");
  CmdArgs.push_back(loongarch::getLoongArchABI(getToolChain().getDriver(), Args,
                                               getToolChain().getTriple())
                        .data());
}

void ClangAs::AddRISCVTargetArgs(const ArgList &Args,
                               ArgStringList &CmdArgs) const {
  const llvm::Triple &Triple = getToolChain().getTriple();
  StringRef ABIName = riscv::getRISCVABI(Args, Triple);

  CmdArgs.push_back("-target-abi");
  CmdArgs.push_back(ABIName.data());

  if (Args.hasFlag(options::OPT_mdefault_build_attributes,
                   options::OPT_mno_default_build_attributes, true)) {
      CmdArgs.push_back("-mllvm");
      CmdArgs.push_back("-riscv-add-build-attributes");
  }
}

void ClangAs::ConstructJob(Compilation &C, const JobAction &JA,
                           const InputInfo &Output, const InputInfoList &Inputs,
                           const ArgList &Args,
                           const char *LinkingOutput) const {
  ArgStringList CmdArgs;

  assert(Inputs.size() == 1 && "Unexpected number of inputs.");
  const InputInfo &Input = Inputs[0];

  const llvm::Triple &Triple = getToolChain().getEffectiveTriple();
  const std::string &TripleStr = Triple.getTriple();
  const auto &D = getToolChain().getDriver();

  // Don't warn about "clang -w -c foo.s"
  Args.ClaimAllArgs(options::OPT_w);
  // and "clang -emit-llvm -c foo.s"
  Args.ClaimAllArgs(options::OPT_emit_llvm);

  claimNoWarnArgs(Args);

  // Invoke ourselves in -cc1as mode.
  //
  // FIXME: Implement custom jobs for internal actions.
  CmdArgs.push_back("-cc1as");

  // Add the "effective" target triple.
  CmdArgs.push_back("-triple");
  CmdArgs.push_back(Args.MakeArgString(TripleStr));

  getToolChain().addClangCC1ASTargetOptions(Args, CmdArgs);

  // Set the output mode, we currently only expect to be used as a real
  // assembler.
  CmdArgs.push_back("-filetype");
  CmdArgs.push_back("obj");

  // Set the main file name, so that debug info works even with
  // -save-temps or preprocessed assembly.
  CmdArgs.push_back("-main-file-name");
  CmdArgs.push_back(Clang::getBaseInputName(Args, Input));

  // Add the target cpu
  std::string CPU = getCPUName(D, Args, Triple, /*FromAs*/ true);
  if (!CPU.empty()) {
    CmdArgs.push_back("-target-cpu");
    CmdArgs.push_back(Args.MakeArgString(CPU));
  }

  // Add the target features
  getTargetFeatures(D, Triple, Args, CmdArgs, true);

  // Ignore explicit -force_cpusubtype_ALL option.
  (void)Args.hasArg(options::OPT_force__cpusubtype__ALL);

  // Pass along any -I options so we get proper .include search paths.
  Args.AddAllArgs(CmdArgs, options::OPT_I_Group);

  // Pass along any --embed-dir or similar options so we get proper embed paths.
  Args.AddAllArgs(CmdArgs, options::OPT_embed_dir_EQ);

  // Determine the original source input.
  auto FindSource = [](const Action *S) -> const Action * {
    while (S->getKind() != Action::InputClass) {
      assert(!S->getInputs().empty() && "unexpected root action!");
      S = S->getInputs()[0];
    }
    return S;
  };
  const Action *SourceAction = FindSource(&JA);

  // Forward -g and handle debug info related flags, assuming we are dealing
  // with an actual assembly file.
  bool WantDebug = false;
  Args.ClaimAllArgs(options::OPT_g_Group);
  if (Arg *A = Args.getLastArg(options::OPT_g_Group))
    WantDebug = !A->getOption().matches(options::OPT_g0) &&
                !A->getOption().matches(options::OPT_ggdb0);

  // If a -gdwarf argument appeared, remember it.
  bool EmitDwarf = false;
  if (const Arg *A = getDwarfNArg(Args))
    EmitDwarf = checkDebugInfoOption(A, Args, D, getToolChain());

  bool EmitCodeView = false;
  if (const Arg *A = Args.getLastArg(options::OPT_gcodeview))
    EmitCodeView = checkDebugInfoOption(A, Args, D, getToolChain());

  // If the user asked for debug info but did not explicitly specify -gcodeview
  // or -gdwarf, ask the toolchain for the default format.
  if (!EmitCodeView && !EmitDwarf && WantDebug) {
    switch (getToolChain().getDefaultDebugFormat()) {
    case llvm::codegenoptions::DIF_CodeView:
      EmitCodeView = true;
      break;
    case llvm::codegenoptions::DIF_DWARF:
      EmitDwarf = true;
      break;
    }
  }

  // If the arguments don't imply DWARF, don't emit any debug info here.
  if (!EmitDwarf)
    WantDebug = false;

  llvm::codegenoptions::DebugInfoKind DebugInfoKind =
      llvm::codegenoptions::NoDebugInfo;

  // Add the -fdebug-compilation-dir flag if needed.
  const char *DebugCompilationDir =
      addDebugCompDirArg(Args, CmdArgs, C.getDriver().getVFS());

  if (SourceAction->getType() == types::TY_Asm ||
      SourceAction->getType() == types::TY_PP_Asm) {
    // You might think that it would be ok to set DebugInfoKind outside of
    // the guard for source type, however there is a test which asserts
    // that some assembler invocation receives no -debug-info-kind,
    // and it's not clear whether that test is just overly restrictive.
    DebugInfoKind = (WantDebug ? llvm::codegenoptions::DebugInfoConstructor
                               : llvm::codegenoptions::NoDebugInfo);

    addDebugPrefixMapArg(getToolChain().getDriver(), getToolChain(), Args,
                         CmdArgs);

    // Set the AT_producer to the clang version when using the integrated
    // assembler on assembly source files.
    CmdArgs.push_back("-dwarf-debug-producer");
    CmdArgs.push_back(Args.MakeArgString(getClangFullVersion()));

    // And pass along -I options
    Args.AddAllArgs(CmdArgs, options::OPT_I);
  }
  const unsigned DwarfVersion = getDwarfVersion(getToolChain(), Args);
  RenderDebugEnablingArgs(Args, CmdArgs, DebugInfoKind, DwarfVersion,
                          llvm::DebuggerKind::Default);
  renderDwarfFormat(D, Triple, Args, CmdArgs, DwarfVersion);
  RenderDebugInfoCompressionArgs(Args, CmdArgs, D, getToolChain());

  // Handle -fPIC et al -- the relocation-model affects the assembler
  // for some targets.
  llvm::Reloc::Model RelocationModel;
  unsigned PICLevel;
  bool IsPIE;
  std::tie(RelocationModel, PICLevel, IsPIE) =
      ParsePICArgs(getToolChain(), Args);

  const char *RMName = RelocationModelName(RelocationModel);
  if (RMName) {
    CmdArgs.push_back("-mrelocation-model");
    CmdArgs.push_back(RMName);
  }

  // Optionally embed the -cc1as level arguments into the debug info, for build
  // analysis.
  if (getToolChain().UseDwarfDebugFlags()) {
    ArgStringList OriginalArgs;
    for (const auto &Arg : Args)
      Arg->render(Args, OriginalArgs);

    SmallString<256> Flags;
    const char *Exec = getToolChain().getDriver().getClangProgramPath();
    escapeSpacesAndBackslashes(Exec, Flags);
    for (const char *OriginalArg : OriginalArgs) {
      SmallString<128> EscapedArg;
      escapeSpacesAndBackslashes(OriginalArg, EscapedArg);
      Flags += " ";
      Flags += EscapedArg;
    }
    CmdArgs.push_back("-dwarf-debug-flags");
    CmdArgs.push_back(Args.MakeArgString(Flags));
  }

  // FIXME: Add -static support, once we have it.

  // Add target specific flags.
  switch (getToolChain().getArch()) {
  default:
    break;

  case llvm::Triple::mips:
  case llvm::Triple::mipsel:
  case llvm::Triple::mips64:
  case llvm::Triple::mips64el:
    AddMIPSTargetArgs(Args, CmdArgs);
    break;

  case llvm::Triple::x86:
  case llvm::Triple::x86_64:
    AddX86TargetArgs(Args, CmdArgs);
    break;

  case llvm::Triple::arm:
  case llvm::Triple::armeb:
  case llvm::Triple::thumb:
  case llvm::Triple::thumbeb:
    // This isn't in AddARMTargetArgs because we want to do this for assembly
    // only, not C/C++.
    if (Args.hasFlag(options::OPT_mdefault_build_attributes,
                     options::OPT_mno_default_build_attributes, true)) {
        CmdArgs.push_back("-mllvm");
        CmdArgs.push_back("-arm-add-build-attributes");
    }
    break;

  case llvm::Triple::aarch64:
  case llvm::Triple::aarch64_32:
  case llvm::Triple::aarch64_be:
    if (Args.hasArg(options::OPT_mmark_bti_property)) {
      CmdArgs.push_back("-mllvm");
      CmdArgs.push_back("-aarch64-mark-bti-property");
    }
    break;

  case llvm::Triple::loongarch32:
  case llvm::Triple::loongarch64:
    AddLoongArchTargetArgs(Args, CmdArgs);
    break;

  case llvm::Triple::riscv32:
  case llvm::Triple::riscv64:
    AddRISCVTargetArgs(Args, CmdArgs);
    break;

  case llvm::Triple::hexagon:
    if (Args.hasFlag(options::OPT_mdefault_build_attributes,
                     options::OPT_mno_default_build_attributes, true)) {
      CmdArgs.push_back("-mllvm");
      CmdArgs.push_back("-hexagon-add-build-attributes");
    }
    break;
  }

  // Consume all the warning flags. Usually this would be handled more
  // gracefully by -cc1 (warning about unknown warning flags, etc) but -cc1as
  // doesn't handle that so rather than warning about unused flags that are
  // actually used, we'll lie by omission instead.
  // FIXME: Stop lying and consume only the appropriate driver flags
  Args.ClaimAllArgs(options::OPT_W_Group);

  CollectArgsForIntegratedAssembler(C, Args, CmdArgs,
                                    getToolChain().getDriver());

  Args.AddAllArgs(CmdArgs, options::OPT_mllvm);

  if (DebugInfoKind > llvm::codegenoptions::NoDebugInfo && Output.isFilename())
    addDebugObjectName(Args, CmdArgs, DebugCompilationDir,
                       Output.getFilename());

  // Fixup any previous commands that use -object-file-name because when we
  // generated them, the final .obj name wasn't yet known.
  for (Command &J : C.getJobs()) {
    if (SourceAction != FindSource(&J.getSource()))
      continue;
    auto &JArgs = J.getArguments();
    for (unsigned I = 0; I < JArgs.size(); ++I) {
      if (StringRef(JArgs[I]).starts_with("-object-file-name=") &&
          Output.isFilename()) {
       ArgStringList NewArgs(JArgs.begin(), JArgs.begin() + I);
       addDebugObjectName(Args, NewArgs, DebugCompilationDir,
                          Output.getFilename());
       NewArgs.append(JArgs.begin() + I + 1, JArgs.end());
       J.replaceArguments(NewArgs);
       break;
      }
    }
  }

  assert(Output.isFilename() && "Unexpected lipo output.");
  CmdArgs.push_back("-o");
  CmdArgs.push_back(Output.getFilename());

  const llvm::Triple &T = getToolChain().getTriple();
  Arg *A;
  if (getDebugFissionKind(D, Args, A) == DwarfFissionKind::Split &&
      T.isOSBinFormatELF()) {
    CmdArgs.push_back("-split-dwarf-output");
    CmdArgs.push_back(SplitDebugName(JA, Args, Input, Output));
  }

  if (Triple.isAMDGPU())
    handleAMDGPUCodeObjectVersionOptions(D, C.getArgs(), CmdArgs,
                                         /*IsCC1As=*/true);

  assert(Input.isFilename() && "Invalid input.");
  CmdArgs.push_back(Input.getFilename());

  // TODO This is a workaround to enable using -save-temps with flang-new
  // const char *Exec = getToolChain().getDriver().getClangProgramPath();
  const char *Exec = Args.MakeArgString(getToolChain().GetProgramPath("clang"));
  if (D.CC1Main && !D.CCGenDiagnostics) {
    // Invoke cc1as directly in this process.
    C.addCommand(std::make_unique<CC1Command>(
        JA, *this, ResponseFileSupport::AtFileUTF8(), Exec, CmdArgs, Inputs,
        Output, D.getPrependArg()));
  } else {
    C.addCommand(std::make_unique<Command>(
        JA, *this, ResponseFileSupport::AtFileUTF8(), Exec, CmdArgs, Inputs,
        Output, D.getPrependArg()));
  }
}

// Begin OffloadBundler
void OffloadBundler::ConstructJob(Compilation &C, const JobAction &JA,
                                  const InputInfo &Output,
                                  const InputInfoList &Inputs,
                                  const llvm::opt::ArgList &TCArgs,
                                  const char *LinkingOutput) const {
  // The version with only one output is expected to refer to a bundling job.
  assert(isa<OffloadBundlingJobAction>(JA) && "Expecting bundling job!");

  // The bundling command looks like this:
  // clang-offload-bundler -type=bc
  //   -targets=host-triple,openmp-triple1,openmp-triple2
  //   -output=output_file
  //   -input=unbundle_file_host
  //   -input=unbundle_file_tgt1
  //   -input=unbundle_file_tgt2

  ArgStringList CmdArgs;

  // Get the type.
  CmdArgs.push_back(TCArgs.MakeArgString(
      Twine("-type=") + types::getTypeTempSuffix(Output.getType())));

  assert(JA.getInputs().size() == Inputs.size() &&
         "Not have inputs for all dependence actions??");

  // Get the targets.
  SmallString<128> Triples;
  Triples += "-targets=";
  for (unsigned I = 0; I < Inputs.size(); ++I) {
    if (I)
      Triples += ',';

    // Find ToolChain for this input.
    Action::OffloadKind CurKind = Action::OFK_Host;
    const ToolChain *CurTC = &getToolChain();
    const Action *CurDep = JA.getInputs()[I];

    if (const auto *OA = dyn_cast<OffloadAction>(CurDep)) {
      CurTC = nullptr;
      OA->doOnEachDependence([&](Action *A, const ToolChain *TC, const char *) {
        assert(CurTC == nullptr && "Expected one dependence!");
        CurKind = A->getOffloadingDeviceKind();
        CurTC = TC;
      });
    }
    Triples += Action::GetOffloadKindName(CurKind);
    Triples += '-';
    Triples += CurTC->getTriple().normalize();
    if ((CurKind == Action::OFK_HIP || CurKind == Action::OFK_Cuda) &&
        !StringRef(CurDep->getOffloadingArch()).empty()) {
      Triples += '-';
      Triples += CurDep->getOffloadingArch();
    }
    if (CurKind == Action::OFK_OpenMP && !CurTC->getTargetID().empty()) {
      Triples += '-';
      Triples += CurTC->getTargetID();
    }
  }
  CmdArgs.push_back(TCArgs.MakeArgString(Triples));

  // Get bundled file command.
  CmdArgs.push_back(
      TCArgs.MakeArgString(Twine("-output=") + Output.getFilename()));

  // Get unbundled files command.
  for (unsigned I = 0; I < Inputs.size(); ++I) {
    SmallString<128> UB;
    UB += "-input=";

    // Find ToolChain for this input.
    const ToolChain *CurTC = &getToolChain();
    if (const auto *OA = dyn_cast<OffloadAction>(JA.getInputs()[I])) {
      CurTC = nullptr;
      OA->doOnEachDependence([&](Action *, const ToolChain *TC, const char *) {
        assert(CurTC == nullptr && "Expected one dependence!");
        CurTC = TC;
      });
      UB += C.addTempFile(
          C.getArgs().MakeArgString(CurTC->getInputFilename(Inputs[I])));
    } else {
      UB += CurTC->getInputFilename(Inputs[I]);
    }
    CmdArgs.push_back(TCArgs.MakeArgString(UB));
  }
  addOffloadCompressArgs(TCArgs, CmdArgs);
  // All the inputs are encoded as commands.
  C.addCommand(std::make_unique<Command>(
      JA, *this, ResponseFileSupport::None(),
      TCArgs.MakeArgString(getToolChain().GetProgramPath(getShortName())),
      CmdArgs, Inputs, Output));
}

static bool isArchiveOfBundlesFileName(StringRef FilePath) {
  StringRef FileName = llvm::sys::path::filename(FilePath);
  if (!FileName.ends_with(".a"))
    return false;


  if (FileName.starts_with("lib")) {
    if (FileName.contains("amdgcn") && FileName.contains("gfx"))
      return false;
    if (FileName.contains("nvptx") && FileName.contains("sm_"))
      return false;
  }

  return true;
}

void OffloadBundler::ConstructJobMultipleOutputs(
    Compilation &C, const JobAction &JA, const InputInfoList &Outputs,
    const InputInfoList &Inputs, const llvm::opt::ArgList &TCArgs,
    const char *LinkingOutput) const {
  // The version with multiple outputs is expected to refer to a unbundling job.
  auto &UA = cast<OffloadUnbundlingJobAction>(JA);

  // The unbundling command looks like this:
  // clang-offload-bundler -type=bc
  //   -targets=host-triple,openmp-triple1,openmp-triple2
  //   -input=input_file
  //   -output=unbundle_file_host
  //   -output=unbundle_file_tgt1
  //   -output=unbundle_file_tgt2
  //   -unbundle

  ArgStringList CmdArgs;

  assert(Inputs.size() == 1 && "Expecting to unbundle a single file!");
  InputInfo Input = Inputs.front();
  StringRef FileName = Input.getFilename();

  if (isArchiveOfBundlesFileName(FileName)) {
    return;
  }

  // Get the type.
  CmdArgs.push_back(TCArgs.MakeArgString(
      Twine("-type=") + types::getTypeTempSuffix(Input.getType())));

  // Get the targets.
  SmallString<128> Triples;
  Triples += "-targets=";
  auto DepInfo = UA.getDependentActionsInfo();
  for (unsigned I = 0; I < DepInfo.size(); ++I) {
    if (I)
      Triples += ',';

    auto &Dep = DepInfo[I];
    auto OffloadKind = Dep.DependentOffloadKind;
    Triples += Action::GetOffloadKindName(OffloadKind);
    Triples += '-';
    Triples += Dep.DependentToolChain->getTriple().normalize();
    if ((Dep.DependentOffloadKind == Action::OFK_HIP ||
         Dep.DependentOffloadKind == Action::OFK_Cuda) &&
        !Dep.DependentBoundArch.empty()) {
      Triples += '-';
      Triples += Dep.DependentBoundArch;
    }
    if (OffloadKind == Action::OFK_OpenMP &&
        !Dep.DependentToolChain->getTargetID().empty()) {
      Triples += '-';
      Triples += Dep.DependentToolChain->getTargetID();
    }
  }

  CmdArgs.push_back(TCArgs.MakeArgString(Triples));

  // Get bundled file command.
  CmdArgs.push_back(
      TCArgs.MakeArgString(Twine("-input=") + Input.getFilename()));

  // Get unbundled files command.
  for (unsigned I = 0; I < Outputs.size(); ++I) {
    SmallString<128> UB;
    UB += "-output=";
    UB += DepInfo[I].DependentToolChain->getInputFilename(Outputs[I]);
    CmdArgs.push_back(TCArgs.MakeArgString(UB));
  }
  CmdArgs.push_back("-unbundle");
  CmdArgs.push_back("-allow-missing-bundles");
  if (TCArgs.hasArg(options::OPT_v))
    CmdArgs.push_back("-verbose");

  // All the inputs are encoded as commands.
  C.addCommand(std::make_unique<Command>(
      JA, *this, ResponseFileSupport::None(),
      TCArgs.MakeArgString(getToolChain().GetProgramPath(getShortName())),
      CmdArgs, Inputs, Outputs));
}

void OffloadPackager::ConstructJob(Compilation &C, const JobAction &JA,
                                   const InputInfo &Output,
                                   const InputInfoList &Inputs,
                                   const llvm::opt::ArgList &Args,
                                   const char *LinkingOutput) const {
  ArgStringList CmdArgs;

  // Add the output file name.
  assert(Output.isFilename() && "Invalid output.");
  CmdArgs.push_back("-o");
  CmdArgs.push_back(Output.getFilename());

  // Create the inputs to bundle the needed metadata.
  for (const InputInfo &Input : Inputs) {
    const Action *OffloadAction = Input.getAction();
    const ToolChain *TC = OffloadAction->getOffloadingToolChain();
    const ArgList &TCArgs =
        C.getArgsForToolChain(TC, OffloadAction->getOffloadingArch(),
                              OffloadAction->getOffloadingDeviceKind());
    StringRef File = C.getArgs().MakeArgString(TC->getInputFilename(Input));
    StringRef Arch = OffloadAction->getOffloadingArch()
                         ? OffloadAction->getOffloadingArch()
                         : TCArgs.getLastArgValue(options::OPT_march_EQ);
    StringRef Kind =
      Action::GetOffloadKindName(OffloadAction->getOffloadingDeviceKind());

    ArgStringList Features;
    SmallVector<StringRef> FeatureArgs;
    getTargetFeatures(TC->getDriver(), TC->getTriple(), TCArgs, Features, false,
                      false, Arch);
    llvm::copy_if(Features, std::back_inserter(FeatureArgs),
                  [](StringRef Arg) { return !Arg.starts_with("-target"); });

    // TODO: We need to pass in the full target-id and handle it properly in the
    // linker wrapper.
    SmallVector<std::string> Parts{
        "file=" + File.str(),
        "triple=" + TC->getTripleString(),
        "arch=" + (Arch.empty() ? "generic" : Arch.str()),
        "kind=" + Kind.str(),
    };

    if (TC->getDriver().isUsingOffloadLTO())
      for (StringRef Feature : FeatureArgs)
        Parts.emplace_back("feature=" + Feature.str());

    CmdArgs.push_back(Args.MakeArgString("--image=" + llvm::join(Parts, ",")));
  }

  C.addCommand(std::make_unique<Command>(
      JA, *this, ResponseFileSupport::None(),
      Args.MakeArgString(getToolChain().GetProgramPath(getShortName())),
      CmdArgs, Inputs, Output));
}

void LinkerWrapper::ConstructJob(Compilation &C, const JobAction &JA,
                                 const InputInfo &Output,
                                 const InputInfoList &Inputs,
                                 const ArgList &Args,
                                 const char *LinkingOutput) const {
  using namespace options;

  // A list of permitted options that will be forwarded to the embedded device
  // compilation job.
  const llvm::DenseSet<unsigned> CompilerOptions{
      OPT_v,
      OPT_cuda_path_EQ,
      OPT_rocm_path_EQ,
      OPT_O_Group,
      OPT_g_Group,
      OPT_g_flags_Group,
      OPT_R_value_Group,
      OPT_R_Group,
      OPT_Xcuda_ptxas,
      OPT_ftime_report,
      OPT_ftime_trace,
      OPT_ftime_trace_EQ,
      OPT_ftime_trace_granularity_EQ,
      OPT_ftime_trace_verbose,
      OPT_opt_record_file,
      OPT_opt_record_format,
      OPT_opt_record_passes,
      OPT_fsave_optimization_record,
      OPT_fsave_optimization_record_EQ,
      OPT_fno_save_optimization_record,
      OPT_foptimization_record_file_EQ,
      OPT_foptimization_record_passes_EQ,
      OPT_save_temps,
      OPT_save_temps_EQ,
      OPT_mcode_object_version_EQ,
      OPT_load,
      OPT_fno_lto,
      OPT_flto,
      OPT_flto_EQ};
  const llvm::DenseSet<unsigned> LinkerOptions{OPT_mllvm, OPT_Zlinker_input};
  auto ShouldForward = [&](const llvm::DenseSet<unsigned> &Set, Arg *A) {
    return Set.contains(A->getOption().getID()) ||
           (A->getOption().getGroup().isValid() &&
            Set.contains(A->getOption().getGroup().getID()));
  };

  ArgStringList CmdArgs;
  for (Action::OffloadKind Kind : {Action::OFK_Cuda, Action::OFK_OpenMP}) {
    auto TCRange = C.getOffloadToolChains(Kind);
    for (auto &I : llvm::make_range(TCRange)) {
      const ToolChain *TC = I.second;

      // We do not use a bound architecture here so options passed only to a
      // specific architecture via -Xarch_<cpu> will not be forwarded.
      ArgStringList CompilerArgs;
      ArgStringList LinkerArgs;
      for (Arg *A : C.getArgsForToolChain(TC, /*BoundArch=*/"", Kind)) {
        if (A->getOption().matches(OPT_Zlinker_input))
          LinkerArgs.emplace_back(A->getValue());
        else if (ShouldForward(CompilerOptions, A))
          A->render(Args, CompilerArgs);
        else if (ShouldForward(LinkerOptions, A))
          A->render(Args, LinkerArgs);
      }

      // Forward all of these to the appropriate toolchain.
      for (StringRef Arg : CompilerArgs)
        CmdArgs.push_back(Args.MakeArgString(
            "--device-compiler=" + TC->getTripleString() + "=" + Arg));
      for (StringRef Arg : LinkerArgs)
        CmdArgs.push_back(Args.MakeArgString(
            "--device-linker=" + TC->getTripleString() + "=" + Arg));

      // Forward the LTO mode relying on the Driver's parsing.
      if (C.getDriver().getOffloadLTOMode() == LTOK_Full)
        CmdArgs.push_back(Args.MakeArgString(
            "--device-compiler=" + TC->getTripleString() + "=-flto=full"));
      else if (C.getDriver().getOffloadLTOMode() == LTOK_Thin)
        CmdArgs.push_back(Args.MakeArgString(
            "--device-compiler=" + TC->getTripleString() + "=-flto=thin"));
    }
  }

  CmdArgs.push_back(
      Args.MakeArgString("--host-triple=" + getToolChain().getTripleString()));
  if (Args.hasArg(options::OPT_v))
    CmdArgs.push_back("--wrapper-verbose");
  if (Arg *A = Args.getLastArg(options::OPT_cuda_path_EQ))
    CmdArgs.push_back(
        Args.MakeArgString(Twine("--cuda-path=") + A->getValue()));

  // Construct the link job so we can wrap around it.
  Linker->ConstructJob(C, JA, Output, Inputs, Args, LinkingOutput);
  const auto &LinkCommand = C.getJobs().getJobs().back();

  // Forward -Xoffload-linker<-triple> arguments to the device link job.
  for (Arg *A : Args.filtered(options::OPT_Xoffload_linker)) {
    StringRef Val = A->getValue(0);
    if (Val.empty())
      CmdArgs.push_back(
          Args.MakeArgString(Twine("--device-linker=") + A->getValue(1)));
    else
      CmdArgs.push_back(Args.MakeArgString(
          "--device-linker=" +
          ToolChain::getOpenMPTriple(Val.drop_front()).getTriple() + "=" +
          A->getValue(1)));
  }
  Args.ClaimAllArgs(options::OPT_Xoffload_linker);

  // Embed bitcode instead of an object in JIT mode.
  if (Args.hasFlag(options::OPT_fopenmp_target_jit,
                   options::OPT_fno_openmp_target_jit, false))
    CmdArgs.push_back("--embed-bitcode");

  // Save temporary files created by the linker wrapper.
  if (Args.hasArg(options::OPT_save_temps_EQ) ||
      Args.hasArg(options::OPT_save_temps))
    CmdArgs.push_back("--save-temps");

  // Pass in the C library for GPUs if present and not disabled.
  if (Args.hasFlag(options::OPT_offloadlib, OPT_no_offloadlib, true) &&
      !Args.hasArg(options::OPT_nostdlib, options::OPT_r,
                   options::OPT_nodefaultlibs, options::OPT_nolibc,
                   options::OPT_nogpulibc)) {
    forAllAssociatedToolChains(C, JA, getToolChain(), [&](const ToolChain &TC) {
      // The device C library is only available for NVPTX and AMDGPU targets
      // currently.
      if (!TC.getTriple().isNVPTX() && !TC.getTriple().isAMDGPU())
        return;
      bool HasLibC = TC.getStdlibIncludePath().has_value();
      if (HasLibC) {
        CmdArgs.push_back(Args.MakeArgString(
            "--device-linker=" + TC.getTripleString() + "=" + "-lc"));
        CmdArgs.push_back(Args.MakeArgString(
            "--device-linker=" + TC.getTripleString() + "=" + "-lm"));
      }
      auto HasCompilerRT = getToolChain().getVFS().exists(
          TC.getCompilerRT(Args, "builtins", ToolChain::FT_Static));
      if (HasCompilerRT)
        CmdArgs.push_back(
            Args.MakeArgString("--device-linker=" + TC.getTripleString() + "=" +
                               "-lclang_rt.builtins"));
      bool HasFlangRT = HasCompilerRT && C.getDriver().IsFlangMode();
      if (HasFlangRT)
        CmdArgs.push_back(
            Args.MakeArgString("--device-linker=" + TC.getTripleString() + "=" +
                               "-lflang_rt.runtime"));
    });
  }

  // Add the linker arguments to be forwarded by the wrapper.
  CmdArgs.push_back(Args.MakeArgString(Twine("--linker-path=") +
                                       LinkCommand->getExecutable()));
  for (const char *LinkArg : LinkCommand->getArguments())
    CmdArgs.push_back(LinkArg);

  addOffloadCompressArgs(Args, CmdArgs);

  const char *Exec =
      Args.MakeArgString(getToolChain().GetProgramPath("clang-linker-wrapper"));

  // Replace the executable and arguments of the link job with the
  // wrapper.
  LinkCommand->replaceExecutable(Exec);
  LinkCommand->replaceArguments(CmdArgs);
}<|MERGE_RESOLUTION|>--- conflicted
+++ resolved
@@ -7770,31 +7770,10 @@
   Args.addOptOutFlag(CmdArgs, options::OPT_fgnu_inline_asm,
                      options::OPT_fno_gnu_inline_asm);
 
-<<<<<<< HEAD
-  // Enable vectorization per default according to the optimization level
-  // selected. For optimization levels that want vectorization we use the alias
-  // option to simplify the hasFlag logic.
-  bool EnableVec = shouldEnableVectorizerAtOLevel(Args, false);
-  OptSpecifier VectorizeAliasOption =
-      EnableVec ? options::OPT_O_Group : options::OPT_fvectorize;
-  if (Args.hasFlag(options::OPT_fvectorize, VectorizeAliasOption,
-                   options::OPT_fno_vectorize, EnableVec))
-    CmdArgs.push_back("-vectorize-loops");
-
-  // -fslp-vectorize is enabled based on the optimization level selected.
-  bool EnableSLPVec = shouldEnableVectorizerAtOLevel(Args, true);
-  OptSpecifier SLPVectAliasOption =
-      EnableSLPVec ? options::OPT_O_Group : options::OPT_fslp_vectorize;
-  if (Args.hasFlag(options::OPT_fslp_vectorize, SLPVectAliasOption,
-                   options::OPT_fno_slp_vectorize, EnableSLPVec))
-    CmdArgs.push_back("-vectorize-slp");
-
   bool ProprietaryToolChainNeeded =
     checkForAMDProprietaryOptOptions(TC, D, Args, CmdArgs, false /*isLLD*/);
-=======
   handleVectorizeLoopsArgs(Args, CmdArgs);
   handleVectorizeSLPArgs(Args, CmdArgs);
->>>>>>> fc0102ec
   ParseMPreferVectorWidth(D, Args, CmdArgs);
 
   Args.AddLastArg(CmdArgs, options::OPT_fshow_overloads_EQ);
