//===-- Clang.cpp - Clang+LLVM ToolChain Implementations --------*- C++ -*-===//
//
// Part of the LLVM Project, under the Apache License v2.0 with LLVM Exceptions.
// See https://llvm.org/LICENSE.txt for license information.
// SPDX-License-Identifier: Apache-2.0 WITH LLVM-exception
//
//===----------------------------------------------------------------------===//
#include "Clang.h"
#include "AMDGPUOpenMP.h"
#include "Arch/ARM.h"
#include "Arch/LoongArch.h"
#include "Arch/Mips.h"
#include "Arch/PPC.h"
#include "Arch/RISCV.h"
#include "Arch/Sparc.h"
#include "Arch/SystemZ.h"
#include "Hexagon.h"
#include "PS4CPU.h"
#include "ToolChains/Cuda.h"
#include "clang/Basic/CLWarnings.h"
#include "clang/Basic/CodeGenOptions.h"
#include "clang/Basic/HeaderInclude.h"
#include "clang/Basic/LangOptions.h"
#include "clang/Basic/MakeSupport.h"
#include "clang/Basic/ObjCRuntime.h"
#include "clang/Basic/TargetID.h"
#include "clang/Basic/Version.h"
#include "clang/Config/config.h"
#include "clang/Driver/Action.h"
#include "clang/Driver/CommonArgs.h"
#include "clang/Driver/Distro.h"
#include "clang/Driver/InputInfo.h"
#include "clang/Driver/Options.h"
#include "clang/Driver/SanitizerArgs.h"
#include "clang/Driver/Types.h"
#include "clang/Driver/XRayArgs.h"
#include "llvm/ADT/ScopeExit.h"
#include "llvm/ADT/SmallSet.h"
#include "llvm/ADT/StringExtras.h"
#include "llvm/BinaryFormat/Magic.h"
#include "llvm/Config/llvm-config.h"
#include "llvm/Frontend/Debug/Options.h"
#include "llvm/Object/ObjectFile.h"
#include "llvm/Option/ArgList.h"
#include "llvm/Support/CodeGen.h"
#include "llvm/Support/Compiler.h"
#include "llvm/Support/Compression.h"
#include "llvm/Support/Error.h"
#include "llvm/Support/FileSystem.h"
#include "llvm/Support/Path.h"
#include "llvm/Support/Process.h"
#include "llvm/Support/YAMLParser.h"
#include "llvm/TargetParser/AArch64TargetParser.h"
#include "llvm/TargetParser/ARMTargetParserCommon.h"
#include "llvm/TargetParser/Host.h"
#include "llvm/TargetParser/LoongArchTargetParser.h"
#include "llvm/TargetParser/PPCTargetParser.h"
#include "llvm/TargetParser/RISCVISAInfo.h"
#include "llvm/TargetParser/RISCVTargetParser.h"
#include <cctype>

using namespace clang::driver;
using namespace clang::driver::tools;
using namespace clang;
using namespace llvm::opt;

static void CheckPreprocessingOptions(const Driver &D, const ArgList &Args) {
  if (Arg *A = Args.getLastArg(clang::driver::options::OPT_C, options::OPT_CC,
                               options::OPT_fminimize_whitespace,
                               options::OPT_fno_minimize_whitespace,
                               options::OPT_fkeep_system_includes,
                               options::OPT_fno_keep_system_includes)) {
    if (!Args.hasArg(options::OPT_E) && !Args.hasArg(options::OPT__SLASH_P) &&
        !Args.hasArg(options::OPT__SLASH_EP) && !D.CCCIsCPP()) {
      D.Diag(clang::diag::err_drv_argument_only_allowed_with)
          << A->getBaseArg().getAsString(Args)
          << (D.IsCLMode() ? "/E, /P or /EP" : "-E");
    }
  }
}

static void CheckCodeGenerationOptions(const Driver &D, const ArgList &Args) {
  // In gcc, only ARM checks this, but it seems reasonable to check universally.
  if (Args.hasArg(options::OPT_static))
    if (const Arg *A =
            Args.getLastArg(options::OPT_dynamic, options::OPT_mdynamic_no_pic))
      D.Diag(diag::err_drv_argument_not_allowed_with) << A->getAsString(Args)
                                                      << "-static";
}

/// Apply \a Work on the current tool chain \a RegularToolChain and any other
/// offloading tool chain that is associated with the current action \a JA.
static void
forAllAssociatedToolChains(Compilation &C, const JobAction &JA,
                           const ToolChain &RegularToolChain,
                           llvm::function_ref<void(const ToolChain &)> Work) {
  // Apply Work on the current/regular tool chain.
  Work(RegularToolChain);

  // Apply Work on all the offloading tool chains associated with the current
  // action.
  for (Action::OffloadKind Kind : {Action::OFK_Cuda, Action::OFK_OpenMP,
                                   Action::OFK_HIP, Action::OFK_SYCL}) {
    if (JA.isHostOffloading(Kind)) {
      auto TCs = C.getOffloadToolChains(Kind);
      for (auto II = TCs.first, IE = TCs.second; II != IE; ++II)
        Work(*II->second);
    } else if (JA.isDeviceOffloading(Kind))
      Work(*C.getSingleOffloadToolChain<Action::OFK_Host>());
  }
}

static bool
shouldUseExceptionTablesForObjCExceptions(const ObjCRuntime &runtime,
                                          const llvm::Triple &Triple) {
  // We use the zero-cost exception tables for Objective-C if the non-fragile
  // ABI is enabled or when compiling for x86_64 and ARM on Snow Leopard and
  // later.
  if (runtime.isNonFragile())
    return true;

  if (!Triple.isMacOSX())
    return false;

  return (!Triple.isMacOSXVersionLT(10, 5) &&
          (Triple.getArch() == llvm::Triple::x86_64 ||
           Triple.getArch() == llvm::Triple::arm));
}

/// Adds exception related arguments to the driver command arguments. There's a
/// main flag, -fexceptions and also language specific flags to enable/disable
/// C++ and Objective-C exceptions. This makes it possible to for example
/// disable C++ exceptions but enable Objective-C exceptions.
static bool addExceptionArgs(const ArgList &Args, types::ID InputType,
                             const ToolChain &TC, bool KernelOrKext,
                             const ObjCRuntime &objcRuntime,
                             ArgStringList &CmdArgs) {
  const llvm::Triple &Triple = TC.getTriple();

  if (KernelOrKext) {
    // -mkernel and -fapple-kext imply no exceptions, so claim exception related
    // arguments now to avoid warnings about unused arguments.
    Args.ClaimAllArgs(options::OPT_fexceptions);
    Args.ClaimAllArgs(options::OPT_fno_exceptions);
    Args.ClaimAllArgs(options::OPT_fobjc_exceptions);
    Args.ClaimAllArgs(options::OPT_fno_objc_exceptions);
    Args.ClaimAllArgs(options::OPT_fcxx_exceptions);
    Args.ClaimAllArgs(options::OPT_fno_cxx_exceptions);
    Args.ClaimAllArgs(options::OPT_fasync_exceptions);
    Args.ClaimAllArgs(options::OPT_fno_async_exceptions);
    return false;
  }

  // See if the user explicitly enabled exceptions.
  bool EH = Args.hasFlag(options::OPT_fexceptions, options::OPT_fno_exceptions,
                         false);

  // Async exceptions are Windows MSVC only.
  if (Triple.isWindowsMSVCEnvironment()) {
    bool EHa = Args.hasFlag(options::OPT_fasync_exceptions,
                            options::OPT_fno_async_exceptions, false);
    if (EHa) {
      CmdArgs.push_back("-fasync-exceptions");
      EH = true;
    }
  }

  // Obj-C exceptions are enabled by default, regardless of -fexceptions. This
  // is not necessarily sensible, but follows GCC.
  if (types::isObjC(InputType) &&
      Args.hasFlag(options::OPT_fobjc_exceptions,
                   options::OPT_fno_objc_exceptions, true)) {
    CmdArgs.push_back("-fobjc-exceptions");

    EH |= shouldUseExceptionTablesForObjCExceptions(objcRuntime, Triple);
  }

  if (types::isCXX(InputType)) {
    // Disable C++ EH by default on XCore and PS4/PS5.
    bool CXXExceptionsEnabled = Triple.getArch() != llvm::Triple::xcore &&
                                !Triple.isPS() && !Triple.isDriverKit();
    Arg *ExceptionArg = Args.getLastArg(
        options::OPT_fcxx_exceptions, options::OPT_fno_cxx_exceptions,
        options::OPT_fexceptions, options::OPT_fno_exceptions);
    if (ExceptionArg)
      CXXExceptionsEnabled =
          ExceptionArg->getOption().matches(options::OPT_fcxx_exceptions) ||
          ExceptionArg->getOption().matches(options::OPT_fexceptions);

    if (CXXExceptionsEnabled) {
      CmdArgs.push_back("-fcxx-exceptions");

      EH = true;
    }
  }

  // OPT_fignore_exceptions means exception could still be thrown,
  // but no clean up or catch would happen in current module.
  // So we do not set EH to false.
  Args.AddLastArg(CmdArgs, options::OPT_fignore_exceptions);

  Args.addOptInFlag(CmdArgs, options::OPT_fassume_nothrow_exception_dtor,
                    options::OPT_fno_assume_nothrow_exception_dtor);

  if (EH)
    CmdArgs.push_back("-fexceptions");
  return EH;
}

static bool ShouldEnableAutolink(const ArgList &Args, const ToolChain &TC,
                                 const JobAction &JA) {
  bool Default = true;
  if (TC.getTriple().isOSDarwin()) {
    // The native darwin assembler doesn't support the linker_option directives,
    // so we disable them if we think the .s file will be passed to it.
    Default = TC.useIntegratedAs();
  }
  // The linker_option directives are intended for host compilation.
  if (JA.isDeviceOffloading(Action::OFK_Cuda) ||
      JA.isDeviceOffloading(Action::OFK_HIP))
    Default = false;
  return Args.hasFlag(options::OPT_fautolink, options::OPT_fno_autolink,
                      Default);
}

/// Add a CC1 option to specify the debug compilation directory.
static const char *addDebugCompDirArg(const ArgList &Args,
                                      ArgStringList &CmdArgs,
                                      const llvm::vfs::FileSystem &VFS) {
  std::string DebugCompDir;
  if (Arg *A = Args.getLastArg(options::OPT_ffile_compilation_dir_EQ,
                               options::OPT_fdebug_compilation_dir_EQ))
    DebugCompDir = A->getValue();

  if (DebugCompDir.empty()) {
    if (llvm::ErrorOr<std::string> CWD = VFS.getCurrentWorkingDirectory())
      DebugCompDir = std::move(*CWD);
    else
      return nullptr;
  }
  CmdArgs.push_back(
      Args.MakeArgString("-fdebug-compilation-dir=" + DebugCompDir));
  StringRef Path(CmdArgs.back());
  return Path.substr(Path.find('=') + 1).data();
}

static void addDebugObjectName(const ArgList &Args, ArgStringList &CmdArgs,
                               const char *DebugCompilationDir,
                               const char *OutputFileName) {
  // No need to generate a value for -object-file-name if it was provided.
  for (auto *Arg : Args.filtered(options::OPT_Xclang))
    if (StringRef(Arg->getValue()).starts_with("-object-file-name"))
      return;

  if (Args.hasArg(options::OPT_object_file_name_EQ))
    return;

  SmallString<128> ObjFileNameForDebug(OutputFileName);
  if (ObjFileNameForDebug != "-" &&
      !llvm::sys::path::is_absolute(ObjFileNameForDebug) &&
      (!DebugCompilationDir ||
       llvm::sys::path::is_absolute(DebugCompilationDir))) {
    // Make the path absolute in the debug infos like MSVC does.
    llvm::sys::fs::make_absolute(ObjFileNameForDebug);
  }
  // If the object file name is a relative path, then always use Windows
  // backslash style as -object-file-name is used for embedding object file path
  // in codeview and it can only be generated when targeting on Windows.
  // Otherwise, just use native absolute path.
  llvm::sys::path::Style Style =
      llvm::sys::path::is_absolute(ObjFileNameForDebug)
          ? llvm::sys::path::Style::native
          : llvm::sys::path::Style::windows_backslash;
  llvm::sys::path::remove_dots(ObjFileNameForDebug, /*remove_dot_dot=*/true,
                               Style);
  CmdArgs.push_back(
      Args.MakeArgString(Twine("-object-file-name=") + ObjFileNameForDebug));
}

/// Add a CC1 and CC1AS option to specify the debug file path prefix map.
static void addDebugPrefixMapArg(const Driver &D, const ToolChain &TC,
                                 const ArgList &Args, ArgStringList &CmdArgs) {
  auto AddOneArg = [&](StringRef Map, StringRef Name) {
    if (!Map.contains('='))
      D.Diag(diag::err_drv_invalid_argument_to_option) << Map << Name;
    else
      CmdArgs.push_back(Args.MakeArgString("-fdebug-prefix-map=" + Map));
  };

  for (const Arg *A : Args.filtered(options::OPT_ffile_prefix_map_EQ,
                                    options::OPT_fdebug_prefix_map_EQ)) {
    AddOneArg(A->getValue(), A->getOption().getName());
    A->claim();
  }
  std::string GlobalRemapEntry = TC.GetGlobalDebugPathRemapping();
  if (GlobalRemapEntry.empty())
    return;
  AddOneArg(GlobalRemapEntry, "environment");
}

/// Add a CC1 and CC1AS option to specify the macro file path prefix map.
static void addMacroPrefixMapArg(const Driver &D, const ArgList &Args,
                                 ArgStringList &CmdArgs) {
  for (const Arg *A : Args.filtered(options::OPT_ffile_prefix_map_EQ,
                                    options::OPT_fmacro_prefix_map_EQ)) {
    StringRef Map = A->getValue();
    if (!Map.contains('='))
      D.Diag(diag::err_drv_invalid_argument_to_option)
          << Map << A->getOption().getName();
    else
      CmdArgs.push_back(Args.MakeArgString("-fmacro-prefix-map=" + Map));
    A->claim();
  }
}

/// Add a CC1 and CC1AS option to specify the coverage file path prefix map.
static void addCoveragePrefixMapArg(const Driver &D, const ArgList &Args,
                                   ArgStringList &CmdArgs) {
  for (const Arg *A : Args.filtered(options::OPT_ffile_prefix_map_EQ,
                                    options::OPT_fcoverage_prefix_map_EQ)) {
    StringRef Map = A->getValue();
    if (!Map.contains('='))
      D.Diag(diag::err_drv_invalid_argument_to_option)
          << Map << A->getOption().getName();
    else
      CmdArgs.push_back(Args.MakeArgString("-fcoverage-prefix-map=" + Map));
    A->claim();
  }
}

/// Is -Ofast used?
bool clang::driver::isOFastUsed(const ArgList &Args) {
  if (Arg *A = Args.getLastArg(options::OPT_O_Group))
    if (A->getOption().matches(options::OPT_Ofast))
      return true;
  return false;
}

/// Is -fopenmp-target-fast or -Ofast used
bool clang::driver::isTargetFastUsed(const ArgList &Args) {
  return Args.hasFlag(options::OPT_fopenmp_target_fast,
                      options::OPT_fno_openmp_target_fast, isOFastUsed(Args));
}

/// Ignore possibility of environment variables if either
/// -fopenmp-target-fast or -Ofast is used.
bool clang::driver::shouldIgnoreEnvVars(const ArgList &Args) {
  if (Args.hasFlag(options::OPT_fno_openmp_target_fast,
                   options::OPT_fopenmp_target_fast, false))
    return false;

  if (isTargetFastUsed(Args))
    return true;

  return false;
}

/// Add -x lang to \p CmdArgs for \p Input.
static void addDashXForInput(const ArgList &Args, const InputInfo &Input,
                             ArgStringList &CmdArgs) {
  // When using -verify-pch, we don't want to provide the type
  // 'precompiled-header' if it was inferred from the file extension
  if (Args.hasArg(options::OPT_verify_pch) && Input.getType() == types::TY_PCH)
    return;

  CmdArgs.push_back("-x");
  if (Args.hasArg(options::OPT_rewrite_objc))
    CmdArgs.push_back(types::getTypeName(types::TY_ObjCXX));
  else {
    // Map the driver type to the frontend type. This is mostly an identity
    // mapping, except that the distinction between module interface units
    // and other source files does not exist at the frontend layer.
    const char *ClangType;
    switch (Input.getType()) {
    case types::TY_CXXModule:
      ClangType = "c++";
      break;
    case types::TY_PP_CXXModule:
      ClangType = "c++-cpp-output";
      break;
    default:
      ClangType = types::getTypeName(Input.getType());
      break;
    }
    CmdArgs.push_back(ClangType);
  }
}

static void addPGOAndCoverageFlags(const ToolChain &TC, Compilation &C,
                                   const JobAction &JA, const InputInfo &Output,
                                   const ArgList &Args, SanitizerArgs &SanArgs,
                                   ArgStringList &CmdArgs) {
  const Driver &D = TC.getDriver();
  const llvm::Triple &T = TC.getTriple();
  auto *PGOGenerateArg = Args.getLastArg(options::OPT_fprofile_generate,
                                         options::OPT_fprofile_generate_EQ,
                                         options::OPT_fno_profile_generate);
  if (PGOGenerateArg &&
      PGOGenerateArg->getOption().matches(options::OPT_fno_profile_generate))
    PGOGenerateArg = nullptr;

  auto *CSPGOGenerateArg = getLastCSProfileGenerateArg(Args);

  auto *ProfileGenerateArg = Args.getLastArg(
      options::OPT_fprofile_instr_generate,
      options::OPT_fprofile_instr_generate_EQ,
      options::OPT_fno_profile_instr_generate);
  if (ProfileGenerateArg &&
      ProfileGenerateArg->getOption().matches(
          options::OPT_fno_profile_instr_generate))
    ProfileGenerateArg = nullptr;

  if (PGOGenerateArg && ProfileGenerateArg)
    D.Diag(diag::err_drv_argument_not_allowed_with)
        << PGOGenerateArg->getSpelling() << ProfileGenerateArg->getSpelling();

  auto *ProfileUseArg = getLastProfileUseArg(Args);

  if (PGOGenerateArg && ProfileUseArg)
    D.Diag(diag::err_drv_argument_not_allowed_with)
        << ProfileUseArg->getSpelling() << PGOGenerateArg->getSpelling();

  if (ProfileGenerateArg && ProfileUseArg)
    D.Diag(diag::err_drv_argument_not_allowed_with)
        << ProfileGenerateArg->getSpelling() << ProfileUseArg->getSpelling();

  if (CSPGOGenerateArg && PGOGenerateArg) {
    D.Diag(diag::err_drv_argument_not_allowed_with)
        << CSPGOGenerateArg->getSpelling() << PGOGenerateArg->getSpelling();
    PGOGenerateArg = nullptr;
  }

  if (TC.getTriple().isOSAIX()) {
    if (Arg *ProfileSampleUseArg = getLastProfileSampleUseArg(Args))
      D.Diag(diag::err_drv_unsupported_opt_for_target)
          << ProfileSampleUseArg->getSpelling() << TC.getTriple().str();
  }

  if (ProfileGenerateArg) {
    if (ProfileGenerateArg->getOption().matches(
            options::OPT_fprofile_instr_generate_EQ))
      CmdArgs.push_back(Args.MakeArgString(Twine("-fprofile-instrument-path=") +
                                           ProfileGenerateArg->getValue()));
    // The default is to use Clang Instrumentation.
    CmdArgs.push_back("-fprofile-instrument=clang");
    if (TC.getTriple().isWindowsMSVCEnvironment() &&
        Args.hasFlag(options::OPT_frtlib_defaultlib,
                     options::OPT_fno_rtlib_defaultlib, true)) {
      // Add dependent lib for clang_rt.profile
      CmdArgs.push_back(Args.MakeArgString(
          "--dependent-lib=" + TC.getCompilerRTBasename(Args, "profile")));
    }
  }

  if (auto *ColdFuncCoverageArg = Args.getLastArg(
          options::OPT_fprofile_generate_cold_function_coverage,
          options::OPT_fprofile_generate_cold_function_coverage_EQ)) {
    SmallString<128> Path(
        ColdFuncCoverageArg->getOption().matches(
            options::OPT_fprofile_generate_cold_function_coverage_EQ)
            ? ColdFuncCoverageArg->getValue()
            : "");
    llvm::sys::path::append(Path, "default_%m.profraw");
    // FIXME: Idealy the file path should be passed through
    // `-fprofile-instrument-path=`(InstrProfileOutput), however, this field is
    // shared with other profile use path(see PGOOptions), we need to refactor
    // PGOOptions to make it work.
    CmdArgs.push_back("-mllvm");
    CmdArgs.push_back(Args.MakeArgString(
        Twine("--instrument-cold-function-only-path=") + Path));
    CmdArgs.push_back("-mllvm");
    CmdArgs.push_back("--pgo-instrument-cold-function-only");
    CmdArgs.push_back("-mllvm");
    CmdArgs.push_back("--pgo-function-entry-coverage");
    CmdArgs.push_back("-fprofile-instrument=sample-coldcov");
  }

  if (auto *A = Args.getLastArg(options::OPT_ftemporal_profile)) {
    if (!PGOGenerateArg && !CSPGOGenerateArg)
      D.Diag(clang::diag::err_drv_argument_only_allowed_with)
          << A->getSpelling() << "-fprofile-generate or -fcs-profile-generate";
    CmdArgs.push_back("-mllvm");
    CmdArgs.push_back("--pgo-temporal-instrumentation");
  }

  Arg *PGOGenArg = nullptr;
  if (PGOGenerateArg) {
    assert(!CSPGOGenerateArg);
    PGOGenArg = PGOGenerateArg;
    CmdArgs.push_back("-fprofile-instrument=llvm");
  }
  if (CSPGOGenerateArg) {
    assert(!PGOGenerateArg);
    PGOGenArg = CSPGOGenerateArg;
    CmdArgs.push_back("-fprofile-instrument=csllvm");
  }
  if (PGOGenArg) {
    if (TC.getTriple().isWindowsMSVCEnvironment() &&
        Args.hasFlag(options::OPT_frtlib_defaultlib,
                     options::OPT_fno_rtlib_defaultlib, true)) {
      // Add dependent lib for clang_rt.profile
      CmdArgs.push_back(Args.MakeArgString(
          "--dependent-lib=" + TC.getCompilerRTBasename(Args, "profile")));
    }
    if (PGOGenArg->getOption().matches(
            PGOGenerateArg ? options::OPT_fprofile_generate_EQ
                           : options::OPT_fcs_profile_generate_EQ)) {
      SmallString<128> Path(PGOGenArg->getValue());
      llvm::sys::path::append(Path, "default_%m.profraw");
      CmdArgs.push_back(
          Args.MakeArgString(Twine("-fprofile-instrument-path=") + Path));
    }
  }

  if (ProfileUseArg) {
    if (ProfileUseArg->getOption().matches(options::OPT_fprofile_instr_use_EQ))
      CmdArgs.push_back(Args.MakeArgString(
          Twine("-fprofile-instrument-use-path=") + ProfileUseArg->getValue()));
    else if ((ProfileUseArg->getOption().matches(
                  options::OPT_fprofile_use_EQ) ||
              ProfileUseArg->getOption().matches(
                  options::OPT_fprofile_instr_use))) {
      SmallString<128> Path(
          ProfileUseArg->getNumValues() == 0 ? "" : ProfileUseArg->getValue());
      if (Path.empty() || llvm::sys::fs::is_directory(Path))
        llvm::sys::path::append(Path, "default.profdata");
      CmdArgs.push_back(
          Args.MakeArgString(Twine("-fprofile-instrument-use-path=") + Path));
    }
  }

  bool EmitCovNotes = Args.hasFlag(options::OPT_ftest_coverage,
                                   options::OPT_fno_test_coverage, false) ||
                      Args.hasArg(options::OPT_coverage);
  bool EmitCovData = TC.needsGCovInstrumentation(Args);

  if (Args.hasFlag(options::OPT_fcoverage_mapping,
                   options::OPT_fno_coverage_mapping, false)) {
    if (!ProfileGenerateArg)
      D.Diag(clang::diag::err_drv_argument_only_allowed_with)
          << "-fcoverage-mapping"
          << "-fprofile-instr-generate";

    CmdArgs.push_back("-fcoverage-mapping");
  }

  if (Args.hasFlag(options::OPT_fmcdc_coverage, options::OPT_fno_mcdc_coverage,
                   false)) {
    if (!Args.hasFlag(options::OPT_fcoverage_mapping,
                      options::OPT_fno_coverage_mapping, false))
      D.Diag(clang::diag::err_drv_argument_only_allowed_with)
          << "-fcoverage-mcdc"
          << "-fcoverage-mapping";

    CmdArgs.push_back("-fcoverage-mcdc");
  }

  StringRef CoverageCompDir;
  if (Arg *A = Args.getLastArg(options::OPT_ffile_compilation_dir_EQ,
                               options::OPT_fcoverage_compilation_dir_EQ))
    CoverageCompDir = A->getValue();
  if (CoverageCompDir.empty()) {
    if (auto CWD = D.getVFS().getCurrentWorkingDirectory())
      CmdArgs.push_back(
          Args.MakeArgString(Twine("-fcoverage-compilation-dir=") + *CWD));
  } else
    CmdArgs.push_back(Args.MakeArgString(Twine("-fcoverage-compilation-dir=") +
                                         CoverageCompDir));

  if (Args.hasArg(options::OPT_fprofile_exclude_files_EQ)) {
    auto *Arg = Args.getLastArg(options::OPT_fprofile_exclude_files_EQ);
    if (!Args.hasArg(options::OPT_coverage))
      D.Diag(clang::diag::err_drv_argument_only_allowed_with)
          << "-fprofile-exclude-files="
          << "--coverage";

    StringRef v = Arg->getValue();
    CmdArgs.push_back(
        Args.MakeArgString(Twine("-fprofile-exclude-files=" + v)));
  }

  if (Args.hasArg(options::OPT_fprofile_filter_files_EQ)) {
    auto *Arg = Args.getLastArg(options::OPT_fprofile_filter_files_EQ);
    if (!Args.hasArg(options::OPT_coverage))
      D.Diag(clang::diag::err_drv_argument_only_allowed_with)
          << "-fprofile-filter-files="
          << "--coverage";

    StringRef v = Arg->getValue();
    CmdArgs.push_back(Args.MakeArgString(Twine("-fprofile-filter-files=" + v)));
  }

  if (const auto *A = Args.getLastArg(options::OPT_fprofile_update_EQ)) {
    StringRef Val = A->getValue();
    if (Val == "atomic" || Val == "prefer-atomic")
      CmdArgs.push_back("-fprofile-update=atomic");
    else if (Val != "single")
      D.Diag(diag::err_drv_unsupported_option_argument)
          << A->getSpelling() << Val;
  }
  if (const auto *A = Args.getLastArg(options::OPT_fprofile_continuous)) {
    if (!PGOGenerateArg && !CSPGOGenerateArg && !ProfileGenerateArg)
      D.Diag(clang::diag::err_drv_argument_only_allowed_with)
          << A->getSpelling()
          << "-fprofile-generate, -fprofile-instr-generate, or "
             "-fcs-profile-generate";
    else {
      CmdArgs.push_back("-fprofile-continuous");
      // Platforms that require a bias variable:
      if (T.isOSBinFormatELF() || T.isOSAIX() || T.isOSWindows()) {
        CmdArgs.push_back("-mllvm");
        CmdArgs.push_back("-runtime-counter-relocation");
      }
      // -fprofile-instr-generate does not decide the profile file name in the
      // FE, and so it does not define the filename symbol
      // (__llvm_profile_filename). Instead, the runtime uses the name
      // "default.profraw" for the profile file. When continuous mode is ON, we
      // will create the filename symbol so that we can insert the "%c"
      // modifier.
      if (ProfileGenerateArg &&
          (ProfileGenerateArg->getOption().matches(
               options::OPT_fprofile_instr_generate) ||
           (ProfileGenerateArg->getOption().matches(
                options::OPT_fprofile_instr_generate_EQ) &&
            strlen(ProfileGenerateArg->getValue()) == 0)))
        CmdArgs.push_back("-fprofile-instrument-path=default.profraw");
    }
  }

  int FunctionGroups = 1;
  int SelectedFunctionGroup = 0;
  if (const auto *A = Args.getLastArg(options::OPT_fprofile_function_groups)) {
    StringRef Val = A->getValue();
    if (Val.getAsInteger(0, FunctionGroups) || FunctionGroups < 1)
      D.Diag(diag::err_drv_invalid_int_value) << A->getAsString(Args) << Val;
  }
  if (const auto *A =
          Args.getLastArg(options::OPT_fprofile_selected_function_group)) {
    StringRef Val = A->getValue();
    if (Val.getAsInteger(0, SelectedFunctionGroup) ||
        SelectedFunctionGroup < 0 || SelectedFunctionGroup >= FunctionGroups)
      D.Diag(diag::err_drv_invalid_int_value) << A->getAsString(Args) << Val;
  }
  if (FunctionGroups != 1)
    CmdArgs.push_back(Args.MakeArgString("-fprofile-function-groups=" +
                                         Twine(FunctionGroups)));
  if (SelectedFunctionGroup != 0)
    CmdArgs.push_back(Args.MakeArgString("-fprofile-selected-function-group=" +
                                         Twine(SelectedFunctionGroup)));

  // Leave -fprofile-dir= an unused argument unless .gcda emission is
  // enabled. To be polite, with '-fprofile-arcs -fno-profile-arcs' consider
  // the flag used. There is no -fno-profile-dir, so the user has no
  // targeted way to suppress the warning.
  Arg *FProfileDir = nullptr;
  if (Args.hasArg(options::OPT_fprofile_arcs) ||
      Args.hasArg(options::OPT_coverage))
    FProfileDir = Args.getLastArg(options::OPT_fprofile_dir);

  // Put the .gcno and .gcda files (if needed) next to the primary output file,
  // or fall back to a file in the current directory for `clang -c --coverage
  // d/a.c` in the absence of -o.
  if (EmitCovNotes || EmitCovData) {
    SmallString<128> CoverageFilename;
    if (Arg *DumpDir = Args.getLastArgNoClaim(options::OPT_dumpdir)) {
      // Form ${dumpdir}${basename}.gcno. Note that dumpdir may not end with a
      // path separator.
      CoverageFilename = DumpDir->getValue();
      CoverageFilename += llvm::sys::path::filename(Output.getBaseInput());
    } else if (Arg *FinalOutput =
                   C.getArgs().getLastArg(options::OPT__SLASH_Fo)) {
      CoverageFilename = FinalOutput->getValue();
    } else if (Arg *FinalOutput = C.getArgs().getLastArg(options::OPT_o)) {
      CoverageFilename = FinalOutput->getValue();
    } else {
      CoverageFilename = llvm::sys::path::filename(Output.getBaseInput());
    }
    if (llvm::sys::path::is_relative(CoverageFilename))
      (void)D.getVFS().makeAbsolute(CoverageFilename);
    llvm::sys::path::replace_extension(CoverageFilename, "gcno");
    if (EmitCovNotes) {
      CmdArgs.push_back(
          Args.MakeArgString("-coverage-notes-file=" + CoverageFilename));
    }

    if (EmitCovData) {
      if (FProfileDir) {
        SmallString<128> Gcno = std::move(CoverageFilename);
        CoverageFilename = FProfileDir->getValue();
        llvm::sys::path::append(CoverageFilename, Gcno);
      }
      llvm::sys::path::replace_extension(CoverageFilename, "gcda");
      CmdArgs.push_back(
          Args.MakeArgString("-coverage-data-file=" + CoverageFilename));
    }
  }
}

static void
RenderDebugEnablingArgs(const ArgList &Args, ArgStringList &CmdArgs,
                        llvm::codegenoptions::DebugInfoKind DebugInfoKind,
                        unsigned DwarfVersion,
                        llvm::DebuggerKind DebuggerTuning) {
  addDebugInfoKind(CmdArgs, DebugInfoKind);
  if (DwarfVersion > 0)
    CmdArgs.push_back(
        Args.MakeArgString("-dwarf-version=" + Twine(DwarfVersion)));
  switch (DebuggerTuning) {
  case llvm::DebuggerKind::GDB:
    CmdArgs.push_back("-debugger-tuning=gdb");
    break;
  case llvm::DebuggerKind::LLDB:
    CmdArgs.push_back("-debugger-tuning=lldb");
    break;
  case llvm::DebuggerKind::SCE:
    CmdArgs.push_back("-debugger-tuning=sce");
    break;
  case llvm::DebuggerKind::DBX:
    CmdArgs.push_back("-debugger-tuning=dbx");
    break;
  default:
    break;
  }
}

static bool checkDebugInfoOption(const Arg *A, const ArgList &Args,
                                 const Driver &D, const ToolChain &TC) {
  assert(A && "Expected non-nullptr argument.");
  if (TC.supportsDebugInfoOption(A))
    return true;
  D.Diag(diag::warn_drv_unsupported_debug_info_opt_for_target)
      << A->getAsString(Args) << TC.getTripleString();
  return false;
}

static void RenderDebugInfoCompressionArgs(const ArgList &Args,
                                           ArgStringList &CmdArgs,
                                           const Driver &D,
                                           const ToolChain &TC) {
  const Arg *A = Args.getLastArg(options::OPT_gz_EQ);
  if (!A)
    return;
  if (checkDebugInfoOption(A, Args, D, TC)) {
    StringRef Value = A->getValue();
    if (Value == "none") {
      CmdArgs.push_back("--compress-debug-sections=none");
    } else if (Value == "zlib") {
      if (llvm::compression::zlib::isAvailable()) {
        CmdArgs.push_back(
            Args.MakeArgString("--compress-debug-sections=" + Twine(Value)));
      } else {
        D.Diag(diag::warn_debug_compression_unavailable) << "zlib";
      }
    } else if (Value == "zstd") {
      if (llvm::compression::zstd::isAvailable()) {
        CmdArgs.push_back(
            Args.MakeArgString("--compress-debug-sections=" + Twine(Value)));
      } else {
        D.Diag(diag::warn_debug_compression_unavailable) << "zstd";
      }
    } else {
      D.Diag(diag::err_drv_unsupported_option_argument)
          << A->getSpelling() << Value;
    }
  }
}

static void handleAMDGPUCodeObjectVersionOptions(const Driver &D,
                                                 const ArgList &Args,
                                                 ArgStringList &CmdArgs,
                                                 bool IsCC1As = false) {
  // If no version was requested by the user, use the default value from the
  // back end. This is consistent with the value returned from
  // getAMDGPUCodeObjectVersion. This lets clang emit IR for amdgpu without
  // requiring the corresponding llvm to have the AMDGPU target enabled,
  // provided the user (e.g. front end tests) can use the default.
  if (haveAMDGPUCodeObjectVersionArgument(D, Args)) {
    unsigned CodeObjVer = getAMDGPUCodeObjectVersion(D, Args);
    CmdArgs.insert(CmdArgs.begin() + 1,
                   Args.MakeArgString(Twine("--amdhsa-code-object-version=") +
                                      Twine(CodeObjVer)));
    CmdArgs.insert(CmdArgs.begin() + 1, "-mllvm");
    // -cc1as does not accept -mcode-object-version option.
    if (!IsCC1As)
      CmdArgs.insert(CmdArgs.begin() + 1,
                     Args.MakeArgString(Twine("-mcode-object-version=") +
                                        Twine(CodeObjVer)));
  }
}

static bool maybeHasClangPchSignature(const Driver &D, StringRef Path) {
  llvm::ErrorOr<std::unique_ptr<llvm::MemoryBuffer>> MemBuf =
      D.getVFS().getBufferForFile(Path);
  if (!MemBuf)
    return false;
  llvm::file_magic Magic = llvm::identify_magic((*MemBuf)->getBuffer());
  if (Magic == llvm::file_magic::unknown)
    return false;
  // Return true for both raw Clang AST files and object files which may
  // contain a __clangast section.
  if (Magic == llvm::file_magic::clang_ast)
    return true;
  Expected<std::unique_ptr<llvm::object::ObjectFile>> Obj =
      llvm::object::ObjectFile::createObjectFile(**MemBuf, Magic);
  return !Obj.takeError();
}

static bool gchProbe(const Driver &D, StringRef Path) {
  llvm::ErrorOr<llvm::vfs::Status> Status = D.getVFS().status(Path);
  if (!Status)
    return false;

  if (Status->isDirectory()) {
    std::error_code EC;
    for (llvm::vfs::directory_iterator DI = D.getVFS().dir_begin(Path, EC), DE;
         !EC && DI != DE; DI = DI.increment(EC)) {
      if (maybeHasClangPchSignature(D, DI->path()))
        return true;
    }
    D.Diag(diag::warn_drv_pch_ignoring_gch_dir) << Path;
    return false;
  }

  if (maybeHasClangPchSignature(D, Path))
    return true;
  D.Diag(diag::warn_drv_pch_ignoring_gch_file) << Path;
  return false;
}

void Clang::AddPreprocessingOptions(Compilation &C, const JobAction &JA,
                                    const Driver &D, const ArgList &Args,
                                    ArgStringList &CmdArgs,
                                    const InputInfo &Output,
                                    const InputInfoList &Inputs) const {
  const bool IsIAMCU = getToolChain().getTriple().isOSIAMCU();

  CheckPreprocessingOptions(D, Args);

  Args.AddLastArg(CmdArgs, options::OPT_C);
  Args.AddLastArg(CmdArgs, options::OPT_CC);

  // Handle dependency file generation.
  Arg *ArgM = Args.getLastArg(options::OPT_MM);
  if (!ArgM)
    ArgM = Args.getLastArg(options::OPT_M);
  Arg *ArgMD = Args.getLastArg(options::OPT_MMD);
  if (!ArgMD)
    ArgMD = Args.getLastArg(options::OPT_MD);

  // -M and -MM imply -w.
  if (ArgM)
    CmdArgs.push_back("-w");
  else
    ArgM = ArgMD;

  if (ArgM) {
    if (!JA.isDeviceOffloading(Action::OFK_HIP)) {
      // Determine the output location.
      const char *DepFile;
      if (Arg *MF = Args.getLastArg(options::OPT_MF)) {
        DepFile = MF->getValue();
        C.addFailureResultFile(DepFile, &JA);
      } else if (Output.getType() == types::TY_Dependencies) {
        DepFile = Output.getFilename();
      } else if (!ArgMD) {
        DepFile = "-";
      } else {
        DepFile = getDependencyFileName(Args, Inputs);
        C.addFailureResultFile(DepFile, &JA);
      }
      CmdArgs.push_back("-dependency-file");
      CmdArgs.push_back(DepFile);
    }
    // Cmake generates dependency files using all compilation options specified
    // by users. Claim those not used for dependency files.
    if (JA.isOffloading(Action::OFK_HIP)) {
      Args.ClaimAllArgs(options::OPT_offload_compress);
      Args.ClaimAllArgs(options::OPT_no_offload_compress);
      Args.ClaimAllArgs(options::OPT_offload_jobs_EQ);
    }

    bool HasTarget = false;
    for (const Arg *A : Args.filtered(options::OPT_MT, options::OPT_MQ)) {
      HasTarget = true;
      A->claim();
      if (A->getOption().matches(options::OPT_MT)) {
        A->render(Args, CmdArgs);
      } else {
        CmdArgs.push_back("-MT");
        SmallString<128> Quoted;
        quoteMakeTarget(A->getValue(), Quoted);
        CmdArgs.push_back(Args.MakeArgString(Quoted));
      }
    }

    // Add a default target if one wasn't specified.
    if (!HasTarget) {
      const char *DepTarget;

      // If user provided -o, that is the dependency target, except
      // when we are only generating a dependency file.
      Arg *OutputOpt = Args.getLastArg(options::OPT_o, options::OPT__SLASH_Fo);
      if (OutputOpt && Output.getType() != types::TY_Dependencies) {
        DepTarget = OutputOpt->getValue();
      } else {
        // Otherwise derive from the base input.
        //
        // FIXME: This should use the computed output file location.
        SmallString<128> P(Inputs[0].getBaseInput());
        llvm::sys::path::replace_extension(P, "o");
        DepTarget = Args.MakeArgString(llvm::sys::path::filename(P));
      }

      CmdArgs.push_back("-MT");
      SmallString<128> Quoted;
      quoteMakeTarget(DepTarget, Quoted);
      CmdArgs.push_back(Args.MakeArgString(Quoted));
    }

    if (ArgM->getOption().matches(options::OPT_M) ||
        ArgM->getOption().matches(options::OPT_MD))
      CmdArgs.push_back("-sys-header-deps");
    if ((isa<PrecompileJobAction>(JA) &&
         !Args.hasArg(options::OPT_fno_module_file_deps)) ||
        Args.hasArg(options::OPT_fmodule_file_deps))
      CmdArgs.push_back("-module-file-deps");
  }

  if (Args.hasArg(options::OPT_MG)) {
    if (!ArgM || ArgM->getOption().matches(options::OPT_MD) ||
        ArgM->getOption().matches(options::OPT_MMD))
      D.Diag(diag::err_drv_mg_requires_m_or_mm);
    CmdArgs.push_back("-MG");
  }

  Args.AddLastArg(CmdArgs, options::OPT_MP);
  Args.AddLastArg(CmdArgs, options::OPT_MV);

  // Add offload include arguments specific for CUDA/HIP/SYCL. This must happen
  // before we -I or -include anything else, because we must pick up the
  // CUDA/HIP/SYCL headers from the particular CUDA/ROCm/SYCL installation,
  // rather than from e.g. /usr/local/include.
  if (JA.isOffloading(Action::OFK_Cuda))
    getToolChain().AddCudaIncludeArgs(Args, CmdArgs);
  if (JA.isOffloading(Action::OFK_HIP))
    getToolChain().AddHIPIncludeArgs(Args, CmdArgs);
  if (JA.isOffloading(Action::OFK_SYCL))
    getToolChain().addSYCLIncludeArgs(Args, CmdArgs);

  // If we are offloading to a target via OpenMP we need to include the
  // openmp_wrappers folder which contains alternative system headers.
  if (JA.isDeviceOffloading(Action::OFK_OpenMP) &&
      !Args.hasArg(options::OPT_nostdinc) &&
      Args.hasFlag(options::OPT_offload_inc, options::OPT_no_offload_inc,
                   true) &&
      getToolChain().getTriple().isGPU()) {
    if (!Args.hasArg(options::OPT_nobuiltininc)) {
      // Add openmp_wrappers/* to our system include path.  This lets us wrap
      // standard library headers.
      SmallString<128> P(D.ResourceDir);
      llvm::sys::path::append(P, "include");
      llvm::sys::path::append(P, "openmp_wrappers");
      CmdArgs.push_back("-internal-isystem");
      CmdArgs.push_back(Args.MakeArgString(P));
    }

    CmdArgs.push_back("-include");
    CmdArgs.push_back("__clang_openmp_device_functions.h");
  }

  // Add include for either -fopenmp= or -fopenmp
  if (Args.hasFlag(options::OPT_fopenmp, options::OPT_fopenmp_EQ,
                   options::OPT_fno_openmp, false)){
    if (D.getOpenMPRuntime(Args) == Driver::OMPRT_BOLT) {
      CmdArgs.push_back("-I");
      CmdArgs.push_back(Args.MakeArgString(D.Dir + "/../include/bolt"));
    }
    CmdArgs.push_back("-I");
    CmdArgs.push_back(Args.MakeArgString(D.Dir + "/../include"));
  }

  if (Args.hasArg(options::OPT_foffload_via_llvm)) {
    // Add llvm_wrappers/* to our system include path.  This lets us wrap
    // standard library headers and other headers.
    SmallString<128> P(D.ResourceDir);
    llvm::sys::path::append(P, "include", "llvm_offload_wrappers");
    CmdArgs.append({"-internal-isystem", Args.MakeArgString(P), "-include"});
    if (JA.isDeviceOffloading(Action::OFK_OpenMP))
      CmdArgs.push_back("__llvm_offload_device.h");
    else
      CmdArgs.push_back("__llvm_offload_host.h");
  }

  // Add -i* options, and automatically translate to
  // -include-pch/-include-pth for transparent PCH support. It's
  // wonky, but we include looking for .gch so we can support seamless
  // replacement into a build system already set up to be generating
  // .gch files.

  if (getToolChain().getDriver().IsCLMode()) {
    const Arg *YcArg = Args.getLastArg(options::OPT__SLASH_Yc);
    const Arg *YuArg = Args.getLastArg(options::OPT__SLASH_Yu);
    if (YcArg && JA.getKind() >= Action::PrecompileJobClass &&
        JA.getKind() <= Action::AssembleJobClass) {
      CmdArgs.push_back(Args.MakeArgString("-building-pch-with-obj"));
      // -fpch-instantiate-templates is the default when creating
      // precomp using /Yc
      if (Args.hasFlag(options::OPT_fpch_instantiate_templates,
                       options::OPT_fno_pch_instantiate_templates, true))
        CmdArgs.push_back(Args.MakeArgString("-fpch-instantiate-templates"));
    }
    if (YcArg || YuArg) {
      StringRef ThroughHeader = YcArg ? YcArg->getValue() : YuArg->getValue();
      if (!isa<PrecompileJobAction>(JA)) {
        CmdArgs.push_back("-include-pch");
        CmdArgs.push_back(Args.MakeArgString(D.GetClPchPath(
            C, !ThroughHeader.empty()
                   ? ThroughHeader
                   : llvm::sys::path::filename(Inputs[0].getBaseInput()))));
      }

      if (ThroughHeader.empty()) {
        CmdArgs.push_back(Args.MakeArgString(
            Twine("-pch-through-hdrstop-") + (YcArg ? "create" : "use")));
      } else {
        CmdArgs.push_back(
            Args.MakeArgString(Twine("-pch-through-header=") + ThroughHeader));
      }
    }
  }

  bool RenderedImplicitInclude = false;
  for (const Arg *A : Args.filtered(options::OPT_clang_i_Group)) {
    if (A->getOption().matches(options::OPT_include) &&
        D.getProbePrecompiled()) {
      // Handling of gcc-style gch precompiled headers.
      bool IsFirstImplicitInclude = !RenderedImplicitInclude;
      RenderedImplicitInclude = true;

      bool FoundPCH = false;
      SmallString<128> P(A->getValue());
      // We want the files to have a name like foo.h.pch. Add a dummy extension
      // so that replace_extension does the right thing.
      P += ".dummy";
      llvm::sys::path::replace_extension(P, "pch");
      if (D.getVFS().exists(P))
        FoundPCH = true;

      if (!FoundPCH) {
        // For GCC compat, probe for a file or directory ending in .gch instead.
        llvm::sys::path::replace_extension(P, "gch");
        FoundPCH = gchProbe(D, P.str());
      }

      if (FoundPCH) {
        if (IsFirstImplicitInclude) {
          A->claim();
          CmdArgs.push_back("-include-pch");
          CmdArgs.push_back(Args.MakeArgString(P));
          continue;
        } else {
          // Ignore the PCH if not first on command line and emit warning.
          D.Diag(diag::warn_drv_pch_not_first_include) << P
                                                       << A->getAsString(Args);
        }
      }
    } else if (A->getOption().matches(options::OPT_isystem_after)) {
      // Handling of paths which must come late.  These entries are handled by
      // the toolchain itself after the resource dir is inserted in the right
      // search order.
      // Do not claim the argument so that the use of the argument does not
      // silently go unnoticed on toolchains which do not honour the option.
      continue;
    } else if (A->getOption().matches(options::OPT_stdlibxx_isystem)) {
      // Translated to -internal-isystem by the driver, no need to pass to cc1.
      continue;
    } else if (A->getOption().matches(options::OPT_ibuiltininc)) {
      // This is used only by the driver. No need to pass to cc1.
      continue;
    }

    // Not translated, render as usual.
    A->claim();
    A->render(Args, CmdArgs);
  }

  Args.addAllArgs(CmdArgs,
                  {options::OPT_D, options::OPT_U, options::OPT_I_Group,
                   options::OPT_F, options::OPT_embed_dir_EQ});

  // Add -Wp, and -Xpreprocessor if using the preprocessor.

  // FIXME: There is a very unfortunate problem here, some troubled
  // souls abuse -Wp, to pass preprocessor options in gcc syntax. To
  // really support that we would have to parse and then translate
  // those options. :(
  Args.AddAllArgValues(CmdArgs, options::OPT_Wp_COMMA,
                       options::OPT_Xpreprocessor);

  // -I- is a deprecated GCC feature, reject it.
  if (Arg *A = Args.getLastArg(options::OPT_I_))
    D.Diag(diag::err_drv_I_dash_not_supported) << A->getAsString(Args);

  // If we have a --sysroot, and don't have an explicit -isysroot flag, add an
  // -isysroot to the CC1 invocation.
  StringRef sysroot = C.getSysRoot();
  if (sysroot != "") {
    if (!Args.hasArg(options::OPT_isysroot)) {
      CmdArgs.push_back("-isysroot");
      CmdArgs.push_back(C.getArgs().MakeArgString(sysroot));
    }
  }

  // Parse additional include paths from environment variables.
  // FIXME: We should probably sink the logic for handling these from the
  // frontend into the driver. It will allow deleting 4 otherwise unused flags.
  // CPATH - included following the user specified includes (but prior to
  // builtin and standard includes).
  addDirectoryList(Args, CmdArgs, "-I", "CPATH");
  // C_INCLUDE_PATH - system includes enabled when compiling C.
  addDirectoryList(Args, CmdArgs, "-c-isystem", "C_INCLUDE_PATH");
  // CPLUS_INCLUDE_PATH - system includes enabled when compiling C++.
  addDirectoryList(Args, CmdArgs, "-cxx-isystem", "CPLUS_INCLUDE_PATH");
  // OBJC_INCLUDE_PATH - system includes enabled when compiling ObjC.
  addDirectoryList(Args, CmdArgs, "-objc-isystem", "OBJC_INCLUDE_PATH");
  // OBJCPLUS_INCLUDE_PATH - system includes enabled when compiling ObjC++.
  addDirectoryList(Args, CmdArgs, "-objcxx-isystem", "OBJCPLUS_INCLUDE_PATH");

  // While adding the include arguments, we also attempt to retrieve the
  // arguments of related offloading toolchains or arguments that are specific
  // of an offloading programming model.

  // Add C++ include arguments, if needed.
  if (types::isCXX(Inputs[0].getType())) {
    bool HasStdlibxxIsystem = Args.hasArg(options::OPT_stdlibxx_isystem);
    forAllAssociatedToolChains(
        C, JA, getToolChain(),
        [&Args, &CmdArgs, HasStdlibxxIsystem](const ToolChain &TC) {
          HasStdlibxxIsystem ? TC.AddClangCXXStdlibIsystemArgs(Args, CmdArgs)
                             : TC.AddClangCXXStdlibIncludeArgs(Args, CmdArgs);
        });
  }

  // If we are compiling for a GPU target we want to override the system headers
  // with ones created by the 'libc' project if present.
  // TODO: This should be moved to `AddClangSystemIncludeArgs` by passing the
  //       OffloadKind as an argument.
  if (!Args.hasArg(options::OPT_nostdinc) &&
      Args.hasFlag(options::OPT_offload_inc, options::OPT_no_offload_inc,
                   true) &&
      !Args.hasArg(options::OPT_nobuiltininc)) {
    // Without an offloading language we will include these headers directly.
    // Offloading languages will instead only use the declarations stored in
    // the resource directory at clang/lib/Headers/llvm_libc_wrappers.
    if (getToolChain().getTriple().isGPU() &&
        C.getActiveOffloadKinds() == Action::OFK_None) {
      SmallString<128> P(llvm::sys::path::parent_path(D.Dir));
      llvm::sys::path::append(P, "include");
      llvm::sys::path::append(P, getToolChain().getTripleString());
      CmdArgs.push_back("-internal-isystem");
      CmdArgs.push_back(Args.MakeArgString(P));
    } else if (C.getActiveOffloadKinds() == Action::OFK_OpenMP) {
      // TODO: CUDA / HIP include their own headers for some common functions
      // implemented here. We'll need to clean those up so they do not conflict.
      SmallString<128> P(D.ResourceDir);
      llvm::sys::path::append(P, "include");
      llvm::sys::path::append(P, "llvm_libc_wrappers");
      CmdArgs.push_back("-internal-isystem");
      CmdArgs.push_back(Args.MakeArgString(P));
    }
  }

  // Add system include arguments for all targets but IAMCU.
  if (!IsIAMCU)
    forAllAssociatedToolChains(C, JA, getToolChain(),
                               [&Args, &CmdArgs](const ToolChain &TC) {
                                 TC.AddClangSystemIncludeArgs(Args, CmdArgs);
                               });
  else {
    // For IAMCU add special include arguments.
    getToolChain().AddIAMCUIncludeArgs(Args, CmdArgs);
  }

  addMacroPrefixMapArg(D, Args, CmdArgs);
  addCoveragePrefixMapArg(D, Args, CmdArgs);

  Args.AddLastArg(CmdArgs, options::OPT_ffile_reproducible,
                  options::OPT_fno_file_reproducible);

  if (const char *Epoch = std::getenv("SOURCE_DATE_EPOCH")) {
    CmdArgs.push_back("-source-date-epoch");
    CmdArgs.push_back(Args.MakeArgString(Epoch));
  }

  Args.addOptInFlag(CmdArgs, options::OPT_fdefine_target_os_macros,
                    options::OPT_fno_define_target_os_macros);
}

// FIXME: Move to target hook.
static bool isSignedCharDefault(const llvm::Triple &Triple) {
  switch (Triple.getArch()) {
  default:
    return true;

  case llvm::Triple::aarch64:
  case llvm::Triple::aarch64_32:
  case llvm::Triple::aarch64_be:
  case llvm::Triple::arm:
  case llvm::Triple::armeb:
  case llvm::Triple::thumb:
  case llvm::Triple::thumbeb:
    if (Triple.isOSDarwin() || Triple.isOSWindows())
      return true;
    return false;

  case llvm::Triple::ppc:
  case llvm::Triple::ppc64:
    if (Triple.isOSDarwin())
      return true;
    return false;

  case llvm::Triple::csky:
  case llvm::Triple::hexagon:
  case llvm::Triple::msp430:
  case llvm::Triple::ppcle:
  case llvm::Triple::ppc64le:
  case llvm::Triple::riscv32:
  case llvm::Triple::riscv64:
  case llvm::Triple::systemz:
  case llvm::Triple::xcore:
  case llvm::Triple::xtensa:
    return false;
  }
}

static bool hasMultipleInvocations(const llvm::Triple &Triple,
                                   const ArgList &Args) {
  // Supported only on Darwin where we invoke the compiler multiple times
  // followed by an invocation to lipo.
  if (!Triple.isOSDarwin())
    return false;
  // If more than one "-arch <arch>" is specified, we're targeting multiple
  // architectures resulting in a fat binary.
  return Args.getAllArgValues(options::OPT_arch).size() > 1;
}

static bool checkRemarksOptions(const Driver &D, const ArgList &Args,
                                const llvm::Triple &Triple) {
  // When enabling remarks, we need to error if:
  // * The remark file is specified but we're targeting multiple architectures,
  // which means more than one remark file is being generated.
  bool hasMultipleInvocations = ::hasMultipleInvocations(Triple, Args);
  bool hasExplicitOutputFile =
      Args.getLastArg(options::OPT_foptimization_record_file_EQ);
  if (hasMultipleInvocations && hasExplicitOutputFile) {
    D.Diag(diag::err_drv_invalid_output_with_multiple_archs)
        << "-foptimization-record-file";
    return false;
  }
  return true;
}

static void renderRemarksOptions(const ArgList &Args, ArgStringList &CmdArgs,
                                 const llvm::Triple &Triple,
                                 const InputInfo &Input,
                                 const InputInfo &Output, const JobAction &JA) {
  StringRef Format = "yaml";
  if (const Arg *A = Args.getLastArg(options::OPT_fsave_optimization_record_EQ))
    Format = A->getValue();

  CmdArgs.push_back("-opt-record-file");

  const Arg *A = Args.getLastArg(options::OPT_foptimization_record_file_EQ);
  if (A) {
    CmdArgs.push_back(A->getValue());
  } else {
    bool hasMultipleArchs =
        Triple.isOSDarwin() && // Only supported on Darwin platforms.
        Args.getAllArgValues(options::OPT_arch).size() > 1;

    SmallString<128> F;

    if (Args.hasArg(options::OPT_c) || Args.hasArg(options::OPT_S)) {
      if (Arg *FinalOutput = Args.getLastArg(options::OPT_o))
        F = FinalOutput->getValue();
    } else {
      if (Format != "yaml" && // For YAML, keep the original behavior.
          Triple.isOSDarwin() && // Enable this only on darwin, since it's the only platform supporting .dSYM bundles.
          Output.isFilename())
        F = Output.getFilename();
    }

    if (F.empty()) {
      // Use the input filename.
      F = llvm::sys::path::stem(Input.getBaseInput());

      // If we're compiling for an offload architecture (i.e. a CUDA device),
      // we need to make the file name for the device compilation different
      // from the host compilation.
      if (!JA.isDeviceOffloading(Action::OFK_None) &&
          !JA.isDeviceOffloading(Action::OFK_Host)) {
        llvm::sys::path::replace_extension(F, "");
        F += Action::GetOffloadingFileNamePrefix(JA.getOffloadingDeviceKind(),
                                                 Triple.normalize());
        F += "-";
        F += JA.getOffloadingArch();
      }
    }

    // If we're having more than one "-arch", we should name the files
    // differently so that every cc1 invocation writes to a different file.
    // We're doing that by appending "-<arch>" with "<arch>" being the arch
    // name from the triple.
    if (hasMultipleArchs) {
      // First, remember the extension.
      SmallString<64> OldExtension = llvm::sys::path::extension(F);
      // then, remove it.
      llvm::sys::path::replace_extension(F, "");
      // attach -<arch> to it.
      F += "-";
      F += Triple.getArchName();
      // put back the extension.
      llvm::sys::path::replace_extension(F, OldExtension);
    }

    SmallString<32> Extension;
    Extension += "opt.";
    Extension += Format;

    llvm::sys::path::replace_extension(F, Extension);
    CmdArgs.push_back(Args.MakeArgString(F));
  }

  if (const Arg *A =
          Args.getLastArg(options::OPT_foptimization_record_passes_EQ)) {
    CmdArgs.push_back("-opt-record-passes");
    CmdArgs.push_back(A->getValue());
  }

  if (!Format.empty()) {
    CmdArgs.push_back("-opt-record-format");
    CmdArgs.push_back(Format.data());
  }
}

void AddAAPCSVolatileBitfieldArgs(const ArgList &Args, ArgStringList &CmdArgs) {
  if (!Args.hasFlag(options::OPT_faapcs_bitfield_width,
                    options::OPT_fno_aapcs_bitfield_width, true))
    CmdArgs.push_back("-fno-aapcs-bitfield-width");

  if (Args.getLastArg(options::OPT_ForceAAPCSBitfieldLoad))
    CmdArgs.push_back("-faapcs-bitfield-load");
}

namespace {
void RenderARMABI(const Driver &D, const llvm::Triple &Triple,
                  const ArgList &Args, ArgStringList &CmdArgs) {
  // Select the ABI to use.
  // FIXME: Support -meabi.
  // FIXME: Parts of this are duplicated in the backend, unify this somehow.
  const char *ABIName = nullptr;
  if (Arg *A = Args.getLastArg(options::OPT_mabi_EQ))
    ABIName = A->getValue();
<<<<<<< HEAD
  } else {
    std::string CPU = getCPUName(D, Args, Triple, /*FromAs*/ false);
    ABIName = llvm::ARM::computeDefaultTargetABI(Triple).data();
  }
=======
  else
    ABIName = llvm::ARM::computeDefaultTargetABI(Triple).data();
>>>>>>> e4d3dc63

  CmdArgs.push_back("-target-abi");
  CmdArgs.push_back(ABIName);
}

void AddUnalignedAccessWarning(ArgStringList &CmdArgs) {
  auto StrictAlignIter =
      llvm::find_if(llvm::reverse(CmdArgs), [](StringRef Arg) {
        return Arg == "+strict-align" || Arg == "-strict-align";
      });
  if (StrictAlignIter != CmdArgs.rend() &&
      StringRef(*StrictAlignIter) == "+strict-align")
    CmdArgs.push_back("-Wunaligned-access");
}
}

// Each combination of options here forms a signing schema, and in most cases
// each signing schema is its own incompatible ABI. The default values of the
// options represent the default signing schema.
static void handlePAuthABI(const ArgList &DriverArgs, ArgStringList &CC1Args) {
  if (!DriverArgs.hasArg(options::OPT_fptrauth_intrinsics,
                         options::OPT_fno_ptrauth_intrinsics))
    CC1Args.push_back("-fptrauth-intrinsics");

  if (!DriverArgs.hasArg(options::OPT_fptrauth_calls,
                         options::OPT_fno_ptrauth_calls))
    CC1Args.push_back("-fptrauth-calls");

  if (!DriverArgs.hasArg(options::OPT_fptrauth_returns,
                         options::OPT_fno_ptrauth_returns))
    CC1Args.push_back("-fptrauth-returns");

  if (!DriverArgs.hasArg(options::OPT_fptrauth_auth_traps,
                         options::OPT_fno_ptrauth_auth_traps))
    CC1Args.push_back("-fptrauth-auth-traps");

  if (!DriverArgs.hasArg(
          options::OPT_fptrauth_vtable_pointer_address_discrimination,
          options::OPT_fno_ptrauth_vtable_pointer_address_discrimination))
    CC1Args.push_back("-fptrauth-vtable-pointer-address-discrimination");

  if (!DriverArgs.hasArg(
          options::OPT_fptrauth_vtable_pointer_type_discrimination,
          options::OPT_fno_ptrauth_vtable_pointer_type_discrimination))
    CC1Args.push_back("-fptrauth-vtable-pointer-type-discrimination");

  if (!DriverArgs.hasArg(options::OPT_fptrauth_indirect_gotos,
                         options::OPT_fno_ptrauth_indirect_gotos))
    CC1Args.push_back("-fptrauth-indirect-gotos");

  if (!DriverArgs.hasArg(options::OPT_fptrauth_init_fini,
                         options::OPT_fno_ptrauth_init_fini))
    CC1Args.push_back("-fptrauth-init-fini");
}

static void CollectARMPACBTIOptions(const ToolChain &TC, const ArgList &Args,
                                    ArgStringList &CmdArgs, bool isAArch64) {
  const llvm::Triple &Triple = TC.getEffectiveTriple();
  const Arg *A = isAArch64
                     ? Args.getLastArg(options::OPT_msign_return_address_EQ,
                                       options::OPT_mbranch_protection_EQ)
                     : Args.getLastArg(options::OPT_mbranch_protection_EQ);
  if (!A) {
    if (Triple.isOSOpenBSD() && isAArch64) {
      CmdArgs.push_back("-msign-return-address=non-leaf");
      CmdArgs.push_back("-msign-return-address-key=a_key");
      CmdArgs.push_back("-mbranch-target-enforce");
    }
    return;
  }

  const Driver &D = TC.getDriver();
  if (!(isAArch64 || (Triple.isArmT32() && Triple.isArmMClass())))
    D.Diag(diag::warn_incompatible_branch_protection_option)
        << Triple.getArchName();

  StringRef Scope, Key;
  bool IndirectBranches, BranchProtectionPAuthLR, GuardedControlStack;

  if (A->getOption().matches(options::OPT_msign_return_address_EQ)) {
    Scope = A->getValue();
    if (Scope != "none" && Scope != "non-leaf" && Scope != "all")
      D.Diag(diag::err_drv_unsupported_option_argument)
          << A->getSpelling() << Scope;
    Key = "a_key";
    IndirectBranches = Triple.isOSOpenBSD() && isAArch64;
    BranchProtectionPAuthLR = false;
    GuardedControlStack = false;
  } else {
    StringRef DiagMsg;
    llvm::ARM::ParsedBranchProtection PBP;
    bool EnablePAuthLR = false;

    // To know if we need to enable PAuth-LR As part of the standard branch
    // protection option, it needs to be determined if the feature has been
    // activated in the `march` argument. This information is stored within the
    // CmdArgs variable and can be found using a search.
    if (isAArch64) {
      auto isPAuthLR = [](const char *member) {
        llvm::AArch64::ExtensionInfo pauthlr_extension =
            llvm::AArch64::getExtensionByID(llvm::AArch64::AEK_PAUTHLR);
        return pauthlr_extension.PosTargetFeature == member;
      };

      if (llvm::any_of(CmdArgs, isPAuthLR))
        EnablePAuthLR = true;
    }
    if (!llvm::ARM::parseBranchProtection(A->getValue(), PBP, DiagMsg,
                                          EnablePAuthLR))
      D.Diag(diag::err_drv_unsupported_option_argument)
          << A->getSpelling() << DiagMsg;
    if (!isAArch64 && PBP.Key == "b_key")
      D.Diag(diag::warn_unsupported_branch_protection)
          << "b-key" << A->getAsString(Args);
    Scope = PBP.Scope;
    Key = PBP.Key;
    BranchProtectionPAuthLR = PBP.BranchProtectionPAuthLR;
    IndirectBranches = PBP.BranchTargetEnforcement;
    GuardedControlStack = PBP.GuardedControlStack;
  }

  bool HasPtrauthReturns = llvm::any_of(CmdArgs, [](const char *Arg) {
    return StringRef(Arg) == "-fptrauth-returns";
  });
  // GCS is currently untested with ptrauth-returns, but enabling this could be
  // allowed in future after testing with a suitable system.
  if (HasPtrauthReturns &&
      (Scope != "none" || BranchProtectionPAuthLR || GuardedControlStack)) {
    if (Triple.getEnvironment() == llvm::Triple::PAuthTest)
      D.Diag(diag::err_drv_unsupported_opt_for_target)
          << A->getAsString(Args) << Triple.getTriple();
    else
      D.Diag(diag::err_drv_incompatible_options)
          << A->getAsString(Args) << "-fptrauth-returns";
  }

  CmdArgs.push_back(
      Args.MakeArgString(Twine("-msign-return-address=") + Scope));
  if (Scope != "none")
    CmdArgs.push_back(
        Args.MakeArgString(Twine("-msign-return-address-key=") + Key));
  if (BranchProtectionPAuthLR)
    CmdArgs.push_back(
        Args.MakeArgString(Twine("-mbranch-protection-pauth-lr")));
  if (IndirectBranches)
    CmdArgs.push_back("-mbranch-target-enforce");

  if (GuardedControlStack)
    CmdArgs.push_back("-mguarded-control-stack");
}

void Clang::AddARMTargetArgs(const llvm::Triple &Triple, const ArgList &Args,
                             ArgStringList &CmdArgs, bool KernelOrKext) const {
  RenderARMABI(getToolChain().getDriver(), Triple, Args, CmdArgs);

  // Determine floating point ABI from the options & target defaults.
  arm::FloatABI ABI = arm::getARMFloatABI(getToolChain(), Args);
  if (ABI == arm::FloatABI::Soft) {
    // Floating point operations and argument passing are soft.
    // FIXME: This changes CPP defines, we need -target-soft-float.
    CmdArgs.push_back("-msoft-float");
    CmdArgs.push_back("-mfloat-abi");
    CmdArgs.push_back("soft");
  } else if (ABI == arm::FloatABI::SoftFP) {
    // Floating point operations are hard, but argument passing is soft.
    CmdArgs.push_back("-mfloat-abi");
    CmdArgs.push_back("soft");
  } else {
    // Floating point operations and argument passing are hard.
    assert(ABI == arm::FloatABI::Hard && "Invalid float abi!");
    CmdArgs.push_back("-mfloat-abi");
    CmdArgs.push_back("hard");
  }

  // Forward the -mglobal-merge option for explicit control over the pass.
  if (Arg *A = Args.getLastArg(options::OPT_mglobal_merge,
                               options::OPT_mno_global_merge)) {
    CmdArgs.push_back("-mllvm");
    if (A->getOption().matches(options::OPT_mno_global_merge))
      CmdArgs.push_back("-arm-global-merge=false");
    else
      CmdArgs.push_back("-arm-global-merge=true");
  }

  if (!Args.hasFlag(options::OPT_mimplicit_float,
                    options::OPT_mno_implicit_float, true))
    CmdArgs.push_back("-no-implicit-float");

  if (Args.getLastArg(options::OPT_mcmse))
    CmdArgs.push_back("-mcmse");

  AddAAPCSVolatileBitfieldArgs(Args, CmdArgs);

  // Enable/disable return address signing and indirect branch targets.
  CollectARMPACBTIOptions(getToolChain(), Args, CmdArgs, false /*isAArch64*/);

  AddUnalignedAccessWarning(CmdArgs);
}

void Clang::RenderTargetOptions(const llvm::Triple &EffectiveTriple,
                                const ArgList &Args, bool KernelOrKext,
                                ArgStringList &CmdArgs) const {
  const ToolChain &TC = getToolChain();

  // Add the target features
  getTargetFeatures(TC.getDriver(), EffectiveTriple, Args, CmdArgs, false);

  // Add target specific flags.
  switch (TC.getArch()) {
  default:
    break;

  case llvm::Triple::arm:
  case llvm::Triple::armeb:
  case llvm::Triple::thumb:
  case llvm::Triple::thumbeb:
    // Use the effective triple, which takes into account the deployment target.
    AddARMTargetArgs(EffectiveTriple, Args, CmdArgs, KernelOrKext);
    break;

  case llvm::Triple::aarch64:
  case llvm::Triple::aarch64_32:
  case llvm::Triple::aarch64_be:
    AddAArch64TargetArgs(Args, CmdArgs);
    break;

  case llvm::Triple::loongarch32:
  case llvm::Triple::loongarch64:
    AddLoongArchTargetArgs(Args, CmdArgs);
    break;

  case llvm::Triple::mips:
  case llvm::Triple::mipsel:
  case llvm::Triple::mips64:
  case llvm::Triple::mips64el:
    AddMIPSTargetArgs(Args, CmdArgs);
    break;

  case llvm::Triple::ppc:
  case llvm::Triple::ppcle:
  case llvm::Triple::ppc64:
  case llvm::Triple::ppc64le:
    AddPPCTargetArgs(Args, CmdArgs);
    break;

  case llvm::Triple::riscv32:
  case llvm::Triple::riscv64:
    AddRISCVTargetArgs(Args, CmdArgs);
    break;

  case llvm::Triple::sparc:
  case llvm::Triple::sparcel:
  case llvm::Triple::sparcv9:
    AddSparcTargetArgs(Args, CmdArgs);
    break;

  case llvm::Triple::systemz:
    AddSystemZTargetArgs(Args, CmdArgs);
    break;

  case llvm::Triple::x86:
  case llvm::Triple::x86_64:
    AddX86TargetArgs(Args, CmdArgs);
    break;

  case llvm::Triple::lanai:
    AddLanaiTargetArgs(Args, CmdArgs);
    break;

  case llvm::Triple::hexagon:
    AddHexagonTargetArgs(Args, CmdArgs);
    break;

  case llvm::Triple::wasm32:
  case llvm::Triple::wasm64:
    AddWebAssemblyTargetArgs(Args, CmdArgs);
    break;

  case llvm::Triple::ve:
    AddVETargetArgs(Args, CmdArgs);
    break;
  }
}

namespace {
void RenderAArch64ABI(const llvm::Triple &Triple, const ArgList &Args,
                      ArgStringList &CmdArgs) {
  const char *ABIName = nullptr;
  if (Arg *A = Args.getLastArg(options::OPT_mabi_EQ))
    ABIName = A->getValue();
  else if (Triple.isOSDarwin())
    ABIName = "darwinpcs";
  else if (Triple.getEnvironment() == llvm::Triple::PAuthTest)
    ABIName = "pauthtest";
  else
    ABIName = "aapcs";

  CmdArgs.push_back("-target-abi");
  CmdArgs.push_back(ABIName);
}
}

void Clang::AddAArch64TargetArgs(const ArgList &Args,
                                 ArgStringList &CmdArgs) const {
  const llvm::Triple &Triple = getToolChain().getEffectiveTriple();

  if (!Args.hasFlag(options::OPT_mred_zone, options::OPT_mno_red_zone, true) ||
      Args.hasArg(options::OPT_mkernel) ||
      Args.hasArg(options::OPT_fapple_kext))
    CmdArgs.push_back("-disable-red-zone");

  if (!Args.hasFlag(options::OPT_mimplicit_float,
                    options::OPT_mno_implicit_float, true))
    CmdArgs.push_back("-no-implicit-float");

  RenderAArch64ABI(Triple, Args, CmdArgs);

  // Forward the -mglobal-merge option for explicit control over the pass.
  if (Arg *A = Args.getLastArg(options::OPT_mglobal_merge,
                               options::OPT_mno_global_merge)) {
    CmdArgs.push_back("-mllvm");
    if (A->getOption().matches(options::OPT_mno_global_merge))
      CmdArgs.push_back("-aarch64-enable-global-merge=false");
    else
      CmdArgs.push_back("-aarch64-enable-global-merge=true");
  }

  // Handle -msve_vector_bits=<bits>
  auto HandleVectorBits = [&](Arg *A, StringRef VScaleMin,
                              StringRef VScaleMax) {
    StringRef Val = A->getValue();
    const Driver &D = getToolChain().getDriver();
    if (Val == "128" || Val == "256" || Val == "512" || Val == "1024" ||
        Val == "2048" || Val == "128+" || Val == "256+" || Val == "512+" ||
        Val == "1024+" || Val == "2048+") {
      unsigned Bits = 0;
      if (!Val.consume_back("+")) {
        bool Invalid = Val.getAsInteger(10, Bits);
        (void)Invalid;
        assert(!Invalid && "Failed to parse value");
        CmdArgs.push_back(
            Args.MakeArgString(VScaleMax + llvm::Twine(Bits / 128)));
      }

      bool Invalid = Val.getAsInteger(10, Bits);
      (void)Invalid;
      assert(!Invalid && "Failed to parse value");

      CmdArgs.push_back(
          Args.MakeArgString(VScaleMin + llvm::Twine(Bits / 128)));
    } else if (Val == "scalable") {
      // Silently drop requests for vector-length agnostic code as it's implied.
    } else {
      // Handle the unsupported values passed to msve-vector-bits.
      D.Diag(diag::err_drv_unsupported_option_argument)
          << A->getSpelling() << Val;
    }
  };
  if (Arg *A = Args.getLastArg(options::OPT_msve_vector_bits_EQ))
    HandleVectorBits(A, "-mvscale-min=", "-mvscale-max=");
  if (Arg *A = Args.getLastArg(options::OPT_msve_streaming_vector_bits_EQ))
    HandleVectorBits(A, "-mvscale-streaming-min=", "-mvscale-streaming-max=");

  AddAAPCSVolatileBitfieldArgs(Args, CmdArgs);

  if (const Arg *A = Args.getLastArg(clang::driver::options::OPT_mtune_EQ)) {
    CmdArgs.push_back("-tune-cpu");
    if (strcmp(A->getValue(), "native") == 0)
      CmdArgs.push_back(Args.MakeArgString(llvm::sys::getHostCPUName()));
    else
      CmdArgs.push_back(A->getValue());
  }

  AddUnalignedAccessWarning(CmdArgs);

  Args.addOptInFlag(CmdArgs, options::OPT_fptrauth_intrinsics,
                    options::OPT_fno_ptrauth_intrinsics);
  Args.addOptInFlag(CmdArgs, options::OPT_fptrauth_calls,
                    options::OPT_fno_ptrauth_calls);
  Args.addOptInFlag(CmdArgs, options::OPT_fptrauth_returns,
                    options::OPT_fno_ptrauth_returns);
  Args.addOptInFlag(CmdArgs, options::OPT_fptrauth_auth_traps,
                    options::OPT_fno_ptrauth_auth_traps);
  Args.addOptInFlag(
      CmdArgs, options::OPT_fptrauth_vtable_pointer_address_discrimination,
      options::OPT_fno_ptrauth_vtable_pointer_address_discrimination);
  Args.addOptInFlag(
      CmdArgs, options::OPT_fptrauth_vtable_pointer_type_discrimination,
      options::OPT_fno_ptrauth_vtable_pointer_type_discrimination);
  Args.addOptInFlag(
      CmdArgs, options::OPT_fptrauth_type_info_vtable_pointer_discrimination,
      options::OPT_fno_ptrauth_type_info_vtable_pointer_discrimination);
  Args.addOptInFlag(
      CmdArgs, options::OPT_fptrauth_function_pointer_type_discrimination,
      options::OPT_fno_ptrauth_function_pointer_type_discrimination);

  Args.addOptInFlag(CmdArgs, options::OPT_fptrauth_indirect_gotos,
                    options::OPT_fno_ptrauth_indirect_gotos);
  Args.addOptInFlag(CmdArgs, options::OPT_fptrauth_init_fini,
                    options::OPT_fno_ptrauth_init_fini);
  Args.addOptInFlag(CmdArgs,
                    options::OPT_fptrauth_init_fini_address_discrimination,
                    options::OPT_fno_ptrauth_init_fini_address_discrimination);
  Args.addOptInFlag(CmdArgs, options::OPT_faarch64_jump_table_hardening,
                    options::OPT_fno_aarch64_jump_table_hardening);

  Args.addOptInFlag(CmdArgs, options::OPT_fptrauth_objc_isa,
                    options::OPT_fno_ptrauth_objc_isa);
  Args.addOptInFlag(CmdArgs, options::OPT_fptrauth_objc_interface_sel,
                    options::OPT_fno_ptrauth_objc_interface_sel);
  Args.addOptInFlag(CmdArgs, options::OPT_fptrauth_objc_class_ro,
                    options::OPT_fno_ptrauth_objc_class_ro);

  if (Triple.getEnvironment() == llvm::Triple::PAuthTest)
    handlePAuthABI(Args, CmdArgs);

  // Enable/disable return address signing and indirect branch targets.
  CollectARMPACBTIOptions(getToolChain(), Args, CmdArgs, true /*isAArch64*/);
}

void Clang::AddLoongArchTargetArgs(const ArgList &Args,
                                   ArgStringList &CmdArgs) const {
  const llvm::Triple &Triple = getToolChain().getTriple();

  CmdArgs.push_back("-target-abi");
  CmdArgs.push_back(
      loongarch::getLoongArchABI(getToolChain().getDriver(), Args, Triple)
          .data());

  // Handle -mtune.
  if (const Arg *A = Args.getLastArg(options::OPT_mtune_EQ)) {
    std::string TuneCPU = A->getValue();
    TuneCPU = loongarch::postProcessTargetCPUString(TuneCPU, Triple);
    CmdArgs.push_back("-tune-cpu");
    CmdArgs.push_back(Args.MakeArgString(TuneCPU));
  }

  if (Arg *A = Args.getLastArg(options::OPT_mannotate_tablejump,
                               options::OPT_mno_annotate_tablejump)) {
    if (A->getOption().matches(options::OPT_mannotate_tablejump)) {
      CmdArgs.push_back("-mllvm");
      CmdArgs.push_back("-loongarch-annotate-tablejump");
    }
  }
}

void Clang::AddMIPSTargetArgs(const ArgList &Args,
                              ArgStringList &CmdArgs) const {
  const Driver &D = getToolChain().getDriver();
  StringRef CPUName;
  StringRef ABIName;
  const llvm::Triple &Triple = getToolChain().getTriple();
  mips::getMipsCPUAndABI(Args, Triple, CPUName, ABIName);

  CmdArgs.push_back("-target-abi");
  CmdArgs.push_back(ABIName.data());

  mips::FloatABI ABI = mips::getMipsFloatABI(D, Args, Triple);
  if (ABI == mips::FloatABI::Soft) {
    // Floating point operations and argument passing are soft.
    CmdArgs.push_back("-msoft-float");
    CmdArgs.push_back("-mfloat-abi");
    CmdArgs.push_back("soft");
  } else {
    // Floating point operations and argument passing are hard.
    assert(ABI == mips::FloatABI::Hard && "Invalid float abi!");
    CmdArgs.push_back("-mfloat-abi");
    CmdArgs.push_back("hard");
  }

  if (Arg *A = Args.getLastArg(options::OPT_mldc1_sdc1,
                               options::OPT_mno_ldc1_sdc1)) {
    if (A->getOption().matches(options::OPT_mno_ldc1_sdc1)) {
      CmdArgs.push_back("-mllvm");
      CmdArgs.push_back("-mno-ldc1-sdc1");
    }
  }

  if (Arg *A = Args.getLastArg(options::OPT_mcheck_zero_division,
                               options::OPT_mno_check_zero_division)) {
    if (A->getOption().matches(options::OPT_mno_check_zero_division)) {
      CmdArgs.push_back("-mllvm");
      CmdArgs.push_back("-mno-check-zero-division");
    }
  }

  if (Args.getLastArg(options::OPT_mfix4300)) {
    CmdArgs.push_back("-mllvm");
    CmdArgs.push_back("-mfix4300");
  }

  if (Arg *A = Args.getLastArg(options::OPT_G)) {
    StringRef v = A->getValue();
    CmdArgs.push_back("-mllvm");
    CmdArgs.push_back(Args.MakeArgString("-mips-ssection-threshold=" + v));
    A->claim();
  }

  Arg *GPOpt = Args.getLastArg(options::OPT_mgpopt, options::OPT_mno_gpopt);
  Arg *ABICalls =
      Args.getLastArg(options::OPT_mabicalls, options::OPT_mno_abicalls);

  // -mabicalls is the default for many MIPS environments, even with -fno-pic.
  // -mgpopt is the default for static, -fno-pic environments but these two
  // options conflict. We want to be certain that -mno-abicalls -mgpopt is
  // the only case where -mllvm -mgpopt is passed.
  // NOTE: We need a warning here or in the backend to warn when -mgpopt is
  //       passed explicitly when compiling something with -mabicalls
  //       (implictly) in affect. Currently the warning is in the backend.
  //
  // When the ABI in use is  N64, we also need to determine the PIC mode that
  // is in use, as -fno-pic for N64 implies -mno-abicalls.
  bool NoABICalls =
      ABICalls && ABICalls->getOption().matches(options::OPT_mno_abicalls);

  llvm::Reloc::Model RelocationModel;
  unsigned PICLevel;
  bool IsPIE;
  std::tie(RelocationModel, PICLevel, IsPIE) =
      ParsePICArgs(getToolChain(), Args);

  NoABICalls = NoABICalls ||
               (RelocationModel == llvm::Reloc::Static && ABIName == "n64");

  bool WantGPOpt = GPOpt && GPOpt->getOption().matches(options::OPT_mgpopt);
  // We quietly ignore -mno-gpopt as the backend defaults to -mno-gpopt.
  if (NoABICalls && (!GPOpt || WantGPOpt)) {
    CmdArgs.push_back("-mllvm");
    CmdArgs.push_back("-mgpopt");

    Arg *LocalSData = Args.getLastArg(options::OPT_mlocal_sdata,
                                      options::OPT_mno_local_sdata);
    Arg *ExternSData = Args.getLastArg(options::OPT_mextern_sdata,
                                       options::OPT_mno_extern_sdata);
    Arg *EmbeddedData = Args.getLastArg(options::OPT_membedded_data,
                                        options::OPT_mno_embedded_data);
    if (LocalSData) {
      CmdArgs.push_back("-mllvm");
      if (LocalSData->getOption().matches(options::OPT_mlocal_sdata)) {
        CmdArgs.push_back("-mlocal-sdata=1");
      } else {
        CmdArgs.push_back("-mlocal-sdata=0");
      }
      LocalSData->claim();
    }

    if (ExternSData) {
      CmdArgs.push_back("-mllvm");
      if (ExternSData->getOption().matches(options::OPT_mextern_sdata)) {
        CmdArgs.push_back("-mextern-sdata=1");
      } else {
        CmdArgs.push_back("-mextern-sdata=0");
      }
      ExternSData->claim();
    }

    if (EmbeddedData) {
      CmdArgs.push_back("-mllvm");
      if (EmbeddedData->getOption().matches(options::OPT_membedded_data)) {
        CmdArgs.push_back("-membedded-data=1");
      } else {
        CmdArgs.push_back("-membedded-data=0");
      }
      EmbeddedData->claim();
    }

  } else if ((!ABICalls || (!NoABICalls && ABICalls)) && WantGPOpt)
    D.Diag(diag::warn_drv_unsupported_gpopt) << (ABICalls ? 0 : 1);

  if (GPOpt)
    GPOpt->claim();

  if (Arg *A = Args.getLastArg(options::OPT_mcompact_branches_EQ)) {
    StringRef Val = StringRef(A->getValue());
    if (mips::hasCompactBranches(CPUName)) {
      if (Val == "never" || Val == "always" || Val == "optimal") {
        CmdArgs.push_back("-mllvm");
        CmdArgs.push_back(Args.MakeArgString("-mips-compact-branches=" + Val));
      } else
        D.Diag(diag::err_drv_unsupported_option_argument)
            << A->getSpelling() << Val;
    } else
      D.Diag(diag::warn_target_unsupported_compact_branches) << CPUName;
  }

  if (Arg *A = Args.getLastArg(options::OPT_mrelax_pic_calls,
                               options::OPT_mno_relax_pic_calls)) {
    if (A->getOption().matches(options::OPT_mno_relax_pic_calls)) {
      CmdArgs.push_back("-mllvm");
      CmdArgs.push_back("-mips-jalr-reloc=0");
    }
  }
}

void Clang::AddPPCTargetArgs(const ArgList &Args,
                             ArgStringList &CmdArgs) const {
  const Driver &D = getToolChain().getDriver();
  const llvm::Triple &T = getToolChain().getTriple();
  if (Arg *A = Args.getLastArg(options::OPT_mtune_EQ)) {
    CmdArgs.push_back("-tune-cpu");
    StringRef CPU = llvm::PPC::getNormalizedPPCTuneCPU(T, A->getValue());
    CmdArgs.push_back(Args.MakeArgString(CPU.str()));
  }

  // Select the ABI to use.
  const char *ABIName = nullptr;
  if (T.isOSBinFormatELF()) {
    switch (getToolChain().getArch()) {
    case llvm::Triple::ppc64: {
      if (T.isPPC64ELFv2ABI())
        ABIName = "elfv2";
      else
        ABIName = "elfv1";
      break;
    }
    case llvm::Triple::ppc64le:
      ABIName = "elfv2";
      break;
    default:
      break;
    }
  }

  bool IEEELongDouble = getToolChain().defaultToIEEELongDouble();
  bool VecExtabi = false;
  for (const Arg *A : Args.filtered(options::OPT_mabi_EQ)) {
    StringRef V = A->getValue();
    if (V == "ieeelongdouble") {
      IEEELongDouble = true;
      A->claim();
    } else if (V == "ibmlongdouble") {
      IEEELongDouble = false;
      A->claim();
    } else if (V == "vec-default") {
      VecExtabi = false;
      A->claim();
    } else if (V == "vec-extabi") {
      VecExtabi = true;
      A->claim();
    } else if (V == "elfv1") {
      ABIName = "elfv1";
      A->claim();
    } else if (V == "elfv2") {
      ABIName = "elfv2";
      A->claim();
    } else if (V != "altivec")
      // The ppc64 linux abis are all "altivec" abis by default. Accept and ignore
      // the option if given as we don't have backend support for any targets
      // that don't use the altivec abi.
      ABIName = A->getValue();
  }
  if (IEEELongDouble)
    CmdArgs.push_back("-mabi=ieeelongdouble");
  if (VecExtabi) {
    if (!T.isOSAIX())
      D.Diag(diag::err_drv_unsupported_opt_for_target)
          << "-mabi=vec-extabi" << T.str();
    CmdArgs.push_back("-mabi=vec-extabi");
  }

  if (!Args.hasFlag(options::OPT_mred_zone, options::OPT_mno_red_zone, true))
    CmdArgs.push_back("-disable-red-zone");

  ppc::FloatABI FloatABI = ppc::getPPCFloatABI(D, Args);
  if (FloatABI == ppc::FloatABI::Soft) {
    // Floating point operations and argument passing are soft.
    CmdArgs.push_back("-msoft-float");
    CmdArgs.push_back("-mfloat-abi");
    CmdArgs.push_back("soft");
  } else {
    // Floating point operations and argument passing are hard.
    assert(FloatABI == ppc::FloatABI::Hard && "Invalid float abi!");
    CmdArgs.push_back("-mfloat-abi");
    CmdArgs.push_back("hard");
  }

  if (ABIName) {
    CmdArgs.push_back("-target-abi");
    CmdArgs.push_back(ABIName);
  }
}

void Clang::AddRISCVTargetArgs(const ArgList &Args,
                               ArgStringList &CmdArgs) const {
  const llvm::Triple &Triple = getToolChain().getTriple();
  StringRef ABIName = riscv::getRISCVABI(Args, Triple);

  CmdArgs.push_back("-target-abi");
  CmdArgs.push_back(ABIName.data());

  if (Arg *A = Args.getLastArg(options::OPT_G)) {
    CmdArgs.push_back("-msmall-data-limit");
    CmdArgs.push_back(A->getValue());
  }

  if (!Args.hasFlag(options::OPT_mimplicit_float,
                    options::OPT_mno_implicit_float, true))
    CmdArgs.push_back("-no-implicit-float");

  if (const Arg *A = Args.getLastArg(options::OPT_mtune_EQ)) {
    CmdArgs.push_back("-tune-cpu");
    if (strcmp(A->getValue(), "native") == 0)
      CmdArgs.push_back(Args.MakeArgString(llvm::sys::getHostCPUName()));
    else
      CmdArgs.push_back(A->getValue());
  }

  // Handle -mrvv-vector-bits=<bits>
  if (Arg *A = Args.getLastArg(options::OPT_mrvv_vector_bits_EQ)) {
    StringRef Val = A->getValue();
    const Driver &D = getToolChain().getDriver();

    // Get minimum VLen from march.
    unsigned MinVLen = 0;
    std::string Arch = riscv::getRISCVArch(Args, Triple);
    auto ISAInfo = llvm::RISCVISAInfo::parseArchString(
        Arch, /*EnableExperimentalExtensions*/ true);
    // Ignore parsing error.
    if (!errorToBool(ISAInfo.takeError()))
      MinVLen = (*ISAInfo)->getMinVLen();

    // If the value is "zvl", use MinVLen from march. Otherwise, try to parse
    // as integer as long as we have a MinVLen.
    unsigned Bits = 0;
    if (Val == "zvl" && MinVLen >= llvm::RISCV::RVVBitsPerBlock) {
      Bits = MinVLen;
    } else if (!Val.getAsInteger(10, Bits)) {
      // Only accept power of 2 values beteen RVVBitsPerBlock and 65536 that
      // at least MinVLen.
      if (Bits < MinVLen || Bits < llvm::RISCV::RVVBitsPerBlock ||
          Bits > 65536 || !llvm::isPowerOf2_32(Bits))
        Bits = 0;
    }

    // If we got a valid value try to use it.
    if (Bits != 0) {
      unsigned VScaleMin = Bits / llvm::RISCV::RVVBitsPerBlock;
      CmdArgs.push_back(
          Args.MakeArgString("-mvscale-max=" + llvm::Twine(VScaleMin)));
      CmdArgs.push_back(
          Args.MakeArgString("-mvscale-min=" + llvm::Twine(VScaleMin)));
    } else if (Val != "scalable") {
      // Handle the unsupported values passed to mrvv-vector-bits.
      D.Diag(diag::err_drv_unsupported_option_argument)
          << A->getSpelling() << Val;
    }
  }
}

void Clang::AddSparcTargetArgs(const ArgList &Args,
                               ArgStringList &CmdArgs) const {
  sparc::FloatABI FloatABI =
      sparc::getSparcFloatABI(getToolChain().getDriver(), Args);

  if (FloatABI == sparc::FloatABI::Soft) {
    // Floating point operations and argument passing are soft.
    CmdArgs.push_back("-msoft-float");
    CmdArgs.push_back("-mfloat-abi");
    CmdArgs.push_back("soft");
  } else {
    // Floating point operations and argument passing are hard.
    assert(FloatABI == sparc::FloatABI::Hard && "Invalid float abi!");
    CmdArgs.push_back("-mfloat-abi");
    CmdArgs.push_back("hard");
  }

  if (const Arg *A = Args.getLastArg(clang::driver::options::OPT_mtune_EQ)) {
    StringRef Name = A->getValue();
    std::string TuneCPU;
    if (Name == "native")
      TuneCPU = std::string(llvm::sys::getHostCPUName());
    else
      TuneCPU = std::string(Name);

    CmdArgs.push_back("-tune-cpu");
    CmdArgs.push_back(Args.MakeArgString(TuneCPU));
  }
}

void Clang::AddSystemZTargetArgs(const ArgList &Args,
                                 ArgStringList &CmdArgs) const {
  if (const Arg *A = Args.getLastArg(options::OPT_mtune_EQ)) {
    CmdArgs.push_back("-tune-cpu");
    if (strcmp(A->getValue(), "native") == 0)
      CmdArgs.push_back(Args.MakeArgString(llvm::sys::getHostCPUName()));
    else
      CmdArgs.push_back(A->getValue());
  }

  bool HasBackchain =
      Args.hasFlag(options::OPT_mbackchain, options::OPT_mno_backchain, false);
  bool HasPackedStack = Args.hasFlag(options::OPT_mpacked_stack,
                                     options::OPT_mno_packed_stack, false);
  systemz::FloatABI FloatABI =
      systemz::getSystemZFloatABI(getToolChain().getDriver(), Args);
  bool HasSoftFloat = (FloatABI == systemz::FloatABI::Soft);
  if (HasBackchain && HasPackedStack && !HasSoftFloat) {
    const Driver &D = getToolChain().getDriver();
    D.Diag(diag::err_drv_unsupported_opt)
      << "-mpacked-stack -mbackchain -mhard-float";
  }
  if (HasBackchain)
    CmdArgs.push_back("-mbackchain");
  if (HasPackedStack)
    CmdArgs.push_back("-mpacked-stack");
  if (HasSoftFloat) {
    // Floating point operations and argument passing are soft.
    CmdArgs.push_back("-msoft-float");
    CmdArgs.push_back("-mfloat-abi");
    CmdArgs.push_back("soft");
  }
}

void Clang::AddX86TargetArgs(const ArgList &Args,
                             ArgStringList &CmdArgs) const {
  const Driver &D = getToolChain().getDriver();
  addX86AlignBranchArgs(D, Args, CmdArgs, /*IsLTO=*/false);

  if (!Args.hasFlag(options::OPT_mred_zone, options::OPT_mno_red_zone, true) ||
      Args.hasArg(options::OPT_mkernel) ||
      Args.hasArg(options::OPT_fapple_kext))
    CmdArgs.push_back("-disable-red-zone");

  if (!Args.hasFlag(options::OPT_mtls_direct_seg_refs,
                    options::OPT_mno_tls_direct_seg_refs, true))
    CmdArgs.push_back("-mno-tls-direct-seg-refs");

  // Default to avoid implicit floating-point for kernel/kext code, but allow
  // that to be overridden with -mno-soft-float.
  bool NoImplicitFloat = (Args.hasArg(options::OPT_mkernel) ||
                          Args.hasArg(options::OPT_fapple_kext));
  if (Arg *A = Args.getLastArg(
          options::OPT_msoft_float, options::OPT_mno_soft_float,
          options::OPT_mimplicit_float, options::OPT_mno_implicit_float)) {
    const Option &O = A->getOption();
    NoImplicitFloat = (O.matches(options::OPT_mno_implicit_float) ||
                       O.matches(options::OPT_msoft_float));
  }
  if (NoImplicitFloat)
    CmdArgs.push_back("-no-implicit-float");

  if (Arg *A = Args.getLastArg(options::OPT_masm_EQ)) {
    StringRef Value = A->getValue();
    if (Value == "intel" || Value == "att") {
      CmdArgs.push_back("-mllvm");
      CmdArgs.push_back(Args.MakeArgString("-x86-asm-syntax=" + Value));
      CmdArgs.push_back(Args.MakeArgString("-inline-asm=" + Value));
    } else {
      D.Diag(diag::err_drv_unsupported_option_argument)
          << A->getSpelling() << Value;
    }
  } else if (D.IsCLMode()) {
    CmdArgs.push_back("-mllvm");
    CmdArgs.push_back("-x86-asm-syntax=intel");
  }

  if (Arg *A = Args.getLastArg(options::OPT_mskip_rax_setup,
                               options::OPT_mno_skip_rax_setup))
    if (A->getOption().matches(options::OPT_mskip_rax_setup))
      CmdArgs.push_back(Args.MakeArgString("-mskip-rax-setup"));

  // Set flags to support MCU ABI.
  if (Args.hasFlag(options::OPT_miamcu, options::OPT_mno_iamcu, false)) {
    CmdArgs.push_back("-mfloat-abi");
    CmdArgs.push_back("soft");
    CmdArgs.push_back("-mstack-alignment=4");
  }

  // Handle -mtune.

  // Default to "generic" unless -march is present or targetting the PS4/PS5.
  std::string TuneCPU;
  if (!Args.hasArg(clang::driver::options::OPT_march_EQ) &&
      !getToolChain().getTriple().isPS())
    TuneCPU = "generic";

  // Override based on -mtune.
  if (const Arg *A = Args.getLastArg(clang::driver::options::OPT_mtune_EQ)) {
    StringRef Name = A->getValue();

    if (Name == "native") {
      Name = llvm::sys::getHostCPUName();
      if (!Name.empty())
        TuneCPU = std::string(Name);
    } else
      TuneCPU = std::string(Name);
  }

  if (!TuneCPU.empty()) {
    CmdArgs.push_back("-tune-cpu");
    CmdArgs.push_back(Args.MakeArgString(TuneCPU));
  }
}

void Clang::AddHexagonTargetArgs(const ArgList &Args,
                                 ArgStringList &CmdArgs) const {
  CmdArgs.push_back("-mqdsp6-compat");
  CmdArgs.push_back("-Wreturn-type");

  if (auto G = toolchains::HexagonToolChain::getSmallDataThreshold(Args)) {
    CmdArgs.push_back("-mllvm");
    CmdArgs.push_back(
        Args.MakeArgString("-hexagon-small-data-threshold=" + Twine(*G)));
  }

  if (!Args.hasArg(options::OPT_fno_short_enums))
    CmdArgs.push_back("-fshort-enums");
  if (Args.getLastArg(options::OPT_mieee_rnd_near)) {
    CmdArgs.push_back("-mllvm");
    CmdArgs.push_back("-enable-hexagon-ieee-rnd-near");
  }
  CmdArgs.push_back("-mllvm");
  CmdArgs.push_back("-machine-sink-split=0");
}

void Clang::AddLanaiTargetArgs(const ArgList &Args,
                               ArgStringList &CmdArgs) const {
  if (Arg *A = Args.getLastArg(options::OPT_mcpu_EQ)) {
    StringRef CPUName = A->getValue();

    CmdArgs.push_back("-target-cpu");
    CmdArgs.push_back(Args.MakeArgString(CPUName));
  }
  if (Arg *A = Args.getLastArg(options::OPT_mregparm_EQ)) {
    StringRef Value = A->getValue();
    // Only support mregparm=4 to support old usage. Report error for all other
    // cases.
    int Mregparm;
    if (Value.getAsInteger(10, Mregparm)) {
      if (Mregparm != 4) {
        getToolChain().getDriver().Diag(
            diag::err_drv_unsupported_option_argument)
            << A->getSpelling() << Value;
      }
    }
  }
}

void Clang::AddWebAssemblyTargetArgs(const ArgList &Args,
                                     ArgStringList &CmdArgs) const {
  // Default to "hidden" visibility.
  if (!Args.hasArg(options::OPT_fvisibility_EQ,
                   options::OPT_fvisibility_ms_compat))
    CmdArgs.push_back("-fvisibility=hidden");
}

void Clang::AddVETargetArgs(const ArgList &Args, ArgStringList &CmdArgs) const {
  // Floating point operations and argument passing are hard.
  CmdArgs.push_back("-mfloat-abi");
  CmdArgs.push_back("hard");
}

void Clang::DumpCompilationDatabase(Compilation &C, StringRef Filename,
                                    StringRef Target, const InputInfo &Output,
                                    const InputInfo &Input, const ArgList &Args) const {
  // If this is a dry run, do not create the compilation database file.
  if (C.getArgs().hasArg(options::OPT__HASH_HASH_HASH))
    return;

  using llvm::yaml::escape;
  const Driver &D = getToolChain().getDriver();

  if (!CompilationDatabase) {
    std::error_code EC;
    auto File = std::make_unique<llvm::raw_fd_ostream>(
        Filename, EC,
        llvm::sys::fs::OF_TextWithCRLF | llvm::sys::fs::OF_Append);
    if (EC) {
      D.Diag(clang::diag::err_drv_compilationdatabase) << Filename
                                                       << EC.message();
      return;
    }
    CompilationDatabase = std::move(File);
  }
  auto &CDB = *CompilationDatabase;
  auto CWD = D.getVFS().getCurrentWorkingDirectory();
  if (!CWD)
    CWD = ".";
  CDB << "{ \"directory\": \"" << escape(*CWD) << "\"";
  CDB << ", \"file\": \"" << escape(Input.getFilename()) << "\"";
  if (Output.isFilename())
    CDB << ", \"output\": \"" << escape(Output.getFilename()) << "\"";
  CDB << ", \"arguments\": [\"" << escape(D.ClangExecutable) << "\"";
  SmallString<128> Buf;
  Buf = "-x";
  Buf += types::getTypeName(Input.getType());
  CDB << ", \"" << escape(Buf) << "\"";
  if (!D.SysRoot.empty() && !Args.hasArg(options::OPT__sysroot_EQ)) {
    Buf = "--sysroot=";
    Buf += D.SysRoot;
    CDB << ", \"" << escape(Buf) << "\"";
  }
  CDB << ", \"" << escape(Input.getFilename()) << "\"";
  if (Output.isFilename())
    CDB << ", \"-o\", \"" << escape(Output.getFilename()) << "\"";
  for (auto &A: Args) {
    auto &O = A->getOption();
    // Skip language selection, which is positional.
    if (O.getID() == options::OPT_x)
      continue;
    // Skip writing dependency output and the compilation database itself.
    if (O.getGroup().isValid() && O.getGroup().getID() == options::OPT_M_Group)
      continue;
    if (O.getID() == options::OPT_gen_cdb_fragment_path)
      continue;
    // Skip inputs.
    if (O.getKind() == Option::InputClass)
      continue;
    // Skip output.
    if (O.getID() == options::OPT_o)
      continue;
    // All other arguments are quoted and appended.
    ArgStringList ASL;
    A->render(Args, ASL);
    for (auto &it: ASL)
      CDB << ", \"" << escape(it) << "\"";
  }
  Buf = "--target=";
  Buf += Target;
  CDB << ", \"" << escape(Buf) << "\"]},\n";
}

void Clang::DumpCompilationDatabaseFragmentToDir(
    StringRef Dir, Compilation &C, StringRef Target, const InputInfo &Output,
    const InputInfo &Input, const llvm::opt::ArgList &Args) const {
  // If this is a dry run, do not create the compilation database file.
  if (C.getArgs().hasArg(options::OPT__HASH_HASH_HASH))
    return;

  if (CompilationDatabase)
    DumpCompilationDatabase(C, "", Target, Output, Input, Args);

  SmallString<256> Path = Dir;
  const auto &Driver = C.getDriver();
  Driver.getVFS().makeAbsolute(Path);
  auto Err = llvm::sys::fs::create_directory(Path, /*IgnoreExisting=*/true);
  if (Err) {
    Driver.Diag(diag::err_drv_compilationdatabase) << Dir << Err.message();
    return;
  }

  llvm::sys::path::append(
      Path,
      Twine(llvm::sys::path::filename(Input.getFilename())) + ".%%%%.json");
  int FD;
  SmallString<256> TempPath;
  Err = llvm::sys::fs::createUniqueFile(Path, FD, TempPath,
                                        llvm::sys::fs::OF_Text);
  if (Err) {
    Driver.Diag(diag::err_drv_compilationdatabase) << Path << Err.message();
    return;
  }
  CompilationDatabase =
      std::make_unique<llvm::raw_fd_ostream>(FD, /*shouldClose=*/true);
  DumpCompilationDatabase(C, "", Target, Output, Input, Args);
}

static bool CheckARMImplicitITArg(StringRef Value) {
  return Value == "always" || Value == "never" || Value == "arm" ||
         Value == "thumb";
}

static void AddARMImplicitITArgs(const ArgList &Args, ArgStringList &CmdArgs,
                                 StringRef Value) {
  CmdArgs.push_back("-mllvm");
  CmdArgs.push_back(Args.MakeArgString("-arm-implicit-it=" + Value));
}

static void CollectArgsForIntegratedAssembler(Compilation &C,
                                              const ArgList &Args,
                                              ArgStringList &CmdArgs,
                                              const Driver &D) {
  // Default to -mno-relax-all.
  //
  // Note: RISC-V requires an indirect jump for offsets larger than 1MiB. This
  // cannot be done by assembler branch relaxation as it needs a free temporary
  // register. Because of this, branch relaxation is handled by a MachineIR pass
  // before the assembler. Forcing assembler branch relaxation for -O0 makes the
  // MachineIR branch relaxation inaccurate and it will miss cases where an
  // indirect branch is necessary.
  Args.addOptInFlag(CmdArgs, options::OPT_mrelax_all,
                    options::OPT_mno_relax_all);

  // Only default to -mincremental-linker-compatible if we think we are
  // targeting the MSVC linker.
  bool DefaultIncrementalLinkerCompatible =
      C.getDefaultToolChain().getTriple().isWindowsMSVCEnvironment();
  if (Args.hasFlag(options::OPT_mincremental_linker_compatible,
                   options::OPT_mno_incremental_linker_compatible,
                   DefaultIncrementalLinkerCompatible))
    CmdArgs.push_back("-mincremental-linker-compatible");

  Args.AddLastArg(CmdArgs, options::OPT_femit_dwarf_unwind_EQ);

  Args.addOptInFlag(CmdArgs, options::OPT_femit_compact_unwind_non_canonical,
                    options::OPT_fno_emit_compact_unwind_non_canonical);

  // If you add more args here, also add them to the block below that
  // starts with "// If CollectArgsForIntegratedAssembler() isn't called below".

  // When passing -I arguments to the assembler we sometimes need to
  // unconditionally take the next argument.  For example, when parsing
  // '-Wa,-I -Wa,foo' we need to accept the -Wa,foo arg after seeing the
  // -Wa,-I arg and when parsing '-Wa,-I,foo' we need to accept the 'foo'
  // arg after parsing the '-I' arg.
  bool TakeNextArg = false;

  const llvm::Triple &Triple = C.getDefaultToolChain().getTriple();
  bool IsELF = Triple.isOSBinFormatELF();
  bool Crel = false, ExperimentalCrel = false;
  bool ImplicitMapSyms = false;
  bool UseRelaxRelocations = C.getDefaultToolChain().useRelaxRelocations();
  bool UseNoExecStack = false;
  bool Msa = false;
  const char *MipsTargetFeature = nullptr;
  llvm::SmallVector<const char *> SparcTargetFeatures;
  StringRef ImplicitIt;
  for (const Arg *A :
       Args.filtered(options::OPT_Wa_COMMA, options::OPT_Xassembler,
                     options::OPT_mimplicit_it_EQ)) {
    A->claim();

    if (A->getOption().getID() == options::OPT_mimplicit_it_EQ) {
      switch (C.getDefaultToolChain().getArch()) {
      case llvm::Triple::arm:
      case llvm::Triple::armeb:
      case llvm::Triple::thumb:
      case llvm::Triple::thumbeb:
        // Only store the value; the last value set takes effect.
        ImplicitIt = A->getValue();
        if (!CheckARMImplicitITArg(ImplicitIt))
          D.Diag(diag::err_drv_unsupported_option_argument)
              << A->getSpelling() << ImplicitIt;
        continue;
      default:
        break;
      }
    }

    for (StringRef Value : A->getValues()) {
      if (TakeNextArg) {
        CmdArgs.push_back(Value.data());
        TakeNextArg = false;
        continue;
      }

      if (C.getDefaultToolChain().getTriple().isOSBinFormatCOFF() &&
          Value == "-mbig-obj")
        continue; // LLVM handles bigobj automatically

      auto Equal = Value.split('=');
      auto checkArg = [&](bool ValidTarget,
                          std::initializer_list<const char *> Set) {
        if (!ValidTarget) {
          D.Diag(diag::err_drv_unsupported_opt_for_target)
              << (Twine("-Wa,") + Equal.first + "=").str()
              << Triple.getTriple();
        } else if (!llvm::is_contained(Set, Equal.second)) {
          D.Diag(diag::err_drv_unsupported_option_argument)
              << (Twine("-Wa,") + Equal.first + "=").str() << Equal.second;
        }
      };
      switch (C.getDefaultToolChain().getArch()) {
      default:
        break;
      case llvm::Triple::x86:
      case llvm::Triple::x86_64:
        if (Equal.first == "-mrelax-relocations" ||
            Equal.first == "--mrelax-relocations") {
          UseRelaxRelocations = Equal.second == "yes";
          checkArg(IsELF, {"yes", "no"});
          continue;
        }
        if (Value == "-msse2avx") {
          CmdArgs.push_back("-msse2avx");
          continue;
        }
        break;
      case llvm::Triple::wasm32:
      case llvm::Triple::wasm64:
        if (Value == "--no-type-check") {
          CmdArgs.push_back("-mno-type-check");
          continue;
        }
        break;
      case llvm::Triple::thumb:
      case llvm::Triple::thumbeb:
      case llvm::Triple::arm:
      case llvm::Triple::armeb:
        if (Equal.first == "-mimplicit-it") {
          // Only store the value; the last value set takes effect.
          ImplicitIt = Equal.second;
          checkArg(true, {"always", "never", "arm", "thumb"});
          continue;
        }
        if (Value == "-mthumb")
          // -mthumb has already been processed in ComputeLLVMTriple()
          // recognize but skip over here.
          continue;
        break;
      case llvm::Triple::aarch64:
      case llvm::Triple::aarch64_be:
      case llvm::Triple::aarch64_32:
        if (Equal.first == "-mmapsyms") {
          ImplicitMapSyms = Equal.second == "implicit";
          checkArg(IsELF, {"default", "implicit"});
          continue;
        }
        break;
      case llvm::Triple::mips:
      case llvm::Triple::mipsel:
      case llvm::Triple::mips64:
      case llvm::Triple::mips64el:
        if (Value == "--trap") {
          CmdArgs.push_back("-target-feature");
          CmdArgs.push_back("+use-tcc-in-div");
          continue;
        }
        if (Value == "--break") {
          CmdArgs.push_back("-target-feature");
          CmdArgs.push_back("-use-tcc-in-div");
          continue;
        }
        if (Value.starts_with("-msoft-float")) {
          CmdArgs.push_back("-target-feature");
          CmdArgs.push_back("+soft-float");
          continue;
        }
        if (Value.starts_with("-mhard-float")) {
          CmdArgs.push_back("-target-feature");
          CmdArgs.push_back("-soft-float");
          continue;
        }
        if (Value == "-mmsa") {
          Msa = true;
          continue;
        }
        if (Value == "-mno-msa") {
          Msa = false;
          continue;
        }
        MipsTargetFeature = llvm::StringSwitch<const char *>(Value)
                                .Case("-mips1", "+mips1")
                                .Case("-mips2", "+mips2")
                                .Case("-mips3", "+mips3")
                                .Case("-mips4", "+mips4")
                                .Case("-mips5", "+mips5")
                                .Case("-mips32", "+mips32")
                                .Case("-mips32r2", "+mips32r2")
                                .Case("-mips32r3", "+mips32r3")
                                .Case("-mips32r5", "+mips32r5")
                                .Case("-mips32r6", "+mips32r6")
                                .Case("-mips64", "+mips64")
                                .Case("-mips64r2", "+mips64r2")
                                .Case("-mips64r3", "+mips64r3")
                                .Case("-mips64r5", "+mips64r5")
                                .Case("-mips64r6", "+mips64r6")
                                .Default(nullptr);
        if (MipsTargetFeature)
          continue;
        break;

      case llvm::Triple::sparc:
      case llvm::Triple::sparcel:
      case llvm::Triple::sparcv9:
        if (Value == "--undeclared-regs") {
          // LLVM already allows undeclared use of G registers, so this option
          // becomes a no-op. This solely exists for GNU compatibility.
          // TODO implement --no-undeclared-regs
          continue;
        }
        SparcTargetFeatures =
            llvm::StringSwitch<llvm::SmallVector<const char *>>(Value)
                .Case("-Av8", {"-v8plus"})
                .Case("-Av8plus", {"+v8plus", "+v9"})
                .Case("-Av8plusa", {"+v8plus", "+v9", "+vis"})
                .Case("-Av8plusb", {"+v8plus", "+v9", "+vis", "+vis2"})
                .Case("-Av8plusd", {"+v8plus", "+v9", "+vis", "+vis2", "+vis3"})
                .Case("-Av9", {"+v9"})
                .Case("-Av9a", {"+v9", "+vis"})
                .Case("-Av9b", {"+v9", "+vis", "+vis2"})
                .Case("-Av9d", {"+v9", "+vis", "+vis2", "+vis3"})
                .Default({});
        if (!SparcTargetFeatures.empty())
          continue;
        break;
      }

      if (Value == "-force_cpusubtype_ALL") {
        // Do nothing, this is the default and we don't support anything else.
      } else if (Value == "-L") {
        CmdArgs.push_back("-msave-temp-labels");
      } else if (Value == "--fatal-warnings") {
        CmdArgs.push_back("-massembler-fatal-warnings");
      } else if (Value == "--no-warn" || Value == "-W") {
        CmdArgs.push_back("-massembler-no-warn");
      } else if (Value == "--noexecstack") {
        UseNoExecStack = true;
      } else if (Value.starts_with("-compress-debug-sections") ||
                 Value.starts_with("--compress-debug-sections") ||
                 Value == "-nocompress-debug-sections" ||
                 Value == "--nocompress-debug-sections") {
        CmdArgs.push_back(Value.data());
      } else if (Value == "--crel") {
        Crel = true;
      } else if (Value == "--no-crel") {
        Crel = false;
      } else if (Value == "--allow-experimental-crel") {
        ExperimentalCrel = true;
      } else if (Value.starts_with("-I")) {
        CmdArgs.push_back(Value.data());
        // We need to consume the next argument if the current arg is a plain
        // -I. The next arg will be the include directory.
        if (Value == "-I")
          TakeNextArg = true;
      } else if (Value.starts_with("-gdwarf-")) {
        // "-gdwarf-N" options are not cc1as options.
        unsigned DwarfVersion = DwarfVersionNum(Value);
        if (DwarfVersion == 0) { // Send it onward, and let cc1as complain.
          CmdArgs.push_back(Value.data());
        } else {
          RenderDebugEnablingArgs(Args, CmdArgs,
                                  llvm::codegenoptions::DebugInfoConstructor,
                                  DwarfVersion, llvm::DebuggerKind::Default);
        }
      } else if (Value.starts_with("-mcpu") || Value.starts_with("-mfpu") ||
                 Value.starts_with("-mhwdiv") || Value.starts_with("-march")) {
        // Do nothing, we'll validate it later.
      } else if (Value == "-defsym" || Value == "--defsym") {
        if (A->getNumValues() != 2) {
          D.Diag(diag::err_drv_defsym_invalid_format) << Value;
          break;
        }
        const char *S = A->getValue(1);
        auto Pair = StringRef(S).split('=');
        auto Sym = Pair.first;
        auto SVal = Pair.second;

        if (Sym.empty() || SVal.empty()) {
          D.Diag(diag::err_drv_defsym_invalid_format) << S;
          break;
        }
        int64_t IVal;
        if (SVal.getAsInteger(0, IVal)) {
          D.Diag(diag::err_drv_defsym_invalid_symval) << SVal;
          break;
        }
        CmdArgs.push_back("--defsym");
        TakeNextArg = true;
      } else if (Value == "-fdebug-compilation-dir") {
        CmdArgs.push_back("-fdebug-compilation-dir");
        TakeNextArg = true;
      } else if (Value.consume_front("-fdebug-compilation-dir=")) {
        // The flag is a -Wa / -Xassembler argument and Options doesn't
        // parse the argument, so this isn't automatically aliased to
        // -fdebug-compilation-dir (without '=') here.
        CmdArgs.push_back("-fdebug-compilation-dir");
        CmdArgs.push_back(Value.data());
      } else if (Value == "--version") {
        D.PrintVersion(C, llvm::outs());
      } else {
        D.Diag(diag::err_drv_unsupported_option_argument)
            << A->getSpelling() << Value;
      }
    }
  }
  if (ImplicitIt.size())
    AddARMImplicitITArgs(Args, CmdArgs, ImplicitIt);
  if (Crel) {
    if (!ExperimentalCrel)
      D.Diag(diag::err_drv_experimental_crel);
    if (Triple.isOSBinFormatELF() && !Triple.isMIPS()) {
      CmdArgs.push_back("--crel");
    } else {
      D.Diag(diag::err_drv_unsupported_opt_for_target)
          << "-Wa,--crel" << D.getTargetTriple();
    }
  }
  if (ImplicitMapSyms)
    CmdArgs.push_back("-mmapsyms=implicit");
  if (Msa)
    CmdArgs.push_back("-mmsa");
  if (!UseRelaxRelocations)
    CmdArgs.push_back("-mrelax-relocations=no");
  if (UseNoExecStack)
    CmdArgs.push_back("-mnoexecstack");
  if (MipsTargetFeature != nullptr) {
    CmdArgs.push_back("-target-feature");
    CmdArgs.push_back(MipsTargetFeature);
  }

  for (const char *Feature : SparcTargetFeatures) {
    CmdArgs.push_back("-target-feature");
    CmdArgs.push_back(Feature);
  }

  // forward -fembed-bitcode to assmebler
  if (C.getDriver().embedBitcodeEnabled() ||
      C.getDriver().embedBitcodeMarkerOnly())
    Args.AddLastArg(CmdArgs, options::OPT_fembed_bitcode_EQ);

  if (const char *AsSecureLogFile = getenv("AS_SECURE_LOG_FILE")) {
    CmdArgs.push_back("-as-secure-log-file");
    CmdArgs.push_back(Args.MakeArgString(AsSecureLogFile));
  }
}

static std::string ComplexArithmeticStr(LangOptions::ComplexRangeKind Range) {
  return (Range == LangOptions::ComplexRangeKind::CX_None)
             ? ""
             : "-fcomplex-arithmetic=" + complexRangeKindToStr(Range);
}

static void EmitComplexRangeDiag(const Driver &D, std::string str1,
                                 std::string str2) {
  if (str1 != str2 && !str2.empty() && !str1.empty()) {
    D.Diag(clang::diag::warn_drv_overriding_option) << str1 << str2;
  }
}

static void RenderFloatingPointOptions(const ToolChain &TC, const Driver &D,
                                       bool OFastEnabled, const ArgList &Args,
                                       ArgStringList &CmdArgs,
                                       const JobAction &JA) {
  // List of veclibs which when used with -fveclib imply -fno-math-errno.
  constexpr std::array VecLibImpliesNoMathErrno{llvm::StringLiteral("ArmPL"),
                                                llvm::StringLiteral("SLEEF")};
  bool NoMathErrnoWasImpliedByVecLib = false;
  const Arg *VecLibArg = nullptr;
  // Track the arg (if any) that enabled errno after -fveclib for diagnostics.
  const Arg *ArgThatEnabledMathErrnoAfterVecLib = nullptr;

  // Handle various floating point optimization flags, mapping them to the
  // appropriate LLVM code generation flags. This is complicated by several
  // "umbrella" flags, so we do this by stepping through the flags incrementally
  // adjusting what we think is enabled/disabled, then at the end setting the
  // LLVM flags based on the final state.
  bool HonorINFs = true;
  bool HonorNaNs = true;
  bool ApproxFunc = false;
  // -fmath-errno is the default on some platforms, e.g. BSD-derived OSes.
  bool MathErrno = TC.IsMathErrnoDefault();
  bool AssociativeMath = false;
  bool ReciprocalMath = false;
  bool SignedZeros = true;
  bool TrappingMath = false; // Implemented via -ffp-exception-behavior
  bool TrappingMathPresent = false; // Is trapping-math in args, and not
                                    // overriden by ffp-exception-behavior?
  bool RoundingFPMath = false;
  // -ffp-model values: strict, fast, precise
  StringRef FPModel = "";
  // -ffp-exception-behavior options: strict, maytrap, ignore
  StringRef FPExceptionBehavior = "";
  // -ffp-eval-method options: double, extended, source
  StringRef FPEvalMethod = "";
  llvm::DenormalMode DenormalFPMath =
      TC.getDefaultDenormalModeForType(Args, JA);
  llvm::DenormalMode DenormalFP32Math =
      TC.getDefaultDenormalModeForType(Args, JA, &llvm::APFloat::IEEEsingle());

  // CUDA and HIP don't rely on the frontend to pass an ffp-contract option.
  // If one wasn't given by the user, don't pass it here.
  StringRef FPContract;
  StringRef LastSeenFfpContractOption;
  StringRef LastFpContractOverrideOption;
  bool SeenUnsafeMathModeOption = false;
  if (!JA.isDeviceOffloading(Action::OFK_Cuda) &&
      !JA.isOffloading(Action::OFK_HIP))
    FPContract = "on";
  bool StrictFPModel = false;
  StringRef Float16ExcessPrecision = "";
  StringRef BFloat16ExcessPrecision = "";
  LangOptions::ComplexRangeKind Range = LangOptions::ComplexRangeKind::CX_None;
  std::string ComplexRangeStr;
  std::string GccRangeComplexOption;
  std::string LastComplexRangeOption;

  auto setComplexRange = [&](LangOptions::ComplexRangeKind NewRange) {
    // Warn if user expects to perform full implementation of complex
    // multiplication or division in the presence of nnan or ninf flags.
    if (Range != NewRange)
      EmitComplexRangeDiag(D,
                           !GccRangeComplexOption.empty()
                               ? GccRangeComplexOption
                               : ComplexArithmeticStr(Range),
                           ComplexArithmeticStr(NewRange));
    Range = NewRange;
  };

  // Lambda to set fast-math options. This is also used by -ffp-model=fast
  auto applyFastMath = [&](bool Aggressive) {
    if (Aggressive) {
      HonorINFs = false;
      HonorNaNs = false;
      setComplexRange(LangOptions::ComplexRangeKind::CX_Basic);
    } else {
      HonorINFs = true;
      HonorNaNs = true;
      setComplexRange(LangOptions::ComplexRangeKind::CX_Promoted);
    }
    MathErrno = false;
    AssociativeMath = true;
    ReciprocalMath = true;
    ApproxFunc = true;
    SignedZeros = false;
    TrappingMath = false;
    RoundingFPMath = false;
    FPExceptionBehavior = "";
    FPContract = "fast";
    SeenUnsafeMathModeOption = true;
  };

  // Lambda to consolidate common handling for fp-contract
  auto restoreFPContractState = [&]() {
    // CUDA and HIP don't rely on the frontend to pass an ffp-contract option.
    // For other targets, if the state has been changed by one of the
    // unsafe-math umbrella options a subsequent -fno-fast-math or
    // -fno-unsafe-math-optimizations option reverts to the last value seen for
    // the -ffp-contract option or "on" if we have not seen the -ffp-contract
    // option. If we have not seen an unsafe-math option or -ffp-contract,
    // we leave the FPContract state unchanged.
    if (!JA.isDeviceOffloading(Action::OFK_Cuda) &&
        !JA.isOffloading(Action::OFK_HIP)) {
      if (LastSeenFfpContractOption != "")
        FPContract = LastSeenFfpContractOption;
      else if (SeenUnsafeMathModeOption)
        FPContract = "on";
    }
    // In this case, we're reverting to the last explicit fp-contract option
    // or the platform default
    LastFpContractOverrideOption = "";
  };

  if (const Arg *A = Args.getLastArg(options::OPT_flimited_precision_EQ)) {
    CmdArgs.push_back("-mlimit-float-precision");
    CmdArgs.push_back(A->getValue());
  }

  for (const Arg *A : Args) {
    auto CheckMathErrnoForVecLib =
        llvm::make_scope_exit([&, MathErrnoBeforeArg = MathErrno] {
          if (NoMathErrnoWasImpliedByVecLib && !MathErrnoBeforeArg && MathErrno)
            ArgThatEnabledMathErrnoAfterVecLib = A;
        });

    switch (A->getOption().getID()) {
    // If this isn't an FP option skip the claim below
    default: continue;

    case options::OPT_fcx_limited_range:
      if (GccRangeComplexOption.empty()) {
        if (Range != LangOptions::ComplexRangeKind::CX_Basic)
          EmitComplexRangeDiag(D, renderComplexRangeOption(Range),
                               "-fcx-limited-range");
      } else {
        if (GccRangeComplexOption != "-fno-cx-limited-range")
          EmitComplexRangeDiag(D, GccRangeComplexOption, "-fcx-limited-range");
      }
      GccRangeComplexOption = "-fcx-limited-range";
      LastComplexRangeOption = A->getSpelling();
      Range = LangOptions::ComplexRangeKind::CX_Basic;
      break;
    case options::OPT_fno_cx_limited_range:
      if (GccRangeComplexOption.empty()) {
        EmitComplexRangeDiag(D, renderComplexRangeOption(Range),
                             "-fno-cx-limited-range");
      } else {
        if (GccRangeComplexOption != "-fcx-limited-range" &&
            GccRangeComplexOption != "-fno-cx-fortran-rules")
          EmitComplexRangeDiag(D, GccRangeComplexOption,
                               "-fno-cx-limited-range");
      }
      GccRangeComplexOption = "-fno-cx-limited-range";
      LastComplexRangeOption = A->getSpelling();
      Range = LangOptions::ComplexRangeKind::CX_Full;
      break;
    case options::OPT_fcx_fortran_rules:
      if (GccRangeComplexOption.empty())
        EmitComplexRangeDiag(D, renderComplexRangeOption(Range),
                             "-fcx-fortran-rules");
      else
        EmitComplexRangeDiag(D, GccRangeComplexOption, "-fcx-fortran-rules");
      GccRangeComplexOption = "-fcx-fortran-rules";
      LastComplexRangeOption = A->getSpelling();
      Range = LangOptions::ComplexRangeKind::CX_Improved;
      break;
    case options::OPT_fno_cx_fortran_rules:
      if (GccRangeComplexOption.empty()) {
        EmitComplexRangeDiag(D, renderComplexRangeOption(Range),
                             "-fno-cx-fortran-rules");
      } else {
        if (GccRangeComplexOption != "-fno-cx-limited-range")
          EmitComplexRangeDiag(D, GccRangeComplexOption,
                               "-fno-cx-fortran-rules");
      }
      GccRangeComplexOption = "-fno-cx-fortran-rules";
      LastComplexRangeOption = A->getSpelling();
      Range = LangOptions::ComplexRangeKind::CX_Full;
      break;
    case options::OPT_fcomplex_arithmetic_EQ: {
      LangOptions::ComplexRangeKind RangeVal;
      StringRef Val = A->getValue();
      if (Val == "full")
        RangeVal = LangOptions::ComplexRangeKind::CX_Full;
      else if (Val == "improved")
        RangeVal = LangOptions::ComplexRangeKind::CX_Improved;
      else if (Val == "promoted")
        RangeVal = LangOptions::ComplexRangeKind::CX_Promoted;
      else if (Val == "basic")
        RangeVal = LangOptions::ComplexRangeKind::CX_Basic;
      else {
        D.Diag(diag::err_drv_unsupported_option_argument)
            << A->getSpelling() << Val;
        break;
      }
      if (!GccRangeComplexOption.empty()) {
        if (GccRangeComplexOption != "-fcx-limited-range") {
          if (GccRangeComplexOption != "-fcx-fortran-rules") {
            if (RangeVal != LangOptions::ComplexRangeKind::CX_Improved)
              EmitComplexRangeDiag(D, GccRangeComplexOption,
                                   ComplexArithmeticStr(RangeVal));
          } else {
            EmitComplexRangeDiag(D, GccRangeComplexOption,
                                 ComplexArithmeticStr(RangeVal));
          }
        } else {
          if (RangeVal != LangOptions::ComplexRangeKind::CX_Basic)
            EmitComplexRangeDiag(D, GccRangeComplexOption,
                                 ComplexArithmeticStr(RangeVal));
        }
      }
      LastComplexRangeOption =
          Args.MakeArgString(A->getSpelling() + A->getValue());
      Range = RangeVal;
      break;
    }
    case options::OPT_ffp_model_EQ: {
      // If -ffp-model= is seen, reset to fno-fast-math
      HonorINFs = true;
      HonorNaNs = true;
      ApproxFunc = false;
      // Turning *off* -ffast-math restores the toolchain default.
      MathErrno = TC.IsMathErrnoDefault();
      AssociativeMath = false;
      ReciprocalMath = false;
      SignedZeros = true;

      StringRef Val = A->getValue();
      if (OFastEnabled && Val != "aggressive") {
        // Only -ffp-model=aggressive is compatible with -OFast, ignore.
        D.Diag(clang::diag::warn_drv_overriding_option)
            << Args.MakeArgString("-ffp-model=" + Val) << "-Ofast";
        break;
      }
      StrictFPModel = false;
      if (!FPModel.empty() && FPModel != Val)
        D.Diag(clang::diag::warn_drv_overriding_option)
            << Args.MakeArgString("-ffp-model=" + FPModel)
            << Args.MakeArgString("-ffp-model=" + Val);
      if (Val == "fast") {
        FPModel = Val;
        applyFastMath(false);
        // applyFastMath sets fp-contract="fast"
        LastFpContractOverrideOption = "-ffp-model=fast";
      } else if (Val == "aggressive") {
        FPModel = Val;
        applyFastMath(true);
        // applyFastMath sets fp-contract="fast"
        LastFpContractOverrideOption = "-ffp-model=aggressive";
      } else if (Val == "precise") {
        FPModel = Val;
        FPContract = "on";
        LastFpContractOverrideOption = "-ffp-model=precise";
        setComplexRange(LangOptions::ComplexRangeKind::CX_Full);
      } else if (Val == "strict") {
        StrictFPModel = true;
        FPExceptionBehavior = "strict";
        FPModel = Val;
        FPContract = "off";
        LastFpContractOverrideOption = "-ffp-model=strict";
        TrappingMath = true;
        RoundingFPMath = true;
        setComplexRange(LangOptions::ComplexRangeKind::CX_Full);
      } else
        D.Diag(diag::err_drv_unsupported_option_argument)
            << A->getSpelling() << Val;
      LastComplexRangeOption = A->getSpelling();
      break;
    }

    // Options controlling individual features
    case options::OPT_fhonor_infinities:    HonorINFs = true;         break;
    case options::OPT_fno_honor_infinities: HonorINFs = false;        break;
    case options::OPT_fhonor_nans:          HonorNaNs = true;         break;
    case options::OPT_fno_honor_nans:       HonorNaNs = false;        break;
    case options::OPT_fapprox_func:         ApproxFunc = true;        break;
    case options::OPT_fno_approx_func:      ApproxFunc = false;       break;
    case options::OPT_fmath_errno:          MathErrno = true;         break;
    case options::OPT_fno_math_errno:       MathErrno = false;        break;
    case options::OPT_fassociative_math:    AssociativeMath = true;   break;
    case options::OPT_fno_associative_math: AssociativeMath = false;  break;
    case options::OPT_freciprocal_math:     ReciprocalMath = true;    break;
    case options::OPT_fno_reciprocal_math:  ReciprocalMath = false;   break;
    case options::OPT_fsigned_zeros:        SignedZeros = true;       break;
    case options::OPT_fno_signed_zeros:     SignedZeros = false;      break;
    case options::OPT_ftrapping_math:
      if (!TrappingMathPresent && !FPExceptionBehavior.empty() &&
          FPExceptionBehavior != "strict")
        // Warn that previous value of option is overridden.
        D.Diag(clang::diag::warn_drv_overriding_option)
            << Args.MakeArgString("-ffp-exception-behavior=" +
                                  FPExceptionBehavior)
            << "-ftrapping-math";
      TrappingMath = true;
      TrappingMathPresent = true;
      FPExceptionBehavior = "strict";
      break;
    case options::OPT_fveclib:
      VecLibArg = A;
      NoMathErrnoWasImpliedByVecLib =
          llvm::is_contained(VecLibImpliesNoMathErrno, A->getValue());
      if (NoMathErrnoWasImpliedByVecLib)
        MathErrno = false;
      break;
    case options::OPT_fno_trapping_math:
      if (!TrappingMathPresent && !FPExceptionBehavior.empty() &&
          FPExceptionBehavior != "ignore")
        // Warn that previous value of option is overridden.
        D.Diag(clang::diag::warn_drv_overriding_option)
            << Args.MakeArgString("-ffp-exception-behavior=" +
                                  FPExceptionBehavior)
            << "-fno-trapping-math";
      TrappingMath = false;
      TrappingMathPresent = true;
      FPExceptionBehavior = "ignore";
      break;

    case options::OPT_frounding_math:
      RoundingFPMath = true;
      break;

    case options::OPT_fno_rounding_math:
      RoundingFPMath = false;
      break;

    case options::OPT_fdenormal_fp_math_EQ:
      DenormalFPMath = llvm::parseDenormalFPAttribute(A->getValue());
      DenormalFP32Math = DenormalFPMath;
      if (!DenormalFPMath.isValid()) {
        D.Diag(diag::err_drv_invalid_value)
            << A->getAsString(Args) << A->getValue();
      }
      break;

    case options::OPT_fdenormal_fp_math_f32_EQ:
      DenormalFP32Math = llvm::parseDenormalFPAttribute(A->getValue());
      if (!DenormalFP32Math.isValid()) {
        D.Diag(diag::err_drv_invalid_value)
            << A->getAsString(Args) << A->getValue();
      }
      break;

    // Validate and pass through -ffp-contract option.
    case options::OPT_ffp_contract: {
      StringRef Val = A->getValue();
      if (Val == "fast" || Val == "on" || Val == "off" ||
          Val == "fast-honor-pragmas") {
        if (Val != FPContract && LastFpContractOverrideOption != "") {
          D.Diag(clang::diag::warn_drv_overriding_option)
              << LastFpContractOverrideOption
              << Args.MakeArgString("-ffp-contract=" + Val);
        }

        FPContract = Val;
        LastSeenFfpContractOption = Val;
        LastFpContractOverrideOption = "";
      } else
        D.Diag(diag::err_drv_unsupported_option_argument)
            << A->getSpelling() << Val;
      break;
    }

    // Validate and pass through -ffp-exception-behavior option.
    case options::OPT_ffp_exception_behavior_EQ: {
      StringRef Val = A->getValue();
      if (!TrappingMathPresent && !FPExceptionBehavior.empty() &&
          FPExceptionBehavior != Val)
        // Warn that previous value of option is overridden.
        D.Diag(clang::diag::warn_drv_overriding_option)
            << Args.MakeArgString("-ffp-exception-behavior=" +
                                  FPExceptionBehavior)
            << Args.MakeArgString("-ffp-exception-behavior=" + Val);
      TrappingMath = TrappingMathPresent = false;
      if (Val == "ignore" || Val == "maytrap") {
        FPExceptionBehavior = Val;
        // AOCC Begin
        if (Val == "maytrap") {
	  ;
        }
        // AOCC End
      } else if (Val == "strict") {
        FPExceptionBehavior = Val;
        TrappingMath = TrappingMathPresent = true;
      } else
        D.Diag(diag::err_drv_unsupported_option_argument)
            << A->getSpelling() << Val;
      break;
    }

    // Validate and pass through -ffp-eval-method option.
    case options::OPT_ffp_eval_method_EQ: {
      StringRef Val = A->getValue();
      if (Val == "double" || Val == "extended" || Val == "source")
        FPEvalMethod = Val;
      else
        D.Diag(diag::err_drv_unsupported_option_argument)
            << A->getSpelling() << Val;
      break;
    }

    case options::OPT_fexcess_precision_EQ: {
      StringRef Val = A->getValue();
      const llvm::Triple::ArchType Arch = TC.getArch();
      if (Arch == llvm::Triple::x86 || Arch == llvm::Triple::x86_64) {
        if (Val == "standard" || Val == "fast")
          Float16ExcessPrecision = Val;
        // To make it GCC compatible, allow the value of "16" which
        // means disable excess precision, the same meaning than clang's
        // equivalent value "none".
        else if (Val == "16")
          Float16ExcessPrecision = "none";
        else
          D.Diag(diag::err_drv_unsupported_option_argument)
              << A->getSpelling() << Val;
      } else {
        if (!(Val == "standard" || Val == "fast"))
          D.Diag(diag::err_drv_unsupported_option_argument)
              << A->getSpelling() << Val;
      }
      BFloat16ExcessPrecision = Float16ExcessPrecision;
      break;
    }
    case options::OPT_ffinite_math_only:
      HonorINFs = false;
      HonorNaNs = false;
      break;
    case options::OPT_fno_finite_math_only:
      HonorINFs = true;
      HonorNaNs = true;
      break;

    case options::OPT_funsafe_math_optimizations:
      AssociativeMath = true;
      ReciprocalMath = true;
      SignedZeros = false;
      ApproxFunc = true;
      TrappingMath = false;
      FPExceptionBehavior = "";
      FPContract = "fast";
      LastFpContractOverrideOption = "-funsafe-math-optimizations";
      SeenUnsafeMathModeOption = true;
      break;
    case options::OPT_fno_unsafe_math_optimizations:
      AssociativeMath = false;
      ReciprocalMath = false;
      SignedZeros = true;
      ApproxFunc = false;
      restoreFPContractState();
      break;

    case options::OPT_Ofast:
      // If -Ofast is the optimization level, then -ffast-math should be enabled
      if (!OFastEnabled)
        continue;
      [[fallthrough]];
    case options::OPT_ffast_math:
      applyFastMath(true);
      LastComplexRangeOption = A->getSpelling();
      if (A->getOption().getID() == options::OPT_Ofast)
        LastFpContractOverrideOption = "-Ofast";
      else
        LastFpContractOverrideOption = "-ffast-math";
      break;
    case options::OPT_fno_fast_math:
      HonorINFs = true;
      HonorNaNs = true;
      // Turning on -ffast-math (with either flag) removes the need for
      // MathErrno. However, turning *off* -ffast-math merely restores the
      // toolchain default (which may be false).
      MathErrno = TC.IsMathErrnoDefault();
      AssociativeMath = false;
      ReciprocalMath = false;
      ApproxFunc = false;
      SignedZeros = true;
      restoreFPContractState();
      // If the last specified option related to complex range is not
      // -ffast-math or -ffp-model=, emit warning.
      if (LastComplexRangeOption != "-ffast-math" &&
          LastComplexRangeOption != "-ffp-model=" &&
          Range != LangOptions::ComplexRangeKind::CX_Full)
        EmitComplexRangeDiag(D, LastComplexRangeOption, "-fno-fast-math");
      Range = LangOptions::ComplexRangeKind::CX_None;
      LastComplexRangeOption = "";
      GccRangeComplexOption = "";
      LastFpContractOverrideOption = "";
      break;
    } // End switch (A->getOption().getID())

    // The StrictFPModel local variable is needed to report warnings
    // in the way we intend. If -ffp-model=strict has been used, we
    // want to report a warning for the next option encountered that
    // takes us out of the settings described by fp-model=strict, but
    // we don't want to continue issuing warnings for other conflicting
    // options after that.
    if (StrictFPModel) {
      // If -ffp-model=strict has been specified on command line but
      // subsequent options conflict then emit warning diagnostic.
      if (HonorINFs && HonorNaNs && !AssociativeMath && !ReciprocalMath &&
          SignedZeros && TrappingMath && RoundingFPMath && !ApproxFunc &&
          FPContract == "off")
        // OK: Current Arg doesn't conflict with -ffp-model=strict
        ;
      else {
        StrictFPModel = false;
        FPModel = "";
        // The warning for -ffp-contract would have been reported by the
        // OPT_ffp_contract_EQ handler above. A special check here is needed
        // to avoid duplicating the warning.
        auto RHS = (A->getNumValues() == 0)
                       ? A->getSpelling()
                       : Args.MakeArgString(A->getSpelling() + A->getValue());
        if (A->getSpelling() != "-ffp-contract=") {
          if (RHS != "-ffp-model=strict")
            D.Diag(clang::diag::warn_drv_overriding_option)
                << "-ffp-model=strict" << RHS;
        }
      }
    }

    // If we handled this option claim it
    A->claim();
  }

  if (!HonorINFs)
    CmdArgs.push_back("-menable-no-infs");

  if (!HonorNaNs)
    CmdArgs.push_back("-menable-no-nans");

  if (ApproxFunc)
    CmdArgs.push_back("-fapprox-func");

  if (MathErrno) {
    CmdArgs.push_back("-fmath-errno");
    if (NoMathErrnoWasImpliedByVecLib)
      D.Diag(clang::diag::warn_drv_math_errno_enabled_after_veclib)
          << ArgThatEnabledMathErrnoAfterVecLib->getAsString(Args)
          << VecLibArg->getAsString(Args);
  }

 if (AssociativeMath && ReciprocalMath && !SignedZeros && ApproxFunc &&
     !TrappingMath)
    CmdArgs.push_back("-funsafe-math-optimizations");

  if (!SignedZeros)
    CmdArgs.push_back("-fno-signed-zeros");

  if (AssociativeMath && !SignedZeros && !TrappingMath)
    CmdArgs.push_back("-mreassociate");

  if (ReciprocalMath)
    CmdArgs.push_back("-freciprocal-math");

  if (TrappingMath) {
    // FP Exception Behavior is also set to strict
    assert(FPExceptionBehavior == "strict");
  }

  // The default is IEEE.
  if (DenormalFPMath != llvm::DenormalMode::getIEEE()) {
    llvm::SmallString<64> DenormFlag;
    llvm::raw_svector_ostream ArgStr(DenormFlag);
    ArgStr << "-fdenormal-fp-math=" << DenormalFPMath;
    CmdArgs.push_back(Args.MakeArgString(ArgStr.str()));
  }

  // Add f32 specific denormal mode flag if it's different.
  if (DenormalFP32Math != DenormalFPMath) {
    llvm::SmallString<64> DenormFlag;
    llvm::raw_svector_ostream ArgStr(DenormFlag);
    ArgStr << "-fdenormal-fp-math-f32=" << DenormalFP32Math;
    CmdArgs.push_back(Args.MakeArgString(ArgStr.str()));
  }

  if (!FPContract.empty())
    CmdArgs.push_back(Args.MakeArgString("-ffp-contract=" + FPContract));

  if (RoundingFPMath)
    CmdArgs.push_back(Args.MakeArgString("-frounding-math"));
  else
    CmdArgs.push_back(Args.MakeArgString("-fno-rounding-math"));

  if (!FPExceptionBehavior.empty())
    CmdArgs.push_back(Args.MakeArgString("-ffp-exception-behavior=" +
                      FPExceptionBehavior));

  if (!FPEvalMethod.empty())
    CmdArgs.push_back(Args.MakeArgString("-ffp-eval-method=" + FPEvalMethod));

  if (!Float16ExcessPrecision.empty())
    CmdArgs.push_back(Args.MakeArgString("-ffloat16-excess-precision=" +
                                         Float16ExcessPrecision));
  if (!BFloat16ExcessPrecision.empty())
    CmdArgs.push_back(Args.MakeArgString("-fbfloat16-excess-precision=" +
                                         BFloat16ExcessPrecision));

  StringRef Recip = parseMRecipOption(D.getDiags(), Args);
  if (!Recip.empty())
    CmdArgs.push_back(Args.MakeArgString("-mrecip=" + Recip));

  // -ffast-math enables the __FAST_MATH__ preprocessor macro, but check for the
  // individual features enabled by -ffast-math instead of the option itself as
  // that's consistent with gcc's behaviour.
  if (!HonorINFs && !HonorNaNs && !MathErrno && AssociativeMath && ApproxFunc &&
      ReciprocalMath && !SignedZeros && !TrappingMath && !RoundingFPMath)
    CmdArgs.push_back("-ffast-math");

  // Handle __FINITE_MATH_ONLY__ similarly.
  // The -ffinite-math-only is added to CmdArgs when !HonorINFs && !HonorNaNs.
  // Otherwise process the Xclang arguments to determine if -menable-no-infs and
  // -menable-no-nans are set by the user.
  bool shouldAddFiniteMathOnly = false;
  if (!HonorINFs && !HonorNaNs) {
    shouldAddFiniteMathOnly = true;
  } else {
    bool InfValues = true;
    bool NanValues = true;
    for (const auto *Arg : Args.filtered(options::OPT_Xclang)) {
      StringRef ArgValue = Arg->getValue();
      if (ArgValue == "-menable-no-nans")
        NanValues = false;
      else if (ArgValue == "-menable-no-infs")
        InfValues = false;
    }
    if (!NanValues && !InfValues)
      shouldAddFiniteMathOnly = true;
  }
  if (shouldAddFiniteMathOnly) {
    CmdArgs.push_back("-ffinite-math-only");
  }
  if (const Arg *A = Args.getLastArg(options::OPT_mfpmath_EQ)) {
    CmdArgs.push_back("-mfpmath");
    CmdArgs.push_back(A->getValue());
  }

  // Disable a codegen optimization for floating-point casts.
  if (Args.hasFlag(options::OPT_fno_strict_float_cast_overflow,
                   options::OPT_fstrict_float_cast_overflow, false))
    CmdArgs.push_back("-fno-strict-float-cast-overflow");

  if (Range != LangOptions::ComplexRangeKind::CX_None)
    ComplexRangeStr = renderComplexRangeOption(Range);
  if (!ComplexRangeStr.empty()) {
    CmdArgs.push_back(Args.MakeArgString(ComplexRangeStr));
    if (Args.hasArg(options::OPT_fcomplex_arithmetic_EQ))
      CmdArgs.push_back(Args.MakeArgString("-fcomplex-arithmetic=" +
                                           complexRangeKindToStr(Range)));
  }
  if (Args.hasArg(options::OPT_fcx_limited_range))
    CmdArgs.push_back("-fcx-limited-range");
  if (Args.hasArg(options::OPT_fcx_fortran_rules))
    CmdArgs.push_back("-fcx-fortran-rules");
  if (Args.hasArg(options::OPT_fno_cx_limited_range))
    CmdArgs.push_back("-fno-cx-limited-range");
  if (Args.hasArg(options::OPT_fno_cx_fortran_rules))
    CmdArgs.push_back("-fno-cx-fortran-rules");
}

static void RenderAnalyzerOptions(const ArgList &Args, ArgStringList &CmdArgs,
                                  const llvm::Triple &Triple,
                                  const InputInfo &Input) {
  // Add default argument set.
  if (!Args.hasArg(options::OPT__analyzer_no_default_checks)) {
    CmdArgs.push_back("-analyzer-checker=core");
    CmdArgs.push_back("-analyzer-checker=apiModeling");

    if (!Triple.isWindowsMSVCEnvironment()) {
      CmdArgs.push_back("-analyzer-checker=unix");
    } else {
      // Enable "unix" checkers that also work on Windows.
      CmdArgs.push_back("-analyzer-checker=unix.API");
      CmdArgs.push_back("-analyzer-checker=unix.Malloc");
      CmdArgs.push_back("-analyzer-checker=unix.MallocSizeof");
      CmdArgs.push_back("-analyzer-checker=unix.MismatchedDeallocator");
      CmdArgs.push_back("-analyzer-checker=unix.cstring.BadSizeArg");
      CmdArgs.push_back("-analyzer-checker=unix.cstring.NullArg");
    }

    // Disable some unix checkers for PS4/PS5.
    if (Triple.isPS()) {
      CmdArgs.push_back("-analyzer-disable-checker=unix.API");
      CmdArgs.push_back("-analyzer-disable-checker=unix.Vfork");
    }

    if (Triple.isOSDarwin()) {
      CmdArgs.push_back("-analyzer-checker=osx");
      CmdArgs.push_back(
          "-analyzer-checker=security.insecureAPI.decodeValueOfObjCType");
    }
    else if (Triple.isOSFuchsia())
      CmdArgs.push_back("-analyzer-checker=fuchsia");

    CmdArgs.push_back("-analyzer-checker=deadcode");

    if (types::isCXX(Input.getType()))
      CmdArgs.push_back("-analyzer-checker=cplusplus");

    if (!Triple.isPS()) {
      CmdArgs.push_back("-analyzer-checker=security.insecureAPI.UncheckedReturn");
      CmdArgs.push_back("-analyzer-checker=security.insecureAPI.getpw");
      CmdArgs.push_back("-analyzer-checker=security.insecureAPI.gets");
      CmdArgs.push_back("-analyzer-checker=security.insecureAPI.mktemp");
      CmdArgs.push_back("-analyzer-checker=security.insecureAPI.mkstemp");
      CmdArgs.push_back("-analyzer-checker=security.insecureAPI.vfork");
    }

    // Default nullability checks.
    CmdArgs.push_back("-analyzer-checker=nullability.NullPassedToNonnull");
    CmdArgs.push_back("-analyzer-checker=nullability.NullReturnedFromNonnull");
  }

  // Set the output format. The default is plist, for (lame) historical reasons.
  CmdArgs.push_back("-analyzer-output");
  if (Arg *A = Args.getLastArg(options::OPT__analyzer_output))
    CmdArgs.push_back(A->getValue());
  else
    CmdArgs.push_back("plist");

  // Disable the presentation of standard compiler warnings when using
  // --analyze.  We only want to show static analyzer diagnostics or frontend
  // errors.
  CmdArgs.push_back("-w");

  // Add -Xanalyzer arguments when running as analyzer.
  Args.AddAllArgValues(CmdArgs, options::OPT_Xanalyzer);
}

static bool isValidSymbolName(StringRef S) {
  if (S.empty())
    return false;

  if (std::isdigit(S[0]))
    return false;

  return llvm::all_of(S, [](char C) { return std::isalnum(C) || C == '_'; });
}

static void RenderSSPOptions(const Driver &D, const ToolChain &TC,
                             const ArgList &Args, ArgStringList &CmdArgs,
                             bool KernelOrKext) {
  const llvm::Triple &EffectiveTriple = TC.getEffectiveTriple();

  // NVPTX doesn't support stack protectors; from the compiler's perspective, it
  // doesn't even have a stack!
  if (EffectiveTriple.isNVPTX())
    return;

  // -stack-protector=0 is default.
  LangOptions::StackProtectorMode StackProtectorLevel = LangOptions::SSPOff;
  LangOptions::StackProtectorMode DefaultStackProtectorLevel =
      TC.GetDefaultStackProtectorLevel(KernelOrKext);

  if (Arg *A = Args.getLastArg(options::OPT_fno_stack_protector,
                               options::OPT_fstack_protector_all,
                               options::OPT_fstack_protector_strong,
                               options::OPT_fstack_protector)) {
    if (A->getOption().matches(options::OPT_fstack_protector))
      StackProtectorLevel =
          std::max<>(LangOptions::SSPOn, DefaultStackProtectorLevel);
    else if (A->getOption().matches(options::OPT_fstack_protector_strong))
      StackProtectorLevel = LangOptions::SSPStrong;
    else if (A->getOption().matches(options::OPT_fstack_protector_all))
      StackProtectorLevel = LangOptions::SSPReq;

    if (EffectiveTriple.isBPF() && StackProtectorLevel != LangOptions::SSPOff) {
      D.Diag(diag::warn_drv_unsupported_option_for_target)
          << A->getSpelling() << EffectiveTriple.getTriple();
      StackProtectorLevel = DefaultStackProtectorLevel;
    }
  } else {
    StackProtectorLevel = DefaultStackProtectorLevel;
  }

  if (StackProtectorLevel) {
    CmdArgs.push_back("-stack-protector");
    CmdArgs.push_back(Args.MakeArgString(Twine(StackProtectorLevel)));
  }

  // --param ssp-buffer-size=
  for (const Arg *A : Args.filtered(options::OPT__param)) {
    StringRef Str(A->getValue());
    if (Str.consume_front("ssp-buffer-size=")) {
      if (StackProtectorLevel) {
        CmdArgs.push_back("-stack-protector-buffer-size");
        // FIXME: Verify the argument is a valid integer.
        CmdArgs.push_back(Args.MakeArgString(Str));
      }
      A->claim();
    }
  }

  const std::string &TripleStr = EffectiveTriple.getTriple();
  if (Arg *A = Args.getLastArg(options::OPT_mstack_protector_guard_EQ)) {
    StringRef Value = A->getValue();
    if (!EffectiveTriple.isX86() && !EffectiveTriple.isAArch64() &&
        !EffectiveTriple.isARM() && !EffectiveTriple.isThumb() &&
        !EffectiveTriple.isRISCV() && !EffectiveTriple.isPPC())
      D.Diag(diag::err_drv_unsupported_opt_for_target)
          << A->getAsString(Args) << TripleStr;
    if ((EffectiveTriple.isX86() || EffectiveTriple.isARM() ||
         EffectiveTriple.isThumb()) &&
        Value != "tls" && Value != "global") {
      D.Diag(diag::err_drv_invalid_value_with_suggestion)
          << A->getOption().getName() << Value << "tls global";
      return;
    }
    if ((EffectiveTriple.isARM() || EffectiveTriple.isThumb()) &&
        Value == "tls") {
      if (!Args.hasArg(options::OPT_mstack_protector_guard_offset_EQ)) {
        D.Diag(diag::err_drv_ssp_missing_offset_argument)
            << A->getAsString(Args);
        return;
      }
      // Check whether the target subarch supports the hardware TLS register
      if (!arm::isHardTPSupported(EffectiveTriple)) {
        D.Diag(diag::err_target_unsupported_tp_hard)
            << EffectiveTriple.getArchName();
        return;
      }
      // Check whether the user asked for something other than -mtp=cp15
      if (Arg *A = Args.getLastArg(options::OPT_mtp_mode_EQ)) {
        StringRef Value = A->getValue();
        if (Value != "cp15") {
          D.Diag(diag::err_drv_argument_not_allowed_with)
              << A->getAsString(Args) << "-mstack-protector-guard=tls";
          return;
        }
      }
      CmdArgs.push_back("-target-feature");
      CmdArgs.push_back("+read-tp-tpidruro");
    }
    if (EffectiveTriple.isAArch64() && Value != "sysreg" && Value != "global") {
      D.Diag(diag::err_drv_invalid_value_with_suggestion)
          << A->getOption().getName() << Value << "sysreg global";
      return;
    }
    if (EffectiveTriple.isRISCV() || EffectiveTriple.isPPC()) {
      if (Value != "tls" && Value != "global") {
        D.Diag(diag::err_drv_invalid_value_with_suggestion)
            << A->getOption().getName() << Value << "tls global";
        return;
      }
      if (Value == "tls") {
        if (!Args.hasArg(options::OPT_mstack_protector_guard_offset_EQ)) {
          D.Diag(diag::err_drv_ssp_missing_offset_argument)
              << A->getAsString(Args);
          return;
        }
      }
    }
    A->render(Args, CmdArgs);
  }

  if (Arg *A = Args.getLastArg(options::OPT_mstack_protector_guard_offset_EQ)) {
    StringRef Value = A->getValue();
    if (!EffectiveTriple.isX86() && !EffectiveTriple.isAArch64() &&
        !EffectiveTriple.isARM() && !EffectiveTriple.isThumb() &&
        !EffectiveTriple.isRISCV() && !EffectiveTriple.isPPC())
      D.Diag(diag::err_drv_unsupported_opt_for_target)
          << A->getAsString(Args) << TripleStr;
    int Offset;
    if (Value.getAsInteger(10, Offset)) {
      D.Diag(diag::err_drv_invalid_value) << A->getOption().getName() << Value;
      return;
    }
    if ((EffectiveTriple.isARM() || EffectiveTriple.isThumb()) &&
        (Offset < 0 || Offset > 0xfffff)) {
      D.Diag(diag::err_drv_invalid_int_value)
          << A->getOption().getName() << Value;
      return;
    }
    A->render(Args, CmdArgs);
  }

  if (Arg *A = Args.getLastArg(options::OPT_mstack_protector_guard_reg_EQ)) {
    StringRef Value = A->getValue();
    if (!EffectiveTriple.isX86() && !EffectiveTriple.isAArch64() &&
        !EffectiveTriple.isRISCV() && !EffectiveTriple.isPPC())
      D.Diag(diag::err_drv_unsupported_opt_for_target)
          << A->getAsString(Args) << TripleStr;
    if (EffectiveTriple.isX86() && (Value != "fs" && Value != "gs")) {
      D.Diag(diag::err_drv_invalid_value_with_suggestion)
          << A->getOption().getName() << Value << "fs gs";
      return;
    }
    if (EffectiveTriple.isAArch64() && Value != "sp_el0") {
      D.Diag(diag::err_drv_invalid_value) << A->getOption().getName() << Value;
      return;
    }
    if (EffectiveTriple.isRISCV() && Value != "tp") {
      D.Diag(diag::err_drv_invalid_value_with_suggestion)
          << A->getOption().getName() << Value << "tp";
      return;
    }
    if (EffectiveTriple.isPPC64() && Value != "r13") {
      D.Diag(diag::err_drv_invalid_value_with_suggestion)
          << A->getOption().getName() << Value << "r13";
      return;
    }
    if (EffectiveTriple.isPPC32() && Value != "r2") {
      D.Diag(diag::err_drv_invalid_value_with_suggestion)
          << A->getOption().getName() << Value << "r2";
      return;
    }
    A->render(Args, CmdArgs);
  }

  if (Arg *A = Args.getLastArg(options::OPT_mstack_protector_guard_symbol_EQ)) {
    StringRef Value = A->getValue();
    if (!isValidSymbolName(Value)) {
      D.Diag(diag::err_drv_argument_only_allowed_with)
          << A->getOption().getName() << "legal symbol name";
      return;
    }
    A->render(Args, CmdArgs);
  }
}

static void RenderSCPOptions(const ToolChain &TC, const ArgList &Args,
                             ArgStringList &CmdArgs) {
  const llvm::Triple &EffectiveTriple = TC.getEffectiveTriple();

  if (!EffectiveTriple.isOSFreeBSD() && !EffectiveTriple.isOSLinux() &&
      !EffectiveTriple.isOSFuchsia())
    return;

  if (!EffectiveTriple.isX86() && !EffectiveTriple.isSystemZ() &&
      !EffectiveTriple.isPPC64() && !EffectiveTriple.isAArch64() &&
      !EffectiveTriple.isRISCV())
    return;

  Args.addOptInFlag(CmdArgs, options::OPT_fstack_clash_protection,
                    options::OPT_fno_stack_clash_protection);
}

static void RenderTrivialAutoVarInitOptions(const Driver &D,
                                            const ToolChain &TC,
                                            const ArgList &Args,
                                            ArgStringList &CmdArgs) {
  auto DefaultTrivialAutoVarInit = TC.GetDefaultTrivialAutoVarInit();
  StringRef TrivialAutoVarInit = "";

  for (const Arg *A : Args) {
    switch (A->getOption().getID()) {
    default:
      continue;
    case options::OPT_ftrivial_auto_var_init: {
      A->claim();
      StringRef Val = A->getValue();
      if (Val == "uninitialized" || Val == "zero" || Val == "pattern")
        TrivialAutoVarInit = Val;
      else
        D.Diag(diag::err_drv_unsupported_option_argument)
            << A->getSpelling() << Val;
      break;
    }
    }
  }

  if (TrivialAutoVarInit.empty())
    switch (DefaultTrivialAutoVarInit) {
    case LangOptions::TrivialAutoVarInitKind::Uninitialized:
      break;
    case LangOptions::TrivialAutoVarInitKind::Pattern:
      TrivialAutoVarInit = "pattern";
      break;
    case LangOptions::TrivialAutoVarInitKind::Zero:
      TrivialAutoVarInit = "zero";
      break;
    }

  if (!TrivialAutoVarInit.empty()) {
    CmdArgs.push_back(
        Args.MakeArgString("-ftrivial-auto-var-init=" + TrivialAutoVarInit));
  }

  if (Arg *A =
          Args.getLastArg(options::OPT_ftrivial_auto_var_init_stop_after)) {
    if (!Args.hasArg(options::OPT_ftrivial_auto_var_init) ||
        StringRef(
            Args.getLastArg(options::OPT_ftrivial_auto_var_init)->getValue()) ==
            "uninitialized")
      D.Diag(diag::err_drv_trivial_auto_var_init_stop_after_missing_dependency);
    A->claim();
    StringRef Val = A->getValue();
    if (std::stoi(Val.str()) <= 0)
      D.Diag(diag::err_drv_trivial_auto_var_init_stop_after_invalid_value);
    CmdArgs.push_back(
        Args.MakeArgString("-ftrivial-auto-var-init-stop-after=" + Val));
  }

  if (Arg *A = Args.getLastArg(options::OPT_ftrivial_auto_var_init_max_size)) {
    if (!Args.hasArg(options::OPT_ftrivial_auto_var_init) ||
        StringRef(
            Args.getLastArg(options::OPT_ftrivial_auto_var_init)->getValue()) ==
            "uninitialized")
      D.Diag(diag::err_drv_trivial_auto_var_init_max_size_missing_dependency);
    A->claim();
    StringRef Val = A->getValue();
    if (std::stoi(Val.str()) <= 0)
      D.Diag(diag::err_drv_trivial_auto_var_init_max_size_invalid_value);
    CmdArgs.push_back(
        Args.MakeArgString("-ftrivial-auto-var-init-max-size=" + Val));
  }
}

static void RenderOpenCLOptions(const ArgList &Args, ArgStringList &CmdArgs,
                                types::ID InputType) {
  // cl-denorms-are-zero is not forwarded. It is translated into a generic flag
  // for denormal flushing handling based on the target.
  const unsigned ForwardedArguments[] = {
      options::OPT_cl_opt_disable,
      options::OPT_cl_strict_aliasing,
      options::OPT_cl_single_precision_constant,
      options::OPT_cl_finite_math_only,
      options::OPT_cl_kernel_arg_info,
      options::OPT_cl_unsafe_math_optimizations,
      options::OPT_cl_fast_relaxed_math,
      options::OPT_cl_mad_enable,
      options::OPT_cl_no_signed_zeros,
      options::OPT_cl_fp32_correctly_rounded_divide_sqrt,
      options::OPT_cl_uniform_work_group_size
  };

  if (Arg *A = Args.getLastArg(options::OPT_cl_std_EQ)) {
    std::string CLStdStr = std::string("-cl-std=") + A->getValue();
    CmdArgs.push_back(Args.MakeArgString(CLStdStr));
  } else if (Arg *A = Args.getLastArg(options::OPT_cl_ext_EQ)) {
    std::string CLExtStr = std::string("-cl-ext=") + A->getValue();
    CmdArgs.push_back(Args.MakeArgString(CLExtStr));
  }

  if (Args.hasArg(options::OPT_cl_finite_math_only)) {
    CmdArgs.push_back("-menable-no-infs");
    CmdArgs.push_back("-menable-no-nans");
  }

  for (const auto &Arg : ForwardedArguments)
    if (const auto *A = Args.getLastArg(Arg))
      CmdArgs.push_back(Args.MakeArgString(A->getOption().getPrefixedName()));

  // Only add the default headers if we are compiling OpenCL sources.
  if ((types::isOpenCL(InputType) ||
       (Args.hasArg(options::OPT_cl_std_EQ) && types::isSrcFile(InputType))) &&
      !Args.hasArg(options::OPT_cl_no_stdinc)) {
    CmdArgs.push_back("-finclude-default-header");
    CmdArgs.push_back("-fdeclare-opencl-builtins");
  }
}

static void RenderHLSLOptions(const ArgList &Args, ArgStringList &CmdArgs,
                              types::ID InputType) {
  const unsigned ForwardedArguments[] = {
      options::OPT_dxil_validator_version,
      options::OPT_res_may_alias,
      options::OPT_D,
      options::OPT_I,
      options::OPT_O,
      options::OPT_emit_llvm,
      options::OPT_emit_obj,
      options::OPT_disable_llvm_passes,
      options::OPT_fnative_half_type,
      options::OPT_hlsl_entrypoint,
      options::OPT_fdx_rootsignature_version};
  if (!types::isHLSL(InputType))
    return;
  for (const auto &Arg : ForwardedArguments)
    if (const auto *A = Args.getLastArg(Arg))
      A->renderAsInput(Args, CmdArgs);
  // Add the default headers if dxc_no_stdinc is not set.
  if (!Args.hasArg(options::OPT_dxc_no_stdinc) &&
      !Args.hasArg(options::OPT_nostdinc))
    CmdArgs.push_back("-finclude-default-header");
}

static void RenderOpenACCOptions(const Driver &D, const ArgList &Args,
                                 ArgStringList &CmdArgs, types::ID InputType) {
  if (!Args.hasArg(options::OPT_fopenacc))
    return;

  D.Diag(diag::warn_openacc_experimental);
  CmdArgs.push_back("-fopenacc");
}

static void RenderBuiltinOptions(const ToolChain &TC, const llvm::Triple &T,
                                 const ArgList &Args, ArgStringList &CmdArgs) {
  // -fbuiltin is default unless -mkernel is used.
  bool UseBuiltins =
      Args.hasFlag(options::OPT_fbuiltin, options::OPT_fno_builtin,
                   !Args.hasArg(options::OPT_mkernel));
  if (!UseBuiltins)
    CmdArgs.push_back("-fno-builtin");

  // -ffreestanding implies -fno-builtin.
  if (Args.hasArg(options::OPT_ffreestanding))
    UseBuiltins = false;

  // Process the -fno-builtin-* options.
  for (const Arg *A : Args.filtered(options::OPT_fno_builtin_)) {
    A->claim();

    // If -fno-builtin is specified, then there's no need to pass the option to
    // the frontend.
    if (UseBuiltins)
      A->render(Args, CmdArgs);
  }
}

bool Driver::getDefaultModuleCachePath(SmallVectorImpl<char> &Result) {
  if (const char *Str = std::getenv("CLANG_MODULE_CACHE_PATH")) {
    Twine Path{Str};
    Path.toVector(Result);
    return Path.getSingleStringRef() != "";
  }
  if (llvm::sys::path::cache_directory(Result)) {
    llvm::sys::path::append(Result, "clang");
    llvm::sys::path::append(Result, "ModuleCache");
    return true;
  }
  return false;
}

llvm::SmallString<256>
clang::driver::tools::getCXX20NamedModuleOutputPath(const ArgList &Args,
                                                    const char *BaseInput) {
  if (Arg *ModuleOutputEQ = Args.getLastArg(options::OPT_fmodule_output_EQ))
    return StringRef(ModuleOutputEQ->getValue());

  SmallString<256> OutputPath;
  if (Arg *FinalOutput = Args.getLastArg(options::OPT_o);
      FinalOutput && Args.hasArg(options::OPT_c))
    OutputPath = FinalOutput->getValue();
  else
    OutputPath = BaseInput;

  const char *Extension = types::getTypeTempSuffix(types::TY_ModuleFile);
  llvm::sys::path::replace_extension(OutputPath, Extension);
  return OutputPath;
}

static bool RenderModulesOptions(Compilation &C, const Driver &D,
                                 const ArgList &Args, const InputInfo &Input,
                                 const InputInfo &Output, bool HaveStd20,
                                 ArgStringList &CmdArgs) {
  const bool IsCXX = types::isCXX(Input.getType());
  const bool HaveStdCXXModules = IsCXX && HaveStd20;
  bool HaveModules = HaveStdCXXModules;

  // -fmodules enables the use of precompiled modules (off by default).
  // Users can pass -fno-cxx-modules to turn off modules support for
  // C++/Objective-C++ programs.
  const bool AllowedInCXX = Args.hasFlag(options::OPT_fcxx_modules,
                                         options::OPT_fno_cxx_modules, true);
  bool HaveClangModules = false;
  if (Args.hasFlag(options::OPT_fmodules, options::OPT_fno_modules, false)) {
    if (AllowedInCXX || !IsCXX) {
      CmdArgs.push_back("-fmodules");
      HaveClangModules = true;
    }
  }

  HaveModules |= HaveClangModules;

  if (HaveModules && !AllowedInCXX)
    CmdArgs.push_back("-fno-cxx-modules");

  // -fmodule-maps enables implicit reading of module map files. By default,
  // this is enabled if we are using Clang's flavor of precompiled modules.
  if (Args.hasFlag(options::OPT_fimplicit_module_maps,
                   options::OPT_fno_implicit_module_maps, HaveClangModules))
    CmdArgs.push_back("-fimplicit-module-maps");

  // -fmodules-decluse checks that modules used are declared so (off by default)
  Args.addOptInFlag(CmdArgs, options::OPT_fmodules_decluse,
                    options::OPT_fno_modules_decluse);

  // -fmodules-strict-decluse is like -fmodule-decluse, but also checks that
  // all #included headers are part of modules.
  if (Args.hasFlag(options::OPT_fmodules_strict_decluse,
                   options::OPT_fno_modules_strict_decluse, false))
    CmdArgs.push_back("-fmodules-strict-decluse");

  Args.addOptOutFlag(CmdArgs, options::OPT_fmodulemap_allow_subdirectory_search,
                     options::OPT_fno_modulemap_allow_subdirectory_search);

  // -fno-implicit-modules turns off implicitly compiling modules on demand.
  bool ImplicitModules = false;
  if (!Args.hasFlag(options::OPT_fimplicit_modules,
                    options::OPT_fno_implicit_modules, HaveClangModules)) {
    if (HaveModules)
      CmdArgs.push_back("-fno-implicit-modules");
  } else if (HaveModules) {
    ImplicitModules = true;
    // -fmodule-cache-path specifies where our implicitly-built module files
    // should be written.
    SmallString<128> Path;
    if (Arg *A = Args.getLastArg(options::OPT_fmodules_cache_path))
      Path = A->getValue();

    bool HasPath = true;
    if (C.isForDiagnostics()) {
      // When generating crash reports, we want to emit the modules along with
      // the reproduction sources, so we ignore any provided module path.
      Path = Output.getFilename();
      llvm::sys::path::replace_extension(Path, ".cache");
      llvm::sys::path::append(Path, "modules");
    } else if (Path.empty()) {
      // No module path was provided: use the default.
      HasPath = Driver::getDefaultModuleCachePath(Path);
    }

    // `HasPath` will only be false if getDefaultModuleCachePath() fails.
    // That being said, that failure is unlikely and not caching is harmless.
    if (HasPath) {
      const char Arg[] = "-fmodules-cache-path=";
      Path.insert(Path.begin(), Arg, Arg + strlen(Arg));
      CmdArgs.push_back(Args.MakeArgString(Path));
    }
  }

  if (HaveModules) {
    if (Args.hasFlag(options::OPT_fprebuilt_implicit_modules,
                     options::OPT_fno_prebuilt_implicit_modules, false))
      CmdArgs.push_back("-fprebuilt-implicit-modules");
    if (Args.hasFlag(options::OPT_fmodules_validate_input_files_content,
                     options::OPT_fno_modules_validate_input_files_content,
                     false))
      CmdArgs.push_back("-fvalidate-ast-input-files-content");
  }

  // -fmodule-name specifies the module that is currently being built (or
  // used for header checking by -fmodule-maps).
  Args.AddLastArg(CmdArgs, options::OPT_fmodule_name_EQ);

  // -fmodule-map-file can be used to specify files containing module
  // definitions.
  Args.AddAllArgs(CmdArgs, options::OPT_fmodule_map_file);

  // -fbuiltin-module-map can be used to load the clang
  // builtin headers modulemap file.
  if (Args.hasArg(options::OPT_fbuiltin_module_map)) {
    SmallString<128> BuiltinModuleMap(D.ResourceDir);
    llvm::sys::path::append(BuiltinModuleMap, "include");
    llvm::sys::path::append(BuiltinModuleMap, "module.modulemap");
    if (llvm::sys::fs::exists(BuiltinModuleMap))
      CmdArgs.push_back(
          Args.MakeArgString("-fmodule-map-file=" + BuiltinModuleMap));
  }

  // The -fmodule-file=<name>=<file> form specifies the mapping of module
  // names to precompiled module files (the module is loaded only if used).
  // The -fmodule-file=<file> form can be used to unconditionally load
  // precompiled module files (whether used or not).
  if (HaveModules || Input.getType() == clang::driver::types::TY_ModuleFile) {
    Args.AddAllArgs(CmdArgs, options::OPT_fmodule_file);

    // -fprebuilt-module-path specifies where to load the prebuilt module files.
    for (const Arg *A : Args.filtered(options::OPT_fprebuilt_module_path)) {
      CmdArgs.push_back(Args.MakeArgString(
          std::string("-fprebuilt-module-path=") + A->getValue()));
      A->claim();
    }
  } else
    Args.ClaimAllArgs(options::OPT_fmodule_file);

  // When building modules and generating crashdumps, we need to dump a module
  // dependency VFS alongside the output.
  if (HaveClangModules && C.isForDiagnostics()) {
    SmallString<128> VFSDir(Output.getFilename());
    llvm::sys::path::replace_extension(VFSDir, ".cache");
    // Add the cache directory as a temp so the crash diagnostics pick it up.
    C.addTempFile(Args.MakeArgString(VFSDir));

    llvm::sys::path::append(VFSDir, "vfs");
    CmdArgs.push_back("-module-dependency-dir");
    CmdArgs.push_back(Args.MakeArgString(VFSDir));
  }

  if (HaveClangModules)
    Args.AddLastArg(CmdArgs, options::OPT_fmodules_user_build_path);

  // Pass through all -fmodules-ignore-macro arguments.
  Args.AddAllArgs(CmdArgs, options::OPT_fmodules_ignore_macro);
  Args.AddLastArg(CmdArgs, options::OPT_fmodules_prune_interval);
  Args.AddLastArg(CmdArgs, options::OPT_fmodules_prune_after);

  if (HaveClangModules) {
    Args.AddLastArg(CmdArgs, options::OPT_fbuild_session_timestamp);

    if (Arg *A = Args.getLastArg(options::OPT_fbuild_session_file)) {
      if (Args.hasArg(options::OPT_fbuild_session_timestamp))
        D.Diag(diag::err_drv_argument_not_allowed_with)
            << A->getAsString(Args) << "-fbuild-session-timestamp";

      llvm::sys::fs::file_status Status;
      if (llvm::sys::fs::status(A->getValue(), Status))
        D.Diag(diag::err_drv_no_such_file) << A->getValue();
      CmdArgs.push_back(Args.MakeArgString(
          "-fbuild-session-timestamp=" +
          Twine((uint64_t)std::chrono::duration_cast<std::chrono::seconds>(
                    Status.getLastModificationTime().time_since_epoch())
                    .count())));
    }

    if (Args.getLastArg(
            options::OPT_fmodules_validate_once_per_build_session)) {
      if (!Args.getLastArg(options::OPT_fbuild_session_timestamp,
                           options::OPT_fbuild_session_file))
        D.Diag(diag::err_drv_modules_validate_once_requires_timestamp);

      Args.AddLastArg(CmdArgs,
                      options::OPT_fmodules_validate_once_per_build_session);
    }

    if (Args.hasFlag(options::OPT_fmodules_validate_system_headers,
                     options::OPT_fno_modules_validate_system_headers,
                     ImplicitModules))
      CmdArgs.push_back("-fmodules-validate-system-headers");

    Args.AddLastArg(CmdArgs,
                    options::OPT_fmodules_disable_diagnostic_validation);
  } else {
    Args.ClaimAllArgs(options::OPT_fbuild_session_timestamp);
    Args.ClaimAllArgs(options::OPT_fbuild_session_file);
    Args.ClaimAllArgs(options::OPT_fmodules_validate_once_per_build_session);
    Args.ClaimAllArgs(options::OPT_fmodules_validate_system_headers);
    Args.ClaimAllArgs(options::OPT_fno_modules_validate_system_headers);
    Args.ClaimAllArgs(options::OPT_fmodules_disable_diagnostic_validation);
  }

  // FIXME: We provisionally don't check ODR violations for decls in the global
  // module fragment.
  CmdArgs.push_back("-fskip-odr-check-in-gmf");

  if (!Args.hasArg(options::OPT_fno_modules_reduced_bmi) &&
      (Input.getType() == driver::types::TY_CXXModule ||
       Input.getType() == driver::types::TY_PP_CXXModule) &&
      !Args.hasArg(options::OPT__precompile)) {
    CmdArgs.push_back("-fmodules-reduced-bmi");

    if (Args.hasArg(options::OPT_fmodule_output_EQ))
      Args.AddLastArg(CmdArgs, options::OPT_fmodule_output_EQ);
    else
      CmdArgs.push_back(Args.MakeArgString(
          "-fmodule-output=" +
          getCXX20NamedModuleOutputPath(Args, Input.getBaseInput())));
  }

  if (Args.hasArg(options::OPT_fmodules_reduced_bmi) &&
      Args.hasArg(options::OPT__precompile) &&
      (!Args.hasArg(options::OPT_o) ||
       Args.getLastArg(options::OPT_o)->getValue() ==
           getCXX20NamedModuleOutputPath(Args, Input.getBaseInput()))) {
    D.Diag(diag::err_drv_reduced_module_output_overrided);
  }

  // Noop if we see '-fmodules-reduced-bmi' or `-fno-modules-reduced-bmi` with
  // other translation units than module units. This is more user friendly to
  // allow end uers to enable this feature without asking for help from build
  // systems.
  Args.ClaimAllArgs(options::OPT_fmodules_reduced_bmi);
  Args.ClaimAllArgs(options::OPT_fno_modules_reduced_bmi);

  // We need to include the case the input file is a module file here.
  // Since the default compilation model for C++ module interface unit will
  // create temporary module file and compile the temporary module file
  // to get the object file. Then the `-fmodule-output` flag will be
  // brought to the second compilation process. So we have to claim it for
  // the case too.
  if (Input.getType() == driver::types::TY_CXXModule ||
      Input.getType() == driver::types::TY_PP_CXXModule ||
      Input.getType() == driver::types::TY_ModuleFile) {
    Args.ClaimAllArgs(options::OPT_fmodule_output);
    Args.ClaimAllArgs(options::OPT_fmodule_output_EQ);
  }

  if (Args.hasArg(options::OPT_fmodules_embed_all_files))
    CmdArgs.push_back("-fmodules-embed-all-files");

  return HaveModules;
}

static void RenderCharacterOptions(const ArgList &Args, const llvm::Triple &T,
                                   ArgStringList &CmdArgs) {
  // -fsigned-char is default.
  if (const Arg *A = Args.getLastArg(options::OPT_fsigned_char,
                                     options::OPT_fno_signed_char,
                                     options::OPT_funsigned_char,
                                     options::OPT_fno_unsigned_char)) {
    if (A->getOption().matches(options::OPT_funsigned_char) ||
        A->getOption().matches(options::OPT_fno_signed_char)) {
      CmdArgs.push_back("-fno-signed-char");
    }
  } else if (!isSignedCharDefault(T)) {
    CmdArgs.push_back("-fno-signed-char");
  }

  // The default depends on the language standard.
  Args.AddLastArg(CmdArgs, options::OPT_fchar8__t, options::OPT_fno_char8__t);

  if (const Arg *A = Args.getLastArg(options::OPT_fshort_wchar,
                                     options::OPT_fno_short_wchar)) {
    if (A->getOption().matches(options::OPT_fshort_wchar)) {
      CmdArgs.push_back("-fwchar-type=short");
      CmdArgs.push_back("-fno-signed-wchar");
    } else {
      bool IsARM = T.isARM() || T.isThumb() || T.isAArch64();
      CmdArgs.push_back("-fwchar-type=int");
      if (T.isOSzOS() ||
          (IsARM && !(T.isOSWindows() || T.isOSNetBSD() || T.isOSOpenBSD())))
        CmdArgs.push_back("-fno-signed-wchar");
      else
        CmdArgs.push_back("-fsigned-wchar");
    }
  } else if (T.isOSzOS())
    CmdArgs.push_back("-fno-signed-wchar");
}

static void RenderObjCOptions(const ToolChain &TC, const Driver &D,
                              const llvm::Triple &T, const ArgList &Args,
                              ObjCRuntime &Runtime, bool InferCovariantReturns,
                              const InputInfo &Input, ArgStringList &CmdArgs) {
  const llvm::Triple::ArchType Arch = TC.getArch();

  // -fobjc-dispatch-method is only relevant with the nonfragile-abi, and legacy
  // is the default. Except for deployment target of 10.5, next runtime is
  // always legacy dispatch and -fno-objc-legacy-dispatch gets ignored silently.
  if (Runtime.isNonFragile()) {
    if (!Args.hasFlag(options::OPT_fobjc_legacy_dispatch,
                      options::OPT_fno_objc_legacy_dispatch,
                      Runtime.isLegacyDispatchDefaultForArch(Arch))) {
      if (TC.UseObjCMixedDispatch())
        CmdArgs.push_back("-fobjc-dispatch-method=mixed");
      else
        CmdArgs.push_back("-fobjc-dispatch-method=non-legacy");
    }
  }

  // When ObjectiveC legacy runtime is in effect on MacOSX, turn on the option
  // to do Array/Dictionary subscripting by default.
  if (Arch == llvm::Triple::x86 && T.isMacOSX() &&
      Runtime.getKind() == ObjCRuntime::FragileMacOSX && Runtime.isNeXTFamily())
    CmdArgs.push_back("-fobjc-subscripting-legacy-runtime");

  // Allow -fno-objc-arr to trump -fobjc-arr/-fobjc-arc.
  // NOTE: This logic is duplicated in ToolChains.cpp.
  if (isObjCAutoRefCount(Args)) {
    TC.CheckObjCARC();

    CmdArgs.push_back("-fobjc-arc");

    // FIXME: It seems like this entire block, and several around it should be
    // wrapped in isObjC, but for now we just use it here as this is where it
    // was being used previously.
    if (types::isCXX(Input.getType()) && types::isObjC(Input.getType())) {
      if (TC.GetCXXStdlibType(Args) == ToolChain::CST_Libcxx)
        CmdArgs.push_back("-fobjc-arc-cxxlib=libc++");
      else
        CmdArgs.push_back("-fobjc-arc-cxxlib=libstdc++");
    }

    // Allow the user to enable full exceptions code emission.
    // We default off for Objective-C, on for Objective-C++.
    if (Args.hasFlag(options::OPT_fobjc_arc_exceptions,
                     options::OPT_fno_objc_arc_exceptions,
                     /*Default=*/types::isCXX(Input.getType())))
      CmdArgs.push_back("-fobjc-arc-exceptions");
  }

  // Silence warning for full exception code emission options when explicitly
  // set to use no ARC.
  if (Args.hasArg(options::OPT_fno_objc_arc)) {
    Args.ClaimAllArgs(options::OPT_fobjc_arc_exceptions);
    Args.ClaimAllArgs(options::OPT_fno_objc_arc_exceptions);
  }

  // Allow the user to control whether messages can be converted to runtime
  // functions.
  if (types::isObjC(Input.getType())) {
    auto *Arg = Args.getLastArg(
        options::OPT_fobjc_convert_messages_to_runtime_calls,
        options::OPT_fno_objc_convert_messages_to_runtime_calls);
    if (Arg &&
        Arg->getOption().matches(
            options::OPT_fno_objc_convert_messages_to_runtime_calls))
      CmdArgs.push_back("-fno-objc-convert-messages-to-runtime-calls");
  }

  // -fobjc-infer-related-result-type is the default, except in the Objective-C
  // rewriter.
  if (InferCovariantReturns)
    CmdArgs.push_back("-fno-objc-infer-related-result-type");

  // Pass down -fobjc-weak or -fno-objc-weak if present.
  if (types::isObjC(Input.getType())) {
    auto WeakArg =
        Args.getLastArg(options::OPT_fobjc_weak, options::OPT_fno_objc_weak);
    if (!WeakArg) {
      // nothing to do
    } else if (!Runtime.allowsWeak()) {
      if (WeakArg->getOption().matches(options::OPT_fobjc_weak))
        D.Diag(diag::err_objc_weak_unsupported);
    } else {
      WeakArg->render(Args, CmdArgs);
    }
  }

  if (Args.hasArg(options::OPT_fobjc_disable_direct_methods_for_testing))
    CmdArgs.push_back("-fobjc-disable-direct-methods-for-testing");
}

static void RenderDiagnosticsOptions(const Driver &D, const ArgList &Args,
                                     ArgStringList &CmdArgs) {
  bool CaretDefault = true;
  bool ColumnDefault = true;

  if (const Arg *A = Args.getLastArg(options::OPT__SLASH_diagnostics_classic,
                                     options::OPT__SLASH_diagnostics_column,
                                     options::OPT__SLASH_diagnostics_caret)) {
    switch (A->getOption().getID()) {
    case options::OPT__SLASH_diagnostics_caret:
      CaretDefault = true;
      ColumnDefault = true;
      break;
    case options::OPT__SLASH_diagnostics_column:
      CaretDefault = false;
      ColumnDefault = true;
      break;
    case options::OPT__SLASH_diagnostics_classic:
      CaretDefault = false;
      ColumnDefault = false;
      break;
    }
  }

  // -fcaret-diagnostics is default.
  if (!Args.hasFlag(options::OPT_fcaret_diagnostics,
                    options::OPT_fno_caret_diagnostics, CaretDefault))
    CmdArgs.push_back("-fno-caret-diagnostics");

  Args.addOptOutFlag(CmdArgs, options::OPT_fdiagnostics_fixit_info,
                     options::OPT_fno_diagnostics_fixit_info);
  Args.addOptOutFlag(CmdArgs, options::OPT_fdiagnostics_show_option,
                     options::OPT_fno_diagnostics_show_option);

  if (const Arg *A =
          Args.getLastArg(options::OPT_fdiagnostics_show_category_EQ)) {
    CmdArgs.push_back("-fdiagnostics-show-category");
    CmdArgs.push_back(A->getValue());
  }

  Args.addOptInFlag(CmdArgs, options::OPT_fdiagnostics_show_hotness,
                    options::OPT_fno_diagnostics_show_hotness);

  if (const Arg *A =
          Args.getLastArg(options::OPT_fdiagnostics_hotness_threshold_EQ)) {
    std::string Opt =
        std::string("-fdiagnostics-hotness-threshold=") + A->getValue();
    CmdArgs.push_back(Args.MakeArgString(Opt));
  }

  if (const Arg *A =
          Args.getLastArg(options::OPT_fdiagnostics_misexpect_tolerance_EQ)) {
    std::string Opt =
        std::string("-fdiagnostics-misexpect-tolerance=") + A->getValue();
    CmdArgs.push_back(Args.MakeArgString(Opt));
  }

  if (const Arg *A = Args.getLastArg(options::OPT_fdiagnostics_format_EQ)) {
    CmdArgs.push_back("-fdiagnostics-format");
    CmdArgs.push_back(A->getValue());
    if (StringRef(A->getValue()) == "sarif" ||
        StringRef(A->getValue()) == "SARIF")
      D.Diag(diag::warn_drv_sarif_format_unstable);
  }

  if (const Arg *A = Args.getLastArg(
          options::OPT_fdiagnostics_show_note_include_stack,
          options::OPT_fno_diagnostics_show_note_include_stack)) {
    const Option &O = A->getOption();
    if (O.matches(options::OPT_fdiagnostics_show_note_include_stack))
      CmdArgs.push_back("-fdiagnostics-show-note-include-stack");
    else
      CmdArgs.push_back("-fno-diagnostics-show-note-include-stack");
  }

  handleColorDiagnosticsArgs(D, Args, CmdArgs);

  if (Args.hasArg(options::OPT_fansi_escape_codes))
    CmdArgs.push_back("-fansi-escape-codes");

  Args.addOptOutFlag(CmdArgs, options::OPT_fshow_source_location,
                     options::OPT_fno_show_source_location);

  Args.addOptOutFlag(CmdArgs, options::OPT_fdiagnostics_show_line_numbers,
                     options::OPT_fno_diagnostics_show_line_numbers);

  if (Args.hasArg(options::OPT_fdiagnostics_absolute_paths))
    CmdArgs.push_back("-fdiagnostics-absolute-paths");

  if (!Args.hasFlag(options::OPT_fshow_column, options::OPT_fno_show_column,
                    ColumnDefault))
    CmdArgs.push_back("-fno-show-column");

  Args.addOptOutFlag(CmdArgs, options::OPT_fspell_checking,
                     options::OPT_fno_spell_checking);

  Args.addLastArg(CmdArgs, options::OPT_warning_suppression_mappings_EQ);
}

DwarfFissionKind tools::getDebugFissionKind(const Driver &D,
                                            const ArgList &Args, Arg *&Arg) {
  Arg = Args.getLastArg(options::OPT_gsplit_dwarf, options::OPT_gsplit_dwarf_EQ,
                        options::OPT_gno_split_dwarf);
  if (!Arg || Arg->getOption().matches(options::OPT_gno_split_dwarf))
    return DwarfFissionKind::None;

  if (Arg->getOption().matches(options::OPT_gsplit_dwarf))
    return DwarfFissionKind::Split;

  StringRef Value = Arg->getValue();
  if (Value == "split")
    return DwarfFissionKind::Split;
  if (Value == "single")
    return DwarfFissionKind::Single;

  D.Diag(diag::err_drv_unsupported_option_argument)
      << Arg->getSpelling() << Arg->getValue();
  return DwarfFissionKind::None;
}

static void renderDwarfFormat(const Driver &D, const llvm::Triple &T,
                              const ArgList &Args, ArgStringList &CmdArgs,
                              unsigned DwarfVersion) {
  auto *DwarfFormatArg =
      Args.getLastArg(options::OPT_gdwarf64, options::OPT_gdwarf32);
  if (!DwarfFormatArg)
    return;

  if (DwarfFormatArg->getOption().matches(options::OPT_gdwarf64)) {
    if (DwarfVersion < 3)
      D.Diag(diag::err_drv_argument_only_allowed_with)
          << DwarfFormatArg->getAsString(Args) << "DWARFv3 or greater";
    else if (!T.isArch64Bit())
      D.Diag(diag::err_drv_argument_only_allowed_with)
          << DwarfFormatArg->getAsString(Args) << "64 bit architecture";
    else if (!T.isOSBinFormatELF())
      D.Diag(diag::err_drv_argument_only_allowed_with)
          << DwarfFormatArg->getAsString(Args) << "ELF platforms";
  }

  DwarfFormatArg->render(Args, CmdArgs);
}

static void
renderDebugOptions(const ToolChain &TC, const Driver &D, const llvm::Triple &T,
                   const ArgList &Args, bool IRInput, ArgStringList &CmdArgs,
                   const InputInfo &Output,
                   llvm::codegenoptions::DebugInfoKind &DebugInfoKind,
                   DwarfFissionKind &DwarfFission) {
  if (Args.hasFlag(options::OPT_fdebug_info_for_profiling,
                   options::OPT_fno_debug_info_for_profiling, false) &&
      checkDebugInfoOption(
          Args.getLastArg(options::OPT_fdebug_info_for_profiling), Args, D, TC))
    CmdArgs.push_back("-fdebug-info-for-profiling");

  // The 'g' groups options involve a somewhat intricate sequence of decisions
  // about what to pass from the driver to the frontend, but by the time they
  // reach cc1 they've been factored into three well-defined orthogonal choices:
  //  * what level of debug info to generate
  //  * what dwarf version to write
  //  * what debugger tuning to use
  // This avoids having to monkey around further in cc1 other than to disable
  // codeview if not running in a Windows environment. Perhaps even that
  // decision should be made in the driver as well though.
  llvm::DebuggerKind DebuggerTuning = TC.getDefaultDebuggerTuning();

  bool SplitDWARFInlining =
      Args.hasFlag(options::OPT_fsplit_dwarf_inlining,
                   options::OPT_fno_split_dwarf_inlining, false);

  // Normally -gsplit-dwarf is only useful with -gN. For IR input, Clang does
  // object file generation and no IR generation, -gN should not be needed. So
  // allow -gsplit-dwarf with either -gN or IR input.
  if (IRInput || Args.hasArg(options::OPT_g_Group)) {
    Arg *SplitDWARFArg;
    DwarfFission = getDebugFissionKind(D, Args, SplitDWARFArg);
    if (DwarfFission != DwarfFissionKind::None &&
        !checkDebugInfoOption(SplitDWARFArg, Args, D, TC)) {
      DwarfFission = DwarfFissionKind::None;
      SplitDWARFInlining = false;
    }
  }
  if (const Arg *A = Args.getLastArg(options::OPT_g_Group)) {
    DebugInfoKind = llvm::codegenoptions::DebugInfoConstructor;

    // If the last option explicitly specified a debug-info level, use it.
    if (checkDebugInfoOption(A, Args, D, TC) &&
        A->getOption().matches(options::OPT_gN_Group)) {
      DebugInfoKind = debugLevelToInfoKind(*A);
      // For -g0 or -gline-tables-only, drop -gsplit-dwarf. This gets a bit more
      // complicated if you've disabled inline info in the skeleton CUs
      // (SplitDWARFInlining) - then there's value in composing split-dwarf and
      // line-tables-only, so let those compose naturally in that case.
      if (DebugInfoKind == llvm::codegenoptions::NoDebugInfo ||
          DebugInfoKind == llvm::codegenoptions::DebugDirectivesOnly ||
          (DebugInfoKind == llvm::codegenoptions::DebugLineTablesOnly &&
           SplitDWARFInlining))
        DwarfFission = DwarfFissionKind::None;
    }
  }

  // If a debugger tuning argument appeared, remember it.
  bool HasDebuggerTuning = false;
  if (const Arg *A =
          Args.getLastArg(options::OPT_gTune_Group, options::OPT_ggdbN_Group)) {
    HasDebuggerTuning = true;
    if (checkDebugInfoOption(A, Args, D, TC)) {
      if (A->getOption().matches(options::OPT_glldb))
        DebuggerTuning = llvm::DebuggerKind::LLDB;
      else if (A->getOption().matches(options::OPT_gsce))
        DebuggerTuning = llvm::DebuggerKind::SCE;
      else if (A->getOption().matches(options::OPT_gdbx))
        DebuggerTuning = llvm::DebuggerKind::DBX;
      else
        DebuggerTuning = llvm::DebuggerKind::GDB;
    }
  }

  // If a -gdwarf argument appeared, remember it.
  bool EmitDwarf = false;
  if (const Arg *A = getDwarfNArg(Args))
    EmitDwarf = checkDebugInfoOption(A, Args, D, TC);

  bool EmitCodeView = false;
  if (const Arg *A = Args.getLastArg(options::OPT_gcodeview))
    EmitCodeView = checkDebugInfoOption(A, Args, D, TC);

  // If the user asked for debug info but did not explicitly specify -gcodeview
  // or -gdwarf, ask the toolchain for the default format.
  if (!EmitCodeView && !EmitDwarf &&
      DebugInfoKind != llvm::codegenoptions::NoDebugInfo) {
    switch (TC.getDefaultDebugFormat()) {
    case llvm::codegenoptions::DIF_CodeView:
      EmitCodeView = true;
      break;
    case llvm::codegenoptions::DIF_DWARF:
      EmitDwarf = true;
      break;
    }
  }

  unsigned RequestedDWARFVersion = 0; // DWARF version requested by the user
  unsigned EffectiveDWARFVersion = 0; // DWARF version TC can generate. It may
                                      // be lower than what the user wanted.
  if (EmitDwarf) {
    RequestedDWARFVersion = getDwarfVersion(TC, Args);
    // Clamp effective DWARF version to the max supported by the toolchain.
    EffectiveDWARFVersion =
        std::min(RequestedDWARFVersion, TC.getMaxDwarfVersion());
  } else {
    Args.ClaimAllArgs(options::OPT_fdebug_default_version);
  }

  // -gline-directives-only supported only for the DWARF debug info.
  if (RequestedDWARFVersion == 0 &&
      DebugInfoKind == llvm::codegenoptions::DebugDirectivesOnly)
    DebugInfoKind = llvm::codegenoptions::NoDebugInfo;

  // strict DWARF is set to false by default. But for DBX, we need it to be set
  // as true by default.
  if (const Arg *A = Args.getLastArg(options::OPT_gstrict_dwarf))
    (void)checkDebugInfoOption(A, Args, D, TC);
  if (Args.hasFlag(options::OPT_gstrict_dwarf, options::OPT_gno_strict_dwarf,
                   DebuggerTuning == llvm::DebuggerKind::DBX))
    CmdArgs.push_back("-gstrict-dwarf");

  // And we handle flag -grecord-gcc-switches later with DWARFDebugFlags.
  Args.ClaimAllArgs(options::OPT_g_flags_Group);

  // Column info is included by default for everything except SCE and
  // CodeView if not use sampling PGO. Clang doesn't track end columns, just
  // starting columns, which, in theory, is fine for CodeView (and PDB).  In
  // practice, however, the Microsoft debuggers don't handle missing end columns
  // well, and the AIX debugger DBX also doesn't handle the columns well, so
  // it's better not to include any column info.
  if (const Arg *A = Args.getLastArg(options::OPT_gcolumn_info))
    (void)checkDebugInfoOption(A, Args, D, TC);
  if (!Args.hasFlag(options::OPT_gcolumn_info, options::OPT_gno_column_info,
                    !(EmitCodeView && !getLastProfileSampleUseArg(Args)) &&
                        (DebuggerTuning != llvm::DebuggerKind::SCE &&
                         DebuggerTuning != llvm::DebuggerKind::DBX)))
    CmdArgs.push_back("-gno-column-info");

  // FIXME: Move backend command line options to the module.
  if (Args.hasFlag(options::OPT_gmodules, options::OPT_gno_modules, false)) {
    // If -gline-tables-only or -gline-directives-only is the last option it
    // wins.
    if (checkDebugInfoOption(Args.getLastArg(options::OPT_gmodules), Args, D,
                             TC)) {
      if (DebugInfoKind != llvm::codegenoptions::DebugLineTablesOnly &&
          DebugInfoKind != llvm::codegenoptions::DebugDirectivesOnly) {
        DebugInfoKind = llvm::codegenoptions::DebugInfoConstructor;
        CmdArgs.push_back("-dwarf-ext-refs");
        CmdArgs.push_back("-fmodule-format=obj");
      }
    }
  }

  if (T.isOSBinFormatELF() && SplitDWARFInlining)
    CmdArgs.push_back("-fsplit-dwarf-inlining");

  // After we've dealt with all combinations of things that could
  // make DebugInfoKind be other than None or DebugLineTablesOnly,
  // figure out if we need to "upgrade" it to standalone debug info.
  // We parse these two '-f' options whether or not they will be used,
  // to claim them even if you wrote "-fstandalone-debug -gline-tables-only"
  bool NeedFullDebug = Args.hasFlag(
      options::OPT_fstandalone_debug, options::OPT_fno_standalone_debug,
      DebuggerTuning == llvm::DebuggerKind::LLDB ||
          TC.GetDefaultStandaloneDebug());
  if (const Arg *A = Args.getLastArg(options::OPT_fstandalone_debug))
    (void)checkDebugInfoOption(A, Args, D, TC);

  if (DebugInfoKind == llvm::codegenoptions::LimitedDebugInfo ||
      DebugInfoKind == llvm::codegenoptions::DebugInfoConstructor) {
    if (Args.hasFlag(options::OPT_fno_eliminate_unused_debug_types,
                     options::OPT_feliminate_unused_debug_types, false))
      DebugInfoKind = llvm::codegenoptions::UnusedTypeInfo;
    else if (NeedFullDebug)
      DebugInfoKind = llvm::codegenoptions::FullDebugInfo;
  }

  if (Args.hasFlag(options::OPT_gembed_source, options::OPT_gno_embed_source,
                   false)) {
    // Source embedding is a vendor extension to DWARF v5. By now we have
    // checked if a DWARF version was stated explicitly, and have otherwise
    // fallen back to the target default, so if this is still not at least 5
    // we emit an error.
    const Arg *A = Args.getLastArg(options::OPT_gembed_source);
    if (RequestedDWARFVersion < 5)
      D.Diag(diag::err_drv_argument_only_allowed_with)
          << A->getAsString(Args) << "-gdwarf-5";
    else if (EffectiveDWARFVersion < 5)
      // The toolchain has reduced allowed dwarf version, so we can't enable
      // -gembed-source.
      D.Diag(diag::warn_drv_dwarf_version_limited_by_target)
          << A->getAsString(Args) << TC.getTripleString() << 5
          << EffectiveDWARFVersion;
    else if (checkDebugInfoOption(A, Args, D, TC))
      CmdArgs.push_back("-gembed-source");
  }

  if (Args.hasFlag(options::OPT_gkey_instructions,
                   options::OPT_gno_key_instructions, false))
    CmdArgs.push_back("-gkey-instructions");

  if (EmitCodeView) {
    CmdArgs.push_back("-gcodeview");

    Args.addOptInFlag(CmdArgs, options::OPT_gcodeview_ghash,
                      options::OPT_gno_codeview_ghash);

    Args.addOptOutFlag(CmdArgs, options::OPT_gcodeview_command_line,
                       options::OPT_gno_codeview_command_line);
  }

  Args.addOptOutFlag(CmdArgs, options::OPT_ginline_line_tables,
                     options::OPT_gno_inline_line_tables);

  // When emitting remarks, we need at least debug lines in the output.
  if (willEmitRemarks(Args) &&
      DebugInfoKind <= llvm::codegenoptions::DebugDirectivesOnly)
    DebugInfoKind = llvm::codegenoptions::DebugLineTablesOnly;

  // Adjust the debug info kind for the given toolchain.
  TC.adjustDebugInfoKind(DebugInfoKind, Args);

  // On AIX, the debugger tuning option can be omitted if it is not explicitly
  // set.
  RenderDebugEnablingArgs(Args, CmdArgs, DebugInfoKind, EffectiveDWARFVersion,
                          T.isOSAIX() && !HasDebuggerTuning
                              ? llvm::DebuggerKind::Default
                              : DebuggerTuning);

  // -fdebug-macro turns on macro debug info generation.
  if (Args.hasFlag(options::OPT_fdebug_macro, options::OPT_fno_debug_macro,
                   false))
    if (checkDebugInfoOption(Args.getLastArg(options::OPT_fdebug_macro), Args,
                             D, TC))
      CmdArgs.push_back("-debug-info-macro");

  // -ggnu-pubnames turns on gnu style pubnames in the backend.
  const auto *PubnamesArg =
      Args.getLastArg(options::OPT_ggnu_pubnames, options::OPT_gno_gnu_pubnames,
                      options::OPT_gpubnames, options::OPT_gno_pubnames);
  if (DwarfFission != DwarfFissionKind::None ||
      (PubnamesArg && checkDebugInfoOption(PubnamesArg, Args, D, TC))) {
    const bool OptionSet =
        (PubnamesArg &&
         (PubnamesArg->getOption().matches(options::OPT_gpubnames) ||
          PubnamesArg->getOption().matches(options::OPT_ggnu_pubnames)));
    if ((DebuggerTuning != llvm::DebuggerKind::LLDB || OptionSet) &&
        (!PubnamesArg ||
         (!PubnamesArg->getOption().matches(options::OPT_gno_gnu_pubnames) &&
          !PubnamesArg->getOption().matches(options::OPT_gno_pubnames))))
      CmdArgs.push_back(PubnamesArg && PubnamesArg->getOption().matches(
                                           options::OPT_gpubnames)
                            ? "-gpubnames"
                            : "-ggnu-pubnames");
  }
  const auto *SimpleTemplateNamesArg =
      Args.getLastArg(options::OPT_gsimple_template_names,
                      options::OPT_gno_simple_template_names);
  bool ForwardTemplateParams = DebuggerTuning == llvm::DebuggerKind::SCE;
  if (SimpleTemplateNamesArg &&
      checkDebugInfoOption(SimpleTemplateNamesArg, Args, D, TC)) {
    const auto &Opt = SimpleTemplateNamesArg->getOption();
    if (Opt.matches(options::OPT_gsimple_template_names)) {
      ForwardTemplateParams = true;
      CmdArgs.push_back("-gsimple-template-names=simple");
    }
  }

  // Emit DW_TAG_template_alias for template aliases? True by default for SCE.
  bool UseDebugTemplateAlias =
      DebuggerTuning == llvm::DebuggerKind::SCE && RequestedDWARFVersion >= 4;
  if (const auto *DebugTemplateAlias = Args.getLastArg(
          options::OPT_gtemplate_alias, options::OPT_gno_template_alias)) {
    // DW_TAG_template_alias is only supported from DWARFv5 but if a user
    // asks for it we should let them have it (if the target supports it).
    if (checkDebugInfoOption(DebugTemplateAlias, Args, D, TC)) {
      const auto &Opt = DebugTemplateAlias->getOption();
      UseDebugTemplateAlias = Opt.matches(options::OPT_gtemplate_alias);
    }
  }
  if (UseDebugTemplateAlias)
    CmdArgs.push_back("-gtemplate-alias");

  if (const Arg *A = Args.getLastArg(options::OPT_gsrc_hash_EQ)) {
    StringRef v = A->getValue();
    CmdArgs.push_back(Args.MakeArgString("-gsrc-hash=" + v));
  }

  Args.addOptInFlag(CmdArgs, options::OPT_fdebug_ranges_base_address,
                    options::OPT_fno_debug_ranges_base_address);

  // -gdwarf-aranges turns on the emission of the aranges section in the
  // backend.
  if (const Arg *A = Args.getLastArg(options::OPT_gdwarf_aranges);
      A && checkDebugInfoOption(A, Args, D, TC)) {
    CmdArgs.push_back("-mllvm");
    CmdArgs.push_back("-generate-arange-section");
  }

  Args.addOptInFlag(CmdArgs, options::OPT_fforce_dwarf_frame,
                    options::OPT_fno_force_dwarf_frame);

  bool EnableTypeUnits = false;
  if (Args.hasFlag(options::OPT_fdebug_types_section,
                   options::OPT_fno_debug_types_section, false)) {
    if (!(T.isOSBinFormatELF() || T.isOSBinFormatWasm())) {
      D.Diag(diag::err_drv_unsupported_opt_for_target)
          << Args.getLastArg(options::OPT_fdebug_types_section)
                 ->getAsString(Args)
          << T.getTriple();
    } else if (checkDebugInfoOption(
                   Args.getLastArg(options::OPT_fdebug_types_section), Args, D,
                   TC)) {
      EnableTypeUnits = true;
      CmdArgs.push_back("-mllvm");
      CmdArgs.push_back("-generate-type-units");
    }
  }

  if (const Arg *A =
          Args.getLastArg(options::OPT_gomit_unreferenced_methods,
                          options::OPT_gno_omit_unreferenced_methods))
    (void)checkDebugInfoOption(A, Args, D, TC);
  if (Args.hasFlag(options::OPT_gomit_unreferenced_methods,
                   options::OPT_gno_omit_unreferenced_methods, false) &&
      (DebugInfoKind == llvm::codegenoptions::DebugInfoConstructor ||
       DebugInfoKind == llvm::codegenoptions::LimitedDebugInfo) &&
      !EnableTypeUnits) {
    CmdArgs.push_back("-gomit-unreferenced-methods");
  }

  // To avoid join/split of directory+filename, the integrated assembler prefers
  // the directory form of .file on all DWARF versions. GNU as doesn't allow the
  // form before DWARF v5.
  if (!Args.hasFlag(options::OPT_fdwarf_directory_asm,
                    options::OPT_fno_dwarf_directory_asm,
                    TC.useIntegratedAs() || EffectiveDWARFVersion >= 5))
    CmdArgs.push_back("-fno-dwarf-directory-asm");

  // Decide how to render forward declarations of template instantiations.
  // SCE wants full descriptions, others just get them in the name.
  if (ForwardTemplateParams)
    CmdArgs.push_back("-debug-forward-template-params");

  // Do we need to explicitly import anonymous namespaces into the parent
  // scope?
  if (DebuggerTuning == llvm::DebuggerKind::SCE)
    CmdArgs.push_back("-dwarf-explicit-import");

  renderDwarfFormat(D, T, Args, CmdArgs, EffectiveDWARFVersion);
  RenderDebugInfoCompressionArgs(Args, CmdArgs, D, TC);

  bool EmitDwarfForAMDGCN =
      EmitDwarf &&
      (T.isAMDGCN() || (T.isSPIRV() && T.getVendor() == llvm::Triple::AMD));
  if (EmitDwarfForAMDGCN)
    CmdArgs.append({"-mllvm", "-amdgpu-spill-cfi-saved-regs"});
  if (Arg *A = Args.getLastArg(options::OPT_gheterogeneous_dwarf_EQ)) {
    if (StringRef(A->getValue()) == "diexpr")
      D.Diag(clang::diag::err_drv_unsupported_opt_with_suggestion)
          << A->getAsString(Args) << "-gheterogeneous-dwarf=diexpression";
    A->render(Args, CmdArgs);
  } else if (EmitDwarfForAMDGCN) {
#ifndef NDEBUG
    // There doesn't seem to be a straightforward way to "render" an option
    // acquired from the OptTable into a string we can append to CmdArgs.
    // All of the logic is buried in "accept" which works directly in terms
    // of an ArgList.
    //
    // Instead, assert that the static string we are adding to CmdArgs has
    // the same shape as what a bare -gheterogeneous-dwarf would alias to
    // if the user has provided it in ArgList.
    const Option GHeterogeneousDwarf =
        getDriverOptTable().getOption(options::OPT_gheterogeneous_dwarf);
    const Option Aliased = GHeterogeneousDwarf.getAlias();
    assert(Aliased.isValid() && "gheterogeneous-dwarf must be an alias");
    assert(Aliased.getName() == "gheterogeneous-dwarf=" &&
           "gheterogeneous-dwarf must alias gheterogeneous-dwarf=");
    assert(StringRef(GHeterogeneousDwarf.getAliasArgs()) == "diexpression" &&
           GHeterogeneousDwarf.getAliasArgs()[strlen("diexpression") + 1] ==
               '\0' &&
           "gheterogeneous-dwarf must alias gheterogeneous-dwarf=diexpression");
#endif
    CmdArgs.push_back("-gheterogeneous-dwarf=diexpression");
  }

  // This controls whether or not we perform JustMyCode instrumentation.
  if (Args.hasFlag(options::OPT_fjmc, options::OPT_fno_jmc, false)) {
    if (TC.getTriple().isOSBinFormatELF() ||
        TC.getTriple().isWindowsMSVCEnvironment()) {
      if (DebugInfoKind >= llvm::codegenoptions::DebugInfoConstructor)
        CmdArgs.push_back("-fjmc");
      else if (D.IsCLMode())
        D.Diag(clang::diag::warn_drv_jmc_requires_debuginfo) << "/JMC"
                                                             << "'/Zi', '/Z7'";
      else
        D.Diag(clang::diag::warn_drv_jmc_requires_debuginfo) << "-fjmc"
                                                             << "-g";
    } else {
      D.Diag(clang::diag::warn_drv_fjmc_for_elf_only);
    }
  }

  // Add in -fdebug-compilation-dir if necessary.
  const char *DebugCompilationDir =
      addDebugCompDirArg(Args, CmdArgs, D.getVFS());

  addDebugPrefixMapArg(D, TC, Args, CmdArgs);

  // Add the output path to the object file for CodeView debug infos.
  if (EmitCodeView && Output.isFilename())
    addDebugObjectName(Args, CmdArgs, DebugCompilationDir,
                       Output.getFilename());
}

static void ProcessVSRuntimeLibrary(const ToolChain &TC, const ArgList &Args,
                                    ArgStringList &CmdArgs) {
  unsigned RTOptionID = options::OPT__SLASH_MT;

  if (Args.hasArg(options::OPT__SLASH_LDd))
    // The /LDd option implies /MTd. The dependent lib part can be overridden,
    // but defining _DEBUG is sticky.
    RTOptionID = options::OPT__SLASH_MTd;

  if (Arg *A = Args.getLastArg(options::OPT__SLASH_M_Group))
    RTOptionID = A->getOption().getID();

  if (Arg *A = Args.getLastArg(options::OPT_fms_runtime_lib_EQ)) {
    RTOptionID = llvm::StringSwitch<unsigned>(A->getValue())
                     .Case("static", options::OPT__SLASH_MT)
                     .Case("static_dbg", options::OPT__SLASH_MTd)
                     .Case("dll", options::OPT__SLASH_MD)
                     .Case("dll_dbg", options::OPT__SLASH_MDd)
                     .Default(options::OPT__SLASH_MT);
  }

  StringRef FlagForCRT;
  switch (RTOptionID) {
  case options::OPT__SLASH_MD:
    if (Args.hasArg(options::OPT__SLASH_LDd))
      CmdArgs.push_back("-D_DEBUG");
    CmdArgs.push_back("-D_MT");
    CmdArgs.push_back("-D_DLL");
    FlagForCRT = "--dependent-lib=msvcrt";
    break;
  case options::OPT__SLASH_MDd:
    CmdArgs.push_back("-D_DEBUG");
    CmdArgs.push_back("-D_MT");
    CmdArgs.push_back("-D_DLL");
    FlagForCRT = "--dependent-lib=msvcrtd";
    break;
  case options::OPT__SLASH_MT:
    if (Args.hasArg(options::OPT__SLASH_LDd))
      CmdArgs.push_back("-D_DEBUG");
    CmdArgs.push_back("-D_MT");
    CmdArgs.push_back("-flto-visibility-public-std");
    FlagForCRT = "--dependent-lib=libcmt";
    break;
  case options::OPT__SLASH_MTd:
    CmdArgs.push_back("-D_DEBUG");
    CmdArgs.push_back("-D_MT");
    CmdArgs.push_back("-flto-visibility-public-std");
    FlagForCRT = "--dependent-lib=libcmtd";
    break;
  default:
    llvm_unreachable("Unexpected option ID.");
  }

  if (Args.hasArg(options::OPT_fms_omit_default_lib)) {
    CmdArgs.push_back("-D_VC_NODEFAULTLIB");
  } else {
    CmdArgs.push_back(FlagForCRT.data());

    // This provides POSIX compatibility (maps 'open' to '_open'), which most
    // users want.  The /Za flag to cl.exe turns this off, but it's not
    // implemented in clang.
    CmdArgs.push_back("--dependent-lib=oldnames");
  }

  // All Arm64EC object files implicitly add softintrin.lib. This is necessary
  // even if the file doesn't actually refer to any of the routines because
  // the CRT itself has incomplete dependency markings.
  if (TC.getTriple().isWindowsArm64EC())
    CmdArgs.push_back("--dependent-lib=softintrin");
}

void Clang::ConstructJob(Compilation &C, const JobAction &JA,
                         const InputInfo &Output, const InputInfoList &Inputs,
                         const ArgList &Args, const char *LinkingOutput) const {
  const auto &TC = getToolChain();
  const llvm::Triple &RawTriple = TC.getTriple();
  const llvm::Triple &Triple = TC.getEffectiveTriple();
  const std::string &TripleStr = Triple.getTriple();

  bool KernelOrKext =
      Args.hasArg(options::OPT_mkernel, options::OPT_fapple_kext);
  const Driver &D = TC.getDriver();
  ArgStringList CmdArgs;

  assert(Inputs.size() >= 1 && "Must have at least one input.");
  // CUDA/HIP compilation may have multiple inputs (source file + results of
  // device-side compilations). OpenMP device jobs also take the host IR as a
  // second input. Module precompilation accepts a list of header files to
  // include as part of the module. API extraction accepts a list of header
  // files whose API information is emitted in the output. All other jobs are
  // expected to have exactly one input. SYCL compilation only expects a
  // single input.
  bool IsCuda = JA.isOffloading(Action::OFK_Cuda);
  bool IsCudaDevice = JA.isDeviceOffloading(Action::OFK_Cuda);
  bool IsHIP = JA.isOffloading(Action::OFK_HIP);
  bool IsHIPDevice = JA.isDeviceOffloading(Action::OFK_HIP);
  bool IsSYCL = JA.isOffloading(Action::OFK_SYCL);
  bool IsSYCLDevice = JA.isDeviceOffloading(Action::OFK_SYCL);
  bool IsOpenMPDevice = JA.isDeviceOffloading(Action::OFK_OpenMP);
  bool IsExtractAPI = isa<ExtractAPIJobAction>(JA);
  bool IsDeviceOffloadAction = !(JA.isDeviceOffloading(Action::OFK_None) ||
                                 JA.isDeviceOffloading(Action::OFK_Host));
  bool IsHostOffloadingAction =
      JA.isHostOffloading(Action::OFK_OpenMP) ||
      JA.isHostOffloading(Action::OFK_SYCL) ||
      (JA.isHostOffloading(C.getActiveOffloadKinds()) &&
       Args.hasFlag(options::OPT_offload_new_driver,
                    options::OPT_no_offload_new_driver,
                    C.isOffloadingHostKind(Action::OFK_Cuda)));

  bool IsRDCMode =
      Args.hasFlag(options::OPT_fgpu_rdc, options::OPT_fno_gpu_rdc, false);

  auto LTOMode = IsDeviceOffloadAction ? D.getOffloadLTOMode() : D.getLTOMode();
  bool IsUsingLTO = LTOMode != LTOK_None;

  // Extract API doesn't have a main input file, so invent a fake one as a
  // placeholder.
  InputInfo ExtractAPIPlaceholderInput(Inputs[0].getType(), "extract-api",
                                       "extract-api");

  const InputInfo &Input =
      IsExtractAPI ? ExtractAPIPlaceholderInput : Inputs[0];

  InputInfoList ExtractAPIInputs;
  InputInfoList HostOffloadingInputs;
  const InputInfo *CudaDeviceInput = nullptr;
  const InputInfo *OpenMPDeviceInput = nullptr;
  for (const InputInfo &I : Inputs) {
    if (&I == &Input || I.getType() == types::TY_Nothing) {
      // This is the primary input or contains nothing.
    } else if (IsExtractAPI) {
      auto ExpectedInputType = ExtractAPIPlaceholderInput.getType();
      if (I.getType() != ExpectedInputType) {
        D.Diag(diag::err_drv_extract_api_wrong_kind)
            << I.getFilename() << types::getTypeName(I.getType())
            << types::getTypeName(ExpectedInputType);
      }
      ExtractAPIInputs.push_back(I);
    } else if (IsHostOffloadingAction) {
      HostOffloadingInputs.push_back(I);
    } else if ((IsCuda || IsHIP) && !CudaDeviceInput) {
      CudaDeviceInput = &I;
    } else if (IsOpenMPDevice && !OpenMPDeviceInput) {
      OpenMPDeviceInput = &I;
    } else {
      llvm_unreachable("unexpectedly given multiple inputs");
    }
  }

  const llvm::Triple *AuxTriple =
      (IsCuda || IsHIP) ? TC.getAuxTriple() : nullptr;
  bool IsWindowsMSVC = RawTriple.isWindowsMSVCEnvironment();
  bool IsUEFI = RawTriple.isUEFI();
  bool IsIAMCU = RawTriple.isOSIAMCU();

  // Adjust IsWindowsXYZ for CUDA/HIP/SYCL compilations.  Even when compiling in
  // device mode (i.e., getToolchain().getTriple() is NVPTX/AMDGCN, not
  // Windows), we need to pass Windows-specific flags to cc1.
  if (IsCuda || IsHIP || IsSYCL)
    IsWindowsMSVC |= AuxTriple && AuxTriple->isWindowsMSVCEnvironment();

  // C++ is not supported for IAMCU.
  if (IsIAMCU && types::isCXX(Input.getType()))
    D.Diag(diag::err_drv_clang_unsupported) << "C++ for IAMCU";

  // Invoke ourselves in -cc1 mode.
  //
  // FIXME: Implement custom jobs for internal actions.
  CmdArgs.push_back("-cc1");

  // Add the "effective" target triple.
  CmdArgs.push_back("-triple");
  CmdArgs.push_back(Args.MakeArgString(TripleStr));

  if (const Arg *MJ = Args.getLastArg(options::OPT_MJ)) {
    DumpCompilationDatabase(C, MJ->getValue(), TripleStr, Output, Input, Args);
    Args.ClaimAllArgs(options::OPT_MJ);
  } else if (const Arg *GenCDBFragment =
                 Args.getLastArg(options::OPT_gen_cdb_fragment_path)) {
    DumpCompilationDatabaseFragmentToDir(GenCDBFragment->getValue(), C,
                                         TripleStr, Output, Input, Args);
    Args.ClaimAllArgs(options::OPT_gen_cdb_fragment_path);
  }

  if (IsCuda || IsHIP) {
    // We have to pass the triple of the host if compiling for a CUDA/HIP device
    // and vice-versa.
    std::string NormalizedTriple;
    if (JA.isDeviceOffloading(Action::OFK_Cuda) ||
        JA.isDeviceOffloading(Action::OFK_HIP))
      NormalizedTriple = C.getSingleOffloadToolChain<Action::OFK_Host>()
                             ->getTriple()
                             .normalize();
    else {
      // Host-side compilation.
      NormalizedTriple =
          (IsCuda ? C.getOffloadToolChains(Action::OFK_Cuda).first->second
                  : C.getOffloadToolChains(Action::OFK_HIP).first->second)
              ->getTriple()
              .normalize();
      if (IsCuda) {
        // We need to figure out which CUDA version we're compiling for, as that
        // determines how we load and launch GPU kernels.
        auto *CTC = static_cast<const toolchains::CudaToolChain *>(
            C.getSingleOffloadToolChain<Action::OFK_Cuda>());
        assert(CTC && "Expected valid CUDA Toolchain.");
        if (CTC && CTC->CudaInstallation.version() != CudaVersion::UNKNOWN)
          CmdArgs.push_back(Args.MakeArgString(
              Twine("-target-sdk-version=") +
              CudaVersionToString(CTC->CudaInstallation.version())));
        // Unsized function arguments used for variadics were introduced in
        // CUDA-9.0. We still do not support generating code that actually uses
        // variadic arguments yet, but we do need to allow parsing them as
        // recent CUDA headers rely on that.
        // https://github.com/llvm/llvm-project/issues/58410
        if (CTC->CudaInstallation.version() >= CudaVersion::CUDA_90)
          CmdArgs.push_back("-fcuda-allow-variadic-functions");
      }
    }
    CmdArgs.push_back("-aux-triple");
    CmdArgs.push_back(Args.MakeArgString(NormalizedTriple));

    if (JA.isDeviceOffloading(Action::OFK_HIP) &&
        (getToolChain().getTriple().isAMDGPU() ||
         (getToolChain().getTriple().isSPIRV() &&
          getToolChain().getTriple().getVendor() == llvm::Triple::AMD))) {
      // Device side compilation printf
      if (Args.getLastArg(options::OPT_mprintf_kind_EQ)) {
        CmdArgs.push_back(Args.MakeArgString(
            "-mprintf-kind=" +
            Args.getLastArgValue(options::OPT_mprintf_kind_EQ)));
        // Force compiler error on invalid conversion specifiers
        CmdArgs.push_back(
            Args.MakeArgString("-Werror=format-invalid-specifier"));
      }
    }
  }

  // Optimization level for CodeGen.
  if (const Arg *A = Args.getLastArg(options::OPT_O_Group)) {
    if (A->getOption().matches(options::OPT_O4)) {
      CmdArgs.push_back("-O3");
      D.Diag(diag::warn_O4_is_O3);
    } else {
      A->render(Args, CmdArgs);
    }
  }

  // Unconditionally claim the printf option now to avoid unused diagnostic.
  if (const Arg *PF = Args.getLastArg(options::OPT_mprintf_kind_EQ))
    PF->claim();

  if (IsSYCL) {
    if (IsSYCLDevice) {
      // Host triple is needed when doing SYCL device compilations.
      llvm::Triple AuxT = C.getDefaultToolChain().getTriple();
      std::string NormalizedTriple = AuxT.normalize();
      CmdArgs.push_back("-aux-triple");
      CmdArgs.push_back(Args.MakeArgString(NormalizedTriple));

      // We want to compile sycl kernels.
      CmdArgs.push_back("-fsycl-is-device");

      // Set O2 optimization level by default
      if (!Args.getLastArg(options::OPT_O_Group))
        CmdArgs.push_back("-O2");
    } else {
      // Add any options that are needed specific to SYCL offload while
      // performing the host side compilation.

      // Let the front-end host compilation flow know about SYCL offload
      // compilation.
      CmdArgs.push_back("-fsycl-is-host");
    }

    // Set options for both host and device.
    Arg *SYCLStdArg = Args.getLastArg(options::OPT_sycl_std_EQ);
    if (SYCLStdArg) {
      SYCLStdArg->render(Args, CmdArgs);
    } else {
      // Ensure the default version in SYCL mode is 2020.
      CmdArgs.push_back("-sycl-std=2020");
    }
  }

  if (Args.hasArg(options::OPT_fclangir))
    CmdArgs.push_back("-fclangir");

  if (IsOpenMPDevice) {
    // We have to pass the triple of the host if compiling for an OpenMP device.
    std::string NormalizedTriple =
        C.getSingleOffloadToolChain<Action::OFK_Host>()
            ->getTriple()
            .normalize();
    CmdArgs.push_back("-aux-triple");
    CmdArgs.push_back(Args.MakeArgString(NormalizedTriple));
  }

  if (Triple.isOSWindows() && (Triple.getArch() == llvm::Triple::arm ||
                               Triple.getArch() == llvm::Triple::thumb)) {
    unsigned Offset = Triple.getArch() == llvm::Triple::arm ? 4 : 6;
    unsigned Version = 0;
    bool Failure =
        Triple.getArchName().substr(Offset).consumeInteger(10, Version);
    if (Failure || Version < 7)
      D.Diag(diag::err_target_unsupported_arch) << Triple.getArchName()
                                                << TripleStr;
  }

  // Push all default warning arguments that are specific to
  // the given target.  These come before user provided warning options
  // are provided.
  TC.addClangWarningOptions(CmdArgs);

  // FIXME: Subclass ToolChain for SPIR and move this to addClangWarningOptions.
  if (Triple.isSPIR() || Triple.isSPIRV())
    CmdArgs.push_back("-Wspir-compat");

  // Select the appropriate action.
  RewriteKind rewriteKind = RK_None;

  bool UnifiedLTO = false;
  if (IsUsingLTO) {
    UnifiedLTO = Args.hasFlag(options::OPT_funified_lto,
                              options::OPT_fno_unified_lto, Triple.isPS());
    if (UnifiedLTO)
      CmdArgs.push_back("-funified-lto");
  }

  // If CollectArgsForIntegratedAssembler() isn't called below, claim the args
  // it claims when not running an assembler. Otherwise, clang would emit
  // "argument unused" warnings for assembler flags when e.g. adding "-E" to
  // flags while debugging something. That'd be somewhat inconvenient, and it's
  // also inconsistent with most other flags -- we don't warn on
  // -ffunction-sections not being used in -E mode either for example, even
  // though it's not really used either.
  if (!isa<AssembleJobAction>(JA)) {
    // The args claimed here should match the args used in
    // CollectArgsForIntegratedAssembler().
    if (TC.useIntegratedAs()) {
      Args.ClaimAllArgs(options::OPT_mrelax_all);
      Args.ClaimAllArgs(options::OPT_mno_relax_all);
      Args.ClaimAllArgs(options::OPT_mincremental_linker_compatible);
      Args.ClaimAllArgs(options::OPT_mno_incremental_linker_compatible);
      switch (C.getDefaultToolChain().getArch()) {
      case llvm::Triple::arm:
      case llvm::Triple::armeb:
      case llvm::Triple::thumb:
      case llvm::Triple::thumbeb:
        Args.ClaimAllArgs(options::OPT_mimplicit_it_EQ);
        break;
      default:
        break;
      }
    }
    Args.ClaimAllArgs(options::OPT_Wa_COMMA);
    Args.ClaimAllArgs(options::OPT_Xassembler);
    Args.ClaimAllArgs(options::OPT_femit_dwarf_unwind_EQ);
  }

  if (isa<AnalyzeJobAction>(JA)) {
    assert(JA.getType() == types::TY_Plist && "Invalid output type.");
    CmdArgs.push_back("-analyze");
  } else if (isa<PreprocessJobAction>(JA)) {
    if (Output.getType() == types::TY_Dependencies)
      CmdArgs.push_back("-Eonly");
    else {
      CmdArgs.push_back("-E");
      if (Args.hasArg(options::OPT_rewrite_objc) &&
          !Args.hasArg(options::OPT_g_Group))
        CmdArgs.push_back("-P");
      else if (JA.getType() == types::TY_PP_CXXHeaderUnit)
        CmdArgs.push_back("-fdirectives-only");
    }
  } else if (isa<AssembleJobAction>(JA)) {
    CmdArgs.push_back("-emit-obj");

    CollectArgsForIntegratedAssembler(C, Args, CmdArgs, D);

    // Also ignore explicit -force_cpusubtype_ALL option.
    (void)Args.hasArg(options::OPT_force__cpusubtype__ALL);
  } else if (isa<PrecompileJobAction>(JA)) {
    if (JA.getType() == types::TY_Nothing)
      CmdArgs.push_back("-fsyntax-only");
    else if (JA.getType() == types::TY_ModuleFile)
      CmdArgs.push_back("-emit-module-interface");
    else if (JA.getType() == types::TY_HeaderUnit)
      CmdArgs.push_back("-emit-header-unit");
    else if (!Args.hasArg(options::OPT_ignore_pch))
      CmdArgs.push_back("-emit-pch");
  } else if (isa<VerifyPCHJobAction>(JA)) {
    CmdArgs.push_back("-verify-pch");
  } else if (isa<ExtractAPIJobAction>(JA)) {
    assert(JA.getType() == types::TY_API_INFO &&
           "Extract API actions must generate a API information.");
    CmdArgs.push_back("-extract-api");

    if (Arg *PrettySGFArg = Args.getLastArg(options::OPT_emit_pretty_sgf))
      PrettySGFArg->render(Args, CmdArgs);

    Arg *SymbolGraphDirArg = Args.getLastArg(options::OPT_symbol_graph_dir_EQ);

    if (Arg *ProductNameArg = Args.getLastArg(options::OPT_product_name_EQ))
      ProductNameArg->render(Args, CmdArgs);
    if (Arg *ExtractAPIIgnoresFileArg =
            Args.getLastArg(options::OPT_extract_api_ignores_EQ))
      ExtractAPIIgnoresFileArg->render(Args, CmdArgs);
    if (Arg *EmitExtensionSymbolGraphs =
            Args.getLastArg(options::OPT_emit_extension_symbol_graphs)) {
      if (!SymbolGraphDirArg)
        D.Diag(diag::err_drv_missing_symbol_graph_dir);

      EmitExtensionSymbolGraphs->render(Args, CmdArgs);
    }
    if (SymbolGraphDirArg)
      SymbolGraphDirArg->render(Args, CmdArgs);
  } else {
    assert((isa<CompileJobAction>(JA) || isa<BackendJobAction>(JA)) &&
           "Invalid action for clang tool.");
    if (JA.getType() == types::TY_Nothing) {
      CmdArgs.push_back("-fsyntax-only");
    } else if (JA.getType() == types::TY_LLVM_IR ||
               JA.getType() == types::TY_LTO_IR) {
      CmdArgs.push_back("-emit-llvm");
    } else if (JA.getType() == types::TY_LLVM_BC ||
               JA.getType() == types::TY_LTO_BC) {
      // Emit textual llvm IR for AMDGPU offloading for -emit-llvm -S
      if (Triple.isAMDGCN() && IsOpenMPDevice && Args.hasArg(options::OPT_S) &&
          Args.hasArg(options::OPT_emit_llvm)) {
        CmdArgs.push_back("-emit-llvm");
      } else if (Triple.isAMDGCN() && IsOpenMPDevice &&
                 Args.hasArg(options::OPT_S)) {
        CmdArgs.push_back("-S");
      } else {
        CmdArgs.push_back("-emit-llvm-bc");
      }
    } else if (JA.getType() == types::TY_IFS ||
               JA.getType() == types::TY_IFS_CPP) {
      StringRef ArgStr =
          Args.hasArg(options::OPT_interface_stub_version_EQ)
              ? Args.getLastArgValue(options::OPT_interface_stub_version_EQ)
              : "ifs-v1";
      CmdArgs.push_back("-emit-interface-stubs");
      CmdArgs.push_back(
          Args.MakeArgString(Twine("-interface-stub-version=") + ArgStr.str()));
    } else if (JA.getType() == types::TY_PP_Asm) {
      CmdArgs.push_back("-S");
    } else if (JA.getType() == types::TY_AST) {
      if (!Args.hasArg(options::OPT_ignore_pch))
        CmdArgs.push_back("-emit-pch");
    } else if (JA.getType() == types::TY_ModuleFile) {
      CmdArgs.push_back("-module-file-info");
    } else if (JA.getType() == types::TY_RewrittenObjC) {
      CmdArgs.push_back("-rewrite-objc");
      rewriteKind = RK_NonFragile;
    } else if (JA.getType() == types::TY_RewrittenLegacyObjC) {
      CmdArgs.push_back("-rewrite-objc");
      rewriteKind = RK_Fragile;
    } else if (JA.getType() == types::TY_CIR) {
      CmdArgs.push_back("-emit-cir");
    } else {
      assert(JA.getType() == types::TY_PP_Asm && "Unexpected output type!");
    }

    // Preserve use-list order by default when emitting bitcode, so that
    // loading the bitcode up in 'opt' or 'llc' and running passes gives the
    // same result as running passes here.  For LTO, we don't need to preserve
    // the use-list order, since serialization to bitcode is part of the flow.
    if (JA.getType() == types::TY_LLVM_BC)
      CmdArgs.push_back("-emit-llvm-uselists");

    if (IsUsingLTO) {
      if (IsDeviceOffloadAction && !JA.isDeviceOffloading(Action::OFK_OpenMP) &&
          !Args.hasFlag(options::OPT_offload_new_driver,
                        options::OPT_no_offload_new_driver,
                        C.isOffloadingHostKind(Action::OFK_Cuda)) &&
          !Triple.isAMDGPU()) {
        D.Diag(diag::err_drv_unsupported_opt_for_target)
            << Args.getLastArg(options::OPT_foffload_lto,
                               options::OPT_foffload_lto_EQ)
                   ->getAsString(Args)
            << Triple.getTriple();
      } else if (Triple.isNVPTX() && !IsRDCMode &&
                 JA.isDeviceOffloading(Action::OFK_Cuda)) {
        D.Diag(diag::err_drv_unsupported_opt_for_language_mode)
            << Args.getLastArg(options::OPT_foffload_lto,
                               options::OPT_foffload_lto_EQ)
                   ->getAsString(Args)
            << "-fno-gpu-rdc";
      } else {
        assert(LTOMode == LTOK_Full || LTOMode == LTOK_Thin);
        CmdArgs.push_back(Args.MakeArgString(
            Twine("-flto=") + (LTOMode == LTOK_Thin ? "thin" : "full")));
        // PS4 uses the legacy LTO API, which does not support some of the
        // features enabled by -flto-unit.
        if (!RawTriple.isPS4() ||
            (D.getLTOMode() == LTOK_Full) || !UnifiedLTO)
          CmdArgs.push_back("-flto-unit");
      }
    }
  }

  Args.AddLastArg(CmdArgs, options::OPT_dumpdir);

  if (const Arg *A = Args.getLastArg(options::OPT_fthinlto_index_EQ)) {
    if (!types::isLLVMIR(Input.getType()))
      D.Diag(diag::err_drv_arg_requires_bitcode_input) << A->getAsString(Args);
    Args.AddLastArg(CmdArgs, options::OPT_fthinlto_index_EQ);
  }

  if (Triple.isPPC())
    Args.addOptInFlag(CmdArgs, options::OPT_mregnames,
                      options::OPT_mno_regnames);

  if (Args.getLastArg(options::OPT_fthin_link_bitcode_EQ))
    Args.AddLastArg(CmdArgs, options::OPT_fthin_link_bitcode_EQ);

  if (Args.getLastArg(options::OPT_save_temps_EQ))
    Args.AddLastArg(CmdArgs, options::OPT_save_temps_EQ);

  auto *MemProfArg = Args.getLastArg(options::OPT_fmemory_profile,
                                     options::OPT_fmemory_profile_EQ,
                                     options::OPT_fno_memory_profile);
  if (MemProfArg &&
      !MemProfArg->getOption().matches(options::OPT_fno_memory_profile))
    MemProfArg->render(Args, CmdArgs);

  if (auto *MemProfUseArg =
          Args.getLastArg(options::OPT_fmemory_profile_use_EQ)) {
    if (MemProfArg)
      D.Diag(diag::err_drv_argument_not_allowed_with)
          << MemProfUseArg->getAsString(Args) << MemProfArg->getAsString(Args);
    if (auto *PGOInstrArg = Args.getLastArg(options::OPT_fprofile_generate,
                                            options::OPT_fprofile_generate_EQ))
      D.Diag(diag::err_drv_argument_not_allowed_with)
          << MemProfUseArg->getAsString(Args) << PGOInstrArg->getAsString(Args);
    MemProfUseArg->render(Args, CmdArgs);
  }

  // Embed-bitcode option.
  // Only white-listed flags below are allowed to be embedded.
  if (C.getDriver().embedBitcodeInObject() && !IsUsingLTO &&
      (isa<BackendJobAction>(JA) || isa<AssembleJobAction>(JA))) {
    // Add flags implied by -fembed-bitcode.
    Args.AddLastArg(CmdArgs, options::OPT_fembed_bitcode_EQ);
    // Disable all llvm IR level optimizations.
    CmdArgs.push_back("-disable-llvm-passes");

    // Render target options.
    TC.addActionsFromClangTargetOptions(Args, CmdArgs, JA, C, Inputs);
    TC.addClangTargetOptions(Args, CmdArgs, JA.getOffloadingDeviceKind());

    // reject options that shouldn't be supported in bitcode
    // also reject kernel/kext
    static const constexpr unsigned kBitcodeOptionIgnorelist[] = {
        options::OPT_mkernel,
        options::OPT_fapple_kext,
        options::OPT_ffunction_sections,
        options::OPT_fno_function_sections,
        options::OPT_fdata_sections,
        options::OPT_fno_data_sections,
        options::OPT_fbasic_block_sections_EQ,
        options::OPT_funique_internal_linkage_names,
        options::OPT_fno_unique_internal_linkage_names,
        options::OPT_funique_section_names,
        options::OPT_fno_unique_section_names,
        options::OPT_funique_basic_block_section_names,
        options::OPT_fno_unique_basic_block_section_names,
        options::OPT_mrestrict_it,
        options::OPT_mno_restrict_it,
        options::OPT_mstackrealign,
        options::OPT_mno_stackrealign,
        options::OPT_mstack_alignment,
        options::OPT_mcmodel_EQ,
        options::OPT_mlong_calls,
        options::OPT_mno_long_calls,
        options::OPT_ggnu_pubnames,
        options::OPT_gdwarf_aranges,
        options::OPT_fdebug_types_section,
        options::OPT_fno_debug_types_section,
        options::OPT_fdwarf_directory_asm,
        options::OPT_fno_dwarf_directory_asm,
        options::OPT_mrelax_all,
        options::OPT_mno_relax_all,
        options::OPT_ftrap_function_EQ,
        options::OPT_ffixed_r9,
        options::OPT_mfix_cortex_a53_835769,
        options::OPT_mno_fix_cortex_a53_835769,
        options::OPT_ffixed_x18,
        options::OPT_mglobal_merge,
        options::OPT_mno_global_merge,
        options::OPT_mred_zone,
        options::OPT_mno_red_zone,
        options::OPT_Wa_COMMA,
        options::OPT_Xassembler,
        options::OPT_mllvm,
        options::OPT_mmlir,
    };
    for (const auto &A : Args)
      if (llvm::is_contained(kBitcodeOptionIgnorelist, A->getOption().getID()))
        D.Diag(diag::err_drv_unsupported_embed_bitcode) << A->getSpelling();

    // Render the CodeGen options that need to be passed.
    Args.addOptOutFlag(CmdArgs, options::OPT_foptimize_sibling_calls,
                       options::OPT_fno_optimize_sibling_calls);

    RenderFloatingPointOptions(TC, D, isOptimizationLevelFast(Args), Args,
                               CmdArgs, JA);

    // Render ABI arguments
    switch (TC.getArch()) {
    default: break;
    case llvm::Triple::arm:
    case llvm::Triple::armeb:
    case llvm::Triple::thumbeb:
      RenderARMABI(D, Triple, Args, CmdArgs);
      break;
    case llvm::Triple::aarch64:
    case llvm::Triple::aarch64_32:
    case llvm::Triple::aarch64_be:
      RenderAArch64ABI(Triple, Args, CmdArgs);
      break;
    }

    // Input/Output file.
    if (Output.getType() == types::TY_Dependencies) {
      // Handled with other dependency code.
    } else if (Output.isFilename()) {
      CmdArgs.push_back("-o");
      CmdArgs.push_back(Output.getFilename());
    } else {
      assert(Output.isNothing() && "Input output.");
    }

    for (const auto &II : Inputs) {
      addDashXForInput(Args, II, CmdArgs);
      if (II.isFilename())
        CmdArgs.push_back(II.getFilename());
      else
        II.getInputArg().renderAsInput(Args, CmdArgs);
    }

    C.addCommand(std::make_unique<Command>(
        JA, *this, ResponseFileSupport::AtFileUTF8(), D.getClangProgramPath(),
        CmdArgs, Inputs, Output, D.getPrependArg()));
    return;
  }

  if (C.getDriver().embedBitcodeMarkerOnly() && !IsUsingLTO)
    CmdArgs.push_back("-fembed-bitcode=marker");

  // We normally speed up the clang process a bit by skipping destructors at
  // exit, but when we're generating diagnostics we can rely on some of the
  // cleanup.
  if (!C.isForDiagnostics())
    CmdArgs.push_back("-disable-free");
  CmdArgs.push_back("-clear-ast-before-backend");

#ifdef NDEBUG
  const bool IsAssertBuild = false;
#else
  const bool IsAssertBuild = true;
#endif

  // Disable the verification pass in asserts builds unless otherwise specified.
  if (Args.hasFlag(options::OPT_fno_verify_intermediate_code,
                   options::OPT_fverify_intermediate_code, !IsAssertBuild)) {
    CmdArgs.push_back("-disable-llvm-verifier");
  }

  // Discard value names in assert builds unless otherwise specified.
  if (Args.hasFlag(options::OPT_fdiscard_value_names,
                   options::OPT_fno_discard_value_names, !IsAssertBuild)) {
    if (Args.hasArg(options::OPT_fdiscard_value_names) &&
        llvm::any_of(Inputs, [](const clang::driver::InputInfo &II) {
          return types::isLLVMIR(II.getType());
        })) {
      D.Diag(diag::warn_ignoring_fdiscard_for_bitcode);
    }
    CmdArgs.push_back("-discard-value-names");
  }

  // Set the main file name, so that debug info works even with
  // -save-temps.
  CmdArgs.push_back("-main-file-name");
  CmdArgs.push_back(getBaseInputName(Args, Input));

  // Some flags which affect the language (via preprocessor
  // defines).
  if (Args.hasArg(options::OPT_static))
    CmdArgs.push_back("-static-define");

  Args.AddLastArg(CmdArgs, options::OPT_static_libclosure);

  if (Args.hasArg(options::OPT_municode))
    CmdArgs.push_back("-DUNICODE");

  if (isa<AnalyzeJobAction>(JA))
    RenderAnalyzerOptions(Args, CmdArgs, Triple, Input);

  if (isa<AnalyzeJobAction>(JA) ||
      (isa<PreprocessJobAction>(JA) && Args.hasArg(options::OPT__analyze)))
    CmdArgs.push_back("-setup-static-analyzer");

  // Enable compatilibily mode to avoid analyzer-config related errors.
  // Since we can't access frontend flags through hasArg, let's manually iterate
  // through them.
  bool FoundAnalyzerConfig = false;
  for (auto *Arg : Args.filtered(options::OPT_Xclang))
    if (StringRef(Arg->getValue()) == "-analyzer-config") {
      FoundAnalyzerConfig = true;
      break;
    }
  if (!FoundAnalyzerConfig)
    for (auto *Arg : Args.filtered(options::OPT_Xanalyzer))
      if (StringRef(Arg->getValue()) == "-analyzer-config") {
        FoundAnalyzerConfig = true;
        break;
      }
  if (FoundAnalyzerConfig)
    CmdArgs.push_back("-analyzer-config-compatibility-mode=true");

  CheckCodeGenerationOptions(D, Args);

  unsigned FunctionAlignment = ParseFunctionAlignment(TC, Args);
  assert(FunctionAlignment <= 31 && "function alignment will be truncated!");
  if (FunctionAlignment) {
    CmdArgs.push_back("-function-alignment");
    CmdArgs.push_back(Args.MakeArgString(std::to_string(FunctionAlignment)));
  }

  // We support -falign-loops=N where N is a power of 2. GCC supports more
  // forms.
  if (const Arg *A = Args.getLastArg(options::OPT_falign_loops_EQ)) {
    unsigned Value = 0;
    if (StringRef(A->getValue()).getAsInteger(10, Value) || Value > 65536)
      TC.getDriver().Diag(diag::err_drv_invalid_int_value)
          << A->getAsString(Args) << A->getValue();
    else if (Value & (Value - 1))
      TC.getDriver().Diag(diag::err_drv_alignment_not_power_of_two)
          << A->getAsString(Args) << A->getValue();
    // Treat =0 as unspecified (use the target preference).
    if (Value)
      CmdArgs.push_back(Args.MakeArgString("-falign-loops=" +
                                           Twine(std::min(Value, 65536u))));
  }

  if (Triple.isOSzOS()) {
    // On z/OS some of the system header feature macros need to
    // be defined to enable most cross platform projects to build
    // successfully.  Ths include the libc++ library.  A
    // complicating factor is that users can define these
    // macros to the same or different values.  We need to add
    // the definition for these macros to the compilation command
    // if the user hasn't already defined them.

    auto findMacroDefinition = [&](const std::string &Macro) {
      auto MacroDefs = Args.getAllArgValues(options::OPT_D);
      return llvm::any_of(MacroDefs, [&](const std::string &M) {
        return M == Macro || M.find(Macro + '=') != std::string::npos;
      });
    };

    // _UNIX03_WITHDRAWN is required for libcxx & porting.
    if (!findMacroDefinition("_UNIX03_WITHDRAWN"))
      CmdArgs.push_back("-D_UNIX03_WITHDRAWN");
    // _OPEN_DEFAULT is required for XL compat
    if (!findMacroDefinition("_OPEN_DEFAULT"))
      CmdArgs.push_back("-D_OPEN_DEFAULT");
    if (D.CCCIsCXX() || types::isCXX(Input.getType())) {
      // _XOPEN_SOURCE=600 is required for libcxx.
      if (!findMacroDefinition("_XOPEN_SOURCE"))
        CmdArgs.push_back("-D_XOPEN_SOURCE=600");
    }
  }

  llvm::Reloc::Model RelocationModel;
  unsigned PICLevel;
  bool IsPIE;
  std::tie(RelocationModel, PICLevel, IsPIE) = ParsePICArgs(TC, Args);
  Arg *LastPICDataRelArg =
      Args.getLastArg(options::OPT_mno_pic_data_is_text_relative,
                      options::OPT_mpic_data_is_text_relative);
  bool NoPICDataIsTextRelative = false;
  if (LastPICDataRelArg) {
    if (LastPICDataRelArg->getOption().matches(
            options::OPT_mno_pic_data_is_text_relative)) {
      NoPICDataIsTextRelative = true;
      if (!PICLevel)
        D.Diag(diag::err_drv_argument_only_allowed_with)
            << "-mno-pic-data-is-text-relative"
            << "-fpic/-fpie";
    }
    if (!Triple.isSystemZ())
      D.Diag(diag::err_drv_unsupported_opt_for_target)
          << (NoPICDataIsTextRelative ? "-mno-pic-data-is-text-relative"
                                      : "-mpic-data-is-text-relative")
          << RawTriple.str();
  }

  bool IsROPI = RelocationModel == llvm::Reloc::ROPI ||
                RelocationModel == llvm::Reloc::ROPI_RWPI;
  bool IsRWPI = RelocationModel == llvm::Reloc::RWPI ||
                RelocationModel == llvm::Reloc::ROPI_RWPI;

  if (Args.hasArg(options::OPT_mcmse) &&
      !Args.hasArg(options::OPT_fallow_unsupported)) {
    if (IsROPI)
      D.Diag(diag::err_cmse_pi_are_incompatible) << IsROPI;
    if (IsRWPI)
      D.Diag(diag::err_cmse_pi_are_incompatible) << !IsRWPI;
  }

  if (IsROPI && types::isCXX(Input.getType()) &&
      !Args.hasArg(options::OPT_fallow_unsupported))
    D.Diag(diag::err_drv_ropi_incompatible_with_cxx);

  const char *RMName = RelocationModelName(RelocationModel);
  if (RMName) {
    CmdArgs.push_back("-mrelocation-model");
    CmdArgs.push_back(RMName);
  }
  if (PICLevel > 0) {
    CmdArgs.push_back("-pic-level");
    CmdArgs.push_back(PICLevel == 1 ? "1" : "2");
    if (IsPIE)
      CmdArgs.push_back("-pic-is-pie");
    if (NoPICDataIsTextRelative)
      CmdArgs.push_back("-mcmodel=medium");
  }

  if (RelocationModel == llvm::Reloc::ROPI ||
      RelocationModel == llvm::Reloc::ROPI_RWPI)
    CmdArgs.push_back("-fropi");
  if (RelocationModel == llvm::Reloc::RWPI ||
      RelocationModel == llvm::Reloc::ROPI_RWPI)
    CmdArgs.push_back("-frwpi");

  if (Arg *A = Args.getLastArg(options::OPT_meabi)) {
    CmdArgs.push_back("-meabi");
    CmdArgs.push_back(A->getValue());
  }

  // -fsemantic-interposition is forwarded to CC1: set the
  // "SemanticInterposition" metadata to 1 (make some linkages interposable) and
  // make default visibility external linkage definitions dso_preemptable.
  //
  // -fno-semantic-interposition: if the target supports .Lfoo$local local
  // aliases (make default visibility external linkage definitions dso_local).
  // This is the CC1 default for ELF to match COFF/Mach-O.
  //
  // Otherwise use Clang's traditional behavior: like
  // -fno-semantic-interposition but local aliases are not used. So references
  // can be interposed if not optimized out.
  if (Triple.isOSBinFormatELF()) {
    Arg *A = Args.getLastArg(options::OPT_fsemantic_interposition,
                             options::OPT_fno_semantic_interposition);
    if (RelocationModel != llvm::Reloc::Static && !IsPIE) {
      // The supported targets need to call AsmPrinter::getSymbolPreferLocal.
      bool SupportsLocalAlias =
          Triple.isAArch64() || Triple.isRISCV() || Triple.isX86();
      if (!A)
        CmdArgs.push_back("-fhalf-no-semantic-interposition");
      else if (A->getOption().matches(options::OPT_fsemantic_interposition))
        A->render(Args, CmdArgs);
      else if (!SupportsLocalAlias)
        CmdArgs.push_back("-fhalf-no-semantic-interposition");
    }
  }

  {
    std::string Model;
    if (Arg *A = Args.getLastArg(options::OPT_mthread_model)) {
      if (!TC.isThreadModelSupported(A->getValue()))
        D.Diag(diag::err_drv_invalid_thread_model_for_target)
            << A->getValue() << A->getAsString(Args);
      Model = A->getValue();
    } else
      Model = TC.getThreadModel();
    if (Model != "posix") {
      CmdArgs.push_back("-mthread-model");
      CmdArgs.push_back(Args.MakeArgString(Model));
    }
  }

  if (Arg *A = Args.getLastArg(options::OPT_fveclib)) {
    StringRef Name = A->getValue();
    if (Name == "SVML") {
      if (Triple.getArch() != llvm::Triple::x86 &&
          Triple.getArch() != llvm::Triple::x86_64)
        D.Diag(diag::err_drv_unsupported_opt_for_target)
            << Name << Triple.getArchName();
    } else if (Name == "AMDLIBM") {
      if (Triple.getArch() != llvm::Triple::x86 &&
          Triple.getArch() != llvm::Triple::x86_64)
        D.Diag(diag::err_drv_unsupported_opt_for_target)
            << Name << Triple.getArchName();
    } else if (Name == "libmvec") {
      if (Triple.getArch() != llvm::Triple::x86 &&
          Triple.getArch() != llvm::Triple::x86_64 &&
          Triple.getArch() != llvm::Triple::aarch64 &&
          Triple.getArch() != llvm::Triple::aarch64_be)
        D.Diag(diag::err_drv_unsupported_opt_for_target)
            << Name << Triple.getArchName();
    } else if (Name == "SLEEF" || Name == "ArmPL") {
      if (Triple.getArch() != llvm::Triple::aarch64 &&
          Triple.getArch() != llvm::Triple::aarch64_be &&
          Triple.getArch() != llvm::Triple::riscv64)
        D.Diag(diag::err_drv_unsupported_opt_for_target)
            << Name << Triple.getArchName();
    }
    A->render(Args, CmdArgs);
  }

  if (Args.hasFlag(options::OPT_fmerge_all_constants,
                   options::OPT_fno_merge_all_constants, false))
    CmdArgs.push_back("-fmerge-all-constants");

  Args.addOptOutFlag(CmdArgs, options::OPT_fdelete_null_pointer_checks,
                     options::OPT_fno_delete_null_pointer_checks);

  // LLVM Code Generator Options.

  if (Arg *A = Args.getLastArg(options::OPT_mabi_EQ_quadword_atomics)) {
    if (!Triple.isOSAIX() || Triple.isPPC32())
      D.Diag(diag::err_drv_unsupported_opt_for_target)
        << A->getSpelling() << RawTriple.str();
    CmdArgs.push_back("-mabi=quadword-atomics");
  }

  if (Arg *A = Args.getLastArg(options::OPT_mlong_double_128)) {
    // Emit the unsupported option error until the Clang's library integration
    // support for 128-bit long double is available for AIX.
    if (Triple.isOSAIX())
      D.Diag(diag::err_drv_unsupported_opt_for_target)
          << A->getSpelling() << RawTriple.str();
  }

  if (Arg *A = Args.getLastArg(options::OPT_Wframe_larger_than_EQ)) {
    StringRef V = A->getValue(), V1 = V;
    unsigned Size;
    if (V1.consumeInteger(10, Size) || !V1.empty())
      D.Diag(diag::err_drv_invalid_argument_to_option)
          << V << A->getOption().getName();
    else
      CmdArgs.push_back(Args.MakeArgString("-fwarn-stack-size=" + V));
  }

  Args.addOptOutFlag(CmdArgs, options::OPT_fjump_tables,
                     options::OPT_fno_jump_tables);
  Args.addOptInFlag(CmdArgs, options::OPT_fprofile_sample_accurate,
                    options::OPT_fno_profile_sample_accurate);
  Args.addOptOutFlag(CmdArgs, options::OPT_fpreserve_as_comments,
                     options::OPT_fno_preserve_as_comments);

  if (Arg *A = Args.getLastArg(options::OPT_mregparm_EQ)) {
    CmdArgs.push_back("-mregparm");
    CmdArgs.push_back(A->getValue());
  }

  if (Arg *A = Args.getLastArg(options::OPT_maix_struct_return,
                               options::OPT_msvr4_struct_return)) {
    if (!TC.getTriple().isPPC32()) {
      D.Diag(diag::err_drv_unsupported_opt_for_target)
          << A->getSpelling() << RawTriple.str();
    } else if (A->getOption().matches(options::OPT_maix_struct_return)) {
      CmdArgs.push_back("-maix-struct-return");
    } else {
      assert(A->getOption().matches(options::OPT_msvr4_struct_return));
      CmdArgs.push_back("-msvr4-struct-return");
    }
  }

  if (Arg *A = Args.getLastArg(options::OPT_fpcc_struct_return,
                               options::OPT_freg_struct_return)) {
    if (TC.getArch() != llvm::Triple::x86) {
      D.Diag(diag::err_drv_unsupported_opt_for_target)
          << A->getSpelling() << RawTriple.str();
    } else if (A->getOption().matches(options::OPT_fpcc_struct_return)) {
      CmdArgs.push_back("-fpcc-struct-return");
    } else {
      assert(A->getOption().matches(options::OPT_freg_struct_return));
      CmdArgs.push_back("-freg-struct-return");
    }
  }

  if (Args.hasFlag(options::OPT_mrtd, options::OPT_mno_rtd, false)) {
    if (Triple.getArch() == llvm::Triple::m68k)
      CmdArgs.push_back("-fdefault-calling-conv=rtdcall");
    else
      CmdArgs.push_back("-fdefault-calling-conv=stdcall");
  }

  if (Args.hasArg(options::OPT_fenable_matrix)) {
    // enable-matrix is needed by both the LangOpts and by LLVM.
    CmdArgs.push_back("-fenable-matrix");
    CmdArgs.push_back("-mllvm");
    CmdArgs.push_back("-enable-matrix");
  }

  CodeGenOptions::FramePointerKind FPKeepKind =
                  getFramePointerKind(Args, RawTriple);
  const char *FPKeepKindStr = nullptr;
  switch (FPKeepKind) {
  case CodeGenOptions::FramePointerKind::None:
    FPKeepKindStr = "-mframe-pointer=none";
    break;
  case CodeGenOptions::FramePointerKind::Reserved:
    FPKeepKindStr = "-mframe-pointer=reserved";
    break;
  case CodeGenOptions::FramePointerKind::NonLeaf:
    FPKeepKindStr = "-mframe-pointer=non-leaf";
    break;
  case CodeGenOptions::FramePointerKind::All:
    FPKeepKindStr = "-mframe-pointer=all";
    break;
  }
  assert(FPKeepKindStr && "unknown FramePointerKind");
  CmdArgs.push_back(FPKeepKindStr);

  Args.addOptOutFlag(CmdArgs, options::OPT_fzero_initialized_in_bss,
                     options::OPT_fno_zero_initialized_in_bss);

  bool OFastEnabled = isOptimizationLevelFast(Args);
  if (OFastEnabled)
    D.Diag(diag::warn_drv_deprecated_arg_ofast);
  // If -Ofast is the optimization level, then -fstrict-aliasing should be
  // enabled.  This alias option is being used to simplify the hasFlag logic.
  OptSpecifier StrictAliasingAliasOption =
      OFastEnabled ? options::OPT_Ofast : options::OPT_fstrict_aliasing;
  // We turn strict aliasing off by default if we're Windows MSVC since MSVC
  // doesn't do any TBAA.
  if (!Args.hasFlag(options::OPT_fstrict_aliasing, StrictAliasingAliasOption,
                    options::OPT_fno_strict_aliasing,
                    !IsWindowsMSVC && !IsUEFI))
    CmdArgs.push_back("-relaxed-aliasing");
  if (Args.hasFlag(options::OPT_fno_pointer_tbaa, options::OPT_fpointer_tbaa,
                   false))
    CmdArgs.push_back("-no-pointer-tbaa");
  if (!Args.hasFlag(options::OPT_fstruct_path_tbaa,
                    options::OPT_fno_struct_path_tbaa, true))
    CmdArgs.push_back("-no-struct-path-tbaa");
  Args.addOptInFlag(CmdArgs, options::OPT_fstrict_enums,
                    options::OPT_fno_strict_enums);
  Args.addOptOutFlag(CmdArgs, options::OPT_fstrict_return,
                     options::OPT_fno_strict_return);
  Args.addOptInFlag(CmdArgs, options::OPT_fallow_editor_placeholders,
                    options::OPT_fno_allow_editor_placeholders);
  Args.addOptInFlag(CmdArgs, options::OPT_fstrict_vtable_pointers,
                    options::OPT_fno_strict_vtable_pointers);
  Args.addOptInFlag(CmdArgs, options::OPT_fforce_emit_vtables,
                    options::OPT_fno_force_emit_vtables);
  Args.addOptOutFlag(CmdArgs, options::OPT_foptimize_sibling_calls,
                     options::OPT_fno_optimize_sibling_calls);
  Args.addOptOutFlag(CmdArgs, options::OPT_fescaping_block_tail_calls,
                     options::OPT_fno_escaping_block_tail_calls);

  Args.AddLastArg(CmdArgs, options::OPT_ffine_grained_bitfield_accesses,
                  options::OPT_fno_fine_grained_bitfield_accesses);

  Args.AddLastArg(CmdArgs, options::OPT_fexperimental_relative_cxx_abi_vtables,
                  options::OPT_fno_experimental_relative_cxx_abi_vtables);

  Args.AddLastArg(CmdArgs, options::OPT_fexperimental_omit_vtable_rtti,
                  options::OPT_fno_experimental_omit_vtable_rtti);

  Args.AddLastArg(CmdArgs, options::OPT_fdisable_block_signature_string,
                  options::OPT_fno_disable_block_signature_string);

  // Handle segmented stacks.
  Args.addOptInFlag(CmdArgs, options::OPT_fsplit_stack,
                    options::OPT_fno_split_stack);

  // -fprotect-parens=0 is default.
  if (Args.hasFlag(options::OPT_fprotect_parens,
                   options::OPT_fno_protect_parens, false))
    CmdArgs.push_back("-fprotect-parens");

  RenderFloatingPointOptions(TC, D, OFastEnabled, Args, CmdArgs, JA);

  Args.addOptInFlag(CmdArgs, options::OPT_fatomic_remote_memory,
                    options::OPT_fno_atomic_remote_memory);
  Args.addOptInFlag(CmdArgs, options::OPT_fatomic_fine_grained_memory,
                    options::OPT_fno_atomic_fine_grained_memory);
  Args.addOptInFlag(CmdArgs, options::OPT_fatomic_ignore_denormal_mode,
                    options::OPT_fno_atomic_ignore_denormal_mode);

  if (Arg *A = Args.getLastArg(options::OPT_fextend_args_EQ)) {
    const llvm::Triple::ArchType Arch = TC.getArch();
    if (Arch == llvm::Triple::x86 || Arch == llvm::Triple::x86_64) {
      StringRef V = A->getValue();
      if (V == "64")
        CmdArgs.push_back("-fextend-arguments=64");
      else if (V != "32")
        D.Diag(diag::err_drv_invalid_argument_to_option)
            << A->getValue() << A->getOption().getName();
    } else
      D.Diag(diag::err_drv_unsupported_opt_for_target)
          << A->getOption().getName() << TripleStr;
  }

  if (Arg *A = Args.getLastArg(options::OPT_mdouble_EQ)) {
    if (TC.getArch() == llvm::Triple::avr)
      A->render(Args, CmdArgs);
    else
      D.Diag(diag::err_drv_unsupported_opt_for_target)
          << A->getAsString(Args) << TripleStr;
  }

  if (Arg *A = Args.getLastArg(options::OPT_LongDouble_Group)) {
    if (TC.getTriple().isX86())
      A->render(Args, CmdArgs);
    else if (TC.getTriple().isPPC() &&
             (A->getOption().getID() != options::OPT_mlong_double_80))
      A->render(Args, CmdArgs);
    else
      D.Diag(diag::err_drv_unsupported_opt_for_target)
          << A->getAsString(Args) << TripleStr;
  }

  // Decide whether to use verbose asm. Verbose assembly is the default on
  // toolchains which have the integrated assembler on by default.
  bool IsIntegratedAssemblerDefault = TC.IsIntegratedAssemblerDefault();
  if (!Args.hasFlag(options::OPT_fverbose_asm, options::OPT_fno_verbose_asm,
                    IsIntegratedAssemblerDefault))
    CmdArgs.push_back("-fno-verbose-asm");

  // Parse 'none' or '$major.$minor'. Disallow -fbinutils-version=0 because we
  // use that to indicate the MC default in the backend.
  if (Arg *A = Args.getLastArg(options::OPT_fbinutils_version_EQ)) {
    StringRef V = A->getValue();
    unsigned Num;
    if (V == "none")
      A->render(Args, CmdArgs);
    else if (!V.consumeInteger(10, Num) && Num > 0 &&
             (V.empty() || (V.consume_front(".") &&
                            !V.consumeInteger(10, Num) && V.empty())))
      A->render(Args, CmdArgs);
    else
      D.Diag(diag::err_drv_invalid_argument_to_option)
          << A->getValue() << A->getOption().getName();
  }

  // If toolchain choose to use MCAsmParser for inline asm don't pass the
  // option to disable integrated-as explicitly.
  if (!TC.useIntegratedAs() && !TC.parseInlineAsmUsingAsmParser())
    CmdArgs.push_back("-no-integrated-as");

  if (Args.hasArg(options::OPT_fdebug_pass_structure)) {
    CmdArgs.push_back("-mdebug-pass");
    CmdArgs.push_back("Structure");
  }
  if (Args.hasArg(options::OPT_fdebug_pass_arguments)) {
    CmdArgs.push_back("-mdebug-pass");
    CmdArgs.push_back("Arguments");
  }

  // Enable -mconstructor-aliases except on darwin, where we have to work around
  // a linker bug (see https://openradar.appspot.com/7198997), and CUDA device
  // code, where aliases aren't supported.
  if (!RawTriple.isOSDarwin() && !RawTriple.isNVPTX())
    CmdArgs.push_back("-mconstructor-aliases");

  // Darwin's kernel doesn't support guard variables; just die if we
  // try to use them.
  if (KernelOrKext && RawTriple.isOSDarwin())
    CmdArgs.push_back("-fforbid-guard-variables");

  if (Args.hasFlag(options::OPT_mms_bitfields, options::OPT_mno_ms_bitfields,
                   Triple.isWindowsGNUEnvironment())) {
    CmdArgs.push_back("-mms-bitfields");
  }

  if (Triple.isOSCygMing()) {
    Args.addOptOutFlag(CmdArgs, options::OPT_fauto_import,
                       options::OPT_fno_auto_import);
  }

  if (Args.hasFlag(options::OPT_fms_volatile, options::OPT_fno_ms_volatile,
                   Triple.isX86() && D.IsCLMode()))
    CmdArgs.push_back("-fms-volatile");

  // Non-PIC code defaults to -fdirect-access-external-data while PIC code
  // defaults to -fno-direct-access-external-data. Pass the option if different
  // from the default.
  if (Arg *A = Args.getLastArg(options::OPT_fdirect_access_external_data,
                               options::OPT_fno_direct_access_external_data)) {
    if (A->getOption().matches(options::OPT_fdirect_access_external_data) !=
        (PICLevel == 0))
      A->render(Args, CmdArgs);
  } else if (PICLevel == 0 && Triple.isLoongArch()) {
    // Some targets default to -fno-direct-access-external-data even for
    // -fno-pic.
    CmdArgs.push_back("-fno-direct-access-external-data");
  }

  if (Triple.isOSBinFormatELF() && (Triple.isAArch64() || Triple.isX86()))
    Args.addOptOutFlag(CmdArgs, options::OPT_fplt, options::OPT_fno_plt);

  // -fhosted is default.
  // TODO: Audit uses of KernelOrKext and see where it'd be more appropriate to
  // use Freestanding.
  bool Freestanding =
      Args.hasFlag(options::OPT_ffreestanding, options::OPT_fhosted, false) ||
      KernelOrKext;
  if (Freestanding)
    CmdArgs.push_back("-ffreestanding");

  Args.AddLastArg(CmdArgs, options::OPT_fno_knr_functions);

  // This is a coarse approximation of what llvm-gcc actually does, both
  // -fasynchronous-unwind-tables and -fnon-call-exceptions interact in more
  // complicated ways.
  auto SanitizeArgs = TC.getSanitizerArgs(Args);
  Args.AddLastArg(CmdArgs,
                  options::OPT_fallow_runtime_check_skip_hot_cutoff_EQ);
  bool IsAsyncUnwindTablesDefault =
      TC.getDefaultUnwindTableLevel(Args) == ToolChain::UnwindTableLevel::Asynchronous;
  bool IsSyncUnwindTablesDefault =
      TC.getDefaultUnwindTableLevel(Args) == ToolChain::UnwindTableLevel::Synchronous;

  bool AsyncUnwindTables = Args.hasFlag(
      options::OPT_fasynchronous_unwind_tables,
      options::OPT_fno_asynchronous_unwind_tables,
      (IsAsyncUnwindTablesDefault || SanitizeArgs.needsUnwindTables()) &&
          !Freestanding);
  bool UnwindTables =
      Args.hasFlag(options::OPT_funwind_tables, options::OPT_fno_unwind_tables,
                   IsSyncUnwindTablesDefault && !Freestanding);
  if (AsyncUnwindTables)
    CmdArgs.push_back("-funwind-tables=2");
  else if (UnwindTables)
     CmdArgs.push_back("-funwind-tables=1");

  // Prepare `-aux-target-cpu` and `-aux-target-feature` unless
  // `--gpu-use-aux-triple-only` is specified.
  if (!Args.getLastArg(options::OPT_gpu_use_aux_triple_only) &&
      (IsCudaDevice || IsHIPDevice || IsSYCLDevice)) {
    const ArgList &HostArgs =
        C.getArgsForToolChain(nullptr, StringRef(), Action::OFK_None);
    std::string HostCPU =
        getCPUName(D, HostArgs, *TC.getAuxTriple(), /*FromAs*/ false);
    if (!HostCPU.empty()) {
      CmdArgs.push_back("-aux-target-cpu");
      CmdArgs.push_back(Args.MakeArgString(HostCPU));
    }
    getTargetFeatures(D, *TC.getAuxTriple(), HostArgs, CmdArgs,
                      /*ForAS*/ false, /*IsAux*/ true);
  }

  TC.addActionsFromClangTargetOptions(Args, CmdArgs, JA, C, Inputs);
  TC.addClangTargetOptions(Args, CmdArgs, JA.getOffloadingDeviceKind());

  addMCModel(D, Args, Triple, RelocationModel, CmdArgs);

  if (Arg *A = Args.getLastArg(options::OPT_mtls_size_EQ)) {
    StringRef Value = A->getValue();
    unsigned TLSSize = 0;
    Value.getAsInteger(10, TLSSize);
    if (!Triple.isAArch64() || !Triple.isOSBinFormatELF())
      D.Diag(diag::err_drv_unsupported_opt_for_target)
          << A->getOption().getName() << TripleStr;
    if (TLSSize != 12 && TLSSize != 24 && TLSSize != 32 && TLSSize != 48)
      D.Diag(diag::err_drv_invalid_int_value)
          << A->getOption().getName() << Value;
    Args.AddLastArg(CmdArgs, options::OPT_mtls_size_EQ);
  }

  if (isTLSDESCEnabled(TC, Args))
    CmdArgs.push_back("-enable-tlsdesc");

  // Add the target cpu
  std::string CPU = getCPUName(D, Args, Triple, /*FromAs*/ false);
  // In case args have been translated and -march deleted, get GPU from TC
  if (CPU.empty())
    CPU = TC.getTargetID().str();
  if (!CPU.empty()) {
    CmdArgs.push_back("-target-cpu");
    CmdArgs.push_back(Args.MakeArgString(CPU));
  }

  RenderTargetOptions(Triple, Args, KernelOrKext, CmdArgs);

  // Add clang-cl arguments.
  types::ID InputType = Input.getType();
  if (D.IsCLMode())
    AddClangCLArgs(Args, InputType, CmdArgs);

  llvm::codegenoptions::DebugInfoKind DebugInfoKind =
      llvm::codegenoptions::NoDebugInfo;
  DwarfFissionKind DwarfFission = DwarfFissionKind::None;
  renderDebugOptions(TC, D, RawTriple, Args, types::isLLVMIR(InputType),
                     CmdArgs, Output, DebugInfoKind, DwarfFission);

  // Add the split debug info name to the command lines here so we
  // can propagate it to the backend.
  bool SplitDWARF = (DwarfFission != DwarfFissionKind::None) &&
                    (TC.getTriple().isOSBinFormatELF() ||
                     TC.getTriple().isOSBinFormatWasm() ||
                     TC.getTriple().isOSBinFormatCOFF()) &&
                    (isa<AssembleJobAction>(JA) || isa<CompileJobAction>(JA) ||
                     isa<BackendJobAction>(JA));
  if (SplitDWARF) {
    const char *SplitDWARFOut = SplitDebugName(JA, Args, Input, Output);
    CmdArgs.push_back("-split-dwarf-file");
    CmdArgs.push_back(SplitDWARFOut);
    if (DwarfFission == DwarfFissionKind::Split) {
      CmdArgs.push_back("-split-dwarf-output");
      CmdArgs.push_back(SplitDWARFOut);
    }
  }

  // Pass the linker version in use.
  if (Arg *A = Args.getLastArg(options::OPT_mlinker_version_EQ)) {
    CmdArgs.push_back("-target-linker-version");
    CmdArgs.push_back(A->getValue());
  }

  // Explicitly error on some things we know we don't support and can't just
  // ignore.
  if (!Args.hasArg(options::OPT_fallow_unsupported)) {
    Arg *Unsupported;
    if (types::isCXX(InputType) && RawTriple.isOSDarwin() &&
        TC.getArch() == llvm::Triple::x86) {
      if ((Unsupported = Args.getLastArg(options::OPT_fapple_kext)) ||
          (Unsupported = Args.getLastArg(options::OPT_mkernel)))
        D.Diag(diag::err_drv_clang_unsupported_opt_cxx_darwin_i386)
            << Unsupported->getOption().getName();
    }
    // The faltivec option has been superseded by the maltivec option.
    if ((Unsupported = Args.getLastArg(options::OPT_faltivec)))
      D.Diag(diag::err_drv_clang_unsupported_opt_faltivec)
          << Unsupported->getOption().getName()
          << "please use -maltivec and include altivec.h explicitly";
    if ((Unsupported = Args.getLastArg(options::OPT_fno_altivec)))
      D.Diag(diag::err_drv_clang_unsupported_opt_faltivec)
          << Unsupported->getOption().getName() << "please use -mno-altivec";
  }

  Args.AddAllArgs(CmdArgs, options::OPT_v);

  if (Args.getLastArg(options::OPT_H)) {
    CmdArgs.push_back("-H");
    CmdArgs.push_back("-sys-header-deps");
  }
  Args.AddAllArgs(CmdArgs, options::OPT_fshow_skipped_includes);

  if (D.CCPrintHeadersFormat && !D.CCGenDiagnostics) {
    CmdArgs.push_back("-header-include-file");
    CmdArgs.push_back(!D.CCPrintHeadersFilename.empty()
                          ? D.CCPrintHeadersFilename.c_str()
                          : "-");
    CmdArgs.push_back("-sys-header-deps");
    CmdArgs.push_back(Args.MakeArgString(
        "-header-include-format=" +
        std::string(headerIncludeFormatKindToString(D.CCPrintHeadersFormat))));
    CmdArgs.push_back(
        Args.MakeArgString("-header-include-filtering=" +
                           std::string(headerIncludeFilteringKindToString(
                               D.CCPrintHeadersFiltering))));
  }
  Args.AddLastArg(CmdArgs, options::OPT_P);
  Args.AddLastArg(CmdArgs, options::OPT_print_ivar_layout);

  if (D.CCLogDiagnostics && !D.CCGenDiagnostics) {
    CmdArgs.push_back("-diagnostic-log-file");
    CmdArgs.push_back(!D.CCLogDiagnosticsFilename.empty()
                          ? D.CCLogDiagnosticsFilename.c_str()
                          : "-");
  }

  // Give the gen diagnostics more chances to succeed, by avoiding intentional
  // crashes.
  if (D.CCGenDiagnostics)
    CmdArgs.push_back("-disable-pragma-debug-crash");

  // Allow backend to put its diagnostic files in the same place as frontend
  // crash diagnostics files.
  if (Args.hasArg(options::OPT_fcrash_diagnostics_dir)) {
    StringRef Dir = Args.getLastArgValue(options::OPT_fcrash_diagnostics_dir);
    CmdArgs.push_back("-mllvm");
    CmdArgs.push_back(Args.MakeArgString("-crash-diagnostics-dir=" + Dir));
  }

  bool UseSeparateSections = isUseSeparateSections(Triple);

  if (Args.hasFlag(options::OPT_ffunction_sections,
                   options::OPT_fno_function_sections, UseSeparateSections)) {
    CmdArgs.push_back("-ffunction-sections");
  }

  if (Arg *A = Args.getLastArg(options::OPT_fbasic_block_address_map,
                               options::OPT_fno_basic_block_address_map)) {
    if ((Triple.isX86() || Triple.isAArch64()) && Triple.isOSBinFormatELF()) {
      if (A->getOption().matches(options::OPT_fbasic_block_address_map))
        A->render(Args, CmdArgs);
    } else {
      D.Diag(diag::err_drv_unsupported_opt_for_target)
          << A->getAsString(Args) << TripleStr;
    }
  }

  if (Arg *A = Args.getLastArg(options::OPT_fbasic_block_sections_EQ)) {
    StringRef Val = A->getValue();
    if (Val == "labels") {
      D.Diag(diag::warn_drv_deprecated_arg)
          << A->getAsString(Args) << /*hasReplacement=*/true
          << "-fbasic-block-address-map";
      CmdArgs.push_back("-fbasic-block-address-map");
    } else if (Triple.isX86() && Triple.isOSBinFormatELF()) {
      if (Val != "all" && Val != "none" && !Val.starts_with("list="))
        D.Diag(diag::err_drv_invalid_value)
            << A->getAsString(Args) << A->getValue();
      else
        A->render(Args, CmdArgs);
    } else if (Triple.isAArch64() && Triple.isOSBinFormatELF()) {
      // "all" is not supported on AArch64 since branch relaxation creates new
      // basic blocks for some cross-section branches.
      if (Val != "labels" && Val != "none" && !Val.starts_with("list="))
        D.Diag(diag::err_drv_invalid_value)
            << A->getAsString(Args) << A->getValue();
      else
        A->render(Args, CmdArgs);
    } else if (Triple.isNVPTX()) {
      // Do not pass the option to the GPU compilation. We still want it enabled
      // for the host-side compilation, so seeing it here is not an error.
    } else if (Val != "none") {
      // =none is allowed everywhere. It's useful for overriding the option
      // and is the same as not specifying the option.
      D.Diag(diag::err_drv_unsupported_opt_for_target)
          << A->getAsString(Args) << TripleStr;
    }
  }

  bool HasDefaultDataSections = Triple.isOSBinFormatXCOFF();
  if (Args.hasFlag(options::OPT_fdata_sections, options::OPT_fno_data_sections,
                   UseSeparateSections || HasDefaultDataSections)) {
    CmdArgs.push_back("-fdata-sections");
  }

  Args.addOptOutFlag(CmdArgs, options::OPT_funique_section_names,
                     options::OPT_fno_unique_section_names);
  Args.addOptInFlag(CmdArgs, options::OPT_fseparate_named_sections,
                    options::OPT_fno_separate_named_sections);
  Args.addOptInFlag(CmdArgs, options::OPT_funique_internal_linkage_names,
                    options::OPT_fno_unique_internal_linkage_names);
  Args.addOptInFlag(CmdArgs, options::OPT_funique_basic_block_section_names,
                    options::OPT_fno_unique_basic_block_section_names);

  if (Arg *A = Args.getLastArg(options::OPT_fsplit_machine_functions,
                               options::OPT_fno_split_machine_functions)) {
    if (!A->getOption().matches(options::OPT_fno_split_machine_functions)) {
      // This codegen pass is only available on x86 and AArch64 ELF targets.
      if ((Triple.isX86() || Triple.isAArch64()) && Triple.isOSBinFormatELF())
        A->render(Args, CmdArgs);
      else
        D.Diag(diag::err_drv_unsupported_opt_for_target)
            << A->getAsString(Args) << TripleStr;
    }
  }

  Args.AddLastArg(CmdArgs, options::OPT_finstrument_functions,
                  options::OPT_finstrument_functions_after_inlining,
                  options::OPT_finstrument_function_entry_bare);
  Args.AddLastArg(CmdArgs, options::OPT_fconvergent_functions,
                  options::OPT_fno_convergent_functions);

  // NVPTX doesn't support PGO or coverage
  if (!Triple.isNVPTX())
    addPGOAndCoverageFlags(TC, C, JA, Output, Args, SanitizeArgs, CmdArgs);

  Args.AddLastArg(CmdArgs, options::OPT_fclang_abi_compat_EQ);

  if (getLastProfileSampleUseArg(Args) &&
      Args.hasFlag(options::OPT_fsample_profile_use_profi,
                   options::OPT_fno_sample_profile_use_profi, true)) {
    CmdArgs.push_back("-mllvm");
    CmdArgs.push_back("-sample-profile-use-profi");
  }

  // Add runtime flag for PS4/PS5 when PGO, coverage, or sanitizers are enabled.
  if (RawTriple.isPS() &&
      !Args.hasArg(options::OPT_nostdlib, options::OPT_nodefaultlibs)) {
    PScpu::addProfileRTArgs(TC, Args, CmdArgs);
    PScpu::addSanitizerArgs(TC, Args, CmdArgs);
  }

  // Pass options for controlling the default header search paths.
  if (Args.hasArg(options::OPT_nostdinc)) {
    CmdArgs.push_back("-nostdsysteminc");
    CmdArgs.push_back("-nobuiltininc");
  } else {
    if (Args.hasArg(options::OPT_nostdlibinc))
      CmdArgs.push_back("-nostdsysteminc");
    Args.AddLastArg(CmdArgs, options::OPT_nostdincxx);
    Args.AddLastArg(CmdArgs, options::OPT_nobuiltininc);
  }

  // Pass the path to compiler resource files.
  CmdArgs.push_back("-resource-dir");
  CmdArgs.push_back(D.ResourceDir.c_str());

  Args.AddLastArg(CmdArgs, options::OPT_working_directory);

  // Add preprocessing options like -I, -D, etc. if we are using the
  // preprocessor.
  //
  // FIXME: Support -fpreprocessed
  if (types::getPreprocessedType(InputType) != types::TY_INVALID)
    AddPreprocessingOptions(C, JA, D, Args, CmdArgs, Output, Inputs);

  // Don't warn about "clang -c -DPIC -fPIC test.i" because libtool.m4 assumes
  // that "The compiler can only warn and ignore the option if not recognized".
  // When building with ccache, it will pass -D options to clang even on
  // preprocessed inputs and configure concludes that -fPIC is not supported.
  Args.ClaimAllArgs(options::OPT_D);

  // Warn about ignored options to clang.
  for (const Arg *A :
       Args.filtered(options::OPT_clang_ignored_gcc_optimization_f_Group)) {
    D.Diag(diag::warn_ignored_gcc_optimization) << A->getAsString(Args);
    A->claim();
  }

  for (const Arg *A :
       Args.filtered(options::OPT_clang_ignored_legacy_options_Group)) {
    D.Diag(diag::warn_ignored_clang_option) << A->getAsString(Args);
    A->claim();
  }

  claimNoWarnArgs(Args);

  Args.AddAllArgs(CmdArgs, options::OPT_R_Group);

  for (const Arg *A :
       Args.filtered(options::OPT_W_Group, options::OPT__SLASH_wd)) {
    A->claim();
    if (A->getOption().getID() == options::OPT__SLASH_wd) {
      unsigned WarningNumber;
      if (StringRef(A->getValue()).getAsInteger(10, WarningNumber)) {
        D.Diag(diag::err_drv_invalid_int_value)
            << A->getAsString(Args) << A->getValue();
        continue;
      }

      if (auto Group = diagGroupFromCLWarningID(WarningNumber)) {
        CmdArgs.push_back(Args.MakeArgString(
            "-Wno-" + DiagnosticIDs::getWarningOptionForGroup(*Group)));
      }
      continue;
    }
    A->render(Args, CmdArgs);
  }

  Args.AddAllArgs(CmdArgs, options::OPT_Wsystem_headers_in_module_EQ);

  if (Args.hasFlag(options::OPT_pedantic, options::OPT_no_pedantic, false))
    CmdArgs.push_back("-pedantic");
  Args.AddLastArg(CmdArgs, options::OPT_pedantic_errors);
  Args.AddLastArg(CmdArgs, options::OPT_w);

  Args.addOptInFlag(CmdArgs, options::OPT_ffixed_point,
                    options::OPT_fno_fixed_point);

  if (Arg *A = Args.getLastArg(options::OPT_fcxx_abi_EQ))
    A->render(Args, CmdArgs);

  Args.AddLastArg(CmdArgs, options::OPT_fexperimental_relative_cxx_abi_vtables,
                  options::OPT_fno_experimental_relative_cxx_abi_vtables);

  Args.AddLastArg(CmdArgs, options::OPT_fexperimental_omit_vtable_rtti,
                  options::OPT_fno_experimental_omit_vtable_rtti);

  if (Arg *A = Args.getLastArg(options::OPT_ffuchsia_api_level_EQ))
    A->render(Args, CmdArgs);

  // Handle -{std, ansi, trigraphs} -- take the last of -{std, ansi}
  // (-ansi is equivalent to -std=c89 or -std=c++98).
  //
  // If a std is supplied, only add -trigraphs if it follows the
  // option.
  bool ImplyVCPPCVer = false;
  bool ImplyVCPPCXXVer = false;
  const Arg *Std = Args.getLastArg(options::OPT_std_EQ, options::OPT_ansi);
  if (Std) {
    if (Std->getOption().matches(options::OPT_ansi))
      if (types::isCXX(InputType))
        CmdArgs.push_back("-std=c++98");
      else
        CmdArgs.push_back("-std=c89");
    else
      Std->render(Args, CmdArgs);

    // If -f(no-)trigraphs appears after the language standard flag, honor it.
    if (Arg *A = Args.getLastArg(options::OPT_std_EQ, options::OPT_ansi,
                                 options::OPT_ftrigraphs,
                                 options::OPT_fno_trigraphs))
      if (A != Std)
        A->render(Args, CmdArgs);
  } else {
    // Honor -std-default.
    //
    // FIXME: Clang doesn't correctly handle -std= when the input language
    // doesn't match. For the time being just ignore this for C++ inputs;
    // eventually we want to do all the standard defaulting here instead of
    // splitting it between the driver and clang -cc1.
    if (!types::isCXX(InputType)) {
      if (!Args.hasArg(options::OPT__SLASH_std)) {
        Args.AddAllArgsTranslated(CmdArgs, options::OPT_std_default_EQ, "-std=",
                                  /*Joined=*/true);
      } else
        ImplyVCPPCVer = true;
    }
    else if (IsWindowsMSVC)
      ImplyVCPPCXXVer = true;

    Args.AddLastArg(CmdArgs, options::OPT_ftrigraphs,
                    options::OPT_fno_trigraphs);
  }

  // GCC's behavior for -Wwrite-strings is a bit strange:
  //  * In C, this "warning flag" changes the types of string literals from
  //    'char[N]' to 'const char[N]', and thus triggers an unrelated warning
  //    for the discarded qualifier.
  //  * In C++, this is just a normal warning flag.
  //
  // Implementing this warning correctly in C is hard, so we follow GCC's
  // behavior for now. FIXME: Directly diagnose uses of a string literal as
  // a non-const char* in C, rather than using this crude hack.
  if (!types::isCXX(InputType)) {
    // FIXME: This should behave just like a warning flag, and thus should also
    // respect -Weverything, -Wno-everything, -Werror=write-strings, and so on.
    Arg *WriteStrings =
        Args.getLastArg(options::OPT_Wwrite_strings,
                        options::OPT_Wno_write_strings, options::OPT_w);
    if (WriteStrings &&
        WriteStrings->getOption().matches(options::OPT_Wwrite_strings))
      CmdArgs.push_back("-fconst-strings");
  }

  // GCC provides a macro definition '__DEPRECATED' when -Wdeprecated is active
  // during C++ compilation, which it is by default. GCC keeps this define even
  // in the presence of '-w', match this behavior bug-for-bug.
  if (types::isCXX(InputType) &&
      Args.hasFlag(options::OPT_Wdeprecated, options::OPT_Wno_deprecated,
                   true)) {
    CmdArgs.push_back("-fdeprecated-macro");
  }

  // Translate GCC's misnamer '-fasm' arguments to '-fgnu-keywords'.
  if (Arg *Asm = Args.getLastArg(options::OPT_fasm, options::OPT_fno_asm)) {
    if (Asm->getOption().matches(options::OPT_fasm))
      CmdArgs.push_back("-fgnu-keywords");
    else
      CmdArgs.push_back("-fno-gnu-keywords");
  }

  if (!ShouldEnableAutolink(Args, TC, JA))
    CmdArgs.push_back("-fno-autolink");

  Args.AddLastArg(CmdArgs, options::OPT_ftemplate_depth_EQ);
  Args.AddLastArg(CmdArgs, options::OPT_foperator_arrow_depth_EQ);
  Args.AddLastArg(CmdArgs, options::OPT_fconstexpr_depth_EQ);
  Args.AddLastArg(CmdArgs, options::OPT_fconstexpr_steps_EQ);

  Args.AddLastArg(CmdArgs, options::OPT_fexperimental_library);

  if (Args.hasArg(options::OPT_fexperimental_new_constant_interpreter))
    CmdArgs.push_back("-fexperimental-new-constant-interpreter");

  if (Arg *A = Args.getLastArg(options::OPT_fbracket_depth_EQ)) {
    CmdArgs.push_back("-fbracket-depth");
    CmdArgs.push_back(A->getValue());
  }

  if (Arg *A = Args.getLastArg(options::OPT_Wlarge_by_value_copy_EQ,
                               options::OPT_Wlarge_by_value_copy_def)) {
    if (A->getNumValues()) {
      StringRef bytes = A->getValue();
      CmdArgs.push_back(Args.MakeArgString("-Wlarge-by-value-copy=" + bytes));
    } else
      CmdArgs.push_back("-Wlarge-by-value-copy=64"); // default value
  }

  if (Args.hasArg(options::OPT_relocatable_pch))
    CmdArgs.push_back("-relocatable-pch");

  if (const Arg *A = Args.getLastArg(options::OPT_fcf_runtime_abi_EQ)) {
    static const char *kCFABIs[] = {
      "standalone", "objc", "swift", "swift-5.0", "swift-4.2", "swift-4.1",
    };

    if (!llvm::is_contained(kCFABIs, StringRef(A->getValue())))
      D.Diag(diag::err_drv_invalid_cf_runtime_abi) << A->getValue();
    else
      A->render(Args, CmdArgs);
  }

  if (Arg *A = Args.getLastArg(options::OPT_fconstant_string_class_EQ)) {
    CmdArgs.push_back("-fconstant-string-class");
    CmdArgs.push_back(A->getValue());
  }

  if (Arg *A = Args.getLastArg(options::OPT_ftabstop_EQ)) {
    CmdArgs.push_back("-ftabstop");
    CmdArgs.push_back(A->getValue());
  }

  Args.addOptInFlag(CmdArgs, options::OPT_fstack_size_section,
                    options::OPT_fno_stack_size_section);

  if (Args.hasArg(options::OPT_fstack_usage)) {
    CmdArgs.push_back("-stack-usage-file");

    if (Arg *OutputOpt = Args.getLastArg(options::OPT_o)) {
      SmallString<128> OutputFilename(OutputOpt->getValue());
      llvm::sys::path::replace_extension(OutputFilename, "su");
      CmdArgs.push_back(Args.MakeArgString(OutputFilename));
    } else
      CmdArgs.push_back(
          Args.MakeArgString(Twine(getBaseInputStem(Args, Inputs)) + ".su"));
  }

  CmdArgs.push_back("-ferror-limit");
  if (Arg *A = Args.getLastArg(options::OPT_ferror_limit_EQ))
    CmdArgs.push_back(A->getValue());
  else
    CmdArgs.push_back("19");

  Args.AddLastArg(CmdArgs, options::OPT_fconstexpr_backtrace_limit_EQ);
  Args.AddLastArg(CmdArgs, options::OPT_fmacro_backtrace_limit_EQ);
  Args.AddLastArg(CmdArgs, options::OPT_ftemplate_backtrace_limit_EQ);
  Args.AddLastArg(CmdArgs, options::OPT_fspell_checking_limit_EQ);
  Args.AddLastArg(CmdArgs, options::OPT_fcaret_diagnostics_max_lines_EQ);

  // Pass -fmessage-length=.
  unsigned MessageLength = 0;
  if (Arg *A = Args.getLastArg(options::OPT_fmessage_length_EQ)) {
    StringRef V(A->getValue());
    if (V.getAsInteger(0, MessageLength))
      D.Diag(diag::err_drv_invalid_argument_to_option)
          << V << A->getOption().getName();
  } else {
    // If -fmessage-length=N was not specified, determine whether this is a
    // terminal and, if so, implicitly define -fmessage-length appropriately.
    MessageLength = llvm::sys::Process::StandardErrColumns();
  }
  if (MessageLength != 0)
    CmdArgs.push_back(
        Args.MakeArgString("-fmessage-length=" + Twine(MessageLength)));

  if (Arg *A = Args.getLastArg(options::OPT_frandomize_layout_seed_EQ))
    CmdArgs.push_back(
        Args.MakeArgString("-frandomize-layout-seed=" + Twine(A->getValue(0))));

  if (Arg *A = Args.getLastArg(options::OPT_frandomize_layout_seed_file_EQ))
    CmdArgs.push_back(Args.MakeArgString("-frandomize-layout-seed-file=" +
                                         Twine(A->getValue(0))));

  // -fvisibility= and -fvisibility-ms-compat are of a piece.
  if (const Arg *A = Args.getLastArg(options::OPT_fvisibility_EQ,
                                     options::OPT_fvisibility_ms_compat)) {
    if (A->getOption().matches(options::OPT_fvisibility_EQ)) {
      A->render(Args, CmdArgs);
    } else {
      assert(A->getOption().matches(options::OPT_fvisibility_ms_compat));
      CmdArgs.push_back("-fvisibility=hidden");
      CmdArgs.push_back("-ftype-visibility=default");
    }
  } else if (IsOpenMPDevice) {
    // When compiling for the OpenMP device we want protected visibility by
    // default. This prevents the device from accidentally preempting code on
    // the host, makes the system more robust, and improves performance.
    CmdArgs.push_back("-fvisibility=protected");
  }

  // PS4/PS5 process these options in addClangTargetOptions.
  if (!RawTriple.isPS()) {
    if (const Arg *A =
            Args.getLastArg(options::OPT_fvisibility_from_dllstorageclass,
                            options::OPT_fno_visibility_from_dllstorageclass)) {
      if (A->getOption().matches(
              options::OPT_fvisibility_from_dllstorageclass)) {
        CmdArgs.push_back("-fvisibility-from-dllstorageclass");
        Args.AddLastArg(CmdArgs, options::OPT_fvisibility_dllexport_EQ);
        Args.AddLastArg(CmdArgs, options::OPT_fvisibility_nodllstorageclass_EQ);
        Args.AddLastArg(CmdArgs, options::OPT_fvisibility_externs_dllimport_EQ);
        Args.AddLastArg(CmdArgs,
                        options::OPT_fvisibility_externs_nodllstorageclass_EQ);
      }
    }
  }

  if (Args.hasFlag(options::OPT_fvisibility_inlines_hidden,
                    options::OPT_fno_visibility_inlines_hidden, false))
    CmdArgs.push_back("-fvisibility-inlines-hidden");

  Args.AddLastArg(CmdArgs, options::OPT_fvisibility_inlines_hidden_static_local_var,
                           options::OPT_fno_visibility_inlines_hidden_static_local_var);

  // -fvisibility-global-new-delete-hidden is a deprecated spelling of
  // -fvisibility-global-new-delete=force-hidden.
  if (const Arg *A =
          Args.getLastArg(options::OPT_fvisibility_global_new_delete_hidden)) {
    D.Diag(diag::warn_drv_deprecated_arg)
        << A->getAsString(Args) << /*hasReplacement=*/true
        << "-fvisibility-global-new-delete=force-hidden";
  }

  if (const Arg *A =
          Args.getLastArg(options::OPT_fvisibility_global_new_delete_EQ,
                          options::OPT_fvisibility_global_new_delete_hidden)) {
    if (A->getOption().matches(options::OPT_fvisibility_global_new_delete_EQ)) {
      A->render(Args, CmdArgs);
    } else {
      assert(A->getOption().matches(
          options::OPT_fvisibility_global_new_delete_hidden));
      CmdArgs.push_back("-fvisibility-global-new-delete=force-hidden");
    }
  }

  Args.AddLastArg(CmdArgs, options::OPT_ftlsmodel_EQ);

  if (Args.hasFlag(options::OPT_fnew_infallible,
                   options::OPT_fno_new_infallible, false))
    CmdArgs.push_back("-fnew-infallible");

  if (Args.hasFlag(options::OPT_fno_operator_names,
                   options::OPT_foperator_names, false))
    CmdArgs.push_back("-fno-operator-names");

  // Forward -f (flag) options which we can pass directly.
  Args.AddLastArg(CmdArgs, options::OPT_femit_all_decls);
  Args.AddLastArg(CmdArgs, options::OPT_fheinous_gnu_extensions);
  Args.AddLastArg(CmdArgs, options::OPT_fdigraphs, options::OPT_fno_digraphs);
  Args.AddLastArg(CmdArgs, options::OPT_fzero_call_used_regs_EQ);
  Args.AddLastArg(CmdArgs, options::OPT_fraw_string_literals,
                  options::OPT_fno_raw_string_literals);

  if (Args.hasFlag(options::OPT_femulated_tls, options::OPT_fno_emulated_tls,
                   Triple.hasDefaultEmulatedTLS()))
    CmdArgs.push_back("-femulated-tls");

  Args.addOptInFlag(CmdArgs, options::OPT_fcheck_new,
                    options::OPT_fno_check_new);

  if (Arg *A = Args.getLastArg(options::OPT_fzero_call_used_regs_EQ)) {
    // FIXME: There's no reason for this to be restricted to X86. The backend
    // code needs to be changed to include the appropriate function calls
    // automatically.
    if (!Triple.isX86() && !Triple.isAArch64())
      D.Diag(diag::err_drv_unsupported_opt_for_target)
          << A->getAsString(Args) << TripleStr;
  }

  // AltiVec-like language extensions aren't relevant for assembling.
  if (!isa<PreprocessJobAction>(JA) || Output.getType() != types::TY_PP_Asm)
    Args.AddLastArg(CmdArgs, options::OPT_fzvector);

  Args.AddLastArg(CmdArgs, options::OPT_fdiagnostics_show_template_tree);
  Args.AddLastArg(CmdArgs, options::OPT_fno_elide_type);

  // Forward flags for OpenMP. We don't do this if the current action is an
  // device offloading action other than OpenMP.
  if (Args.hasFlag(options::OPT_fopenmp, options::OPT_fopenmp_EQ,
                   options::OPT_fno_openmp, false) &&
      !Args.hasFlag(options::OPT_foffload_via_llvm,
                    options::OPT_fno_offload_via_llvm, false) &&
      (JA.isDeviceOffloading(Action::OFK_None) ||
       JA.isDeviceOffloading(Action::OFK_OpenMP))) {
    switch (D.getOpenMPRuntime(Args)) {
    case Driver::OMPRT_OMP:
    case Driver::OMPRT_IOMP5:
    case Driver::OMPRT_BOLT:
      // Clang can generate useful OpenMP code for these two runtime libraries.
      CmdArgs.push_back("-fopenmp");

      // If no option regarding the use of TLS in OpenMP codegeneration is
      // given, decide a default based on the target. Otherwise rely on the
      // options and pass the right information to the frontend.
      if (!Args.hasFlag(options::OPT_fopenmp_use_tls,
                        options::OPT_fnoopenmp_use_tls, /*Default=*/true))
        CmdArgs.push_back("-fnoopenmp-use-tls");
      Args.AddLastArg(CmdArgs, options::OPT_fopenmp_simd,
                      options::OPT_fno_openmp_simd);
      Args.AddAllArgs(CmdArgs, options::OPT_fopenmp_enable_irbuilder);
      Args.AddAllArgs(CmdArgs, options::OPT_fopenmp_version_EQ);
      if (!Args.hasFlag(options::OPT_fopenmp_extensions,
                        options::OPT_fno_openmp_extensions, /*Default=*/true))
        CmdArgs.push_back("-fno-openmp-extensions");
      Args.AddAllArgs(CmdArgs, options::OPT_fopenmp_cuda_number_of_sm_EQ);
      Args.AddAllArgs(CmdArgs, options::OPT_fopenmp_cuda_blocks_per_sm_EQ);
      Args.AddAllArgs(CmdArgs,
                      options::OPT_fopenmp_cuda_teams_reduction_recs_num_EQ);
      Args.AddAllArgs(CmdArgs, options::OPT_fopenmp_gpu_threads_per_team_EQ);
      Args.AddAllArgs(CmdArgs,
                      options::OPT_fopenmp_target_xteam_reduction_blocksize_EQ);
      if (Args.hasFlag(options::OPT_fopenmp_optimistic_collapse,
                       options::OPT_fno_openmp_optimistic_collapse,
                       /*Default=*/false))
        CmdArgs.push_back("-fopenmp-optimistic-collapse");

      if (isTargetFastUsed(Args)) {
        if (!Args.hasArg(options::OPT_O_Group))
          CmdArgs.push_back("-O3");

        CmdArgs.push_back("-fopenmp-target-fast");
      } else
        CmdArgs.push_back("-fno-openmp-target-fast");

      if (Args.hasFlag(options::OPT_fopenmp_target_ignore_env_vars,
                       options::OPT_fno_openmp_target_ignore_env_vars,
                       shouldIgnoreEnvVars(Args)))
        CmdArgs.push_back("-fopenmp-target-ignore-env-vars");
      else
        CmdArgs.push_back("-fno-openmp-target-ignore-env-vars");

      if (Args.hasFlag(options::OPT_fopenmp_target_big_jump_loop,
                       options::OPT_fno_openmp_target_big_jump_loop, true))
        CmdArgs.push_back("-fopenmp-target-big-jump-loop");
      else
        CmdArgs.push_back("-fno-openmp-target-big-jump-loop");

      if (Args.hasFlag(options::OPT_fopenmp_target_no_loop,
                       options::OPT_fno_openmp_target_no_loop, true))
        CmdArgs.push_back("-fopenmp-target-no-loop");
      else
        CmdArgs.push_back("-fno-openmp-target-no-loop");

      if (Args.hasFlag(options::OPT_fopenmp_target_xteam_reduction,
                       options::OPT_fno_openmp_target_xteam_reduction, true))
        CmdArgs.push_back("-fopenmp-target-xteam-reduction");
      else
        CmdArgs.push_back("-fno-openmp-target-xteam-reduction");

      if (Args.hasFlag(options::OPT_fopenmp_target_fast_reduction,
                       options::OPT_fno_openmp_target_fast_reduction, false))
        CmdArgs.push_back("-fopenmp-target-fast-reduction");
      else
        CmdArgs.push_back("-fno-openmp-target-fast-reduction");

      if (Args.hasFlag(options::OPT_fopenmp_target_multi_device,
                       options::OPT_fno_openmp_target_multi_device, false))
        CmdArgs.push_back("-fopenmp-target-multi-device");
      else
        CmdArgs.push_back("-fno-openmp-target-multi-device");

      if (Args.hasFlag(options::OPT_fopenmp_target_xteam_scan,
                       options::OPT_fno_openmp_target_xteam_scan, false))
        CmdArgs.push_back("-fopenmp-target-xteam-scan");
      else
        CmdArgs.push_back("-fno-openmp-target-xteam-scan");

      if (Args.hasFlag(options::OPT_fopenmp_target_xteam_no_loop_scan,
                       options::OPT_fno_openmp_target_xteam_no_loop_scan,
                       false))
        CmdArgs.push_back("-fopenmp-target-xteam-no-loop-scan");
      else
        CmdArgs.push_back("-fno-openmp-target-xteam-no-loop-scan");
      // When in OpenMP offloading mode with NVPTX target, forward
      // cuda-mode flag
      if (Args.hasFlag(options::OPT_fopenmp_cuda_mode,
                       options::OPT_fno_openmp_cuda_mode, /*Default=*/false))
        CmdArgs.push_back("-fopenmp-cuda-mode");

      // When in OpenMP offloading mode, enable or disable the new device
      // runtime.
      CmdArgs.push_back("-fopenmp-target-new-runtime");

      // When in OpenMP offloading mode, enable debugging on the device.
      Args.AddAllArgs(CmdArgs, options::OPT_fopenmp_target_debug_EQ);
      if (Args.hasFlag(options::OPT_fopenmp_target_debug,
                       options::OPT_fno_openmp_target_debug, /*Default=*/false))
        CmdArgs.push_back("-fopenmp-target-debug");

      // When in OpenMP offloading mode, forward assumptions information about
      // thread and team counts in the device.
      if (Args.hasFlag(options::OPT_fopenmp_assume_teams_oversubscription,
                       options::OPT_fno_openmp_assume_teams_oversubscription,
                       /*Default=*/false))
        CmdArgs.push_back("-fopenmp-assume-teams-oversubscription");
      if (Args.hasFlag(options::OPT_fopenmp_assume_threads_oversubscription,
                       options::OPT_fno_openmp_assume_threads_oversubscription,
                       /*Default=*/false))
        CmdArgs.push_back("-fopenmp-assume-threads-oversubscription");

      if (Args.hasFlag(options::OPT_fopenmp_assume_no_thread_state,
                       options::OPT_fno_openmp_assume_no_thread_state,
                       isTargetFastUsed(Args)))
        CmdArgs.push_back("-fopenmp-assume-no-thread-state");
      else
        CmdArgs.push_back("-fno-openmp-assume-no-thread-state");

      if (Args.hasFlag(options::OPT_fopenmp_assume_no_nested_parallelism,
                       options::OPT_fno_openmp_assume_no_nested_parallelism,
                       isTargetFastUsed(Args)))
        CmdArgs.push_back("-fopenmp-assume-no-nested-parallelism");
      else
        CmdArgs.push_back("-fno-openmp-assume-no-nested-parallelism");

      if (Args.hasArg(options::OPT_fopenmp_offload_mandatory))
        CmdArgs.push_back("-fopenmp-offload-mandatory");
      if (Args.hasArg(options::OPT_fopenmp_force_usm))
        CmdArgs.push_back("-fopenmp-force-usm");

      if (Args.hasFlag(options::OPT_fno_openmp_allow_kernel_io,
                       options::OPT_fopenmp_allow_kernel_io,
                       isTargetFastUsed(Args)))
        CmdArgs.push_back("-fno-openmp-allow-kernel-io");
      else
        CmdArgs.push_back("-fopenmp-allow-kernel-io");

      break;
    default:
      // By default, if Clang doesn't know how to generate useful OpenMP code
      // for a specific runtime library, we just don't pass the '-fopenmp' flag
      // down to the actual compilation.
      // FIXME: It would be better to have a mode which *only* omits IR
      // generation based on the OpenMP support so that we get consistent
      // semantic analysis, etc.
      break;
    }
  } else {
    Args.AddLastArg(CmdArgs, options::OPT_fopenmp_simd,
                    options::OPT_fno_openmp_simd);
    Args.AddAllArgs(CmdArgs, options::OPT_fopenmp_version_EQ);
    Args.addOptOutFlag(CmdArgs, options::OPT_fopenmp_extensions,
                       options::OPT_fno_openmp_extensions);
  }
  // Forward the offload runtime change to code generation, liboffload implies
  // new driver. Otherwise, check if we should forward the new driver to change
  // offloading code generation.
  if (Args.hasFlag(options::OPT_foffload_via_llvm,
                   options::OPT_fno_offload_via_llvm, false)) {
    CmdArgs.append({"--offload-new-driver", "-foffload-via-llvm"});
  } else if (Args.hasFlag(options::OPT_offload_new_driver,
                          options::OPT_no_offload_new_driver,
                          C.isOffloadingHostKind(Action::OFK_Cuda))) {
    CmdArgs.push_back("--offload-new-driver");
  }

  const XRayArgs &XRay = TC.getXRayArgs(Args);
  XRay.addArgs(TC, Args, CmdArgs, InputType);

  for (const auto &Filename :
       Args.getAllArgValues(options::OPT_fprofile_list_EQ)) {
    if (D.getVFS().exists(Filename))
      CmdArgs.push_back(Args.MakeArgString("-fprofile-list=" + Filename));
    else
      D.Diag(clang::diag::err_drv_no_such_file) << Filename;
  }

  if (Arg *A = Args.getLastArg(options::OPT_fpatchable_function_entry_EQ)) {
    StringRef S0 = A->getValue(), S = S0;
    unsigned Size, Offset = 0;
    if (!Triple.isAArch64() && !Triple.isLoongArch() && !Triple.isRISCV() &&
        !Triple.isX86() &&
        !(!Triple.isOSAIX() && (Triple.getArch() == llvm::Triple::ppc ||
                                Triple.getArch() == llvm::Triple::ppc64)))
      D.Diag(diag::err_drv_unsupported_opt_for_target)
          << A->getAsString(Args) << TripleStr;
    else if (S.consumeInteger(10, Size) ||
             (!S.empty() &&
              (!S.consume_front(",") || S.consumeInteger(10, Offset))) ||
             (!S.empty() && (!S.consume_front(",") || S.empty())))
      D.Diag(diag::err_drv_invalid_argument_to_option)
          << S0 << A->getOption().getName();
    else if (Size < Offset)
      D.Diag(diag::err_drv_unsupported_fpatchable_function_entry_argument);
    else {
      CmdArgs.push_back(Args.MakeArgString(A->getSpelling() + Twine(Size)));
      CmdArgs.push_back(Args.MakeArgString(
          "-fpatchable-function-entry-offset=" + Twine(Offset)));
      if (!S.empty())
        CmdArgs.push_back(
            Args.MakeArgString("-fpatchable-function-entry-section=" + S));
    }
  }

  Args.AddLastArg(CmdArgs, options::OPT_fms_hotpatch);

  if (Args.hasArg(options::OPT_fms_secure_hotpatch_functions_file))
    Args.AddLastArg(CmdArgs, options::OPT_fms_secure_hotpatch_functions_file);

  for (const auto &A :
       Args.getAllArgValues(options::OPT_fms_secure_hotpatch_functions_list))
    CmdArgs.push_back(
        Args.MakeArgString("-fms-secure-hotpatch-functions-list=" + Twine(A)));

  if (TC.SupportsProfiling()) {
    Args.AddLastArg(CmdArgs, options::OPT_pg);

    llvm::Triple::ArchType Arch = TC.getArch();
    if (Arg *A = Args.getLastArg(options::OPT_mfentry)) {
      if (Arch == llvm::Triple::systemz || TC.getTriple().isX86())
        A->render(Args, CmdArgs);
      else
        D.Diag(diag::err_drv_unsupported_opt_for_target)
            << A->getAsString(Args) << TripleStr;
    }
    if (Arg *A = Args.getLastArg(options::OPT_mnop_mcount)) {
      if (Arch == llvm::Triple::systemz)
        A->render(Args, CmdArgs);
      else
        D.Diag(diag::err_drv_unsupported_opt_for_target)
            << A->getAsString(Args) << TripleStr;
    }
    if (Arg *A = Args.getLastArg(options::OPT_mrecord_mcount)) {
      if (Arch == llvm::Triple::systemz)
        A->render(Args, CmdArgs);
      else
        D.Diag(diag::err_drv_unsupported_opt_for_target)
            << A->getAsString(Args) << TripleStr;
    }
  }

  if (Arg *A = Args.getLastArgNoClaim(options::OPT_pg)) {
    if (TC.getTriple().isOSzOS()) {
      D.Diag(diag::err_drv_unsupported_opt_for_target)
          << A->getAsString(Args) << TripleStr;
    }
  }
  if (Arg *A = Args.getLastArgNoClaim(options::OPT_p)) {
    if (!(TC.getTriple().isOSAIX() || TC.getTriple().isOSOpenBSD())) {
      D.Diag(diag::err_drv_unsupported_opt_for_target)
          << A->getAsString(Args) << TripleStr;
    }
  }
  if (Arg *A = Args.getLastArgNoClaim(options::OPT_p, options::OPT_pg)) {
    if (A->getOption().matches(options::OPT_p)) {
      A->claim();
      if (TC.getTriple().isOSAIX() && !Args.hasArgNoClaim(options::OPT_pg))
        CmdArgs.push_back("-pg");
    }
  }

  // Reject AIX-specific link options on other targets.
  if (!TC.getTriple().isOSAIX()) {
    for (const Arg *A : Args.filtered(options::OPT_b, options::OPT_K,
                                      options::OPT_mxcoff_build_id_EQ)) {
      D.Diag(diag::err_drv_unsupported_opt_for_target)
          << A->getSpelling() << TripleStr;
    }
  }

  if (Args.getLastArg(options::OPT_fapple_kext) ||
      (Args.hasArg(options::OPT_mkernel) && types::isCXX(InputType)))
    CmdArgs.push_back("-fapple-kext");

  Args.AddLastArg(CmdArgs, options::OPT_altivec_src_compat);
  Args.AddLastArg(CmdArgs, options::OPT_flax_vector_conversions_EQ);
  Args.AddLastArg(CmdArgs, options::OPT_fobjc_sender_dependent_dispatch);
  Args.AddLastArg(CmdArgs, options::OPT_fdiagnostics_print_source_range_info);
  Args.AddLastArg(CmdArgs, options::OPT_fdiagnostics_parseable_fixits);
  Args.AddLastArg(CmdArgs, options::OPT_ftime_report);
  Args.AddLastArg(CmdArgs, options::OPT_ftime_report_EQ);
  Args.AddLastArg(CmdArgs, options::OPT_ftime_report_json);
  Args.AddLastArg(CmdArgs, options::OPT_ftrapv);
  Args.AddLastArg(CmdArgs, options::OPT_malign_double);
  Args.AddLastArg(CmdArgs, options::OPT_fno_temp_file);

  if (const char *Name = C.getTimeTraceFile(&JA)) {
    CmdArgs.push_back(Args.MakeArgString("-ftime-trace=" + Twine(Name)));
    Args.AddLastArg(CmdArgs, options::OPT_ftime_trace_granularity_EQ);
    Args.AddLastArg(CmdArgs, options::OPT_ftime_trace_verbose);
  }

  if (Arg *A = Args.getLastArg(options::OPT_ftrapv_handler_EQ)) {
    CmdArgs.push_back("-ftrapv-handler");
    CmdArgs.push_back(A->getValue());
  }

  Args.AddLastArg(CmdArgs, options::OPT_ftrap_function_EQ);

  // Handle -f[no-]wrapv and -f[no-]strict-overflow, which are used by both
  // clang and flang.
  renderCommonIntegerOverflowOptions(Args, CmdArgs);

  Args.AddLastArg(CmdArgs, options::OPT_ffinite_loops,
                  options::OPT_fno_finite_loops);

  Args.AddLastArg(CmdArgs, options::OPT_fwritable_strings);
  Args.AddLastArg(CmdArgs, options::OPT_funroll_loops,
                  options::OPT_fno_unroll_loops);
  Args.AddLastArg(CmdArgs, options::OPT_floop_interchange,
                  options::OPT_fno_loop_interchange);

  Args.AddLastArg(CmdArgs, options::OPT_fstrict_flex_arrays_EQ);

  Args.AddLastArg(CmdArgs, options::OPT_pthread);

  Args.addOptInFlag(CmdArgs, options::OPT_mspeculative_load_hardening,
                    options::OPT_mno_speculative_load_hardening);

  RenderSSPOptions(D, TC, Args, CmdArgs, KernelOrKext);
  RenderSCPOptions(TC, Args, CmdArgs);
  RenderTrivialAutoVarInitOptions(D, TC, Args, CmdArgs);

  Args.AddLastArg(CmdArgs, options::OPT_fswift_async_fp_EQ);

  Args.addOptInFlag(CmdArgs, options::OPT_mstackrealign,
                    options::OPT_mno_stackrealign);

  if (const Arg *A = Args.getLastArg(options::OPT_mstack_alignment)) {
    StringRef Value = A->getValue();
    int64_t Alignment = 0;
    if (Value.getAsInteger(10, Alignment) || Alignment < 0)
      D.Diag(diag::err_drv_invalid_argument_to_option)
          << Value << A->getOption().getName();
    else if (Alignment & (Alignment - 1))
      D.Diag(diag::err_drv_alignment_not_power_of_two)
          << A->getAsString(Args) << Value;
    else
      CmdArgs.push_back(Args.MakeArgString("-mstack-alignment=" + Value));
  }

  if (Args.hasArg(options::OPT_mstack_probe_size)) {
    StringRef Size = Args.getLastArgValue(options::OPT_mstack_probe_size);

    if (!Size.empty())
      CmdArgs.push_back(Args.MakeArgString("-mstack-probe-size=" + Size));
    else
      CmdArgs.push_back("-mstack-probe-size=0");
  }

  Args.addOptOutFlag(CmdArgs, options::OPT_mstack_arg_probe,
                     options::OPT_mno_stack_arg_probe);

  if (Arg *A = Args.getLastArg(options::OPT_mrestrict_it,
                               options::OPT_mno_restrict_it)) {
    if (A->getOption().matches(options::OPT_mrestrict_it)) {
      CmdArgs.push_back("-mllvm");
      CmdArgs.push_back("-arm-restrict-it");
    } else {
      CmdArgs.push_back("-mllvm");
      CmdArgs.push_back("-arm-default-it");
    }
  }

  // Forward -cl options to -cc1
  RenderOpenCLOptions(Args, CmdArgs, InputType);

  // Forward hlsl options to -cc1
  RenderHLSLOptions(Args, CmdArgs, InputType);

  // Forward OpenACC options to -cc1
  RenderOpenACCOptions(D, Args, CmdArgs, InputType);

  if (IsHIP) {
    if (Args.hasFlag(options::OPT_fhip_new_launch_api,
                     options::OPT_fno_hip_new_launch_api, true))
      CmdArgs.push_back("-fhip-new-launch-api");
    Args.addOptInFlag(CmdArgs, options::OPT_fgpu_allow_device_init,
                      options::OPT_fno_gpu_allow_device_init);
    Args.AddLastArg(CmdArgs, options::OPT_hipstdpar);
    Args.AddLastArg(CmdArgs, options::OPT_hipstdpar_interpose_alloc);
    Args.addOptInFlag(CmdArgs, options::OPT_fhip_kernel_arg_name,
                      options::OPT_fno_hip_kernel_arg_name);
  }

  if (IsCuda || IsHIP) {
    if (IsRDCMode)
      CmdArgs.push_back("-fgpu-rdc");
    Args.addOptInFlag(CmdArgs, options::OPT_fgpu_defer_diag,
                      options::OPT_fno_gpu_defer_diag);
    if (Args.hasFlag(options::OPT_fgpu_exclude_wrong_side_overloads,
                     options::OPT_fno_gpu_exclude_wrong_side_overloads,
                     false)) {
      CmdArgs.push_back("-fgpu-exclude-wrong-side-overloads");
      CmdArgs.push_back("-fgpu-defer-diag");
    }
  }

  // Forward --no-offloadlib to -cc1.
  if (!Args.hasFlag(options::OPT_offloadlib, options::OPT_no_offloadlib, true))
    CmdArgs.push_back("--no-offloadlib");

  if (Arg *A = Args.getLastArg(options::OPT_fcf_protection_EQ)) {
    CmdArgs.push_back(
        Args.MakeArgString(Twine("-fcf-protection=") + A->getValue()));

    if (Arg *SA = Args.getLastArg(options::OPT_mcf_branch_label_scheme_EQ))
      CmdArgs.push_back(Args.MakeArgString(Twine("-mcf-branch-label-scheme=") +
                                           SA->getValue()));
  } else if (Triple.isOSOpenBSD() && Triple.getArch() == llvm::Triple::x86_64) {
    // Emit IBT endbr64 instructions by default
    CmdArgs.push_back("-fcf-protection=branch");
    // jump-table can generate indirect jumps, which are not permitted
    CmdArgs.push_back("-fno-jump-tables");
  }

  if (Arg *A = Args.getLastArg(options::OPT_mfunction_return_EQ))
    CmdArgs.push_back(
        Args.MakeArgString(Twine("-mfunction-return=") + A->getValue()));

  Args.AddLastArg(CmdArgs, options::OPT_mindirect_branch_cs_prefix);

  // Forward -f options with positive and negative forms; we translate these by
  // hand.  Do not propagate PGO options to the GPU-side compilations as the
  // profile info is for the host-side compilation only.
  if (!(IsCudaDevice || IsHIPDevice)) {
    if (Arg *A = getLastProfileSampleUseArg(Args)) {
      auto *PGOArg = Args.getLastArg(
          options::OPT_fprofile_generate, options::OPT_fprofile_generate_EQ,
          options::OPT_fcs_profile_generate,
          options::OPT_fcs_profile_generate_EQ, options::OPT_fprofile_use,
          options::OPT_fprofile_use_EQ);
      if (PGOArg)
        D.Diag(diag::err_drv_argument_not_allowed_with)
            << "SampleUse with PGO options";

      StringRef fname = A->getValue();
      if (!llvm::sys::fs::exists(fname))
        D.Diag(diag::err_drv_no_such_file) << fname;
      else
        A->render(Args, CmdArgs);
    }
    Args.AddLastArg(CmdArgs, options::OPT_fprofile_remapping_file_EQ);

    if (Args.hasFlag(options::OPT_fpseudo_probe_for_profiling,
                     options::OPT_fno_pseudo_probe_for_profiling, false)) {
      CmdArgs.push_back("-fpseudo-probe-for-profiling");
      // Enforce -funique-internal-linkage-names if it's not explicitly turned
      // off.
      if (Args.hasFlag(options::OPT_funique_internal_linkage_names,
                       options::OPT_fno_unique_internal_linkage_names, true))
        CmdArgs.push_back("-funique-internal-linkage-names");
    }
  }
  RenderBuiltinOptions(TC, RawTriple, Args, CmdArgs);

  Args.addOptOutFlag(CmdArgs, options::OPT_fassume_sane_operator_new,
                     options::OPT_fno_assume_sane_operator_new);

  if (Args.hasFlag(options::OPT_fapinotes, options::OPT_fno_apinotes, false))
    CmdArgs.push_back("-fapinotes");
  if (Args.hasFlag(options::OPT_fapinotes_modules,
                   options::OPT_fno_apinotes_modules, false))
    CmdArgs.push_back("-fapinotes-modules");
  Args.AddLastArg(CmdArgs, options::OPT_fapinotes_swift_version);

  if (Args.hasFlag(options::OPT_fswift_version_independent_apinotes,
                   options::OPT_fno_swift_version_independent_apinotes, false))
    CmdArgs.push_back("-fswift-version-independent-apinotes");

  // -fblocks=0 is default.
  if (Args.hasFlag(options::OPT_fblocks, options::OPT_fno_blocks,
                   TC.IsBlocksDefault()) ||
      (Args.hasArg(options::OPT_fgnu_runtime) &&
       Args.hasArg(options::OPT_fobjc_nonfragile_abi) &&
       !Args.hasArg(options::OPT_fno_blocks))) {
    CmdArgs.push_back("-fblocks");

    if (!Args.hasArg(options::OPT_fgnu_runtime) && !TC.hasBlocksRuntime())
      CmdArgs.push_back("-fblocks-runtime-optional");
  }

  // -fencode-extended-block-signature=1 is default.
  if (TC.IsEncodeExtendedBlockSignatureDefault())
    CmdArgs.push_back("-fencode-extended-block-signature");

  if (Args.hasFlag(options::OPT_fcoro_aligned_allocation,
                   options::OPT_fno_coro_aligned_allocation, false) &&
      types::isCXX(InputType))
    CmdArgs.push_back("-fcoro-aligned-allocation");

  Args.AddLastArg(CmdArgs, options::OPT_fdouble_square_bracket_attributes,
                  options::OPT_fno_double_square_bracket_attributes);

  Args.addOptOutFlag(CmdArgs, options::OPT_faccess_control,
                     options::OPT_fno_access_control);
  Args.addOptOutFlag(CmdArgs, options::OPT_felide_constructors,
                     options::OPT_fno_elide_constructors);

  ToolChain::RTTIMode RTTIMode = TC.getRTTIMode();

  if (KernelOrKext || (types::isCXX(InputType) &&
                       (RTTIMode == ToolChain::RM_Disabled)))
    CmdArgs.push_back("-fno-rtti");

  // -fshort-enums=0 is default for all architectures except Hexagon and z/OS.
  if (Args.hasFlag(options::OPT_fshort_enums, options::OPT_fno_short_enums,
                   TC.getArch() == llvm::Triple::hexagon || Triple.isOSzOS()))
    CmdArgs.push_back("-fshort-enums");

  RenderCharacterOptions(Args, AuxTriple ? *AuxTriple : RawTriple, CmdArgs);

  // -fuse-cxa-atexit is default.
  if (!Args.hasFlag(
          options::OPT_fuse_cxa_atexit, options::OPT_fno_use_cxa_atexit,
          !RawTriple.isOSAIX() &&
              (!RawTriple.isOSWindows() ||
               RawTriple.isWindowsCygwinEnvironment()) &&
              ((RawTriple.getVendor() != llvm::Triple::MipsTechnologies) ||
               RawTriple.hasEnvironment())) ||
      KernelOrKext)
    CmdArgs.push_back("-fno-use-cxa-atexit");

  if (Args.hasFlag(options::OPT_fregister_global_dtors_with_atexit,
                   options::OPT_fno_register_global_dtors_with_atexit,
                   RawTriple.isOSDarwin() && !KernelOrKext))
    CmdArgs.push_back("-fregister-global-dtors-with-atexit");

  Args.addOptInFlag(CmdArgs, options::OPT_fuse_line_directives,
                    options::OPT_fno_use_line_directives);

  // -fno-minimize-whitespace is default.
  if (Args.hasFlag(options::OPT_fminimize_whitespace,
                   options::OPT_fno_minimize_whitespace, false)) {
    types::ID InputType = Inputs[0].getType();
    if (!isDerivedFromC(InputType))
      D.Diag(diag::err_drv_opt_unsupported_input_type)
          << "-fminimize-whitespace" << types::getTypeName(InputType);
    CmdArgs.push_back("-fminimize-whitespace");
  }

  // -fno-keep-system-includes is default.
  if (Args.hasFlag(options::OPT_fkeep_system_includes,
                   options::OPT_fno_keep_system_includes, false)) {
    types::ID InputType = Inputs[0].getType();
    if (!isDerivedFromC(InputType))
      D.Diag(diag::err_drv_opt_unsupported_input_type)
          << "-fkeep-system-includes" << types::getTypeName(InputType);
    CmdArgs.push_back("-fkeep-system-includes");
  }

  // -fms-extensions=0 is default.
  if (Args.hasFlag(options::OPT_fms_extensions, options::OPT_fno_ms_extensions,
                   IsWindowsMSVC || IsUEFI))
    CmdArgs.push_back("-fms-extensions");

  // -fms-compatibility=0 is default.
  bool IsMSVCCompat = Args.hasFlag(
      options::OPT_fms_compatibility, options::OPT_fno_ms_compatibility,
      (IsWindowsMSVC && Args.hasFlag(options::OPT_fms_extensions,
                                     options::OPT_fno_ms_extensions, true)));
  if (IsMSVCCompat) {
    CmdArgs.push_back("-fms-compatibility");
    if (!types::isCXX(Input.getType()) &&
        Args.hasArg(options::OPT_fms_define_stdc))
      CmdArgs.push_back("-fms-define-stdc");
  }

  if (Triple.isWindowsMSVCEnvironment() && !D.IsCLMode() &&
      Args.hasArg(options::OPT_fms_runtime_lib_EQ))
    ProcessVSRuntimeLibrary(getToolChain(), Args, CmdArgs);

  // Handle -fgcc-version, if present.
  VersionTuple GNUCVer;
  if (Arg *A = Args.getLastArg(options::OPT_fgnuc_version_EQ)) {
    // Check that the version has 1 to 3 components and the minor and patch
    // versions fit in two decimal digits.
    StringRef Val = A->getValue();
    Val = Val.empty() ? "0" : Val; // Treat "" as 0 or disable.
    bool Invalid = GNUCVer.tryParse(Val);
    unsigned Minor = GNUCVer.getMinor().value_or(0);
    unsigned Patch = GNUCVer.getSubminor().value_or(0);
    if (Invalid || GNUCVer.getBuild() || Minor >= 100 || Patch >= 100) {
      D.Diag(diag::err_drv_invalid_value)
          << A->getAsString(Args) << A->getValue();
    }
  } else if (!IsMSVCCompat) {
    // Imitate GCC 4.2.1 by default if -fms-compatibility is not in effect.
    GNUCVer = VersionTuple(4, 2, 1);
  }
  if (C.getDefaultToolChain().getArch() != llvm::Triple::amdgcn &&
      !GNUCVer.empty()) {
    CmdArgs.push_back(
        Args.MakeArgString("-fgnuc-version=" + GNUCVer.getAsString()));
  }

  VersionTuple MSVT = TC.computeMSVCVersion(&D, Args);
  if (!MSVT.empty())
    CmdArgs.push_back(
        Args.MakeArgString("-fms-compatibility-version=" + MSVT.getAsString()));

  bool IsMSVC2015Compatible = MSVT.getMajor() >= 19;
  if (ImplyVCPPCVer) {
    StringRef LanguageStandard;
    if (const Arg *StdArg = Args.getLastArg(options::OPT__SLASH_std)) {
      Std = StdArg;
      LanguageStandard = llvm::StringSwitch<StringRef>(StdArg->getValue())
                             .Case("c11", "-std=c11")
                             .Case("c17", "-std=c17")
                             // TODO: add c23 when MSVC supports it.
                             .Case("clatest", "-std=c23")
                             .Default("");
      if (LanguageStandard.empty())
        D.Diag(clang::diag::warn_drv_unused_argument)
            << StdArg->getAsString(Args);
    }
    CmdArgs.push_back(LanguageStandard.data());
  }
  if (ImplyVCPPCXXVer) {
    StringRef LanguageStandard;
    if (const Arg *StdArg = Args.getLastArg(options::OPT__SLASH_std)) {
      Std = StdArg;
      LanguageStandard = llvm::StringSwitch<StringRef>(StdArg->getValue())
                             .Case("c++14", "-std=c++14")
                             .Case("c++17", "-std=c++17")
                             .Case("c++20", "-std=c++20")
                             // TODO add c++23 and c++26 when MSVC supports it.
                             .Case("c++23preview", "-std=c++23")
                             .Case("c++latest", "-std=c++26")
                             .Default("");
      if (LanguageStandard.empty())
        D.Diag(clang::diag::warn_drv_unused_argument)
            << StdArg->getAsString(Args);
    }

    if (LanguageStandard.empty()) {
      if (IsMSVC2015Compatible)
        LanguageStandard = "-std=c++14";
      else
        LanguageStandard = "-std=c++11";
    }

    CmdArgs.push_back(LanguageStandard.data());
  }

  Args.addOptInFlag(CmdArgs, options::OPT_fborland_extensions,
                    options::OPT_fno_borland_extensions);

  // -fno-declspec is default, except for PS4/PS5.
  if (Args.hasFlag(options::OPT_fdeclspec, options::OPT_fno_declspec,
                   RawTriple.isPS()))
    CmdArgs.push_back("-fdeclspec");
  else if (Args.hasArg(options::OPT_fno_declspec))
    CmdArgs.push_back("-fno-declspec"); // Explicitly disabling __declspec.

  // -fthreadsafe-static is default, except for MSVC compatibility versions less
  // than 19.
  if (!Args.hasFlag(options::OPT_fthreadsafe_statics,
                    options::OPT_fno_threadsafe_statics,
                    !types::isOpenCL(InputType) &&
                        (!IsWindowsMSVC || IsMSVC2015Compatible)))
    CmdArgs.push_back("-fno-threadsafe-statics");

  if (!Args.hasFlag(options::OPT_fms_tls_guards, options::OPT_fno_ms_tls_guards,
                    true))
    CmdArgs.push_back("-fno-ms-tls-guards");

  // Add -fno-assumptions, if it was specified.
  if (!Args.hasFlag(options::OPT_fassumptions, options::OPT_fno_assumptions,
                    true))
    CmdArgs.push_back("-fno-assumptions");

  // -fgnu-keywords default varies depending on language; only pass if
  // specified.
  Args.AddLastArg(CmdArgs, options::OPT_fgnu_keywords,
                  options::OPT_fno_gnu_keywords);

  Args.addOptInFlag(CmdArgs, options::OPT_fgnu89_inline,
                    options::OPT_fno_gnu89_inline);

  const Arg *InlineArg = Args.getLastArg(options::OPT_finline_functions,
                                         options::OPT_finline_hint_functions,
                                         options::OPT_fno_inline_functions);
  if (Arg *A = Args.getLastArg(options::OPT_finline, options::OPT_fno_inline)) {
    if (A->getOption().matches(options::OPT_fno_inline))
      A->render(Args, CmdArgs);
  } else if (InlineArg) {
    InlineArg->render(Args, CmdArgs);
  }

  Args.AddLastArg(CmdArgs, options::OPT_finline_max_stacksize_EQ);

  // FIXME: Find a better way to determine whether we are in C++20.
  bool HaveCxx20 =
      Std &&
      (Std->containsValue("c++2a") || Std->containsValue("gnu++2a") ||
       Std->containsValue("c++20") || Std->containsValue("gnu++20") ||
       Std->containsValue("c++2b") || Std->containsValue("gnu++2b") ||
       Std->containsValue("c++23") || Std->containsValue("gnu++23") ||
       Std->containsValue("c++2c") || Std->containsValue("gnu++2c") ||
       Std->containsValue("c++26") || Std->containsValue("gnu++26") ||
       Std->containsValue("c++latest") || Std->containsValue("gnu++latest"));
  bool HaveModules =
      RenderModulesOptions(C, D, Args, Input, Output, HaveCxx20, CmdArgs);

  // -fdelayed-template-parsing is default when targeting MSVC.
  // Many old Windows SDK versions require this to parse.
  //
  // According to
  // https://learn.microsoft.com/en-us/cpp/build/reference/permissive-standards-conformance?view=msvc-170,
  // MSVC actually defaults to -fno-delayed-template-parsing (/Zc:twoPhase-
  // with MSVC CLI) if using C++20. So we match the behavior with MSVC here to
  // not enable -fdelayed-template-parsing by default after C++20.
  //
  // FIXME: Given -fdelayed-template-parsing is a source of bugs, we should be
  // able to disable this by default at some point.
  if (Args.hasFlag(options::OPT_fdelayed_template_parsing,
                   options::OPT_fno_delayed_template_parsing,
                   IsWindowsMSVC && !HaveCxx20)) {
    if (HaveCxx20)
      D.Diag(clang::diag::warn_drv_delayed_template_parsing_after_cxx20);

    CmdArgs.push_back("-fdelayed-template-parsing");
  }

  if (Args.hasFlag(options::OPT_fpch_validate_input_files_content,
                   options::OPT_fno_pch_validate_input_files_content, false))
    CmdArgs.push_back("-fvalidate-ast-input-files-content");
  if (Args.hasFlag(options::OPT_fpch_instantiate_templates,
                   options::OPT_fno_pch_instantiate_templates, false))
    CmdArgs.push_back("-fpch-instantiate-templates");
  if (Args.hasFlag(options::OPT_fpch_codegen, options::OPT_fno_pch_codegen,
                   false))
    CmdArgs.push_back("-fmodules-codegen");
  if (Args.hasFlag(options::OPT_fpch_debuginfo, options::OPT_fno_pch_debuginfo,
                   false))
    CmdArgs.push_back("-fmodules-debuginfo");

  ObjCRuntime Runtime = AddObjCRuntimeArgs(Args, Inputs, CmdArgs, rewriteKind);
  RenderObjCOptions(TC, D, RawTriple, Args, Runtime, rewriteKind != RK_None,
                    Input, CmdArgs);

  if (types::isObjC(Input.getType()) &&
      Args.hasFlag(options::OPT_fobjc_encode_cxx_class_template_spec,
                   options::OPT_fno_objc_encode_cxx_class_template_spec,
                   !Runtime.isNeXTFamily()))
    CmdArgs.push_back("-fobjc-encode-cxx-class-template-spec");

  if (Args.hasFlag(options::OPT_fapplication_extension,
                   options::OPT_fno_application_extension, false))
    CmdArgs.push_back("-fapplication-extension");

  // Handle GCC-style exception args.
  bool EH = false;
  if (!C.getDriver().IsCLMode())
    EH = addExceptionArgs(Args, InputType, TC, KernelOrKext, Runtime, CmdArgs);

  // Handle exception personalities
  Arg *A = Args.getLastArg(
      options::OPT_fsjlj_exceptions, options::OPT_fseh_exceptions,
      options::OPT_fdwarf_exceptions, options::OPT_fwasm_exceptions);
  if (A) {
    const Option &Opt = A->getOption();
    if (Opt.matches(options::OPT_fsjlj_exceptions))
      CmdArgs.push_back("-exception-model=sjlj");
    if (Opt.matches(options::OPT_fseh_exceptions))
      CmdArgs.push_back("-exception-model=seh");
    if (Opt.matches(options::OPT_fdwarf_exceptions))
      CmdArgs.push_back("-exception-model=dwarf");
    if (Opt.matches(options::OPT_fwasm_exceptions))
      CmdArgs.push_back("-exception-model=wasm");
  } else {
    switch (TC.GetExceptionModel(Args)) {
    default:
      break;
    case llvm::ExceptionHandling::DwarfCFI:
      CmdArgs.push_back("-exception-model=dwarf");
      break;
    case llvm::ExceptionHandling::SjLj:
      CmdArgs.push_back("-exception-model=sjlj");
      break;
    case llvm::ExceptionHandling::WinEH:
      CmdArgs.push_back("-exception-model=seh");
      break;
    }
  }

  // Unwind v2 (epilog) information for x64 Windows.
  Args.AddLastArg(CmdArgs, options::OPT_winx64_eh_unwindv2);

  // C++ "sane" operator new.
  Args.addOptOutFlag(CmdArgs, options::OPT_fassume_sane_operator_new,
                     options::OPT_fno_assume_sane_operator_new);

  // -fassume-unique-vtables is on by default.
  Args.addOptOutFlag(CmdArgs, options::OPT_fassume_unique_vtables,
                     options::OPT_fno_assume_unique_vtables);

  // -fsized-deallocation is on by default in C++14 onwards and otherwise off
  // by default.
  Args.addLastArg(CmdArgs, options::OPT_fsized_deallocation,
                  options::OPT_fno_sized_deallocation);

  // -faligned-allocation is on by default in C++17 onwards and otherwise off
  // by default.
  if (Arg *A = Args.getLastArg(options::OPT_faligned_allocation,
                               options::OPT_fno_aligned_allocation,
                               options::OPT_faligned_new_EQ)) {
    if (A->getOption().matches(options::OPT_fno_aligned_allocation))
      CmdArgs.push_back("-fno-aligned-allocation");
    else
      CmdArgs.push_back("-faligned-allocation");
  }

  // The default new alignment can be specified using a dedicated option or via
  // a GCC-compatible option that also turns on aligned allocation.
  if (Arg *A = Args.getLastArg(options::OPT_fnew_alignment_EQ,
                               options::OPT_faligned_new_EQ))
    CmdArgs.push_back(
        Args.MakeArgString(Twine("-fnew-alignment=") + A->getValue()));

  // -fconstant-cfstrings is default, and may be subject to argument translation
  // on Darwin.
  if (!Args.hasFlag(options::OPT_fconstant_cfstrings,
                    options::OPT_fno_constant_cfstrings, true) ||
      !Args.hasFlag(options::OPT_mconstant_cfstrings,
                    options::OPT_mno_constant_cfstrings, true))
    CmdArgs.push_back("-fno-constant-cfstrings");

  Args.addOptInFlag(CmdArgs, options::OPT_fpascal_strings,
                    options::OPT_fno_pascal_strings);

  // Honor -fpack-struct= and -fpack-struct, if given. Note that
  // -fno-pack-struct doesn't apply to -fpack-struct=.
  if (Arg *A = Args.getLastArg(options::OPT_fpack_struct_EQ)) {
    std::string PackStructStr = "-fpack-struct=";
    PackStructStr += A->getValue();
    CmdArgs.push_back(Args.MakeArgString(PackStructStr));
  } else if (Args.hasFlag(options::OPT_fpack_struct,
                          options::OPT_fno_pack_struct, false)) {
    CmdArgs.push_back("-fpack-struct=1");
  }

  // Handle -fmax-type-align=N and -fno-type-align
  bool SkipMaxTypeAlign = Args.hasArg(options::OPT_fno_max_type_align);
  if (Arg *A = Args.getLastArg(options::OPT_fmax_type_align_EQ)) {
    if (!SkipMaxTypeAlign) {
      std::string MaxTypeAlignStr = "-fmax-type-align=";
      MaxTypeAlignStr += A->getValue();
      CmdArgs.push_back(Args.MakeArgString(MaxTypeAlignStr));
    }
  } else if (RawTriple.isOSDarwin()) {
    if (!SkipMaxTypeAlign) {
      std::string MaxTypeAlignStr = "-fmax-type-align=16";
      CmdArgs.push_back(Args.MakeArgString(MaxTypeAlignStr));
    }
  }

  if (!Args.hasFlag(options::OPT_Qy, options::OPT_Qn, true))
    CmdArgs.push_back("-Qn");

  // -fno-common is the default, set -fcommon only when that flag is set.
  Args.addOptInFlag(CmdArgs, options::OPT_fcommon, options::OPT_fno_common);

  // -fsigned-bitfields is default, and clang doesn't yet support
  // -funsigned-bitfields.
  if (!Args.hasFlag(options::OPT_fsigned_bitfields,
                    options::OPT_funsigned_bitfields, true))
    D.Diag(diag::warn_drv_clang_unsupported)
        << Args.getLastArg(options::OPT_funsigned_bitfields)->getAsString(Args);

  // -fsigned-bitfields is default, and clang doesn't support -fno-for-scope.
  if (!Args.hasFlag(options::OPT_ffor_scope, options::OPT_fno_for_scope, true))
    D.Diag(diag::err_drv_clang_unsupported)
        << Args.getLastArg(options::OPT_fno_for_scope)->getAsString(Args);

  // -finput_charset=UTF-8 is default. Reject others
  if (Arg *inputCharset = Args.getLastArg(options::OPT_finput_charset_EQ)) {
    StringRef value = inputCharset->getValue();
    if (!value.equals_insensitive("utf-8"))
      D.Diag(diag::err_drv_invalid_value) << inputCharset->getAsString(Args)
                                          << value;
  }

  // -fexec_charset=UTF-8 is default. Reject others
  if (Arg *execCharset = Args.getLastArg(options::OPT_fexec_charset_EQ)) {
    StringRef value = execCharset->getValue();
    if (!value.equals_insensitive("utf-8"))
      D.Diag(diag::err_drv_invalid_value) << execCharset->getAsString(Args)
                                          << value;
  }

  RenderDiagnosticsOptions(D, Args, CmdArgs);

  Args.addOptInFlag(CmdArgs, options::OPT_fasm_blocks,
                    options::OPT_fno_asm_blocks);

  Args.addOptOutFlag(CmdArgs, options::OPT_fgnu_inline_asm,
                     options::OPT_fno_gnu_inline_asm);

  handleVectorizeLoopsArgs(Args, CmdArgs);
  handleVectorizeSLPArgs(Args, CmdArgs);

  StringRef VecWidth = parseMPreferVectorWidthOption(D.getDiags(), Args);
  if (!VecWidth.empty())
    CmdArgs.push_back(Args.MakeArgString("-mprefer-vector-width=" + VecWidth));

  Args.AddLastArg(CmdArgs, options::OPT_fshow_overloads_EQ);
  Args.AddLastArg(CmdArgs,
                  options::OPT_fsanitize_undefined_strip_path_components_EQ);

  // -fdollars-in-identifiers default varies depending on platform and
  // language; only pass if specified.
  if (Arg *A = Args.getLastArg(options::OPT_fdollars_in_identifiers,
                               options::OPT_fno_dollars_in_identifiers)) {
    if (A->getOption().matches(options::OPT_fdollars_in_identifiers))
      CmdArgs.push_back("-fdollars-in-identifiers");
    else
      CmdArgs.push_back("-fno-dollars-in-identifiers");
  }

  Args.addOptInFlag(CmdArgs, options::OPT_fapple_pragma_pack,
                    options::OPT_fno_apple_pragma_pack);

  // Remarks can be enabled with any of the `-f.*optimization-record.*` flags.
  if (willEmitRemarks(Args) && checkRemarksOptions(D, Args, Triple))
    renderRemarksOptions(Args, CmdArgs, Triple, Input, Output, JA);

  bool RewriteImports = Args.hasFlag(options::OPT_frewrite_imports,
                                     options::OPT_fno_rewrite_imports, false);
  if (RewriteImports)
    CmdArgs.push_back("-frewrite-imports");

  Args.addOptInFlag(CmdArgs, options::OPT_fdirectives_only,
                    options::OPT_fno_directives_only);

  // Enable rewrite includes if the user's asked for it or if we're generating
  // diagnostics.
  // TODO: Once -module-dependency-dir works with -frewrite-includes it'd be
  // nice to enable this when doing a crashdump for modules as well.
  if (Args.hasFlag(options::OPT_frewrite_includes,
                   options::OPT_fno_rewrite_includes, false) ||
      (C.isForDiagnostics() && !HaveModules))
    CmdArgs.push_back("-frewrite-includes");

  if (Args.hasFlag(options::OPT_fzos_extensions,
                   options::OPT_fno_zos_extensions, false))
    CmdArgs.push_back("-fzos-extensions");
  else if (Args.hasArg(options::OPT_fno_zos_extensions))
    CmdArgs.push_back("-fno-zos-extensions");

  // Only allow -traditional or -traditional-cpp outside in preprocessing modes.
  if (Arg *A = Args.getLastArg(options::OPT_traditional,
                               options::OPT_traditional_cpp)) {
    if (isa<PreprocessJobAction>(JA))
      CmdArgs.push_back("-traditional-cpp");
    else
      D.Diag(diag::err_drv_clang_unsupported) << A->getAsString(Args);
  }

  Args.AddLastArg(CmdArgs, options::OPT_dM);
  Args.AddLastArg(CmdArgs, options::OPT_dD);
  Args.AddLastArg(CmdArgs, options::OPT_dI);

  Args.AddLastArg(CmdArgs, options::OPT_fmax_tokens_EQ);

  // Handle serialized diagnostics.
  if (Arg *A = Args.getLastArg(options::OPT__serialize_diags)) {
    CmdArgs.push_back("-serialize-diagnostic-file");
    CmdArgs.push_back(Args.MakeArgString(A->getValue()));
  }

  if (Args.hasArg(options::OPT_fretain_comments_from_system_headers))
    CmdArgs.push_back("-fretain-comments-from-system-headers");

  if (Arg *A = Args.getLastArg(options::OPT_fextend_variable_liveness_EQ)) {
    A->render(Args, CmdArgs);
  } else if (Arg *A = Args.getLastArg(options::OPT_O_Group);
             A && A->containsValue("g")) {
    // Set -fextend-variable-liveness=all by default at -Og.
    CmdArgs.push_back("-fextend-variable-liveness=all");
  }

  // Forward -fcomment-block-commands to -cc1.
  Args.AddAllArgs(CmdArgs, options::OPT_fcomment_block_commands);
  // Forward -fparse-all-comments to -cc1.
  Args.AddAllArgs(CmdArgs, options::OPT_fparse_all_comments);

  // Turn -fplugin=name.so into -load name.so
  for (const Arg *A : Args.filtered(options::OPT_fplugin_EQ)) {
    CmdArgs.push_back("-load");
    CmdArgs.push_back(A->getValue());
    A->claim();
  }

  // Turn -fplugin-arg-pluginname-key=value into
  // -plugin-arg-pluginname key=value
  // GCC has an actual plugin_argument struct with key/value pairs that it
  // passes to its plugins, but we don't, so just pass it on as-is.
  //
  // The syntax for -fplugin-arg- is ambiguous if both plugin name and
  // argument key are allowed to contain dashes. GCC therefore only
  // allows dashes in the key. We do the same.
  for (const Arg *A : Args.filtered(options::OPT_fplugin_arg)) {
    auto ArgValue = StringRef(A->getValue());
    auto FirstDashIndex = ArgValue.find('-');
    StringRef PluginName = ArgValue.substr(0, FirstDashIndex);
    StringRef Arg = ArgValue.substr(FirstDashIndex + 1);

    A->claim();
    if (FirstDashIndex == StringRef::npos || Arg.empty()) {
      if (PluginName.empty()) {
        D.Diag(diag::warn_drv_missing_plugin_name) << A->getAsString(Args);
      } else {
        D.Diag(diag::warn_drv_missing_plugin_arg)
            << PluginName << A->getAsString(Args);
      }
      continue;
    }

    CmdArgs.push_back(Args.MakeArgString(Twine("-plugin-arg-") + PluginName));
    CmdArgs.push_back(Args.MakeArgString(Arg));
  }

  // Forward -fpass-plugin=name.so to -cc1.
  for (const Arg *A : Args.filtered(options::OPT_fpass_plugin_EQ)) {
    CmdArgs.push_back(
        Args.MakeArgString(Twine("-fpass-plugin=") + A->getValue()));
    A->claim();
  }

  // Forward --vfsoverlay to -cc1.
  for (const Arg *A : Args.filtered(options::OPT_vfsoverlay)) {
    CmdArgs.push_back("--vfsoverlay");
    CmdArgs.push_back(A->getValue());
    A->claim();
  }

  Args.addOptInFlag(CmdArgs, options::OPT_fsafe_buffer_usage_suggestions,
                    options::OPT_fno_safe_buffer_usage_suggestions);

  Args.addOptInFlag(CmdArgs, options::OPT_fexperimental_late_parse_attributes,
                    options::OPT_fno_experimental_late_parse_attributes);

  if (Args.hasFlag(options::OPT_funique_source_file_names,
                   options::OPT_fno_unique_source_file_names, false)) {
    if (Arg *A = Args.getLastArg(options::OPT_unique_source_file_identifier_EQ))
      A->render(Args, CmdArgs);
    else
      CmdArgs.push_back(Args.MakeArgString(
          Twine("-funique-source-file-identifier=") + Input.getBaseInput()));
  }

  // Setup statistics file output.
  SmallString<128> StatsFile = getStatsFileName(Args, Output, Input, D);
  if (!StatsFile.empty()) {
    CmdArgs.push_back(Args.MakeArgString(Twine("-stats-file=") + StatsFile));
    if (D.CCPrintInternalStats)
      CmdArgs.push_back("-stats-file-append");
  }

  // Forward -Xclang arguments to -cc1, and -mllvm arguments to the LLVM option
  // parser.
  for (auto Arg : Args.filtered(options::OPT_Xclang)) {
    Arg->claim();
    // -finclude-default-header flag is for preprocessor,
    // do not pass it to other cc1 commands when save-temps is enabled
    if (C.getDriver().isSaveTempsEnabled() &&
        !isa<PreprocessJobAction>(JA)) {
      if (StringRef(Arg->getValue()) == "-finclude-default-header")
        continue;
    }
    CmdArgs.push_back(Arg->getValue());
  }
  for (const Arg *A : Args.filtered(options::OPT_mllvm)) {
    A->claim();

    // We translate this by hand to the -cc1 argument, since nightly test uses
    // it and developers have been trained to spell it with -mllvm. Both
    // spellings are now deprecated and should be removed.
    if (StringRef(A->getValue(0)) == "-disable-llvm-optzns") {
      CmdArgs.push_back("-disable-llvm-optzns");
    } else {
      A->render(Args, CmdArgs);
    }
  }

  // This needs to run after -Xclang argument forwarding to pick up the target
  // features enabled through -Xclang -target-feature flags.
  SanitizeArgs.addArgs(TC, Args, CmdArgs, InputType);

#if CLANG_ENABLE_CIR
  // Forward -mmlir arguments to to the MLIR option parser.
  for (const Arg *A : Args.filtered(options::OPT_mmlir)) {
    A->claim();
    A->render(Args, CmdArgs);
  }
#endif // CLANG_ENABLE_CIR

  // With -save-temps, we want to save the unoptimized bitcode output from the
  // CompileJobAction, use -disable-llvm-passes to get pristine IR generated
  // by the frontend.
  // When -fembed-bitcode is enabled, optimized bitcode is emitted because it
  // has slightly different breakdown between stages.
  // FIXME: -fembed-bitcode -save-temps will save optimized bitcode instead of
  // pristine IR generated by the frontend. Ideally, a new compile action should
  // be added so both IR can be captured.
  if ((C.getDriver().isSaveTempsEnabled() ||
       JA.isHostOffloading(Action::OFK_OpenMP)) &&
      !(C.getDriver().embedBitcodeInObject() && !C.getDriver().isUsingLTO()) &&
      isa<CompileJobAction>(JA)) {
    // We do not want to disable llvm opt passes if we are offloading
    // amdgpu openmp code, and -save-temps is specified.
    // We want the same opt passes run regardless of setting -save-temps.
    if (!(Triple.isAMDGCN() && C.getDriver().isSaveTempsEnabled() &&
          JA.getOffloadingDeviceKind() == Action::OFK_OpenMP))
      CmdArgs.push_back("-disable-llvm-passes");
  }

  Args.AddAllArgs(CmdArgs, options::OPT_undef);

  std::string AltPath = D.getInstalledDir();
  AltPath += "/../alt/bin/clang-" + std::to_string(LLVM_VERSION_MAJOR);

  const char *Exec = D.getClangProgramPath();
  // Optionally embed the -cc1 level arguments into the debug info or a
  // section, for build analysis.
  // Also record command line arguments into the debug info if
  // -grecord-gcc-switches options is set on.
  // By default, -gno-record-gcc-switches is set on and no recording.
  auto GRecordSwitches = false;
  auto FRecordSwitches = false;
  if (shouldRecordCommandLine(TC, Args, FRecordSwitches, GRecordSwitches)) {
    auto FlagsArgString = renderEscapedCommandLine(TC, Args);
    if (TC.UseDwarfDebugFlags() || GRecordSwitches) {
      CmdArgs.push_back("-dwarf-debug-flags");
      CmdArgs.push_back(FlagsArgString);
    }
    if (FRecordSwitches) {
      CmdArgs.push_back("-record-command-line");
      CmdArgs.push_back(FlagsArgString);
    }
  }

  // Host-side offloading compilation receives all device-side outputs. Include
  // them in the host compilation depending on the target. If the host inputs
  // are not empty we use the new-driver scheme, otherwise use the old scheme.
  if ((IsCuda || IsHIP) && CudaDeviceInput) {
    CmdArgs.push_back("-fcuda-include-gpubinary");
    CmdArgs.push_back(CudaDeviceInput->getFilename());
  } else if (!HostOffloadingInputs.empty()) {
    if (IsCuda && !IsRDCMode) {
      assert(HostOffloadingInputs.size() == 1 && "Only one input expected");
      CmdArgs.push_back("-fcuda-include-gpubinary");
      CmdArgs.push_back(HostOffloadingInputs.front().getFilename());
    } else {
      for (const InputInfo Input : HostOffloadingInputs)
        CmdArgs.push_back(Args.MakeArgString("-fembed-offload-object=" +
                                             TC.getInputFilename(Input)));
    }
  }

  if (IsCuda) {
    if (Args.hasFlag(options::OPT_fcuda_short_ptr,
                     options::OPT_fno_cuda_short_ptr, false))
      CmdArgs.push_back("-fcuda-short-ptr");
  }

  if (IsCuda || IsHIP) {
    // Determine the original source input.
    const Action *SourceAction = &JA;
    while (SourceAction->getKind() != Action::InputClass) {
      assert(!SourceAction->getInputs().empty() && "unexpected root action!");
      SourceAction = SourceAction->getInputs()[0];
    }
    auto CUID = cast<InputAction>(SourceAction)->getId();
    if (!CUID.empty())
      CmdArgs.push_back(Args.MakeArgString(Twine("-cuid=") + Twine(CUID)));

    // -ffast-math turns on -fgpu-approx-transcendentals implicitly, but will
    // be overriden by -fno-gpu-approx-transcendentals.
    bool UseApproxTranscendentals = Args.hasFlag(
        options::OPT_ffast_math, options::OPT_fno_fast_math, false);
    if (Args.hasFlag(options::OPT_fgpu_approx_transcendentals,
                     options::OPT_fno_gpu_approx_transcendentals,
                     UseApproxTranscendentals))
      CmdArgs.push_back("-fgpu-approx-transcendentals");
  } else {
    Args.claimAllArgs(options::OPT_fgpu_approx_transcendentals,
                      options::OPT_fno_gpu_approx_transcendentals);
  }

  if (IsHIP) {
    CmdArgs.push_back("-fcuda-allow-variadic-functions");
    Args.AddLastArg(CmdArgs, options::OPT_fgpu_default_stream_EQ);
  }

  Args.AddAllArgs(CmdArgs,
                  options::OPT_fsanitize_undefined_ignore_overflow_pattern_EQ);

  Args.AddLastArg(CmdArgs, options::OPT_foffload_uniform_block,
                  options::OPT_fno_offload_uniform_block);

  Args.AddLastArg(CmdArgs, options::OPT_foffload_implicit_host_device_templates,
                  options::OPT_fno_offload_implicit_host_device_templates);

  if (IsCudaDevice || IsHIPDevice) {
    StringRef InlineThresh =
        Args.getLastArgValue(options::OPT_fgpu_inline_threshold_EQ);
    if (!InlineThresh.empty()) {
      std::string ArgStr =
          std::string("-inline-threshold=") + InlineThresh.str();
      CmdArgs.append({"-mllvm", Args.MakeArgStringRef(ArgStr)});
    }
  }

  if (IsHIPDevice)
    Args.addOptOutFlag(CmdArgs,
                       options::OPT_fhip_fp32_correctly_rounded_divide_sqrt,
                       options::OPT_fno_hip_fp32_correctly_rounded_divide_sqrt);

  // OpenMP offloading device jobs take the argument -fopenmp-host-ir-file-path
  // to specify the result of the compile phase on the host, so the meaningful
  // device declarations can be identified. Also, -fopenmp-is-target-device is
  // passed along to tell the frontend that it is generating code for a device,
  // so that only the relevant declarations are emitted.
  if (IsOpenMPDevice) {
    CmdArgs.push_back("-fopenmp-is-target-device");
    // If we are offloading cuda/hip via llvm, it's also "cuda device code".
    if (Args.hasArg(options::OPT_foffload_via_llvm))
      CmdArgs.push_back("-fcuda-is-device");

    if (OpenMPDeviceInput) {
      CmdArgs.push_back("-fopenmp-host-ir-file-path");
      CmdArgs.push_back(Args.MakeArgString(OpenMPDeviceInput->getFilename()));
    }
  }

  if (Triple.isAMDGPU()) {
    handleAMDGPUCodeObjectVersionOptions(D, Args, CmdArgs);

    Args.addOptInFlag(CmdArgs, options::OPT_munsafe_fp_atomics,
                      options::OPT_mno_unsafe_fp_atomics);
    Args.addOptOutFlag(CmdArgs, options::OPT_mamdgpu_ieee,
                       options::OPT_mno_amdgpu_ieee);
  }

  addOpenMPHostOffloadingArgs(C, JA, Args, CmdArgs);

  bool VirtualFunctionElimination =
      Args.hasFlag(options::OPT_fvirtual_function_elimination,
                   options::OPT_fno_virtual_function_elimination, false);
  if (VirtualFunctionElimination) {
    // VFE requires full LTO (currently, this might be relaxed to allow ThinLTO
    // in the future).
    if (LTOMode != LTOK_Full)
      D.Diag(diag::err_drv_argument_only_allowed_with)
          << "-fvirtual-function-elimination"
          << "-flto=full";

    CmdArgs.push_back("-fvirtual-function-elimination");
  }

  // VFE requires whole-program-vtables, and enables it by default.
  bool WholeProgramVTables = Args.hasFlag(
      options::OPT_fwhole_program_vtables,
      options::OPT_fno_whole_program_vtables, VirtualFunctionElimination);
  if (VirtualFunctionElimination && !WholeProgramVTables) {
    D.Diag(diag::err_drv_argument_not_allowed_with)
        << "-fno-whole-program-vtables"
        << "-fvirtual-function-elimination";
  }

  if (WholeProgramVTables) {
    // PS4 uses the legacy LTO API, which does not support this feature in
    // ThinLTO mode.
    bool IsPS4 = getToolChain().getTriple().isPS4();

    // Check if we passed LTO options but they were suppressed because this is a
    // device offloading action, or we passed device offload LTO options which
    // were suppressed because this is not the device offload action.
    // Check if we are using PS4 in regular LTO mode.
    // Otherwise, issue an error.

    auto OtherLTOMode =
        IsDeviceOffloadAction ? D.getLTOMode() : D.getOffloadLTOMode();
    auto OtherIsUsingLTO = OtherLTOMode != LTOK_None;

    if ((!IsUsingLTO && !OtherIsUsingLTO) ||
        (IsPS4 && !UnifiedLTO && (D.getLTOMode() != LTOK_Full)))
      D.Diag(diag::err_drv_argument_only_allowed_with)
          << "-fwhole-program-vtables"
          << ((IsPS4 && !UnifiedLTO) ? "-flto=full" : "-flto");

    // Propagate -fwhole-program-vtables if this is an LTO compile.
    if (IsUsingLTO)
      CmdArgs.push_back("-fwhole-program-vtables");
  }

  bool DefaultsSplitLTOUnit =
      ((WholeProgramVTables || SanitizeArgs.needsLTO()) &&
          (LTOMode == LTOK_Full || TC.canSplitThinLTOUnit())) ||
      (!Triple.isPS4() && UnifiedLTO);
  bool SplitLTOUnit =
      Args.hasFlag(options::OPT_fsplit_lto_unit,
                   options::OPT_fno_split_lto_unit, DefaultsSplitLTOUnit);
  if (SanitizeArgs.needsLTO() && !SplitLTOUnit)
    D.Diag(diag::err_drv_argument_not_allowed_with) << "-fno-split-lto-unit"
                                                    << "-fsanitize=cfi";
  if (SplitLTOUnit)
    CmdArgs.push_back("-fsplit-lto-unit");

  if (Arg *A = Args.getLastArg(options::OPT_ffat_lto_objects,
                               options::OPT_fno_fat_lto_objects)) {
    if (IsUsingLTO && A->getOption().matches(options::OPT_ffat_lto_objects)) {
      assert(LTOMode == LTOK_Full || LTOMode == LTOK_Thin);
      if (!Triple.isOSBinFormatELF()) {
        D.Diag(diag::err_drv_unsupported_opt_for_target)
            << A->getAsString(Args) << TC.getTripleString();
      }
      CmdArgs.push_back(Args.MakeArgString(
          Twine("-flto=") + (LTOMode == LTOK_Thin ? "thin" : "full")));
      CmdArgs.push_back("-flto-unit");
      CmdArgs.push_back("-ffat-lto-objects");
      A->render(Args, CmdArgs);
    }
  }

  if (Arg *A = Args.getLastArg(options::OPT_fglobal_isel,
                               options::OPT_fno_global_isel)) {
    CmdArgs.push_back("-mllvm");
    if (A->getOption().matches(options::OPT_fglobal_isel)) {
      CmdArgs.push_back("-global-isel=1");

      // GISel is on by default on AArch64 -O0, so don't bother adding
      // the fallback remarks for it. Other combinations will add a warning of
      // some kind.
      bool IsArchSupported = Triple.getArch() == llvm::Triple::aarch64;
      bool IsOptLevelSupported = false;

      Arg *A = Args.getLastArg(options::OPT_O_Group);
      if (Triple.getArch() == llvm::Triple::aarch64) {
        if (!A || A->getOption().matches(options::OPT_O0))
          IsOptLevelSupported = true;
      }
      if (!IsArchSupported || !IsOptLevelSupported) {
        CmdArgs.push_back("-mllvm");
        CmdArgs.push_back("-global-isel-abort=2");

        if (!IsArchSupported)
          D.Diag(diag::warn_drv_global_isel_incomplete) << Triple.getArchName();
        else
          D.Diag(diag::warn_drv_global_isel_incomplete_opt);
      }
    } else {
      CmdArgs.push_back("-global-isel=0");
    }
  }

  if (Arg *A = Args.getLastArg(options::OPT_fforce_enable_int128,
                               options::OPT_fno_force_enable_int128)) {
    if (A->getOption().matches(options::OPT_fforce_enable_int128))
      CmdArgs.push_back("-fforce-enable-int128");
  }

  Args.addOptInFlag(CmdArgs, options::OPT_fkeep_static_consts,
                    options::OPT_fno_keep_static_consts);
  Args.addOptInFlag(CmdArgs, options::OPT_fkeep_persistent_storage_variables,
                    options::OPT_fno_keep_persistent_storage_variables);
  Args.addOptInFlag(CmdArgs, options::OPT_fcomplete_member_pointers,
                    options::OPT_fno_complete_member_pointers);
  if (Arg *A = Args.getLastArg(options::OPT_cxx_static_destructors_EQ))
    A->render(Args, CmdArgs);

  addMachineOutlinerArgs(D, Args, CmdArgs, Triple, /*IsLTO=*/false);

  addOutlineAtomicsArgs(D, getToolChain(), Args, CmdArgs, Triple);

  if (Triple.isAArch64() &&
      (Args.hasArg(options::OPT_mno_fmv) ||
       (Triple.isAndroid() && Triple.isAndroidVersionLT(23)) ||
       getToolChain().GetRuntimeLibType(Args) != ToolChain::RLT_CompilerRT)) {
    // Disable Function Multiversioning on AArch64 target.
    CmdArgs.push_back("-target-feature");
    CmdArgs.push_back("-fmv");
  }

  if (Args.hasFlag(options::OPT_faddrsig, options::OPT_fno_addrsig,
                   (TC.getTriple().isOSBinFormatELF() ||
                    TC.getTriple().isOSBinFormatCOFF()) &&
                       !TC.getTriple().isPS4() && !TC.getTriple().isVE() &&
                       !TC.getTriple().isOSNetBSD() &&
                       !Distro(D.getVFS(), TC.getTriple()).IsGentoo() &&
                       !TC.getTriple().isAndroid() && TC.useIntegratedAs()))
    CmdArgs.push_back("-faddrsig");

  if ((Triple.isOSBinFormatELF() || Triple.isOSBinFormatMachO()) &&
      (EH || UnwindTables || AsyncUnwindTables ||
       DebugInfoKind != llvm::codegenoptions::NoDebugInfo))
    CmdArgs.push_back("-D__GCC_HAVE_DWARF2_CFI_ASM=1");

  if (Arg *A = Args.getLastArg(options::OPT_fsymbol_partition_EQ)) {
    std::string Str = A->getAsString(Args);
    if (!TC.getTriple().isOSBinFormatELF())
      D.Diag(diag::err_drv_unsupported_opt_for_target)
          << Str << TC.getTripleString();
    CmdArgs.push_back(Args.MakeArgString(Str));
  }

  // Add the "-o out -x type src.c" flags last. This is done primarily to make
  // the -cc1 command easier to edit when reproducing compiler crashes.
  if (Output.getType() == types::TY_Dependencies) {
    // Handled with other dependency code.
  } else if (Output.isFilename()) {
    if (Output.getType() == clang::driver::types::TY_IFS_CPP ||
        Output.getType() == clang::driver::types::TY_IFS) {
      SmallString<128> OutputFilename(Output.getFilename());
      llvm::sys::path::replace_extension(OutputFilename, "ifs");
      CmdArgs.push_back("-o");
      CmdArgs.push_back(Args.MakeArgString(OutputFilename));
    } else {
      CmdArgs.push_back("-o");
      CmdArgs.push_back(Output.getFilename());
    }
  } else {
    assert(Output.isNothing() && "Invalid output.");
  }

  addDashXForInput(Args, Input, CmdArgs);

  ArrayRef<InputInfo> FrontendInputs = Input;
  if (IsExtractAPI)
    FrontendInputs = ExtractAPIInputs;
  else if (Input.isNothing())
    FrontendInputs = {};

  for (const InputInfo &Input : FrontendInputs) {
    if (Input.isFilename())
      CmdArgs.push_back(Input.getFilename());
    else
      Input.getInputArg().renderAsInput(Args, CmdArgs);
  }

  if (D.CC1Main && !D.CCGenDiagnostics) {
    // Invoke the CC1 directly in this process
    C.addCommand(std::make_unique<CC1Command>(
        JA, *this, ResponseFileSupport::AtFileUTF8(), Exec, CmdArgs, Inputs,
        Output, D.getPrependArg()));
  } else {
    C.addCommand(std::make_unique<Command>(
        JA, *this, ResponseFileSupport::AtFileUTF8(), Exec, CmdArgs, Inputs,
        Output, D.getPrependArg()));
  }

  // Make the compile command echo its inputs for /showFilenames.
  if (Output.getType() == types::TY_Object &&
      Args.hasFlag(options::OPT__SLASH_showFilenames,
                   options::OPT__SLASH_showFilenames_, false)) {
    C.getJobs().getJobs().back()->PrintInputFilenames = true;
  }

  if (Arg *A = Args.getLastArg(options::OPT_pg))
    if (FPKeepKind == CodeGenOptions::FramePointerKind::None &&
        !Args.hasArg(options::OPT_mfentry))
      D.Diag(diag::err_drv_argument_not_allowed_with) << "-fomit-frame-pointer"
                                                      << A->getAsString(Args);

  // Claim some arguments which clang supports automatically.

  // -fpch-preprocess is used with gcc to add a special marker in the output to
  // include the PCH file.
  Args.ClaimAllArgs(options::OPT_fpch_preprocess);

  // Claim some arguments which clang doesn't support, but we don't
  // care to warn the user about.
  Args.ClaimAllArgs(options::OPT_clang_ignored_f_Group);
  Args.ClaimAllArgs(options::OPT_clang_ignored_m_Group);

  // Disable warnings for clang -E -emit-llvm foo.c
  Args.ClaimAllArgs(options::OPT_emit_llvm);
}

Clang::Clang(const ToolChain &TC, bool HasIntegratedBackend)
    // CAUTION! The first constructor argument ("clang") is not arbitrary,
    // as it is for other tools. Some operations on a Tool actually test
    // whether that tool is Clang based on the Tool's Name as a string.
    : Tool("clang", "clang frontend", TC), HasBackend(HasIntegratedBackend) {}

Clang::~Clang() {}

/// Add options related to the Objective-C runtime/ABI.
///
/// Returns true if the runtime is non-fragile.
ObjCRuntime Clang::AddObjCRuntimeArgs(const ArgList &args,
                                      const InputInfoList &inputs,
                                      ArgStringList &cmdArgs,
                                      RewriteKind rewriteKind) const {
  // Look for the controlling runtime option.
  Arg *runtimeArg =
      args.getLastArg(options::OPT_fnext_runtime, options::OPT_fgnu_runtime,
                      options::OPT_fobjc_runtime_EQ);

  // Just forward -fobjc-runtime= to the frontend.  This supercedes
  // options about fragility.
  if (runtimeArg &&
      runtimeArg->getOption().matches(options::OPT_fobjc_runtime_EQ)) {
    ObjCRuntime runtime;
    StringRef value = runtimeArg->getValue();
    if (runtime.tryParse(value)) {
      getToolChain().getDriver().Diag(diag::err_drv_unknown_objc_runtime)
          << value;
    }
    if ((runtime.getKind() == ObjCRuntime::GNUstep) &&
        (runtime.getVersion() >= VersionTuple(2, 0)))
      if (!getToolChain().getTriple().isOSBinFormatELF() &&
          !getToolChain().getTriple().isOSBinFormatCOFF()) {
        getToolChain().getDriver().Diag(
            diag::err_drv_gnustep_objc_runtime_incompatible_binary)
          << runtime.getVersion().getMajor();
      }

    runtimeArg->render(args, cmdArgs);
    return runtime;
  }

  // Otherwise, we'll need the ABI "version".  Version numbers are
  // slightly confusing for historical reasons:
  //   1 - Traditional "fragile" ABI
  //   2 - Non-fragile ABI, version 1
  //   3 - Non-fragile ABI, version 2
  unsigned objcABIVersion = 1;
  // If -fobjc-abi-version= is present, use that to set the version.
  if (Arg *abiArg = args.getLastArg(options::OPT_fobjc_abi_version_EQ)) {
    StringRef value = abiArg->getValue();
    if (value == "1")
      objcABIVersion = 1;
    else if (value == "2")
      objcABIVersion = 2;
    else if (value == "3")
      objcABIVersion = 3;
    else
      getToolChain().getDriver().Diag(diag::err_drv_clang_unsupported) << value;
  } else {
    // Otherwise, determine if we are using the non-fragile ABI.
    bool nonFragileABIIsDefault =
        (rewriteKind == RK_NonFragile ||
         (rewriteKind == RK_None &&
          getToolChain().IsObjCNonFragileABIDefault()));
    if (args.hasFlag(options::OPT_fobjc_nonfragile_abi,
                     options::OPT_fno_objc_nonfragile_abi,
                     nonFragileABIIsDefault)) {
// Determine the non-fragile ABI version to use.
#ifdef DISABLE_DEFAULT_NONFRAGILEABI_TWO
      unsigned nonFragileABIVersion = 1;
#else
      unsigned nonFragileABIVersion = 2;
#endif

      if (Arg *abiArg =
              args.getLastArg(options::OPT_fobjc_nonfragile_abi_version_EQ)) {
        StringRef value = abiArg->getValue();
        if (value == "1")
          nonFragileABIVersion = 1;
        else if (value == "2")
          nonFragileABIVersion = 2;
        else
          getToolChain().getDriver().Diag(diag::err_drv_clang_unsupported)
              << value;
      }

      objcABIVersion = 1 + nonFragileABIVersion;
    } else {
      objcABIVersion = 1;
    }
  }

  // We don't actually care about the ABI version other than whether
  // it's non-fragile.
  bool isNonFragile = objcABIVersion != 1;

  // If we have no runtime argument, ask the toolchain for its default runtime.
  // However, the rewriter only really supports the Mac runtime, so assume that.
  ObjCRuntime runtime;
  if (!runtimeArg) {
    switch (rewriteKind) {
    case RK_None:
      runtime = getToolChain().getDefaultObjCRuntime(isNonFragile);
      break;
    case RK_Fragile:
      runtime = ObjCRuntime(ObjCRuntime::FragileMacOSX, VersionTuple());
      break;
    case RK_NonFragile:
      runtime = ObjCRuntime(ObjCRuntime::MacOSX, VersionTuple());
      break;
    }

    // -fnext-runtime
  } else if (runtimeArg->getOption().matches(options::OPT_fnext_runtime)) {
    // On Darwin, make this use the default behavior for the toolchain.
    if (getToolChain().getTriple().isOSDarwin()) {
      runtime = getToolChain().getDefaultObjCRuntime(isNonFragile);

      // Otherwise, build for a generic macosx port.
    } else {
      runtime = ObjCRuntime(ObjCRuntime::MacOSX, VersionTuple());
    }

    // -fgnu-runtime
  } else {
    assert(runtimeArg->getOption().matches(options::OPT_fgnu_runtime));
    // Legacy behaviour is to target the gnustep runtime if we are in
    // non-fragile mode or the GCC runtime in fragile mode.
    if (isNonFragile)
      runtime = ObjCRuntime(ObjCRuntime::GNUstep, VersionTuple(2, 0));
    else
      runtime = ObjCRuntime(ObjCRuntime::GCC, VersionTuple());
  }

  if (llvm::any_of(inputs, [](const InputInfo &input) {
        return types::isObjC(input.getType());
      }))
    cmdArgs.push_back(
        args.MakeArgString("-fobjc-runtime=" + runtime.getAsString()));
  return runtime;
}

static bool maybeConsumeDash(const std::string &EH, size_t &I) {
  bool HaveDash = (I + 1 < EH.size() && EH[I + 1] == '-');
  I += HaveDash;
  return !HaveDash;
}

namespace {
struct EHFlags {
  bool Synch = false;
  bool Asynch = false;
  bool NoUnwindC = false;
};
} // end anonymous namespace

/// /EH controls whether to run destructor cleanups when exceptions are
/// thrown.  There are three modifiers:
/// - s: Cleanup after "synchronous" exceptions, aka C++ exceptions.
/// - a: Cleanup after "asynchronous" exceptions, aka structured exceptions.
///      The 'a' modifier is unimplemented and fundamentally hard in LLVM IR.
/// - c: Assume that extern "C" functions are implicitly nounwind.
/// The default is /EHs-c-, meaning cleanups are disabled.
static EHFlags parseClangCLEHFlags(const Driver &D, const ArgList &Args,
                                   bool isWindowsMSVC) {
  EHFlags EH;

  std::vector<std::string> EHArgs =
      Args.getAllArgValues(options::OPT__SLASH_EH);
  for (const auto &EHVal : EHArgs) {
    for (size_t I = 0, E = EHVal.size(); I != E; ++I) {
      switch (EHVal[I]) {
      case 'a':
        EH.Asynch = maybeConsumeDash(EHVal, I);
        if (EH.Asynch) {
          // Async exceptions are Windows MSVC only.
          if (!isWindowsMSVC) {
            EH.Asynch = false;
            D.Diag(clang::diag::warn_drv_unused_argument) << "/EHa" << EHVal;
            continue;
          }
          EH.Synch = false;
        }
        continue;
      case 'c':
        EH.NoUnwindC = maybeConsumeDash(EHVal, I);
        continue;
      case 's':
        EH.Synch = maybeConsumeDash(EHVal, I);
        if (EH.Synch)
          EH.Asynch = false;
        continue;
      default:
        break;
      }
      D.Diag(clang::diag::err_drv_invalid_value) << "/EH" << EHVal;
      break;
    }
  }
  // The /GX, /GX- flags are only processed if there are not /EH flags.
  // The default is that /GX is not specified.
  if (EHArgs.empty() &&
      Args.hasFlag(options::OPT__SLASH_GX, options::OPT__SLASH_GX_,
                   /*Default=*/false)) {
    EH.Synch = true;
    EH.NoUnwindC = true;
  }

  if (Args.hasArg(options::OPT__SLASH_kernel)) {
    EH.Synch = false;
    EH.NoUnwindC = false;
    EH.Asynch = false;
  }

  return EH;
}

void Clang::AddClangCLArgs(const ArgList &Args, types::ID InputType,
                           ArgStringList &CmdArgs) const {
  bool isNVPTX = getToolChain().getTriple().isNVPTX();

  ProcessVSRuntimeLibrary(getToolChain(), Args, CmdArgs);

  if (Arg *ShowIncludes =
          Args.getLastArg(options::OPT__SLASH_showIncludes,
                          options::OPT__SLASH_showIncludes_user)) {
    CmdArgs.push_back("--show-includes");
    if (ShowIncludes->getOption().matches(options::OPT__SLASH_showIncludes))
      CmdArgs.push_back("-sys-header-deps");
  }

  // This controls whether or not we emit RTTI data for polymorphic types.
  if (Args.hasFlag(options::OPT__SLASH_GR_, options::OPT__SLASH_GR,
                   /*Default=*/false))
    CmdArgs.push_back("-fno-rtti-data");

  // This controls whether or not we emit stack-protector instrumentation.
  // In MSVC, Buffer Security Check (/GS) is on by default.
  if (!isNVPTX && Args.hasFlag(options::OPT__SLASH_GS, options::OPT__SLASH_GS_,
                               /*Default=*/true)) {
    CmdArgs.push_back("-stack-protector");
    CmdArgs.push_back(Args.MakeArgString(Twine(LangOptions::SSPStrong)));
  }

  const Driver &D = getToolChain().getDriver();

  bool IsWindowsMSVC = getToolChain().getTriple().isWindowsMSVCEnvironment();
  EHFlags EH = parseClangCLEHFlags(D, Args, IsWindowsMSVC);
  if (!isNVPTX && (EH.Synch || EH.Asynch)) {
    if (types::isCXX(InputType))
      CmdArgs.push_back("-fcxx-exceptions");
    CmdArgs.push_back("-fexceptions");
    if (EH.Asynch)
      CmdArgs.push_back("-fasync-exceptions");
  }
  if (types::isCXX(InputType) && EH.Synch && EH.NoUnwindC)
    CmdArgs.push_back("-fexternc-nounwind");

  // /EP should expand to -E -P.
  if (Args.hasArg(options::OPT__SLASH_EP)) {
    CmdArgs.push_back("-E");
    CmdArgs.push_back("-P");
  }

 if (Args.hasFlag(options::OPT__SLASH_Zc_dllexportInlines_,
                  options::OPT__SLASH_Zc_dllexportInlines,
                  false)) {
  CmdArgs.push_back("-fno-dllexport-inlines");
 }

 if (Args.hasFlag(options::OPT__SLASH_Zc_wchar_t_,
                  options::OPT__SLASH_Zc_wchar_t, false)) {
   CmdArgs.push_back("-fno-wchar");
 }

 if (Args.hasArg(options::OPT__SLASH_kernel)) {
   llvm::Triple::ArchType Arch = getToolChain().getArch();
   std::vector<std::string> Values =
       Args.getAllArgValues(options::OPT__SLASH_arch);
   if (!Values.empty()) {
     llvm::SmallSet<std::string, 4> SupportedArches;
     if (Arch == llvm::Triple::x86)
       SupportedArches.insert("IA32");

     for (auto &V : Values)
       if (!SupportedArches.contains(V))
         D.Diag(diag::err_drv_argument_not_allowed_with)
             << std::string("/arch:").append(V) << "/kernel";
   }

   CmdArgs.push_back("-fno-rtti");
   if (Args.hasFlag(options::OPT__SLASH_GR, options::OPT__SLASH_GR_, false))
     D.Diag(diag::err_drv_argument_not_allowed_with) << "/GR"
                                                     << "/kernel";
 }

  Arg *MostGeneralArg = Args.getLastArg(options::OPT__SLASH_vmg);
  Arg *BestCaseArg = Args.getLastArg(options::OPT__SLASH_vmb);
  if (MostGeneralArg && BestCaseArg)
    D.Diag(clang::diag::err_drv_argument_not_allowed_with)
        << MostGeneralArg->getAsString(Args) << BestCaseArg->getAsString(Args);

  if (MostGeneralArg) {
    Arg *SingleArg = Args.getLastArg(options::OPT__SLASH_vms);
    Arg *MultipleArg = Args.getLastArg(options::OPT__SLASH_vmm);
    Arg *VirtualArg = Args.getLastArg(options::OPT__SLASH_vmv);

    Arg *FirstConflict = SingleArg ? SingleArg : MultipleArg;
    Arg *SecondConflict = VirtualArg ? VirtualArg : MultipleArg;
    if (FirstConflict && SecondConflict && FirstConflict != SecondConflict)
      D.Diag(clang::diag::err_drv_argument_not_allowed_with)
          << FirstConflict->getAsString(Args)
          << SecondConflict->getAsString(Args);

    if (SingleArg)
      CmdArgs.push_back("-fms-memptr-rep=single");
    else if (MultipleArg)
      CmdArgs.push_back("-fms-memptr-rep=multiple");
    else
      CmdArgs.push_back("-fms-memptr-rep=virtual");
  }

  if (Args.hasArg(options::OPT_regcall4))
    CmdArgs.push_back("-regcall4");

  // Parse the default calling convention options.
  if (Arg *CCArg =
          Args.getLastArg(options::OPT__SLASH_Gd, options::OPT__SLASH_Gr,
                          options::OPT__SLASH_Gz, options::OPT__SLASH_Gv,
                          options::OPT__SLASH_Gregcall)) {
    unsigned DCCOptId = CCArg->getOption().getID();
    const char *DCCFlag = nullptr;
    bool ArchSupported = !isNVPTX;
    llvm::Triple::ArchType Arch = getToolChain().getArch();
    switch (DCCOptId) {
    case options::OPT__SLASH_Gd:
      DCCFlag = "-fdefault-calling-conv=cdecl";
      break;
    case options::OPT__SLASH_Gr:
      ArchSupported = Arch == llvm::Triple::x86;
      DCCFlag = "-fdefault-calling-conv=fastcall";
      break;
    case options::OPT__SLASH_Gz:
      ArchSupported = Arch == llvm::Triple::x86;
      DCCFlag = "-fdefault-calling-conv=stdcall";
      break;
    case options::OPT__SLASH_Gv:
      ArchSupported = Arch == llvm::Triple::x86 || Arch == llvm::Triple::x86_64;
      DCCFlag = "-fdefault-calling-conv=vectorcall";
      break;
    case options::OPT__SLASH_Gregcall:
      ArchSupported = Arch == llvm::Triple::x86 || Arch == llvm::Triple::x86_64;
      DCCFlag = "-fdefault-calling-conv=regcall";
      break;
    }

    // MSVC doesn't warn if /Gr or /Gz is used on x64, so we don't either.
    if (ArchSupported && DCCFlag)
      CmdArgs.push_back(DCCFlag);
  }

  if (Args.hasArg(options::OPT__SLASH_Gregcall4))
    CmdArgs.push_back("-regcall4");

  Args.AddLastArg(CmdArgs, options::OPT_vtordisp_mode_EQ);

  if (!Args.hasArg(options::OPT_fdiagnostics_format_EQ)) {
    CmdArgs.push_back("-fdiagnostics-format");
    CmdArgs.push_back("msvc");
  }

  if (Args.hasArg(options::OPT__SLASH_kernel))
    CmdArgs.push_back("-fms-kernel");

  // Unwind v2 (epilog) information for x64 Windows.
  if (Args.hasArg(options::OPT__SLASH_d2epilogunwindrequirev2))
    CmdArgs.push_back("-fwinx64-eh-unwindv2=required");
  else if (Args.hasArg(options::OPT__SLASH_d2epilogunwind))
    CmdArgs.push_back("-fwinx64-eh-unwindv2=best-effort");

  for (const Arg *A : Args.filtered(options::OPT__SLASH_guard)) {
    StringRef GuardArgs = A->getValue();
    // The only valid options are "cf", "cf,nochecks", "cf-", "ehcont" and
    // "ehcont-".
    if (GuardArgs.equals_insensitive("cf")) {
      // Emit CFG instrumentation and the table of address-taken functions.
      CmdArgs.push_back("-cfguard");
    } else if (GuardArgs.equals_insensitive("cf,nochecks")) {
      // Emit only the table of address-taken functions.
      CmdArgs.push_back("-cfguard-no-checks");
    } else if (GuardArgs.equals_insensitive("ehcont")) {
      // Emit EH continuation table.
      CmdArgs.push_back("-ehcontguard");
    } else if (GuardArgs.equals_insensitive("cf-") ||
               GuardArgs.equals_insensitive("ehcont-")) {
      // Do nothing, but we might want to emit a security warning in future.
    } else {
      D.Diag(diag::err_drv_invalid_value) << A->getSpelling() << GuardArgs;
    }
    A->claim();
  }

  for (const auto &FuncOverride :
       Args.getAllArgValues(options::OPT__SLASH_funcoverride)) {
    CmdArgs.push_back(Args.MakeArgString(
        Twine("-loader-replaceable-function=") + FuncOverride));
  }
}

const char *Clang::getBaseInputName(const ArgList &Args,
                                    const InputInfo &Input) {
  return Args.MakeArgString(llvm::sys::path::filename(Input.getBaseInput()));
}

const char *Clang::getBaseInputStem(const ArgList &Args,
                                    const InputInfoList &Inputs) {
  const char *Str = getBaseInputName(Args, Inputs[0]);

  if (const char *End = strrchr(Str, '.'))
    return Args.MakeArgString(std::string(Str, End));

  return Str;
}

const char *Clang::getDependencyFileName(const ArgList &Args,
                                         const InputInfoList &Inputs) {
  // FIXME: Think about this more.

  if (Arg *OutputOpt = Args.getLastArg(options::OPT_o)) {
    SmallString<128> OutputFilename(OutputOpt->getValue());
    llvm::sys::path::replace_extension(OutputFilename, llvm::Twine('d'));
    return Args.MakeArgString(OutputFilename);
  }

  return Args.MakeArgString(Twine(getBaseInputStem(Args, Inputs)) + ".d");
}

// Begin ClangAs

void ClangAs::AddMIPSTargetArgs(const ArgList &Args,
                                ArgStringList &CmdArgs) const {
  StringRef CPUName;
  StringRef ABIName;
  const llvm::Triple &Triple = getToolChain().getTriple();
  mips::getMipsCPUAndABI(Args, Triple, CPUName, ABIName);

  CmdArgs.push_back("-target-abi");
  CmdArgs.push_back(ABIName.data());
}

void ClangAs::AddX86TargetArgs(const ArgList &Args,
                               ArgStringList &CmdArgs) const {
  addX86AlignBranchArgs(getToolChain().getDriver(), Args, CmdArgs,
                        /*IsLTO=*/false);

  if (Arg *A = Args.getLastArg(options::OPT_masm_EQ)) {
    StringRef Value = A->getValue();
    if (Value == "intel" || Value == "att") {
      CmdArgs.push_back("-mllvm");
      CmdArgs.push_back(Args.MakeArgString("-x86-asm-syntax=" + Value));
    } else {
      getToolChain().getDriver().Diag(diag::err_drv_unsupported_option_argument)
          << A->getSpelling() << Value;
    }
  }
}

void ClangAs::AddLoongArchTargetArgs(const ArgList &Args,
                                     ArgStringList &CmdArgs) const {
  CmdArgs.push_back("-target-abi");
  CmdArgs.push_back(loongarch::getLoongArchABI(getToolChain().getDriver(), Args,
                                               getToolChain().getTriple())
                        .data());
}

void ClangAs::AddRISCVTargetArgs(const ArgList &Args,
                               ArgStringList &CmdArgs) const {
  const llvm::Triple &Triple = getToolChain().getTriple();
  StringRef ABIName = riscv::getRISCVABI(Args, Triple);

  CmdArgs.push_back("-target-abi");
  CmdArgs.push_back(ABIName.data());

  if (Args.hasFlag(options::OPT_mdefault_build_attributes,
                   options::OPT_mno_default_build_attributes, true)) {
      CmdArgs.push_back("-mllvm");
      CmdArgs.push_back("-riscv-add-build-attributes");
  }
}

void ClangAs::ConstructJob(Compilation &C, const JobAction &JA,
                           const InputInfo &Output, const InputInfoList &Inputs,
                           const ArgList &Args,
                           const char *LinkingOutput) const {
  ArgStringList CmdArgs;

  assert(Inputs.size() == 1 && "Unexpected number of inputs.");
  const InputInfo &Input = Inputs[0];

  const llvm::Triple &Triple = getToolChain().getEffectiveTriple();
  const std::string &TripleStr = Triple.getTriple();
  const auto &D = getToolChain().getDriver();

  // Don't warn about "clang -w -c foo.s"
  Args.ClaimAllArgs(options::OPT_w);
  // and "clang -emit-llvm -c foo.s"
  Args.ClaimAllArgs(options::OPT_emit_llvm);

  claimNoWarnArgs(Args);

  // Invoke ourselves in -cc1as mode.
  //
  // FIXME: Implement custom jobs for internal actions.
  CmdArgs.push_back("-cc1as");

  // Add the "effective" target triple.
  CmdArgs.push_back("-triple");
  CmdArgs.push_back(Args.MakeArgString(TripleStr));

  getToolChain().addClangCC1ASTargetOptions(Args, CmdArgs);

  // Set the output mode, we currently only expect to be used as a real
  // assembler.
  CmdArgs.push_back("-filetype");
  CmdArgs.push_back("obj");

  // Set the main file name, so that debug info works even with
  // -save-temps or preprocessed assembly.
  CmdArgs.push_back("-main-file-name");
  CmdArgs.push_back(Clang::getBaseInputName(Args, Input));

  // Add the target cpu
  std::string CPU = getCPUName(D, Args, Triple, /*FromAs*/ true);
  if (!CPU.empty()) {
    CmdArgs.push_back("-target-cpu");
    CmdArgs.push_back(Args.MakeArgString(CPU));
  }

  // Add the target features
  getTargetFeatures(D, Triple, Args, CmdArgs, true);

  // Ignore explicit -force_cpusubtype_ALL option.
  (void)Args.hasArg(options::OPT_force__cpusubtype__ALL);

  // Pass along any -I options so we get proper .include search paths.
  Args.AddAllArgs(CmdArgs, options::OPT_I_Group);

  // Pass along any --embed-dir or similar options so we get proper embed paths.
  Args.AddAllArgs(CmdArgs, options::OPT_embed_dir_EQ);

  // Determine the original source input.
  auto FindSource = [](const Action *S) -> const Action * {
    while (S->getKind() != Action::InputClass) {
      assert(!S->getInputs().empty() && "unexpected root action!");
      S = S->getInputs()[0];
    }
    return S;
  };
  const Action *SourceAction = FindSource(&JA);

  // Forward -g and handle debug info related flags, assuming we are dealing
  // with an actual assembly file.
  bool WantDebug = false;
  Args.ClaimAllArgs(options::OPT_g_Group);
  if (Arg *A = Args.getLastArg(options::OPT_g_Group))
    WantDebug = !A->getOption().matches(options::OPT_g0) &&
                !A->getOption().matches(options::OPT_ggdb0);

  // If a -gdwarf argument appeared, remember it.
  bool EmitDwarf = false;
  if (const Arg *A = getDwarfNArg(Args))
    EmitDwarf = checkDebugInfoOption(A, Args, D, getToolChain());

  bool EmitCodeView = false;
  if (const Arg *A = Args.getLastArg(options::OPT_gcodeview))
    EmitCodeView = checkDebugInfoOption(A, Args, D, getToolChain());

  // If the user asked for debug info but did not explicitly specify -gcodeview
  // or -gdwarf, ask the toolchain for the default format.
  if (!EmitCodeView && !EmitDwarf && WantDebug) {
    switch (getToolChain().getDefaultDebugFormat()) {
    case llvm::codegenoptions::DIF_CodeView:
      EmitCodeView = true;
      break;
    case llvm::codegenoptions::DIF_DWARF:
      EmitDwarf = true;
      break;
    }
  }

  // If the arguments don't imply DWARF, don't emit any debug info here.
  if (!EmitDwarf)
    WantDebug = false;

  llvm::codegenoptions::DebugInfoKind DebugInfoKind =
      llvm::codegenoptions::NoDebugInfo;

  // Add the -fdebug-compilation-dir flag if needed.
  const char *DebugCompilationDir =
      addDebugCompDirArg(Args, CmdArgs, C.getDriver().getVFS());

  if (SourceAction->getType() == types::TY_Asm ||
      SourceAction->getType() == types::TY_PP_Asm) {
    // You might think that it would be ok to set DebugInfoKind outside of
    // the guard for source type, however there is a test which asserts
    // that some assembler invocation receives no -debug-info-kind,
    // and it's not clear whether that test is just overly restrictive.
    DebugInfoKind = (WantDebug ? llvm::codegenoptions::DebugInfoConstructor
                               : llvm::codegenoptions::NoDebugInfo);

    addDebugPrefixMapArg(getToolChain().getDriver(), getToolChain(), Args,
                         CmdArgs);

    // Set the AT_producer to the clang version when using the integrated
    // assembler on assembly source files.
    CmdArgs.push_back("-dwarf-debug-producer");
    CmdArgs.push_back(Args.MakeArgString(getClangFullVersion()));

    // And pass along -I options
    Args.AddAllArgs(CmdArgs, options::OPT_I);
  }
  const unsigned DwarfVersion = getDwarfVersion(getToolChain(), Args);
  RenderDebugEnablingArgs(Args, CmdArgs, DebugInfoKind, DwarfVersion,
                          llvm::DebuggerKind::Default);
  renderDwarfFormat(D, Triple, Args, CmdArgs, DwarfVersion);
  RenderDebugInfoCompressionArgs(Args, CmdArgs, D, getToolChain());

  // Handle -fPIC et al -- the relocation-model affects the assembler
  // for some targets.
  llvm::Reloc::Model RelocationModel;
  unsigned PICLevel;
  bool IsPIE;
  std::tie(RelocationModel, PICLevel, IsPIE) =
      ParsePICArgs(getToolChain(), Args);

  const char *RMName = RelocationModelName(RelocationModel);
  if (RMName) {
    CmdArgs.push_back("-mrelocation-model");
    CmdArgs.push_back(RMName);
  }

  // Optionally embed the -cc1as level arguments into the debug info, for build
  // analysis.
  if (getToolChain().UseDwarfDebugFlags()) {
    ArgStringList OriginalArgs;
    for (const auto &Arg : Args)
      Arg->render(Args, OriginalArgs);

    SmallString<256> Flags;
    const char *Exec = getToolChain().getDriver().getClangProgramPath();
    escapeSpacesAndBackslashes(Exec, Flags);
    for (const char *OriginalArg : OriginalArgs) {
      SmallString<128> EscapedArg;
      escapeSpacesAndBackslashes(OriginalArg, EscapedArg);
      Flags += " ";
      Flags += EscapedArg;
    }
    CmdArgs.push_back("-dwarf-debug-flags");
    CmdArgs.push_back(Args.MakeArgString(Flags));
  }

  // FIXME: Add -static support, once we have it.

  // Add target specific flags.
  switch (getToolChain().getArch()) {
  default:
    break;

  case llvm::Triple::mips:
  case llvm::Triple::mipsel:
  case llvm::Triple::mips64:
  case llvm::Triple::mips64el:
    AddMIPSTargetArgs(Args, CmdArgs);
    break;

  case llvm::Triple::x86:
  case llvm::Triple::x86_64:
    AddX86TargetArgs(Args, CmdArgs);
    break;

  case llvm::Triple::arm:
  case llvm::Triple::armeb:
  case llvm::Triple::thumb:
  case llvm::Triple::thumbeb:
    // This isn't in AddARMTargetArgs because we want to do this for assembly
    // only, not C/C++.
    if (Args.hasFlag(options::OPT_mdefault_build_attributes,
                     options::OPT_mno_default_build_attributes, true)) {
        CmdArgs.push_back("-mllvm");
        CmdArgs.push_back("-arm-add-build-attributes");
    }
    break;

  case llvm::Triple::aarch64:
  case llvm::Triple::aarch64_32:
  case llvm::Triple::aarch64_be:
    if (Args.hasArg(options::OPT_mmark_bti_property)) {
      CmdArgs.push_back("-mllvm");
      CmdArgs.push_back("-aarch64-mark-bti-property");
    }
    break;

  case llvm::Triple::loongarch32:
  case llvm::Triple::loongarch64:
    AddLoongArchTargetArgs(Args, CmdArgs);
    break;

  case llvm::Triple::riscv32:
  case llvm::Triple::riscv64:
    AddRISCVTargetArgs(Args, CmdArgs);
    break;

  case llvm::Triple::hexagon:
    if (Args.hasFlag(options::OPT_mdefault_build_attributes,
                     options::OPT_mno_default_build_attributes, true)) {
      CmdArgs.push_back("-mllvm");
      CmdArgs.push_back("-hexagon-add-build-attributes");
    }
    break;
  }

  // Consume all the warning flags. Usually this would be handled more
  // gracefully by -cc1 (warning about unknown warning flags, etc) but -cc1as
  // doesn't handle that so rather than warning about unused flags that are
  // actually used, we'll lie by omission instead.
  // FIXME: Stop lying and consume only the appropriate driver flags
  Args.ClaimAllArgs(options::OPT_W_Group);

  CollectArgsForIntegratedAssembler(C, Args, CmdArgs,
                                    getToolChain().getDriver());

  // Forward -Xclangas arguments to -cc1as
  for (auto Arg : Args.filtered(options::OPT_Xclangas)) {
    Arg->claim();
    CmdArgs.push_back(Arg->getValue());
  }

  Args.AddAllArgs(CmdArgs, options::OPT_mllvm);

  if (DebugInfoKind > llvm::codegenoptions::NoDebugInfo && Output.isFilename())
    addDebugObjectName(Args, CmdArgs, DebugCompilationDir,
                       Output.getFilename());

  // Fixup any previous commands that use -object-file-name because when we
  // generated them, the final .obj name wasn't yet known.
  for (Command &J : C.getJobs()) {
    if (SourceAction != FindSource(&J.getSource()))
      continue;
    auto &JArgs = J.getArguments();
    for (unsigned I = 0; I < JArgs.size(); ++I) {
      if (StringRef(JArgs[I]).starts_with("-object-file-name=") &&
          Output.isFilename()) {
       ArgStringList NewArgs(JArgs.begin(), JArgs.begin() + I);
       addDebugObjectName(Args, NewArgs, DebugCompilationDir,
                          Output.getFilename());
       NewArgs.append(JArgs.begin() + I + 1, JArgs.end());
       J.replaceArguments(NewArgs);
       break;
      }
    }
  }

  assert(Output.isFilename() && "Unexpected lipo output.");
  CmdArgs.push_back("-o");
  CmdArgs.push_back(Output.getFilename());

  const llvm::Triple &T = getToolChain().getTriple();
  Arg *A;
  if (getDebugFissionKind(D, Args, A) == DwarfFissionKind::Split &&
      T.isOSBinFormatELF()) {
    CmdArgs.push_back("-split-dwarf-output");
    CmdArgs.push_back(SplitDebugName(JA, Args, Input, Output));
  }

  if (Triple.isAMDGPU())
    handleAMDGPUCodeObjectVersionOptions(D, C.getArgs(), CmdArgs,
                                         /*IsCC1As=*/true);

  assert(Input.isFilename() && "Invalid input.");
  CmdArgs.push_back(Input.getFilename());

  // TODO This is a workaround to enable using -save-temps with flang
  // const char *Exec = getToolChain().getDriver().getClangProgramPath();
  const char *Exec = Args.MakeArgString(getToolChain().GetProgramPath("clang"));
  if (D.CC1Main && !D.CCGenDiagnostics) {
    // Invoke cc1as directly in this process.
    C.addCommand(std::make_unique<CC1Command>(
        JA, *this, ResponseFileSupport::AtFileUTF8(), Exec, CmdArgs, Inputs,
        Output, D.getPrependArg()));
  } else {
    C.addCommand(std::make_unique<Command>(
        JA, *this, ResponseFileSupport::AtFileUTF8(), Exec, CmdArgs, Inputs,
        Output, D.getPrependArg()));
  }
}

// Begin OffloadBundler
void OffloadBundler::ConstructJob(Compilation &C, const JobAction &JA,
                                  const InputInfo &Output,
                                  const InputInfoList &Inputs,
                                  const llvm::opt::ArgList &TCArgs,
                                  const char *LinkingOutput) const {
  // The version with only one output is expected to refer to a bundling job.
  assert(isa<OffloadBundlingJobAction>(JA) && "Expecting bundling job!");

  // The bundling command looks like this:
  // clang-offload-bundler -type=bc
  //   -targets=host-triple,openmp-triple1,openmp-triple2
  //   -output=output_file
  //   -input=unbundle_file_host
  //   -input=unbundle_file_tgt1
  //   -input=unbundle_file_tgt2

  ArgStringList CmdArgs;

  // Get the type.
  CmdArgs.push_back(TCArgs.MakeArgString(
      Twine("-type=") + types::getTypeTempSuffix(Output.getType())));

  assert(JA.getInputs().size() == Inputs.size() &&
         "Not have inputs for all dependence actions??");

  // Get the targets.
  SmallString<128> Triples;
  Triples += "-targets=";
  for (unsigned I = 0; I < Inputs.size(); ++I) {
    if (I)
      Triples += ',';

    // Find ToolChain for this input.
    Action::OffloadKind CurKind = Action::OFK_Host;
    const ToolChain *CurTC = &getToolChain();
    const Action *CurDep = JA.getInputs()[I];

    if (const auto *OA = dyn_cast<OffloadAction>(CurDep)) {
      CurTC = nullptr;
      OA->doOnEachDependence([&](Action *A, const ToolChain *TC, const char *) {
        assert(CurTC == nullptr && "Expected one dependence!");
        CurKind = A->getOffloadingDeviceKind();
        CurTC = TC;
      });
    }
    Triples += Action::GetOffloadKindName(CurKind);
    Triples += '-';
    Triples +=
        CurTC->getTriple().normalize(llvm::Triple::CanonicalForm::FOUR_IDENT);
    if ((CurKind == Action::OFK_HIP || CurKind == Action::OFK_Cuda) &&
        !StringRef(CurDep->getOffloadingArch()).empty()) {
      Triples += '-';
      Triples += CurDep->getOffloadingArch();
    }
    if (CurKind == Action::OFK_OpenMP && !CurTC->getTargetID().empty()) {
      Triples += '-';
      Triples += CurTC->getTargetID();
    }
  }
  CmdArgs.push_back(TCArgs.MakeArgString(Triples));

  // Get bundled file command.
  CmdArgs.push_back(
      TCArgs.MakeArgString(Twine("-output=") + Output.getFilename()));

  // Get unbundled files command.
  for (unsigned I = 0; I < Inputs.size(); ++I) {
    SmallString<128> UB;
    UB += "-input=";

    // Find ToolChain for this input.
    const ToolChain *CurTC = &getToolChain();
    if (const auto *OA = dyn_cast<OffloadAction>(JA.getInputs()[I])) {
      CurTC = nullptr;
      OA->doOnEachDependence([&](Action *, const ToolChain *TC, const char *) {
        assert(CurTC == nullptr && "Expected one dependence!");
        CurTC = TC;
      });
      UB += C.addTempFile(
          C.getArgs().MakeArgString(CurTC->getInputFilename(Inputs[I])));
    } else {
      UB += CurTC->getInputFilename(Inputs[I]);
    }
    CmdArgs.push_back(TCArgs.MakeArgString(UB));
  }
  addOffloadCompressArgs(TCArgs, CmdArgs);
  // All the inputs are encoded as commands.
  C.addCommand(std::make_unique<Command>(
      JA, *this, ResponseFileSupport::None(),
      TCArgs.MakeArgString(getToolChain().GetProgramPath(getShortName())),
      CmdArgs, Inputs, Output));
}

static bool isArchiveOfBundlesFileName(StringRef FilePath) {
  StringRef FileName = llvm::sys::path::filename(FilePath);
  if (!FileName.ends_with(".a"))
    return false;


  if (FileName.starts_with("lib")) {
    if (FileName.contains("amdgcn") && FileName.contains("gfx"))
      return false;
    if (FileName.contains("nvptx") && FileName.contains("sm_"))
      return false;
  }

  return true;
}

void OffloadBundler::ConstructJobMultipleOutputs(
    Compilation &C, const JobAction &JA, const InputInfoList &Outputs,
    const InputInfoList &Inputs, const llvm::opt::ArgList &TCArgs,
    const char *LinkingOutput) const {
  // The version with multiple outputs is expected to refer to a unbundling job.
  auto &UA = cast<OffloadUnbundlingJobAction>(JA);

  // The unbundling command looks like this:
  // clang-offload-bundler -type=bc
  //   -targets=host-triple,openmp-triple1,openmp-triple2
  //   -input=input_file
  //   -output=unbundle_file_host
  //   -output=unbundle_file_tgt1
  //   -output=unbundle_file_tgt2
  //   -unbundle

  ArgStringList CmdArgs;

  assert(Inputs.size() == 1 && "Expecting to unbundle a single file!");
  InputInfo Input = Inputs.front();
  StringRef FileName = Input.getFilename();

  if (isArchiveOfBundlesFileName(FileName)) {
    return;
  }

  // Get the type.
  CmdArgs.push_back(TCArgs.MakeArgString(
      Twine("-type=") + types::getTypeTempSuffix(Input.getType())));

  // Get the targets.
  SmallString<128> Triples;
  Triples += "-targets=";
  auto DepInfo = UA.getDependentActionsInfo();
  for (unsigned I = 0; I < DepInfo.size(); ++I) {
    if (I)
      Triples += ',';

    auto &Dep = DepInfo[I];
    auto OffloadKind = Dep.DependentOffloadKind;
    Triples += Action::GetOffloadKindName(OffloadKind);
    Triples += '-';
    Triples += Dep.DependentToolChain->getTriple().normalize(
        llvm::Triple::CanonicalForm::FOUR_IDENT);
    if ((Dep.DependentOffloadKind == Action::OFK_HIP ||
         Dep.DependentOffloadKind == Action::OFK_Cuda) &&
        !Dep.DependentBoundArch.empty()) {
      Triples += '-';
      Triples += Dep.DependentBoundArch;
    }
    if (OffloadKind == Action::OFK_OpenMP &&
        !Dep.DependentToolChain->getTargetID().empty()) {
      Triples += '-';
      Triples += Dep.DependentToolChain->getTargetID();
    }
  }

  CmdArgs.push_back(TCArgs.MakeArgString(Triples));

  // Get bundled file command.
  CmdArgs.push_back(
      TCArgs.MakeArgString(Twine("-input=") + Input.getFilename()));

  // Get unbundled files command.
  for (unsigned I = 0; I < Outputs.size(); ++I) {
    SmallString<128> UB;
    UB += "-output=";
    UB += DepInfo[I].DependentToolChain->getInputFilename(Outputs[I]);
    CmdArgs.push_back(TCArgs.MakeArgString(UB));
  }
  CmdArgs.push_back("-unbundle");
  CmdArgs.push_back("-allow-missing-bundles");
  if (TCArgs.hasArg(options::OPT_v))
    CmdArgs.push_back("-verbose");

  // All the inputs are encoded as commands.
  C.addCommand(std::make_unique<Command>(
      JA, *this, ResponseFileSupport::None(),
      TCArgs.MakeArgString(getToolChain().GetProgramPath(getShortName())),
      CmdArgs, Inputs, Outputs));
}

void OffloadPackager::ConstructJob(Compilation &C, const JobAction &JA,
                                   const InputInfo &Output,
                                   const InputInfoList &Inputs,
                                   const llvm::opt::ArgList &Args,
                                   const char *LinkingOutput) const {
  ArgStringList CmdArgs;

  // Add the output file name.
  assert(Output.isFilename() && "Invalid output.");
  CmdArgs.push_back("-o");
  CmdArgs.push_back(Output.getFilename());

  // Create the inputs to bundle the needed metadata.
  for (const InputInfo &Input : Inputs) {
    const Action *OffloadAction = Input.getAction();
    const ToolChain *TC = OffloadAction->getOffloadingToolChain();
    const ArgList &TCArgs =
        C.getArgsForToolChain(TC, OffloadAction->getOffloadingArch(),
                              OffloadAction->getOffloadingDeviceKind());
    StringRef File = C.getArgs().MakeArgString(TC->getInputFilename(Input));
    StringRef Arch = OffloadAction->getOffloadingArch()
                         ? OffloadAction->getOffloadingArch()
                         : TCArgs.getLastArgValue(options::OPT_march_EQ);
    StringRef Kind =
      Action::GetOffloadKindName(OffloadAction->getOffloadingDeviceKind());

    ArgStringList Features;
    SmallVector<StringRef> FeatureArgs;
    getTargetFeatures(TC->getDriver(), TC->getTriple(), TCArgs, Features, false,
                      false, Arch);
    llvm::copy_if(Features, std::back_inserter(FeatureArgs),
                  [](StringRef Arg) { return !Arg.starts_with("-target"); });

    // TODO: We need to pass in the full target-id and handle it properly in the
    // linker wrapper.
    SmallVector<std::string> Parts{
        "file=" + File.str(),
        "triple=" + TC->getTripleString(),
        "arch=" + (Arch.empty() ? "generic" : Arch.str()),
        "kind=" + Kind.str(),
    };

    if (TC->getDriver().isUsingOffloadLTO())
      for (StringRef Feature : FeatureArgs)
        Parts.emplace_back("feature=" + Feature.str());

    CmdArgs.push_back(Args.MakeArgString("--image=" + llvm::join(Parts, ",")));
  }

  C.addCommand(std::make_unique<Command>(
      JA, *this, ResponseFileSupport::None(),
      Args.MakeArgString(getToolChain().GetProgramPath(getShortName())),
      CmdArgs, Inputs, Output));
}

void LinkerWrapper::ConstructJob(Compilation &C, const JobAction &JA,
                                 const InputInfo &Output,
                                 const InputInfoList &Inputs,
                                 const ArgList &Args,
                                 const char *LinkingOutput) const {
  bool isAMDGPU = false;
  auto offloadTC = C.getOffloadToolChains(Action::OFK_OpenMP);
  const auto OpenMPTCs = llvm::make_range(offloadTC.first, offloadTC.second);
  const ToolChain *OTC;
  for (auto &I : OpenMPTCs) {
    OTC = I.second;
    if (OTC->getTriple().isAMDGPU()) {
      isAMDGPU = true;
      break;
    }
  }
  if (isAMDGPU && Args.hasFlag(options::OPT_opaque_offload_linker,
                               options::OPT_no_opaque_offload_linker, false)) {
    ConstructOpaqueJob(C, JA, Output, Inputs, Args, OTC->getTriple(),
                       LinkingOutput);
    return;
  }

  using namespace options;

  // A list of permitted options that will be forwarded to the embedded device
  // compilation job.
  const llvm::DenseSet<unsigned> CompilerOptions{
      OPT_v,
      OPT_cuda_path_EQ,
      OPT_rocm_path_EQ,
      OPT_O_Group,
      OPT_g_Group,
      OPT_g_flags_Group,
      OPT_R_value_Group,
      OPT_R_Group,
      OPT_Xcuda_ptxas,
      OPT_ftime_report,
      OPT_ftime_trace,
      OPT_ftime_trace_EQ,
      OPT_ftime_trace_granularity_EQ,
      OPT_ftime_trace_verbose,
      OPT_opt_record_file,
      OPT_opt_record_format,
      OPT_opt_record_passes,
      OPT_fsave_optimization_record,
      OPT_fsave_optimization_record_EQ,
      OPT_fno_save_optimization_record,
      OPT_foptimization_record_file_EQ,
      OPT_foptimization_record_passes_EQ,
      OPT_save_temps,
      OPT_save_temps_EQ,
      OPT_mcode_object_version_EQ,
      OPT_load,
      OPT_fno_lto,
      OPT_flto,
      OPT_flto_partitions_EQ,
      OPT_flto_EQ};
  const llvm::DenseSet<unsigned> LinkerOptions{OPT_mllvm, OPT_Zlinker_input};
  auto ShouldForward = [&](const llvm::DenseSet<unsigned> &Set, Arg *A) {
    return Set.contains(A->getOption().getID()) ||
           (A->getOption().getGroup().isValid() &&
            Set.contains(A->getOption().getGroup().getID()));
  };

  ArgStringList CmdArgs;
  for (Action::OffloadKind Kind : {Action::OFK_Cuda, Action::OFK_OpenMP,
                                   Action::OFK_HIP, Action::OFK_SYCL}) {
    auto TCRange = C.getOffloadToolChains(Kind);
    for (auto &I : llvm::make_range(TCRange)) {
      const ToolChain *TC = I.second;

      // We do not use a bound architecture here so options passed only to a
      // specific architecture via -Xarch_<cpu> will not be forwarded.
      ArgStringList CompilerArgs;
      ArgStringList LinkerArgs;
      const DerivedArgList &ToolChainArgs =
          C.getArgsForToolChain(TC, /*BoundArch=*/"", Kind);
      for (Arg *A : ToolChainArgs) {
        if (A->getOption().matches(OPT_Zlinker_input))
          LinkerArgs.emplace_back(A->getValue());
        else if (ShouldForward(CompilerOptions, A))
          A->render(Args, CompilerArgs);
        else if (ShouldForward(LinkerOptions, A))
          A->render(Args, LinkerArgs);
      }

      if (isAMDGPU && !C.getDriver().IsFlangMode()) {
        StringRef OOpt;
        if (const Arg *A = Args.getLastArg(options::OPT_O_Group)) {
          if (A->getOption().matches(options::OPT_O4) ||
              A->getOption().matches(options::OPT_Ofast))
            OOpt = "3";
          else if (A->getOption().matches(options::OPT_O)) {
            OOpt = A->getValue();
            if (OOpt == "g")
              OOpt = "1";
            else if (OOpt == "s" || OOpt == "z")
              OOpt = "2";
          } else if (A->getOption().matches(options::OPT_O0))
            OOpt = "0";
        }

        if (!OOpt.empty() && OOpt != "0") {
          LinkerArgs.push_back(Args.MakeArgString(
              "--lto-newpm-passes=default-post-link<O" + OOpt + ">"));
        }
      }

      // If the user explicitly requested it via `--offload-arch` we should
      // extract it from any static libraries if present.
      for (StringRef Arg : ToolChainArgs.getAllArgValues(OPT_offload_arch_EQ))
        CmdArgs.emplace_back(Args.MakeArgString("--should-extract=" + Arg));

      // If this is OpenMP the device linker will need `-lompdevice`.
      if (Kind == Action::OFK_OpenMP && !Args.hasArg(OPT_no_offloadlib) &&
          (TC->getTriple().isAMDGPU() || TC->getTriple().isNVPTX()))
        LinkerArgs.emplace_back("-lompdevice");

      // Forward all of these to the appropriate toolchain.
      for (StringRef Arg : CompilerArgs)
        CmdArgs.push_back(Args.MakeArgString(
            "--device-compiler=" + TC->getTripleString() + "=" + Arg));
      for (StringRef Arg : LinkerArgs)
        CmdArgs.push_back(Args.MakeArgString(
            "--device-linker=" + TC->getTripleString() + "=" + Arg));

      // Forward the LTO mode relying on the Driver's parsing.
      if (C.getDriver().getOffloadLTOMode() == LTOK_Full)
        CmdArgs.push_back(Args.MakeArgString(
            "--device-compiler=" + TC->getTripleString() + "=-flto=full"));
      else if (C.getDriver().getOffloadLTOMode() == LTOK_Thin) {
        CmdArgs.push_back(Args.MakeArgString(
            "--device-compiler=" + TC->getTripleString() + "=-flto=thin"));
        if (TC->getTriple().isAMDGPU()) {
          CmdArgs.push_back(
              Args.MakeArgString("--device-linker=" + TC->getTripleString() +
                                 "=-plugin-opt=-force-import-all"));
          CmdArgs.push_back(
              Args.MakeArgString("--device-linker=" + TC->getTripleString() +
                                 "=-plugin-opt=-avail-extern-to-local"));
          CmdArgs.push_back(Args.MakeArgString(
              "--device-linker=" + TC->getTripleString() +
              "=-plugin-opt=-avail-extern-gv-in-addrspace-to-local=3"));
          if (Kind == Action::OFK_OpenMP) {
            CmdArgs.push_back(
                Args.MakeArgString("--device-linker=" + TC->getTripleString() +
                                   "=-plugin-opt=-amdgpu-internalize-symbols"));
          }
        }
      }
    }
  }

  CmdArgs.push_back(
      Args.MakeArgString("--host-triple=" + getToolChain().getTripleString()));
  if (Args.hasArg(options::OPT_v))
    CmdArgs.push_back("--wrapper-verbose");
  if (Arg *A = Args.getLastArg(options::OPT_cuda_path_EQ))
    CmdArgs.push_back(
        Args.MakeArgString(Twine("--cuda-path=") + A->getValue()));

  // Construct the link job so we can wrap around it.
  Linker->ConstructJob(C, JA, Output, Inputs, Args, LinkingOutput);
  const auto &LinkCommand = C.getJobs().getJobs().back();

  // Forward -Xoffload-linker<-triple> arguments to the device link job.
  for (Arg *A : Args.filtered(options::OPT_Xoffload_linker)) {
    StringRef Val = A->getValue(0);
    if (Val.empty())
      CmdArgs.push_back(
          Args.MakeArgString(Twine("--device-linker=") + A->getValue(1)));
    else
      CmdArgs.push_back(Args.MakeArgString(
          "--device-linker=" +
          ToolChain::getOpenMPTriple(Val.drop_front()).getTriple() + "=" +
          A->getValue(1)));
  }
  Args.ClaimAllArgs(options::OPT_Xoffload_linker);

  // Embed bitcode instead of an object in JIT mode.
  if (Args.hasFlag(options::OPT_fopenmp_target_jit,
                   options::OPT_fno_openmp_target_jit, false))
    CmdArgs.push_back("--embed-bitcode");

  // Save temporary files created by the linker wrapper.
  if (Args.hasArg(options::OPT_save_temps_EQ) ||
      Args.hasArg(options::OPT_save_temps))
    CmdArgs.push_back("--save-temps");

  // Pass in the C library for GPUs if present and not disabled.
  if (Args.hasFlag(options::OPT_offloadlib, OPT_no_offloadlib, true) &&
      !Args.hasArg(options::OPT_nostdlib, options::OPT_r,
                   options::OPT_nodefaultlibs, options::OPT_nolibc,
                   options::OPT_nogpulibc)) {
    forAllAssociatedToolChains(C, JA, getToolChain(), [&](const ToolChain &TC) {
      // The device C library is only available for NVPTX and AMDGPU targets
      // currently.
      if (!TC.getTriple().isNVPTX() && !TC.getTriple().isAMDGPU())
        return;
      bool HasLibC = TC.getStdlibIncludePath().has_value();
      if (HasLibC) {
        CmdArgs.push_back(Args.MakeArgString(
            "--device-linker=" + TC.getTripleString() + "=" + "-lc"));
        CmdArgs.push_back(Args.MakeArgString(
            "--device-linker=" + TC.getTripleString() + "=" + "-lm"));
      }
      auto HasCompilerRT = getToolChain().getVFS().exists(
          TC.getCompilerRT(Args, "builtins", ToolChain::FT_Static));
      if (HasCompilerRT)
        CmdArgs.push_back(
            Args.MakeArgString("--device-linker=" + TC.getTripleString() + "=" +
                               "-lclang_rt.builtins"));
      bool HasFlangRT = HasCompilerRT && C.getDriver().IsFlangMode();
      if (HasFlangRT)
        CmdArgs.push_back(
            Args.MakeArgString("--device-linker=" + TC.getTripleString() + "=" +
                               "-lflang_rt.runtime"));
    });
  }

  // Add the linker arguments to be forwarded by the wrapper.
  CmdArgs.push_back(Args.MakeArgString(Twine("--linker-path=") +
                                       LinkCommand->getExecutable()));

  // We use action type to differentiate two use cases of the linker wrapper.
  // TY_Image for normal linker wrapper work.
  // TY_Object for HIP fno-gpu-rdc embedding device binary in a relocatable
  // object.
  assert(JA.getType() == types::TY_Object || JA.getType() == types::TY_Image);
  if (JA.getType() == types::TY_Object) {
    CmdArgs.append({"-o", Output.getFilename()});
    for (auto Input : Inputs)
      CmdArgs.push_back(Input.getFilename());
    CmdArgs.push_back("-r");
  } else
    for (const char *LinkArg : LinkCommand->getArguments())
      CmdArgs.push_back(LinkArg);

  addOffloadCompressArgs(Args, CmdArgs);

  if (Arg *A = Args.getLastArg(options::OPT_offload_jobs_EQ)) {
    int NumThreads;
    if (StringRef(A->getValue()).getAsInteger(10, NumThreads) ||
        NumThreads <= 0)
      C.getDriver().Diag(diag::err_drv_invalid_int_value)
          << A->getAsString(Args) << A->getValue();
    else
      CmdArgs.push_back(
          Args.MakeArgString("--wrapper-jobs=" + Twine(NumThreads)));
  }

  const char *Exec =
      Args.MakeArgString(getToolChain().GetProgramPath("clang-linker-wrapper"));

  // Replace the executable and arguments of the link job with the
  // wrapper.
  LinkCommand->replaceExecutable(Exec);
  LinkCommand->replaceArguments(CmdArgs);
}<|MERGE_RESOLUTION|>--- conflicted
+++ resolved
@@ -1361,15 +1361,8 @@
   const char *ABIName = nullptr;
   if (Arg *A = Args.getLastArg(options::OPT_mabi_EQ))
     ABIName = A->getValue();
-<<<<<<< HEAD
-  } else {
-    std::string CPU = getCPUName(D, Args, Triple, /*FromAs*/ false);
-    ABIName = llvm::ARM::computeDefaultTargetABI(Triple).data();
-  }
-=======
   else
     ABIName = llvm::ARM::computeDefaultTargetABI(Triple).data();
->>>>>>> e4d3dc63
 
   CmdArgs.push_back("-target-abi");
   CmdArgs.push_back(ABIName);
