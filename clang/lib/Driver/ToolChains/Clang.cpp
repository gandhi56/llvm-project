--- conflicted
+++ resolved
@@ -9330,29 +9330,6 @@
                                  const InputInfoList &Inputs,
                                  const ArgList &Args,
                                  const char *LinkingOutput) const {
-<<<<<<< HEAD
-  bool isAMDGPU = false;
-  auto offloadTC = C.getOffloadToolChains(Action::OFK_OpenMP);
-  const auto OpenMPTCs = llvm::make_range(offloadTC.first, offloadTC.second);
-  const ToolChain *TC;
-  for (auto &I : OpenMPTCs) {
-    TC = I.second;
-    if (TC->getTriple().isAMDGPU()) {
-      isAMDGPU = true;
-      break;
-    }
-  }
-  if (Args.hasFlag(options::OPT_opaque_offload_linker,
-                   options::OPT_no_opaque_offload_linker, false)) {
-    ConstructOpaqueJob(C, JA, Output, Inputs, Args, TC->getTriple(),
-                       LinkingOutput);
-    return;
-  }
-
-  const Driver &D = getToolChain().getDriver();
-  const llvm::Triple TheTriple = getToolChain().getTriple();
-  ArgStringList CmdArgs;
-=======
   using namespace options;
 
   // A list of permitted options that will be forwarded to the embedded device
@@ -9393,7 +9370,6 @@
            (A->getOption().getGroup().isValid() &&
             Set.contains(A->getOption().getGroup().getID()));
   };
->>>>>>> ff049e07
 
   ArgStringList CmdArgs;
   for (Action::OffloadKind Kind : {Action::OFK_Cuda, Action::OFK_OpenMP}) {
@@ -9412,30 +9388,6 @@
           A->render(Args, LinkerArgs);
       }
 
-<<<<<<< HEAD
-  // Pass in the optimization level to use for LTO.
-  if (const Arg *A = Args.getLastArg(options::OPT_O_Group)) {
-    StringRef OOpt;
-    if (A->getOption().matches(options::OPT_O4) ||
-        A->getOption().matches(options::OPT_Ofast))
-      OOpt = "3";
-    else if (A->getOption().matches(options::OPT_O)) {
-      OOpt = A->getValue();
-      if (OOpt == "g")
-        OOpt = "1";
-      else if (OOpt == "s" || OOpt == "z")
-        OOpt = "2";
-    } else if (A->getOption().matches(options::OPT_O0))
-      OOpt = "0";
-    if (!OOpt.empty())
-      CmdArgs.push_back(Args.MakeArgString(Twine("--opt-level=O") + OOpt));
-
-    // Ensure we default to default linking pipeline when linking on AMD GPUs:
-    if (!D.IsFlangMode() && isAMDGPU && OOpt != "0")
-      CmdArgs.push_back(Args.MakeArgString(
-          Twine("--device-linker=--lto-newpm-passes=default<O") + OOpt +
-          Twine(">")));
-=======
       // Forward all of these to the appropriate toolchain.
       for (StringRef Arg : CompilerArgs)
         CmdArgs.push_back(Args.MakeArgString(
@@ -9444,7 +9396,6 @@
         CmdArgs.push_back(Args.MakeArgString(
             "--device-linker=" + TC->getTripleString() + "=" + Arg));
     }
->>>>>>> ff049e07
   }
 
   CmdArgs.push_back(
