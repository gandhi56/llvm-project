//===-- Clang.cpp - Clang+LLVM ToolChain Implementations --------*- C++ -*-===//
//
// Part of the LLVM Project, under the Apache License v2.0 with LLVM Exceptions.
// See https://llvm.org/LICENSE.txt for license information.
// SPDX-License-Identifier: Apache-2.0 WITH LLVM-exception
//
//===----------------------------------------------------------------------===//
#include "Clang.h"
#include "AMDGPU.h"
#include "AMDGPUOpenMP.h"
#include "Arch/AArch64.h"
#include "Arch/ARM.h"
#include "Arch/CSKY.h"
#include "Arch/LoongArch.h"
#include "Arch/M68k.h"
#include "Arch/Mips.h"
#include "Arch/PPC.h"
#include "Arch/RISCV.h"
#include "Arch/Sparc.h"
#include "Arch/SystemZ.h"
#include "Arch/VE.h"
#include "Arch/X86.h"
#include "CommonArgs.h"
#include "Hexagon.h"
#include "MSP430.h"
#include "PS4CPU.h"
#include "clang/Basic/CLWarnings.h"
#include "clang/Basic/CharInfo.h"
#include "clang/Basic/CodeGenOptions.h"
#include "clang/Basic/HeaderInclude.h"
#include "clang/Basic/LangOptions.h"
#include "clang/Basic/MakeSupport.h"
#include "clang/Basic/ObjCRuntime.h"
#include "clang/Basic/TargetID.h"
#include "clang/Basic/Version.h"
#include "clang/Config/config.h"
#include "clang/Driver/Action.h"
#include "clang/Driver/Distro.h"
#include "clang/Driver/DriverDiagnostic.h"
#include "clang/Driver/InputInfo.h"
#include "clang/Driver/Options.h"
#include "clang/Driver/SanitizerArgs.h"
#include "clang/Driver/Types.h"
#include "clang/Driver/XRayArgs.h"
#include "llvm/ADT/SmallSet.h"
#include "llvm/ADT/StringExtras.h"
#include "llvm/BinaryFormat/Magic.h"
#include "llvm/Config/llvm-config.h"
#include "llvm/Frontend/Debug/Options.h"
#include "llvm/Object/ObjectFile.h"
#include "llvm/Option/ArgList.h"
#include "llvm/Support/CodeGen.h"
#include "llvm/Support/Compiler.h"
#include "llvm/Support/Compression.h"
#include "llvm/Support/Error.h"
#include "llvm/Support/FileSystem.h"
#include "llvm/Support/Path.h"
#include "llvm/Support/Process.h"
#include "llvm/Support/YAMLParser.h"
#include "llvm/TargetParser/AArch64TargetParser.h"
#include "llvm/TargetParser/ARMTargetParserCommon.h"
#include "llvm/TargetParser/Host.h"
#include "llvm/TargetParser/LoongArchTargetParser.h"
#include "llvm/TargetParser/PPCTargetParser.h"
#include "llvm/TargetParser/RISCVISAInfo.h"
#include "llvm/TargetParser/RISCVTargetParser.h"
#include <cctype>

using namespace clang::driver;
using namespace clang::driver::tools;
using namespace clang;
using namespace llvm::opt;

static void CheckPreprocessingOptions(const Driver &D, const ArgList &Args) {
  if (Arg *A = Args.getLastArg(clang::driver::options::OPT_C, options::OPT_CC,
                               options::OPT_fminimize_whitespace,
                               options::OPT_fno_minimize_whitespace,
                               options::OPT_fkeep_system_includes,
                               options::OPT_fno_keep_system_includes)) {
    if (!Args.hasArg(options::OPT_E) && !Args.hasArg(options::OPT__SLASH_P) &&
        !Args.hasArg(options::OPT__SLASH_EP) && !D.CCCIsCPP()) {
      D.Diag(clang::diag::err_drv_argument_only_allowed_with)
          << A->getBaseArg().getAsString(Args)
          << (D.IsCLMode() ? "/E, /P or /EP" : "-E");
    }
  }
}

static void CheckCodeGenerationOptions(const Driver &D, const ArgList &Args) {
  // In gcc, only ARM checks this, but it seems reasonable to check universally.
  if (Args.hasArg(options::OPT_static))
    if (const Arg *A =
            Args.getLastArg(options::OPT_dynamic, options::OPT_mdynamic_no_pic))
      D.Diag(diag::err_drv_argument_not_allowed_with) << A->getAsString(Args)
                                                      << "-static";
}

// Add backslashes to escape spaces and other backslashes.
// This is used for the space-separated argument list specified with
// the -dwarf-debug-flags option.
static void EscapeSpacesAndBackslashes(const char *Arg,
                                       SmallVectorImpl<char> &Res) {
  for (; *Arg; ++Arg) {
    switch (*Arg) {
    default:
      break;
    case ' ':
    case '\\':
      Res.push_back('\\');
      break;
    }
    Res.push_back(*Arg);
  }
}

/// Apply \a Work on the current tool chain \a RegularToolChain and any other
/// offloading tool chain that is associated with the current action \a JA.
static void
forAllAssociatedToolChains(Compilation &C, const JobAction &JA,
                           const ToolChain &RegularToolChain,
                           llvm::function_ref<void(const ToolChain &)> Work) {
  // Apply Work on the current/regular tool chain.
  Work(RegularToolChain);

  // Apply Work on all the offloading tool chains associated with the current
  // action.
  if (JA.isHostOffloading(Action::OFK_Cuda))
    Work(*C.getSingleOffloadToolChain<Action::OFK_Cuda>());
  else if (JA.isDeviceOffloading(Action::OFK_Cuda))
    Work(*C.getSingleOffloadToolChain<Action::OFK_Host>());
  else if (JA.isHostOffloading(Action::OFK_HIP))
    Work(*C.getSingleOffloadToolChain<Action::OFK_HIP>());
  else if (JA.isDeviceOffloading(Action::OFK_HIP))
    Work(*C.getSingleOffloadToolChain<Action::OFK_Host>());

  if (JA.isHostOffloading(Action::OFK_OpenMP)) {
    auto TCs = C.getOffloadToolChains<Action::OFK_OpenMP>();
    for (auto II = TCs.first, IE = TCs.second; II != IE; ++II)
      Work(*II->second);
  } else if (JA.isDeviceOffloading(Action::OFK_OpenMP))
    Work(*C.getSingleOffloadToolChain<Action::OFK_Host>());

  //
  // TODO: Add support for other offloading programming models here.
  //
}

/// This is a helper function for validating the optional refinement step
/// parameter in reciprocal argument strings. Return false if there is an error
/// parsing the refinement step. Otherwise, return true and set the Position
/// of the refinement step in the input string.
static bool getRefinementStep(StringRef In, const Driver &D,
                              const Arg &A, size_t &Position) {
  const char RefinementStepToken = ':';
  Position = In.find(RefinementStepToken);
  if (Position != StringRef::npos) {
    StringRef Option = A.getOption().getName();
    StringRef RefStep = In.substr(Position + 1);
    // Allow exactly one numeric character for the additional refinement
    // step parameter. This is reasonable for all currently-supported
    // operations and architectures because we would expect that a larger value
    // of refinement steps would cause the estimate "optimization" to
    // under-perform the native operation. Also, if the estimate does not
    // converge quickly, it probably will not ever converge, so further
    // refinement steps will not produce a better answer.
    if (RefStep.size() != 1) {
      D.Diag(diag::err_drv_invalid_value) << Option << RefStep;
      return false;
    }
    char RefStepChar = RefStep[0];
    if (RefStepChar < '0' || RefStepChar > '9') {
      D.Diag(diag::err_drv_invalid_value) << Option << RefStep;
      return false;
    }
  }
  return true;
}

/// The -mrecip flag requires processing of many optional parameters.
static void ParseMRecip(const Driver &D, const ArgList &Args,
                        ArgStringList &OutStrings) {
  StringRef DisabledPrefixIn = "!";
  StringRef DisabledPrefixOut = "!";
  StringRef EnabledPrefixOut = "";
  StringRef Out = "-mrecip=";

  Arg *A = Args.getLastArg(options::OPT_mrecip, options::OPT_mrecip_EQ);
  if (!A)
    return;

  unsigned NumOptions = A->getNumValues();
  if (NumOptions == 0) {
    // No option is the same as "all".
    OutStrings.push_back(Args.MakeArgString(Out + "all"));
    return;
  }

  // Pass through "all", "none", or "default" with an optional refinement step.
  if (NumOptions == 1) {
    StringRef Val = A->getValue(0);
    size_t RefStepLoc;
    if (!getRefinementStep(Val, D, *A, RefStepLoc))
      return;
    StringRef ValBase = Val.slice(0, RefStepLoc);
    if (ValBase == "all" || ValBase == "none" || ValBase == "default") {
      OutStrings.push_back(Args.MakeArgString(Out + Val));
      return;
    }
  }

  // Each reciprocal type may be enabled or disabled individually.
  // Check each input value for validity, concatenate them all back together,
  // and pass through.

  llvm::StringMap<bool> OptionStrings;
  OptionStrings.insert(std::make_pair("divd", false));
  OptionStrings.insert(std::make_pair("divf", false));
  OptionStrings.insert(std::make_pair("divh", false));
  OptionStrings.insert(std::make_pair("vec-divd", false));
  OptionStrings.insert(std::make_pair("vec-divf", false));
  OptionStrings.insert(std::make_pair("vec-divh", false));
  OptionStrings.insert(std::make_pair("sqrtd", false));
  OptionStrings.insert(std::make_pair("sqrtf", false));
  OptionStrings.insert(std::make_pair("sqrth", false));
  OptionStrings.insert(std::make_pair("vec-sqrtd", false));
  OptionStrings.insert(std::make_pair("vec-sqrtf", false));
  OptionStrings.insert(std::make_pair("vec-sqrth", false));

  for (unsigned i = 0; i != NumOptions; ++i) {
    StringRef Val = A->getValue(i);

    bool IsDisabled = Val.starts_with(DisabledPrefixIn);
    // Ignore the disablement token for string matching.
    if (IsDisabled)
      Val = Val.substr(1);

    size_t RefStep;
    if (!getRefinementStep(Val, D, *A, RefStep))
      return;

    StringRef ValBase = Val.slice(0, RefStep);
    llvm::StringMap<bool>::iterator OptionIter = OptionStrings.find(ValBase);
    if (OptionIter == OptionStrings.end()) {
      // Try again specifying float suffix.
      OptionIter = OptionStrings.find(ValBase.str() + 'f');
      if (OptionIter == OptionStrings.end()) {
        // The input name did not match any known option string.
        D.Diag(diag::err_drv_unknown_argument) << Val;
        return;
      }
      // The option was specified without a half or float or double suffix.
      // Make sure that the double or half entry was not already specified.
      // The float entry will be checked below.
      if (OptionStrings[ValBase.str() + 'd'] ||
          OptionStrings[ValBase.str() + 'h']) {
        D.Diag(diag::err_drv_invalid_value) << A->getOption().getName() << Val;
        return;
      }
    }

    if (OptionIter->second == true) {
      // Duplicate option specified.
      D.Diag(diag::err_drv_invalid_value) << A->getOption().getName() << Val;
      return;
    }

    // Mark the matched option as found. Do not allow duplicate specifiers.
    OptionIter->second = true;

    // If the precision was not specified, also mark the double and half entry
    // as found.
    if (ValBase.back() != 'f' && ValBase.back() != 'd' && ValBase.back() != 'h') {
      OptionStrings[ValBase.str() + 'd'] = true;
      OptionStrings[ValBase.str() + 'h'] = true;
    }

    // Build the output string.
    StringRef Prefix = IsDisabled ? DisabledPrefixOut : EnabledPrefixOut;
    Out = Args.MakeArgString(Out + Prefix + Val);
    if (i != NumOptions - 1)
      Out = Args.MakeArgString(Out + ",");
  }

  OutStrings.push_back(Args.MakeArgString(Out));
}

/// The -mprefer-vector-width option accepts either a positive integer
/// or the string "none".
static void ParseMPreferVectorWidth(const Driver &D, const ArgList &Args,
                                    ArgStringList &CmdArgs) {
  Arg *A = Args.getLastArg(options::OPT_mprefer_vector_width_EQ);
  if (!A)
    return;

  StringRef Value = A->getValue();
  if (Value == "none") {
    CmdArgs.push_back("-mprefer-vector-width=none");
  } else {
    unsigned Width;
    if (Value.getAsInteger(10, Width)) {
      D.Diag(diag::err_drv_invalid_value) << A->getOption().getName() << Value;
      return;
    }
    CmdArgs.push_back(Args.MakeArgString("-mprefer-vector-width=" + Value));
  }
}

static bool
shouldUseExceptionTablesForObjCExceptions(const ObjCRuntime &runtime,
                                          const llvm::Triple &Triple) {
  // We use the zero-cost exception tables for Objective-C if the non-fragile
  // ABI is enabled or when compiling for x86_64 and ARM on Snow Leopard and
  // later.
  if (runtime.isNonFragile())
    return true;

  if (!Triple.isMacOSX())
    return false;

  return (!Triple.isMacOSXVersionLT(10, 5) &&
          (Triple.getArch() == llvm::Triple::x86_64 ||
           Triple.getArch() == llvm::Triple::arm));
}

/// Adds exception related arguments to the driver command arguments. There's a
/// main flag, -fexceptions and also language specific flags to enable/disable
/// C++ and Objective-C exceptions. This makes it possible to for example
/// disable C++ exceptions but enable Objective-C exceptions.
static bool addExceptionArgs(const ArgList &Args, types::ID InputType,
                             const ToolChain &TC, bool KernelOrKext,
                             const ObjCRuntime &objcRuntime,
                             ArgStringList &CmdArgs) {
  const llvm::Triple &Triple = TC.getTriple();

  if (KernelOrKext) {
    // -mkernel and -fapple-kext imply no exceptions, so claim exception related
    // arguments now to avoid warnings about unused arguments.
    Args.ClaimAllArgs(options::OPT_fexceptions);
    Args.ClaimAllArgs(options::OPT_fno_exceptions);
    Args.ClaimAllArgs(options::OPT_fobjc_exceptions);
    Args.ClaimAllArgs(options::OPT_fno_objc_exceptions);
    Args.ClaimAllArgs(options::OPT_fcxx_exceptions);
    Args.ClaimAllArgs(options::OPT_fno_cxx_exceptions);
    Args.ClaimAllArgs(options::OPT_fasync_exceptions);
    Args.ClaimAllArgs(options::OPT_fno_async_exceptions);
    return false;
  }

  // See if the user explicitly enabled exceptions.
  bool EH = Args.hasFlag(options::OPT_fexceptions, options::OPT_fno_exceptions,
                         false);

  // Async exceptions are Windows MSVC only.
  if (Triple.isWindowsMSVCEnvironment()) {
    bool EHa = Args.hasFlag(options::OPT_fasync_exceptions,
                            options::OPT_fno_async_exceptions, false);
    if (EHa) {
      CmdArgs.push_back("-fasync-exceptions");
      EH = true;
    }
  }

  // Obj-C exceptions are enabled by default, regardless of -fexceptions. This
  // is not necessarily sensible, but follows GCC.
  if (types::isObjC(InputType) &&
      Args.hasFlag(options::OPT_fobjc_exceptions,
                   options::OPT_fno_objc_exceptions, true)) {
    CmdArgs.push_back("-fobjc-exceptions");

    EH |= shouldUseExceptionTablesForObjCExceptions(objcRuntime, Triple);
  }

  if (types::isCXX(InputType)) {
    // Disable C++ EH by default on XCore and PS4/PS5.
    bool CXXExceptionsEnabled = Triple.getArch() != llvm::Triple::xcore &&
                                !Triple.isPS() && !Triple.isDriverKit();
    Arg *ExceptionArg = Args.getLastArg(
        options::OPT_fcxx_exceptions, options::OPT_fno_cxx_exceptions,
        options::OPT_fexceptions, options::OPT_fno_exceptions);
    if (ExceptionArg)
      CXXExceptionsEnabled =
          ExceptionArg->getOption().matches(options::OPT_fcxx_exceptions) ||
          ExceptionArg->getOption().matches(options::OPT_fexceptions);

    if (CXXExceptionsEnabled) {
      CmdArgs.push_back("-fcxx-exceptions");

      EH = true;
    }
  }

  // OPT_fignore_exceptions means exception could still be thrown,
  // but no clean up or catch would happen in current module.
  // So we do not set EH to false.
  Args.AddLastArg(CmdArgs, options::OPT_fignore_exceptions);

  Args.addOptInFlag(CmdArgs, options::OPT_fassume_nothrow_exception_dtor,
                    options::OPT_fno_assume_nothrow_exception_dtor);

  if (EH)
    CmdArgs.push_back("-fexceptions");
  return EH;
}

static bool ShouldEnableAutolink(const ArgList &Args, const ToolChain &TC,
                                 const JobAction &JA) {
  bool Default = true;
  if (TC.getTriple().isOSDarwin()) {
    // The native darwin assembler doesn't support the linker_option directives,
    // so we disable them if we think the .s file will be passed to it.
    Default = TC.useIntegratedAs();
  }
  // The linker_option directives are intended for host compilation.
  if (JA.isDeviceOffloading(Action::OFK_Cuda) ||
      JA.isDeviceOffloading(Action::OFK_HIP))
    Default = false;
  return Args.hasFlag(options::OPT_fautolink, options::OPT_fno_autolink,
                      Default);
}

/// Add a CC1 option to specify the debug compilation directory.
static const char *addDebugCompDirArg(const ArgList &Args,
                                      ArgStringList &CmdArgs,
                                      const llvm::vfs::FileSystem &VFS) {
  if (Arg *A = Args.getLastArg(options::OPT_ffile_compilation_dir_EQ,
                               options::OPT_fdebug_compilation_dir_EQ)) {
    if (A->getOption().matches(options::OPT_ffile_compilation_dir_EQ))
      CmdArgs.push_back(Args.MakeArgString(Twine("-fdebug-compilation-dir=") +
                                           A->getValue()));
    else
      A->render(Args, CmdArgs);
  } else if (llvm::ErrorOr<std::string> CWD =
                 VFS.getCurrentWorkingDirectory()) {
    CmdArgs.push_back(Args.MakeArgString("-fdebug-compilation-dir=" + *CWD));
  }
  StringRef Path(CmdArgs.back());
  return Path.substr(Path.find('=') + 1).data();
}

static void addDebugObjectName(const ArgList &Args, ArgStringList &CmdArgs,
                               const char *DebugCompilationDir,
                               const char *OutputFileName) {
  // No need to generate a value for -object-file-name if it was provided.
  for (auto *Arg : Args.filtered(options::OPT_Xclang))
    if (StringRef(Arg->getValue()).starts_with("-object-file-name"))
      return;

  if (Args.hasArg(options::OPT_object_file_name_EQ))
    return;

  SmallString<128> ObjFileNameForDebug(OutputFileName);
  if (ObjFileNameForDebug != "-" &&
      !llvm::sys::path::is_absolute(ObjFileNameForDebug) &&
      (!DebugCompilationDir ||
       llvm::sys::path::is_absolute(DebugCompilationDir))) {
    // Make the path absolute in the debug infos like MSVC does.
    llvm::sys::fs::make_absolute(ObjFileNameForDebug);
  }
  // If the object file name is a relative path, then always use Windows
  // backslash style as -object-file-name is used for embedding object file path
  // in codeview and it can only be generated when targeting on Windows.
  // Otherwise, just use native absolute path.
  llvm::sys::path::Style Style =
      llvm::sys::path::is_absolute(ObjFileNameForDebug)
          ? llvm::sys::path::Style::native
          : llvm::sys::path::Style::windows_backslash;
  llvm::sys::path::remove_dots(ObjFileNameForDebug, /*remove_dot_dot=*/true,
                               Style);
  CmdArgs.push_back(
      Args.MakeArgString(Twine("-object-file-name=") + ObjFileNameForDebug));
}

/// Add a CC1 and CC1AS option to specify the debug file path prefix map.
static void addDebugPrefixMapArg(const Driver &D, const ToolChain &TC,
                                 const ArgList &Args, ArgStringList &CmdArgs) {
  auto AddOneArg = [&](StringRef Map, StringRef Name) {
    if (!Map.contains('='))
      D.Diag(diag::err_drv_invalid_argument_to_option) << Map << Name;
    else
      CmdArgs.push_back(Args.MakeArgString("-fdebug-prefix-map=" + Map));
  };

  for (const Arg *A : Args.filtered(options::OPT_ffile_prefix_map_EQ,
                                    options::OPT_fdebug_prefix_map_EQ)) {
    AddOneArg(A->getValue(), A->getOption().getName());
    A->claim();
  }
  std::string GlobalRemapEntry = TC.GetGlobalDebugPathRemapping();
  if (GlobalRemapEntry.empty())
    return;
  AddOneArg(GlobalRemapEntry, "environment");
}

/// Add a CC1 and CC1AS option to specify the macro file path prefix map.
static void addMacroPrefixMapArg(const Driver &D, const ArgList &Args,
                                 ArgStringList &CmdArgs) {
  for (const Arg *A : Args.filtered(options::OPT_ffile_prefix_map_EQ,
                                    options::OPT_fmacro_prefix_map_EQ)) {
    StringRef Map = A->getValue();
    if (!Map.contains('='))
      D.Diag(diag::err_drv_invalid_argument_to_option)
          << Map << A->getOption().getName();
    else
      CmdArgs.push_back(Args.MakeArgString("-fmacro-prefix-map=" + Map));
    A->claim();
  }
}

/// Add a CC1 and CC1AS option to specify the coverage file path prefix map.
static void addCoveragePrefixMapArg(const Driver &D, const ArgList &Args,
                                   ArgStringList &CmdArgs) {
  for (const Arg *A : Args.filtered(options::OPT_ffile_prefix_map_EQ,
                                    options::OPT_fcoverage_prefix_map_EQ)) {
    StringRef Map = A->getValue();
    if (!Map.contains('='))
      D.Diag(diag::err_drv_invalid_argument_to_option)
          << Map << A->getOption().getName();
    else
      CmdArgs.push_back(Args.MakeArgString("-fcoverage-prefix-map=" + Map));
    A->claim();
  }
}

/// Vectorize at all optimization levels greater than 1 except for -Oz.
/// For -Oz the loop vectorizer is disabled, while the slp vectorizer is
/// enabled.
static bool shouldEnableVectorizerAtOLevel(const ArgList &Args, bool isSlpVec) {
  if (Arg *A = Args.getLastArg(options::OPT_O_Group)) {
    if (A->getOption().matches(options::OPT_O4) ||
        A->getOption().matches(options::OPT_Ofast))
      return true;

    if (A->getOption().matches(options::OPT_O0))
      return false;

    assert(A->getOption().matches(options::OPT_O) && "Must have a -O flag");

    // Vectorize -Os.
    StringRef S(A->getValue());
    if (S == "s")
      return true;

    // Don't vectorize -Oz, unless it's the slp vectorizer.
    if (S == "z")
      return isSlpVec;

    unsigned OptLevel = 0;
    if (S.getAsInteger(10, OptLevel))
      return false;

    return OptLevel > 1;
  }

  return false;
}

/// Is -Ofast used?
bool clang::driver::isOFastUsed(const ArgList &Args) {
  if (Arg *A = Args.getLastArg(options::OPT_O_Group))
    if (A->getOption().matches(options::OPT_Ofast))
      return true;
  return false;
}

/// Is -fopenmp-target-fast or -Ofast used
bool clang::driver::isTargetFastUsed(const ArgList &Args) {
  return Args.hasFlag(options::OPT_fopenmp_target_fast,
                      options::OPT_fno_openmp_target_fast, isOFastUsed(Args));
}

/// Ignore possibility of environment variables if either
/// -fopenmp-target-fast or -Ofast is used.
bool clang::driver::shouldIgnoreEnvVars(const ArgList &Args) {
  if (Args.hasFlag(options::OPT_fno_openmp_target_fast,
                   options::OPT_fopenmp_target_fast, false))
    return false;

  if (isTargetFastUsed(Args))
    return true;

  return false;
}

/// Add -x lang to \p CmdArgs for \p Input.
static void addDashXForInput(const ArgList &Args, const InputInfo &Input,
                             ArgStringList &CmdArgs) {
  // When using -verify-pch, we don't want to provide the type
  // 'precompiled-header' if it was inferred from the file extension
  if (Args.hasArg(options::OPT_verify_pch) && Input.getType() == types::TY_PCH)
    return;

  CmdArgs.push_back("-x");
  if (Args.hasArg(options::OPT_rewrite_objc))
    CmdArgs.push_back(types::getTypeName(types::TY_PP_ObjCXX));
  else {
    // Map the driver type to the frontend type. This is mostly an identity
    // mapping, except that the distinction between module interface units
    // and other source files does not exist at the frontend layer.
    const char *ClangType;
    switch (Input.getType()) {
    case types::TY_CXXModule:
      ClangType = "c++";
      break;
    case types::TY_PP_CXXModule:
      ClangType = "c++-cpp-output";
      break;
    default:
      ClangType = types::getTypeName(Input.getType());
      break;
    }
    CmdArgs.push_back(ClangType);
  }
}

static void addPGOAndCoverageFlags(const ToolChain &TC, Compilation &C,
                                   const JobAction &JA, const InputInfo &Output,
                                   const ArgList &Args, SanitizerArgs &SanArgs,
                                   ArgStringList &CmdArgs) {
  const Driver &D = TC.getDriver();
  auto *PGOGenerateArg = Args.getLastArg(options::OPT_fprofile_generate,
                                         options::OPT_fprofile_generate_EQ,
                                         options::OPT_fno_profile_generate);
  if (PGOGenerateArg &&
      PGOGenerateArg->getOption().matches(options::OPT_fno_profile_generate))
    PGOGenerateArg = nullptr;

  auto *CSPGOGenerateArg = getLastCSProfileGenerateArg(Args);

  auto *ProfileGenerateArg = Args.getLastArg(
      options::OPT_fprofile_instr_generate,
      options::OPT_fprofile_instr_generate_EQ,
      options::OPT_fno_profile_instr_generate);
  if (ProfileGenerateArg &&
      ProfileGenerateArg->getOption().matches(
          options::OPT_fno_profile_instr_generate))
    ProfileGenerateArg = nullptr;

  if (PGOGenerateArg && ProfileGenerateArg)
    D.Diag(diag::err_drv_argument_not_allowed_with)
        << PGOGenerateArg->getSpelling() << ProfileGenerateArg->getSpelling();

  auto *ProfileUseArg = getLastProfileUseArg(Args);

  if (PGOGenerateArg && ProfileUseArg)
    D.Diag(diag::err_drv_argument_not_allowed_with)
        << ProfileUseArg->getSpelling() << PGOGenerateArg->getSpelling();

  if (ProfileGenerateArg && ProfileUseArg)
    D.Diag(diag::err_drv_argument_not_allowed_with)
        << ProfileGenerateArg->getSpelling() << ProfileUseArg->getSpelling();

  if (CSPGOGenerateArg && PGOGenerateArg) {
    D.Diag(diag::err_drv_argument_not_allowed_with)
        << CSPGOGenerateArg->getSpelling() << PGOGenerateArg->getSpelling();
    PGOGenerateArg = nullptr;
  }

  if (TC.getTriple().isOSAIX()) {
    if (Arg *ProfileSampleUseArg = getLastProfileSampleUseArg(Args))
      D.Diag(diag::err_drv_unsupported_opt_for_target)
          << ProfileSampleUseArg->getSpelling() << TC.getTriple().str();
  }

  if (ProfileGenerateArg) {
    if (ProfileGenerateArg->getOption().matches(
            options::OPT_fprofile_instr_generate_EQ))
      CmdArgs.push_back(Args.MakeArgString(Twine("-fprofile-instrument-path=") +
                                           ProfileGenerateArg->getValue()));
    // The default is to use Clang Instrumentation.
    CmdArgs.push_back("-fprofile-instrument=clang");
    if (TC.getTriple().isWindowsMSVCEnvironment() &&
        Args.hasFlag(options::OPT_frtlib_defaultlib,
                     options::OPT_fno_rtlib_defaultlib, true)) {
      // Add dependent lib for clang_rt.profile
      CmdArgs.push_back(Args.MakeArgString(
          "--dependent-lib=" + TC.getCompilerRTBasename(Args, "profile")));
    }
  }

  Arg *PGOGenArg = nullptr;
  if (PGOGenerateArg) {
    assert(!CSPGOGenerateArg);
    PGOGenArg = PGOGenerateArg;
    CmdArgs.push_back("-fprofile-instrument=llvm");
  }
  if (CSPGOGenerateArg) {
    assert(!PGOGenerateArg);
    PGOGenArg = CSPGOGenerateArg;
    CmdArgs.push_back("-fprofile-instrument=csllvm");
  }
  if (PGOGenArg) {
    if (TC.getTriple().isWindowsMSVCEnvironment() &&
        Args.hasFlag(options::OPT_frtlib_defaultlib,
                     options::OPT_fno_rtlib_defaultlib, true)) {
      // Add dependent lib for clang_rt.profile
      CmdArgs.push_back(Args.MakeArgString(
          "--dependent-lib=" + TC.getCompilerRTBasename(Args, "profile")));
    }
    if (PGOGenArg->getOption().matches(
            PGOGenerateArg ? options::OPT_fprofile_generate_EQ
                           : options::OPT_fcs_profile_generate_EQ)) {
      SmallString<128> Path(PGOGenArg->getValue());
      llvm::sys::path::append(Path, "default_%m.profraw");
      CmdArgs.push_back(
          Args.MakeArgString(Twine("-fprofile-instrument-path=") + Path));
    }
  }

  if (ProfileUseArg) {
    if (ProfileUseArg->getOption().matches(options::OPT_fprofile_instr_use_EQ))
      CmdArgs.push_back(Args.MakeArgString(
          Twine("-fprofile-instrument-use-path=") + ProfileUseArg->getValue()));
    else if ((ProfileUseArg->getOption().matches(
                  options::OPT_fprofile_use_EQ) ||
              ProfileUseArg->getOption().matches(
                  options::OPT_fprofile_instr_use))) {
      SmallString<128> Path(
          ProfileUseArg->getNumValues() == 0 ? "" : ProfileUseArg->getValue());
      if (Path.empty() || llvm::sys::fs::is_directory(Path))
        llvm::sys::path::append(Path, "default.profdata");
      CmdArgs.push_back(
          Args.MakeArgString(Twine("-fprofile-instrument-use-path=") + Path));
    }
  }

  bool EmitCovNotes = Args.hasFlag(options::OPT_ftest_coverage,
                                   options::OPT_fno_test_coverage, false) ||
                      Args.hasArg(options::OPT_coverage);
  bool EmitCovData = TC.needsGCovInstrumentation(Args);

  if (Args.hasFlag(options::OPT_fcoverage_mapping,
                   options::OPT_fno_coverage_mapping, false)) {
    if (!ProfileGenerateArg)
      D.Diag(clang::diag::err_drv_argument_only_allowed_with)
          << "-fcoverage-mapping"
          << "-fprofile-instr-generate";

    CmdArgs.push_back("-fcoverage-mapping");
  }

  if (Args.hasFlag(options::OPT_fmcdc_coverage, options::OPT_fno_mcdc_coverage,
                   false)) {
    if (!Args.hasFlag(options::OPT_fcoverage_mapping,
                      options::OPT_fno_coverage_mapping, false))
      D.Diag(clang::diag::err_drv_argument_only_allowed_with)
          << "-fcoverage-mcdc"
          << "-fcoverage-mapping";

    CmdArgs.push_back("-fcoverage-mcdc");
  }

  if (Arg *A = Args.getLastArg(options::OPT_ffile_compilation_dir_EQ,
                               options::OPT_fcoverage_compilation_dir_EQ)) {
    if (A->getOption().matches(options::OPT_ffile_compilation_dir_EQ))
      CmdArgs.push_back(Args.MakeArgString(
          Twine("-fcoverage-compilation-dir=") + A->getValue()));
    else
      A->render(Args, CmdArgs);
  } else if (llvm::ErrorOr<std::string> CWD =
                 D.getVFS().getCurrentWorkingDirectory()) {
    CmdArgs.push_back(Args.MakeArgString("-fcoverage-compilation-dir=" + *CWD));
  }

  if (Args.hasArg(options::OPT_fprofile_exclude_files_EQ)) {
    auto *Arg = Args.getLastArg(options::OPT_fprofile_exclude_files_EQ);
    if (!Args.hasArg(options::OPT_coverage))
      D.Diag(clang::diag::err_drv_argument_only_allowed_with)
          << "-fprofile-exclude-files="
          << "--coverage";

    StringRef v = Arg->getValue();
    CmdArgs.push_back(
        Args.MakeArgString(Twine("-fprofile-exclude-files=" + v)));
  }

  if (Args.hasArg(options::OPT_fprofile_filter_files_EQ)) {
    auto *Arg = Args.getLastArg(options::OPT_fprofile_filter_files_EQ);
    if (!Args.hasArg(options::OPT_coverage))
      D.Diag(clang::diag::err_drv_argument_only_allowed_with)
          << "-fprofile-filter-files="
          << "--coverage";

    StringRef v = Arg->getValue();
    CmdArgs.push_back(Args.MakeArgString(Twine("-fprofile-filter-files=" + v)));
  }

  if (const auto *A = Args.getLastArg(options::OPT_fprofile_update_EQ)) {
    StringRef Val = A->getValue();
    if (Val == "atomic" || Val == "prefer-atomic")
      CmdArgs.push_back("-fprofile-update=atomic");
    else if (Val != "single")
      D.Diag(diag::err_drv_unsupported_option_argument)
          << A->getSpelling() << Val;
  }

  int FunctionGroups = 1;
  int SelectedFunctionGroup = 0;
  if (const auto *A = Args.getLastArg(options::OPT_fprofile_function_groups)) {
    StringRef Val = A->getValue();
    if (Val.getAsInteger(0, FunctionGroups) || FunctionGroups < 1)
      D.Diag(diag::err_drv_invalid_int_value) << A->getAsString(Args) << Val;
  }
  if (const auto *A =
          Args.getLastArg(options::OPT_fprofile_selected_function_group)) {
    StringRef Val = A->getValue();
    if (Val.getAsInteger(0, SelectedFunctionGroup) ||
        SelectedFunctionGroup < 0 || SelectedFunctionGroup >= FunctionGroups)
      D.Diag(diag::err_drv_invalid_int_value) << A->getAsString(Args) << Val;
  }
  if (FunctionGroups != 1)
    CmdArgs.push_back(Args.MakeArgString("-fprofile-function-groups=" +
                                         Twine(FunctionGroups)));
  if (SelectedFunctionGroup != 0)
    CmdArgs.push_back(Args.MakeArgString("-fprofile-selected-function-group=" +
                                         Twine(SelectedFunctionGroup)));

  // Leave -fprofile-dir= an unused argument unless .gcda emission is
  // enabled. To be polite, with '-fprofile-arcs -fno-profile-arcs' consider
  // the flag used. There is no -fno-profile-dir, so the user has no
  // targeted way to suppress the warning.
  Arg *FProfileDir = nullptr;
  if (Args.hasArg(options::OPT_fprofile_arcs) ||
      Args.hasArg(options::OPT_coverage))
    FProfileDir = Args.getLastArg(options::OPT_fprofile_dir);

  // Put the .gcno and .gcda files (if needed) next to the primary output file,
  // or fall back to a file in the current directory for `clang -c --coverage
  // d/a.c` in the absence of -o.
  if (EmitCovNotes || EmitCovData) {
    SmallString<128> CoverageFilename;
    if (Arg *DumpDir = Args.getLastArgNoClaim(options::OPT_dumpdir)) {
      // Form ${dumpdir}${basename}.gcno. Note that dumpdir may not end with a
      // path separator.
      CoverageFilename = DumpDir->getValue();
      CoverageFilename += llvm::sys::path::filename(Output.getBaseInput());
    } else if (Arg *FinalOutput =
                   C.getArgs().getLastArg(options::OPT__SLASH_Fo)) {
      CoverageFilename = FinalOutput->getValue();
    } else if (Arg *FinalOutput = C.getArgs().getLastArg(options::OPT_o)) {
      CoverageFilename = FinalOutput->getValue();
    } else {
      CoverageFilename = llvm::sys::path::filename(Output.getBaseInput());
    }
    if (llvm::sys::path::is_relative(CoverageFilename))
      (void)D.getVFS().makeAbsolute(CoverageFilename);
    llvm::sys::path::replace_extension(CoverageFilename, "gcno");
    if (EmitCovNotes) {
      CmdArgs.push_back(
          Args.MakeArgString("-coverage-notes-file=" + CoverageFilename));
    }

    if (EmitCovData) {
      if (FProfileDir) {
        SmallString<128> Gcno = std::move(CoverageFilename);
        CoverageFilename = FProfileDir->getValue();
        llvm::sys::path::append(CoverageFilename, Gcno);
      }
      llvm::sys::path::replace_extension(CoverageFilename, "gcda");
      CmdArgs.push_back(
          Args.MakeArgString("-coverage-data-file=" + CoverageFilename));
    }
  }
}

static void
RenderDebugEnablingArgs(const ArgList &Args, ArgStringList &CmdArgs,
                        llvm::codegenoptions::DebugInfoKind DebugInfoKind,
                        unsigned DwarfVersion,
                        llvm::DebuggerKind DebuggerTuning) {
  addDebugInfoKind(CmdArgs, DebugInfoKind);
  if (DwarfVersion > 0)
    CmdArgs.push_back(
        Args.MakeArgString("-dwarf-version=" + Twine(DwarfVersion)));
  switch (DebuggerTuning) {
  case llvm::DebuggerKind::GDB:
    CmdArgs.push_back("-debugger-tuning=gdb");
    break;
  case llvm::DebuggerKind::LLDB:
    CmdArgs.push_back("-debugger-tuning=lldb");
    break;
  case llvm::DebuggerKind::SCE:
    CmdArgs.push_back("-debugger-tuning=sce");
    break;
  case llvm::DebuggerKind::DBX:
    CmdArgs.push_back("-debugger-tuning=dbx");
    break;
  default:
    break;
  }
}

static bool checkDebugInfoOption(const Arg *A, const ArgList &Args,
                                 const Driver &D, const ToolChain &TC) {
  assert(A && "Expected non-nullptr argument.");
  if (TC.supportsDebugInfoOption(A))
    return true;
  D.Diag(diag::warn_drv_unsupported_debug_info_opt_for_target)
      << A->getAsString(Args) << TC.getTripleString();
  return false;
}

static void RenderDebugInfoCompressionArgs(const ArgList &Args,
                                           ArgStringList &CmdArgs,
                                           const Driver &D,
                                           const ToolChain &TC) {
  const Arg *A = Args.getLastArg(options::OPT_gz_EQ);
  if (!A)
    return;
  if (checkDebugInfoOption(A, Args, D, TC)) {
    StringRef Value = A->getValue();
    if (Value == "none") {
      CmdArgs.push_back("--compress-debug-sections=none");
    } else if (Value == "zlib") {
      if (llvm::compression::zlib::isAvailable()) {
        CmdArgs.push_back(
            Args.MakeArgString("--compress-debug-sections=" + Twine(Value)));
      } else {
        D.Diag(diag::warn_debug_compression_unavailable) << "zlib";
      }
    } else if (Value == "zstd") {
      if (llvm::compression::zstd::isAvailable()) {
        CmdArgs.push_back(
            Args.MakeArgString("--compress-debug-sections=" + Twine(Value)));
      } else {
        D.Diag(diag::warn_debug_compression_unavailable) << "zstd";
      }
    } else {
      D.Diag(diag::err_drv_unsupported_option_argument)
          << A->getSpelling() << Value;
    }
  }
}

static void handleAMDGPUCodeObjectVersionOptions(const Driver &D,
                                                 const ArgList &Args,
                                                 ArgStringList &CmdArgs,
                                                 bool IsCC1As = false) {
  // If no version was requested by the user, use the default value from the
  // back end. This is consistent with the value returned from
  // getAMDGPUCodeObjectVersion. This lets clang emit IR for amdgpu without
  // requiring the corresponding llvm to have the AMDGPU target enabled,
  // provided the user (e.g. front end tests) can use the default.
  if (haveAMDGPUCodeObjectVersionArgument(D, Args)) {
    unsigned CodeObjVer = getAMDGPUCodeObjectVersion(D, Args);
    CmdArgs.insert(CmdArgs.begin() + 1,
                   Args.MakeArgString(Twine("--amdhsa-code-object-version=") +
                                      Twine(CodeObjVer)));
    CmdArgs.insert(CmdArgs.begin() + 1, "-mllvm");
    // -cc1as does not accept -mcode-object-version option.
    if (!IsCC1As)
      CmdArgs.insert(CmdArgs.begin() + 1,
                     Args.MakeArgString(Twine("-mcode-object-version=") +
                                        Twine(CodeObjVer)));
  }
}

static bool maybeHasClangPchSignature(const Driver &D, StringRef Path) {
  llvm::ErrorOr<std::unique_ptr<llvm::MemoryBuffer>> MemBuf =
      D.getVFS().getBufferForFile(Path);
  if (!MemBuf)
    return false;
  llvm::file_magic Magic = llvm::identify_magic((*MemBuf)->getBuffer());
  if (Magic == llvm::file_magic::unknown)
    return false;
  // Return true for both raw Clang AST files and object files which may
  // contain a __clangast section.
  if (Magic == llvm::file_magic::clang_ast)
    return true;
  Expected<std::unique_ptr<llvm::object::ObjectFile>> Obj =
      llvm::object::ObjectFile::createObjectFile(**MemBuf, Magic);
  return !Obj.takeError();
}

static bool gchProbe(const Driver &D, StringRef Path) {
  llvm::ErrorOr<llvm::vfs::Status> Status = D.getVFS().status(Path);
  if (!Status)
    return false;

  if (Status->isDirectory()) {
    std::error_code EC;
    for (llvm::vfs::directory_iterator DI = D.getVFS().dir_begin(Path, EC), DE;
         !EC && DI != DE; DI = DI.increment(EC)) {
      if (maybeHasClangPchSignature(D, DI->path()))
        return true;
    }
    D.Diag(diag::warn_drv_pch_ignoring_gch_dir) << Path;
    return false;
  }

  if (maybeHasClangPchSignature(D, Path))
    return true;
  D.Diag(diag::warn_drv_pch_ignoring_gch_file) << Path;
  return false;
}

void Clang::AddPreprocessingOptions(Compilation &C, const JobAction &JA,
                                    const Driver &D, const ArgList &Args,
                                    ArgStringList &CmdArgs,
                                    const InputInfo &Output,
                                    const InputInfoList &Inputs) const {
  const bool IsIAMCU = getToolChain().getTriple().isOSIAMCU();

  CheckPreprocessingOptions(D, Args);

  Args.AddLastArg(CmdArgs, options::OPT_C);
  Args.AddLastArg(CmdArgs, options::OPT_CC);

  // Handle dependency file generation.
  Arg *ArgM = Args.getLastArg(options::OPT_MM);
  if (!ArgM)
    ArgM = Args.getLastArg(options::OPT_M);
  Arg *ArgMD = Args.getLastArg(options::OPT_MMD);
  if (!ArgMD)
    ArgMD = Args.getLastArg(options::OPT_MD);

  // -M and -MM imply -w.
  if (ArgM)
    CmdArgs.push_back("-w");
  else
    ArgM = ArgMD;

  if (ArgM) {
    // Determine the output location.
    const char *DepFile;
    if (Arg *MF = Args.getLastArg(options::OPT_MF)) {
      DepFile = MF->getValue();
      C.addFailureResultFile(DepFile, &JA);
    } else if (Output.getType() == types::TY_Dependencies) {
      DepFile = Output.getFilename();
    } else if (!ArgMD) {
      DepFile = "-";
    } else {
      DepFile = getDependencyFileName(Args, Inputs);
      C.addFailureResultFile(DepFile, &JA);
    }
    CmdArgs.push_back("-dependency-file");
    CmdArgs.push_back(DepFile);

    bool HasTarget = false;
    for (const Arg *A : Args.filtered(options::OPT_MT, options::OPT_MQ)) {
      HasTarget = true;
      A->claim();
      if (A->getOption().matches(options::OPT_MT)) {
        A->render(Args, CmdArgs);
      } else {
        CmdArgs.push_back("-MT");
        SmallString<128> Quoted;
        quoteMakeTarget(A->getValue(), Quoted);
        CmdArgs.push_back(Args.MakeArgString(Quoted));
      }
    }

    // Add a default target if one wasn't specified.
    if (!HasTarget) {
      const char *DepTarget;

      // If user provided -o, that is the dependency target, except
      // when we are only generating a dependency file.
      Arg *OutputOpt = Args.getLastArg(options::OPT_o, options::OPT__SLASH_Fo);
      if (OutputOpt && Output.getType() != types::TY_Dependencies) {
        DepTarget = OutputOpt->getValue();
      } else {
        // Otherwise derive from the base input.
        //
        // FIXME: This should use the computed output file location.
        SmallString<128> P(Inputs[0].getBaseInput());
        llvm::sys::path::replace_extension(P, "o");
        DepTarget = Args.MakeArgString(llvm::sys::path::filename(P));
      }

      CmdArgs.push_back("-MT");
      SmallString<128> Quoted;
      quoteMakeTarget(DepTarget, Quoted);
      CmdArgs.push_back(Args.MakeArgString(Quoted));
    }

    if (ArgM->getOption().matches(options::OPT_M) ||
        ArgM->getOption().matches(options::OPT_MD))
      CmdArgs.push_back("-sys-header-deps");
    if ((isa<PrecompileJobAction>(JA) &&
         !Args.hasArg(options::OPT_fno_module_file_deps)) ||
        Args.hasArg(options::OPT_fmodule_file_deps))
      CmdArgs.push_back("-module-file-deps");
  }

  if (Args.hasArg(options::OPT_MG)) {
    if (!ArgM || ArgM->getOption().matches(options::OPT_MD) ||
        ArgM->getOption().matches(options::OPT_MMD))
      D.Diag(diag::err_drv_mg_requires_m_or_mm);
    CmdArgs.push_back("-MG");
  }

  Args.AddLastArg(CmdArgs, options::OPT_MP);
  Args.AddLastArg(CmdArgs, options::OPT_MV);

  // Add offload include arguments specific for CUDA/HIP.  This must happen
  // before we -I or -include anything else, because we must pick up the
  // CUDA/HIP headers from the particular CUDA/ROCm installation, rather than
  // from e.g. /usr/local/include.
  if (JA.isOffloading(Action::OFK_Cuda))
    getToolChain().AddCudaIncludeArgs(Args, CmdArgs);
  if (JA.isOffloading(Action::OFK_HIP))
    getToolChain().AddHIPIncludeArgs(Args, CmdArgs);

  // If we are offloading to a target via OpenMP we need to include the
  // openmp_wrappers folder which contains alternative system headers.
  if (JA.isDeviceOffloading(Action::OFK_OpenMP) &&
      !Args.hasArg(options::OPT_nostdinc) &&
      !Args.hasArg(options::OPT_nogpuinc) &&
      (getToolChain().getTriple().isNVPTX() ||
       getToolChain().getTriple().isAMDGCN())) {
    if (!Args.hasArg(options::OPT_nobuiltininc)) {
      // Add openmp_wrappers/* to our system include path.  This lets us wrap
      // standard library headers.
      SmallString<128> P(D.ResourceDir);
      llvm::sys::path::append(P, "include");
      llvm::sys::path::append(P, "openmp_wrappers");
      CmdArgs.push_back("-internal-isystem");
      CmdArgs.push_back(Args.MakeArgString(P));
    }

    CmdArgs.push_back("-include");
    CmdArgs.push_back("__clang_openmp_device_functions.h");
  }

  // When host compiling with OpenMP or HIP offloading include
  // the host overlay definitions.
  if ((JA.isHostOffloading(Action::OFK_OpenMP)) ||
      (JA.isHostOffloading(Action::OFK_HIP))) {
    SmallString<128> P(D.ResourceDir);
    llvm::sys::path::append(P, "include");
    llvm::sys::path::append(P, "openmp_wrappers");
    llvm::sys::path::append(P, "hip_host_overlay.h");
    CmdArgs.push_back("-include");
    CmdArgs.push_back(Args.MakeArgString(P));
  }

  // Add include for either -fopenmp= or -fopenmp
  if (Args.hasFlag(options::OPT_fopenmp, options::OPT_fopenmp_EQ,
                   options::OPT_fno_openmp, false)){
    if (D.getOpenMPRuntime(Args) == Driver::OMPRT_BOLT) {
      CmdArgs.push_back("-I");
      CmdArgs.push_back(Args.MakeArgString(D.Dir + "/../include/bolt"));
    }
    CmdArgs.push_back("-I");
    CmdArgs.push_back(Args.MakeArgString(D.Dir + "/../include"));
  }

  // Add -i* options, and automatically translate to
  // -include-pch/-include-pth for transparent PCH support. It's
  // wonky, but we include looking for .gch so we can support seamless
  // replacement into a build system already set up to be generating
  // .gch files.

  if (getToolChain().getDriver().IsCLMode()) {
    const Arg *YcArg = Args.getLastArg(options::OPT__SLASH_Yc);
    const Arg *YuArg = Args.getLastArg(options::OPT__SLASH_Yu);
    if (YcArg && JA.getKind() >= Action::PrecompileJobClass &&
        JA.getKind() <= Action::AssembleJobClass) {
      CmdArgs.push_back(Args.MakeArgString("-building-pch-with-obj"));
      // -fpch-instantiate-templates is the default when creating
      // precomp using /Yc
      if (Args.hasFlag(options::OPT_fpch_instantiate_templates,
                       options::OPT_fno_pch_instantiate_templates, true))
        CmdArgs.push_back(Args.MakeArgString("-fpch-instantiate-templates"));
    }
    if (YcArg || YuArg) {
      StringRef ThroughHeader = YcArg ? YcArg->getValue() : YuArg->getValue();
      if (!isa<PrecompileJobAction>(JA)) {
        CmdArgs.push_back("-include-pch");
        CmdArgs.push_back(Args.MakeArgString(D.GetClPchPath(
            C, !ThroughHeader.empty()
                   ? ThroughHeader
                   : llvm::sys::path::filename(Inputs[0].getBaseInput()))));
      }

      if (ThroughHeader.empty()) {
        CmdArgs.push_back(Args.MakeArgString(
            Twine("-pch-through-hdrstop-") + (YcArg ? "create" : "use")));
      } else {
        CmdArgs.push_back(
            Args.MakeArgString(Twine("-pch-through-header=") + ThroughHeader));
      }
    }
  }

  bool RenderedImplicitInclude = false;
  for (const Arg *A : Args.filtered(options::OPT_clang_i_Group)) {
    if (A->getOption().matches(options::OPT_include) &&
        D.getProbePrecompiled()) {
      // Handling of gcc-style gch precompiled headers.
      bool IsFirstImplicitInclude = !RenderedImplicitInclude;
      RenderedImplicitInclude = true;

      bool FoundPCH = false;
      SmallString<128> P(A->getValue());
      // We want the files to have a name like foo.h.pch. Add a dummy extension
      // so that replace_extension does the right thing.
      P += ".dummy";
      llvm::sys::path::replace_extension(P, "pch");
      if (D.getVFS().exists(P))
        FoundPCH = true;

      if (!FoundPCH) {
        // For GCC compat, probe for a file or directory ending in .gch instead.
        llvm::sys::path::replace_extension(P, "gch");
        FoundPCH = gchProbe(D, P.str());
      }

      if (FoundPCH) {
        if (IsFirstImplicitInclude) {
          A->claim();
          CmdArgs.push_back("-include-pch");
          CmdArgs.push_back(Args.MakeArgString(P));
          continue;
        } else {
          // Ignore the PCH if not first on command line and emit warning.
          D.Diag(diag::warn_drv_pch_not_first_include) << P
                                                       << A->getAsString(Args);
        }
      }
    } else if (A->getOption().matches(options::OPT_isystem_after)) {
      // Handling of paths which must come late.  These entries are handled by
      // the toolchain itself after the resource dir is inserted in the right
      // search order.
      // Do not claim the argument so that the use of the argument does not
      // silently go unnoticed on toolchains which do not honour the option.
      continue;
    } else if (A->getOption().matches(options::OPT_stdlibxx_isystem)) {
      // Translated to -internal-isystem by the driver, no need to pass to cc1.
      continue;
    } else if (A->getOption().matches(options::OPT_ibuiltininc)) {
      // This is used only by the driver. No need to pass to cc1.
      continue;
    }

    // Not translated, render as usual.
    A->claim();
    A->render(Args, CmdArgs);
  }

  Args.addAllArgs(CmdArgs,
                  {options::OPT_D, options::OPT_U, options::OPT_I_Group,
                   options::OPT_F, options::OPT_index_header_map,
                   options::OPT_embed_dir_EQ});

  // Add -Wp, and -Xpreprocessor if using the preprocessor.

  // FIXME: There is a very unfortunate problem here, some troubled
  // souls abuse -Wp, to pass preprocessor options in gcc syntax. To
  // really support that we would have to parse and then translate
  // those options. :(
  Args.AddAllArgValues(CmdArgs, options::OPT_Wp_COMMA,
                       options::OPT_Xpreprocessor);

  // -I- is a deprecated GCC feature, reject it.
  if (Arg *A = Args.getLastArg(options::OPT_I_))
    D.Diag(diag::err_drv_I_dash_not_supported) << A->getAsString(Args);

  // If we have a --sysroot, and don't have an explicit -isysroot flag, add an
  // -isysroot to the CC1 invocation.
  StringRef sysroot = C.getSysRoot();
  if (sysroot != "") {
    if (!Args.hasArg(options::OPT_isysroot)) {
      CmdArgs.push_back("-isysroot");
      CmdArgs.push_back(C.getArgs().MakeArgString(sysroot));
    }
  }

  // Parse additional include paths from environment variables.
  // FIXME: We should probably sink the logic for handling these from the
  // frontend into the driver. It will allow deleting 4 otherwise unused flags.
  // CPATH - included following the user specified includes (but prior to
  // builtin and standard includes).
  addDirectoryList(Args, CmdArgs, "-I", "CPATH");
  // C_INCLUDE_PATH - system includes enabled when compiling C.
  addDirectoryList(Args, CmdArgs, "-c-isystem", "C_INCLUDE_PATH");
  // CPLUS_INCLUDE_PATH - system includes enabled when compiling C++.
  addDirectoryList(Args, CmdArgs, "-cxx-isystem", "CPLUS_INCLUDE_PATH");
  // OBJC_INCLUDE_PATH - system includes enabled when compiling ObjC.
  addDirectoryList(Args, CmdArgs, "-objc-isystem", "OBJC_INCLUDE_PATH");
  // OBJCPLUS_INCLUDE_PATH - system includes enabled when compiling ObjC++.
  addDirectoryList(Args, CmdArgs, "-objcxx-isystem", "OBJCPLUS_INCLUDE_PATH");

  // While adding the include arguments, we also attempt to retrieve the
  // arguments of related offloading toolchains or arguments that are specific
  // of an offloading programming model.

  // Add C++ include arguments, if needed.
  if (types::isCXX(Inputs[0].getType())) {
    bool HasStdlibxxIsystem = Args.hasArg(options::OPT_stdlibxx_isystem);
    forAllAssociatedToolChains(
        C, JA, getToolChain(),
        [&Args, &CmdArgs, HasStdlibxxIsystem](const ToolChain &TC) {
          HasStdlibxxIsystem ? TC.AddClangCXXStdlibIsystemArgs(Args, CmdArgs)
                             : TC.AddClangCXXStdlibIncludeArgs(Args, CmdArgs);
        });
  }

  // If we are compiling for a GPU target we want to override the system headers
  // with ones created by the 'libc' project if present.
  // TODO: This should be moved to `AddClangSystemIncludeArgs` by passing the
  //       OffloadKind as an argument.
  if (!Args.hasArg(options::OPT_nostdinc) &&
      !Args.hasArg(options::OPT_nogpuinc) &&
      !Args.hasArg(options::OPT_nobuiltininc)) {
    // Without an offloading language we will include these headers directly.
    // Offloading languages will instead only use the declarations stored in
    // the resource directory at clang/lib/Headers/llvm_libc_wrappers.
    if ((getToolChain().getTriple().isNVPTX() ||
         getToolChain().getTriple().isAMDGCN()) &&
        C.getActiveOffloadKinds() == Action::OFK_None) {
      SmallString<128> P(llvm::sys::path::parent_path(D.Dir));
      llvm::sys::path::append(P, "include");
      llvm::sys::path::append(P, getToolChain().getTripleString());
      CmdArgs.push_back("-internal-isystem");
      CmdArgs.push_back(Args.MakeArgString(P));
    } else if (C.getActiveOffloadKinds() == Action::OFK_OpenMP) {
      // TODO: CUDA / HIP include their own headers for some common functions
      // implemented here. We'll need to clean those up so they do not conflict.
      SmallString<128> P(D.ResourceDir);
      llvm::sys::path::append(P, "include");
      llvm::sys::path::append(P, "llvm_libc_wrappers");
      CmdArgs.push_back("-internal-isystem");
      CmdArgs.push_back(Args.MakeArgString(P));
    }
  }

  // Add system include arguments for all targets but IAMCU.
  if (!IsIAMCU)
    forAllAssociatedToolChains(C, JA, getToolChain(),
                               [&Args, &CmdArgs](const ToolChain &TC) {
                                 TC.AddClangSystemIncludeArgs(Args, CmdArgs);
                               });
  else {
    // For IAMCU add special include arguments.
    getToolChain().AddIAMCUIncludeArgs(Args, CmdArgs);
  }

  addMacroPrefixMapArg(D, Args, CmdArgs);
  addCoveragePrefixMapArg(D, Args, CmdArgs);

  Args.AddLastArg(CmdArgs, options::OPT_ffile_reproducible,
                  options::OPT_fno_file_reproducible);

  if (const char *Epoch = std::getenv("SOURCE_DATE_EPOCH")) {
    CmdArgs.push_back("-source-date-epoch");
    CmdArgs.push_back(Args.MakeArgString(Epoch));
  }

  Args.addOptInFlag(CmdArgs, options::OPT_fdefine_target_os_macros,
                    options::OPT_fno_define_target_os_macros);
}

// FIXME: Move to target hook.
static bool isSignedCharDefault(const llvm::Triple &Triple) {
  switch (Triple.getArch()) {
  default:
    return true;

  case llvm::Triple::aarch64:
  case llvm::Triple::aarch64_32:
  case llvm::Triple::aarch64_be:
  case llvm::Triple::arm:
  case llvm::Triple::armeb:
  case llvm::Triple::thumb:
  case llvm::Triple::thumbeb:
    if (Triple.isOSDarwin() || Triple.isOSWindows())
      return true;
    return false;

  case llvm::Triple::ppc:
  case llvm::Triple::ppc64:
    if (Triple.isOSDarwin())
      return true;
    return false;

  case llvm::Triple::hexagon:
  case llvm::Triple::ppcle:
  case llvm::Triple::ppc64le:
  case llvm::Triple::riscv32:
  case llvm::Triple::riscv64:
  case llvm::Triple::systemz:
  case llvm::Triple::xcore:
    return false;
  }
}

static bool hasMultipleInvocations(const llvm::Triple &Triple,
                                   const ArgList &Args) {
  // Supported only on Darwin where we invoke the compiler multiple times
  // followed by an invocation to lipo.
  if (!Triple.isOSDarwin())
    return false;
  // If more than one "-arch <arch>" is specified, we're targeting multiple
  // architectures resulting in a fat binary.
  return Args.getAllArgValues(options::OPT_arch).size() > 1;
}

static bool checkRemarksOptions(const Driver &D, const ArgList &Args,
                                const llvm::Triple &Triple) {
  // When enabling remarks, we need to error if:
  // * The remark file is specified but we're targeting multiple architectures,
  // which means more than one remark file is being generated.
  bool hasMultipleInvocations = ::hasMultipleInvocations(Triple, Args);
  bool hasExplicitOutputFile =
      Args.getLastArg(options::OPT_foptimization_record_file_EQ);
  if (hasMultipleInvocations && hasExplicitOutputFile) {
    D.Diag(diag::err_drv_invalid_output_with_multiple_archs)
        << "-foptimization-record-file";
    return false;
  }
  return true;
}

static void renderRemarksOptions(const ArgList &Args, ArgStringList &CmdArgs,
                                 const llvm::Triple &Triple,
                                 const InputInfo &Input,
                                 const InputInfo &Output, const JobAction &JA) {
  StringRef Format = "yaml";
  if (const Arg *A = Args.getLastArg(options::OPT_fsave_optimization_record_EQ))
    Format = A->getValue();

  CmdArgs.push_back("-opt-record-file");

  const Arg *A = Args.getLastArg(options::OPT_foptimization_record_file_EQ);
  if (A) {
    CmdArgs.push_back(A->getValue());
  } else {
    bool hasMultipleArchs =
        Triple.isOSDarwin() && // Only supported on Darwin platforms.
        Args.getAllArgValues(options::OPT_arch).size() > 1;

    SmallString<128> F;

    if (Args.hasArg(options::OPT_c) || Args.hasArg(options::OPT_S)) {
      if (Arg *FinalOutput = Args.getLastArg(options::OPT_o))
        F = FinalOutput->getValue();
    } else {
      if (Format != "yaml" && // For YAML, keep the original behavior.
          Triple.isOSDarwin() && // Enable this only on darwin, since it's the only platform supporting .dSYM bundles.
          Output.isFilename())
        F = Output.getFilename();
    }

    if (F.empty()) {
      // Use the input filename.
      F = llvm::sys::path::stem(Input.getBaseInput());

      // If we're compiling for an offload architecture (i.e. a CUDA device),
      // we need to make the file name for the device compilation different
      // from the host compilation.
      if (!JA.isDeviceOffloading(Action::OFK_None) &&
          !JA.isDeviceOffloading(Action::OFK_Host)) {
        llvm::sys::path::replace_extension(F, "");
        F += Action::GetOffloadingFileNamePrefix(JA.getOffloadingDeviceKind(),
                                                 Triple.normalize());
        F += "-";
        F += JA.getOffloadingArch();
      }
    }

    // If we're having more than one "-arch", we should name the files
    // differently so that every cc1 invocation writes to a different file.
    // We're doing that by appending "-<arch>" with "<arch>" being the arch
    // name from the triple.
    if (hasMultipleArchs) {
      // First, remember the extension.
      SmallString<64> OldExtension = llvm::sys::path::extension(F);
      // then, remove it.
      llvm::sys::path::replace_extension(F, "");
      // attach -<arch> to it.
      F += "-";
      F += Triple.getArchName();
      // put back the extension.
      llvm::sys::path::replace_extension(F, OldExtension);
    }

    SmallString<32> Extension;
    Extension += "opt.";
    Extension += Format;

    llvm::sys::path::replace_extension(F, Extension);
    CmdArgs.push_back(Args.MakeArgString(F));
  }

  if (const Arg *A =
          Args.getLastArg(options::OPT_foptimization_record_passes_EQ)) {
    CmdArgs.push_back("-opt-record-passes");
    CmdArgs.push_back(A->getValue());
  }

  if (!Format.empty()) {
    CmdArgs.push_back("-opt-record-format");
    CmdArgs.push_back(Format.data());
  }
}

void AddAAPCSVolatileBitfieldArgs(const ArgList &Args, ArgStringList &CmdArgs) {
  if (!Args.hasFlag(options::OPT_faapcs_bitfield_width,
                    options::OPT_fno_aapcs_bitfield_width, true))
    CmdArgs.push_back("-fno-aapcs-bitfield-width");

  if (Args.getLastArg(options::OPT_ForceAAPCSBitfieldLoad))
    CmdArgs.push_back("-faapcs-bitfield-load");
}

namespace {
void RenderARMABI(const Driver &D, const llvm::Triple &Triple,
                  const ArgList &Args, ArgStringList &CmdArgs) {
  // Select the ABI to use.
  // FIXME: Support -meabi.
  // FIXME: Parts of this are duplicated in the backend, unify this somehow.
  const char *ABIName = nullptr;
  if (Arg *A = Args.getLastArg(options::OPT_mabi_EQ)) {
    ABIName = A->getValue();
  } else {
    std::string CPU = getCPUName(D, Args, Triple, /*FromAs*/ false);
    ABIName = llvm::ARM::computeDefaultTargetABI(Triple, CPU).data();
  }

  CmdArgs.push_back("-target-abi");
  CmdArgs.push_back(ABIName);
}

void AddUnalignedAccessWarning(ArgStringList &CmdArgs) {
  auto StrictAlignIter =
      llvm::find_if(llvm::reverse(CmdArgs), [](StringRef Arg) {
        return Arg == "+strict-align" || Arg == "-strict-align";
      });
  if (StrictAlignIter != CmdArgs.rend() &&
      StringRef(*StrictAlignIter) == "+strict-align")
    CmdArgs.push_back("-Wunaligned-access");
}
}

// Each combination of options here forms a signing schema, and in most cases
// each signing schema is its own incompatible ABI. The default values of the
// options represent the default signing schema.
static void handlePAuthABI(const ArgList &DriverArgs, ArgStringList &CC1Args) {
  if (!DriverArgs.hasArg(options::OPT_fptrauth_intrinsics,
                         options::OPT_fno_ptrauth_intrinsics))
    CC1Args.push_back("-fptrauth-intrinsics");

  if (!DriverArgs.hasArg(options::OPT_fptrauth_calls,
                         options::OPT_fno_ptrauth_calls))
    CC1Args.push_back("-fptrauth-calls");

  if (!DriverArgs.hasArg(options::OPT_fptrauth_returns,
                         options::OPT_fno_ptrauth_returns))
    CC1Args.push_back("-fptrauth-returns");

  if (!DriverArgs.hasArg(options::OPT_fptrauth_auth_traps,
                         options::OPT_fno_ptrauth_auth_traps))
    CC1Args.push_back("-fptrauth-auth-traps");

  if (!DriverArgs.hasArg(
          options::OPT_fptrauth_vtable_pointer_address_discrimination,
          options::OPT_fno_ptrauth_vtable_pointer_address_discrimination))
    CC1Args.push_back("-fptrauth-vtable-pointer-address-discrimination");

  if (!DriverArgs.hasArg(
          options::OPT_fptrauth_vtable_pointer_type_discrimination,
          options::OPT_fno_ptrauth_vtable_pointer_type_discrimination))
    CC1Args.push_back("-fptrauth-vtable-pointer-type-discrimination");

  if (!DriverArgs.hasArg(options::OPT_fptrauth_indirect_gotos,
                         options::OPT_fno_ptrauth_indirect_gotos))
    CC1Args.push_back("-fptrauth-indirect-gotos");

  if (!DriverArgs.hasArg(options::OPT_fptrauth_init_fini,
                         options::OPT_fno_ptrauth_init_fini))
    CC1Args.push_back("-fptrauth-init-fini");
}

static void CollectARMPACBTIOptions(const ToolChain &TC, const ArgList &Args,
                                    ArgStringList &CmdArgs, bool isAArch64) {
  const Arg *A = isAArch64
                     ? Args.getLastArg(options::OPT_msign_return_address_EQ,
                                       options::OPT_mbranch_protection_EQ)
                     : Args.getLastArg(options::OPT_mbranch_protection_EQ);
  if (!A)
    return;

  const Driver &D = TC.getDriver();
  const llvm::Triple &Triple = TC.getEffectiveTriple();
  if (!(isAArch64 || (Triple.isArmT32() && Triple.isArmMClass())))
    D.Diag(diag::warn_incompatible_branch_protection_option)
        << Triple.getArchName();

  StringRef Scope, Key;
  bool IndirectBranches, BranchProtectionPAuthLR, GuardedControlStack;

  if (A->getOption().matches(options::OPT_msign_return_address_EQ)) {
    Scope = A->getValue();
    if (Scope != "none" && Scope != "non-leaf" && Scope != "all")
      D.Diag(diag::err_drv_unsupported_option_argument)
          << A->getSpelling() << Scope;
    Key = "a_key";
    IndirectBranches = false;
    BranchProtectionPAuthLR = false;
    GuardedControlStack = false;
  } else {
    StringRef DiagMsg;
    llvm::ARM::ParsedBranchProtection PBP;
    bool EnablePAuthLR = false;

    // To know if we need to enable PAuth-LR As part of the standard branch
    // protection option, it needs to be determined if the feature has been
    // activated in the `march` argument. This information is stored within the
    // CmdArgs variable and can be found using a search.
    if (isAArch64) {
      auto isPAuthLR = [](const char *member) {
        llvm::AArch64::ExtensionInfo pauthlr_extension =
            llvm::AArch64::getExtensionByID(llvm::AArch64::AEK_PAUTHLR);
        return pauthlr_extension.PosTargetFeature == member;
      };

      if (std::any_of(CmdArgs.begin(), CmdArgs.end(), isPAuthLR))
        EnablePAuthLR = true;
    }
    if (!llvm::ARM::parseBranchProtection(A->getValue(), PBP, DiagMsg,
                                          EnablePAuthLR))
      D.Diag(diag::err_drv_unsupported_option_argument)
          << A->getSpelling() << DiagMsg;
    if (!isAArch64 && PBP.Key == "b_key")
      D.Diag(diag::warn_unsupported_branch_protection)
          << "b-key" << A->getAsString(Args);
    Scope = PBP.Scope;
    Key = PBP.Key;
    BranchProtectionPAuthLR = PBP.BranchProtectionPAuthLR;
    IndirectBranches = PBP.BranchTargetEnforcement;
    GuardedControlStack = PBP.GuardedControlStack;
  }

  CmdArgs.push_back(
      Args.MakeArgString(Twine("-msign-return-address=") + Scope));
  if (Scope != "none") {
    if (Triple.getEnvironment() == llvm::Triple::PAuthTest)
      D.Diag(diag::err_drv_unsupported_opt_for_target)
          << A->getAsString(Args) << Triple.getTriple();
    CmdArgs.push_back(
        Args.MakeArgString(Twine("-msign-return-address-key=") + Key));
  }
  if (BranchProtectionPAuthLR) {
    if (Triple.getEnvironment() == llvm::Triple::PAuthTest)
      D.Diag(diag::err_drv_unsupported_opt_for_target)
          << A->getAsString(Args) << Triple.getTriple();
    CmdArgs.push_back(
        Args.MakeArgString(Twine("-mbranch-protection-pauth-lr")));
  }
  if (IndirectBranches)
    CmdArgs.push_back("-mbranch-target-enforce");
  // GCS is currently untested with PAuthABI, but enabling this could be allowed
  // in future after testing with a suitable system.
  if (GuardedControlStack) {
    if (Triple.getEnvironment() == llvm::Triple::PAuthTest)
      D.Diag(diag::err_drv_unsupported_opt_for_target)
          << A->getAsString(Args) << Triple.getTriple();
    CmdArgs.push_back("-mguarded-control-stack");
  }
}

void Clang::AddARMTargetArgs(const llvm::Triple &Triple, const ArgList &Args,
                             ArgStringList &CmdArgs, bool KernelOrKext) const {
  RenderARMABI(getToolChain().getDriver(), Triple, Args, CmdArgs);

  // Determine floating point ABI from the options & target defaults.
  arm::FloatABI ABI = arm::getARMFloatABI(getToolChain(), Args);
  if (ABI == arm::FloatABI::Soft) {
    // Floating point operations and argument passing are soft.
    // FIXME: This changes CPP defines, we need -target-soft-float.
    CmdArgs.push_back("-msoft-float");
    CmdArgs.push_back("-mfloat-abi");
    CmdArgs.push_back("soft");
  } else if (ABI == arm::FloatABI::SoftFP) {
    // Floating point operations are hard, but argument passing is soft.
    CmdArgs.push_back("-mfloat-abi");
    CmdArgs.push_back("soft");
  } else {
    // Floating point operations and argument passing are hard.
    assert(ABI == arm::FloatABI::Hard && "Invalid float abi!");
    CmdArgs.push_back("-mfloat-abi");
    CmdArgs.push_back("hard");
  }

  // Forward the -mglobal-merge option for explicit control over the pass.
  if (Arg *A = Args.getLastArg(options::OPT_mglobal_merge,
                               options::OPT_mno_global_merge)) {
    CmdArgs.push_back("-mllvm");
    if (A->getOption().matches(options::OPT_mno_global_merge))
      CmdArgs.push_back("-arm-global-merge=false");
    else
      CmdArgs.push_back("-arm-global-merge=true");
  }

  if (!Args.hasFlag(options::OPT_mimplicit_float,
                    options::OPT_mno_implicit_float, true))
    CmdArgs.push_back("-no-implicit-float");

  if (Args.getLastArg(options::OPT_mcmse))
    CmdArgs.push_back("-mcmse");

  AddAAPCSVolatileBitfieldArgs(Args, CmdArgs);

  // Enable/disable return address signing and indirect branch targets.
  CollectARMPACBTIOptions(getToolChain(), Args, CmdArgs, false /*isAArch64*/);

  AddUnalignedAccessWarning(CmdArgs);
}

void Clang::RenderTargetOptions(const llvm::Triple &EffectiveTriple,
                                const ArgList &Args, bool KernelOrKext,
                                ArgStringList &CmdArgs) const {
  const ToolChain &TC = getToolChain();

  // Add the target features
  getTargetFeatures(TC.getDriver(), EffectiveTriple, Args, CmdArgs, false);

  // Add target specific flags.
  switch (TC.getArch()) {
  default:
    break;

  case llvm::Triple::arm:
  case llvm::Triple::armeb:
  case llvm::Triple::thumb:
  case llvm::Triple::thumbeb:
    // Use the effective triple, which takes into account the deployment target.
    AddARMTargetArgs(EffectiveTriple, Args, CmdArgs, KernelOrKext);
    CmdArgs.push_back("-fallow-half-arguments-and-returns");
    break;

  case llvm::Triple::aarch64:
  case llvm::Triple::aarch64_32:
  case llvm::Triple::aarch64_be:
    AddAArch64TargetArgs(Args, CmdArgs);
    CmdArgs.push_back("-fallow-half-arguments-and-returns");
    break;

  case llvm::Triple::loongarch32:
  case llvm::Triple::loongarch64:
    AddLoongArchTargetArgs(Args, CmdArgs);
    break;

  case llvm::Triple::mips:
  case llvm::Triple::mipsel:
  case llvm::Triple::mips64:
  case llvm::Triple::mips64el:
    AddMIPSTargetArgs(Args, CmdArgs);
    break;

  case llvm::Triple::ppc:
  case llvm::Triple::ppcle:
  case llvm::Triple::ppc64:
  case llvm::Triple::ppc64le:
    AddPPCTargetArgs(Args, CmdArgs);
    break;

  case llvm::Triple::riscv32:
  case llvm::Triple::riscv64:
    AddRISCVTargetArgs(Args, CmdArgs);
    break;

  case llvm::Triple::sparc:
  case llvm::Triple::sparcel:
  case llvm::Triple::sparcv9:
    AddSparcTargetArgs(Args, CmdArgs);
    break;

  case llvm::Triple::systemz:
    AddSystemZTargetArgs(Args, CmdArgs);
    break;

  case llvm::Triple::x86:
  case llvm::Triple::x86_64:
    AddX86TargetArgs(Args, CmdArgs);
    break;

  case llvm::Triple::lanai:
    AddLanaiTargetArgs(Args, CmdArgs);
    break;

  case llvm::Triple::hexagon:
    AddHexagonTargetArgs(Args, CmdArgs);
    break;

  case llvm::Triple::wasm32:
  case llvm::Triple::wasm64:
    AddWebAssemblyTargetArgs(Args, CmdArgs);
    break;

  case llvm::Triple::ve:
    AddVETargetArgs(Args, CmdArgs);
    break;
  }
}

namespace {
void RenderAArch64ABI(const llvm::Triple &Triple, const ArgList &Args,
                      ArgStringList &CmdArgs) {
  const char *ABIName = nullptr;
  if (Arg *A = Args.getLastArg(options::OPT_mabi_EQ))
    ABIName = A->getValue();
  else if (Triple.isOSDarwin())
    ABIName = "darwinpcs";
  else if (Triple.getEnvironment() == llvm::Triple::PAuthTest)
    ABIName = "pauthtest";
  else
    ABIName = "aapcs";

  CmdArgs.push_back("-target-abi");
  CmdArgs.push_back(ABIName);
}
}

void Clang::AddAArch64TargetArgs(const ArgList &Args,
                                 ArgStringList &CmdArgs) const {
  const llvm::Triple &Triple = getToolChain().getEffectiveTriple();

  if (!Args.hasFlag(options::OPT_mred_zone, options::OPT_mno_red_zone, true) ||
      Args.hasArg(options::OPT_mkernel) ||
      Args.hasArg(options::OPT_fapple_kext))
    CmdArgs.push_back("-disable-red-zone");

  if (!Args.hasFlag(options::OPT_mimplicit_float,
                    options::OPT_mno_implicit_float, true))
    CmdArgs.push_back("-no-implicit-float");

  RenderAArch64ABI(Triple, Args, CmdArgs);

  // Forward the -mglobal-merge option for explicit control over the pass.
  if (Arg *A = Args.getLastArg(options::OPT_mglobal_merge,
                               options::OPT_mno_global_merge)) {
    CmdArgs.push_back("-mllvm");
    if (A->getOption().matches(options::OPT_mno_global_merge))
      CmdArgs.push_back("-aarch64-enable-global-merge=false");
    else
      CmdArgs.push_back("-aarch64-enable-global-merge=true");
  }

  // Enable/disable return address signing and indirect branch targets.
  CollectARMPACBTIOptions(getToolChain(), Args, CmdArgs, true /*isAArch64*/);

  if (Triple.getEnvironment() == llvm::Triple::PAuthTest)
    handlePAuthABI(Args, CmdArgs);

  // Handle -msve_vector_bits=<bits>
  if (Arg *A = Args.getLastArg(options::OPT_msve_vector_bits_EQ)) {
    StringRef Val = A->getValue();
    const Driver &D = getToolChain().getDriver();
    if (Val == "128" || Val == "256" || Val == "512" || Val == "1024" ||
        Val == "2048" || Val == "128+" || Val == "256+" || Val == "512+" ||
        Val == "1024+" || Val == "2048+") {
      unsigned Bits = 0;
      if (!Val.consume_back("+")) {
        bool Invalid = Val.getAsInteger(10, Bits); (void)Invalid;
        assert(!Invalid && "Failed to parse value");
        CmdArgs.push_back(
            Args.MakeArgString("-mvscale-max=" + llvm::Twine(Bits / 128)));
      }

      bool Invalid = Val.getAsInteger(10, Bits); (void)Invalid;
      assert(!Invalid && "Failed to parse value");
      CmdArgs.push_back(
          Args.MakeArgString("-mvscale-min=" + llvm::Twine(Bits / 128)));
    // Silently drop requests for vector-length agnostic code as it's implied.
    } else if (Val != "scalable")
      // Handle the unsupported values passed to msve-vector-bits.
      D.Diag(diag::err_drv_unsupported_option_argument)
          << A->getSpelling() << Val;
  }

  AddAAPCSVolatileBitfieldArgs(Args, CmdArgs);

  if (const Arg *A = Args.getLastArg(clang::driver::options::OPT_mtune_EQ)) {
    CmdArgs.push_back("-tune-cpu");
    if (strcmp(A->getValue(), "native") == 0)
      CmdArgs.push_back(Args.MakeArgString(llvm::sys::getHostCPUName()));
    else
      CmdArgs.push_back(A->getValue());
  }

  AddUnalignedAccessWarning(CmdArgs);

  Args.addOptInFlag(CmdArgs, options::OPT_fptrauth_intrinsics,
                    options::OPT_fno_ptrauth_intrinsics);
  Args.addOptInFlag(CmdArgs, options::OPT_fptrauth_calls,
                    options::OPT_fno_ptrauth_calls);
  Args.addOptInFlag(CmdArgs, options::OPT_fptrauth_returns,
                    options::OPT_fno_ptrauth_returns);
  Args.addOptInFlag(CmdArgs, options::OPT_fptrauth_auth_traps,
                    options::OPT_fno_ptrauth_auth_traps);
  Args.addOptInFlag(
      CmdArgs, options::OPT_fptrauth_vtable_pointer_address_discrimination,
      options::OPT_fno_ptrauth_vtable_pointer_address_discrimination);
  Args.addOptInFlag(
      CmdArgs, options::OPT_fptrauth_vtable_pointer_type_discrimination,
      options::OPT_fno_ptrauth_vtable_pointer_type_discrimination);
  Args.addOptInFlag(
      CmdArgs, options::OPT_fptrauth_type_info_vtable_pointer_discrimination,
      options::OPT_fno_ptrauth_type_info_vtable_pointer_discrimination);
  Args.addOptInFlag(CmdArgs, options::OPT_fptrauth_init_fini,
                    options::OPT_fno_ptrauth_init_fini);
  Args.addOptInFlag(
      CmdArgs, options::OPT_fptrauth_function_pointer_type_discrimination,
      options::OPT_fno_ptrauth_function_pointer_type_discrimination);

  Args.addOptInFlag(CmdArgs, options::OPT_fptrauth_indirect_gotos,
                    options::OPT_fno_ptrauth_indirect_gotos);
}

void Clang::AddLoongArchTargetArgs(const ArgList &Args,
                                   ArgStringList &CmdArgs) const {
  const llvm::Triple &Triple = getToolChain().getTriple();

  CmdArgs.push_back("-target-abi");
  CmdArgs.push_back(
      loongarch::getLoongArchABI(getToolChain().getDriver(), Args, Triple)
          .data());

  // Handle -mtune.
  if (const Arg *A = Args.getLastArg(options::OPT_mtune_EQ)) {
    std::string TuneCPU = A->getValue();
    TuneCPU = loongarch::postProcessTargetCPUString(TuneCPU, Triple);
    CmdArgs.push_back("-tune-cpu");
    CmdArgs.push_back(Args.MakeArgString(TuneCPU));
  }
}

void Clang::AddMIPSTargetArgs(const ArgList &Args,
                              ArgStringList &CmdArgs) const {
  const Driver &D = getToolChain().getDriver();
  StringRef CPUName;
  StringRef ABIName;
  const llvm::Triple &Triple = getToolChain().getTriple();
  mips::getMipsCPUAndABI(Args, Triple, CPUName, ABIName);

  CmdArgs.push_back("-target-abi");
  CmdArgs.push_back(ABIName.data());

  mips::FloatABI ABI = mips::getMipsFloatABI(D, Args, Triple);
  if (ABI == mips::FloatABI::Soft) {
    // Floating point operations and argument passing are soft.
    CmdArgs.push_back("-msoft-float");
    CmdArgs.push_back("-mfloat-abi");
    CmdArgs.push_back("soft");
  } else {
    // Floating point operations and argument passing are hard.
    assert(ABI == mips::FloatABI::Hard && "Invalid float abi!");
    CmdArgs.push_back("-mfloat-abi");
    CmdArgs.push_back("hard");
  }

  if (Arg *A = Args.getLastArg(options::OPT_mldc1_sdc1,
                               options::OPT_mno_ldc1_sdc1)) {
    if (A->getOption().matches(options::OPT_mno_ldc1_sdc1)) {
      CmdArgs.push_back("-mllvm");
      CmdArgs.push_back("-mno-ldc1-sdc1");
    }
  }

  if (Arg *A = Args.getLastArg(options::OPT_mcheck_zero_division,
                               options::OPT_mno_check_zero_division)) {
    if (A->getOption().matches(options::OPT_mno_check_zero_division)) {
      CmdArgs.push_back("-mllvm");
      CmdArgs.push_back("-mno-check-zero-division");
    }
  }

  if (Args.getLastArg(options::OPT_mfix4300)) {
    CmdArgs.push_back("-mllvm");
    CmdArgs.push_back("-mfix4300");
  }

  if (Arg *A = Args.getLastArg(options::OPT_G)) {
    StringRef v = A->getValue();
    CmdArgs.push_back("-mllvm");
    CmdArgs.push_back(Args.MakeArgString("-mips-ssection-threshold=" + v));
    A->claim();
  }

  Arg *GPOpt = Args.getLastArg(options::OPT_mgpopt, options::OPT_mno_gpopt);
  Arg *ABICalls =
      Args.getLastArg(options::OPT_mabicalls, options::OPT_mno_abicalls);

  // -mabicalls is the default for many MIPS environments, even with -fno-pic.
  // -mgpopt is the default for static, -fno-pic environments but these two
  // options conflict. We want to be certain that -mno-abicalls -mgpopt is
  // the only case where -mllvm -mgpopt is passed.
  // NOTE: We need a warning here or in the backend to warn when -mgpopt is
  //       passed explicitly when compiling something with -mabicalls
  //       (implictly) in affect. Currently the warning is in the backend.
  //
  // When the ABI in use is  N64, we also need to determine the PIC mode that
  // is in use, as -fno-pic for N64 implies -mno-abicalls.
  bool NoABICalls =
      ABICalls && ABICalls->getOption().matches(options::OPT_mno_abicalls);

  llvm::Reloc::Model RelocationModel;
  unsigned PICLevel;
  bool IsPIE;
  std::tie(RelocationModel, PICLevel, IsPIE) =
      ParsePICArgs(getToolChain(), Args);

  NoABICalls = NoABICalls ||
               (RelocationModel == llvm::Reloc::Static && ABIName == "n64");

  bool WantGPOpt = GPOpt && GPOpt->getOption().matches(options::OPT_mgpopt);
  // We quietly ignore -mno-gpopt as the backend defaults to -mno-gpopt.
  if (NoABICalls && (!GPOpt || WantGPOpt)) {
    CmdArgs.push_back("-mllvm");
    CmdArgs.push_back("-mgpopt");

    Arg *LocalSData = Args.getLastArg(options::OPT_mlocal_sdata,
                                      options::OPT_mno_local_sdata);
    Arg *ExternSData = Args.getLastArg(options::OPT_mextern_sdata,
                                       options::OPT_mno_extern_sdata);
    Arg *EmbeddedData = Args.getLastArg(options::OPT_membedded_data,
                                        options::OPT_mno_embedded_data);
    if (LocalSData) {
      CmdArgs.push_back("-mllvm");
      if (LocalSData->getOption().matches(options::OPT_mlocal_sdata)) {
        CmdArgs.push_back("-mlocal-sdata=1");
      } else {
        CmdArgs.push_back("-mlocal-sdata=0");
      }
      LocalSData->claim();
    }

    if (ExternSData) {
      CmdArgs.push_back("-mllvm");
      if (ExternSData->getOption().matches(options::OPT_mextern_sdata)) {
        CmdArgs.push_back("-mextern-sdata=1");
      } else {
        CmdArgs.push_back("-mextern-sdata=0");
      }
      ExternSData->claim();
    }

    if (EmbeddedData) {
      CmdArgs.push_back("-mllvm");
      if (EmbeddedData->getOption().matches(options::OPT_membedded_data)) {
        CmdArgs.push_back("-membedded-data=1");
      } else {
        CmdArgs.push_back("-membedded-data=0");
      }
      EmbeddedData->claim();
    }

  } else if ((!ABICalls || (!NoABICalls && ABICalls)) && WantGPOpt)
    D.Diag(diag::warn_drv_unsupported_gpopt) << (ABICalls ? 0 : 1);

  if (GPOpt)
    GPOpt->claim();

  if (Arg *A = Args.getLastArg(options::OPT_mcompact_branches_EQ)) {
    StringRef Val = StringRef(A->getValue());
    if (mips::hasCompactBranches(CPUName)) {
      if (Val == "never" || Val == "always" || Val == "optimal") {
        CmdArgs.push_back("-mllvm");
        CmdArgs.push_back(Args.MakeArgString("-mips-compact-branches=" + Val));
      } else
        D.Diag(diag::err_drv_unsupported_option_argument)
            << A->getSpelling() << Val;
    } else
      D.Diag(diag::warn_target_unsupported_compact_branches) << CPUName;
  }

  if (Arg *A = Args.getLastArg(options::OPT_mrelax_pic_calls,
                               options::OPT_mno_relax_pic_calls)) {
    if (A->getOption().matches(options::OPT_mno_relax_pic_calls)) {
      CmdArgs.push_back("-mllvm");
      CmdArgs.push_back("-mips-jalr-reloc=0");
    }
  }
}

void Clang::AddPPCTargetArgs(const ArgList &Args,
                             ArgStringList &CmdArgs) const {
  const Driver &D = getToolChain().getDriver();
  const llvm::Triple &T = getToolChain().getTriple();
  if (Arg *A = Args.getLastArg(options::OPT_mtune_EQ)) {
    CmdArgs.push_back("-tune-cpu");
    StringRef CPU = llvm::PPC::getNormalizedPPCTuneCPU(T, A->getValue());
    CmdArgs.push_back(Args.MakeArgString(CPU.str()));
  }

  // Select the ABI to use.
  const char *ABIName = nullptr;
  if (T.isOSBinFormatELF()) {
    switch (getToolChain().getArch()) {
    case llvm::Triple::ppc64: {
      if (T.isPPC64ELFv2ABI())
        ABIName = "elfv2";
      else
        ABIName = "elfv1";
      break;
    }
    case llvm::Triple::ppc64le:
      ABIName = "elfv2";
      break;
    default:
      break;
    }
  }

  bool IEEELongDouble = getToolChain().defaultToIEEELongDouble();
  bool VecExtabi = false;
  for (const Arg *A : Args.filtered(options::OPT_mabi_EQ)) {
    StringRef V = A->getValue();
    if (V == "ieeelongdouble") {
      IEEELongDouble = true;
      A->claim();
    } else if (V == "ibmlongdouble") {
      IEEELongDouble = false;
      A->claim();
    } else if (V == "vec-default") {
      VecExtabi = false;
      A->claim();
    } else if (V == "vec-extabi") {
      VecExtabi = true;
      A->claim();
    } else if (V == "elfv1") {
      ABIName = "elfv1";
      A->claim();
    } else if (V == "elfv2") {
      ABIName = "elfv2";
      A->claim();
    } else if (V != "altivec")
      // The ppc64 linux abis are all "altivec" abis by default. Accept and ignore
      // the option if given as we don't have backend support for any targets
      // that don't use the altivec abi.
      ABIName = A->getValue();
  }
  if (IEEELongDouble)
    CmdArgs.push_back("-mabi=ieeelongdouble");
  if (VecExtabi) {
    if (!T.isOSAIX())
      D.Diag(diag::err_drv_unsupported_opt_for_target)
          << "-mabi=vec-extabi" << T.str();
    CmdArgs.push_back("-mabi=vec-extabi");
  }

  ppc::FloatABI FloatABI = ppc::getPPCFloatABI(D, Args);
  if (FloatABI == ppc::FloatABI::Soft) {
    // Floating point operations and argument passing are soft.
    CmdArgs.push_back("-msoft-float");
    CmdArgs.push_back("-mfloat-abi");
    CmdArgs.push_back("soft");
  } else {
    // Floating point operations and argument passing are hard.
    assert(FloatABI == ppc::FloatABI::Hard && "Invalid float abi!");
    CmdArgs.push_back("-mfloat-abi");
    CmdArgs.push_back("hard");
  }

  if (ABIName) {
    CmdArgs.push_back("-target-abi");
    CmdArgs.push_back(ABIName);
  }
}

static void SetRISCVSmallDataLimit(const ToolChain &TC, const ArgList &Args,
                                   ArgStringList &CmdArgs) {
  const Driver &D = TC.getDriver();
  const llvm::Triple &Triple = TC.getTriple();
  // Default small data limitation is eight.
  const char *SmallDataLimit = "8";
  // Get small data limitation.
  if (Args.getLastArg(options::OPT_shared, options::OPT_fpic,
                      options::OPT_fPIC)) {
    // Not support linker relaxation for PIC.
    SmallDataLimit = "0";
    if (Args.hasArg(options::OPT_G)) {
      D.Diag(diag::warn_drv_unsupported_sdata);
    }
  } else if (Args.getLastArgValue(options::OPT_mcmodel_EQ)
                 .equals_insensitive("large") &&
             (Triple.getArch() == llvm::Triple::riscv64)) {
    // Not support linker relaxation for RV64 with large code model.
    SmallDataLimit = "0";
    if (Args.hasArg(options::OPT_G)) {
      D.Diag(diag::warn_drv_unsupported_sdata);
    }
  } else if (Triple.isAndroid()) {
    // GP relaxation is not supported on Android.
    SmallDataLimit = "0";
    if (Args.hasArg(options::OPT_G)) {
      D.Diag(diag::warn_drv_unsupported_sdata);
    }
  } else if (Arg *A = Args.getLastArg(options::OPT_G)) {
    SmallDataLimit = A->getValue();
  }
  // Forward the -msmall-data-limit= option.
  CmdArgs.push_back("-msmall-data-limit");
  CmdArgs.push_back(SmallDataLimit);
}

void Clang::AddRISCVTargetArgs(const ArgList &Args,
                               ArgStringList &CmdArgs) const {
  const llvm::Triple &Triple = getToolChain().getTriple();
  StringRef ABIName = riscv::getRISCVABI(Args, Triple);

  CmdArgs.push_back("-target-abi");
  CmdArgs.push_back(ABIName.data());

  SetRISCVSmallDataLimit(getToolChain(), Args, CmdArgs);

  if (!Args.hasFlag(options::OPT_mimplicit_float,
                    options::OPT_mno_implicit_float, true))
    CmdArgs.push_back("-no-implicit-float");

  if (const Arg *A = Args.getLastArg(options::OPT_mtune_EQ)) {
    CmdArgs.push_back("-tune-cpu");
    if (strcmp(A->getValue(), "native") == 0)
      CmdArgs.push_back(Args.MakeArgString(llvm::sys::getHostCPUName()));
    else
      CmdArgs.push_back(A->getValue());
  }

  // Handle -mrvv-vector-bits=<bits>
  if (Arg *A = Args.getLastArg(options::OPT_mrvv_vector_bits_EQ)) {
    StringRef Val = A->getValue();
    const Driver &D = getToolChain().getDriver();

    // Get minimum VLen from march.
    unsigned MinVLen = 0;
    std::string Arch = riscv::getRISCVArch(Args, Triple);
    auto ISAInfo = llvm::RISCVISAInfo::parseArchString(
        Arch, /*EnableExperimentalExtensions*/ true);
    // Ignore parsing error.
    if (!errorToBool(ISAInfo.takeError()))
      MinVLen = (*ISAInfo)->getMinVLen();

    // If the value is "zvl", use MinVLen from march. Otherwise, try to parse
    // as integer as long as we have a MinVLen.
    unsigned Bits = 0;
    if (Val == "zvl" && MinVLen >= llvm::RISCV::RVVBitsPerBlock) {
      Bits = MinVLen;
    } else if (!Val.getAsInteger(10, Bits)) {
      // Only accept power of 2 values beteen RVVBitsPerBlock and 65536 that
      // at least MinVLen.
      if (Bits < MinVLen || Bits < llvm::RISCV::RVVBitsPerBlock ||
          Bits > 65536 || !llvm::isPowerOf2_32(Bits))
        Bits = 0;
    }

    // If we got a valid value try to use it.
    if (Bits != 0) {
      unsigned VScaleMin = Bits / llvm::RISCV::RVVBitsPerBlock;
      CmdArgs.push_back(
          Args.MakeArgString("-mvscale-max=" + llvm::Twine(VScaleMin)));
      CmdArgs.push_back(
          Args.MakeArgString("-mvscale-min=" + llvm::Twine(VScaleMin)));
    } else if (Val != "scalable") {
      // Handle the unsupported values passed to mrvv-vector-bits.
      D.Diag(diag::err_drv_unsupported_option_argument)
          << A->getSpelling() << Val;
    }
  }
}

void Clang::AddSparcTargetArgs(const ArgList &Args,
                               ArgStringList &CmdArgs) const {
  sparc::FloatABI FloatABI =
      sparc::getSparcFloatABI(getToolChain().getDriver(), Args);

  if (FloatABI == sparc::FloatABI::Soft) {
    // Floating point operations and argument passing are soft.
    CmdArgs.push_back("-msoft-float");
    CmdArgs.push_back("-mfloat-abi");
    CmdArgs.push_back("soft");
  } else {
    // Floating point operations and argument passing are hard.
    assert(FloatABI == sparc::FloatABI::Hard && "Invalid float abi!");
    CmdArgs.push_back("-mfloat-abi");
    CmdArgs.push_back("hard");
  }

  if (const Arg *A = Args.getLastArg(clang::driver::options::OPT_mtune_EQ)) {
    StringRef Name = A->getValue();
    std::string TuneCPU;
    if (Name == "native")
      TuneCPU = std::string(llvm::sys::getHostCPUName());
    else
      TuneCPU = std::string(Name);

    CmdArgs.push_back("-tune-cpu");
    CmdArgs.push_back(Args.MakeArgString(TuneCPU));
  }
}

void Clang::AddSystemZTargetArgs(const ArgList &Args,
                                 ArgStringList &CmdArgs) const {
  if (const Arg *A = Args.getLastArg(options::OPT_mtune_EQ)) {
    CmdArgs.push_back("-tune-cpu");
    if (strcmp(A->getValue(), "native") == 0)
      CmdArgs.push_back(Args.MakeArgString(llvm::sys::getHostCPUName()));
    else
      CmdArgs.push_back(A->getValue());
  }

  bool HasBackchain =
      Args.hasFlag(options::OPT_mbackchain, options::OPT_mno_backchain, false);
  bool HasPackedStack = Args.hasFlag(options::OPT_mpacked_stack,
                                     options::OPT_mno_packed_stack, false);
  systemz::FloatABI FloatABI =
      systemz::getSystemZFloatABI(getToolChain().getDriver(), Args);
  bool HasSoftFloat = (FloatABI == systemz::FloatABI::Soft);
  if (HasBackchain && HasPackedStack && !HasSoftFloat) {
    const Driver &D = getToolChain().getDriver();
    D.Diag(diag::err_drv_unsupported_opt)
      << "-mpacked-stack -mbackchain -mhard-float";
  }
  if (HasBackchain)
    CmdArgs.push_back("-mbackchain");
  if (HasPackedStack)
    CmdArgs.push_back("-mpacked-stack");
  if (HasSoftFloat) {
    // Floating point operations and argument passing are soft.
    CmdArgs.push_back("-msoft-float");
    CmdArgs.push_back("-mfloat-abi");
    CmdArgs.push_back("soft");
  }
}

void Clang::AddX86TargetArgs(const ArgList &Args,
                             ArgStringList &CmdArgs) const {
  const Driver &D = getToolChain().getDriver();
  addX86AlignBranchArgs(D, Args, CmdArgs, /*IsLTO=*/false);

  if (!Args.hasFlag(options::OPT_mred_zone, options::OPT_mno_red_zone, true) ||
      Args.hasArg(options::OPT_mkernel) ||
      Args.hasArg(options::OPT_fapple_kext))
    CmdArgs.push_back("-disable-red-zone");

  if (!Args.hasFlag(options::OPT_mtls_direct_seg_refs,
                    options::OPT_mno_tls_direct_seg_refs, true))
    CmdArgs.push_back("-mno-tls-direct-seg-refs");

  // Default to avoid implicit floating-point for kernel/kext code, but allow
  // that to be overridden with -mno-soft-float.
  bool NoImplicitFloat = (Args.hasArg(options::OPT_mkernel) ||
                          Args.hasArg(options::OPT_fapple_kext));
  if (Arg *A = Args.getLastArg(
          options::OPT_msoft_float, options::OPT_mno_soft_float,
          options::OPT_mimplicit_float, options::OPT_mno_implicit_float)) {
    const Option &O = A->getOption();
    NoImplicitFloat = (O.matches(options::OPT_mno_implicit_float) ||
                       O.matches(options::OPT_msoft_float));
  }
  if (NoImplicitFloat)
    CmdArgs.push_back("-no-implicit-float");

  if (Arg *A = Args.getLastArg(options::OPT_masm_EQ)) {
    StringRef Value = A->getValue();
    if (Value == "intel" || Value == "att") {
      CmdArgs.push_back("-mllvm");
      CmdArgs.push_back(Args.MakeArgString("-x86-asm-syntax=" + Value));
      CmdArgs.push_back(Args.MakeArgString("-inline-asm=" + Value));
    } else {
      D.Diag(diag::err_drv_unsupported_option_argument)
          << A->getSpelling() << Value;
    }
  } else if (D.IsCLMode()) {
    CmdArgs.push_back("-mllvm");
    CmdArgs.push_back("-x86-asm-syntax=intel");
  }

  if (Arg *A = Args.getLastArg(options::OPT_mskip_rax_setup,
                               options::OPT_mno_skip_rax_setup))
    if (A->getOption().matches(options::OPT_mskip_rax_setup))
      CmdArgs.push_back(Args.MakeArgString("-mskip-rax-setup"));

  // Set flags to support MCU ABI.
  if (Args.hasFlag(options::OPT_miamcu, options::OPT_mno_iamcu, false)) {
    CmdArgs.push_back("-mfloat-abi");
    CmdArgs.push_back("soft");
    CmdArgs.push_back("-mstack-alignment=4");
  }

  // Handle -mtune.

  // Default to "generic" unless -march is present or targetting the PS4/PS5.
  std::string TuneCPU;
  if (!Args.hasArg(clang::driver::options::OPT_march_EQ) &&
      !getToolChain().getTriple().isPS())
    TuneCPU = "generic";

  // Override based on -mtune.
  if (const Arg *A = Args.getLastArg(clang::driver::options::OPT_mtune_EQ)) {
    StringRef Name = A->getValue();

    if (Name == "native") {
      Name = llvm::sys::getHostCPUName();
      if (!Name.empty())
        TuneCPU = std::string(Name);
    } else
      TuneCPU = std::string(Name);
  }

  if (!TuneCPU.empty()) {
    CmdArgs.push_back("-tune-cpu");
    CmdArgs.push_back(Args.MakeArgString(TuneCPU));
  }
}

void Clang::AddHexagonTargetArgs(const ArgList &Args,
                                 ArgStringList &CmdArgs) const {
  CmdArgs.push_back("-mqdsp6-compat");
  CmdArgs.push_back("-Wreturn-type");

  if (auto G = toolchains::HexagonToolChain::getSmallDataThreshold(Args)) {
    CmdArgs.push_back("-mllvm");
    CmdArgs.push_back(
        Args.MakeArgString("-hexagon-small-data-threshold=" + Twine(*G)));
  }

  if (!Args.hasArg(options::OPT_fno_short_enums))
    CmdArgs.push_back("-fshort-enums");
  if (Args.getLastArg(options::OPT_mieee_rnd_near)) {
    CmdArgs.push_back("-mllvm");
    CmdArgs.push_back("-enable-hexagon-ieee-rnd-near");
  }
  CmdArgs.push_back("-mllvm");
  CmdArgs.push_back("-machine-sink-split=0");
}

void Clang::AddLanaiTargetArgs(const ArgList &Args,
                               ArgStringList &CmdArgs) const {
  if (Arg *A = Args.getLastArg(options::OPT_mcpu_EQ)) {
    StringRef CPUName = A->getValue();

    CmdArgs.push_back("-target-cpu");
    CmdArgs.push_back(Args.MakeArgString(CPUName));
  }
  if (Arg *A = Args.getLastArg(options::OPT_mregparm_EQ)) {
    StringRef Value = A->getValue();
    // Only support mregparm=4 to support old usage. Report error for all other
    // cases.
    int Mregparm;
    if (Value.getAsInteger(10, Mregparm)) {
      if (Mregparm != 4) {
        getToolChain().getDriver().Diag(
            diag::err_drv_unsupported_option_argument)
            << A->getSpelling() << Value;
      }
    }
  }
}

void Clang::AddWebAssemblyTargetArgs(const ArgList &Args,
                                     ArgStringList &CmdArgs) const {
  // Default to "hidden" visibility.
  if (!Args.hasArg(options::OPT_fvisibility_EQ,
                   options::OPT_fvisibility_ms_compat))
    CmdArgs.push_back("-fvisibility=hidden");
}

void Clang::AddVETargetArgs(const ArgList &Args, ArgStringList &CmdArgs) const {
  // Floating point operations and argument passing are hard.
  CmdArgs.push_back("-mfloat-abi");
  CmdArgs.push_back("hard");
}

void Clang::DumpCompilationDatabase(Compilation &C, StringRef Filename,
                                    StringRef Target, const InputInfo &Output,
                                    const InputInfo &Input, const ArgList &Args) const {
  // If this is a dry run, do not create the compilation database file.
  if (C.getArgs().hasArg(options::OPT__HASH_HASH_HASH))
    return;

  using llvm::yaml::escape;
  const Driver &D = getToolChain().getDriver();

  if (!CompilationDatabase) {
    std::error_code EC;
    auto File = std::make_unique<llvm::raw_fd_ostream>(
        Filename, EC,
        llvm::sys::fs::OF_TextWithCRLF | llvm::sys::fs::OF_Append);
    if (EC) {
      D.Diag(clang::diag::err_drv_compilationdatabase) << Filename
                                                       << EC.message();
      return;
    }
    CompilationDatabase = std::move(File);
  }
  auto &CDB = *CompilationDatabase;
  auto CWD = D.getVFS().getCurrentWorkingDirectory();
  if (!CWD)
    CWD = ".";
  CDB << "{ \"directory\": \"" << escape(*CWD) << "\"";
  CDB << ", \"file\": \"" << escape(Input.getFilename()) << "\"";
  if (Output.isFilename())
    CDB << ", \"output\": \"" << escape(Output.getFilename()) << "\"";
  CDB << ", \"arguments\": [\"" << escape(D.ClangExecutable) << "\"";
  SmallString<128> Buf;
  Buf = "-x";
  Buf += types::getTypeName(Input.getType());
  CDB << ", \"" << escape(Buf) << "\"";
  if (!D.SysRoot.empty() && !Args.hasArg(options::OPT__sysroot_EQ)) {
    Buf = "--sysroot=";
    Buf += D.SysRoot;
    CDB << ", \"" << escape(Buf) << "\"";
  }
  CDB << ", \"" << escape(Input.getFilename()) << "\"";
  if (Output.isFilename())
    CDB << ", \"-o\", \"" << escape(Output.getFilename()) << "\"";
  for (auto &A: Args) {
    auto &O = A->getOption();
    // Skip language selection, which is positional.
    if (O.getID() == options::OPT_x)
      continue;
    // Skip writing dependency output and the compilation database itself.
    if (O.getGroup().isValid() && O.getGroup().getID() == options::OPT_M_Group)
      continue;
    if (O.getID() == options::OPT_gen_cdb_fragment_path)
      continue;
    // Skip inputs.
    if (O.getKind() == Option::InputClass)
      continue;
    // Skip output.
    if (O.getID() == options::OPT_o)
      continue;
    // All other arguments are quoted and appended.
    ArgStringList ASL;
    A->render(Args, ASL);
    for (auto &it: ASL)
      CDB << ", \"" << escape(it) << "\"";
  }
  Buf = "--target=";
  Buf += Target;
  CDB << ", \"" << escape(Buf) << "\"]},\n";
}

void Clang::DumpCompilationDatabaseFragmentToDir(
    StringRef Dir, Compilation &C, StringRef Target, const InputInfo &Output,
    const InputInfo &Input, const llvm::opt::ArgList &Args) const {
  // If this is a dry run, do not create the compilation database file.
  if (C.getArgs().hasArg(options::OPT__HASH_HASH_HASH))
    return;

  if (CompilationDatabase)
    DumpCompilationDatabase(C, "", Target, Output, Input, Args);

  SmallString<256> Path = Dir;
  const auto &Driver = C.getDriver();
  Driver.getVFS().makeAbsolute(Path);
  auto Err = llvm::sys::fs::create_directory(Path, /*IgnoreExisting=*/true);
  if (Err) {
    Driver.Diag(diag::err_drv_compilationdatabase) << Dir << Err.message();
    return;
  }

  llvm::sys::path::append(
      Path,
      Twine(llvm::sys::path::filename(Input.getFilename())) + ".%%%%.json");
  int FD;
  SmallString<256> TempPath;
  Err = llvm::sys::fs::createUniqueFile(Path, FD, TempPath,
                                        llvm::sys::fs::OF_Text);
  if (Err) {
    Driver.Diag(diag::err_drv_compilationdatabase) << Path << Err.message();
    return;
  }
  CompilationDatabase =
      std::make_unique<llvm::raw_fd_ostream>(FD, /*shouldClose=*/true);
  DumpCompilationDatabase(C, "", Target, Output, Input, Args);
}

static bool CheckARMImplicitITArg(StringRef Value) {
  return Value == "always" || Value == "never" || Value == "arm" ||
         Value == "thumb";
}

static void AddARMImplicitITArgs(const ArgList &Args, ArgStringList &CmdArgs,
                                 StringRef Value) {
  CmdArgs.push_back("-mllvm");
  CmdArgs.push_back(Args.MakeArgString("-arm-implicit-it=" + Value));
}

static void CollectArgsForIntegratedAssembler(Compilation &C,
                                              const ArgList &Args,
                                              ArgStringList &CmdArgs,
                                              const Driver &D) {
  // Default to -mno-relax-all.
  //
  // Note: RISC-V requires an indirect jump for offsets larger than 1MiB. This
  // cannot be done by assembler branch relaxation as it needs a free temporary
  // register. Because of this, branch relaxation is handled by a MachineIR pass
  // before the assembler. Forcing assembler branch relaxation for -O0 makes the
  // MachineIR branch relaxation inaccurate and it will miss cases where an
  // indirect branch is necessary.
  Args.addOptInFlag(CmdArgs, options::OPT_mrelax_all,
                    options::OPT_mno_relax_all);

  // Only default to -mincremental-linker-compatible if we think we are
  // targeting the MSVC linker.
  bool DefaultIncrementalLinkerCompatible =
      C.getDefaultToolChain().getTriple().isWindowsMSVCEnvironment();
  if (Args.hasFlag(options::OPT_mincremental_linker_compatible,
                   options::OPT_mno_incremental_linker_compatible,
                   DefaultIncrementalLinkerCompatible))
    CmdArgs.push_back("-mincremental-linker-compatible");

  Args.AddLastArg(CmdArgs, options::OPT_femit_dwarf_unwind_EQ);

  Args.addOptInFlag(CmdArgs, options::OPT_femit_compact_unwind_non_canonical,
                    options::OPT_fno_emit_compact_unwind_non_canonical);

  // If you add more args here, also add them to the block below that
  // starts with "// If CollectArgsForIntegratedAssembler() isn't called below".

  // When passing -I arguments to the assembler we sometimes need to
  // unconditionally take the next argument.  For example, when parsing
  // '-Wa,-I -Wa,foo' we need to accept the -Wa,foo arg after seeing the
  // -Wa,-I arg and when parsing '-Wa,-I,foo' we need to accept the 'foo'
  // arg after parsing the '-I' arg.
  bool TakeNextArg = false;

  const llvm::Triple &Triple = C.getDefaultToolChain().getTriple();
  bool Crel = false, ExperimentalCrel = false;
  bool UseRelaxRelocations = C.getDefaultToolChain().useRelaxRelocations();
  bool UseNoExecStack = false;
  const char *MipsTargetFeature = nullptr;
  StringRef ImplicitIt;
  for (const Arg *A :
       Args.filtered(options::OPT_Wa_COMMA, options::OPT_Xassembler,
                     options::OPT_mimplicit_it_EQ)) {
    A->claim();

    if (A->getOption().getID() == options::OPT_mimplicit_it_EQ) {
      switch (C.getDefaultToolChain().getArch()) {
      case llvm::Triple::arm:
      case llvm::Triple::armeb:
      case llvm::Triple::thumb:
      case llvm::Triple::thumbeb:
        // Only store the value; the last value set takes effect.
        ImplicitIt = A->getValue();
        if (!CheckARMImplicitITArg(ImplicitIt))
          D.Diag(diag::err_drv_unsupported_option_argument)
              << A->getSpelling() << ImplicitIt;
        continue;
      default:
        break;
      }
    }

    for (StringRef Value : A->getValues()) {
      if (TakeNextArg) {
        CmdArgs.push_back(Value.data());
        TakeNextArg = false;
        continue;
      }

      if (C.getDefaultToolChain().getTriple().isOSBinFormatCOFF() &&
          Value == "-mbig-obj")
        continue; // LLVM handles bigobj automatically

      switch (C.getDefaultToolChain().getArch()) {
      default:
        break;
      case llvm::Triple::x86:
      case llvm::Triple::x86_64:
        if (Value == "-msse2avx") {
          CmdArgs.push_back("-msse2avx");
          continue;
        }
        break;
      case llvm::Triple::wasm32:
      case llvm::Triple::wasm64:
        if (Value == "--no-type-check") {
          CmdArgs.push_back("-mno-type-check");
          continue;
        }
        break;
      case llvm::Triple::thumb:
      case llvm::Triple::thumbeb:
      case llvm::Triple::arm:
      case llvm::Triple::armeb:
        if (Value.starts_with("-mimplicit-it=")) {
          // Only store the value; the last value set takes effect.
          ImplicitIt = Value.split("=").second;
          if (CheckARMImplicitITArg(ImplicitIt))
            continue;
        }
        if (Value == "-mthumb")
          // -mthumb has already been processed in ComputeLLVMTriple()
          // recognize but skip over here.
          continue;
        break;
      case llvm::Triple::mips:
      case llvm::Triple::mipsel:
      case llvm::Triple::mips64:
      case llvm::Triple::mips64el:
        if (Value == "--trap") {
          CmdArgs.push_back("-target-feature");
          CmdArgs.push_back("+use-tcc-in-div");
          continue;
        }
        if (Value == "--break") {
          CmdArgs.push_back("-target-feature");
          CmdArgs.push_back("-use-tcc-in-div");
          continue;
        }
        if (Value.starts_with("-msoft-float")) {
          CmdArgs.push_back("-target-feature");
          CmdArgs.push_back("+soft-float");
          continue;
        }
        if (Value.starts_with("-mhard-float")) {
          CmdArgs.push_back("-target-feature");
          CmdArgs.push_back("-soft-float");
          continue;
        }

        MipsTargetFeature = llvm::StringSwitch<const char *>(Value)
                                .Case("-mips1", "+mips1")
                                .Case("-mips2", "+mips2")
                                .Case("-mips3", "+mips3")
                                .Case("-mips4", "+mips4")
                                .Case("-mips5", "+mips5")
                                .Case("-mips32", "+mips32")
                                .Case("-mips32r2", "+mips32r2")
                                .Case("-mips32r3", "+mips32r3")
                                .Case("-mips32r5", "+mips32r5")
                                .Case("-mips32r6", "+mips32r6")
                                .Case("-mips64", "+mips64")
                                .Case("-mips64r2", "+mips64r2")
                                .Case("-mips64r3", "+mips64r3")
                                .Case("-mips64r5", "+mips64r5")
                                .Case("-mips64r6", "+mips64r6")
                                .Default(nullptr);
        if (MipsTargetFeature)
          continue;
      }

      if (Value == "-force_cpusubtype_ALL") {
        // Do nothing, this is the default and we don't support anything else.
      } else if (Value == "-L") {
        CmdArgs.push_back("-msave-temp-labels");
      } else if (Value == "--fatal-warnings") {
        CmdArgs.push_back("-massembler-fatal-warnings");
      } else if (Value == "--no-warn" || Value == "-W") {
        CmdArgs.push_back("-massembler-no-warn");
      } else if (Value == "--noexecstack") {
        UseNoExecStack = true;
      } else if (Value.starts_with("-compress-debug-sections") ||
                 Value.starts_with("--compress-debug-sections") ||
                 Value == "-nocompress-debug-sections" ||
                 Value == "--nocompress-debug-sections") {
        CmdArgs.push_back(Value.data());
      } else if (Value == "--crel") {
        Crel = true;
      } else if (Value == "--no-crel") {
        Crel = false;
      } else if (Value == "--allow-experimental-crel") {
        ExperimentalCrel = true;
      } else if (Value == "-mrelax-relocations=yes" ||
                 Value == "--mrelax-relocations=yes") {
        UseRelaxRelocations = true;
      } else if (Value == "-mrelax-relocations=no" ||
                 Value == "--mrelax-relocations=no") {
        UseRelaxRelocations = false;
      } else if (Value.starts_with("-I")) {
        CmdArgs.push_back(Value.data());
        // We need to consume the next argument if the current arg is a plain
        // -I. The next arg will be the include directory.
        if (Value == "-I")
          TakeNextArg = true;
      } else if (Value.starts_with("-gdwarf-")) {
        // "-gdwarf-N" options are not cc1as options.
        unsigned DwarfVersion = DwarfVersionNum(Value);
        if (DwarfVersion == 0) { // Send it onward, and let cc1as complain.
          CmdArgs.push_back(Value.data());
        } else {
          RenderDebugEnablingArgs(Args, CmdArgs,
                                  llvm::codegenoptions::DebugInfoConstructor,
                                  DwarfVersion, llvm::DebuggerKind::Default);
        }
      } else if (Value.starts_with("-mcpu") || Value.starts_with("-mfpu") ||
                 Value.starts_with("-mhwdiv") || Value.starts_with("-march")) {
        // Do nothing, we'll validate it later.
      } else if (Value == "-defsym" || Value == "--defsym") {
        if (A->getNumValues() != 2) {
          D.Diag(diag::err_drv_defsym_invalid_format) << Value;
          break;
        }
        const char *S = A->getValue(1);
        auto Pair = StringRef(S).split('=');
        auto Sym = Pair.first;
        auto SVal = Pair.second;

        if (Sym.empty() || SVal.empty()) {
          D.Diag(diag::err_drv_defsym_invalid_format) << S;
          break;
        }
        int64_t IVal;
        if (SVal.getAsInteger(0, IVal)) {
          D.Diag(diag::err_drv_defsym_invalid_symval) << SVal;
          break;
        }
        CmdArgs.push_back("--defsym");
        TakeNextArg = true;
      } else if (Value == "-fdebug-compilation-dir") {
        CmdArgs.push_back("-fdebug-compilation-dir");
        TakeNextArg = true;
      } else if (Value.consume_front("-fdebug-compilation-dir=")) {
        // The flag is a -Wa / -Xassembler argument and Options doesn't
        // parse the argument, so this isn't automatically aliased to
        // -fdebug-compilation-dir (without '=') here.
        CmdArgs.push_back("-fdebug-compilation-dir");
        CmdArgs.push_back(Value.data());
      } else if (Value == "--version") {
        D.PrintVersion(C, llvm::outs());
      } else {
        D.Diag(diag::err_drv_unsupported_option_argument)
            << A->getSpelling() << Value;
      }
    }
  }
  if (ImplicitIt.size())
    AddARMImplicitITArgs(Args, CmdArgs, ImplicitIt);
  if (Crel) {
    if (!ExperimentalCrel)
      D.Diag(diag::err_drv_experimental_crel);
    if (Triple.isOSBinFormatELF() && !Triple.isMIPS()) {
      CmdArgs.push_back("--crel");
    } else {
      D.Diag(diag::err_drv_unsupported_opt_for_target)
          << "-Wa,--crel" << D.getTargetTriple();
    }
  }
  if (!UseRelaxRelocations)
    CmdArgs.push_back("-mrelax-relocations=no");
  if (UseNoExecStack)
    CmdArgs.push_back("-mnoexecstack");
  if (MipsTargetFeature != nullptr) {
    CmdArgs.push_back("-target-feature");
    CmdArgs.push_back(MipsTargetFeature);
  }

  // forward -fembed-bitcode to assmebler
  if (C.getDriver().embedBitcodeEnabled() ||
      C.getDriver().embedBitcodeMarkerOnly())
    Args.AddLastArg(CmdArgs, options::OPT_fembed_bitcode_EQ);

  if (const char *AsSecureLogFile = getenv("AS_SECURE_LOG_FILE")) {
    CmdArgs.push_back("-as-secure-log-file");
    CmdArgs.push_back(Args.MakeArgString(AsSecureLogFile));
  }
}

static std::string ComplexRangeKindToStr(LangOptions::ComplexRangeKind Range) {
  switch (Range) {
  case LangOptions::ComplexRangeKind::CX_Full:
    return "full";
    break;
  case LangOptions::ComplexRangeKind::CX_Basic:
    return "basic";
    break;
  case LangOptions::ComplexRangeKind::CX_Improved:
    return "improved";
    break;
  case LangOptions::ComplexRangeKind::CX_Promoted:
    return "promoted";
    break;
  default:
    return "";
  }
}

static std::string ComplexArithmeticStr(LangOptions::ComplexRangeKind Range) {
  return (Range == LangOptions::ComplexRangeKind::CX_None)
             ? ""
             : "-fcomplex-arithmetic=" + ComplexRangeKindToStr(Range);
}

static void EmitComplexRangeDiag(const Driver &D, std::string str1,
                                 std::string str2) {
  if ((str1.compare(str2) != 0) && !str2.empty() && !str1.empty()) {
    D.Diag(clang::diag::warn_drv_overriding_option) << str1 << str2;
  }
}

static std::string
RenderComplexRangeOption(LangOptions::ComplexRangeKind Range) {
  std::string ComplexRangeStr = ComplexRangeKindToStr(Range);
  if (!ComplexRangeStr.empty())
    return "-complex-range=" + ComplexRangeStr;
  return ComplexRangeStr;
}

static void RenderFloatingPointOptions(const ToolChain &TC, const Driver &D,
                                       bool OFastEnabled, const ArgList &Args,
                                       ArgStringList &CmdArgs,
                                       const JobAction &JA) {
  // Handle various floating point optimization flags, mapping them to the
  // appropriate LLVM code generation flags. This is complicated by several
  // "umbrella" flags, so we do this by stepping through the flags incrementally
  // adjusting what we think is enabled/disabled, then at the end setting the
  // LLVM flags based on the final state.
  bool HonorINFs = true;
  bool HonorNaNs = true;
  bool ApproxFunc = false;
  // -fmath-errno is the default on some platforms, e.g. BSD-derived OSes.
  bool MathErrno = TC.IsMathErrnoDefault();
  bool AssociativeMath = false;
  bool ReciprocalMath = false;
  bool SignedZeros = true;
  bool TrappingMath = false; // Implemented via -ffp-exception-behavior
  bool TrappingMathPresent = false; // Is trapping-math in args, and not
                                    // overriden by ffp-exception-behavior?
  bool RoundingFPMath = false;
  // -ffp-model values: strict, fast, precise
  StringRef FPModel = "";
  // -ffp-exception-behavior options: strict, maytrap, ignore
  StringRef FPExceptionBehavior = "";
  // -ffp-eval-method options: double, extended, source
  StringRef FPEvalMethod = "";
  llvm::DenormalMode DenormalFPMath =
      TC.getDefaultDenormalModeForType(Args, JA);
  llvm::DenormalMode DenormalFP32Math =
      TC.getDefaultDenormalModeForType(Args, JA, &llvm::APFloat::IEEEsingle());

  // CUDA and HIP don't rely on the frontend to pass an ffp-contract option.
  // If one wasn't given by the user, don't pass it here.
  StringRef FPContract;
  StringRef LastSeenFfpContractOption;
  StringRef LastFpContractOverrideOption;
  bool SeenUnsafeMathModeOption = false;
  if (!JA.isDeviceOffloading(Action::OFK_Cuda) &&
      !JA.isOffloading(Action::OFK_HIP))
    FPContract = "on";
  bool StrictFPModel = false;
  StringRef Float16ExcessPrecision = "";
  StringRef BFloat16ExcessPrecision = "";
  LangOptions::ComplexRangeKind Range = LangOptions::ComplexRangeKind::CX_None;
  std::string ComplexRangeStr = "";
  std::string GccRangeComplexOption = "";

  // Lambda to set fast-math options. This is also used by -ffp-model=fast
  auto applyFastMath = [&]() {
    HonorINFs = false;
    HonorNaNs = false;
    MathErrno = false;
    AssociativeMath = true;
    ReciprocalMath = true;
    ApproxFunc = true;
    SignedZeros = false;
    TrappingMath = false;
    RoundingFPMath = false;
    FPExceptionBehavior = "";
    // If fast-math is set then set the fp-contract mode to fast.
    FPContract = "fast";
    // ffast-math enables basic range rules for complex multiplication and
    // division.
    // Warn if user expects to perform full implementation of complex
    // multiplication or division in the presence of nan or ninf flags.
    if (Range == LangOptions::ComplexRangeKind::CX_Full ||
        Range == LangOptions::ComplexRangeKind::CX_Improved ||
        Range == LangOptions::ComplexRangeKind::CX_Promoted)
      EmitComplexRangeDiag(
          D, ComplexArithmeticStr(Range),
          !GccRangeComplexOption.empty()
              ? GccRangeComplexOption
              : ComplexArithmeticStr(LangOptions::ComplexRangeKind::CX_Basic));
    Range = LangOptions::ComplexRangeKind::CX_Basic;
    SeenUnsafeMathModeOption = true;
  };

  // Lambda to consolidate common handling for fp-contract
  auto restoreFPContractState = [&]() {
    // CUDA and HIP don't rely on the frontend to pass an ffp-contract option.
    // For other targets, if the state has been changed by one of the
    // unsafe-math umbrella options a subsequent -fno-fast-math or
    // -fno-unsafe-math-optimizations option reverts to the last value seen for
    // the -ffp-contract option or "on" if we have not seen the -ffp-contract
    // option. If we have not seen an unsafe-math option or -ffp-contract,
    // we leave the FPContract state unchanged.
    if (!JA.isDeviceOffloading(Action::OFK_Cuda) &&
        !JA.isOffloading(Action::OFK_HIP)) {
      if (LastSeenFfpContractOption != "")
        FPContract = LastSeenFfpContractOption;
      else if (SeenUnsafeMathModeOption)
        FPContract = "on";
    }
    // In this case, we're reverting to the last explicit fp-contract option
    // or the platform default
    LastFpContractOverrideOption = "";
  };

  if (const Arg *A = Args.getLastArg(options::OPT_flimited_precision_EQ)) {
    CmdArgs.push_back("-mlimit-float-precision");
    CmdArgs.push_back(A->getValue());
  }

  for (const Arg *A : Args) {
    switch (A->getOption().getID()) {
    // If this isn't an FP option skip the claim below
    default: continue;

    case options::OPT_fcx_limited_range:
      if (GccRangeComplexOption.empty()) {
        if (Range != LangOptions::ComplexRangeKind::CX_Basic)
          EmitComplexRangeDiag(D, RenderComplexRangeOption(Range),
                               "-fcx-limited-range");
      } else {
        if (GccRangeComplexOption != "-fno-cx-limited-range")
          EmitComplexRangeDiag(D, GccRangeComplexOption, "-fcx-limited-range");
      }
      GccRangeComplexOption = "-fcx-limited-range";
      Range = LangOptions::ComplexRangeKind::CX_Basic;
      break;
    case options::OPT_fno_cx_limited_range:
      if (GccRangeComplexOption.empty()) {
        EmitComplexRangeDiag(D, RenderComplexRangeOption(Range),
                             "-fno-cx-limited-range");
      } else {
        if (GccRangeComplexOption.compare("-fcx-limited-range") != 0 &&
            GccRangeComplexOption.compare("-fno-cx-fortran-rules") != 0)
          EmitComplexRangeDiag(D, GccRangeComplexOption,
                               "-fno-cx-limited-range");
      }
      GccRangeComplexOption = "-fno-cx-limited-range";
      Range = LangOptions::ComplexRangeKind::CX_Full;
      break;
    case options::OPT_fcx_fortran_rules:
      if (GccRangeComplexOption.empty())
        EmitComplexRangeDiag(D, RenderComplexRangeOption(Range),
                             "-fcx-fortran-rules");
      else
        EmitComplexRangeDiag(D, GccRangeComplexOption, "-fcx-fortran-rules");
      GccRangeComplexOption = "-fcx-fortran-rules";
      Range = LangOptions::ComplexRangeKind::CX_Improved;
      break;
    case options::OPT_fno_cx_fortran_rules:
      if (GccRangeComplexOption.empty()) {
        EmitComplexRangeDiag(D, RenderComplexRangeOption(Range),
                             "-fno-cx-fortran-rules");
      } else {
        if (GccRangeComplexOption != "-fno-cx-limited-range")
          EmitComplexRangeDiag(D, GccRangeComplexOption,
                               "-fno-cx-fortran-rules");
      }
      GccRangeComplexOption = "-fno-cx-fortran-rules";
      Range = LangOptions::ComplexRangeKind::CX_Full;
      break;
    case options::OPT_fcomplex_arithmetic_EQ: {
      LangOptions::ComplexRangeKind RangeVal;
      StringRef Val = A->getValue();
      if (Val == "full")
        RangeVal = LangOptions::ComplexRangeKind::CX_Full;
      else if (Val == "improved")
        RangeVal = LangOptions::ComplexRangeKind::CX_Improved;
      else if (Val == "promoted")
        RangeVal = LangOptions::ComplexRangeKind::CX_Promoted;
      else if (Val == "basic")
        RangeVal = LangOptions::ComplexRangeKind::CX_Basic;
      else {
        D.Diag(diag::err_drv_unsupported_option_argument)
            << A->getSpelling() << Val;
        break;
      }
      if (!GccRangeComplexOption.empty()) {
        if (GccRangeComplexOption.compare("-fcx-limited-range") != 0) {
          if (GccRangeComplexOption.compare("-fcx-fortran-rules") != 0) {
            if (RangeVal != LangOptions::ComplexRangeKind::CX_Improved)
              EmitComplexRangeDiag(D, GccRangeComplexOption,
                                   ComplexArithmeticStr(RangeVal));
          } else {
            EmitComplexRangeDiag(D, GccRangeComplexOption,
                                 ComplexArithmeticStr(RangeVal));
          }
        } else {
          if (RangeVal != LangOptions::ComplexRangeKind::CX_Basic)
            EmitComplexRangeDiag(D, GccRangeComplexOption,
                                 ComplexArithmeticStr(RangeVal));
        }
      }
      Range = RangeVal;
      break;
    }
    case options::OPT_ffp_model_EQ: {
      // If -ffp-model= is seen, reset to fno-fast-math
      HonorINFs = true;
      HonorNaNs = true;
      ApproxFunc = false;
      // Turning *off* -ffast-math restores the toolchain default.
      MathErrno = TC.IsMathErrnoDefault();
      AssociativeMath = false;
      ReciprocalMath = false;
      SignedZeros = true;

      StringRef Val = A->getValue();
      if (OFastEnabled && Val != "fast") {
        // Only -ffp-model=fast is compatible with OFast, ignore.
        D.Diag(clang::diag::warn_drv_overriding_option)
            << Args.MakeArgString("-ffp-model=" + Val) << "-Ofast";
        break;
      }
      StrictFPModel = false;
      if (!FPModel.empty() && FPModel != Val)
        D.Diag(clang::diag::warn_drv_overriding_option)
            << Args.MakeArgString("-ffp-model=" + FPModel)
            << Args.MakeArgString("-ffp-model=" + Val);
      if (Val == "fast") {
        FPModel = Val;
        applyFastMath();
        // applyFastMath sets fp-contract="fast"
        LastFpContractOverrideOption = "-ffp-model=fast";
      } else if (Val == "precise") {
        FPModel = Val;
        FPContract = "on";
        LastFpContractOverrideOption = "-ffp-model=precise";
      } else if (Val == "strict") {
        StrictFPModel = true;
        FPExceptionBehavior = "strict";
        FPModel = Val;
        FPContract = "off";
        LastFpContractOverrideOption = "-ffp-model=strict";
        TrappingMath = true;
        RoundingFPMath = true;
      } else
        D.Diag(diag::err_drv_unsupported_option_argument)
            << A->getSpelling() << Val;
      break;
    }

    // Options controlling individual features
    case options::OPT_fhonor_infinities:    HonorINFs = true;         break;
    case options::OPT_fno_honor_infinities: HonorINFs = false;        break;
    case options::OPT_fhonor_nans:          HonorNaNs = true;         break;
    case options::OPT_fno_honor_nans:       HonorNaNs = false;        break;
    case options::OPT_fapprox_func:         ApproxFunc = true;        break;
    case options::OPT_fno_approx_func:      ApproxFunc = false;       break;
    case options::OPT_fmath_errno:          MathErrno = true;         break;
    case options::OPT_fno_math_errno:       MathErrno = false;        break;
    case options::OPT_fassociative_math:    AssociativeMath = true;   break;
    case options::OPT_fno_associative_math: AssociativeMath = false;  break;
    case options::OPT_freciprocal_math:     ReciprocalMath = true;    break;
    case options::OPT_fno_reciprocal_math:  ReciprocalMath = false;   break;
    case options::OPT_fsigned_zeros:        SignedZeros = true;       break;
    case options::OPT_fno_signed_zeros:     SignedZeros = false;      break;
    case options::OPT_ftrapping_math:
      if (!TrappingMathPresent && !FPExceptionBehavior.empty() &&
          FPExceptionBehavior != "strict")
        // Warn that previous value of option is overridden.
        D.Diag(clang::diag::warn_drv_overriding_option)
            << Args.MakeArgString("-ffp-exception-behavior=" +
                                  FPExceptionBehavior)
            << "-ftrapping-math";
      TrappingMath = true;
      TrappingMathPresent = true;
      FPExceptionBehavior = "strict";
      break;
    case options::OPT_fno_trapping_math:
      if (!TrappingMathPresent && !FPExceptionBehavior.empty() &&
          FPExceptionBehavior != "ignore")
        // Warn that previous value of option is overridden.
        D.Diag(clang::diag::warn_drv_overriding_option)
            << Args.MakeArgString("-ffp-exception-behavior=" +
                                  FPExceptionBehavior)
            << "-fno-trapping-math";
      TrappingMath = false;
      TrappingMathPresent = true;
      FPExceptionBehavior = "ignore";
      break;

    case options::OPT_frounding_math:
      RoundingFPMath = true;
      break;

    case options::OPT_fno_rounding_math:
      RoundingFPMath = false;
      break;

    case options::OPT_fdenormal_fp_math_EQ:
      DenormalFPMath = llvm::parseDenormalFPAttribute(A->getValue());
      DenormalFP32Math = DenormalFPMath;
      if (!DenormalFPMath.isValid()) {
        D.Diag(diag::err_drv_invalid_value)
            << A->getAsString(Args) << A->getValue();
      }
      break;

    case options::OPT_fdenormal_fp_math_f32_EQ:
      DenormalFP32Math = llvm::parseDenormalFPAttribute(A->getValue());
      if (!DenormalFP32Math.isValid()) {
        D.Diag(diag::err_drv_invalid_value)
            << A->getAsString(Args) << A->getValue();
      }
      break;

    // Validate and pass through -ffp-contract option.
    case options::OPT_ffp_contract: {
      StringRef Val = A->getValue();
      if (Val == "fast" || Val == "on" || Val == "off" ||
          Val == "fast-honor-pragmas") {
        if (Val != FPContract && LastFpContractOverrideOption != "") {
          D.Diag(clang::diag::warn_drv_overriding_option)
              << LastFpContractOverrideOption
              << Args.MakeArgString("-ffp-contract=" + Val);
        }

        FPContract = Val;
        LastSeenFfpContractOption = Val;
        LastFpContractOverrideOption = "";
      } else
        D.Diag(diag::err_drv_unsupported_option_argument)
            << A->getSpelling() << Val;
      break;
    }

    // Validate and pass through -ffp-exception-behavior option.
    case options::OPT_ffp_exception_behavior_EQ: {
      StringRef Val = A->getValue();
      if (!TrappingMathPresent && !FPExceptionBehavior.empty() &&
          FPExceptionBehavior != Val)
        // Warn that previous value of option is overridden.
        D.Diag(clang::diag::warn_drv_overriding_option)
            << Args.MakeArgString("-ffp-exception-behavior=" +
                                  FPExceptionBehavior)
            << Args.MakeArgString("-ffp-exception-behavior=" + Val);
      TrappingMath = TrappingMathPresent = false;
      if (Val == "ignore" || Val == "maytrap") {
        FPExceptionBehavior = Val;
        // AOCC Begin
        if (Val == "maytrap") {
	  ;
        }
        // AOCC End
      } else if (Val == "strict") {
        FPExceptionBehavior = Val;
        TrappingMath = TrappingMathPresent = true;
      } else
        D.Diag(diag::err_drv_unsupported_option_argument)
            << A->getSpelling() << Val;
      break;
    }

    // Validate and pass through -ffp-eval-method option.
    case options::OPT_ffp_eval_method_EQ: {
      StringRef Val = A->getValue();
      if (Val == "double" || Val == "extended" || Val == "source")
        FPEvalMethod = Val;
      else
        D.Diag(diag::err_drv_unsupported_option_argument)
            << A->getSpelling() << Val;
      break;
    }

    case options::OPT_fexcess_precision_EQ: {
      StringRef Val = A->getValue();
      const llvm::Triple::ArchType Arch = TC.getArch();
      if (Arch == llvm::Triple::x86 || Arch == llvm::Triple::x86_64) {
        if (Val == "standard" || Val == "fast")
          Float16ExcessPrecision = Val;
        // To make it GCC compatible, allow the value of "16" which
        // means disable excess precision, the same meaning than clang's
        // equivalent value "none".
        else if (Val == "16")
          Float16ExcessPrecision = "none";
        else
          D.Diag(diag::err_drv_unsupported_option_argument)
              << A->getSpelling() << Val;
      } else {
        if (!(Val == "standard" || Val == "fast"))
          D.Diag(diag::err_drv_unsupported_option_argument)
              << A->getSpelling() << Val;
      }
      BFloat16ExcessPrecision = Float16ExcessPrecision;
      break;
    }
    case options::OPT_ffinite_math_only:
      HonorINFs = false;
      HonorNaNs = false;
      break;
    case options::OPT_fno_finite_math_only:
      HonorINFs = true;
      HonorNaNs = true;
      break;

    case options::OPT_funsafe_math_optimizations:
      AssociativeMath = true;
      ReciprocalMath = true;
      SignedZeros = false;
      ApproxFunc = true;
      TrappingMath = false;
      FPExceptionBehavior = "";
      FPContract = "fast";
      LastFpContractOverrideOption = "-funsafe-math-optimizations";
      SeenUnsafeMathModeOption = true;
      break;
    case options::OPT_fno_unsafe_math_optimizations:
      AssociativeMath = false;
      ReciprocalMath = false;
      SignedZeros = true;
      ApproxFunc = false;
      restoreFPContractState();
      break;

    case options::OPT_Ofast:
      // If -Ofast is the optimization level, then -ffast-math should be enabled
      if (!OFastEnabled)
        continue;
      [[fallthrough]];
    case options::OPT_ffast_math:
      applyFastMath();
      if (A->getOption().getID() == options::OPT_Ofast)
        LastFpContractOverrideOption = "-Ofast";
      else
        LastFpContractOverrideOption = "-ffast-math";
      break;
    case options::OPT_fno_fast_math:
      HonorINFs = true;
      HonorNaNs = true;
      // Turning on -ffast-math (with either flag) removes the need for
      // MathErrno. However, turning *off* -ffast-math merely restores the
      // toolchain default (which may be false).
      MathErrno = TC.IsMathErrnoDefault();
      AssociativeMath = false;
      ReciprocalMath = false;
      ApproxFunc = false;
      SignedZeros = true;
      restoreFPContractState();
      LastFpContractOverrideOption = "";
      break;
    } // End switch (A->getOption().getID())

    // The StrictFPModel local variable is needed to report warnings
    // in the way we intend. If -ffp-model=strict has been used, we
    // want to report a warning for the next option encountered that
    // takes us out of the settings described by fp-model=strict, but
    // we don't want to continue issuing warnings for other conflicting
    // options after that.
    if (StrictFPModel) {
      // If -ffp-model=strict has been specified on command line but
      // subsequent options conflict then emit warning diagnostic.
      if (HonorINFs && HonorNaNs && !AssociativeMath && !ReciprocalMath &&
          SignedZeros && TrappingMath && RoundingFPMath && !ApproxFunc &&
          FPContract == "off")
        // OK: Current Arg doesn't conflict with -ffp-model=strict
        ;
      else {
        StrictFPModel = false;
        FPModel = "";
        // The warning for -ffp-contract would have been reported by the
        // OPT_ffp_contract_EQ handler above. A special check here is needed
        // to avoid duplicating the warning.
        auto RHS = (A->getNumValues() == 0)
                       ? A->getSpelling()
                       : Args.MakeArgString(A->getSpelling() + A->getValue());
        if (A->getSpelling() != "-ffp-contract=") {
          if (RHS != "-ffp-model=strict")
            D.Diag(clang::diag::warn_drv_overriding_option)
                << "-ffp-model=strict" << RHS;
        }
      }
    }

    // If we handled this option claim it
    A->claim();
  }

  if (!HonorINFs)
    CmdArgs.push_back("-menable-no-infs");

  if (!HonorNaNs)
    CmdArgs.push_back("-menable-no-nans");

  if (ApproxFunc)
    CmdArgs.push_back("-fapprox-func");

  if (MathErrno)
    CmdArgs.push_back("-fmath-errno");

 if (AssociativeMath && ReciprocalMath && !SignedZeros && ApproxFunc &&
     !TrappingMath)
    CmdArgs.push_back("-funsafe-math-optimizations");

  if (!SignedZeros)
    CmdArgs.push_back("-fno-signed-zeros");

  if (AssociativeMath && !SignedZeros && !TrappingMath)
    CmdArgs.push_back("-mreassociate");

  if (ReciprocalMath)
    CmdArgs.push_back("-freciprocal-math");

  if (TrappingMath) {
    // FP Exception Behavior is also set to strict
    assert(FPExceptionBehavior == "strict");
  }

  // The default is IEEE.
  if (DenormalFPMath != llvm::DenormalMode::getIEEE()) {
    llvm::SmallString<64> DenormFlag;
    llvm::raw_svector_ostream ArgStr(DenormFlag);
    ArgStr << "-fdenormal-fp-math=" << DenormalFPMath;
    CmdArgs.push_back(Args.MakeArgString(ArgStr.str()));
  }

  // Add f32 specific denormal mode flag if it's different.
  if (DenormalFP32Math != DenormalFPMath) {
    llvm::SmallString<64> DenormFlag;
    llvm::raw_svector_ostream ArgStr(DenormFlag);
    ArgStr << "-fdenormal-fp-math-f32=" << DenormalFP32Math;
    CmdArgs.push_back(Args.MakeArgString(ArgStr.str()));
  }

  if (!FPContract.empty())
    CmdArgs.push_back(Args.MakeArgString("-ffp-contract=" + FPContract));

  if (RoundingFPMath)
    CmdArgs.push_back(Args.MakeArgString("-frounding-math"));
  else
    CmdArgs.push_back(Args.MakeArgString("-fno-rounding-math"));

  if (!FPExceptionBehavior.empty())
    CmdArgs.push_back(Args.MakeArgString("-ffp-exception-behavior=" +
                      FPExceptionBehavior));

  if (!FPEvalMethod.empty())
    CmdArgs.push_back(Args.MakeArgString("-ffp-eval-method=" + FPEvalMethod));

  if (!Float16ExcessPrecision.empty())
    CmdArgs.push_back(Args.MakeArgString("-ffloat16-excess-precision=" +
                                         Float16ExcessPrecision));
  if (!BFloat16ExcessPrecision.empty())
    CmdArgs.push_back(Args.MakeArgString("-fbfloat16-excess-precision=" +
                                         BFloat16ExcessPrecision));

  ParseMRecip(D, Args, CmdArgs);

  // -ffast-math enables the __FAST_MATH__ preprocessor macro, but check for the
  // individual features enabled by -ffast-math instead of the option itself as
  // that's consistent with gcc's behaviour.
  if (!HonorINFs && !HonorNaNs && !MathErrno && AssociativeMath && ApproxFunc &&
      ReciprocalMath && !SignedZeros && !TrappingMath && !RoundingFPMath)
    CmdArgs.push_back("-ffast-math");

  // Handle __FINITE_MATH_ONLY__ similarly.
  // The -ffinite-math-only is added to CmdArgs when !HonorINFs && !HonorNaNs.
  // Otherwise process the Xclang arguments to determine if -menable-no-infs and
  // -menable-no-nans are set by the user.
  bool shouldAddFiniteMathOnly = false;
  if (!HonorINFs && !HonorNaNs) {
    shouldAddFiniteMathOnly = true;
  } else {
    bool InfValues = true;
    bool NanValues = true;
    for (const auto *Arg : Args.filtered(options::OPT_Xclang)) {
      StringRef ArgValue = Arg->getValue();
      if (ArgValue == "-menable-no-nans")
        NanValues = false;
      else if (ArgValue == "-menable-no-infs")
        InfValues = false;
    }
    if (!NanValues && !InfValues)
      shouldAddFiniteMathOnly = true;
  }
  if (shouldAddFiniteMathOnly) {
    CmdArgs.push_back("-ffinite-math-only");
  }
  if (const Arg *A = Args.getLastArg(options::OPT_mfpmath_EQ)) {
    CmdArgs.push_back("-mfpmath");
    CmdArgs.push_back(A->getValue());
  }

  // Disable a codegen optimization for floating-point casts.
  if (Args.hasFlag(options::OPT_fno_strict_float_cast_overflow,
                   options::OPT_fstrict_float_cast_overflow, false))
    CmdArgs.push_back("-fno-strict-float-cast-overflow");

  if (Range != LangOptions::ComplexRangeKind::CX_None)
    ComplexRangeStr = RenderComplexRangeOption(Range);
  if (!ComplexRangeStr.empty()) {
    CmdArgs.push_back(Args.MakeArgString(ComplexRangeStr));
    if (Args.hasArg(options::OPT_fcomplex_arithmetic_EQ))
      CmdArgs.push_back(Args.MakeArgString("-fcomplex-arithmetic=" +
                                           ComplexRangeKindToStr(Range)));
  }
  if (Args.hasArg(options::OPT_fcx_limited_range))
    CmdArgs.push_back("-fcx-limited-range");
  if (Args.hasArg(options::OPT_fcx_fortran_rules))
    CmdArgs.push_back("-fcx-fortran-rules");
  if (Args.hasArg(options::OPT_fno_cx_limited_range))
    CmdArgs.push_back("-fno-cx-limited-range");
  if (Args.hasArg(options::OPT_fno_cx_fortran_rules))
    CmdArgs.push_back("-fno-cx-fortran-rules");
}

static void RenderAnalyzerOptions(const ArgList &Args, ArgStringList &CmdArgs,
                                  const llvm::Triple &Triple,
                                  const InputInfo &Input) {
  // Add default argument set.
  if (!Args.hasArg(options::OPT__analyzer_no_default_checks)) {
    CmdArgs.push_back("-analyzer-checker=core");
    CmdArgs.push_back("-analyzer-checker=apiModeling");

    if (!Triple.isWindowsMSVCEnvironment()) {
      CmdArgs.push_back("-analyzer-checker=unix");
    } else {
      // Enable "unix" checkers that also work on Windows.
      CmdArgs.push_back("-analyzer-checker=unix.API");
      CmdArgs.push_back("-analyzer-checker=unix.Malloc");
      CmdArgs.push_back("-analyzer-checker=unix.MallocSizeof");
      CmdArgs.push_back("-analyzer-checker=unix.MismatchedDeallocator");
      CmdArgs.push_back("-analyzer-checker=unix.cstring.BadSizeArg");
      CmdArgs.push_back("-analyzer-checker=unix.cstring.NullArg");
    }

    // Disable some unix checkers for PS4/PS5.
    if (Triple.isPS()) {
      CmdArgs.push_back("-analyzer-disable-checker=unix.API");
      CmdArgs.push_back("-analyzer-disable-checker=unix.Vfork");
    }

    if (Triple.isOSDarwin()) {
      CmdArgs.push_back("-analyzer-checker=osx");
      CmdArgs.push_back(
          "-analyzer-checker=security.insecureAPI.decodeValueOfObjCType");
    }
    else if (Triple.isOSFuchsia())
      CmdArgs.push_back("-analyzer-checker=fuchsia");

    CmdArgs.push_back("-analyzer-checker=deadcode");

    if (types::isCXX(Input.getType()))
      CmdArgs.push_back("-analyzer-checker=cplusplus");

    if (!Triple.isPS()) {
      CmdArgs.push_back("-analyzer-checker=security.insecureAPI.UncheckedReturn");
      CmdArgs.push_back("-analyzer-checker=security.insecureAPI.getpw");
      CmdArgs.push_back("-analyzer-checker=security.insecureAPI.gets");
      CmdArgs.push_back("-analyzer-checker=security.insecureAPI.mktemp");
      CmdArgs.push_back("-analyzer-checker=security.insecureAPI.mkstemp");
      CmdArgs.push_back("-analyzer-checker=security.insecureAPI.vfork");
    }

    // Default nullability checks.
    CmdArgs.push_back("-analyzer-checker=nullability.NullPassedToNonnull");
    CmdArgs.push_back("-analyzer-checker=nullability.NullReturnedFromNonnull");
  }

  // Set the output format. The default is plist, for (lame) historical reasons.
  CmdArgs.push_back("-analyzer-output");
  if (Arg *A = Args.getLastArg(options::OPT__analyzer_output))
    CmdArgs.push_back(A->getValue());
  else
    CmdArgs.push_back("plist");

  // Disable the presentation of standard compiler warnings when using
  // --analyze.  We only want to show static analyzer diagnostics or frontend
  // errors.
  CmdArgs.push_back("-w");

  // Add -Xanalyzer arguments when running as analyzer.
  Args.AddAllArgValues(CmdArgs, options::OPT_Xanalyzer);
}

static bool isValidSymbolName(StringRef S) {
  if (S.empty())
    return false;

  if (std::isdigit(S[0]))
    return false;

  return llvm::all_of(S, [](char C) { return std::isalnum(C) || C == '_'; });
}

static void RenderSSPOptions(const Driver &D, const ToolChain &TC,
                             const ArgList &Args, ArgStringList &CmdArgs,
                             bool KernelOrKext) {
  const llvm::Triple &EffectiveTriple = TC.getEffectiveTriple();

  // NVPTX doesn't support stack protectors; from the compiler's perspective, it
  // doesn't even have a stack!
  if (EffectiveTriple.isNVPTX())
    return;

  // -stack-protector=0 is default.
  LangOptions::StackProtectorMode StackProtectorLevel = LangOptions::SSPOff;
  LangOptions::StackProtectorMode DefaultStackProtectorLevel =
      TC.GetDefaultStackProtectorLevel(KernelOrKext);

  if (Arg *A = Args.getLastArg(options::OPT_fno_stack_protector,
                               options::OPT_fstack_protector_all,
                               options::OPT_fstack_protector_strong,
                               options::OPT_fstack_protector)) {
    if (A->getOption().matches(options::OPT_fstack_protector))
      StackProtectorLevel =
          std::max<>(LangOptions::SSPOn, DefaultStackProtectorLevel);
    else if (A->getOption().matches(options::OPT_fstack_protector_strong))
      StackProtectorLevel = LangOptions::SSPStrong;
    else if (A->getOption().matches(options::OPT_fstack_protector_all))
      StackProtectorLevel = LangOptions::SSPReq;

    if (EffectiveTriple.isBPF() && StackProtectorLevel != LangOptions::SSPOff) {
      D.Diag(diag::warn_drv_unsupported_option_for_target)
          << A->getSpelling() << EffectiveTriple.getTriple();
      StackProtectorLevel = DefaultStackProtectorLevel;
    }
  } else {
    StackProtectorLevel = DefaultStackProtectorLevel;
  }

  if (StackProtectorLevel) {
    CmdArgs.push_back("-stack-protector");
    CmdArgs.push_back(Args.MakeArgString(Twine(StackProtectorLevel)));
  }

  // --param ssp-buffer-size=
  for (const Arg *A : Args.filtered(options::OPT__param)) {
    StringRef Str(A->getValue());
    if (Str.starts_with("ssp-buffer-size=")) {
      if (StackProtectorLevel) {
        CmdArgs.push_back("-stack-protector-buffer-size");
        // FIXME: Verify the argument is a valid integer.
        CmdArgs.push_back(Args.MakeArgString(Str.drop_front(16)));
      }
      A->claim();
    }
  }

  const std::string &TripleStr = EffectiveTriple.getTriple();
  if (Arg *A = Args.getLastArg(options::OPT_mstack_protector_guard_EQ)) {
    StringRef Value = A->getValue();
    if (!EffectiveTriple.isX86() && !EffectiveTriple.isAArch64() &&
        !EffectiveTriple.isARM() && !EffectiveTriple.isThumb())
      D.Diag(diag::err_drv_unsupported_opt_for_target)
          << A->getAsString(Args) << TripleStr;
    if ((EffectiveTriple.isX86() || EffectiveTriple.isARM() ||
         EffectiveTriple.isThumb()) &&
        Value != "tls" && Value != "global") {
      D.Diag(diag::err_drv_invalid_value_with_suggestion)
          << A->getOption().getName() << Value << "tls global";
      return;
    }
    if ((EffectiveTriple.isARM() || EffectiveTriple.isThumb()) &&
        Value == "tls") {
      if (!Args.hasArg(options::OPT_mstack_protector_guard_offset_EQ)) {
        D.Diag(diag::err_drv_ssp_missing_offset_argument)
            << A->getAsString(Args);
        return;
      }
      // Check whether the target subarch supports the hardware TLS register
      if (!arm::isHardTPSupported(EffectiveTriple)) {
        D.Diag(diag::err_target_unsupported_tp_hard)
            << EffectiveTriple.getArchName();
        return;
      }
      // Check whether the user asked for something other than -mtp=cp15
      if (Arg *A = Args.getLastArg(options::OPT_mtp_mode_EQ)) {
        StringRef Value = A->getValue();
        if (Value != "cp15") {
          D.Diag(diag::err_drv_argument_not_allowed_with)
              << A->getAsString(Args) << "-mstack-protector-guard=tls";
          return;
        }
      }
      CmdArgs.push_back("-target-feature");
      CmdArgs.push_back("+read-tp-tpidruro");
    }
    if (EffectiveTriple.isAArch64() && Value != "sysreg" && Value != "global") {
      D.Diag(diag::err_drv_invalid_value_with_suggestion)
          << A->getOption().getName() << Value << "sysreg global";
      return;
    }
    A->render(Args, CmdArgs);
  }

  if (Arg *A = Args.getLastArg(options::OPT_mstack_protector_guard_offset_EQ)) {
    StringRef Value = A->getValue();
    if (!EffectiveTriple.isX86() && !EffectiveTriple.isAArch64() &&
        !EffectiveTriple.isARM() && !EffectiveTriple.isThumb())
      D.Diag(diag::err_drv_unsupported_opt_for_target)
          << A->getAsString(Args) << TripleStr;
    int Offset;
    if (Value.getAsInteger(10, Offset)) {
      D.Diag(diag::err_drv_invalid_value) << A->getOption().getName() << Value;
      return;
    }
    if ((EffectiveTriple.isARM() || EffectiveTriple.isThumb()) &&
        (Offset < 0 || Offset > 0xfffff)) {
      D.Diag(diag::err_drv_invalid_int_value)
          << A->getOption().getName() << Value;
      return;
    }
    A->render(Args, CmdArgs);
  }

  if (Arg *A = Args.getLastArg(options::OPT_mstack_protector_guard_reg_EQ)) {
    StringRef Value = A->getValue();
    if (!EffectiveTriple.isX86() && !EffectiveTriple.isAArch64())
      D.Diag(diag::err_drv_unsupported_opt_for_target)
          << A->getAsString(Args) << TripleStr;
    if (EffectiveTriple.isX86() && (Value != "fs" && Value != "gs")) {
      D.Diag(diag::err_drv_invalid_value_with_suggestion)
          << A->getOption().getName() << Value << "fs gs";
      return;
    }
    if (EffectiveTriple.isAArch64() && Value != "sp_el0") {
      D.Diag(diag::err_drv_invalid_value) << A->getOption().getName() << Value;
      return;
    }
    A->render(Args, CmdArgs);
  }

  if (Arg *A = Args.getLastArg(options::OPT_mstack_protector_guard_symbol_EQ)) {
    StringRef Value = A->getValue();
    if (!isValidSymbolName(Value)) {
      D.Diag(diag::err_drv_argument_only_allowed_with)
          << A->getOption().getName() << "legal symbol name";
      return;
    }
    A->render(Args, CmdArgs);
  }
}

static void RenderSCPOptions(const ToolChain &TC, const ArgList &Args,
                             ArgStringList &CmdArgs) {
  const llvm::Triple &EffectiveTriple = TC.getEffectiveTriple();

  if (!EffectiveTriple.isOSFreeBSD() && !EffectiveTriple.isOSLinux())
    return;

  if (!EffectiveTriple.isX86() && !EffectiveTriple.isSystemZ() &&
      !EffectiveTriple.isPPC64() && !EffectiveTriple.isAArch64())
    return;

  Args.addOptInFlag(CmdArgs, options::OPT_fstack_clash_protection,
                    options::OPT_fno_stack_clash_protection);
}

static void RenderTrivialAutoVarInitOptions(const Driver &D,
                                            const ToolChain &TC,
                                            const ArgList &Args,
                                            ArgStringList &CmdArgs) {
  auto DefaultTrivialAutoVarInit = TC.GetDefaultTrivialAutoVarInit();
  StringRef TrivialAutoVarInit = "";

  for (const Arg *A : Args) {
    switch (A->getOption().getID()) {
    default:
      continue;
    case options::OPT_ftrivial_auto_var_init: {
      A->claim();
      StringRef Val = A->getValue();
      if (Val == "uninitialized" || Val == "zero" || Val == "pattern")
        TrivialAutoVarInit = Val;
      else
        D.Diag(diag::err_drv_unsupported_option_argument)
            << A->getSpelling() << Val;
      break;
    }
    }
  }

  if (TrivialAutoVarInit.empty())
    switch (DefaultTrivialAutoVarInit) {
    case LangOptions::TrivialAutoVarInitKind::Uninitialized:
      break;
    case LangOptions::TrivialAutoVarInitKind::Pattern:
      TrivialAutoVarInit = "pattern";
      break;
    case LangOptions::TrivialAutoVarInitKind::Zero:
      TrivialAutoVarInit = "zero";
      break;
    }

  if (!TrivialAutoVarInit.empty()) {
    CmdArgs.push_back(
        Args.MakeArgString("-ftrivial-auto-var-init=" + TrivialAutoVarInit));
  }

  if (Arg *A =
          Args.getLastArg(options::OPT_ftrivial_auto_var_init_stop_after)) {
    if (!Args.hasArg(options::OPT_ftrivial_auto_var_init) ||
        StringRef(
            Args.getLastArg(options::OPT_ftrivial_auto_var_init)->getValue()) ==
            "uninitialized")
      D.Diag(diag::err_drv_trivial_auto_var_init_stop_after_missing_dependency);
    A->claim();
    StringRef Val = A->getValue();
    if (std::stoi(Val.str()) <= 0)
      D.Diag(diag::err_drv_trivial_auto_var_init_stop_after_invalid_value);
    CmdArgs.push_back(
        Args.MakeArgString("-ftrivial-auto-var-init-stop-after=" + Val));
  }

  if (Arg *A = Args.getLastArg(options::OPT_ftrivial_auto_var_init_max_size)) {
    if (!Args.hasArg(options::OPT_ftrivial_auto_var_init) ||
        StringRef(
            Args.getLastArg(options::OPT_ftrivial_auto_var_init)->getValue()) ==
            "uninitialized")
      D.Diag(diag::err_drv_trivial_auto_var_init_max_size_missing_dependency);
    A->claim();
    StringRef Val = A->getValue();
    if (std::stoi(Val.str()) <= 0)
      D.Diag(diag::err_drv_trivial_auto_var_init_max_size_invalid_value);
    CmdArgs.push_back(
        Args.MakeArgString("-ftrivial-auto-var-init-max-size=" + Val));
  }
}

static void RenderOpenCLOptions(const ArgList &Args, ArgStringList &CmdArgs,
                                types::ID InputType) {
  // cl-denorms-are-zero is not forwarded. It is translated into a generic flag
  // for denormal flushing handling based on the target.
  const unsigned ForwardedArguments[] = {
      options::OPT_cl_opt_disable,
      options::OPT_cl_strict_aliasing,
      options::OPT_cl_single_precision_constant,
      options::OPT_cl_finite_math_only,
      options::OPT_cl_kernel_arg_info,
      options::OPT_cl_unsafe_math_optimizations,
      options::OPT_cl_fast_relaxed_math,
      options::OPT_cl_mad_enable,
      options::OPT_cl_no_signed_zeros,
      options::OPT_cl_fp32_correctly_rounded_divide_sqrt,
      options::OPT_cl_uniform_work_group_size
  };

  if (Arg *A = Args.getLastArg(options::OPT_cl_std_EQ)) {
    std::string CLStdStr = std::string("-cl-std=") + A->getValue();
    CmdArgs.push_back(Args.MakeArgString(CLStdStr));
  } else if (Arg *A = Args.getLastArg(options::OPT_cl_ext_EQ)) {
    std::string CLExtStr = std::string("-cl-ext=") + A->getValue();
    CmdArgs.push_back(Args.MakeArgString(CLExtStr));
  }

  if (Args.hasArg(options::OPT_cl_finite_math_only)) {
    CmdArgs.push_back("-menable-no-infs");
    CmdArgs.push_back("-menable-no-nans");
  }

  for (const auto &Arg : ForwardedArguments)
    if (const auto *A = Args.getLastArg(Arg))
      CmdArgs.push_back(Args.MakeArgString(A->getOption().getPrefixedName()));

  // Only add the default headers if we are compiling OpenCL sources.
  if ((types::isOpenCL(InputType) ||
       (Args.hasArg(options::OPT_cl_std_EQ) && types::isSrcFile(InputType))) &&
      !Args.hasArg(options::OPT_cl_no_stdinc)) {
    CmdArgs.push_back("-finclude-default-header");
    CmdArgs.push_back("-fdeclare-opencl-builtins");
  }
}

static void RenderHLSLOptions(const ArgList &Args, ArgStringList &CmdArgs,
                              types::ID InputType) {
  const unsigned ForwardedArguments[] = {options::OPT_dxil_validator_version,
                                         options::OPT_D,
                                         options::OPT_I,
                                         options::OPT_O,
                                         options::OPT_emit_llvm,
                                         options::OPT_emit_obj,
                                         options::OPT_disable_llvm_passes,
                                         options::OPT_fnative_half_type,
                                         options::OPT_hlsl_entrypoint};
  if (!types::isHLSL(InputType))
    return;
  for (const auto &Arg : ForwardedArguments)
    if (const auto *A = Args.getLastArg(Arg))
      A->renderAsInput(Args, CmdArgs);
  // Add the default headers if dxc_no_stdinc is not set.
  if (!Args.hasArg(options::OPT_dxc_no_stdinc) &&
      !Args.hasArg(options::OPT_nostdinc))
    CmdArgs.push_back("-finclude-default-header");
}

static void RenderOpenACCOptions(const Driver &D, const ArgList &Args,
                                 ArgStringList &CmdArgs, types::ID InputType) {
  if (!Args.hasArg(options::OPT_fopenacc))
    return;

  CmdArgs.push_back("-fopenacc");

  if (Arg *A = Args.getLastArg(options::OPT_openacc_macro_override)) {
    StringRef Value = A->getValue();
    int Version;
    if (!Value.getAsInteger(10, Version))
      A->renderAsInput(Args, CmdArgs);
    else
      D.Diag(diag::err_drv_clang_unsupported) << Value;
  }
}

static void RenderARCMigrateToolOptions(const Driver &D, const ArgList &Args,
                                        ArgStringList &CmdArgs) {
  bool ARCMTEnabled = false;
  if (!Args.hasArg(options::OPT_fno_objc_arc, options::OPT_fobjc_arc)) {
    if (const Arg *A = Args.getLastArg(options::OPT_ccc_arcmt_check,
                                       options::OPT_ccc_arcmt_modify,
                                       options::OPT_ccc_arcmt_migrate)) {
      ARCMTEnabled = true;
      switch (A->getOption().getID()) {
      default: llvm_unreachable("missed a case");
      case options::OPT_ccc_arcmt_check:
        CmdArgs.push_back("-arcmt-action=check");
        break;
      case options::OPT_ccc_arcmt_modify:
        CmdArgs.push_back("-arcmt-action=modify");
        break;
      case options::OPT_ccc_arcmt_migrate:
        CmdArgs.push_back("-arcmt-action=migrate");
        CmdArgs.push_back("-mt-migrate-directory");
        CmdArgs.push_back(A->getValue());

        Args.AddLastArg(CmdArgs, options::OPT_arcmt_migrate_report_output);
        Args.AddLastArg(CmdArgs, options::OPT_arcmt_migrate_emit_arc_errors);
        break;
      }
    }
  } else {
    Args.ClaimAllArgs(options::OPT_ccc_arcmt_check);
    Args.ClaimAllArgs(options::OPT_ccc_arcmt_modify);
    Args.ClaimAllArgs(options::OPT_ccc_arcmt_migrate);
  }

  if (const Arg *A = Args.getLastArg(options::OPT_ccc_objcmt_migrate)) {
    if (ARCMTEnabled)
      D.Diag(diag::err_drv_argument_not_allowed_with)
          << A->getAsString(Args) << "-ccc-arcmt-migrate";

    CmdArgs.push_back("-mt-migrate-directory");
    CmdArgs.push_back(A->getValue());

    if (!Args.hasArg(options::OPT_objcmt_migrate_literals,
                     options::OPT_objcmt_migrate_subscripting,
                     options::OPT_objcmt_migrate_property)) {
      // None specified, means enable them all.
      CmdArgs.push_back("-objcmt-migrate-literals");
      CmdArgs.push_back("-objcmt-migrate-subscripting");
      CmdArgs.push_back("-objcmt-migrate-property");
    } else {
      Args.AddLastArg(CmdArgs, options::OPT_objcmt_migrate_literals);
      Args.AddLastArg(CmdArgs, options::OPT_objcmt_migrate_subscripting);
      Args.AddLastArg(CmdArgs, options::OPT_objcmt_migrate_property);
    }
  } else {
    Args.AddLastArg(CmdArgs, options::OPT_objcmt_migrate_literals);
    Args.AddLastArg(CmdArgs, options::OPT_objcmt_migrate_subscripting);
    Args.AddLastArg(CmdArgs, options::OPT_objcmt_migrate_property);
    Args.AddLastArg(CmdArgs, options::OPT_objcmt_migrate_all);
    Args.AddLastArg(CmdArgs, options::OPT_objcmt_migrate_readonly_property);
    Args.AddLastArg(CmdArgs, options::OPT_objcmt_migrate_readwrite_property);
    Args.AddLastArg(CmdArgs, options::OPT_objcmt_migrate_property_dot_syntax);
    Args.AddLastArg(CmdArgs, options::OPT_objcmt_migrate_annotation);
    Args.AddLastArg(CmdArgs, options::OPT_objcmt_migrate_instancetype);
    Args.AddLastArg(CmdArgs, options::OPT_objcmt_migrate_nsmacros);
    Args.AddLastArg(CmdArgs, options::OPT_objcmt_migrate_protocol_conformance);
    Args.AddLastArg(CmdArgs, options::OPT_objcmt_atomic_property);
    Args.AddLastArg(CmdArgs, options::OPT_objcmt_returns_innerpointer_property);
    Args.AddLastArg(CmdArgs, options::OPT_objcmt_ns_nonatomic_iosonly);
    Args.AddLastArg(CmdArgs, options::OPT_objcmt_migrate_designated_init);
    Args.AddLastArg(CmdArgs, options::OPT_objcmt_allowlist_dir_path);
  }
}

static void RenderBuiltinOptions(const ToolChain &TC, const llvm::Triple &T,
                                 const ArgList &Args, ArgStringList &CmdArgs) {
  // -fbuiltin is default unless -mkernel is used.
  bool UseBuiltins =
      Args.hasFlag(options::OPT_fbuiltin, options::OPT_fno_builtin,
                   !Args.hasArg(options::OPT_mkernel));
  if (!UseBuiltins)
    CmdArgs.push_back("-fno-builtin");

  // -ffreestanding implies -fno-builtin.
  if (Args.hasArg(options::OPT_ffreestanding))
    UseBuiltins = false;

  // Process the -fno-builtin-* options.
  for (const Arg *A : Args.filtered(options::OPT_fno_builtin_)) {
    A->claim();

    // If -fno-builtin is specified, then there's no need to pass the option to
    // the frontend.
    if (UseBuiltins)
      A->render(Args, CmdArgs);
  }

  // le32-specific flags:
  //  -fno-math-builtin: clang should not convert math builtins to intrinsics
  //                     by default.
  if (TC.getArch() == llvm::Triple::le32)
    CmdArgs.push_back("-fno-math-builtin");
}

bool Driver::getDefaultModuleCachePath(SmallVectorImpl<char> &Result) {
  if (const char *Str = std::getenv("CLANG_MODULE_CACHE_PATH")) {
    Twine Path{Str};
    Path.toVector(Result);
    return Path.getSingleStringRef() != "";
  }
  if (llvm::sys::path::cache_directory(Result)) {
    llvm::sys::path::append(Result, "clang");
    llvm::sys::path::append(Result, "ModuleCache");
    return true;
  }
  return false;
}

llvm::SmallString<256>
clang::driver::tools::getCXX20NamedModuleOutputPath(const ArgList &Args,
                                                    const char *BaseInput) {
  if (Arg *ModuleOutputEQ = Args.getLastArg(options::OPT_fmodule_output_EQ))
    return StringRef(ModuleOutputEQ->getValue());

  SmallString<256> OutputPath;
  if (Arg *FinalOutput = Args.getLastArg(options::OPT_o);
      FinalOutput && Args.hasArg(options::OPT_c))
    OutputPath = FinalOutput->getValue();
  else
    OutputPath = BaseInput;

  const char *Extension = types::getTypeTempSuffix(types::TY_ModuleFile);
  llvm::sys::path::replace_extension(OutputPath, Extension);
  return OutputPath;
}

static bool RenderModulesOptions(Compilation &C, const Driver &D,
                                 const ArgList &Args, const InputInfo &Input,
                                 const InputInfo &Output, bool HaveStd20,
                                 ArgStringList &CmdArgs) {
  bool IsCXX = types::isCXX(Input.getType());
  bool HaveStdCXXModules = IsCXX && HaveStd20;
  bool HaveModules = HaveStdCXXModules;

  // -fmodules enables the use of precompiled modules (off by default).
  // Users can pass -fno-cxx-modules to turn off modules support for
  // C++/Objective-C++ programs.
  bool HaveClangModules = false;
  if (Args.hasFlag(options::OPT_fmodules, options::OPT_fno_modules, false)) {
    bool AllowedInCXX = Args.hasFlag(options::OPT_fcxx_modules,
                                     options::OPT_fno_cxx_modules, true);
    if (AllowedInCXX || !IsCXX) {
      CmdArgs.push_back("-fmodules");
      HaveClangModules = true;
    }
  }

  HaveModules |= HaveClangModules;

  // -fmodule-maps enables implicit reading of module map files. By default,
  // this is enabled if we are using Clang's flavor of precompiled modules.
  if (Args.hasFlag(options::OPT_fimplicit_module_maps,
                   options::OPT_fno_implicit_module_maps, HaveClangModules))
    CmdArgs.push_back("-fimplicit-module-maps");

  // -fmodules-decluse checks that modules used are declared so (off by default)
  Args.addOptInFlag(CmdArgs, options::OPT_fmodules_decluse,
                    options::OPT_fno_modules_decluse);

  // -fmodules-strict-decluse is like -fmodule-decluse, but also checks that
  // all #included headers are part of modules.
  if (Args.hasFlag(options::OPT_fmodules_strict_decluse,
                   options::OPT_fno_modules_strict_decluse, false))
    CmdArgs.push_back("-fmodules-strict-decluse");

  Args.addOptOutFlag(CmdArgs, options::OPT_fmodulemap_allow_subdirectory_search,
                     options::OPT_fno_modulemap_allow_subdirectory_search);

  // -fno-implicit-modules turns off implicitly compiling modules on demand.
  bool ImplicitModules = false;
  if (!Args.hasFlag(options::OPT_fimplicit_modules,
                    options::OPT_fno_implicit_modules, HaveClangModules)) {
    if (HaveModules)
      CmdArgs.push_back("-fno-implicit-modules");
  } else if (HaveModules) {
    ImplicitModules = true;
    // -fmodule-cache-path specifies where our implicitly-built module files
    // should be written.
    SmallString<128> Path;
    if (Arg *A = Args.getLastArg(options::OPT_fmodules_cache_path))
      Path = A->getValue();

    bool HasPath = true;
    if (C.isForDiagnostics()) {
      // When generating crash reports, we want to emit the modules along with
      // the reproduction sources, so we ignore any provided module path.
      Path = Output.getFilename();
      llvm::sys::path::replace_extension(Path, ".cache");
      llvm::sys::path::append(Path, "modules");
    } else if (Path.empty()) {
      // No module path was provided: use the default.
      HasPath = Driver::getDefaultModuleCachePath(Path);
    }

    // `HasPath` will only be false if getDefaultModuleCachePath() fails.
    // That being said, that failure is unlikely and not caching is harmless.
    if (HasPath) {
      const char Arg[] = "-fmodules-cache-path=";
      Path.insert(Path.begin(), Arg, Arg + strlen(Arg));
      CmdArgs.push_back(Args.MakeArgString(Path));
    }
  }

  if (HaveModules) {
    if (Args.hasFlag(options::OPT_fprebuilt_implicit_modules,
                     options::OPT_fno_prebuilt_implicit_modules, false))
      CmdArgs.push_back("-fprebuilt-implicit-modules");
    if (Args.hasFlag(options::OPT_fmodules_validate_input_files_content,
                     options::OPT_fno_modules_validate_input_files_content,
                     false))
      CmdArgs.push_back("-fvalidate-ast-input-files-content");
  }

  // -fmodule-name specifies the module that is currently being built (or
  // used for header checking by -fmodule-maps).
  Args.AddLastArg(CmdArgs, options::OPT_fmodule_name_EQ);

  // -fmodule-map-file can be used to specify files containing module
  // definitions.
  Args.AddAllArgs(CmdArgs, options::OPT_fmodule_map_file);

  // -fbuiltin-module-map can be used to load the clang
  // builtin headers modulemap file.
  if (Args.hasArg(options::OPT_fbuiltin_module_map)) {
    SmallString<128> BuiltinModuleMap(D.ResourceDir);
    llvm::sys::path::append(BuiltinModuleMap, "include");
    llvm::sys::path::append(BuiltinModuleMap, "module.modulemap");
    if (llvm::sys::fs::exists(BuiltinModuleMap))
      CmdArgs.push_back(
          Args.MakeArgString("-fmodule-map-file=" + BuiltinModuleMap));
  }

  // The -fmodule-file=<name>=<file> form specifies the mapping of module
  // names to precompiled module files (the module is loaded only if used).
  // The -fmodule-file=<file> form can be used to unconditionally load
  // precompiled module files (whether used or not).
  if (HaveModules || Input.getType() == clang::driver::types::TY_ModuleFile) {
    Args.AddAllArgs(CmdArgs, options::OPT_fmodule_file);

    // -fprebuilt-module-path specifies where to load the prebuilt module files.
    for (const Arg *A : Args.filtered(options::OPT_fprebuilt_module_path)) {
      CmdArgs.push_back(Args.MakeArgString(
          std::string("-fprebuilt-module-path=") + A->getValue()));
      A->claim();
    }
  } else
    Args.ClaimAllArgs(options::OPT_fmodule_file);

  // When building modules and generating crashdumps, we need to dump a module
  // dependency VFS alongside the output.
  if (HaveClangModules && C.isForDiagnostics()) {
    SmallString<128> VFSDir(Output.getFilename());
    llvm::sys::path::replace_extension(VFSDir, ".cache");
    // Add the cache directory as a temp so the crash diagnostics pick it up.
    C.addTempFile(Args.MakeArgString(VFSDir));

    llvm::sys::path::append(VFSDir, "vfs");
    CmdArgs.push_back("-module-dependency-dir");
    CmdArgs.push_back(Args.MakeArgString(VFSDir));
  }

  if (HaveClangModules)
    Args.AddLastArg(CmdArgs, options::OPT_fmodules_user_build_path);

  // Pass through all -fmodules-ignore-macro arguments.
  Args.AddAllArgs(CmdArgs, options::OPT_fmodules_ignore_macro);
  Args.AddLastArg(CmdArgs, options::OPT_fmodules_prune_interval);
  Args.AddLastArg(CmdArgs, options::OPT_fmodules_prune_after);

  if (HaveClangModules) {
    Args.AddLastArg(CmdArgs, options::OPT_fbuild_session_timestamp);

    if (Arg *A = Args.getLastArg(options::OPT_fbuild_session_file)) {
      if (Args.hasArg(options::OPT_fbuild_session_timestamp))
        D.Diag(diag::err_drv_argument_not_allowed_with)
            << A->getAsString(Args) << "-fbuild-session-timestamp";

      llvm::sys::fs::file_status Status;
      if (llvm::sys::fs::status(A->getValue(), Status))
        D.Diag(diag::err_drv_no_such_file) << A->getValue();
      CmdArgs.push_back(Args.MakeArgString(
          "-fbuild-session-timestamp=" +
          Twine((uint64_t)std::chrono::duration_cast<std::chrono::seconds>(
                    Status.getLastModificationTime().time_since_epoch())
                    .count())));
    }

    if (Args.getLastArg(
            options::OPT_fmodules_validate_once_per_build_session)) {
      if (!Args.getLastArg(options::OPT_fbuild_session_timestamp,
                           options::OPT_fbuild_session_file))
        D.Diag(diag::err_drv_modules_validate_once_requires_timestamp);

      Args.AddLastArg(CmdArgs,
                      options::OPT_fmodules_validate_once_per_build_session);
    }

    if (Args.hasFlag(options::OPT_fmodules_validate_system_headers,
                     options::OPT_fno_modules_validate_system_headers,
                     ImplicitModules))
      CmdArgs.push_back("-fmodules-validate-system-headers");

    Args.AddLastArg(CmdArgs,
                    options::OPT_fmodules_disable_diagnostic_validation);
  } else {
    Args.ClaimAllArgs(options::OPT_fbuild_session_timestamp);
    Args.ClaimAllArgs(options::OPT_fbuild_session_file);
    Args.ClaimAllArgs(options::OPT_fmodules_validate_once_per_build_session);
    Args.ClaimAllArgs(options::OPT_fmodules_validate_system_headers);
    Args.ClaimAllArgs(options::OPT_fno_modules_validate_system_headers);
    Args.ClaimAllArgs(options::OPT_fmodules_disable_diagnostic_validation);
  }

  // FIXME: We provisionally don't check ODR violations for decls in the global
  // module fragment.
  CmdArgs.push_back("-fskip-odr-check-in-gmf");

  if (Args.hasArg(options::OPT_modules_reduced_bmi) &&
      (Input.getType() == driver::types::TY_CXXModule ||
       Input.getType() == driver::types::TY_PP_CXXModule)) {
    CmdArgs.push_back("-fexperimental-modules-reduced-bmi");

    if (Args.hasArg(options::OPT_fmodule_output_EQ))
      Args.AddLastArg(CmdArgs, options::OPT_fmodule_output_EQ);
    else
      CmdArgs.push_back(Args.MakeArgString(
          "-fmodule-output=" +
          getCXX20NamedModuleOutputPath(Args, Input.getBaseInput())));
  }

  // Noop if we see '-fexperimental-modules-reduced-bmi' with other translation
  // units than module units. This is more user friendly to allow end uers to
  // enable this feature without asking for help from build systems.
  Args.ClaimAllArgs(options::OPT_modules_reduced_bmi);

  // We need to include the case the input file is a module file here.
  // Since the default compilation model for C++ module interface unit will
  // create temporary module file and compile the temporary module file
  // to get the object file. Then the `-fmodule-output` flag will be
  // brought to the second compilation process. So we have to claim it for
  // the case too.
  if (Input.getType() == driver::types::TY_CXXModule ||
      Input.getType() == driver::types::TY_PP_CXXModule ||
      Input.getType() == driver::types::TY_ModuleFile) {
    Args.ClaimAllArgs(options::OPT_fmodule_output);
    Args.ClaimAllArgs(options::OPT_fmodule_output_EQ);
  }

  return HaveModules;
}

static void RenderCharacterOptions(const ArgList &Args, const llvm::Triple &T,
                                   ArgStringList &CmdArgs) {
  // -fsigned-char is default.
  if (const Arg *A = Args.getLastArg(options::OPT_fsigned_char,
                                     options::OPT_fno_signed_char,
                                     options::OPT_funsigned_char,
                                     options::OPT_fno_unsigned_char)) {
    if (A->getOption().matches(options::OPT_funsigned_char) ||
        A->getOption().matches(options::OPT_fno_signed_char)) {
      CmdArgs.push_back("-fno-signed-char");
    }
  } else if (!isSignedCharDefault(T)) {
    CmdArgs.push_back("-fno-signed-char");
  }

  // The default depends on the language standard.
  Args.AddLastArg(CmdArgs, options::OPT_fchar8__t, options::OPT_fno_char8__t);

  if (const Arg *A = Args.getLastArg(options::OPT_fshort_wchar,
                                     options::OPT_fno_short_wchar)) {
    if (A->getOption().matches(options::OPT_fshort_wchar)) {
      CmdArgs.push_back("-fwchar-type=short");
      CmdArgs.push_back("-fno-signed-wchar");
    } else {
      bool IsARM = T.isARM() || T.isThumb() || T.isAArch64();
      CmdArgs.push_back("-fwchar-type=int");
      if (T.isOSzOS() ||
          (IsARM && !(T.isOSWindows() || T.isOSNetBSD() || T.isOSOpenBSD())))
        CmdArgs.push_back("-fno-signed-wchar");
      else
        CmdArgs.push_back("-fsigned-wchar");
    }
  } else if (T.isOSzOS())
    CmdArgs.push_back("-fno-signed-wchar");
}

static void RenderObjCOptions(const ToolChain &TC, const Driver &D,
                              const llvm::Triple &T, const ArgList &Args,
                              ObjCRuntime &Runtime, bool InferCovariantReturns,
                              const InputInfo &Input, ArgStringList &CmdArgs) {
  const llvm::Triple::ArchType Arch = TC.getArch();

  // -fobjc-dispatch-method is only relevant with the nonfragile-abi, and legacy
  // is the default. Except for deployment target of 10.5, next runtime is
  // always legacy dispatch and -fno-objc-legacy-dispatch gets ignored silently.
  if (Runtime.isNonFragile()) {
    if (!Args.hasFlag(options::OPT_fobjc_legacy_dispatch,
                      options::OPT_fno_objc_legacy_dispatch,
                      Runtime.isLegacyDispatchDefaultForArch(Arch))) {
      if (TC.UseObjCMixedDispatch())
        CmdArgs.push_back("-fobjc-dispatch-method=mixed");
      else
        CmdArgs.push_back("-fobjc-dispatch-method=non-legacy");
    }
  }

  // When ObjectiveC legacy runtime is in effect on MacOSX, turn on the option
  // to do Array/Dictionary subscripting by default.
  if (Arch == llvm::Triple::x86 && T.isMacOSX() &&
      Runtime.getKind() == ObjCRuntime::FragileMacOSX && Runtime.isNeXTFamily())
    CmdArgs.push_back("-fobjc-subscripting-legacy-runtime");

  // Allow -fno-objc-arr to trump -fobjc-arr/-fobjc-arc.
  // NOTE: This logic is duplicated in ToolChains.cpp.
  if (isObjCAutoRefCount(Args)) {
    TC.CheckObjCARC();

    CmdArgs.push_back("-fobjc-arc");

    // FIXME: It seems like this entire block, and several around it should be
    // wrapped in isObjC, but for now we just use it here as this is where it
    // was being used previously.
    if (types::isCXX(Input.getType()) && types::isObjC(Input.getType())) {
      if (TC.GetCXXStdlibType(Args) == ToolChain::CST_Libcxx)
        CmdArgs.push_back("-fobjc-arc-cxxlib=libc++");
      else
        CmdArgs.push_back("-fobjc-arc-cxxlib=libstdc++");
    }

    // Allow the user to enable full exceptions code emission.
    // We default off for Objective-C, on for Objective-C++.
    if (Args.hasFlag(options::OPT_fobjc_arc_exceptions,
                     options::OPT_fno_objc_arc_exceptions,
                     /*Default=*/types::isCXX(Input.getType())))
      CmdArgs.push_back("-fobjc-arc-exceptions");
  }

  // Silence warning for full exception code emission options when explicitly
  // set to use no ARC.
  if (Args.hasArg(options::OPT_fno_objc_arc)) {
    Args.ClaimAllArgs(options::OPT_fobjc_arc_exceptions);
    Args.ClaimAllArgs(options::OPT_fno_objc_arc_exceptions);
  }

  // Allow the user to control whether messages can be converted to runtime
  // functions.
  if (types::isObjC(Input.getType())) {
    auto *Arg = Args.getLastArg(
        options::OPT_fobjc_convert_messages_to_runtime_calls,
        options::OPT_fno_objc_convert_messages_to_runtime_calls);
    if (Arg &&
        Arg->getOption().matches(
            options::OPT_fno_objc_convert_messages_to_runtime_calls))
      CmdArgs.push_back("-fno-objc-convert-messages-to-runtime-calls");
  }

  // -fobjc-infer-related-result-type is the default, except in the Objective-C
  // rewriter.
  if (InferCovariantReturns)
    CmdArgs.push_back("-fno-objc-infer-related-result-type");

  // Pass down -fobjc-weak or -fno-objc-weak if present.
  if (types::isObjC(Input.getType())) {
    auto WeakArg =
        Args.getLastArg(options::OPT_fobjc_weak, options::OPT_fno_objc_weak);
    if (!WeakArg) {
      // nothing to do
    } else if (!Runtime.allowsWeak()) {
      if (WeakArg->getOption().matches(options::OPT_fobjc_weak))
        D.Diag(diag::err_objc_weak_unsupported);
    } else {
      WeakArg->render(Args, CmdArgs);
    }
  }

  if (Args.hasArg(options::OPT_fobjc_disable_direct_methods_for_testing))
    CmdArgs.push_back("-fobjc-disable-direct-methods-for-testing");
}

static void RenderDiagnosticsOptions(const Driver &D, const ArgList &Args,
                                     ArgStringList &CmdArgs) {
  bool CaretDefault = true;
  bool ColumnDefault = true;

  if (const Arg *A = Args.getLastArg(options::OPT__SLASH_diagnostics_classic,
                                     options::OPT__SLASH_diagnostics_column,
                                     options::OPT__SLASH_diagnostics_caret)) {
    switch (A->getOption().getID()) {
    case options::OPT__SLASH_diagnostics_caret:
      CaretDefault = true;
      ColumnDefault = true;
      break;
    case options::OPT__SLASH_diagnostics_column:
      CaretDefault = false;
      ColumnDefault = true;
      break;
    case options::OPT__SLASH_diagnostics_classic:
      CaretDefault = false;
      ColumnDefault = false;
      break;
    }
  }

  // -fcaret-diagnostics is default.
  if (!Args.hasFlag(options::OPT_fcaret_diagnostics,
                    options::OPT_fno_caret_diagnostics, CaretDefault))
    CmdArgs.push_back("-fno-caret-diagnostics");

  Args.addOptOutFlag(CmdArgs, options::OPT_fdiagnostics_fixit_info,
                     options::OPT_fno_diagnostics_fixit_info);
  Args.addOptOutFlag(CmdArgs, options::OPT_fdiagnostics_show_option,
                     options::OPT_fno_diagnostics_show_option);

  if (const Arg *A =
          Args.getLastArg(options::OPT_fdiagnostics_show_category_EQ)) {
    CmdArgs.push_back("-fdiagnostics-show-category");
    CmdArgs.push_back(A->getValue());
  }

  Args.addOptInFlag(CmdArgs, options::OPT_fdiagnostics_show_hotness,
                    options::OPT_fno_diagnostics_show_hotness);

  if (const Arg *A =
          Args.getLastArg(options::OPT_fdiagnostics_hotness_threshold_EQ)) {
    std::string Opt =
        std::string("-fdiagnostics-hotness-threshold=") + A->getValue();
    CmdArgs.push_back(Args.MakeArgString(Opt));
  }

  if (const Arg *A =
          Args.getLastArg(options::OPT_fdiagnostics_misexpect_tolerance_EQ)) {
    std::string Opt =
        std::string("-fdiagnostics-misexpect-tolerance=") + A->getValue();
    CmdArgs.push_back(Args.MakeArgString(Opt));
  }

  if (const Arg *A = Args.getLastArg(options::OPT_fdiagnostics_format_EQ)) {
    CmdArgs.push_back("-fdiagnostics-format");
    CmdArgs.push_back(A->getValue());
    if (StringRef(A->getValue()) == "sarif" ||
        StringRef(A->getValue()) == "SARIF")
      D.Diag(diag::warn_drv_sarif_format_unstable);
  }

  if (const Arg *A = Args.getLastArg(
          options::OPT_fdiagnostics_show_note_include_stack,
          options::OPT_fno_diagnostics_show_note_include_stack)) {
    const Option &O = A->getOption();
    if (O.matches(options::OPT_fdiagnostics_show_note_include_stack))
      CmdArgs.push_back("-fdiagnostics-show-note-include-stack");
    else
      CmdArgs.push_back("-fno-diagnostics-show-note-include-stack");
  }

  // Color diagnostics are parsed by the driver directly from argv and later
  // re-parsed to construct this job; claim any possible color diagnostic here
  // to avoid warn_drv_unused_argument and diagnose bad
  // OPT_fdiagnostics_color_EQ values.
  Args.getLastArg(options::OPT_fcolor_diagnostics,
                  options::OPT_fno_color_diagnostics);
  if (const Arg *A = Args.getLastArg(options::OPT_fdiagnostics_color_EQ)) {
    StringRef Value(A->getValue());
    if (Value != "always" && Value != "never" && Value != "auto")
      D.Diag(diag::err_drv_invalid_argument_to_option)
          << Value << A->getOption().getName();
  }

  if (D.getDiags().getDiagnosticOptions().ShowColors)
    CmdArgs.push_back("-fcolor-diagnostics");

  if (Args.hasArg(options::OPT_fansi_escape_codes))
    CmdArgs.push_back("-fansi-escape-codes");

  Args.addOptOutFlag(CmdArgs, options::OPT_fshow_source_location,
                     options::OPT_fno_show_source_location);

  Args.addOptOutFlag(CmdArgs, options::OPT_fdiagnostics_show_line_numbers,
                     options::OPT_fno_diagnostics_show_line_numbers);

  if (Args.hasArg(options::OPT_fdiagnostics_absolute_paths))
    CmdArgs.push_back("-fdiagnostics-absolute-paths");

  if (!Args.hasFlag(options::OPT_fshow_column, options::OPT_fno_show_column,
                    ColumnDefault))
    CmdArgs.push_back("-fno-show-column");

  Args.addOptOutFlag(CmdArgs, options::OPT_fspell_checking,
                     options::OPT_fno_spell_checking);
}

DwarfFissionKind tools::getDebugFissionKind(const Driver &D,
                                            const ArgList &Args, Arg *&Arg) {
  Arg = Args.getLastArg(options::OPT_gsplit_dwarf, options::OPT_gsplit_dwarf_EQ,
                        options::OPT_gno_split_dwarf);
  if (!Arg || Arg->getOption().matches(options::OPT_gno_split_dwarf))
    return DwarfFissionKind::None;

  if (Arg->getOption().matches(options::OPT_gsplit_dwarf))
    return DwarfFissionKind::Split;

  StringRef Value = Arg->getValue();
  if (Value == "split")
    return DwarfFissionKind::Split;
  if (Value == "single")
    return DwarfFissionKind::Single;

  D.Diag(diag::err_drv_unsupported_option_argument)
      << Arg->getSpelling() << Arg->getValue();
  return DwarfFissionKind::None;
}

static void renderDwarfFormat(const Driver &D, const llvm::Triple &T,
                              const ArgList &Args, ArgStringList &CmdArgs,
                              unsigned DwarfVersion) {
  auto *DwarfFormatArg =
      Args.getLastArg(options::OPT_gdwarf64, options::OPT_gdwarf32);
  if (!DwarfFormatArg)
    return;

  if (DwarfFormatArg->getOption().matches(options::OPT_gdwarf64)) {
    if (DwarfVersion < 3)
      D.Diag(diag::err_drv_argument_only_allowed_with)
          << DwarfFormatArg->getAsString(Args) << "DWARFv3 or greater";
    else if (!T.isArch64Bit())
      D.Diag(diag::err_drv_argument_only_allowed_with)
          << DwarfFormatArg->getAsString(Args) << "64 bit architecture";
    else if (!T.isOSBinFormatELF())
      D.Diag(diag::err_drv_argument_only_allowed_with)
          << DwarfFormatArg->getAsString(Args) << "ELF platforms";
  }

  DwarfFormatArg->render(Args, CmdArgs);
}

static void
renderDebugOptions(const ToolChain &TC, const Driver &D, const llvm::Triple &T,
                   const ArgList &Args, bool IRInput, ArgStringList &CmdArgs,
                   const InputInfo &Output,
                   llvm::codegenoptions::DebugInfoKind &DebugInfoKind,
                   DwarfFissionKind &DwarfFission) {
  if (Args.hasFlag(options::OPT_fdebug_info_for_profiling,
                   options::OPT_fno_debug_info_for_profiling, false) &&
      checkDebugInfoOption(
          Args.getLastArg(options::OPT_fdebug_info_for_profiling), Args, D, TC))
    CmdArgs.push_back("-fdebug-info-for-profiling");

  // The 'g' groups options involve a somewhat intricate sequence of decisions
  // about what to pass from the driver to the frontend, but by the time they
  // reach cc1 they've been factored into three well-defined orthogonal choices:
  //  * what level of debug info to generate
  //  * what dwarf version to write
  //  * what debugger tuning to use
  // This avoids having to monkey around further in cc1 other than to disable
  // codeview if not running in a Windows environment. Perhaps even that
  // decision should be made in the driver as well though.
  llvm::DebuggerKind DebuggerTuning = TC.getDefaultDebuggerTuning();

  bool SplitDWARFInlining =
      Args.hasFlag(options::OPT_fsplit_dwarf_inlining,
                   options::OPT_fno_split_dwarf_inlining, false);

  // Normally -gsplit-dwarf is only useful with -gN. For IR input, Clang does
  // object file generation and no IR generation, -gN should not be needed. So
  // allow -gsplit-dwarf with either -gN or IR input.
  if (IRInput || Args.hasArg(options::OPT_g_Group)) {
    Arg *SplitDWARFArg;
    DwarfFission = getDebugFissionKind(D, Args, SplitDWARFArg);
    if (DwarfFission != DwarfFissionKind::None &&
        !checkDebugInfoOption(SplitDWARFArg, Args, D, TC)) {
      DwarfFission = DwarfFissionKind::None;
      SplitDWARFInlining = false;
    }
  }
  if (const Arg *A = Args.getLastArg(options::OPT_g_Group)) {
    DebugInfoKind = llvm::codegenoptions::DebugInfoConstructor;

    // If the last option explicitly specified a debug-info level, use it.
    if (checkDebugInfoOption(A, Args, D, TC) &&
        A->getOption().matches(options::OPT_gN_Group)) {
      DebugInfoKind = debugLevelToInfoKind(*A);
      // For -g0 or -gline-tables-only, drop -gsplit-dwarf. This gets a bit more
      // complicated if you've disabled inline info in the skeleton CUs
      // (SplitDWARFInlining) - then there's value in composing split-dwarf and
      // line-tables-only, so let those compose naturally in that case.
      if (DebugInfoKind == llvm::codegenoptions::NoDebugInfo ||
          DebugInfoKind == llvm::codegenoptions::DebugDirectivesOnly ||
          (DebugInfoKind == llvm::codegenoptions::DebugLineTablesOnly &&
           SplitDWARFInlining))
        DwarfFission = DwarfFissionKind::None;
    }
  }

  // If a debugger tuning argument appeared, remember it.
  bool HasDebuggerTuning = false;
  if (const Arg *A =
          Args.getLastArg(options::OPT_gTune_Group, options::OPT_ggdbN_Group)) {
    HasDebuggerTuning = true;
    if (checkDebugInfoOption(A, Args, D, TC)) {
      if (A->getOption().matches(options::OPT_glldb))
        DebuggerTuning = llvm::DebuggerKind::LLDB;
      else if (A->getOption().matches(options::OPT_gsce))
        DebuggerTuning = llvm::DebuggerKind::SCE;
      else if (A->getOption().matches(options::OPT_gdbx))
        DebuggerTuning = llvm::DebuggerKind::DBX;
      else
        DebuggerTuning = llvm::DebuggerKind::GDB;
    }
  }

  // If a -gdwarf argument appeared, remember it.
  bool EmitDwarf = false;
  if (const Arg *A = getDwarfNArg(Args))
    EmitDwarf = checkDebugInfoOption(A, Args, D, TC);

  bool EmitCodeView = false;
  if (const Arg *A = Args.getLastArg(options::OPT_gcodeview))
    EmitCodeView = checkDebugInfoOption(A, Args, D, TC);

  // If the user asked for debug info but did not explicitly specify -gcodeview
  // or -gdwarf, ask the toolchain for the default format.
  if (!EmitCodeView && !EmitDwarf &&
      DebugInfoKind != llvm::codegenoptions::NoDebugInfo) {
    switch (TC.getDefaultDebugFormat()) {
    case llvm::codegenoptions::DIF_CodeView:
      EmitCodeView = true;
      break;
    case llvm::codegenoptions::DIF_DWARF:
      EmitDwarf = true;
      break;
    }
  }

  unsigned RequestedDWARFVersion = 0; // DWARF version requested by the user
  unsigned EffectiveDWARFVersion = 0; // DWARF version TC can generate. It may
                                      // be lower than what the user wanted.
  if (EmitDwarf) {
    RequestedDWARFVersion = getDwarfVersion(TC, Args);
    // Clamp effective DWARF version to the max supported by the toolchain.
    EffectiveDWARFVersion =
        std::min(RequestedDWARFVersion, TC.getMaxDwarfVersion());
  } else {
    Args.ClaimAllArgs(options::OPT_fdebug_default_version);
  }

  // -gline-directives-only supported only for the DWARF debug info.
  if (RequestedDWARFVersion == 0 &&
      DebugInfoKind == llvm::codegenoptions::DebugDirectivesOnly)
    DebugInfoKind = llvm::codegenoptions::NoDebugInfo;

  // strict DWARF is set to false by default. But for DBX, we need it to be set
  // as true by default.
  if (const Arg *A = Args.getLastArg(options::OPT_gstrict_dwarf))
    (void)checkDebugInfoOption(A, Args, D, TC);
  if (Args.hasFlag(options::OPT_gstrict_dwarf, options::OPT_gno_strict_dwarf,
                   DebuggerTuning == llvm::DebuggerKind::DBX))
    CmdArgs.push_back("-gstrict-dwarf");

  // And we handle flag -grecord-gcc-switches later with DWARFDebugFlags.
  Args.ClaimAllArgs(options::OPT_g_flags_Group);

  // Column info is included by default for everything except SCE and
  // CodeView. Clang doesn't track end columns, just starting columns, which,
  // in theory, is fine for CodeView (and PDB).  In practice, however, the
  // Microsoft debuggers don't handle missing end columns well, and the AIX
  // debugger DBX also doesn't handle the columns well, so it's better not to
  // include any column info.
  if (const Arg *A = Args.getLastArg(options::OPT_gcolumn_info))
    (void)checkDebugInfoOption(A, Args, D, TC);
  if (!Args.hasFlag(options::OPT_gcolumn_info, options::OPT_gno_column_info,
                    !EmitCodeView &&
                        (DebuggerTuning != llvm::DebuggerKind::SCE &&
                         DebuggerTuning != llvm::DebuggerKind::DBX)))
    CmdArgs.push_back("-gno-column-info");

  // FIXME: Move backend command line options to the module.
  if (Args.hasFlag(options::OPT_gmodules, options::OPT_gno_modules, false)) {
    // If -gline-tables-only or -gline-directives-only is the last option it
    // wins.
    if (checkDebugInfoOption(Args.getLastArg(options::OPT_gmodules), Args, D,
                             TC)) {
      if (DebugInfoKind != llvm::codegenoptions::DebugLineTablesOnly &&
          DebugInfoKind != llvm::codegenoptions::DebugDirectivesOnly) {
        DebugInfoKind = llvm::codegenoptions::DebugInfoConstructor;
        CmdArgs.push_back("-dwarf-ext-refs");
        CmdArgs.push_back("-fmodule-format=obj");
      }
    }
  }

  if (T.isOSBinFormatELF() && SplitDWARFInlining)
    CmdArgs.push_back("-fsplit-dwarf-inlining");

  // After we've dealt with all combinations of things that could
  // make DebugInfoKind be other than None or DebugLineTablesOnly,
  // figure out if we need to "upgrade" it to standalone debug info.
  // We parse these two '-f' options whether or not they will be used,
  // to claim them even if you wrote "-fstandalone-debug -gline-tables-only"
  bool NeedFullDebug = Args.hasFlag(
      options::OPT_fstandalone_debug, options::OPT_fno_standalone_debug,
      DebuggerTuning == llvm::DebuggerKind::LLDB ||
          TC.GetDefaultStandaloneDebug());
  if (const Arg *A = Args.getLastArg(options::OPT_fstandalone_debug))
    (void)checkDebugInfoOption(A, Args, D, TC);

  if (DebugInfoKind == llvm::codegenoptions::LimitedDebugInfo ||
      DebugInfoKind == llvm::codegenoptions::DebugInfoConstructor) {
    if (Args.hasFlag(options::OPT_fno_eliminate_unused_debug_types,
                     options::OPT_feliminate_unused_debug_types, false))
      DebugInfoKind = llvm::codegenoptions::UnusedTypeInfo;
    else if (NeedFullDebug)
      DebugInfoKind = llvm::codegenoptions::FullDebugInfo;
  }

  if (Args.hasFlag(options::OPT_gembed_source, options::OPT_gno_embed_source,
                   false)) {
    // Source embedding is a vendor extension to DWARF v5. By now we have
    // checked if a DWARF version was stated explicitly, and have otherwise
    // fallen back to the target default, so if this is still not at least 5
    // we emit an error.
    const Arg *A = Args.getLastArg(options::OPT_gembed_source);
    if (RequestedDWARFVersion < 5)
      D.Diag(diag::err_drv_argument_only_allowed_with)
          << A->getAsString(Args) << "-gdwarf-5";
    else if (EffectiveDWARFVersion < 5)
      // The toolchain has reduced allowed dwarf version, so we can't enable
      // -gembed-source.
      D.Diag(diag::warn_drv_dwarf_version_limited_by_target)
          << A->getAsString(Args) << TC.getTripleString() << 5
          << EffectiveDWARFVersion;
    else if (checkDebugInfoOption(A, Args, D, TC))
      CmdArgs.push_back("-gembed-source");
  }

  if (EmitCodeView) {
    CmdArgs.push_back("-gcodeview");

    Args.addOptInFlag(CmdArgs, options::OPT_gcodeview_ghash,
                      options::OPT_gno_codeview_ghash);

    Args.addOptOutFlag(CmdArgs, options::OPT_gcodeview_command_line,
                       options::OPT_gno_codeview_command_line);
  }

  Args.addOptOutFlag(CmdArgs, options::OPT_ginline_line_tables,
                     options::OPT_gno_inline_line_tables);

  // When emitting remarks, we need at least debug lines in the output.
  if (willEmitRemarks(Args) &&
      DebugInfoKind <= llvm::codegenoptions::DebugDirectivesOnly)
    DebugInfoKind = llvm::codegenoptions::DebugLineTablesOnly;

  // Adjust the debug info kind for the given toolchain.
  TC.adjustDebugInfoKind(DebugInfoKind, Args);

  // On AIX, the debugger tuning option can be omitted if it is not explicitly
  // set.
  RenderDebugEnablingArgs(Args, CmdArgs, DebugInfoKind, EffectiveDWARFVersion,
                          T.isOSAIX() && !HasDebuggerTuning
                              ? llvm::DebuggerKind::Default
                              : DebuggerTuning);

  // -fdebug-macro turns on macro debug info generation.
  if (Args.hasFlag(options::OPT_fdebug_macro, options::OPT_fno_debug_macro,
                   false))
    if (checkDebugInfoOption(Args.getLastArg(options::OPT_fdebug_macro), Args,
                             D, TC))
      CmdArgs.push_back("-debug-info-macro");

  // -ggnu-pubnames turns on gnu style pubnames in the backend.
  const auto *PubnamesArg =
      Args.getLastArg(options::OPT_ggnu_pubnames, options::OPT_gno_gnu_pubnames,
                      options::OPT_gpubnames, options::OPT_gno_pubnames);
  if (DwarfFission != DwarfFissionKind::None ||
      (PubnamesArg && checkDebugInfoOption(PubnamesArg, Args, D, TC))) {
    const bool OptionSet =
        (PubnamesArg &&
         (PubnamesArg->getOption().matches(options::OPT_gpubnames) ||
          PubnamesArg->getOption().matches(options::OPT_ggnu_pubnames)));
    if ((DebuggerTuning != llvm::DebuggerKind::LLDB || OptionSet) &&
        (!PubnamesArg ||
         (!PubnamesArg->getOption().matches(options::OPT_gno_gnu_pubnames) &&
          !PubnamesArg->getOption().matches(options::OPT_gno_pubnames))))
      CmdArgs.push_back(PubnamesArg && PubnamesArg->getOption().matches(
                                           options::OPT_gpubnames)
                            ? "-gpubnames"
                            : "-ggnu-pubnames");
  }
  const auto *SimpleTemplateNamesArg =
      Args.getLastArg(options::OPT_gsimple_template_names,
                      options::OPT_gno_simple_template_names);
  bool ForwardTemplateParams = DebuggerTuning == llvm::DebuggerKind::SCE;
  if (SimpleTemplateNamesArg &&
      checkDebugInfoOption(SimpleTemplateNamesArg, Args, D, TC)) {
    const auto &Opt = SimpleTemplateNamesArg->getOption();
    if (Opt.matches(options::OPT_gsimple_template_names)) {
      ForwardTemplateParams = true;
      CmdArgs.push_back("-gsimple-template-names=simple");
    }
  }

  // Emit DW_TAG_template_alias for template aliases? True by default for SCE.
  bool UseDebugTemplateAlias =
      DebuggerTuning == llvm::DebuggerKind::SCE && RequestedDWARFVersion >= 4;
  if (const auto *DebugTemplateAlias = Args.getLastArg(
          options::OPT_gtemplate_alias, options::OPT_gno_template_alias)) {
    // DW_TAG_template_alias is only supported from DWARFv5 but if a user
    // asks for it we should let them have it (if the target supports it).
    if (checkDebugInfoOption(DebugTemplateAlias, Args, D, TC)) {
      const auto &Opt = DebugTemplateAlias->getOption();
      UseDebugTemplateAlias = Opt.matches(options::OPT_gtemplate_alias);
    }
  }
  if (UseDebugTemplateAlias)
    CmdArgs.push_back("-gtemplate-alias");

  if (const Arg *A = Args.getLastArg(options::OPT_gsrc_hash_EQ)) {
    StringRef v = A->getValue();
    CmdArgs.push_back(Args.MakeArgString("-gsrc-hash=" + v));
  }

  Args.addOptInFlag(CmdArgs, options::OPT_fdebug_ranges_base_address,
                    options::OPT_fno_debug_ranges_base_address);

  // -gdwarf-aranges turns on the emission of the aranges section in the
  // backend.
  if (const Arg *A = Args.getLastArg(options::OPT_gdwarf_aranges);
      A && checkDebugInfoOption(A, Args, D, TC)) {
    CmdArgs.push_back("-mllvm");
    CmdArgs.push_back("-generate-arange-section");
  }

  Args.addOptInFlag(CmdArgs, options::OPT_fforce_dwarf_frame,
                    options::OPT_fno_force_dwarf_frame);

  bool EnableTypeUnits = false;
  if (Args.hasFlag(options::OPT_fdebug_types_section,
                   options::OPT_fno_debug_types_section, false)) {
    if (!(T.isOSBinFormatELF() || T.isOSBinFormatWasm())) {
      D.Diag(diag::err_drv_unsupported_opt_for_target)
          << Args.getLastArg(options::OPT_fdebug_types_section)
                 ->getAsString(Args)
          << T.getTriple();
    } else if (checkDebugInfoOption(
                   Args.getLastArg(options::OPT_fdebug_types_section), Args, D,
                   TC)) {
      EnableTypeUnits = true;
      CmdArgs.push_back("-mllvm");
      CmdArgs.push_back("-generate-type-units");
    }
  }

  if (const Arg *A =
          Args.getLastArg(options::OPT_gomit_unreferenced_methods,
                          options::OPT_gno_omit_unreferenced_methods))
    (void)checkDebugInfoOption(A, Args, D, TC);
  if (Args.hasFlag(options::OPT_gomit_unreferenced_methods,
                   options::OPT_gno_omit_unreferenced_methods, false) &&
      (DebugInfoKind == llvm::codegenoptions::DebugInfoConstructor ||
       DebugInfoKind == llvm::codegenoptions::LimitedDebugInfo) &&
      !EnableTypeUnits) {
    CmdArgs.push_back("-gomit-unreferenced-methods");
  }

  // To avoid join/split of directory+filename, the integrated assembler prefers
  // the directory form of .file on all DWARF versions. GNU as doesn't allow the
  // form before DWARF v5.
  if (!Args.hasFlag(options::OPT_fdwarf_directory_asm,
                    options::OPT_fno_dwarf_directory_asm,
                    TC.useIntegratedAs() || EffectiveDWARFVersion >= 5))
    CmdArgs.push_back("-fno-dwarf-directory-asm");

  // Decide how to render forward declarations of template instantiations.
  // SCE wants full descriptions, others just get them in the name.
  if (ForwardTemplateParams)
    CmdArgs.push_back("-debug-forward-template-params");

  // Do we need to explicitly import anonymous namespaces into the parent
  // scope?
  if (DebuggerTuning == llvm::DebuggerKind::SCE)
    CmdArgs.push_back("-dwarf-explicit-import");

  renderDwarfFormat(D, T, Args, CmdArgs, EffectiveDWARFVersion);
  RenderDebugInfoCompressionArgs(Args, CmdArgs, D, TC);

  bool EmitDwarfForAMDGCN = EmitDwarf && T.isAMDGCN();
  if (EmitDwarfForAMDGCN)
    CmdArgs.append({"-mllvm", "-amdgpu-spill-cfi-saved-regs"});
  if (Args.hasFlag(options::OPT_gheterogeneous_dwarf,
                   options::OPT_gno_heterogeneous_dwarf, EmitDwarfForAMDGCN))
    CmdArgs.push_back("-gheterogeneous-dwarf");

  // This controls whether or not we perform JustMyCode instrumentation.
  if (Args.hasFlag(options::OPT_fjmc, options::OPT_fno_jmc, false)) {
    if (TC.getTriple().isOSBinFormatELF() || D.IsCLMode()) {
      if (DebugInfoKind >= llvm::codegenoptions::DebugInfoConstructor)
        CmdArgs.push_back("-fjmc");
      else if (D.IsCLMode())
        D.Diag(clang::diag::warn_drv_jmc_requires_debuginfo) << "/JMC"
                                                             << "'/Zi', '/Z7'";
      else
        D.Diag(clang::diag::warn_drv_jmc_requires_debuginfo) << "-fjmc"
                                                             << "-g";
    } else {
      D.Diag(clang::diag::warn_drv_fjmc_for_elf_only);
    }
  }

  // Add in -fdebug-compilation-dir if necessary.
  const char *DebugCompilationDir =
      addDebugCompDirArg(Args, CmdArgs, D.getVFS());

  addDebugPrefixMapArg(D, TC, Args, CmdArgs);

  // Add the output path to the object file for CodeView debug infos.
  if (EmitCodeView && Output.isFilename())
    addDebugObjectName(Args, CmdArgs, DebugCompilationDir,
                       Output.getFilename());
}

static void ProcessVSRuntimeLibrary(const ToolChain &TC, const ArgList &Args,
                                    ArgStringList &CmdArgs) {
  unsigned RTOptionID = options::OPT__SLASH_MT;

  if (Args.hasArg(options::OPT__SLASH_LDd))
    // The /LDd option implies /MTd. The dependent lib part can be overridden,
    // but defining _DEBUG is sticky.
    RTOptionID = options::OPT__SLASH_MTd;

  if (Arg *A = Args.getLastArg(options::OPT__SLASH_M_Group))
    RTOptionID = A->getOption().getID();

  if (Arg *A = Args.getLastArg(options::OPT_fms_runtime_lib_EQ)) {
    RTOptionID = llvm::StringSwitch<unsigned>(A->getValue())
                     .Case("static", options::OPT__SLASH_MT)
                     .Case("static_dbg", options::OPT__SLASH_MTd)
                     .Case("dll", options::OPT__SLASH_MD)
                     .Case("dll_dbg", options::OPT__SLASH_MDd)
                     .Default(options::OPT__SLASH_MT);
  }

  StringRef FlagForCRT;
  switch (RTOptionID) {
  case options::OPT__SLASH_MD:
    if (Args.hasArg(options::OPT__SLASH_LDd))
      CmdArgs.push_back("-D_DEBUG");
    CmdArgs.push_back("-D_MT");
    CmdArgs.push_back("-D_DLL");
    FlagForCRT = "--dependent-lib=msvcrt";
    break;
  case options::OPT__SLASH_MDd:
    CmdArgs.push_back("-D_DEBUG");
    CmdArgs.push_back("-D_MT");
    CmdArgs.push_back("-D_DLL");
    FlagForCRT = "--dependent-lib=msvcrtd";
    break;
  case options::OPT__SLASH_MT:
    if (Args.hasArg(options::OPT__SLASH_LDd))
      CmdArgs.push_back("-D_DEBUG");
    CmdArgs.push_back("-D_MT");
    CmdArgs.push_back("-flto-visibility-public-std");
    FlagForCRT = "--dependent-lib=libcmt";
    break;
  case options::OPT__SLASH_MTd:
    CmdArgs.push_back("-D_DEBUG");
    CmdArgs.push_back("-D_MT");
    CmdArgs.push_back("-flto-visibility-public-std");
    FlagForCRT = "--dependent-lib=libcmtd";
    break;
  default:
    llvm_unreachable("Unexpected option ID.");
  }

  if (Args.hasArg(options::OPT_fms_omit_default_lib)) {
    CmdArgs.push_back("-D_VC_NODEFAULTLIB");
  } else {
    CmdArgs.push_back(FlagForCRT.data());

    // This provides POSIX compatibility (maps 'open' to '_open'), which most
    // users want.  The /Za flag to cl.exe turns this off, but it's not
    // implemented in clang.
    CmdArgs.push_back("--dependent-lib=oldnames");
  }

  // All Arm64EC object files implicitly add softintrin.lib. This is necessary
  // even if the file doesn't actually refer to any of the routines because
  // the CRT itself has incomplete dependency markings.
  if (TC.getTriple().isWindowsArm64EC())
    CmdArgs.push_back("--dependent-lib=softintrin");
}

void Clang::ConstructJob(Compilation &C, const JobAction &JA,
                         const InputInfo &Output, const InputInfoList &Inputs,
                         const ArgList &Args, const char *LinkingOutput) const {
  const auto &TC = getToolChain();
  const llvm::Triple &RawTriple = TC.getTriple();
  const llvm::Triple &Triple = TC.getEffectiveTriple();
  const std::string &TripleStr = Triple.getTriple();

  bool KernelOrKext =
      Args.hasArg(options::OPT_mkernel, options::OPT_fapple_kext);
  const Driver &D = TC.getDriver();
  ArgStringList CmdArgs;

  assert(Inputs.size() >= 1 && "Must have at least one input.");
  // CUDA/HIP compilation may have multiple inputs (source file + results of
  // device-side compilations). OpenMP device jobs also take the host IR as a
  // second input. Module precompilation accepts a list of header files to
  // include as part of the module. API extraction accepts a list of header
  // files whose API information is emitted in the output. All other jobs are
  // expected to have exactly one input.
  bool IsCuda = JA.isOffloading(Action::OFK_Cuda);
  bool IsCudaDevice = JA.isDeviceOffloading(Action::OFK_Cuda);
  bool IsHIP = JA.isOffloading(Action::OFK_HIP);
  bool IsHIPDevice = JA.isDeviceOffloading(Action::OFK_HIP);
  bool IsOpenMPDevice = JA.isDeviceOffloading(Action::OFK_OpenMP);
  bool IsExtractAPI = isa<ExtractAPIJobAction>(JA);
  bool IsDeviceOffloadAction = !(JA.isDeviceOffloading(Action::OFK_None) ||
                                 JA.isDeviceOffloading(Action::OFK_Host));
  bool IsHostOffloadingAction =
      JA.isHostOffloading(C.getActiveOffloadKinds()) &&
      (JA.isHostOffloading(Action::OFK_OpenMP) ||
       Args.hasFlag(options::OPT_offload_new_driver,
                    options::OPT_no_offload_new_driver, false));

  bool IsRDCMode =
      Args.hasFlag(options::OPT_fgpu_rdc, options::OPT_fno_gpu_rdc, false);
  bool IsUsingLTO = D.isUsingLTO(IsDeviceOffloadAction);
  auto LTOMode = D.getLTOMode(IsDeviceOffloadAction);

  // Extract API doesn't have a main input file, so invent a fake one as a
  // placeholder.
  InputInfo ExtractAPIPlaceholderInput(Inputs[0].getType(), "extract-api",
                                       "extract-api");

  const InputInfo &Input =
      IsExtractAPI ? ExtractAPIPlaceholderInput : Inputs[0];

  InputInfoList ExtractAPIInputs;
  InputInfoList HostOffloadingInputs;
  const InputInfo *CudaDeviceInput = nullptr;
  const InputInfo *OpenMPDeviceInput = nullptr;
  for (const InputInfo &I : Inputs) {
    if (&I == &Input || I.getType() == types::TY_Nothing) {
      // This is the primary input or contains nothing.
    } else if (IsExtractAPI) {
      auto ExpectedInputType = ExtractAPIPlaceholderInput.getType();
      if (I.getType() != ExpectedInputType) {
        D.Diag(diag::err_drv_extract_api_wrong_kind)
            << I.getFilename() << types::getTypeName(I.getType())
            << types::getTypeName(ExpectedInputType);
      }
      ExtractAPIInputs.push_back(I);
    } else if (IsHostOffloadingAction) {
      HostOffloadingInputs.push_back(I);
    } else if ((IsCuda || IsHIP) && !CudaDeviceInput) {
      CudaDeviceInput = &I;
    } else if (IsOpenMPDevice && !OpenMPDeviceInput) {
      OpenMPDeviceInput = &I;
    } else {
      llvm_unreachable("unexpectedly given multiple inputs");
    }
  }

  const llvm::Triple *AuxTriple =
      (IsCuda || IsHIP) ? TC.getAuxTriple() : nullptr;
  bool IsWindowsMSVC = RawTriple.isWindowsMSVCEnvironment();
  bool IsIAMCU = RawTriple.isOSIAMCU();

  // Adjust IsWindowsXYZ for CUDA/HIP compilations.  Even when compiling in
  // device mode (i.e., getToolchain().getTriple() is NVPTX/AMDGCN, not
  // Windows), we need to pass Windows-specific flags to cc1.
  if (IsCuda || IsHIP)
    IsWindowsMSVC |= AuxTriple && AuxTriple->isWindowsMSVCEnvironment();

  // C++ is not supported for IAMCU.
  if (IsIAMCU && types::isCXX(Input.getType()))
    D.Diag(diag::err_drv_clang_unsupported) << "C++ for IAMCU";

  // Invoke ourselves in -cc1 mode.
  //
  // FIXME: Implement custom jobs for internal actions.
  CmdArgs.push_back("-cc1");

  // Add the "effective" target triple.
  CmdArgs.push_back("-triple");
  CmdArgs.push_back(Args.MakeArgString(TripleStr));

  if (const Arg *MJ = Args.getLastArg(options::OPT_MJ)) {
    DumpCompilationDatabase(C, MJ->getValue(), TripleStr, Output, Input, Args);
    Args.ClaimAllArgs(options::OPT_MJ);
  } else if (const Arg *GenCDBFragment =
                 Args.getLastArg(options::OPT_gen_cdb_fragment_path)) {
    DumpCompilationDatabaseFragmentToDir(GenCDBFragment->getValue(), C,
                                         TripleStr, Output, Input, Args);
    Args.ClaimAllArgs(options::OPT_gen_cdb_fragment_path);
  }

  if (IsCuda || IsHIP) {
    // We have to pass the triple of the host if compiling for a CUDA/HIP device
    // and vice-versa.
    std::string NormalizedTriple;
    if (JA.isDeviceOffloading(Action::OFK_Cuda) ||
        JA.isDeviceOffloading(Action::OFK_HIP))
      NormalizedTriple = C.getSingleOffloadToolChain<Action::OFK_Host>()
                             ->getTriple()
                             .normalize();
    else {
      // Host-side compilation.
      NormalizedTriple =
          (IsCuda ? C.getSingleOffloadToolChain<Action::OFK_Cuda>()
                  : C.getSingleOffloadToolChain<Action::OFK_HIP>())
              ->getTriple()
              .normalize();
      if (IsCuda) {
        // We need to figure out which CUDA version we're compiling for, as that
        // determines how we load and launch GPU kernels.
        auto *CTC = static_cast<const toolchains::CudaToolChain *>(
            C.getSingleOffloadToolChain<Action::OFK_Cuda>());
        assert(CTC && "Expected valid CUDA Toolchain.");
        if (CTC && CTC->CudaInstallation.version() != CudaVersion::UNKNOWN)
          CmdArgs.push_back(Args.MakeArgString(
              Twine("-target-sdk-version=") +
              CudaVersionToString(CTC->CudaInstallation.version())));
        // Unsized function arguments used for variadics were introduced in
        // CUDA-9.0. We still do not support generating code that actually uses
        // variadic arguments yet, but we do need to allow parsing them as
        // recent CUDA headers rely on that.
        // https://github.com/llvm/llvm-project/issues/58410
        if (CTC->CudaInstallation.version() >= CudaVersion::CUDA_90)
          CmdArgs.push_back("-fcuda-allow-variadic-functions");
      }
    }
    CmdArgs.push_back("-aux-triple");
    CmdArgs.push_back(Args.MakeArgString(NormalizedTriple));

    if (JA.isDeviceOffloading(Action::OFK_HIP) &&
        (getToolChain().getTriple().isAMDGPU() ||
         (getToolChain().getTriple().isSPIRV() &&
          getToolChain().getTriple().getVendor() == llvm::Triple::AMD))) {
      // Device side compilation printf
      if (Args.getLastArg(options::OPT_mprintf_kind_EQ)) {
        CmdArgs.push_back(Args.MakeArgString(
            "-mprintf-kind=" +
            Args.getLastArgValue(options::OPT_mprintf_kind_EQ)));
        // Force compiler error on invalid conversion specifiers
        CmdArgs.push_back(
            Args.MakeArgString("-Werror=format-invalid-specifier"));
      }
    }
  }

  // Unconditionally claim the printf option now to avoid unused diagnostic.
  if (const Arg *PF = Args.getLastArg(options::OPT_mprintf_kind_EQ))
    PF->claim();

  if (Args.hasFlag(options::OPT_fsycl, options::OPT_fno_sycl, false)) {
    CmdArgs.push_back("-fsycl-is-device");

    if (Arg *A = Args.getLastArg(options::OPT_sycl_std_EQ)) {
      A->render(Args, CmdArgs);
    } else {
      // Ensure the default version in SYCL mode is 2020.
      CmdArgs.push_back("-sycl-std=2020");
    }
  }

  if (IsOpenMPDevice) {
    // We have to pass the triple of the host if compiling for an OpenMP device.
    std::string NormalizedTriple =
        C.getSingleOffloadToolChain<Action::OFK_Host>()
            ->getTriple()
            .normalize();
    CmdArgs.push_back("-aux-triple");
    CmdArgs.push_back(Args.MakeArgString(NormalizedTriple));
  }

  if (Triple.isOSWindows() && (Triple.getArch() == llvm::Triple::arm ||
                               Triple.getArch() == llvm::Triple::thumb)) {
    unsigned Offset = Triple.getArch() == llvm::Triple::arm ? 4 : 6;
    unsigned Version = 0;
    bool Failure =
        Triple.getArchName().substr(Offset).consumeInteger(10, Version);
    if (Failure || Version < 7)
      D.Diag(diag::err_target_unsupported_arch) << Triple.getArchName()
                                                << TripleStr;
  }

  // Push all default warning arguments that are specific to
  // the given target.  These come before user provided warning options
  // are provided.
  TC.addClangWarningOptions(CmdArgs);

  // FIXME: Subclass ToolChain for SPIR and move this to addClangWarningOptions.
  if (Triple.isSPIR() || Triple.isSPIRV())
    CmdArgs.push_back("-Wspir-compat");

  // Select the appropriate action.
  RewriteKind rewriteKind = RK_None;

  bool UnifiedLTO = false;
  if (IsUsingLTO) {
    UnifiedLTO = Args.hasFlag(options::OPT_funified_lto,
                              options::OPT_fno_unified_lto, Triple.isPS());
    if (UnifiedLTO)
      CmdArgs.push_back("-funified-lto");
  }

  // If CollectArgsForIntegratedAssembler() isn't called below, claim the args
  // it claims when not running an assembler. Otherwise, clang would emit
  // "argument unused" warnings for assembler flags when e.g. adding "-E" to
  // flags while debugging something. That'd be somewhat inconvenient, and it's
  // also inconsistent with most other flags -- we don't warn on
  // -ffunction-sections not being used in -E mode either for example, even
  // though it's not really used either.
  if (!isa<AssembleJobAction>(JA)) {
    // The args claimed here should match the args used in
    // CollectArgsForIntegratedAssembler().
    if (TC.useIntegratedAs()) {
      Args.ClaimAllArgs(options::OPT_mrelax_all);
      Args.ClaimAllArgs(options::OPT_mno_relax_all);
      Args.ClaimAllArgs(options::OPT_mincremental_linker_compatible);
      Args.ClaimAllArgs(options::OPT_mno_incremental_linker_compatible);
      switch (C.getDefaultToolChain().getArch()) {
      case llvm::Triple::arm:
      case llvm::Triple::armeb:
      case llvm::Triple::thumb:
      case llvm::Triple::thumbeb:
        Args.ClaimAllArgs(options::OPT_mimplicit_it_EQ);
        break;
      default:
        break;
      }
    }
    Args.ClaimAllArgs(options::OPT_Wa_COMMA);
    Args.ClaimAllArgs(options::OPT_Xassembler);
    Args.ClaimAllArgs(options::OPT_femit_dwarf_unwind_EQ);
  }

  if (isa<AnalyzeJobAction>(JA)) {
    assert(JA.getType() == types::TY_Plist && "Invalid output type.");
    CmdArgs.push_back("-analyze");
  } else if (isa<MigrateJobAction>(JA)) {
    CmdArgs.push_back("-migrate");
  } else if (isa<PreprocessJobAction>(JA)) {
    if (Output.getType() == types::TY_Dependencies)
      CmdArgs.push_back("-Eonly");
    else {
      CmdArgs.push_back("-E");
      if (Args.hasArg(options::OPT_rewrite_objc) &&
          !Args.hasArg(options::OPT_g_Group))
        CmdArgs.push_back("-P");
      else if (JA.getType() == types::TY_PP_CXXHeaderUnit)
        CmdArgs.push_back("-fdirectives-only");
    }
  } else if (isa<AssembleJobAction>(JA)) {
    CmdArgs.push_back("-emit-obj");

    CollectArgsForIntegratedAssembler(C, Args, CmdArgs, D);

    // Also ignore explicit -force_cpusubtype_ALL option.
    (void)Args.hasArg(options::OPT_force__cpusubtype__ALL);
  } else if (isa<PrecompileJobAction>(JA)) {
    if (JA.getType() == types::TY_Nothing)
      CmdArgs.push_back("-fsyntax-only");
    else if (JA.getType() == types::TY_ModuleFile)
      CmdArgs.push_back("-emit-module-interface");
    else if (JA.getType() == types::TY_HeaderUnit)
      CmdArgs.push_back("-emit-header-unit");
    else
      CmdArgs.push_back("-emit-pch");
  } else if (isa<VerifyPCHJobAction>(JA)) {
    CmdArgs.push_back("-verify-pch");
  } else if (isa<ExtractAPIJobAction>(JA)) {
    assert(JA.getType() == types::TY_API_INFO &&
           "Extract API actions must generate a API information.");
    CmdArgs.push_back("-extract-api");

    if (Arg *PrettySGFArg = Args.getLastArg(options::OPT_emit_pretty_sgf))
      PrettySGFArg->render(Args, CmdArgs);

    Arg *SymbolGraphDirArg = Args.getLastArg(options::OPT_symbol_graph_dir_EQ);

    if (Arg *ProductNameArg = Args.getLastArg(options::OPT_product_name_EQ))
      ProductNameArg->render(Args, CmdArgs);
    if (Arg *ExtractAPIIgnoresFileArg =
            Args.getLastArg(options::OPT_extract_api_ignores_EQ))
      ExtractAPIIgnoresFileArg->render(Args, CmdArgs);
    if (Arg *EmitExtensionSymbolGraphs =
            Args.getLastArg(options::OPT_emit_extension_symbol_graphs)) {
      if (!SymbolGraphDirArg)
        D.Diag(diag::err_drv_missing_symbol_graph_dir);

      EmitExtensionSymbolGraphs->render(Args, CmdArgs);
    }
    if (SymbolGraphDirArg)
      SymbolGraphDirArg->render(Args, CmdArgs);
  } else {
    assert((isa<CompileJobAction>(JA) || isa<BackendJobAction>(JA)) &&
           "Invalid action for clang tool.");
    if (JA.getType() == types::TY_Nothing) {
      CmdArgs.push_back("-fsyntax-only");
    } else if (JA.getType() == types::TY_LLVM_IR ||
               JA.getType() == types::TY_LTO_IR) {
      CmdArgs.push_back("-emit-llvm");
    } else if (JA.getType() == types::TY_LLVM_BC ||
               JA.getType() == types::TY_LTO_BC) {
      // Emit textual llvm IR for AMDGPU offloading for -emit-llvm -S
      if (Triple.isAMDGCN() && IsOpenMPDevice && Args.hasArg(options::OPT_S) &&
          Args.hasArg(options::OPT_emit_llvm)) {
        CmdArgs.push_back("-emit-llvm");
      } else if (Triple.isAMDGCN() && IsOpenMPDevice &&
                 Args.hasArg(options::OPT_S)) {
        CmdArgs.push_back("-S");
      } else {
        CmdArgs.push_back("-emit-llvm-bc");
      }
    } else if (JA.getType() == types::TY_IFS ||
               JA.getType() == types::TY_IFS_CPP) {
      StringRef ArgStr =
          Args.hasArg(options::OPT_interface_stub_version_EQ)
              ? Args.getLastArgValue(options::OPT_interface_stub_version_EQ)
              : "ifs-v1";
      CmdArgs.push_back("-emit-interface-stubs");
      CmdArgs.push_back(
          Args.MakeArgString(Twine("-interface-stub-version=") + ArgStr.str()));
    } else if (JA.getType() == types::TY_PP_Asm) {
      CmdArgs.push_back("-S");
    } else if (JA.getType() == types::TY_AST) {
      CmdArgs.push_back("-emit-pch");
    } else if (JA.getType() == types::TY_ModuleFile) {
      CmdArgs.push_back("-module-file-info");
    } else if (JA.getType() == types::TY_RewrittenObjC) {
      CmdArgs.push_back("-rewrite-objc");
      rewriteKind = RK_NonFragile;
    } else if (JA.getType() == types::TY_RewrittenLegacyObjC) {
      CmdArgs.push_back("-rewrite-objc");
      rewriteKind = RK_Fragile;
    } else {
      assert(JA.getType() == types::TY_PP_Asm && "Unexpected output type!");
    }

    // Preserve use-list order by default when emitting bitcode, so that
    // loading the bitcode up in 'opt' or 'llc' and running passes gives the
    // same result as running passes here.  For LTO, we don't need to preserve
    // the use-list order, since serialization to bitcode is part of the flow.
    if (JA.getType() == types::TY_LLVM_BC)
      CmdArgs.push_back("-emit-llvm-uselists");

    if (IsUsingLTO) {
      if (IsDeviceOffloadAction && !JA.isDeviceOffloading(Action::OFK_OpenMP) && !Triple.isAMDGPU()) {
        D.Diag(diag::err_drv_unsupported_opt_for_target)
            << Args.getLastArg(options::OPT_foffload_lto,
                               options::OPT_foffload_lto_EQ)
                   ->getAsString(Args)
            << Triple.getTriple();
      } else if (Triple.isNVPTX() && !IsRDCMode &&
                 JA.isDeviceOffloading(Action::OFK_Cuda)) {
        D.Diag(diag::err_drv_unsupported_opt_for_language_mode)
            << Args.getLastArg(options::OPT_foffload_lto,
                               options::OPT_foffload_lto_EQ)
                   ->getAsString(Args)
            << "-fno-gpu-rdc";
      } else {
        assert(LTOMode == LTOK_Full || LTOMode == LTOK_Thin);
        CmdArgs.push_back(Args.MakeArgString(
            Twine("-flto=") + (LTOMode == LTOK_Thin ? "thin" : "full")));
        // PS4 uses the legacy LTO API, which does not support some of the
        // features enabled by -flto-unit.
        if (!RawTriple.isPS4() ||
            (D.getLTOMode() == LTOK_Full) || !UnifiedLTO)
          CmdArgs.push_back("-flto-unit");
      }
    }
  }

  Args.AddLastArg(CmdArgs, options::OPT_dumpdir);

  if (const Arg *A = Args.getLastArg(options::OPT_fthinlto_index_EQ)) {
    if (!types::isLLVMIR(Input.getType()))
      D.Diag(diag::err_drv_arg_requires_bitcode_input) << A->getAsString(Args);
    Args.AddLastArg(CmdArgs, options::OPT_fthinlto_index_EQ);
  }

  if (Triple.isPPC())
    Args.addOptInFlag(CmdArgs, options::OPT_mregnames,
                      options::OPT_mno_regnames);

  if (Args.getLastArg(options::OPT_fthin_link_bitcode_EQ))
    Args.AddLastArg(CmdArgs, options::OPT_fthin_link_bitcode_EQ);

  if (Args.getLastArg(options::OPT_save_temps_EQ))
    Args.AddLastArg(CmdArgs, options::OPT_save_temps_EQ);

  auto *MemProfArg = Args.getLastArg(options::OPT_fmemory_profile,
                                     options::OPT_fmemory_profile_EQ,
                                     options::OPT_fno_memory_profile);
  if (MemProfArg &&
      !MemProfArg->getOption().matches(options::OPT_fno_memory_profile))
    MemProfArg->render(Args, CmdArgs);

  if (auto *MemProfUseArg =
          Args.getLastArg(options::OPT_fmemory_profile_use_EQ)) {
    if (MemProfArg)
      D.Diag(diag::err_drv_argument_not_allowed_with)
          << MemProfUseArg->getAsString(Args) << MemProfArg->getAsString(Args);
    if (auto *PGOInstrArg = Args.getLastArg(options::OPT_fprofile_generate,
                                            options::OPT_fprofile_generate_EQ))
      D.Diag(diag::err_drv_argument_not_allowed_with)
          << MemProfUseArg->getAsString(Args) << PGOInstrArg->getAsString(Args);
    MemProfUseArg->render(Args, CmdArgs);
  }

  // Embed-bitcode option.
  // Only white-listed flags below are allowed to be embedded.
  if (C.getDriver().embedBitcodeInObject() && !IsUsingLTO &&
      (isa<BackendJobAction>(JA) || isa<AssembleJobAction>(JA))) {
    // Add flags implied by -fembed-bitcode.
    Args.AddLastArg(CmdArgs, options::OPT_fembed_bitcode_EQ);
    // Disable all llvm IR level optimizations.
    CmdArgs.push_back("-disable-llvm-passes");

    // Render target options.
    TC.addActionsFromClangTargetOptions(Args, CmdArgs, JA, C, Inputs);
    TC.addClangTargetOptions(Args, CmdArgs, JA.getOffloadingDeviceKind());

    // reject options that shouldn't be supported in bitcode
    // also reject kernel/kext
    static const constexpr unsigned kBitcodeOptionIgnorelist[] = {
        options::OPT_mkernel,
        options::OPT_fapple_kext,
        options::OPT_ffunction_sections,
        options::OPT_fno_function_sections,
        options::OPT_fdata_sections,
        options::OPT_fno_data_sections,
        options::OPT_fbasic_block_sections_EQ,
        options::OPT_funique_internal_linkage_names,
        options::OPT_fno_unique_internal_linkage_names,
        options::OPT_funique_section_names,
        options::OPT_fno_unique_section_names,
        options::OPT_funique_basic_block_section_names,
        options::OPT_fno_unique_basic_block_section_names,
        options::OPT_mrestrict_it,
        options::OPT_mno_restrict_it,
        options::OPT_mstackrealign,
        options::OPT_mno_stackrealign,
        options::OPT_mstack_alignment,
        options::OPT_mcmodel_EQ,
        options::OPT_mlong_calls,
        options::OPT_mno_long_calls,
        options::OPT_ggnu_pubnames,
        options::OPT_gdwarf_aranges,
        options::OPT_fdebug_types_section,
        options::OPT_fno_debug_types_section,
        options::OPT_fdwarf_directory_asm,
        options::OPT_fno_dwarf_directory_asm,
        options::OPT_mrelax_all,
        options::OPT_mno_relax_all,
        options::OPT_ftrap_function_EQ,
        options::OPT_ffixed_r9,
        options::OPT_mfix_cortex_a53_835769,
        options::OPT_mno_fix_cortex_a53_835769,
        options::OPT_ffixed_x18,
        options::OPT_mglobal_merge,
        options::OPT_mno_global_merge,
        options::OPT_mred_zone,
        options::OPT_mno_red_zone,
        options::OPT_Wa_COMMA,
        options::OPT_Xassembler,
        options::OPT_mllvm,
    };
    for (const auto &A : Args)
      if (llvm::is_contained(kBitcodeOptionIgnorelist, A->getOption().getID()))
        D.Diag(diag::err_drv_unsupported_embed_bitcode) << A->getSpelling();

    // Render the CodeGen options that need to be passed.
    Args.addOptOutFlag(CmdArgs, options::OPT_foptimize_sibling_calls,
                       options::OPT_fno_optimize_sibling_calls);

    RenderFloatingPointOptions(TC, D, isOptimizationLevelFast(Args), Args,
                               CmdArgs, JA);

    // Render ABI arguments
    switch (TC.getArch()) {
    default: break;
    case llvm::Triple::arm:
    case llvm::Triple::armeb:
    case llvm::Triple::thumbeb:
      RenderARMABI(D, Triple, Args, CmdArgs);
      break;
    case llvm::Triple::aarch64:
    case llvm::Triple::aarch64_32:
    case llvm::Triple::aarch64_be:
      RenderAArch64ABI(Triple, Args, CmdArgs);
      break;
    }

    // Optimization level for CodeGen.
    if (const Arg *A = Args.getLastArg(options::OPT_O_Group)) {
      if (A->getOption().matches(options::OPT_O4)) {
        CmdArgs.push_back("-O3");
        D.Diag(diag::warn_O4_is_O3);
      } else {
        A->render(Args, CmdArgs);
      }
    }

    // Input/Output file.
    if (Output.getType() == types::TY_Dependencies) {
      // Handled with other dependency code.
    } else if (Output.isFilename()) {
      CmdArgs.push_back("-o");
      CmdArgs.push_back(Output.getFilename());
    } else {
      assert(Output.isNothing() && "Input output.");
    }

    for (const auto &II : Inputs) {
      addDashXForInput(Args, II, CmdArgs);
      if (II.isFilename())
        CmdArgs.push_back(II.getFilename());
      else
        II.getInputArg().renderAsInput(Args, CmdArgs);
    }

    C.addCommand(std::make_unique<Command>(
        JA, *this, ResponseFileSupport::AtFileUTF8(), D.getClangProgramPath(),
        CmdArgs, Inputs, Output, D.getPrependArg()));
    return;
  }

  if (C.getDriver().embedBitcodeMarkerOnly() && !IsUsingLTO)
    CmdArgs.push_back("-fembed-bitcode=marker");

  // We normally speed up the clang process a bit by skipping destructors at
  // exit, but when we're generating diagnostics we can rely on some of the
  // cleanup.
  if (!C.isForDiagnostics())
    CmdArgs.push_back("-disable-free");
  CmdArgs.push_back("-clear-ast-before-backend");

#ifdef NDEBUG
  const bool IsAssertBuild = false;
#else
  const bool IsAssertBuild = true;
#endif

  // Disable the verification pass in asserts builds unless otherwise specified.
  if (Args.hasFlag(options::OPT_fno_verify_intermediate_code,
                   options::OPT_fverify_intermediate_code, !IsAssertBuild)) {
    CmdArgs.push_back("-disable-llvm-verifier");
  }

  // Discard value names in assert builds unless otherwise specified.
  if (Args.hasFlag(options::OPT_fdiscard_value_names,
                   options::OPT_fno_discard_value_names, !IsAssertBuild)) {
    if (Args.hasArg(options::OPT_fdiscard_value_names) &&
        llvm::any_of(Inputs, [](const clang::driver::InputInfo &II) {
          return types::isLLVMIR(II.getType());
        })) {
      D.Diag(diag::warn_ignoring_fdiscard_for_bitcode);
    }
    CmdArgs.push_back("-discard-value-names");
  }

  // Set the main file name, so that debug info works even with
  // -save-temps.
  CmdArgs.push_back("-main-file-name");
  CmdArgs.push_back(getBaseInputName(Args, Input));

  // Some flags which affect the language (via preprocessor
  // defines).
  if (Args.hasArg(options::OPT_static))
    CmdArgs.push_back("-static-define");

  if (Args.hasArg(options::OPT_municode))
    CmdArgs.push_back("-DUNICODE");

  if (isa<AnalyzeJobAction>(JA))
    RenderAnalyzerOptions(Args, CmdArgs, Triple, Input);

  if (isa<AnalyzeJobAction>(JA) ||
      (isa<PreprocessJobAction>(JA) && Args.hasArg(options::OPT__analyze)))
    CmdArgs.push_back("-setup-static-analyzer");

  // Enable compatilibily mode to avoid analyzer-config related errors.
  // Since we can't access frontend flags through hasArg, let's manually iterate
  // through them.
  bool FoundAnalyzerConfig = false;
  for (auto *Arg : Args.filtered(options::OPT_Xclang))
    if (StringRef(Arg->getValue()) == "-analyzer-config") {
      FoundAnalyzerConfig = true;
      break;
    }
  if (!FoundAnalyzerConfig)
    for (auto *Arg : Args.filtered(options::OPT_Xanalyzer))
      if (StringRef(Arg->getValue()) == "-analyzer-config") {
        FoundAnalyzerConfig = true;
        break;
      }
  if (FoundAnalyzerConfig)
    CmdArgs.push_back("-analyzer-config-compatibility-mode=true");

  CheckCodeGenerationOptions(D, Args);

  unsigned FunctionAlignment = ParseFunctionAlignment(TC, Args);
  assert(FunctionAlignment <= 31 && "function alignment will be truncated!");
  if (FunctionAlignment) {
    CmdArgs.push_back("-function-alignment");
    CmdArgs.push_back(Args.MakeArgString(std::to_string(FunctionAlignment)));
  }

  // We support -falign-loops=N where N is a power of 2. GCC supports more
  // forms.
  if (const Arg *A = Args.getLastArg(options::OPT_falign_loops_EQ)) {
    unsigned Value = 0;
    if (StringRef(A->getValue()).getAsInteger(10, Value) || Value > 65536)
      TC.getDriver().Diag(diag::err_drv_invalid_int_value)
          << A->getAsString(Args) << A->getValue();
    else if (Value & (Value - 1))
      TC.getDriver().Diag(diag::err_drv_alignment_not_power_of_two)
          << A->getAsString(Args) << A->getValue();
    // Treat =0 as unspecified (use the target preference).
    if (Value)
      CmdArgs.push_back(Args.MakeArgString("-falign-loops=" +
                                           Twine(std::min(Value, 65536u))));
  }

  if (Triple.isOSzOS()) {
    // On z/OS some of the system header feature macros need to
    // be defined to enable most cross platform projects to build
    // successfully.  Ths include the libc++ library.  A
    // complicating factor is that users can define these
    // macros to the same or different values.  We need to add
    // the definition for these macros to the compilation command
    // if the user hasn't already defined them.

    auto findMacroDefinition = [&](const std::string &Macro) {
      auto MacroDefs = Args.getAllArgValues(options::OPT_D);
      return llvm::any_of(MacroDefs, [&](const std::string &M) {
        return M == Macro || M.find(Macro + '=') != std::string::npos;
      });
    };

    // _UNIX03_WITHDRAWN is required for libcxx & porting.
    if (!findMacroDefinition("_UNIX03_WITHDRAWN"))
      CmdArgs.push_back("-D_UNIX03_WITHDRAWN");
    // _OPEN_DEFAULT is required for XL compat
    if (!findMacroDefinition("_OPEN_DEFAULT"))
      CmdArgs.push_back("-D_OPEN_DEFAULT");
    if (D.CCCIsCXX() || types::isCXX(Input.getType())) {
      // _XOPEN_SOURCE=600 is required for libcxx.
      if (!findMacroDefinition("_XOPEN_SOURCE"))
        CmdArgs.push_back("-D_XOPEN_SOURCE=600");
    }
  }

  llvm::Reloc::Model RelocationModel;
  unsigned PICLevel;
  bool IsPIE;
  std::tie(RelocationModel, PICLevel, IsPIE) = ParsePICArgs(TC, Args);
  Arg *LastPICDataRelArg =
      Args.getLastArg(options::OPT_mno_pic_data_is_text_relative,
                      options::OPT_mpic_data_is_text_relative);
  bool NoPICDataIsTextRelative = false;
  if (LastPICDataRelArg) {
    if (LastPICDataRelArg->getOption().matches(
            options::OPT_mno_pic_data_is_text_relative)) {
      NoPICDataIsTextRelative = true;
      if (!PICLevel)
        D.Diag(diag::err_drv_argument_only_allowed_with)
            << "-mno-pic-data-is-text-relative"
            << "-fpic/-fpie";
    }
    if (!Triple.isSystemZ())
      D.Diag(diag::err_drv_unsupported_opt_for_target)
          << (NoPICDataIsTextRelative ? "-mno-pic-data-is-text-relative"
                                      : "-mpic-data-is-text-relative")
          << RawTriple.str();
  }

  bool IsROPI = RelocationModel == llvm::Reloc::ROPI ||
                RelocationModel == llvm::Reloc::ROPI_RWPI;
  bool IsRWPI = RelocationModel == llvm::Reloc::RWPI ||
                RelocationModel == llvm::Reloc::ROPI_RWPI;

  if (Args.hasArg(options::OPT_mcmse) &&
      !Args.hasArg(options::OPT_fallow_unsupported)) {
    if (IsROPI)
      D.Diag(diag::err_cmse_pi_are_incompatible) << IsROPI;
    if (IsRWPI)
      D.Diag(diag::err_cmse_pi_are_incompatible) << !IsRWPI;
  }

  if (IsROPI && types::isCXX(Input.getType()) &&
      !Args.hasArg(options::OPT_fallow_unsupported))
    D.Diag(diag::err_drv_ropi_incompatible_with_cxx);

  const char *RMName = RelocationModelName(RelocationModel);
  if (RMName) {
    CmdArgs.push_back("-mrelocation-model");
    CmdArgs.push_back(RMName);
  }
  if (PICLevel > 0) {
    CmdArgs.push_back("-pic-level");
    CmdArgs.push_back(PICLevel == 1 ? "1" : "2");
    if (IsPIE)
      CmdArgs.push_back("-pic-is-pie");
    if (NoPICDataIsTextRelative)
      CmdArgs.push_back("-mcmodel=medium");
  }

  if (RelocationModel == llvm::Reloc::ROPI ||
      RelocationModel == llvm::Reloc::ROPI_RWPI)
    CmdArgs.push_back("-fropi");
  if (RelocationModel == llvm::Reloc::RWPI ||
      RelocationModel == llvm::Reloc::ROPI_RWPI)
    CmdArgs.push_back("-frwpi");

  if (Arg *A = Args.getLastArg(options::OPT_meabi)) {
    CmdArgs.push_back("-meabi");
    CmdArgs.push_back(A->getValue());
  }

  // -fsemantic-interposition is forwarded to CC1: set the
  // "SemanticInterposition" metadata to 1 (make some linkages interposable) and
  // make default visibility external linkage definitions dso_preemptable.
  //
  // -fno-semantic-interposition: if the target supports .Lfoo$local local
  // aliases (make default visibility external linkage definitions dso_local).
  // This is the CC1 default for ELF to match COFF/Mach-O.
  //
  // Otherwise use Clang's traditional behavior: like
  // -fno-semantic-interposition but local aliases are not used. So references
  // can be interposed if not optimized out.
  if (Triple.isOSBinFormatELF()) {
    Arg *A = Args.getLastArg(options::OPT_fsemantic_interposition,
                             options::OPT_fno_semantic_interposition);
    if (RelocationModel != llvm::Reloc::Static && !IsPIE) {
      // The supported targets need to call AsmPrinter::getSymbolPreferLocal.
      bool SupportsLocalAlias =
          Triple.isAArch64() || Triple.isRISCV() || Triple.isX86();
      if (!A)
        CmdArgs.push_back("-fhalf-no-semantic-interposition");
      else if (A->getOption().matches(options::OPT_fsemantic_interposition))
        A->render(Args, CmdArgs);
      else if (!SupportsLocalAlias)
        CmdArgs.push_back("-fhalf-no-semantic-interposition");
    }
  }

  {
    std::string Model;
    if (Arg *A = Args.getLastArg(options::OPT_mthread_model)) {
      if (!TC.isThreadModelSupported(A->getValue()))
        D.Diag(diag::err_drv_invalid_thread_model_for_target)
            << A->getValue() << A->getAsString(Args);
      Model = A->getValue();
    } else
      Model = TC.getThreadModel();
    if (Model != "posix") {
      CmdArgs.push_back("-mthread-model");
      CmdArgs.push_back(Args.MakeArgString(Model));
    }
  }

  if (Arg *A = Args.getLastArg(options::OPT_fveclib)) {
    StringRef Name = A->getValue();
    if (Name == "SVML") {
      if (Triple.getArch() != llvm::Triple::x86 &&
          Triple.getArch() != llvm::Triple::x86_64)
        D.Diag(diag::err_drv_unsupported_opt_for_target)
            << Name << Triple.getArchName();
    } else if (Name == "LIBMVEC-X86") {
      if (Triple.getArch() != llvm::Triple::x86 &&
          Triple.getArch() != llvm::Triple::x86_64)
        D.Diag(diag::err_drv_unsupported_opt_for_target)
            << Name << Triple.getArchName();
    } else if (Name == "SLEEF" || Name == "ArmPL") {
      if (Triple.getArch() != llvm::Triple::aarch64 &&
          Triple.getArch() != llvm::Triple::aarch64_be)
        D.Diag(diag::err_drv_unsupported_opt_for_target)
            << Name << Triple.getArchName();
    }
    A->render(Args, CmdArgs);
  }

  if (Args.hasFlag(options::OPT_fmerge_all_constants,
                   options::OPT_fno_merge_all_constants, false))
    CmdArgs.push_back("-fmerge-all-constants");

  Args.addOptOutFlag(CmdArgs, options::OPT_fdelete_null_pointer_checks,
                     options::OPT_fno_delete_null_pointer_checks);

  // LLVM Code Generator Options.

  if (Arg *A = Args.getLastArg(options::OPT_mabi_EQ_quadword_atomics)) {
    if (!Triple.isOSAIX() || Triple.isPPC32())
      D.Diag(diag::err_drv_unsupported_opt_for_target)
        << A->getSpelling() << RawTriple.str();
    CmdArgs.push_back("-mabi=quadword-atomics");
  }

  if (Arg *A = Args.getLastArg(options::OPT_mlong_double_128)) {
    // Emit the unsupported option error until the Clang's library integration
    // support for 128-bit long double is available for AIX.
    if (Triple.isOSAIX())
      D.Diag(diag::err_drv_unsupported_opt_for_target)
          << A->getSpelling() << RawTriple.str();
  }

  if (Arg *A = Args.getLastArg(options::OPT_Wframe_larger_than_EQ)) {
    StringRef V = A->getValue(), V1 = V;
    unsigned Size;
    if (V1.consumeInteger(10, Size) || !V1.empty())
      D.Diag(diag::err_drv_invalid_argument_to_option)
          << V << A->getOption().getName();
    else
      CmdArgs.push_back(Args.MakeArgString("-fwarn-stack-size=" + V));
  }

  Args.addOptOutFlag(CmdArgs, options::OPT_fjump_tables,
                     options::OPT_fno_jump_tables);
  Args.addOptInFlag(CmdArgs, options::OPT_fprofile_sample_accurate,
                    options::OPT_fno_profile_sample_accurate);
  Args.addOptOutFlag(CmdArgs, options::OPT_fpreserve_as_comments,
                     options::OPT_fno_preserve_as_comments);

  if (Arg *A = Args.getLastArg(options::OPT_mregparm_EQ)) {
    CmdArgs.push_back("-mregparm");
    CmdArgs.push_back(A->getValue());
  }

  if (Arg *A = Args.getLastArg(options::OPT_maix_struct_return,
                               options::OPT_msvr4_struct_return)) {
    if (!TC.getTriple().isPPC32()) {
      D.Diag(diag::err_drv_unsupported_opt_for_target)
          << A->getSpelling() << RawTriple.str();
    } else if (A->getOption().matches(options::OPT_maix_struct_return)) {
      CmdArgs.push_back("-maix-struct-return");
    } else {
      assert(A->getOption().matches(options::OPT_msvr4_struct_return));
      CmdArgs.push_back("-msvr4-struct-return");
    }
  }

  if (Arg *A = Args.getLastArg(options::OPT_fpcc_struct_return,
                               options::OPT_freg_struct_return)) {
    if (TC.getArch() != llvm::Triple::x86) {
      D.Diag(diag::err_drv_unsupported_opt_for_target)
          << A->getSpelling() << RawTriple.str();
    } else if (A->getOption().matches(options::OPT_fpcc_struct_return)) {
      CmdArgs.push_back("-fpcc-struct-return");
    } else {
      assert(A->getOption().matches(options::OPT_freg_struct_return));
      CmdArgs.push_back("-freg-struct-return");
    }
  }

  if (Args.hasFlag(options::OPT_mrtd, options::OPT_mno_rtd, false)) {
    if (Triple.getArch() == llvm::Triple::m68k)
      CmdArgs.push_back("-fdefault-calling-conv=rtdcall");
    else
      CmdArgs.push_back("-fdefault-calling-conv=stdcall");
  }

  if (Args.hasArg(options::OPT_fenable_matrix)) {
    // enable-matrix is needed by both the LangOpts and by LLVM.
    CmdArgs.push_back("-fenable-matrix");
    CmdArgs.push_back("-mllvm");
    CmdArgs.push_back("-enable-matrix");
  }

  CodeGenOptions::FramePointerKind FPKeepKind =
                  getFramePointerKind(Args, RawTriple);
  const char *FPKeepKindStr = nullptr;
  switch (FPKeepKind) {
  case CodeGenOptions::FramePointerKind::None:
    FPKeepKindStr = "-mframe-pointer=none";
    break;
  case CodeGenOptions::FramePointerKind::Reserved:
    FPKeepKindStr = "-mframe-pointer=reserved";
    break;
  case CodeGenOptions::FramePointerKind::NonLeaf:
    FPKeepKindStr = "-mframe-pointer=non-leaf";
    break;
  case CodeGenOptions::FramePointerKind::All:
    FPKeepKindStr = "-mframe-pointer=all";
    break;
  }
  assert(FPKeepKindStr && "unknown FramePointerKind");
  CmdArgs.push_back(FPKeepKindStr);

  Args.addOptOutFlag(CmdArgs, options::OPT_fzero_initialized_in_bss,
                     options::OPT_fno_zero_initialized_in_bss);

  bool OFastEnabled = isOptimizationLevelFast(Args);
  if (OFastEnabled)
    D.Diag(diag::warn_drv_deprecated_arg_ofast);
  // If -Ofast is the optimization level, then -fstrict-aliasing should be
  // enabled.  This alias option is being used to simplify the hasFlag logic.
  OptSpecifier StrictAliasingAliasOption =
      OFastEnabled ? options::OPT_Ofast : options::OPT_fstrict_aliasing;
  // We turn strict aliasing off by default if we're Windows MSVC since MSVC
  // doesn't do any TBAA.
  if (!Args.hasFlag(options::OPT_fstrict_aliasing, StrictAliasingAliasOption,
                    options::OPT_fno_strict_aliasing, !IsWindowsMSVC))
    CmdArgs.push_back("-relaxed-aliasing");
  if (Args.hasFlag(options::OPT_fpointer_tbaa, options::OPT_fno_pointer_tbaa,
                   false))
    CmdArgs.push_back("-pointer-tbaa");
  if (!Args.hasFlag(options::OPT_fstruct_path_tbaa,
                    options::OPT_fno_struct_path_tbaa, true))
    CmdArgs.push_back("-no-struct-path-tbaa");
  Args.addOptInFlag(CmdArgs, options::OPT_fstrict_enums,
                    options::OPT_fno_strict_enums);
  Args.addOptOutFlag(CmdArgs, options::OPT_fstrict_return,
                     options::OPT_fno_strict_return);
  Args.addOptInFlag(CmdArgs, options::OPT_fallow_editor_placeholders,
                    options::OPT_fno_allow_editor_placeholders);
  Args.addOptInFlag(CmdArgs, options::OPT_fstrict_vtable_pointers,
                    options::OPT_fno_strict_vtable_pointers);
  Args.addOptInFlag(CmdArgs, options::OPT_fforce_emit_vtables,
                    options::OPT_fno_force_emit_vtables);
  Args.addOptOutFlag(CmdArgs, options::OPT_foptimize_sibling_calls,
                     options::OPT_fno_optimize_sibling_calls);
  Args.addOptOutFlag(CmdArgs, options::OPT_fescaping_block_tail_calls,
                     options::OPT_fno_escaping_block_tail_calls);

  Args.AddLastArg(CmdArgs, options::OPT_ffine_grained_bitfield_accesses,
                  options::OPT_fno_fine_grained_bitfield_accesses);

  Args.AddLastArg(CmdArgs, options::OPT_fexperimental_relative_cxx_abi_vtables,
                  options::OPT_fno_experimental_relative_cxx_abi_vtables);

  Args.AddLastArg(CmdArgs, options::OPT_fexperimental_omit_vtable_rtti,
                  options::OPT_fno_experimental_omit_vtable_rtti);

  Args.AddLastArg(CmdArgs, options::OPT_fdisable_block_signature_string,
                  options::OPT_fno_disable_block_signature_string);

  // Handle segmented stacks.
  Args.addOptInFlag(CmdArgs, options::OPT_fsplit_stack,
                    options::OPT_fno_split_stack);

  // -fprotect-parens=0 is default.
  if (Args.hasFlag(options::OPT_fprotect_parens,
                   options::OPT_fno_protect_parens, false))
    CmdArgs.push_back("-fprotect-parens");

  RenderFloatingPointOptions(TC, D, OFastEnabled, Args, CmdArgs, JA);

  if (Arg *A = Args.getLastArg(options::OPT_fextend_args_EQ)) {
    const llvm::Triple::ArchType Arch = TC.getArch();
    if (Arch == llvm::Triple::x86 || Arch == llvm::Triple::x86_64) {
      StringRef V = A->getValue();
      if (V == "64")
        CmdArgs.push_back("-fextend-arguments=64");
      else if (V != "32")
        D.Diag(diag::err_drv_invalid_argument_to_option)
            << A->getValue() << A->getOption().getName();
    } else
      D.Diag(diag::err_drv_unsupported_opt_for_target)
          << A->getOption().getName() << TripleStr;
  }

  if (Arg *A = Args.getLastArg(options::OPT_mdouble_EQ)) {
    if (TC.getArch() == llvm::Triple::avr)
      A->render(Args, CmdArgs);
    else
      D.Diag(diag::err_drv_unsupported_opt_for_target)
          << A->getAsString(Args) << TripleStr;
  }

  if (Arg *A = Args.getLastArg(options::OPT_LongDouble_Group)) {
    if (TC.getTriple().isX86())
      A->render(Args, CmdArgs);
    else if (TC.getTriple().isPPC() &&
             (A->getOption().getID() != options::OPT_mlong_double_80))
      A->render(Args, CmdArgs);
    else
      D.Diag(diag::err_drv_unsupported_opt_for_target)
          << A->getAsString(Args) << TripleStr;
  }

  // Decide whether to use verbose asm. Verbose assembly is the default on
  // toolchains which have the integrated assembler on by default.
  bool IsIntegratedAssemblerDefault = TC.IsIntegratedAssemblerDefault();
  if (!Args.hasFlag(options::OPT_fverbose_asm, options::OPT_fno_verbose_asm,
                    IsIntegratedAssemblerDefault))
    CmdArgs.push_back("-fno-verbose-asm");

  // Parse 'none' or '$major.$minor'. Disallow -fbinutils-version=0 because we
  // use that to indicate the MC default in the backend.
  if (Arg *A = Args.getLastArg(options::OPT_fbinutils_version_EQ)) {
    StringRef V = A->getValue();
    unsigned Num;
    if (V == "none")
      A->render(Args, CmdArgs);
    else if (!V.consumeInteger(10, Num) && Num > 0 &&
             (V.empty() || (V.consume_front(".") &&
                            !V.consumeInteger(10, Num) && V.empty())))
      A->render(Args, CmdArgs);
    else
      D.Diag(diag::err_drv_invalid_argument_to_option)
          << A->getValue() << A->getOption().getName();
  }

  // If toolchain choose to use MCAsmParser for inline asm don't pass the
  // option to disable integrated-as explicitly.
  if (!TC.useIntegratedAs() && !TC.parseInlineAsmUsingAsmParser())
    CmdArgs.push_back("-no-integrated-as");

  if (Args.hasArg(options::OPT_fdebug_pass_structure)) {
    CmdArgs.push_back("-mdebug-pass");
    CmdArgs.push_back("Structure");
  }
  if (Args.hasArg(options::OPT_fdebug_pass_arguments)) {
    CmdArgs.push_back("-mdebug-pass");
    CmdArgs.push_back("Arguments");
  }

  // Enable -mconstructor-aliases except on darwin, where we have to work around
  // a linker bug (see https://openradar.appspot.com/7198997), and CUDA device
  // code, where aliases aren't supported.
  if (!RawTriple.isOSDarwin() && !RawTriple.isNVPTX())
    CmdArgs.push_back("-mconstructor-aliases");

  // Darwin's kernel doesn't support guard variables; just die if we
  // try to use them.
  if (KernelOrKext && RawTriple.isOSDarwin())
    CmdArgs.push_back("-fforbid-guard-variables");

  if (Args.hasFlag(options::OPT_mms_bitfields, options::OPT_mno_ms_bitfields,
                   Triple.isWindowsGNUEnvironment())) {
    CmdArgs.push_back("-mms-bitfields");
  }

  if (Triple.isWindowsGNUEnvironment()) {
    Args.addOptOutFlag(CmdArgs, options::OPT_fauto_import,
                       options::OPT_fno_auto_import);
  }

  if (Args.hasFlag(options::OPT_fms_volatile, options::OPT_fno_ms_volatile,
                   Triple.isX86() && D.IsCLMode()))
    CmdArgs.push_back("-fms-volatile");

  // Non-PIC code defaults to -fdirect-access-external-data while PIC code
  // defaults to -fno-direct-access-external-data. Pass the option if different
  // from the default.
  if (Arg *A = Args.getLastArg(options::OPT_fdirect_access_external_data,
                               options::OPT_fno_direct_access_external_data)) {
    if (A->getOption().matches(options::OPT_fdirect_access_external_data) !=
        (PICLevel == 0))
      A->render(Args, CmdArgs);
  } else if (PICLevel == 0 && Triple.isLoongArch()) {
    // Some targets default to -fno-direct-access-external-data even for
    // -fno-pic.
    CmdArgs.push_back("-fno-direct-access-external-data");
  }

  if (Args.hasFlag(options::OPT_fno_plt, options::OPT_fplt, false)) {
    CmdArgs.push_back("-fno-plt");
  }

  // -fhosted is default.
  // TODO: Audit uses of KernelOrKext and see where it'd be more appropriate to
  // use Freestanding.
  bool Freestanding =
      Args.hasFlag(options::OPT_ffreestanding, options::OPT_fhosted, false) ||
      KernelOrKext;
  if (Freestanding)
    CmdArgs.push_back("-ffreestanding");

  Args.AddLastArg(CmdArgs, options::OPT_fno_knr_functions);

  // This is a coarse approximation of what llvm-gcc actually does, both
  // -fasynchronous-unwind-tables and -fnon-call-exceptions interact in more
  // complicated ways.
  auto SanitizeArgs = TC.getSanitizerArgs(Args);

  bool IsAsyncUnwindTablesDefault =
      TC.getDefaultUnwindTableLevel(Args) == ToolChain::UnwindTableLevel::Asynchronous;
  bool IsSyncUnwindTablesDefault =
      TC.getDefaultUnwindTableLevel(Args) == ToolChain::UnwindTableLevel::Synchronous;

  bool AsyncUnwindTables = Args.hasFlag(
      options::OPT_fasynchronous_unwind_tables,
      options::OPT_fno_asynchronous_unwind_tables,
      (IsAsyncUnwindTablesDefault || SanitizeArgs.needsUnwindTables()) &&
          !Freestanding);
  bool UnwindTables =
      Args.hasFlag(options::OPT_funwind_tables, options::OPT_fno_unwind_tables,
                   IsSyncUnwindTablesDefault && !Freestanding);
  if (AsyncUnwindTables)
    CmdArgs.push_back("-funwind-tables=2");
  else if (UnwindTables)
     CmdArgs.push_back("-funwind-tables=1");

  // Prepare `-aux-target-cpu` and `-aux-target-feature` unless
  // `--gpu-use-aux-triple-only` is specified.
  if (!Args.getLastArg(options::OPT_gpu_use_aux_triple_only) &&
      (IsCudaDevice || IsHIPDevice)) {
    const ArgList &HostArgs =
        C.getArgsForToolChain(nullptr, StringRef(), Action::OFK_None);
    std::string HostCPU =
        getCPUName(D, HostArgs, *TC.getAuxTriple(), /*FromAs*/ false);
    if (!HostCPU.empty()) {
      CmdArgs.push_back("-aux-target-cpu");
      CmdArgs.push_back(Args.MakeArgString(HostCPU));
    }
    getTargetFeatures(D, *TC.getAuxTriple(), HostArgs, CmdArgs,
                      /*ForAS*/ false, /*IsAux*/ true);
  }

  TC.addActionsFromClangTargetOptions(Args, CmdArgs, JA, C, Inputs);
  TC.addClangTargetOptions(Args, CmdArgs, JA.getOffloadingDeviceKind());

  addMCModel(D, Args, Triple, RelocationModel, CmdArgs);

  if (Arg *A = Args.getLastArg(options::OPT_mtls_size_EQ)) {
    StringRef Value = A->getValue();
    unsigned TLSSize = 0;
    Value.getAsInteger(10, TLSSize);
    if (!Triple.isAArch64() || !Triple.isOSBinFormatELF())
      D.Diag(diag::err_drv_unsupported_opt_for_target)
          << A->getOption().getName() << TripleStr;
    if (TLSSize != 12 && TLSSize != 24 && TLSSize != 32 && TLSSize != 48)
      D.Diag(diag::err_drv_invalid_int_value)
          << A->getOption().getName() << Value;
    Args.AddLastArg(CmdArgs, options::OPT_mtls_size_EQ);
  }

  if (isTLSDESCEnabled(TC, Args))
    CmdArgs.push_back("-enable-tlsdesc");

  // Add the target cpu
  std::string CPU = getCPUName(D, Args, Triple, /*FromAs*/ false);
  // In case args have been translated and -march deleted, get GPU from TC
  if (CPU.empty())
    CPU = TC.getTargetID().str();
  if (!CPU.empty()) {
    CmdArgs.push_back("-target-cpu");
    CmdArgs.push_back(Args.MakeArgString(CPU));
  }

  RenderTargetOptions(Triple, Args, KernelOrKext, CmdArgs);

  // Add clang-cl arguments.
  types::ID InputType = Input.getType();
  if (D.IsCLMode())
    AddClangCLArgs(Args, InputType, CmdArgs);

  llvm::codegenoptions::DebugInfoKind DebugInfoKind =
      llvm::codegenoptions::NoDebugInfo;
  DwarfFissionKind DwarfFission = DwarfFissionKind::None;
  renderDebugOptions(TC, D, RawTriple, Args, types::isLLVMIR(InputType),
                     CmdArgs, Output, DebugInfoKind, DwarfFission);

  // Add the split debug info name to the command lines here so we
  // can propagate it to the backend.
  bool SplitDWARF = (DwarfFission != DwarfFissionKind::None) &&
                    (TC.getTriple().isOSBinFormatELF() ||
                     TC.getTriple().isOSBinFormatWasm() ||
                     TC.getTriple().isOSBinFormatCOFF()) &&
                    (isa<AssembleJobAction>(JA) || isa<CompileJobAction>(JA) ||
                     isa<BackendJobAction>(JA));
  if (SplitDWARF) {
    const char *SplitDWARFOut = SplitDebugName(JA, Args, Input, Output);
    CmdArgs.push_back("-split-dwarf-file");
    CmdArgs.push_back(SplitDWARFOut);
    if (DwarfFission == DwarfFissionKind::Split) {
      CmdArgs.push_back("-split-dwarf-output");
      CmdArgs.push_back(SplitDWARFOut);
    }
  }

  // Pass the linker version in use.
  if (Arg *A = Args.getLastArg(options::OPT_mlinker_version_EQ)) {
    CmdArgs.push_back("-target-linker-version");
    CmdArgs.push_back(A->getValue());
  }

  // Explicitly error on some things we know we don't support and can't just
  // ignore.
  if (!Args.hasArg(options::OPT_fallow_unsupported)) {
    Arg *Unsupported;
    if (types::isCXX(InputType) && RawTriple.isOSDarwin() &&
        TC.getArch() == llvm::Triple::x86) {
      if ((Unsupported = Args.getLastArg(options::OPT_fapple_kext)) ||
          (Unsupported = Args.getLastArg(options::OPT_mkernel)))
        D.Diag(diag::err_drv_clang_unsupported_opt_cxx_darwin_i386)
            << Unsupported->getOption().getName();
    }
    // The faltivec option has been superseded by the maltivec option.
    if ((Unsupported = Args.getLastArg(options::OPT_faltivec)))
      D.Diag(diag::err_drv_clang_unsupported_opt_faltivec)
          << Unsupported->getOption().getName()
          << "please use -maltivec and include altivec.h explicitly";
    if ((Unsupported = Args.getLastArg(options::OPT_fno_altivec)))
      D.Diag(diag::err_drv_clang_unsupported_opt_faltivec)
          << Unsupported->getOption().getName() << "please use -mno-altivec";
  }

  Args.AddAllArgs(CmdArgs, options::OPT_v);

  if (Args.getLastArg(options::OPT_H)) {
    CmdArgs.push_back("-H");
    CmdArgs.push_back("-sys-header-deps");
  }
  Args.AddAllArgs(CmdArgs, options::OPT_fshow_skipped_includes);

  if (D.CCPrintHeadersFormat && !D.CCGenDiagnostics) {
    CmdArgs.push_back("-header-include-file");
    CmdArgs.push_back(!D.CCPrintHeadersFilename.empty()
                          ? D.CCPrintHeadersFilename.c_str()
                          : "-");
    CmdArgs.push_back("-sys-header-deps");
    CmdArgs.push_back(Args.MakeArgString(
        "-header-include-format=" +
        std::string(headerIncludeFormatKindToString(D.CCPrintHeadersFormat))));
    CmdArgs.push_back(
        Args.MakeArgString("-header-include-filtering=" +
                           std::string(headerIncludeFilteringKindToString(
                               D.CCPrintHeadersFiltering))));
  }
  Args.AddLastArg(CmdArgs, options::OPT_P);
  Args.AddLastArg(CmdArgs, options::OPT_print_ivar_layout);

  if (D.CCLogDiagnostics && !D.CCGenDiagnostics) {
    CmdArgs.push_back("-diagnostic-log-file");
    CmdArgs.push_back(!D.CCLogDiagnosticsFilename.empty()
                          ? D.CCLogDiagnosticsFilename.c_str()
                          : "-");
  }

  // Give the gen diagnostics more chances to succeed, by avoiding intentional
  // crashes.
  if (D.CCGenDiagnostics)
    CmdArgs.push_back("-disable-pragma-debug-crash");

  // Allow backend to put its diagnostic files in the same place as frontend
  // crash diagnostics files.
  if (Args.hasArg(options::OPT_fcrash_diagnostics_dir)) {
    StringRef Dir = Args.getLastArgValue(options::OPT_fcrash_diagnostics_dir);
    CmdArgs.push_back("-mllvm");
    CmdArgs.push_back(Args.MakeArgString("-crash-diagnostics-dir=" + Dir));
  }

  bool UseSeparateSections = isUseSeparateSections(Triple);

  if (Args.hasFlag(options::OPT_ffunction_sections,
                   options::OPT_fno_function_sections, UseSeparateSections)) {
    CmdArgs.push_back("-ffunction-sections");
  }

  if (Arg *A = Args.getLastArg(options::OPT_fbasic_block_address_map,
                               options::OPT_fno_basic_block_address_map)) {
    if ((Triple.isX86() || Triple.isAArch64()) && Triple.isOSBinFormatELF()) {
      if (A->getOption().matches(options::OPT_fbasic_block_address_map))
        A->render(Args, CmdArgs);
    } else {
      D.Diag(diag::err_drv_unsupported_opt_for_target)
          << A->getAsString(Args) << TripleStr;
    }
  }

  if (Arg *A = Args.getLastArg(options::OPT_fbasic_block_sections_EQ)) {
    StringRef Val = A->getValue();
    if (Triple.isX86() && Triple.isOSBinFormatELF()) {
      if (Val != "all" && Val != "labels" && Val != "none" &&
          !Val.starts_with("list="))
        D.Diag(diag::err_drv_invalid_value)
            << A->getAsString(Args) << A->getValue();
      else
        A->render(Args, CmdArgs);
    } else if (Triple.isAArch64() && Triple.isOSBinFormatELF()) {
      // "all" is not supported on AArch64 since branch relaxation creates new
      // basic blocks for some cross-section branches.
      if (Val != "labels" && Val != "none" && !Val.starts_with("list="))
        D.Diag(diag::err_drv_invalid_value)
            << A->getAsString(Args) << A->getValue();
      else
        A->render(Args, CmdArgs);
    } else if (Triple.isNVPTX()) {
      // Do not pass the option to the GPU compilation. We still want it enabled
      // for the host-side compilation, so seeing it here is not an error.
    } else if (Val != "none") {
      // =none is allowed everywhere. It's useful for overriding the option
      // and is the same as not specifying the option.
      D.Diag(diag::err_drv_unsupported_opt_for_target)
          << A->getAsString(Args) << TripleStr;
    }
  }

  bool HasDefaultDataSections = Triple.isOSBinFormatXCOFF();
  if (Args.hasFlag(options::OPT_fdata_sections, options::OPT_fno_data_sections,
                   UseSeparateSections || HasDefaultDataSections)) {
    CmdArgs.push_back("-fdata-sections");
  }

  Args.addOptOutFlag(CmdArgs, options::OPT_funique_section_names,
                     options::OPT_fno_unique_section_names);
  Args.addOptInFlag(CmdArgs, options::OPT_fseparate_named_sections,
                    options::OPT_fno_separate_named_sections);
  Args.addOptInFlag(CmdArgs, options::OPT_funique_internal_linkage_names,
                    options::OPT_fno_unique_internal_linkage_names);
  Args.addOptInFlag(CmdArgs, options::OPT_funique_basic_block_section_names,
                    options::OPT_fno_unique_basic_block_section_names);
  Args.addOptInFlag(CmdArgs, options::OPT_fconvergent_functions,
                    options::OPT_fno_convergent_functions);

  if (Arg *A = Args.getLastArg(options::OPT_fsplit_machine_functions,
                               options::OPT_fno_split_machine_functions)) {
    if (!A->getOption().matches(options::OPT_fno_split_machine_functions)) {
      // This codegen pass is only available on x86 and AArch64 ELF targets.
      if ((Triple.isX86() || Triple.isAArch64()) && Triple.isOSBinFormatELF())
        A->render(Args, CmdArgs);
      else
        D.Diag(diag::err_drv_unsupported_opt_for_target)
            << A->getAsString(Args) << TripleStr;
    }
  }

  Args.AddLastArg(CmdArgs, options::OPT_finstrument_functions,
                  options::OPT_finstrument_functions_after_inlining,
                  options::OPT_finstrument_function_entry_bare);

  // NVPTX/AMDGCN doesn't support PGO or coverage. There's no runtime support
  // for sampling, overhead of call arc collection is way too high and there's
  // no way to collect the output.
  if (!Triple.isNVPTX() && !Triple.isAMDGCN())
    addPGOAndCoverageFlags(TC, C, JA, Output, Args, SanitizeArgs, CmdArgs);

  Args.AddLastArg(CmdArgs, options::OPT_fclang_abi_compat_EQ);

  if (getLastProfileSampleUseArg(Args) &&
      Args.hasArg(options::OPT_fsample_profile_use_profi)) {
    CmdArgs.push_back("-mllvm");
    CmdArgs.push_back("-sample-profile-use-profi");
  }

  // Add runtime flag for PS4/PS5 when PGO, coverage, or sanitizers are enabled.
  if (RawTriple.isPS() &&
      !Args.hasArg(options::OPT_nostdlib, options::OPT_nodefaultlibs)) {
    PScpu::addProfileRTArgs(TC, Args, CmdArgs);
    PScpu::addSanitizerArgs(TC, Args, CmdArgs);
  }

  // Pass options for controlling the default header search paths.
  if (Args.hasArg(options::OPT_nostdinc)) {
    CmdArgs.push_back("-nostdsysteminc");
    CmdArgs.push_back("-nobuiltininc");
  } else {
    if (Args.hasArg(options::OPT_nostdlibinc))
      CmdArgs.push_back("-nostdsysteminc");
    Args.AddLastArg(CmdArgs, options::OPT_nostdincxx);
    Args.AddLastArg(CmdArgs, options::OPT_nobuiltininc);
  }

  // Pass the path to compiler resource files.
  CmdArgs.push_back("-resource-dir");
  CmdArgs.push_back(D.ResourceDir.c_str());

  Args.AddLastArg(CmdArgs, options::OPT_working_directory);

  RenderARCMigrateToolOptions(D, Args, CmdArgs);

  // Add preprocessing options like -I, -D, etc. if we are using the
  // preprocessor.
  //
  // FIXME: Support -fpreprocessed
  if (types::getPreprocessedType(InputType) != types::TY_INVALID)
    AddPreprocessingOptions(C, JA, D, Args, CmdArgs, Output, Inputs);

  // Don't warn about "clang -c -DPIC -fPIC test.i" because libtool.m4 assumes
  // that "The compiler can only warn and ignore the option if not recognized".
  // When building with ccache, it will pass -D options to clang even on
  // preprocessed inputs and configure concludes that -fPIC is not supported.
  Args.ClaimAllArgs(options::OPT_D);

  // Manually translate -O4 to -O3; let clang reject others.
  if (Arg *A = Args.getLastArg(options::OPT_O_Group)) {
    if (A->getOption().matches(options::OPT_O4)) {
      CmdArgs.push_back("-O3");
      D.Diag(diag::warn_O4_is_O3);
    } else {
      A->render(Args, CmdArgs);
    }
  }

  // Warn about ignored options to clang.
  for (const Arg *A :
       Args.filtered(options::OPT_clang_ignored_gcc_optimization_f_Group)) {
    D.Diag(diag::warn_ignored_gcc_optimization) << A->getAsString(Args);
    A->claim();
  }

  for (const Arg *A :
       Args.filtered(options::OPT_clang_ignored_legacy_options_Group)) {
    D.Diag(diag::warn_ignored_clang_option) << A->getAsString(Args);
    A->claim();
  }

  claimNoWarnArgs(Args);

  Args.AddAllArgs(CmdArgs, options::OPT_R_Group);

  for (const Arg *A :
       Args.filtered(options::OPT_W_Group, options::OPT__SLASH_wd)) {
    A->claim();
    if (A->getOption().getID() == options::OPT__SLASH_wd) {
      unsigned WarningNumber;
      if (StringRef(A->getValue()).getAsInteger(10, WarningNumber)) {
        D.Diag(diag::err_drv_invalid_int_value)
            << A->getAsString(Args) << A->getValue();
        continue;
      }

      if (auto Group = diagGroupFromCLWarningID(WarningNumber)) {
        CmdArgs.push_back(Args.MakeArgString(
            "-Wno-" + DiagnosticIDs::getWarningOptionForGroup(*Group)));
      }
      continue;
    }
    A->render(Args, CmdArgs);
  }

  Args.AddAllArgs(CmdArgs, options::OPT_Wsystem_headers_in_module_EQ);

  if (Args.hasFlag(options::OPT_pedantic, options::OPT_no_pedantic, false))
    CmdArgs.push_back("-pedantic");
  Args.AddLastArg(CmdArgs, options::OPT_pedantic_errors);
  Args.AddLastArg(CmdArgs, options::OPT_w);

  Args.addOptInFlag(CmdArgs, options::OPT_ffixed_point,
                    options::OPT_fno_fixed_point);

  if (Arg *A = Args.getLastArg(options::OPT_fcxx_abi_EQ))
    A->render(Args, CmdArgs);

  Args.AddLastArg(CmdArgs, options::OPT_fexperimental_relative_cxx_abi_vtables,
                  options::OPT_fno_experimental_relative_cxx_abi_vtables);

  Args.AddLastArg(CmdArgs, options::OPT_fexperimental_omit_vtable_rtti,
                  options::OPT_fno_experimental_omit_vtable_rtti);

  if (Arg *A = Args.getLastArg(options::OPT_ffuchsia_api_level_EQ))
    A->render(Args, CmdArgs);

  // Handle -{std, ansi, trigraphs} -- take the last of -{std, ansi}
  // (-ansi is equivalent to -std=c89 or -std=c++98).
  //
  // If a std is supplied, only add -trigraphs if it follows the
  // option.
  bool ImplyVCPPCVer = false;
  bool ImplyVCPPCXXVer = false;
  const Arg *Std = Args.getLastArg(options::OPT_std_EQ, options::OPT_ansi);
  if (Std) {
    if (Std->getOption().matches(options::OPT_ansi))
      if (types::isCXX(InputType))
        CmdArgs.push_back("-std=c++98");
      else
        CmdArgs.push_back("-std=c89");
    else
      Std->render(Args, CmdArgs);

    // If -f(no-)trigraphs appears after the language standard flag, honor it.
    if (Arg *A = Args.getLastArg(options::OPT_std_EQ, options::OPT_ansi,
                                 options::OPT_ftrigraphs,
                                 options::OPT_fno_trigraphs))
      if (A != Std)
        A->render(Args, CmdArgs);
  } else {
    // Honor -std-default.
    //
    // FIXME: Clang doesn't correctly handle -std= when the input language
    // doesn't match. For the time being just ignore this for C++ inputs;
    // eventually we want to do all the standard defaulting here instead of
    // splitting it between the driver and clang -cc1.
    if (!types::isCXX(InputType)) {
      if (!Args.hasArg(options::OPT__SLASH_std)) {
        Args.AddAllArgsTranslated(CmdArgs, options::OPT_std_default_EQ, "-std=",
                                  /*Joined=*/true);
      } else
        ImplyVCPPCVer = true;
    }
    else if (IsWindowsMSVC)
      ImplyVCPPCXXVer = true;

    Args.AddLastArg(CmdArgs, options::OPT_ftrigraphs,
                    options::OPT_fno_trigraphs);
  }

  // GCC's behavior for -Wwrite-strings is a bit strange:
  //  * In C, this "warning flag" changes the types of string literals from
  //    'char[N]' to 'const char[N]', and thus triggers an unrelated warning
  //    for the discarded qualifier.
  //  * In C++, this is just a normal warning flag.
  //
  // Implementing this warning correctly in C is hard, so we follow GCC's
  // behavior for now. FIXME: Directly diagnose uses of a string literal as
  // a non-const char* in C, rather than using this crude hack.
  if (!types::isCXX(InputType)) {
    // FIXME: This should behave just like a warning flag, and thus should also
    // respect -Weverything, -Wno-everything, -Werror=write-strings, and so on.
    Arg *WriteStrings =
        Args.getLastArg(options::OPT_Wwrite_strings,
                        options::OPT_Wno_write_strings, options::OPT_w);
    if (WriteStrings &&
        WriteStrings->getOption().matches(options::OPT_Wwrite_strings))
      CmdArgs.push_back("-fconst-strings");
  }

  // GCC provides a macro definition '__DEPRECATED' when -Wdeprecated is active
  // during C++ compilation, which it is by default. GCC keeps this define even
  // in the presence of '-w', match this behavior bug-for-bug.
  if (types::isCXX(InputType) &&
      Args.hasFlag(options::OPT_Wdeprecated, options::OPT_Wno_deprecated,
                   true)) {
    CmdArgs.push_back("-fdeprecated-macro");
  }

  // Translate GCC's misnamer '-fasm' arguments to '-fgnu-keywords'.
  if (Arg *Asm = Args.getLastArg(options::OPT_fasm, options::OPT_fno_asm)) {
    if (Asm->getOption().matches(options::OPT_fasm))
      CmdArgs.push_back("-fgnu-keywords");
    else
      CmdArgs.push_back("-fno-gnu-keywords");
  }

  if (!ShouldEnableAutolink(Args, TC, JA))
    CmdArgs.push_back("-fno-autolink");

  Args.AddLastArg(CmdArgs, options::OPT_ftemplate_depth_EQ);
  Args.AddLastArg(CmdArgs, options::OPT_foperator_arrow_depth_EQ);
  Args.AddLastArg(CmdArgs, options::OPT_fconstexpr_depth_EQ);
  Args.AddLastArg(CmdArgs, options::OPT_fconstexpr_steps_EQ);

  Args.AddLastArg(CmdArgs, options::OPT_fexperimental_library);

  if (Args.hasArg(options::OPT_fexperimental_new_constant_interpreter))
    CmdArgs.push_back("-fexperimental-new-constant-interpreter");

  if (Arg *A = Args.getLastArg(options::OPT_fbracket_depth_EQ)) {
    CmdArgs.push_back("-fbracket-depth");
    CmdArgs.push_back(A->getValue());
  }

  if (Arg *A = Args.getLastArg(options::OPT_Wlarge_by_value_copy_EQ,
                               options::OPT_Wlarge_by_value_copy_def)) {
    if (A->getNumValues()) {
      StringRef bytes = A->getValue();
      CmdArgs.push_back(Args.MakeArgString("-Wlarge-by-value-copy=" + bytes));
    } else
      CmdArgs.push_back("-Wlarge-by-value-copy=64"); // default value
  }

  if (Args.hasArg(options::OPT_relocatable_pch))
    CmdArgs.push_back("-relocatable-pch");

  if (const Arg *A = Args.getLastArg(options::OPT_fcf_runtime_abi_EQ)) {
    static const char *kCFABIs[] = {
      "standalone", "objc", "swift", "swift-5.0", "swift-4.2", "swift-4.1",
    };

    if (!llvm::is_contained(kCFABIs, StringRef(A->getValue())))
      D.Diag(diag::err_drv_invalid_cf_runtime_abi) << A->getValue();
    else
      A->render(Args, CmdArgs);
  }

  if (Arg *A = Args.getLastArg(options::OPT_fconstant_string_class_EQ)) {
    CmdArgs.push_back("-fconstant-string-class");
    CmdArgs.push_back(A->getValue());
  }

  if (Arg *A = Args.getLastArg(options::OPT_ftabstop_EQ)) {
    CmdArgs.push_back("-ftabstop");
    CmdArgs.push_back(A->getValue());
  }

  Args.addOptInFlag(CmdArgs, options::OPT_fstack_size_section,
                    options::OPT_fno_stack_size_section);

  if (Args.hasArg(options::OPT_fstack_usage)) {
    CmdArgs.push_back("-stack-usage-file");

    if (Arg *OutputOpt = Args.getLastArg(options::OPT_o)) {
      SmallString<128> OutputFilename(OutputOpt->getValue());
      llvm::sys::path::replace_extension(OutputFilename, "su");
      CmdArgs.push_back(Args.MakeArgString(OutputFilename));
    } else
      CmdArgs.push_back(
          Args.MakeArgString(Twine(getBaseInputStem(Args, Inputs)) + ".su"));
  }

  CmdArgs.push_back("-ferror-limit");
  if (Arg *A = Args.getLastArg(options::OPT_ferror_limit_EQ))
    CmdArgs.push_back(A->getValue());
  else
    CmdArgs.push_back("19");

  Args.AddLastArg(CmdArgs, options::OPT_fconstexpr_backtrace_limit_EQ);
  Args.AddLastArg(CmdArgs, options::OPT_fmacro_backtrace_limit_EQ);
  Args.AddLastArg(CmdArgs, options::OPT_ftemplate_backtrace_limit_EQ);
  Args.AddLastArg(CmdArgs, options::OPT_fspell_checking_limit_EQ);
  Args.AddLastArg(CmdArgs, options::OPT_fcaret_diagnostics_max_lines_EQ);

  // Pass -fmessage-length=.
  unsigned MessageLength = 0;
  if (Arg *A = Args.getLastArg(options::OPT_fmessage_length_EQ)) {
    StringRef V(A->getValue());
    if (V.getAsInteger(0, MessageLength))
      D.Diag(diag::err_drv_invalid_argument_to_option)
          << V << A->getOption().getName();
  } else {
    // If -fmessage-length=N was not specified, determine whether this is a
    // terminal and, if so, implicitly define -fmessage-length appropriately.
    MessageLength = llvm::sys::Process::StandardErrColumns();
  }
  if (MessageLength != 0)
    CmdArgs.push_back(
        Args.MakeArgString("-fmessage-length=" + Twine(MessageLength)));

  if (Arg *A = Args.getLastArg(options::OPT_frandomize_layout_seed_EQ))
    CmdArgs.push_back(
        Args.MakeArgString("-frandomize-layout-seed=" + Twine(A->getValue(0))));

  if (Arg *A = Args.getLastArg(options::OPT_frandomize_layout_seed_file_EQ))
    CmdArgs.push_back(Args.MakeArgString("-frandomize-layout-seed-file=" +
                                         Twine(A->getValue(0))));

  // -fvisibility= and -fvisibility-ms-compat are of a piece.
  if (const Arg *A = Args.getLastArg(options::OPT_fvisibility_EQ,
                                     options::OPT_fvisibility_ms_compat)) {
    if (A->getOption().matches(options::OPT_fvisibility_EQ)) {
      A->render(Args, CmdArgs);
    } else {
      assert(A->getOption().matches(options::OPT_fvisibility_ms_compat));
      CmdArgs.push_back("-fvisibility=hidden");
      CmdArgs.push_back("-ftype-visibility=default");
    }
  } else if (IsOpenMPDevice) {
    // When compiling for the OpenMP device we want protected visibility by
    // default. This prevents the device from accidentally preempting code on
    // the host, makes the system more robust, and improves performance.
    CmdArgs.push_back("-fvisibility=protected");
  }

  // PS4/PS5 process these options in addClangTargetOptions.
  if (!RawTriple.isPS()) {
    if (const Arg *A =
            Args.getLastArg(options::OPT_fvisibility_from_dllstorageclass,
                            options::OPT_fno_visibility_from_dllstorageclass)) {
      if (A->getOption().matches(
              options::OPT_fvisibility_from_dllstorageclass)) {
        CmdArgs.push_back("-fvisibility-from-dllstorageclass");
        Args.AddLastArg(CmdArgs, options::OPT_fvisibility_dllexport_EQ);
        Args.AddLastArg(CmdArgs, options::OPT_fvisibility_nodllstorageclass_EQ);
        Args.AddLastArg(CmdArgs, options::OPT_fvisibility_externs_dllimport_EQ);
        Args.AddLastArg(CmdArgs,
                        options::OPT_fvisibility_externs_nodllstorageclass_EQ);
      }
    }
  }

  if (Args.hasFlag(options::OPT_fvisibility_inlines_hidden,
                    options::OPT_fno_visibility_inlines_hidden, false))
    CmdArgs.push_back("-fvisibility-inlines-hidden");

  Args.AddLastArg(CmdArgs, options::OPT_fvisibility_inlines_hidden_static_local_var,
                           options::OPT_fno_visibility_inlines_hidden_static_local_var);

  // -fvisibility-global-new-delete-hidden is a deprecated spelling of
  // -fvisibility-global-new-delete=force-hidden.
  if (const Arg *A =
          Args.getLastArg(options::OPT_fvisibility_global_new_delete_hidden)) {
    D.Diag(diag::warn_drv_deprecated_arg)
        << A->getAsString(Args) << /*hasReplacement=*/true
        << "-fvisibility-global-new-delete=force-hidden";
  }

  if (const Arg *A =
          Args.getLastArg(options::OPT_fvisibility_global_new_delete_EQ,
                          options::OPT_fvisibility_global_new_delete_hidden)) {
    if (A->getOption().matches(options::OPT_fvisibility_global_new_delete_EQ)) {
      A->render(Args, CmdArgs);
    } else {
      assert(A->getOption().matches(
          options::OPT_fvisibility_global_new_delete_hidden));
      CmdArgs.push_back("-fvisibility-global-new-delete=force-hidden");
    }
  }

  Args.AddLastArg(CmdArgs, options::OPT_ftlsmodel_EQ);

  if (Args.hasFlag(options::OPT_fnew_infallible,
                   options::OPT_fno_new_infallible, false))
    CmdArgs.push_back("-fnew-infallible");

  if (Args.hasFlag(options::OPT_fno_operator_names,
                   options::OPT_foperator_names, false))
    CmdArgs.push_back("-fno-operator-names");

  // Forward -f (flag) options which we can pass directly.
  Args.AddLastArg(CmdArgs, options::OPT_femit_all_decls);
  Args.AddLastArg(CmdArgs, options::OPT_fheinous_gnu_extensions);
  Args.AddLastArg(CmdArgs, options::OPT_fdigraphs, options::OPT_fno_digraphs);
  Args.AddLastArg(CmdArgs, options::OPT_fzero_call_used_regs_EQ);
  Args.AddLastArg(CmdArgs, options::OPT_fraw_string_literals,
                  options::OPT_fno_raw_string_literals);

  if (Args.hasFlag(options::OPT_femulated_tls, options::OPT_fno_emulated_tls,
                   Triple.hasDefaultEmulatedTLS()))
    CmdArgs.push_back("-femulated-tls");

  Args.addOptInFlag(CmdArgs, options::OPT_fcheck_new,
                    options::OPT_fno_check_new);

  if (Arg *A = Args.getLastArg(options::OPT_fzero_call_used_regs_EQ)) {
    // FIXME: There's no reason for this to be restricted to X86. The backend
    // code needs to be changed to include the appropriate function calls
    // automatically.
    if (!Triple.isX86() && !Triple.isAArch64())
      D.Diag(diag::err_drv_unsupported_opt_for_target)
          << A->getAsString(Args) << TripleStr;
  }

  // AltiVec-like language extensions aren't relevant for assembling.
  if (!isa<PreprocessJobAction>(JA) || Output.getType() != types::TY_PP_Asm)
    Args.AddLastArg(CmdArgs, options::OPT_fzvector);

  Args.AddLastArg(CmdArgs, options::OPT_fdiagnostics_show_template_tree);
  Args.AddLastArg(CmdArgs, options::OPT_fno_elide_type);

  // Forward flags for OpenMP. We don't do this if the current action is an
  // device offloading action other than OpenMP.
  if (Args.hasFlag(options::OPT_fopenmp, options::OPT_fopenmp_EQ,
                   options::OPT_fno_openmp, false) &&
      (JA.isDeviceOffloading(Action::OFK_None) ||
       JA.isDeviceOffloading(Action::OFK_OpenMP))) {
    switch (D.getOpenMPRuntime(Args)) {
    case Driver::OMPRT_OMP:
    case Driver::OMPRT_IOMP5:
    case Driver::OMPRT_BOLT:
      // Clang can generate useful OpenMP code for these two runtime libraries.
      CmdArgs.push_back("-fopenmp");

      // If no option regarding the use of TLS in OpenMP codegeneration is
      // given, decide a default based on the target. Otherwise rely on the
      // options and pass the right information to the frontend.
      if (!Args.hasFlag(options::OPT_fopenmp_use_tls,
                        options::OPT_fnoopenmp_use_tls, /*Default=*/true))
        CmdArgs.push_back("-fnoopenmp-use-tls");
      Args.AddLastArg(CmdArgs, options::OPT_fopenmp_simd,
                      options::OPT_fno_openmp_simd);
      Args.AddAllArgs(CmdArgs, options::OPT_fopenmp_enable_irbuilder);
      Args.AddAllArgs(CmdArgs, options::OPT_fopenmp_version_EQ);
      if (!Args.hasFlag(options::OPT_fopenmp_extensions,
                        options::OPT_fno_openmp_extensions, /*Default=*/true))
        CmdArgs.push_back("-fno-openmp-extensions");
      Args.AddAllArgs(CmdArgs, options::OPT_fopenmp_cuda_number_of_sm_EQ);
      Args.AddAllArgs(CmdArgs, options::OPT_fopenmp_cuda_blocks_per_sm_EQ);
      Args.AddAllArgs(CmdArgs,
                      options::OPT_fopenmp_cuda_teams_reduction_recs_num_EQ);
      Args.AddAllArgs(CmdArgs, options::OPT_fopenmp_gpu_threads_per_team_EQ);
      Args.AddAllArgs(CmdArgs,
                      options::OPT_fopenmp_target_xteam_reduction_blocksize_EQ);
      if (Args.hasFlag(options::OPT_fopenmp_optimistic_collapse,
                       options::OPT_fno_openmp_optimistic_collapse,
                       /*Default=*/false))
        CmdArgs.push_back("-fopenmp-optimistic-collapse");

      if (isTargetFastUsed(Args)) {
        if (!Args.hasArg(options::OPT_O_Group))
          CmdArgs.push_back("-O3");

        CmdArgs.push_back("-fopenmp-target-fast");
      } else
        CmdArgs.push_back("-fno-openmp-target-fast");

      if (Args.hasFlag(options::OPT_fopenmp_target_ignore_env_vars,
                       options::OPT_fno_openmp_target_ignore_env_vars,
                       shouldIgnoreEnvVars(Args)))
        CmdArgs.push_back("-fopenmp-target-ignore-env-vars");
      else
        CmdArgs.push_back("-fno-openmp-target-ignore-env-vars");

      if (Args.hasFlag(options::OPT_fopenmp_target_big_jump_loop,
                       options::OPT_fno_openmp_target_big_jump_loop, true))
        CmdArgs.push_back("-fopenmp-target-big-jump-loop");
      else
        CmdArgs.push_back("-fno-openmp-target-big-jump-loop");

      if (Args.hasFlag(options::OPT_fopenmp_target_no_loop,
                       options::OPT_fno_openmp_target_no_loop, true))
        CmdArgs.push_back("-fopenmp-target-no-loop");
      else
        CmdArgs.push_back("-fno-openmp-target-no-loop");

      if (Args.hasFlag(options::OPT_fopenmp_target_xteam_reduction,
                       options::OPT_fno_openmp_target_xteam_reduction, true))
        CmdArgs.push_back("-fopenmp-target-xteam-reduction");
      else
        CmdArgs.push_back("-fno-openmp-target-xteam-reduction");

      if (Args.hasFlag(options::OPT_fopenmp_target_fast_reduction,
                       options::OPT_fno_openmp_target_fast_reduction, false))
        CmdArgs.push_back("-fopenmp-target-fast-reduction");
      else
        CmdArgs.push_back("-fno-openmp-target-fast-reduction");

      // When in OpenMP offloading mode with NVPTX target, forward
      // cuda-mode flag
      if (Args.hasFlag(options::OPT_fopenmp_cuda_mode,
                       options::OPT_fno_openmp_cuda_mode, /*Default=*/false))
        CmdArgs.push_back("-fopenmp-cuda-mode");

      // When in OpenMP offloading mode, enable or disable the new device
      // runtime.
      CmdArgs.push_back("-fopenmp-target-new-runtime");

      // When in OpenMP offloading mode, enable debugging on the device.
      Args.AddAllArgs(CmdArgs, options::OPT_fopenmp_target_debug_EQ);
      if (Args.hasFlag(options::OPT_fopenmp_target_debug,
                       options::OPT_fno_openmp_target_debug, /*Default=*/false))
        CmdArgs.push_back("-fopenmp-target-debug");

      // When in OpenMP offloading mode, forward assumptions information about
      // thread and team counts in the device.
      if (Args.hasFlag(options::OPT_fopenmp_assume_teams_oversubscription,
                       options::OPT_fno_openmp_assume_teams_oversubscription,
                       /*Default=*/false))
        CmdArgs.push_back("-fopenmp-assume-teams-oversubscription");
      if (Args.hasFlag(options::OPT_fopenmp_assume_threads_oversubscription,
                       options::OPT_fno_openmp_assume_threads_oversubscription,
                       /*Default=*/false))
        CmdArgs.push_back("-fopenmp-assume-threads-oversubscription");

      if (Args.hasFlag(options::OPT_fopenmp_assume_no_thread_state,
                       options::OPT_fno_openmp_assume_no_thread_state,
                       isTargetFastUsed(Args)))
        CmdArgs.push_back("-fopenmp-assume-no-thread-state");
      else
        CmdArgs.push_back("-fno-openmp-assume-no-thread-state");

      if (Args.hasFlag(options::OPT_fopenmp_assume_no_nested_parallelism,
                       options::OPT_fno_openmp_assume_no_nested_parallelism,
                       isTargetFastUsed(Args)))
        CmdArgs.push_back("-fopenmp-assume-no-nested-parallelism");
      else
        CmdArgs.push_back("-fno-openmp-assume-no-nested-parallelism");

      if (Args.hasArg(options::OPT_fopenmp_offload_mandatory))
        CmdArgs.push_back("-fopenmp-offload-mandatory");
      if (Args.hasArg(options::OPT_fopenmp_force_usm))
        CmdArgs.push_back("-fopenmp-force-usm");

      if (Args.hasFlag(options::OPT_fno_openmp_allow_kernel_io,
                       options::OPT_fopenmp_allow_kernel_io,
                       isTargetFastUsed(Args)))
        CmdArgs.push_back("-fno-openmp-allow-kernel-io");
      else
        CmdArgs.push_back("-fopenmp-allow-kernel-io");

      break;
    default:
      // By default, if Clang doesn't know how to generate useful OpenMP code
      // for a specific runtime library, we just don't pass the '-fopenmp' flag
      // down to the actual compilation.
      // FIXME: It would be better to have a mode which *only* omits IR
      // generation based on the OpenMP support so that we get consistent
      // semantic analysis, etc.
      break;
    }
  } else {
    Args.AddLastArg(CmdArgs, options::OPT_fopenmp_simd,
                    options::OPT_fno_openmp_simd);
    Args.AddAllArgs(CmdArgs, options::OPT_fopenmp_version_EQ);
    Args.addOptOutFlag(CmdArgs, options::OPT_fopenmp_extensions,
                       options::OPT_fno_openmp_extensions);
  }

  // Forward the new driver to change offloading code generation.
  if (Args.hasFlag(options::OPT_offload_new_driver,
                   options::OPT_no_offload_new_driver,
                   JA.isHostOffloading(Action::OFK_OpenMP)))
    CmdArgs.push_back("--offload-new-driver");

  SanitizeArgs.addArgs(TC, Args, CmdArgs, InputType);

  const XRayArgs &XRay = TC.getXRayArgs();
  XRay.addArgs(TC, Args, CmdArgs, InputType);

  for (const auto &Filename :
       Args.getAllArgValues(options::OPT_fprofile_list_EQ)) {
    if (D.getVFS().exists(Filename))
      CmdArgs.push_back(Args.MakeArgString("-fprofile-list=" + Filename));
    else
      D.Diag(clang::diag::err_drv_no_such_file) << Filename;
  }

  if (Arg *A = Args.getLastArg(options::OPT_fpatchable_function_entry_EQ)) {
    StringRef S0 = A->getValue(), S = S0;
    unsigned Size, Offset = 0;
    if (!Triple.isAArch64() && !Triple.isLoongArch() && !Triple.isRISCV() &&
        !Triple.isX86() &&
        !(!Triple.isOSAIX() && (Triple.getArch() == llvm::Triple::ppc ||
                                Triple.getArch() == llvm::Triple::ppc64)))
      D.Diag(diag::err_drv_unsupported_opt_for_target)
          << A->getAsString(Args) << TripleStr;
    else if (S.consumeInteger(10, Size) ||
             (!S.empty() && (!S.consume_front(",") ||
                             S.consumeInteger(10, Offset) || !S.empty())))
      D.Diag(diag::err_drv_invalid_argument_to_option)
          << S0 << A->getOption().getName();
    else if (Size < Offset)
      D.Diag(diag::err_drv_unsupported_fpatchable_function_entry_argument);
    else {
      CmdArgs.push_back(Args.MakeArgString(A->getSpelling() + Twine(Size)));
      CmdArgs.push_back(Args.MakeArgString(
          "-fpatchable-function-entry-offset=" + Twine(Offset)));
    }
  }

  Args.AddLastArg(CmdArgs, options::OPT_fms_hotpatch);

  if (TC.SupportsProfiling()) {
    Args.AddLastArg(CmdArgs, options::OPT_pg);

    llvm::Triple::ArchType Arch = TC.getArch();
    if (Arg *A = Args.getLastArg(options::OPT_mfentry)) {
      if (Arch == llvm::Triple::systemz || TC.getTriple().isX86())
        A->render(Args, CmdArgs);
      else
        D.Diag(diag::err_drv_unsupported_opt_for_target)
            << A->getAsString(Args) << TripleStr;
    }
    if (Arg *A = Args.getLastArg(options::OPT_mnop_mcount)) {
      if (Arch == llvm::Triple::systemz)
        A->render(Args, CmdArgs);
      else
        D.Diag(diag::err_drv_unsupported_opt_for_target)
            << A->getAsString(Args) << TripleStr;
    }
    if (Arg *A = Args.getLastArg(options::OPT_mrecord_mcount)) {
      if (Arch == llvm::Triple::systemz)
        A->render(Args, CmdArgs);
      else
        D.Diag(diag::err_drv_unsupported_opt_for_target)
            << A->getAsString(Args) << TripleStr;
    }
  }

  if (Arg *A = Args.getLastArgNoClaim(options::OPT_pg)) {
    if (TC.getTriple().isOSzOS()) {
      D.Diag(diag::err_drv_unsupported_opt_for_target)
          << A->getAsString(Args) << TripleStr;
    }
  }
  if (Arg *A = Args.getLastArgNoClaim(options::OPT_p)) {
    if (!(TC.getTriple().isOSAIX() || TC.getTriple().isOSOpenBSD())) {
      D.Diag(diag::err_drv_unsupported_opt_for_target)
          << A->getAsString(Args) << TripleStr;
    }
  }
  if (Arg *A = Args.getLastArgNoClaim(options::OPT_p, options::OPT_pg)) {
    if (A->getOption().matches(options::OPT_p)) {
      A->claim();
      if (TC.getTriple().isOSAIX() && !Args.hasArgNoClaim(options::OPT_pg))
        CmdArgs.push_back("-pg");
    }
  }

  // Reject AIX-specific link options on other targets.
  if (!TC.getTriple().isOSAIX()) {
    for (const Arg *A : Args.filtered(options::OPT_b, options::OPT_K,
                                      options::OPT_mxcoff_build_id_EQ)) {
      D.Diag(diag::err_drv_unsupported_opt_for_target)
          << A->getSpelling() << TripleStr;
    }
  }

  if (Args.getLastArg(options::OPT_fapple_kext) ||
      (Args.hasArg(options::OPT_mkernel) && types::isCXX(InputType)))
    CmdArgs.push_back("-fapple-kext");

  Args.AddLastArg(CmdArgs, options::OPT_altivec_src_compat);
  Args.AddLastArg(CmdArgs, options::OPT_flax_vector_conversions_EQ);
  Args.AddLastArg(CmdArgs, options::OPT_fobjc_sender_dependent_dispatch);
  Args.AddLastArg(CmdArgs, options::OPT_fdiagnostics_print_source_range_info);
  Args.AddLastArg(CmdArgs, options::OPT_fdiagnostics_parseable_fixits);
  Args.AddLastArg(CmdArgs, options::OPT_ftime_report);
  Args.AddLastArg(CmdArgs, options::OPT_ftime_report_EQ);
  Args.AddLastArg(CmdArgs, options::OPT_ftrapv);
  Args.AddLastArg(CmdArgs, options::OPT_malign_double);
  Args.AddLastArg(CmdArgs, options::OPT_fno_temp_file);

  if (const char *Name = C.getTimeTraceFile(&JA)) {
    CmdArgs.push_back(Args.MakeArgString("-ftime-trace=" + Twine(Name)));
    Args.AddLastArg(CmdArgs, options::OPT_ftime_trace_granularity_EQ);
    Args.AddLastArg(CmdArgs, options::OPT_ftime_trace_verbose);
  }

  if (Arg *A = Args.getLastArg(options::OPT_ftrapv_handler_EQ)) {
    CmdArgs.push_back("-ftrapv-handler");
    CmdArgs.push_back(A->getValue());
  }

  Args.AddLastArg(CmdArgs, options::OPT_ftrap_function_EQ);

  // -fno-strict-overflow implies -fwrapv if it isn't disabled, but
  // -fstrict-overflow won't turn off an explicitly enabled -fwrapv.
  if (Arg *A = Args.getLastArg(options::OPT_fwrapv, options::OPT_fno_wrapv)) {
    if (A->getOption().matches(options::OPT_fwrapv))
      CmdArgs.push_back("-fwrapv");
  } else if (Arg *A = Args.getLastArg(options::OPT_fstrict_overflow,
                                      options::OPT_fno_strict_overflow)) {
    if (A->getOption().matches(options::OPT_fno_strict_overflow))
      CmdArgs.push_back("-fwrapv");
  }

  Args.AddLastArg(CmdArgs, options::OPT_ffinite_loops,
                  options::OPT_fno_finite_loops);

  Args.AddLastArg(CmdArgs, options::OPT_fwritable_strings);
  Args.AddLastArg(CmdArgs, options::OPT_funroll_loops,
                  options::OPT_fno_unroll_loops);

  Args.AddLastArg(CmdArgs, options::OPT_fstrict_flex_arrays_EQ);

  Args.AddLastArg(CmdArgs, options::OPT_pthread);

  Args.addOptInFlag(CmdArgs, options::OPT_mspeculative_load_hardening,
                    options::OPT_mno_speculative_load_hardening);

  RenderSSPOptions(D, TC, Args, CmdArgs, KernelOrKext);
  RenderSCPOptions(TC, Args, CmdArgs);
  RenderTrivialAutoVarInitOptions(D, TC, Args, CmdArgs);

  Args.AddLastArg(CmdArgs, options::OPT_fswift_async_fp_EQ);

  Args.addOptInFlag(CmdArgs, options::OPT_mstackrealign,
                    options::OPT_mno_stackrealign);

  if (Args.hasArg(options::OPT_mstack_alignment)) {
    StringRef alignment = Args.getLastArgValue(options::OPT_mstack_alignment);
    CmdArgs.push_back(Args.MakeArgString("-mstack-alignment=" + alignment));
  }

  if (Args.hasArg(options::OPT_mstack_probe_size)) {
    StringRef Size = Args.getLastArgValue(options::OPT_mstack_probe_size);

    if (!Size.empty())
      CmdArgs.push_back(Args.MakeArgString("-mstack-probe-size=" + Size));
    else
      CmdArgs.push_back("-mstack-probe-size=0");
  }

  Args.addOptOutFlag(CmdArgs, options::OPT_mstack_arg_probe,
                     options::OPT_mno_stack_arg_probe);

  if (Arg *A = Args.getLastArg(options::OPT_mrestrict_it,
                               options::OPT_mno_restrict_it)) {
    if (A->getOption().matches(options::OPT_mrestrict_it)) {
      CmdArgs.push_back("-mllvm");
      CmdArgs.push_back("-arm-restrict-it");
    } else {
      CmdArgs.push_back("-mllvm");
      CmdArgs.push_back("-arm-default-it");
    }
  }

  // Forward -cl options to -cc1
  RenderOpenCLOptions(Args, CmdArgs, InputType);

  // Forward hlsl options to -cc1
  RenderHLSLOptions(Args, CmdArgs, InputType);

  // Forward OpenACC options to -cc1
  RenderOpenACCOptions(D, Args, CmdArgs, InputType);

  if (IsHIP) {
    if (Args.hasFlag(options::OPT_fhip_new_launch_api,
                     options::OPT_fno_hip_new_launch_api, true))
      CmdArgs.push_back("-fhip-new-launch-api");
    Args.addOptInFlag(CmdArgs, options::OPT_fgpu_allow_device_init,
                      options::OPT_fno_gpu_allow_device_init);
    Args.AddLastArg(CmdArgs, options::OPT_hipstdpar);
    Args.AddLastArg(CmdArgs, options::OPT_hipstdpar_interpose_alloc);
    Args.addOptInFlag(CmdArgs, options::OPT_fhip_kernel_arg_name,
                      options::OPT_fno_hip_kernel_arg_name);
  }

  if (IsCuda || IsHIP) {
    if (IsRDCMode)
      CmdArgs.push_back("-fgpu-rdc");
    Args.addOptInFlag(CmdArgs, options::OPT_fgpu_defer_diag,
                      options::OPT_fno_gpu_defer_diag);
    if (Args.hasFlag(options::OPT_fgpu_exclude_wrong_side_overloads,
                     options::OPT_fno_gpu_exclude_wrong_side_overloads,
                     false)) {
      CmdArgs.push_back("-fgpu-exclude-wrong-side-overloads");
      CmdArgs.push_back("-fgpu-defer-diag");
    }
  }

  // Forward -nogpulib to -cc1.
  if (Args.hasArg(options::OPT_nogpulib))
    CmdArgs.push_back("-nogpulib");

  if (Arg *A = Args.getLastArg(options::OPT_fcf_protection_EQ)) {
    CmdArgs.push_back(
        Args.MakeArgString(Twine("-fcf-protection=") + A->getValue()));
  }

  if (Arg *A = Args.getLastArg(options::OPT_mfunction_return_EQ))
    CmdArgs.push_back(
        Args.MakeArgString(Twine("-mfunction-return=") + A->getValue()));

  Args.AddLastArg(CmdArgs, options::OPT_mindirect_branch_cs_prefix);

  // Forward -f options with positive and negative forms; we translate these by
  // hand.  Do not propagate PGO options to the GPU-side compilations as the
  // profile info is for the host-side compilation only.
  if (!(IsCudaDevice || IsHIPDevice)) {
    if (Arg *A = getLastProfileSampleUseArg(Args)) {
      auto *PGOArg = Args.getLastArg(
          options::OPT_fprofile_generate, options::OPT_fprofile_generate_EQ,
          options::OPT_fcs_profile_generate,
          options::OPT_fcs_profile_generate_EQ, options::OPT_fprofile_use,
          options::OPT_fprofile_use_EQ);
      if (PGOArg)
        D.Diag(diag::err_drv_argument_not_allowed_with)
            << "SampleUse with PGO options";

      StringRef fname = A->getValue();
      if (!llvm::sys::fs::exists(fname))
        D.Diag(diag::err_drv_no_such_file) << fname;
      else
        A->render(Args, CmdArgs);
    }
    Args.AddLastArg(CmdArgs, options::OPT_fprofile_remapping_file_EQ);

    if (Args.hasFlag(options::OPT_fpseudo_probe_for_profiling,
                     options::OPT_fno_pseudo_probe_for_profiling, false)) {
      CmdArgs.push_back("-fpseudo-probe-for-profiling");
      // Enforce -funique-internal-linkage-names if it's not explicitly turned
      // off.
      if (Args.hasFlag(options::OPT_funique_internal_linkage_names,
                       options::OPT_fno_unique_internal_linkage_names, true))
        CmdArgs.push_back("-funique-internal-linkage-names");
    }
  }
  RenderBuiltinOptions(TC, RawTriple, Args, CmdArgs);

  Args.addOptOutFlag(CmdArgs, options::OPT_fassume_sane_operator_new,
                     options::OPT_fno_assume_sane_operator_new);

  if (Args.hasFlag(options::OPT_fapinotes, options::OPT_fno_apinotes, false))
    CmdArgs.push_back("-fapinotes");
  if (Args.hasFlag(options::OPT_fapinotes_modules,
                   options::OPT_fno_apinotes_modules, false))
    CmdArgs.push_back("-fapinotes-modules");
  Args.AddLastArg(CmdArgs, options::OPT_fapinotes_swift_version);

  // -fblocks=0 is default.
  if (Args.hasFlag(options::OPT_fblocks, options::OPT_fno_blocks,
                   TC.IsBlocksDefault()) ||
      (Args.hasArg(options::OPT_fgnu_runtime) &&
       Args.hasArg(options::OPT_fobjc_nonfragile_abi) &&
       !Args.hasArg(options::OPT_fno_blocks))) {
    CmdArgs.push_back("-fblocks");

    if (!Args.hasArg(options::OPT_fgnu_runtime) && !TC.hasBlocksRuntime())
      CmdArgs.push_back("-fblocks-runtime-optional");
  }

  // -fencode-extended-block-signature=1 is default.
  if (TC.IsEncodeExtendedBlockSignatureDefault())
    CmdArgs.push_back("-fencode-extended-block-signature");

  if (Args.hasFlag(options::OPT_fcoro_aligned_allocation,
                   options::OPT_fno_coro_aligned_allocation, false) &&
      types::isCXX(InputType))
    CmdArgs.push_back("-fcoro-aligned-allocation");

  Args.AddLastArg(CmdArgs, options::OPT_fdouble_square_bracket_attributes,
                  options::OPT_fno_double_square_bracket_attributes);

  Args.addOptOutFlag(CmdArgs, options::OPT_faccess_control,
                     options::OPT_fno_access_control);
  Args.addOptOutFlag(CmdArgs, options::OPT_felide_constructors,
                     options::OPT_fno_elide_constructors);

  ToolChain::RTTIMode RTTIMode = TC.getRTTIMode();

  if (KernelOrKext || (types::isCXX(InputType) &&
                       (RTTIMode == ToolChain::RM_Disabled)))
    CmdArgs.push_back("-fno-rtti");

  // -fshort-enums=0 is default for all architectures except Hexagon and z/OS.
  if (Args.hasFlag(options::OPT_fshort_enums, options::OPT_fno_short_enums,
                   TC.getArch() == llvm::Triple::hexagon || Triple.isOSzOS()))
    CmdArgs.push_back("-fshort-enums");

  RenderCharacterOptions(Args, AuxTriple ? *AuxTriple : RawTriple, CmdArgs);

  // -fuse-cxa-atexit is default.
  if (!Args.hasFlag(
          options::OPT_fuse_cxa_atexit, options::OPT_fno_use_cxa_atexit,
          !RawTriple.isOSAIX() && !RawTriple.isOSWindows() &&
              ((RawTriple.getVendor() != llvm::Triple::MipsTechnologies) ||
               RawTriple.hasEnvironment())) ||
      KernelOrKext)
    CmdArgs.push_back("-fno-use-cxa-atexit");

  if (Args.hasFlag(options::OPT_fregister_global_dtors_with_atexit,
                   options::OPT_fno_register_global_dtors_with_atexit,
                   RawTriple.isOSDarwin() && !KernelOrKext))
    CmdArgs.push_back("-fregister-global-dtors-with-atexit");

  Args.addOptInFlag(CmdArgs, options::OPT_fuse_line_directives,
                    options::OPT_fno_use_line_directives);

  // -fno-minimize-whitespace is default.
  if (Args.hasFlag(options::OPT_fminimize_whitespace,
                   options::OPT_fno_minimize_whitespace, false)) {
    types::ID InputType = Inputs[0].getType();
    if (!isDerivedFromC(InputType))
      D.Diag(diag::err_drv_opt_unsupported_input_type)
          << "-fminimize-whitespace" << types::getTypeName(InputType);
    CmdArgs.push_back("-fminimize-whitespace");
  }

  // -fno-keep-system-includes is default.
  if (Args.hasFlag(options::OPT_fkeep_system_includes,
                   options::OPT_fno_keep_system_includes, false)) {
    types::ID InputType = Inputs[0].getType();
    if (!isDerivedFromC(InputType))
      D.Diag(diag::err_drv_opt_unsupported_input_type)
          << "-fkeep-system-includes" << types::getTypeName(InputType);
    CmdArgs.push_back("-fkeep-system-includes");
  }

  // -fms-extensions=0 is default.
  if (Args.hasFlag(options::OPT_fms_extensions, options::OPT_fno_ms_extensions,
                   IsWindowsMSVC))
    CmdArgs.push_back("-fms-extensions");

  // -fms-compatibility=0 is default.
  bool IsMSVCCompat = Args.hasFlag(
      options::OPT_fms_compatibility, options::OPT_fno_ms_compatibility,
      (IsWindowsMSVC && Args.hasFlag(options::OPT_fms_extensions,
                                     options::OPT_fno_ms_extensions, true)));
  if (IsMSVCCompat) {
    CmdArgs.push_back("-fms-compatibility");
    if (!types::isCXX(Input.getType()) &&
        Args.hasArg(options::OPT_fms_define_stdc))
      CmdArgs.push_back("-fms-define-stdc");
  }

  if (Triple.isWindowsMSVCEnvironment() && !D.IsCLMode() &&
      Args.hasArg(options::OPT_fms_runtime_lib_EQ))
    ProcessVSRuntimeLibrary(getToolChain(), Args, CmdArgs);

  // Handle -fgcc-version, if present.
  VersionTuple GNUCVer;
  if (Arg *A = Args.getLastArg(options::OPT_fgnuc_version_EQ)) {
    // Check that the version has 1 to 3 components and the minor and patch
    // versions fit in two decimal digits.
    StringRef Val = A->getValue();
    Val = Val.empty() ? "0" : Val; // Treat "" as 0 or disable.
    bool Invalid = GNUCVer.tryParse(Val);
    unsigned Minor = GNUCVer.getMinor().value_or(0);
    unsigned Patch = GNUCVer.getSubminor().value_or(0);
    if (Invalid || GNUCVer.getBuild() || Minor >= 100 || Patch >= 100) {
      D.Diag(diag::err_drv_invalid_value)
          << A->getAsString(Args) << A->getValue();
    }
  } else if (!IsMSVCCompat) {
    // Imitate GCC 4.2.1 by default if -fms-compatibility is not in effect.
    GNUCVer = VersionTuple(4, 2, 1);
  }
  if (C.getDefaultToolChain().getArch() != llvm::Triple::amdgcn &&
      !GNUCVer.empty()) {
    CmdArgs.push_back(
        Args.MakeArgString("-fgnuc-version=" + GNUCVer.getAsString()));
  }

  VersionTuple MSVT = TC.computeMSVCVersion(&D, Args);
  if (!MSVT.empty())
    CmdArgs.push_back(
        Args.MakeArgString("-fms-compatibility-version=" + MSVT.getAsString()));

  bool IsMSVC2015Compatible = MSVT.getMajor() >= 19;
  if (ImplyVCPPCVer) {
    StringRef LanguageStandard;
    if (const Arg *StdArg = Args.getLastArg(options::OPT__SLASH_std)) {
      Std = StdArg;
      LanguageStandard = llvm::StringSwitch<StringRef>(StdArg->getValue())
                             .Case("c11", "-std=c11")
                             .Case("c17", "-std=c17")
                             .Default("");
      if (LanguageStandard.empty())
        D.Diag(clang::diag::warn_drv_unused_argument)
            << StdArg->getAsString(Args);
    }
    CmdArgs.push_back(LanguageStandard.data());
  }
  if (ImplyVCPPCXXVer) {
    StringRef LanguageStandard;
    if (const Arg *StdArg = Args.getLastArg(options::OPT__SLASH_std)) {
      Std = StdArg;
      LanguageStandard = llvm::StringSwitch<StringRef>(StdArg->getValue())
                             .Case("c++14", "-std=c++14")
                             .Case("c++17", "-std=c++17")
                             .Case("c++20", "-std=c++20")
                             .Case("c++latest", "-std=c++2b")
                             .Default("");
      if (LanguageStandard.empty())
        D.Diag(clang::diag::warn_drv_unused_argument)
            << StdArg->getAsString(Args);
    }

    if (LanguageStandard.empty()) {
      if (IsMSVC2015Compatible)
        LanguageStandard = "-std=c++14";
      else
        LanguageStandard = "-std=c++11";
    }

    CmdArgs.push_back(LanguageStandard.data());
  }

  Args.addOptInFlag(CmdArgs, options::OPT_fborland_extensions,
                    options::OPT_fno_borland_extensions);

  // -fno-declspec is default, except for PS4/PS5.
  if (Args.hasFlag(options::OPT_fdeclspec, options::OPT_fno_declspec,
                   RawTriple.isPS()))
    CmdArgs.push_back("-fdeclspec");
  else if (Args.hasArg(options::OPT_fno_declspec))
    CmdArgs.push_back("-fno-declspec"); // Explicitly disabling __declspec.

  // -fthreadsafe-static is default, except for MSVC compatibility versions less
  // than 19.
  if (!Args.hasFlag(options::OPT_fthreadsafe_statics,
                    options::OPT_fno_threadsafe_statics,
                    !types::isOpenCL(InputType) &&
                        (!IsWindowsMSVC || IsMSVC2015Compatible)))
    CmdArgs.push_back("-fno-threadsafe-statics");

  // Add -fno-assumptions, if it was specified.
  if (!Args.hasFlag(options::OPT_fassumptions, options::OPT_fno_assumptions,
                    true))
    CmdArgs.push_back("-fno-assumptions");

  // -fgnu-keywords default varies depending on language; only pass if
  // specified.
  Args.AddLastArg(CmdArgs, options::OPT_fgnu_keywords,
                  options::OPT_fno_gnu_keywords);

  Args.addOptInFlag(CmdArgs, options::OPT_fgnu89_inline,
                    options::OPT_fno_gnu89_inline);

  const Arg *InlineArg = Args.getLastArg(options::OPT_finline_functions,
                                         options::OPT_finline_hint_functions,
                                         options::OPT_fno_inline_functions);
  if (Arg *A = Args.getLastArg(options::OPT_finline, options::OPT_fno_inline)) {
    if (A->getOption().matches(options::OPT_fno_inline))
      A->render(Args, CmdArgs);
  } else if (InlineArg) {
    InlineArg->render(Args, CmdArgs);
  }

  Args.AddLastArg(CmdArgs, options::OPT_finline_max_stacksize_EQ);

  // FIXME: Find a better way to determine whether we are in C++20.
  bool HaveCxx20 =
      Std &&
      (Std->containsValue("c++2a") || Std->containsValue("gnu++2a") ||
       Std->containsValue("c++20") || Std->containsValue("gnu++20") ||
       Std->containsValue("c++2b") || Std->containsValue("gnu++2b") ||
       Std->containsValue("c++23") || Std->containsValue("gnu++23") ||
       Std->containsValue("c++2c") || Std->containsValue("gnu++2c") ||
       Std->containsValue("c++26") || Std->containsValue("gnu++26") ||
       Std->containsValue("c++latest") || Std->containsValue("gnu++latest"));
  bool HaveModules =
      RenderModulesOptions(C, D, Args, Input, Output, HaveCxx20, CmdArgs);

  // -fdelayed-template-parsing is default when targeting MSVC.
  // Many old Windows SDK versions require this to parse.
  //
  // According to
  // https://learn.microsoft.com/en-us/cpp/build/reference/permissive-standards-conformance?view=msvc-170,
  // MSVC actually defaults to -fno-delayed-template-parsing (/Zc:twoPhase-
  // with MSVC CLI) if using C++20. So we match the behavior with MSVC here to
  // not enable -fdelayed-template-parsing by default after C++20.
  //
  // FIXME: Given -fdelayed-template-parsing is a source of bugs, we should be
  // able to disable this by default at some point.
  if (Args.hasFlag(options::OPT_fdelayed_template_parsing,
                   options::OPT_fno_delayed_template_parsing,
                   IsWindowsMSVC && !HaveCxx20)) {
    if (HaveCxx20)
      D.Diag(clang::diag::warn_drv_delayed_template_parsing_after_cxx20);

    CmdArgs.push_back("-fdelayed-template-parsing");
  }

  if (Args.hasFlag(options::OPT_fpch_validate_input_files_content,
                   options::OPT_fno_pch_validate_input_files_content, false))
    CmdArgs.push_back("-fvalidate-ast-input-files-content");
  if (Args.hasFlag(options::OPT_fpch_instantiate_templates,
                   options::OPT_fno_pch_instantiate_templates, false))
    CmdArgs.push_back("-fpch-instantiate-templates");
  if (Args.hasFlag(options::OPT_fpch_codegen, options::OPT_fno_pch_codegen,
                   false))
    CmdArgs.push_back("-fmodules-codegen");
  if (Args.hasFlag(options::OPT_fpch_debuginfo, options::OPT_fno_pch_debuginfo,
                   false))
    CmdArgs.push_back("-fmodules-debuginfo");

  ObjCRuntime Runtime = AddObjCRuntimeArgs(Args, Inputs, CmdArgs, rewriteKind);
  RenderObjCOptions(TC, D, RawTriple, Args, Runtime, rewriteKind != RK_None,
                    Input, CmdArgs);

  if (types::isObjC(Input.getType()) &&
      Args.hasFlag(options::OPT_fobjc_encode_cxx_class_template_spec,
                   options::OPT_fno_objc_encode_cxx_class_template_spec,
                   !Runtime.isNeXTFamily()))
    CmdArgs.push_back("-fobjc-encode-cxx-class-template-spec");

  if (Args.hasFlag(options::OPT_fapplication_extension,
                   options::OPT_fno_application_extension, false))
    CmdArgs.push_back("-fapplication-extension");

  // Handle GCC-style exception args.
  bool EH = false;
  if (!C.getDriver().IsCLMode())
    EH = addExceptionArgs(Args, InputType, TC, KernelOrKext, Runtime, CmdArgs);

  // Handle exception personalities
  Arg *A = Args.getLastArg(
      options::OPT_fsjlj_exceptions, options::OPT_fseh_exceptions,
      options::OPT_fdwarf_exceptions, options::OPT_fwasm_exceptions);
  if (A) {
    const Option &Opt = A->getOption();
    if (Opt.matches(options::OPT_fsjlj_exceptions))
      CmdArgs.push_back("-exception-model=sjlj");
    if (Opt.matches(options::OPT_fseh_exceptions))
      CmdArgs.push_back("-exception-model=seh");
    if (Opt.matches(options::OPT_fdwarf_exceptions))
      CmdArgs.push_back("-exception-model=dwarf");
    if (Opt.matches(options::OPT_fwasm_exceptions))
      CmdArgs.push_back("-exception-model=wasm");
  } else {
    switch (TC.GetExceptionModel(Args)) {
    default:
      break;
    case llvm::ExceptionHandling::DwarfCFI:
      CmdArgs.push_back("-exception-model=dwarf");
      break;
    case llvm::ExceptionHandling::SjLj:
      CmdArgs.push_back("-exception-model=sjlj");
      break;
    case llvm::ExceptionHandling::WinEH:
      CmdArgs.push_back("-exception-model=seh");
      break;
    }
  }

  // C++ "sane" operator new.
  Args.addOptOutFlag(CmdArgs, options::OPT_fassume_sane_operator_new,
                     options::OPT_fno_assume_sane_operator_new);

  // -fassume-unique-vtables is on by default.
  Args.addOptOutFlag(CmdArgs, options::OPT_fassume_unique_vtables,
                     options::OPT_fno_assume_unique_vtables);

  // -frelaxed-template-template-args is deprecated.
  if (Arg *A =
          Args.getLastArg(options::OPT_frelaxed_template_template_args,
                          options::OPT_fno_relaxed_template_template_args)) {
    if (A->getOption().matches(
            options::OPT_fno_relaxed_template_template_args)) {
      D.Diag(diag::warn_drv_deprecated_arg_no_relaxed_template_template_args);
      CmdArgs.push_back("-fno-relaxed-template-template-args");
    } else {
      D.Diag(diag::warn_drv_deprecated_arg)
          << A->getAsString(Args) << /*hasReplacement=*/false;
    }
  }

  // -fsized-deallocation is on by default in C++14 onwards and otherwise off
  // by default.
  Args.addLastArg(CmdArgs, options::OPT_fsized_deallocation,
                  options::OPT_fno_sized_deallocation);

  // -faligned-allocation is on by default in C++17 onwards and otherwise off
  // by default.
  if (Arg *A = Args.getLastArg(options::OPT_faligned_allocation,
                               options::OPT_fno_aligned_allocation,
                               options::OPT_faligned_new_EQ)) {
    if (A->getOption().matches(options::OPT_fno_aligned_allocation))
      CmdArgs.push_back("-fno-aligned-allocation");
    else
      CmdArgs.push_back("-faligned-allocation");
  }

  // The default new alignment can be specified using a dedicated option or via
  // a GCC-compatible option that also turns on aligned allocation.
  if (Arg *A = Args.getLastArg(options::OPT_fnew_alignment_EQ,
                               options::OPT_faligned_new_EQ))
    CmdArgs.push_back(
        Args.MakeArgString(Twine("-fnew-alignment=") + A->getValue()));

  // -fconstant-cfstrings is default, and may be subject to argument translation
  // on Darwin.
  if (!Args.hasFlag(options::OPT_fconstant_cfstrings,
                    options::OPT_fno_constant_cfstrings, true) ||
      !Args.hasFlag(options::OPT_mconstant_cfstrings,
                    options::OPT_mno_constant_cfstrings, true))
    CmdArgs.push_back("-fno-constant-cfstrings");

  Args.addOptInFlag(CmdArgs, options::OPT_fpascal_strings,
                    options::OPT_fno_pascal_strings);

  // Honor -fpack-struct= and -fpack-struct, if given. Note that
  // -fno-pack-struct doesn't apply to -fpack-struct=.
  if (Arg *A = Args.getLastArg(options::OPT_fpack_struct_EQ)) {
    std::string PackStructStr = "-fpack-struct=";
    PackStructStr += A->getValue();
    CmdArgs.push_back(Args.MakeArgString(PackStructStr));
  } else if (Args.hasFlag(options::OPT_fpack_struct,
                          options::OPT_fno_pack_struct, false)) {
    CmdArgs.push_back("-fpack-struct=1");
  }

  // Handle -fmax-type-align=N and -fno-type-align
  bool SkipMaxTypeAlign = Args.hasArg(options::OPT_fno_max_type_align);
  if (Arg *A = Args.getLastArg(options::OPT_fmax_type_align_EQ)) {
    if (!SkipMaxTypeAlign) {
      std::string MaxTypeAlignStr = "-fmax-type-align=";
      MaxTypeAlignStr += A->getValue();
      CmdArgs.push_back(Args.MakeArgString(MaxTypeAlignStr));
    }
  } else if (RawTriple.isOSDarwin()) {
    if (!SkipMaxTypeAlign) {
      std::string MaxTypeAlignStr = "-fmax-type-align=16";
      CmdArgs.push_back(Args.MakeArgString(MaxTypeAlignStr));
    }
  }

  if (!Args.hasFlag(options::OPT_Qy, options::OPT_Qn, true))
    CmdArgs.push_back("-Qn");

  // -fno-common is the default, set -fcommon only when that flag is set.
  Args.addOptInFlag(CmdArgs, options::OPT_fcommon, options::OPT_fno_common);

  // -fsigned-bitfields is default, and clang doesn't yet support
  // -funsigned-bitfields.
  if (!Args.hasFlag(options::OPT_fsigned_bitfields,
                    options::OPT_funsigned_bitfields, true))
    D.Diag(diag::warn_drv_clang_unsupported)
        << Args.getLastArg(options::OPT_funsigned_bitfields)->getAsString(Args);

  // -fsigned-bitfields is default, and clang doesn't support -fno-for-scope.
  if (!Args.hasFlag(options::OPT_ffor_scope, options::OPT_fno_for_scope, true))
    D.Diag(diag::err_drv_clang_unsupported)
        << Args.getLastArg(options::OPT_fno_for_scope)->getAsString(Args);

  // -finput_charset=UTF-8 is default. Reject others
  if (Arg *inputCharset = Args.getLastArg(options::OPT_finput_charset_EQ)) {
    StringRef value = inputCharset->getValue();
    if (!value.equals_insensitive("utf-8"))
      D.Diag(diag::err_drv_invalid_value) << inputCharset->getAsString(Args)
                                          << value;
  }

  // -fexec_charset=UTF-8 is default. Reject others
  if (Arg *execCharset = Args.getLastArg(options::OPT_fexec_charset_EQ)) {
    StringRef value = execCharset->getValue();
    if (!value.equals_insensitive("utf-8"))
      D.Diag(diag::err_drv_invalid_value) << execCharset->getAsString(Args)
                                          << value;
  }

  RenderDiagnosticsOptions(D, Args, CmdArgs);

  Args.addOptInFlag(CmdArgs, options::OPT_fasm_blocks,
                    options::OPT_fno_asm_blocks);

  Args.addOptOutFlag(CmdArgs, options::OPT_fgnu_inline_asm,
                     options::OPT_fno_gnu_inline_asm);

  // Enable vectorization per default according to the optimization level
  // selected. For optimization levels that want vectorization we use the alias
  // option to simplify the hasFlag logic.
  bool EnableVec = shouldEnableVectorizerAtOLevel(Args, false);
  OptSpecifier VectorizeAliasOption =
      EnableVec ? options::OPT_O_Group : options::OPT_fvectorize;
  if (Args.hasFlag(options::OPT_fvectorize, VectorizeAliasOption,
                   options::OPT_fno_vectorize, EnableVec))
    CmdArgs.push_back("-vectorize-loops");

  // -fslp-vectorize is enabled based on the optimization level selected.
  bool EnableSLPVec = shouldEnableVectorizerAtOLevel(Args, true);
  OptSpecifier SLPVectAliasOption =
      EnableSLPVec ? options::OPT_O_Group : options::OPT_fslp_vectorize;
  if (Args.hasFlag(options::OPT_fslp_vectorize, SLPVectAliasOption,
                   options::OPT_fno_slp_vectorize, EnableSLPVec))
    CmdArgs.push_back("-vectorize-slp");

  bool ProprietaryToolChainNeeded =
    checkForAMDProprietaryOptOptions(TC, D, Args, CmdArgs, false /*isLLD*/);
  ParseMPreferVectorWidth(D, Args, CmdArgs);

  Args.AddLastArg(CmdArgs, options::OPT_fshow_overloads_EQ);
  Args.AddLastArg(CmdArgs,
                  options::OPT_fsanitize_undefined_strip_path_components_EQ);

  // -fdollars-in-identifiers default varies depending on platform and
  // language; only pass if specified.
  if (Arg *A = Args.getLastArg(options::OPT_fdollars_in_identifiers,
                               options::OPT_fno_dollars_in_identifiers)) {
    if (A->getOption().matches(options::OPT_fdollars_in_identifiers))
      CmdArgs.push_back("-fdollars-in-identifiers");
    else
      CmdArgs.push_back("-fno-dollars-in-identifiers");
  }

  Args.addOptInFlag(CmdArgs, options::OPT_fapple_pragma_pack,
                    options::OPT_fno_apple_pragma_pack);

  // Remarks can be enabled with any of the `-f.*optimization-record.*` flags.
  if (willEmitRemarks(Args) && checkRemarksOptions(D, Args, Triple))
    renderRemarksOptions(Args, CmdArgs, Triple, Input, Output, JA);

  bool RewriteImports = Args.hasFlag(options::OPT_frewrite_imports,
                                     options::OPT_fno_rewrite_imports, false);
  if (RewriteImports)
    CmdArgs.push_back("-frewrite-imports");

  Args.addOptInFlag(CmdArgs, options::OPT_fdirectives_only,
                    options::OPT_fno_directives_only);

  // Enable rewrite includes if the user's asked for it or if we're generating
  // diagnostics.
  // TODO: Once -module-dependency-dir works with -frewrite-includes it'd be
  // nice to enable this when doing a crashdump for modules as well.
  if (Args.hasFlag(options::OPT_frewrite_includes,
                   options::OPT_fno_rewrite_includes, false) ||
      (C.isForDiagnostics() && !HaveModules))
    CmdArgs.push_back("-frewrite-includes");

  // Only allow -traditional or -traditional-cpp outside in preprocessing modes.
  if (Arg *A = Args.getLastArg(options::OPT_traditional,
                               options::OPT_traditional_cpp)) {
    if (isa<PreprocessJobAction>(JA))
      CmdArgs.push_back("-traditional-cpp");
    else
      D.Diag(diag::err_drv_clang_unsupported) << A->getAsString(Args);
  }

  Args.AddLastArg(CmdArgs, options::OPT_dM);
  Args.AddLastArg(CmdArgs, options::OPT_dD);
  Args.AddLastArg(CmdArgs, options::OPT_dI);

  Args.AddLastArg(CmdArgs, options::OPT_fmax_tokens_EQ);

  // Handle serialized diagnostics.
  if (Arg *A = Args.getLastArg(options::OPT__serialize_diags)) {
    CmdArgs.push_back("-serialize-diagnostic-file");
    CmdArgs.push_back(Args.MakeArgString(A->getValue()));
  }

  if (Args.hasArg(options::OPT_fretain_comments_from_system_headers))
    CmdArgs.push_back("-fretain-comments-from-system-headers");

  // Forward -fcomment-block-commands to -cc1.
  Args.AddAllArgs(CmdArgs, options::OPT_fcomment_block_commands);
  // Forward -fparse-all-comments to -cc1.
  Args.AddAllArgs(CmdArgs, options::OPT_fparse_all_comments);

  // Turn -fplugin=name.so into -load name.so
  for (const Arg *A : Args.filtered(options::OPT_fplugin_EQ)) {
    CmdArgs.push_back("-load");
    CmdArgs.push_back(A->getValue());
    A->claim();
  }

  // Turn -fplugin-arg-pluginname-key=value into
  // -plugin-arg-pluginname key=value
  // GCC has an actual plugin_argument struct with key/value pairs that it
  // passes to its plugins, but we don't, so just pass it on as-is.
  //
  // The syntax for -fplugin-arg- is ambiguous if both plugin name and
  // argument key are allowed to contain dashes. GCC therefore only
  // allows dashes in the key. We do the same.
  for (const Arg *A : Args.filtered(options::OPT_fplugin_arg)) {
    auto ArgValue = StringRef(A->getValue());
    auto FirstDashIndex = ArgValue.find('-');
    StringRef PluginName = ArgValue.substr(0, FirstDashIndex);
    StringRef Arg = ArgValue.substr(FirstDashIndex + 1);

    A->claim();
    if (FirstDashIndex == StringRef::npos || Arg.empty()) {
      if (PluginName.empty()) {
        D.Diag(diag::warn_drv_missing_plugin_name) << A->getAsString(Args);
      } else {
        D.Diag(diag::warn_drv_missing_plugin_arg)
            << PluginName << A->getAsString(Args);
      }
      continue;
    }

    CmdArgs.push_back(Args.MakeArgString(Twine("-plugin-arg-") + PluginName));
    CmdArgs.push_back(Args.MakeArgString(Arg));
  }

  // Forward -fpass-plugin=name.so to -cc1.
  for (const Arg *A : Args.filtered(options::OPT_fpass_plugin_EQ)) {
    CmdArgs.push_back(
        Args.MakeArgString(Twine("-fpass-plugin=") + A->getValue()));
    A->claim();
  }

  // Forward --vfsoverlay to -cc1.
  for (const Arg *A : Args.filtered(options::OPT_vfsoverlay)) {
    CmdArgs.push_back("--vfsoverlay");
    CmdArgs.push_back(A->getValue());
    A->claim();
  }

  Args.addOptInFlag(CmdArgs, options::OPT_fsafe_buffer_usage_suggestions,
                    options::OPT_fno_safe_buffer_usage_suggestions);

  Args.addOptInFlag(CmdArgs, options::OPT_fexperimental_late_parse_attributes,
                    options::OPT_fno_experimental_late_parse_attributes);

  // Setup statistics file output.
  SmallString<128> StatsFile = getStatsFileName(Args, Output, Input, D);
  if (!StatsFile.empty()) {
    CmdArgs.push_back(Args.MakeArgString(Twine("-stats-file=") + StatsFile));
    if (D.CCPrintInternalStats)
      CmdArgs.push_back("-stats-file-append");
  }

  // Forward -Xclang arguments to -cc1, and -mllvm arguments to the LLVM option
  // parser.
  for (auto Arg : Args.filtered(options::OPT_Xclang)) {
    Arg->claim();
    // -finclude-default-header flag is for preprocessor,
    // do not pass it to other cc1 commands when save-temps is enabled
    if (C.getDriver().isSaveTempsEnabled() &&
        !isa<PreprocessJobAction>(JA)) {
      if (StringRef(Arg->getValue()) == "-finclude-default-header")
        continue;
    }
    CmdArgs.push_back(Arg->getValue());
  }
  for (const Arg *A : Args.filtered(options::OPT_mllvm)) {
    A->claim();

    // We translate this by hand to the -cc1 argument, since nightly test uses
    // it and developers have been trained to spell it with -mllvm. Both
    // spellings are now deprecated and should be removed.
    if (StringRef(A->getValue(0)) == "-disable-llvm-optzns") {
      CmdArgs.push_back("-disable-llvm-optzns");
    } else {
      A->render(Args, CmdArgs);
    }
  }

  // With -save-temps, we want to save the unoptimized bitcode output from the
  // CompileJobAction, use -disable-llvm-passes to get pristine IR generated
  // by the frontend.
  // When -fembed-bitcode is enabled, optimized bitcode is emitted because it
  // has slightly different breakdown between stages.
  // FIXME: -fembed-bitcode -save-temps will save optimized bitcode instead of
  // pristine IR generated by the frontend. Ideally, a new compile action should
  // be added so both IR can be captured.
  if ((C.getDriver().isSaveTempsEnabled() ||
       JA.isHostOffloading(Action::OFK_OpenMP)) &&
      !(C.getDriver().embedBitcodeInObject() && !C.getDriver().isUsingLTO()) &&
      isa<CompileJobAction>(JA)) {
    // We do not want to disable llvm opt passes if we are offloading
    // amdgpu openmp code, and -save-temps is specified.
    // We want the same opt passes run regardless of setting -save-temps.
    if (!(Triple.isAMDGCN() && C.getDriver().isSaveTempsEnabled() &&
          JA.getOffloadingDeviceKind() == Action::OFK_OpenMP))
      CmdArgs.push_back("-disable-llvm-passes");
  }

  Args.AddAllArgs(CmdArgs, options::OPT_undef);

  std::string AltPath = D.getInstalledDir();
  AltPath += "/../alt/bin/clang-" + std::to_string(LLVM_VERSION_MAJOR);

  const char *Exec = ProprietaryToolChainNeeded
         ? C.getArgs().MakeArgString(AltPath.c_str())
	 : D.getClangProgramPath();
  // Optionally embed the -cc1 level arguments into the debug info or a
  // section, for build analysis.
  // Also record command line arguments into the debug info if
  // -grecord-gcc-switches options is set on.
  // By default, -gno-record-gcc-switches is set on and no recording.
  auto GRecordSwitches =
      Args.hasFlag(options::OPT_grecord_command_line,
                   options::OPT_gno_record_command_line, false);
  auto FRecordSwitches =
      Args.hasFlag(options::OPT_frecord_command_line,
                   options::OPT_fno_record_command_line, false);
  if (FRecordSwitches && !Triple.isOSBinFormatELF() &&
      !Triple.isOSBinFormatXCOFF() && !Triple.isOSBinFormatMachO())
    D.Diag(diag::err_drv_unsupported_opt_for_target)
        << Args.getLastArg(options::OPT_frecord_command_line)->getAsString(Args)
        << TripleStr;
  if (TC.UseDwarfDebugFlags() || GRecordSwitches || FRecordSwitches) {
    ArgStringList OriginalArgs;
    for (const auto &Arg : Args)
      Arg->render(Args, OriginalArgs);

    SmallString<256> Flags;
    EscapeSpacesAndBackslashes(Exec, Flags);
    for (const char *OriginalArg : OriginalArgs) {
      SmallString<128> EscapedArg;
      EscapeSpacesAndBackslashes(OriginalArg, EscapedArg);
      Flags += " ";
      Flags += EscapedArg;
    }
    auto FlagsArgString = Args.MakeArgString(Flags);
    if (TC.UseDwarfDebugFlags() || GRecordSwitches) {
      CmdArgs.push_back("-dwarf-debug-flags");
      CmdArgs.push_back(FlagsArgString);
    }
    if (FRecordSwitches) {
      CmdArgs.push_back("-record-command-line");
      CmdArgs.push_back(FlagsArgString);
    }
  }

  // Host-side offloading compilation receives all device-side outputs. Include
  // them in the host compilation depending on the target. If the host inputs
  // are not empty we use the new-driver scheme, otherwise use the old scheme.
  if ((IsCuda || IsHIP) && CudaDeviceInput) {
    CmdArgs.push_back("-fcuda-include-gpubinary");
    CmdArgs.push_back(CudaDeviceInput->getFilename());
  } else if (!HostOffloadingInputs.empty()) {
    if ((IsCuda || IsHIP) && !IsRDCMode) {
      assert(HostOffloadingInputs.size() == 1 && "Only one input expected");
      CmdArgs.push_back("-fcuda-include-gpubinary");
      CmdArgs.push_back(HostOffloadingInputs.front().getFilename());
    } else {
      for (const InputInfo Input : HostOffloadingInputs)
        CmdArgs.push_back(Args.MakeArgString("-fembed-offload-object=" +
                                             TC.getInputFilename(Input)));
    }
  }

  if (IsCuda) {
    if (Args.hasFlag(options::OPT_fcuda_short_ptr,
                     options::OPT_fno_cuda_short_ptr, false))
      CmdArgs.push_back("-fcuda-short-ptr");
  }

  if (IsCuda || IsHIP) {
    // Determine the original source input.
    const Action *SourceAction = &JA;
    while (SourceAction->getKind() != Action::InputClass) {
      assert(!SourceAction->getInputs().empty() && "unexpected root action!");
      SourceAction = SourceAction->getInputs()[0];
    }
    auto CUID = cast<InputAction>(SourceAction)->getId();
    if (!CUID.empty())
      CmdArgs.push_back(Args.MakeArgString(Twine("-cuid=") + Twine(CUID)));

    // -ffast-math turns on -fgpu-approx-transcendentals implicitly, but will
    // be overriden by -fno-gpu-approx-transcendentals.
    bool UseApproxTranscendentals = Args.hasFlag(
        options::OPT_ffast_math, options::OPT_fno_fast_math, false);
    if (Args.hasFlag(options::OPT_fgpu_approx_transcendentals,
                     options::OPT_fno_gpu_approx_transcendentals,
                     UseApproxTranscendentals))
      CmdArgs.push_back("-fgpu-approx-transcendentals");
  } else {
    Args.claimAllArgs(options::OPT_fgpu_approx_transcendentals,
                      options::OPT_fno_gpu_approx_transcendentals);
  }

  if (IsHIP) {
    CmdArgs.push_back("-fcuda-allow-variadic-functions");
    Args.AddLastArg(CmdArgs, options::OPT_fgpu_default_stream_EQ);
  }

  Args.AddLastArg(CmdArgs, options::OPT_foffload_uniform_block,
                  options::OPT_fno_offload_uniform_block);

  Args.AddLastArg(CmdArgs, options::OPT_foffload_implicit_host_device_templates,
                  options::OPT_fno_offload_implicit_host_device_templates);

  if (IsCudaDevice || IsHIPDevice) {
    StringRef InlineThresh =
        Args.getLastArgValue(options::OPT_fgpu_inline_threshold_EQ);
    if (!InlineThresh.empty()) {
      std::string ArgStr =
          std::string("-inline-threshold=") + InlineThresh.str();
      CmdArgs.append({"-mllvm", Args.MakeArgStringRef(ArgStr)});
    }
  }

  if (IsHIPDevice)
    Args.addOptOutFlag(CmdArgs,
                       options::OPT_fhip_fp32_correctly_rounded_divide_sqrt,
                       options::OPT_fno_hip_fp32_correctly_rounded_divide_sqrt);

  // OpenMP offloading device jobs take the argument -fopenmp-host-ir-file-path
  // to specify the result of the compile phase on the host, so the meaningful
  // device declarations can be identified. Also, -fopenmp-is-target-device is
  // passed along to tell the frontend that it is generating code for a device,
  // so that only the relevant declarations are emitted.
  if (IsOpenMPDevice) {
    CmdArgs.push_back("-fopenmp-is-target-device");
    if (OpenMPDeviceInput) {
      CmdArgs.push_back("-fopenmp-host-ir-file-path");
      CmdArgs.push_back(Args.MakeArgString(OpenMPDeviceInput->getFilename()));
    }
  }

  if (Triple.isAMDGPU()) {
    handleAMDGPUCodeObjectVersionOptions(D, Args, CmdArgs);

    Args.addOptInFlag(CmdArgs, options::OPT_munsafe_fp_atomics,
                      options::OPT_mno_unsafe_fp_atomics);
    Args.addOptOutFlag(CmdArgs, options::OPT_mamdgpu_ieee,
                       options::OPT_mno_amdgpu_ieee);
  }

<<<<<<< HEAD
  // For all the host OpenMP offloading compile jobs we need to pass the targets
  // information using `-fopenmp-targets=` option.
  if (JA.isHostOffloading(Action::OFK_OpenMP)) {
    SmallString<128> TargetInfo("-fopenmp-targets=");

    Arg *Tgts = Args.getLastArg(options::OPT_fopenmp_targets_EQ);

    // Get list of device Toolchains
    auto OpenMPTCRange = C.getOffloadToolChains<Action::OFK_OpenMP>();

    if (Tgts && Tgts->getNumValues()) {
      for (unsigned i = 0; i < Tgts->getNumValues(); ++i) {
        if (i)
          TargetInfo += ',';
        // We need to get the string from the triple because it may be not
        // exactly the same as the one we get directly from the arguments.
        llvm::Triple T(Tgts->getValue(i));
        TargetInfo += T.getTriple();
      }
    } else if (OpenMPTCRange.first != OpenMPTCRange.second) {
      for (auto TI = OpenMPTCRange.first, TE = OpenMPTCRange.second; TI != TE;
           ++TI) {
        auto *deviceTC = TI->second;
        TargetInfo += deviceTC->getTriple().str();
      }
    } else {
      assert("OpenMP offloading requires target devices, use either \
              `-fopenmp-targets=` format, or `--offload-arch=` flag");
    }
    CmdArgs.push_back(Args.MakeArgString(TargetInfo.str()));
  }
=======
  addOpenMPHostOffloadingArgs(C, JA, Args, CmdArgs);
>>>>>>> b6b0a240

  bool VirtualFunctionElimination =
      Args.hasFlag(options::OPT_fvirtual_function_elimination,
                   options::OPT_fno_virtual_function_elimination, false);
  if (VirtualFunctionElimination) {
    // VFE requires full LTO (currently, this might be relaxed to allow ThinLTO
    // in the future).
    if (LTOMode != LTOK_Full)
      D.Diag(diag::err_drv_argument_only_allowed_with)
          << "-fvirtual-function-elimination"
          << "-flto=full";

    CmdArgs.push_back("-fvirtual-function-elimination");
  }

  // VFE requires whole-program-vtables, and enables it by default.
  bool WholeProgramVTables = Args.hasFlag(
      options::OPT_fwhole_program_vtables,
      options::OPT_fno_whole_program_vtables, VirtualFunctionElimination);
  if (VirtualFunctionElimination && !WholeProgramVTables) {
    D.Diag(diag::err_drv_argument_not_allowed_with)
        << "-fno-whole-program-vtables"
        << "-fvirtual-function-elimination";
  }

  if (WholeProgramVTables) {
    // PS4 uses the legacy LTO API, which does not support this feature in
    // ThinLTO mode.
    bool IsPS4 = getToolChain().getTriple().isPS4();

    // Check if we passed LTO options but they were suppressed because this is a
    // device offloading action, or we passed device offload LTO options which
    // were suppressed because this is not the device offload action.
    // Check if we are using PS4 in regular LTO mode.
    // Otherwise, issue an error.
    if ((!IsUsingLTO && !D.isUsingLTO(!IsDeviceOffloadAction)) ||
        (IsPS4 && !UnifiedLTO && (D.getLTOMode() != LTOK_Full)))
      D.Diag(diag::err_drv_argument_only_allowed_with)
          << "-fwhole-program-vtables"
          << ((IsPS4 && !UnifiedLTO) ? "-flto=full" : "-flto");

    // Propagate -fwhole-program-vtables if this is an LTO compile.
    if (IsUsingLTO)
      CmdArgs.push_back("-fwhole-program-vtables");
  }

  bool DefaultsSplitLTOUnit =
      ((WholeProgramVTables || SanitizeArgs.needsLTO()) &&
          (LTOMode == LTOK_Full || TC.canSplitThinLTOUnit())) ||
      (!Triple.isPS4() && UnifiedLTO);
  bool SplitLTOUnit =
      Args.hasFlag(options::OPT_fsplit_lto_unit,
                   options::OPT_fno_split_lto_unit, DefaultsSplitLTOUnit);
  if (SanitizeArgs.needsLTO() && !SplitLTOUnit)
    D.Diag(diag::err_drv_argument_not_allowed_with) << "-fno-split-lto-unit"
                                                    << "-fsanitize=cfi";
  if (SplitLTOUnit)
    CmdArgs.push_back("-fsplit-lto-unit");

  if (Arg *A = Args.getLastArg(options::OPT_ffat_lto_objects,
                               options::OPT_fno_fat_lto_objects)) {
    if (IsUsingLTO && A->getOption().matches(options::OPT_ffat_lto_objects)) {
      assert(LTOMode == LTOK_Full || LTOMode == LTOK_Thin);
      if (!Triple.isOSBinFormatELF()) {
        D.Diag(diag::err_drv_unsupported_opt_for_target)
            << A->getAsString(Args) << TC.getTripleString();
      }
      CmdArgs.push_back(Args.MakeArgString(
          Twine("-flto=") + (LTOMode == LTOK_Thin ? "thin" : "full")));
      CmdArgs.push_back("-flto-unit");
      CmdArgs.push_back("-ffat-lto-objects");
      A->render(Args, CmdArgs);
    }
  }

  if (Arg *A = Args.getLastArg(options::OPT_fglobal_isel,
                               options::OPT_fno_global_isel)) {
    CmdArgs.push_back("-mllvm");
    if (A->getOption().matches(options::OPT_fglobal_isel)) {
      CmdArgs.push_back("-global-isel=1");

      // GISel is on by default on AArch64 -O0, so don't bother adding
      // the fallback remarks for it. Other combinations will add a warning of
      // some kind.
      bool IsArchSupported = Triple.getArch() == llvm::Triple::aarch64;
      bool IsOptLevelSupported = false;

      Arg *A = Args.getLastArg(options::OPT_O_Group);
      if (Triple.getArch() == llvm::Triple::aarch64) {
        if (!A || A->getOption().matches(options::OPT_O0))
          IsOptLevelSupported = true;
      }
      if (!IsArchSupported || !IsOptLevelSupported) {
        CmdArgs.push_back("-mllvm");
        CmdArgs.push_back("-global-isel-abort=2");

        if (!IsArchSupported)
          D.Diag(diag::warn_drv_global_isel_incomplete) << Triple.getArchName();
        else
          D.Diag(diag::warn_drv_global_isel_incomplete_opt);
      }
    } else {
      CmdArgs.push_back("-global-isel=0");
    }
  }

  if (Args.hasArg(options::OPT_forder_file_instrumentation)) {
     CmdArgs.push_back("-forder-file-instrumentation");
     // Enable order file instrumentation when ThinLTO is not on. When ThinLTO is
     // on, we need to pass these flags as linker flags and that will be handled
     // outside of the compiler.
     if (!IsUsingLTO) {
       CmdArgs.push_back("-mllvm");
       CmdArgs.push_back("-enable-order-file-instrumentation");
     }
  }

  if (Arg *A = Args.getLastArg(options::OPT_fforce_enable_int128,
                               options::OPT_fno_force_enable_int128)) {
    if (A->getOption().matches(options::OPT_fforce_enable_int128))
      CmdArgs.push_back("-fforce-enable-int128");
  }

  Args.addOptInFlag(CmdArgs, options::OPT_fkeep_static_consts,
                    options::OPT_fno_keep_static_consts);
  Args.addOptInFlag(CmdArgs, options::OPT_fkeep_persistent_storage_variables,
                    options::OPT_fno_keep_persistent_storage_variables);
  Args.addOptInFlag(CmdArgs, options::OPT_fcomplete_member_pointers,
                    options::OPT_fno_complete_member_pointers);
  Args.addOptOutFlag(CmdArgs, options::OPT_fcxx_static_destructors,
                     options::OPT_fno_cxx_static_destructors);

  addMachineOutlinerArgs(D, Args, CmdArgs, Triple, /*IsLTO=*/false);

  addOutlineAtomicsArgs(D, getToolChain(), Args, CmdArgs, Triple);

  if (Triple.isAArch64() &&
      (Args.hasArg(options::OPT_mno_fmv) ||
       (Triple.isAndroid() && Triple.isAndroidVersionLT(23)) ||
       getToolChain().GetRuntimeLibType(Args) != ToolChain::RLT_CompilerRT)) {
    // Disable Function Multiversioning on AArch64 target.
    CmdArgs.push_back("-target-feature");
    CmdArgs.push_back("-fmv");
  }

  if (Args.hasFlag(options::OPT_faddrsig, options::OPT_fno_addrsig,
                   (TC.getTriple().isOSBinFormatELF() ||
                    TC.getTriple().isOSBinFormatCOFF()) &&
                       !TC.getTriple().isPS4() && !TC.getTriple().isVE() &&
                       !TC.getTriple().isOSNetBSD() &&
                       !Distro(D.getVFS(), TC.getTriple()).IsGentoo() &&
                       !TC.getTriple().isAndroid() && TC.useIntegratedAs()))
    CmdArgs.push_back("-faddrsig");

  if ((Triple.isOSBinFormatELF() || Triple.isOSBinFormatMachO()) &&
      (EH || UnwindTables || AsyncUnwindTables ||
       DebugInfoKind != llvm::codegenoptions::NoDebugInfo))
    CmdArgs.push_back("-D__GCC_HAVE_DWARF2_CFI_ASM=1");

  if (Arg *A = Args.getLastArg(options::OPT_fsymbol_partition_EQ)) {
    std::string Str = A->getAsString(Args);
    if (!TC.getTriple().isOSBinFormatELF())
      D.Diag(diag::err_drv_unsupported_opt_for_target)
          << Str << TC.getTripleString();
    CmdArgs.push_back(Args.MakeArgString(Str));
  }

  // Add the "-o out -x type src.c" flags last. This is done primarily to make
  // the -cc1 command easier to edit when reproducing compiler crashes.
  if (Output.getType() == types::TY_Dependencies) {
    // Handled with other dependency code.
  } else if (Output.isFilename()) {
    if (Output.getType() == clang::driver::types::TY_IFS_CPP ||
        Output.getType() == clang::driver::types::TY_IFS) {
      SmallString<128> OutputFilename(Output.getFilename());
      llvm::sys::path::replace_extension(OutputFilename, "ifs");
      CmdArgs.push_back("-o");
      CmdArgs.push_back(Args.MakeArgString(OutputFilename));
    } else {
      CmdArgs.push_back("-o");
      CmdArgs.push_back(Output.getFilename());
    }
  } else {
    assert(Output.isNothing() && "Invalid output.");
  }

  addDashXForInput(Args, Input, CmdArgs);

  ArrayRef<InputInfo> FrontendInputs = Input;
  if (IsExtractAPI)
    FrontendInputs = ExtractAPIInputs;
  else if (Input.isNothing())
    FrontendInputs = {};

  for (const InputInfo &Input : FrontendInputs) {
    if (Input.isFilename())
      CmdArgs.push_back(Input.getFilename());
    else
      Input.getInputArg().renderAsInput(Args, CmdArgs);
  }

  if (D.CC1Main && !D.CCGenDiagnostics && !ProprietaryToolChainNeeded) {
    // Invoke the CC1 directly in this process
    C.addCommand(std::make_unique<CC1Command>(
        JA, *this, ResponseFileSupport::AtFileUTF8(), Exec, CmdArgs, Inputs,
        Output, D.getPrependArg()));
  } else {
    C.addCommand(std::make_unique<Command>(
        JA, *this, ResponseFileSupport::AtFileUTF8(), Exec, CmdArgs, Inputs,
        Output, D.getPrependArg()));
  }

  // Make the compile command echo its inputs for /showFilenames.
  if (Output.getType() == types::TY_Object &&
      Args.hasFlag(options::OPT__SLASH_showFilenames,
                   options::OPT__SLASH_showFilenames_, false)) {
    C.getJobs().getJobs().back()->PrintInputFilenames = true;
  }

  if (Arg *A = Args.getLastArg(options::OPT_pg))
    if (FPKeepKind == CodeGenOptions::FramePointerKind::None &&
        !Args.hasArg(options::OPT_mfentry))
      D.Diag(diag::err_drv_argument_not_allowed_with) << "-fomit-frame-pointer"
                                                      << A->getAsString(Args);

  // Claim some arguments which clang supports automatically.

  // -fpch-preprocess is used with gcc to add a special marker in the output to
  // include the PCH file.
  Args.ClaimAllArgs(options::OPT_fpch_preprocess);

  // Claim some arguments which clang doesn't support, but we don't
  // care to warn the user about.
  Args.ClaimAllArgs(options::OPT_clang_ignored_f_Group);
  Args.ClaimAllArgs(options::OPT_clang_ignored_m_Group);

  // Disable warnings for clang -E -emit-llvm foo.c
  Args.ClaimAllArgs(options::OPT_emit_llvm);
}

Clang::Clang(const ToolChain &TC, bool HasIntegratedBackend)
    // CAUTION! The first constructor argument ("clang") is not arbitrary,
    // as it is for other tools. Some operations on a Tool actually test
    // whether that tool is Clang based on the Tool's Name as a string.
    : Tool("clang", "clang frontend", TC), HasBackend(HasIntegratedBackend) {}

Clang::~Clang() {}

/// Add options related to the Objective-C runtime/ABI.
///
/// Returns true if the runtime is non-fragile.
ObjCRuntime Clang::AddObjCRuntimeArgs(const ArgList &args,
                                      const InputInfoList &inputs,
                                      ArgStringList &cmdArgs,
                                      RewriteKind rewriteKind) const {
  // Look for the controlling runtime option.
  Arg *runtimeArg =
      args.getLastArg(options::OPT_fnext_runtime, options::OPT_fgnu_runtime,
                      options::OPT_fobjc_runtime_EQ);

  // Just forward -fobjc-runtime= to the frontend.  This supercedes
  // options about fragility.
  if (runtimeArg &&
      runtimeArg->getOption().matches(options::OPT_fobjc_runtime_EQ)) {
    ObjCRuntime runtime;
    StringRef value = runtimeArg->getValue();
    if (runtime.tryParse(value)) {
      getToolChain().getDriver().Diag(diag::err_drv_unknown_objc_runtime)
          << value;
    }
    if ((runtime.getKind() == ObjCRuntime::GNUstep) &&
        (runtime.getVersion() >= VersionTuple(2, 0)))
      if (!getToolChain().getTriple().isOSBinFormatELF() &&
          !getToolChain().getTriple().isOSBinFormatCOFF()) {
        getToolChain().getDriver().Diag(
            diag::err_drv_gnustep_objc_runtime_incompatible_binary)
          << runtime.getVersion().getMajor();
      }

    runtimeArg->render(args, cmdArgs);
    return runtime;
  }

  // Otherwise, we'll need the ABI "version".  Version numbers are
  // slightly confusing for historical reasons:
  //   1 - Traditional "fragile" ABI
  //   2 - Non-fragile ABI, version 1
  //   3 - Non-fragile ABI, version 2
  unsigned objcABIVersion = 1;
  // If -fobjc-abi-version= is present, use that to set the version.
  if (Arg *abiArg = args.getLastArg(options::OPT_fobjc_abi_version_EQ)) {
    StringRef value = abiArg->getValue();
    if (value == "1")
      objcABIVersion = 1;
    else if (value == "2")
      objcABIVersion = 2;
    else if (value == "3")
      objcABIVersion = 3;
    else
      getToolChain().getDriver().Diag(diag::err_drv_clang_unsupported) << value;
  } else {
    // Otherwise, determine if we are using the non-fragile ABI.
    bool nonFragileABIIsDefault =
        (rewriteKind == RK_NonFragile ||
         (rewriteKind == RK_None &&
          getToolChain().IsObjCNonFragileABIDefault()));
    if (args.hasFlag(options::OPT_fobjc_nonfragile_abi,
                     options::OPT_fno_objc_nonfragile_abi,
                     nonFragileABIIsDefault)) {
// Determine the non-fragile ABI version to use.
#ifdef DISABLE_DEFAULT_NONFRAGILEABI_TWO
      unsigned nonFragileABIVersion = 1;
#else
      unsigned nonFragileABIVersion = 2;
#endif

      if (Arg *abiArg =
              args.getLastArg(options::OPT_fobjc_nonfragile_abi_version_EQ)) {
        StringRef value = abiArg->getValue();
        if (value == "1")
          nonFragileABIVersion = 1;
        else if (value == "2")
          nonFragileABIVersion = 2;
        else
          getToolChain().getDriver().Diag(diag::err_drv_clang_unsupported)
              << value;
      }

      objcABIVersion = 1 + nonFragileABIVersion;
    } else {
      objcABIVersion = 1;
    }
  }

  // We don't actually care about the ABI version other than whether
  // it's non-fragile.
  bool isNonFragile = objcABIVersion != 1;

  // If we have no runtime argument, ask the toolchain for its default runtime.
  // However, the rewriter only really supports the Mac runtime, so assume that.
  ObjCRuntime runtime;
  if (!runtimeArg) {
    switch (rewriteKind) {
    case RK_None:
      runtime = getToolChain().getDefaultObjCRuntime(isNonFragile);
      break;
    case RK_Fragile:
      runtime = ObjCRuntime(ObjCRuntime::FragileMacOSX, VersionTuple());
      break;
    case RK_NonFragile:
      runtime = ObjCRuntime(ObjCRuntime::MacOSX, VersionTuple());
      break;
    }

    // -fnext-runtime
  } else if (runtimeArg->getOption().matches(options::OPT_fnext_runtime)) {
    // On Darwin, make this use the default behavior for the toolchain.
    if (getToolChain().getTriple().isOSDarwin()) {
      runtime = getToolChain().getDefaultObjCRuntime(isNonFragile);

      // Otherwise, build for a generic macosx port.
    } else {
      runtime = ObjCRuntime(ObjCRuntime::MacOSX, VersionTuple());
    }

    // -fgnu-runtime
  } else {
    assert(runtimeArg->getOption().matches(options::OPT_fgnu_runtime));
    // Legacy behaviour is to target the gnustep runtime if we are in
    // non-fragile mode or the GCC runtime in fragile mode.
    if (isNonFragile)
      runtime = ObjCRuntime(ObjCRuntime::GNUstep, VersionTuple(2, 0));
    else
      runtime = ObjCRuntime(ObjCRuntime::GCC, VersionTuple());
  }

  if (llvm::any_of(inputs, [](const InputInfo &input) {
        return types::isObjC(input.getType());
      }))
    cmdArgs.push_back(
        args.MakeArgString("-fobjc-runtime=" + runtime.getAsString()));
  return runtime;
}

static bool maybeConsumeDash(const std::string &EH, size_t &I) {
  bool HaveDash = (I + 1 < EH.size() && EH[I + 1] == '-');
  I += HaveDash;
  return !HaveDash;
}

namespace {
struct EHFlags {
  bool Synch = false;
  bool Asynch = false;
  bool NoUnwindC = false;
};
} // end anonymous namespace

/// /EH controls whether to run destructor cleanups when exceptions are
/// thrown.  There are three modifiers:
/// - s: Cleanup after "synchronous" exceptions, aka C++ exceptions.
/// - a: Cleanup after "asynchronous" exceptions, aka structured exceptions.
///      The 'a' modifier is unimplemented and fundamentally hard in LLVM IR.
/// - c: Assume that extern "C" functions are implicitly nounwind.
/// The default is /EHs-c-, meaning cleanups are disabled.
static EHFlags parseClangCLEHFlags(const Driver &D, const ArgList &Args,
                                   bool isWindowsMSVC) {
  EHFlags EH;

  std::vector<std::string> EHArgs =
      Args.getAllArgValues(options::OPT__SLASH_EH);
  for (const auto &EHVal : EHArgs) {
    for (size_t I = 0, E = EHVal.size(); I != E; ++I) {
      switch (EHVal[I]) {
      case 'a':
        EH.Asynch = maybeConsumeDash(EHVal, I);
        if (EH.Asynch) {
          // Async exceptions are Windows MSVC only.
          if (!isWindowsMSVC) {
            EH.Asynch = false;
            D.Diag(clang::diag::warn_drv_unused_argument) << "/EHa" << EHVal;
            continue;
          }
          EH.Synch = false;
        }
        continue;
      case 'c':
        EH.NoUnwindC = maybeConsumeDash(EHVal, I);
        continue;
      case 's':
        EH.Synch = maybeConsumeDash(EHVal, I);
        if (EH.Synch)
          EH.Asynch = false;
        continue;
      default:
        break;
      }
      D.Diag(clang::diag::err_drv_invalid_value) << "/EH" << EHVal;
      break;
    }
  }
  // The /GX, /GX- flags are only processed if there are not /EH flags.
  // The default is that /GX is not specified.
  if (EHArgs.empty() &&
      Args.hasFlag(options::OPT__SLASH_GX, options::OPT__SLASH_GX_,
                   /*Default=*/false)) {
    EH.Synch = true;
    EH.NoUnwindC = true;
  }

  if (Args.hasArg(options::OPT__SLASH_kernel)) {
    EH.Synch = false;
    EH.NoUnwindC = false;
    EH.Asynch = false;
  }

  return EH;
}

void Clang::AddClangCLArgs(const ArgList &Args, types::ID InputType,
                           ArgStringList &CmdArgs) const {
  bool isNVPTX = getToolChain().getTriple().isNVPTX();

  ProcessVSRuntimeLibrary(getToolChain(), Args, CmdArgs);

  if (Arg *ShowIncludes =
          Args.getLastArg(options::OPT__SLASH_showIncludes,
                          options::OPT__SLASH_showIncludes_user)) {
    CmdArgs.push_back("--show-includes");
    if (ShowIncludes->getOption().matches(options::OPT__SLASH_showIncludes))
      CmdArgs.push_back("-sys-header-deps");
  }

  // This controls whether or not we emit RTTI data for polymorphic types.
  if (Args.hasFlag(options::OPT__SLASH_GR_, options::OPT__SLASH_GR,
                   /*Default=*/false))
    CmdArgs.push_back("-fno-rtti-data");

  // This controls whether or not we emit stack-protector instrumentation.
  // In MSVC, Buffer Security Check (/GS) is on by default.
  if (!isNVPTX && Args.hasFlag(options::OPT__SLASH_GS, options::OPT__SLASH_GS_,
                               /*Default=*/true)) {
    CmdArgs.push_back("-stack-protector");
    CmdArgs.push_back(Args.MakeArgString(Twine(LangOptions::SSPStrong)));
  }

  const Driver &D = getToolChain().getDriver();

  bool IsWindowsMSVC = getToolChain().getTriple().isWindowsMSVCEnvironment();
  EHFlags EH = parseClangCLEHFlags(D, Args, IsWindowsMSVC);
  if (!isNVPTX && (EH.Synch || EH.Asynch)) {
    if (types::isCXX(InputType))
      CmdArgs.push_back("-fcxx-exceptions");
    CmdArgs.push_back("-fexceptions");
    if (EH.Asynch)
      CmdArgs.push_back("-fasync-exceptions");
  }
  if (types::isCXX(InputType) && EH.Synch && EH.NoUnwindC)
    CmdArgs.push_back("-fexternc-nounwind");

  // /EP should expand to -E -P.
  if (Args.hasArg(options::OPT__SLASH_EP)) {
    CmdArgs.push_back("-E");
    CmdArgs.push_back("-P");
  }

 if (Args.hasFlag(options::OPT__SLASH_Zc_dllexportInlines_,
                  options::OPT__SLASH_Zc_dllexportInlines,
                  false)) {
  CmdArgs.push_back("-fno-dllexport-inlines");
 }

 if (Args.hasFlag(options::OPT__SLASH_Zc_wchar_t_,
                  options::OPT__SLASH_Zc_wchar_t, false)) {
   CmdArgs.push_back("-fno-wchar");
 }

 if (Args.hasArg(options::OPT__SLASH_kernel)) {
   llvm::Triple::ArchType Arch = getToolChain().getArch();
   std::vector<std::string> Values =
       Args.getAllArgValues(options::OPT__SLASH_arch);
   if (!Values.empty()) {
     llvm::SmallSet<std::string, 4> SupportedArches;
     if (Arch == llvm::Triple::x86)
       SupportedArches.insert("IA32");

     for (auto &V : Values)
       if (!SupportedArches.contains(V))
         D.Diag(diag::err_drv_argument_not_allowed_with)
             << std::string("/arch:").append(V) << "/kernel";
   }

   CmdArgs.push_back("-fno-rtti");
   if (Args.hasFlag(options::OPT__SLASH_GR, options::OPT__SLASH_GR_, false))
     D.Diag(diag::err_drv_argument_not_allowed_with) << "/GR"
                                                     << "/kernel";
 }

  Arg *MostGeneralArg = Args.getLastArg(options::OPT__SLASH_vmg);
  Arg *BestCaseArg = Args.getLastArg(options::OPT__SLASH_vmb);
  if (MostGeneralArg && BestCaseArg)
    D.Diag(clang::diag::err_drv_argument_not_allowed_with)
        << MostGeneralArg->getAsString(Args) << BestCaseArg->getAsString(Args);

  if (MostGeneralArg) {
    Arg *SingleArg = Args.getLastArg(options::OPT__SLASH_vms);
    Arg *MultipleArg = Args.getLastArg(options::OPT__SLASH_vmm);
    Arg *VirtualArg = Args.getLastArg(options::OPT__SLASH_vmv);

    Arg *FirstConflict = SingleArg ? SingleArg : MultipleArg;
    Arg *SecondConflict = VirtualArg ? VirtualArg : MultipleArg;
    if (FirstConflict && SecondConflict && FirstConflict != SecondConflict)
      D.Diag(clang::diag::err_drv_argument_not_allowed_with)
          << FirstConflict->getAsString(Args)
          << SecondConflict->getAsString(Args);

    if (SingleArg)
      CmdArgs.push_back("-fms-memptr-rep=single");
    else if (MultipleArg)
      CmdArgs.push_back("-fms-memptr-rep=multiple");
    else
      CmdArgs.push_back("-fms-memptr-rep=virtual");
  }

  if (Args.hasArg(options::OPT_regcall4))
    CmdArgs.push_back("-regcall4");

  // Parse the default calling convention options.
  if (Arg *CCArg =
          Args.getLastArg(options::OPT__SLASH_Gd, options::OPT__SLASH_Gr,
                          options::OPT__SLASH_Gz, options::OPT__SLASH_Gv,
                          options::OPT__SLASH_Gregcall)) {
    unsigned DCCOptId = CCArg->getOption().getID();
    const char *DCCFlag = nullptr;
    bool ArchSupported = !isNVPTX;
    llvm::Triple::ArchType Arch = getToolChain().getArch();
    switch (DCCOptId) {
    case options::OPT__SLASH_Gd:
      DCCFlag = "-fdefault-calling-conv=cdecl";
      break;
    case options::OPT__SLASH_Gr:
      ArchSupported = Arch == llvm::Triple::x86;
      DCCFlag = "-fdefault-calling-conv=fastcall";
      break;
    case options::OPT__SLASH_Gz:
      ArchSupported = Arch == llvm::Triple::x86;
      DCCFlag = "-fdefault-calling-conv=stdcall";
      break;
    case options::OPT__SLASH_Gv:
      ArchSupported = Arch == llvm::Triple::x86 || Arch == llvm::Triple::x86_64;
      DCCFlag = "-fdefault-calling-conv=vectorcall";
      break;
    case options::OPT__SLASH_Gregcall:
      ArchSupported = Arch == llvm::Triple::x86 || Arch == llvm::Triple::x86_64;
      DCCFlag = "-fdefault-calling-conv=regcall";
      break;
    }

    // MSVC doesn't warn if /Gr or /Gz is used on x64, so we don't either.
    if (ArchSupported && DCCFlag)
      CmdArgs.push_back(DCCFlag);
  }

  if (Args.hasArg(options::OPT__SLASH_Gregcall4))
    CmdArgs.push_back("-regcall4");

  Args.AddLastArg(CmdArgs, options::OPT_vtordisp_mode_EQ);

  if (!Args.hasArg(options::OPT_fdiagnostics_format_EQ)) {
    CmdArgs.push_back("-fdiagnostics-format");
    CmdArgs.push_back("msvc");
  }

  if (Args.hasArg(options::OPT__SLASH_kernel))
    CmdArgs.push_back("-fms-kernel");

  for (const Arg *A : Args.filtered(options::OPT__SLASH_guard)) {
    StringRef GuardArgs = A->getValue();
    // The only valid options are "cf", "cf,nochecks", "cf-", "ehcont" and
    // "ehcont-".
    if (GuardArgs.equals_insensitive("cf")) {
      // Emit CFG instrumentation and the table of address-taken functions.
      CmdArgs.push_back("-cfguard");
    } else if (GuardArgs.equals_insensitive("cf,nochecks")) {
      // Emit only the table of address-taken functions.
      CmdArgs.push_back("-cfguard-no-checks");
    } else if (GuardArgs.equals_insensitive("ehcont")) {
      // Emit EH continuation table.
      CmdArgs.push_back("-ehcontguard");
    } else if (GuardArgs.equals_insensitive("cf-") ||
               GuardArgs.equals_insensitive("ehcont-")) {
      // Do nothing, but we might want to emit a security warning in future.
    } else {
      D.Diag(diag::err_drv_invalid_value) << A->getSpelling() << GuardArgs;
    }
    A->claim();
  }
}

const char *Clang::getBaseInputName(const ArgList &Args,
                                    const InputInfo &Input) {
  return Args.MakeArgString(llvm::sys::path::filename(Input.getBaseInput()));
}

const char *Clang::getBaseInputStem(const ArgList &Args,
                                    const InputInfoList &Inputs) {
  const char *Str = getBaseInputName(Args, Inputs[0]);

  if (const char *End = strrchr(Str, '.'))
    return Args.MakeArgString(std::string(Str, End));

  return Str;
}

const char *Clang::getDependencyFileName(const ArgList &Args,
                                         const InputInfoList &Inputs) {
  // FIXME: Think about this more.

  if (Arg *OutputOpt = Args.getLastArg(options::OPT_o)) {
    SmallString<128> OutputFilename(OutputOpt->getValue());
    llvm::sys::path::replace_extension(OutputFilename, llvm::Twine('d'));
    return Args.MakeArgString(OutputFilename);
  }

  return Args.MakeArgString(Twine(getBaseInputStem(Args, Inputs)) + ".d");
}

// Begin ClangAs

void ClangAs::AddMIPSTargetArgs(const ArgList &Args,
                                ArgStringList &CmdArgs) const {
  StringRef CPUName;
  StringRef ABIName;
  const llvm::Triple &Triple = getToolChain().getTriple();
  mips::getMipsCPUAndABI(Args, Triple, CPUName, ABIName);

  CmdArgs.push_back("-target-abi");
  CmdArgs.push_back(ABIName.data());
}

void ClangAs::AddX86TargetArgs(const ArgList &Args,
                               ArgStringList &CmdArgs) const {
  addX86AlignBranchArgs(getToolChain().getDriver(), Args, CmdArgs,
                        /*IsLTO=*/false);

  if (Arg *A = Args.getLastArg(options::OPT_masm_EQ)) {
    StringRef Value = A->getValue();
    if (Value == "intel" || Value == "att") {
      CmdArgs.push_back("-mllvm");
      CmdArgs.push_back(Args.MakeArgString("-x86-asm-syntax=" + Value));
    } else {
      getToolChain().getDriver().Diag(diag::err_drv_unsupported_option_argument)
          << A->getSpelling() << Value;
    }
  }
}

void ClangAs::AddLoongArchTargetArgs(const ArgList &Args,
                                     ArgStringList &CmdArgs) const {
  CmdArgs.push_back("-target-abi");
  CmdArgs.push_back(loongarch::getLoongArchABI(getToolChain().getDriver(), Args,
                                               getToolChain().getTriple())
                        .data());
}

void ClangAs::AddRISCVTargetArgs(const ArgList &Args,
                               ArgStringList &CmdArgs) const {
  const llvm::Triple &Triple = getToolChain().getTriple();
  StringRef ABIName = riscv::getRISCVABI(Args, Triple);

  CmdArgs.push_back("-target-abi");
  CmdArgs.push_back(ABIName.data());

  if (Args.hasFlag(options::OPT_mdefault_build_attributes,
                   options::OPT_mno_default_build_attributes, true)) {
      CmdArgs.push_back("-mllvm");
      CmdArgs.push_back("-riscv-add-build-attributes");
  }
}

void ClangAs::ConstructJob(Compilation &C, const JobAction &JA,
                           const InputInfo &Output, const InputInfoList &Inputs,
                           const ArgList &Args,
                           const char *LinkingOutput) const {
  ArgStringList CmdArgs;

  assert(Inputs.size() == 1 && "Unexpected number of inputs.");
  const InputInfo &Input = Inputs[0];

  const llvm::Triple &Triple = getToolChain().getEffectiveTriple();
  const std::string &TripleStr = Triple.getTriple();
  const auto &D = getToolChain().getDriver();

  // Don't warn about "clang -w -c foo.s"
  Args.ClaimAllArgs(options::OPT_w);
  // and "clang -emit-llvm -c foo.s"
  Args.ClaimAllArgs(options::OPT_emit_llvm);

  claimNoWarnArgs(Args);

  // Invoke ourselves in -cc1as mode.
  //
  // FIXME: Implement custom jobs for internal actions.
  CmdArgs.push_back("-cc1as");

  // Add the "effective" target triple.
  CmdArgs.push_back("-triple");
  CmdArgs.push_back(Args.MakeArgString(TripleStr));

  getToolChain().addClangCC1ASTargetOptions(Args, CmdArgs);

  // Set the output mode, we currently only expect to be used as a real
  // assembler.
  CmdArgs.push_back("-filetype");
  CmdArgs.push_back("obj");

  // Set the main file name, so that debug info works even with
  // -save-temps or preprocessed assembly.
  CmdArgs.push_back("-main-file-name");
  CmdArgs.push_back(Clang::getBaseInputName(Args, Input));

  // Add the target cpu
  std::string CPU = getCPUName(D, Args, Triple, /*FromAs*/ true);
  if (!CPU.empty()) {
    CmdArgs.push_back("-target-cpu");
    CmdArgs.push_back(Args.MakeArgString(CPU));
  }

  // Add the target features
  getTargetFeatures(D, Triple, Args, CmdArgs, true);

  // Ignore explicit -force_cpusubtype_ALL option.
  (void)Args.hasArg(options::OPT_force__cpusubtype__ALL);

  // Pass along any -I options so we get proper .include search paths.
  Args.AddAllArgs(CmdArgs, options::OPT_I_Group);

  // Pass along any --embed-dir or similar options so we get proper embed paths.
  Args.AddAllArgs(CmdArgs, options::OPT_embed_dir_EQ);

  // Determine the original source input.
  auto FindSource = [](const Action *S) -> const Action * {
    while (S->getKind() != Action::InputClass) {
      assert(!S->getInputs().empty() && "unexpected root action!");
      S = S->getInputs()[0];
    }
    return S;
  };
  const Action *SourceAction = FindSource(&JA);

  // Forward -g and handle debug info related flags, assuming we are dealing
  // with an actual assembly file.
  bool WantDebug = false;
  Args.ClaimAllArgs(options::OPT_g_Group);
  if (Arg *A = Args.getLastArg(options::OPT_g_Group))
    WantDebug = !A->getOption().matches(options::OPT_g0) &&
                !A->getOption().matches(options::OPT_ggdb0);

  llvm::codegenoptions::DebugInfoKind DebugInfoKind =
      llvm::codegenoptions::NoDebugInfo;

  // Add the -fdebug-compilation-dir flag if needed.
  const char *DebugCompilationDir =
      addDebugCompDirArg(Args, CmdArgs, C.getDriver().getVFS());

  if (SourceAction->getType() == types::TY_Asm ||
      SourceAction->getType() == types::TY_PP_Asm) {
    // You might think that it would be ok to set DebugInfoKind outside of
    // the guard for source type, however there is a test which asserts
    // that some assembler invocation receives no -debug-info-kind,
    // and it's not clear whether that test is just overly restrictive.
    DebugInfoKind = (WantDebug ? llvm::codegenoptions::DebugInfoConstructor
                               : llvm::codegenoptions::NoDebugInfo);

    addDebugPrefixMapArg(getToolChain().getDriver(), getToolChain(), Args,
                         CmdArgs);

    // Set the AT_producer to the clang version when using the integrated
    // assembler on assembly source files.
    CmdArgs.push_back("-dwarf-debug-producer");
    CmdArgs.push_back(Args.MakeArgString(getClangFullVersion()));

    // And pass along -I options
    Args.AddAllArgs(CmdArgs, options::OPT_I);
  }
  const unsigned DwarfVersion = getDwarfVersion(getToolChain(), Args);
  RenderDebugEnablingArgs(Args, CmdArgs, DebugInfoKind, DwarfVersion,
                          llvm::DebuggerKind::Default);
  renderDwarfFormat(D, Triple, Args, CmdArgs, DwarfVersion);
  RenderDebugInfoCompressionArgs(Args, CmdArgs, D, getToolChain());

  // Handle -fPIC et al -- the relocation-model affects the assembler
  // for some targets.
  llvm::Reloc::Model RelocationModel;
  unsigned PICLevel;
  bool IsPIE;
  std::tie(RelocationModel, PICLevel, IsPIE) =
      ParsePICArgs(getToolChain(), Args);

  const char *RMName = RelocationModelName(RelocationModel);
  if (RMName) {
    CmdArgs.push_back("-mrelocation-model");
    CmdArgs.push_back(RMName);
  }

  // Optionally embed the -cc1as level arguments into the debug info, for build
  // analysis.
  if (getToolChain().UseDwarfDebugFlags()) {
    ArgStringList OriginalArgs;
    for (const auto &Arg : Args)
      Arg->render(Args, OriginalArgs);

    SmallString<256> Flags;
    const char *Exec = getToolChain().getDriver().getClangProgramPath();
    EscapeSpacesAndBackslashes(Exec, Flags);
    for (const char *OriginalArg : OriginalArgs) {
      SmallString<128> EscapedArg;
      EscapeSpacesAndBackslashes(OriginalArg, EscapedArg);
      Flags += " ";
      Flags += EscapedArg;
    }
    CmdArgs.push_back("-dwarf-debug-flags");
    CmdArgs.push_back(Args.MakeArgString(Flags));
  }

  // FIXME: Add -static support, once we have it.

  // Add target specific flags.
  switch (getToolChain().getArch()) {
  default:
    break;

  case llvm::Triple::mips:
  case llvm::Triple::mipsel:
  case llvm::Triple::mips64:
  case llvm::Triple::mips64el:
    AddMIPSTargetArgs(Args, CmdArgs);
    break;

  case llvm::Triple::x86:
  case llvm::Triple::x86_64:
    AddX86TargetArgs(Args, CmdArgs);
    break;

  case llvm::Triple::arm:
  case llvm::Triple::armeb:
  case llvm::Triple::thumb:
  case llvm::Triple::thumbeb:
    // This isn't in AddARMTargetArgs because we want to do this for assembly
    // only, not C/C++.
    if (Args.hasFlag(options::OPT_mdefault_build_attributes,
                     options::OPT_mno_default_build_attributes, true)) {
        CmdArgs.push_back("-mllvm");
        CmdArgs.push_back("-arm-add-build-attributes");
    }
    break;

  case llvm::Triple::aarch64:
  case llvm::Triple::aarch64_32:
  case llvm::Triple::aarch64_be:
    if (Args.hasArg(options::OPT_mmark_bti_property)) {
      CmdArgs.push_back("-mllvm");
      CmdArgs.push_back("-aarch64-mark-bti-property");
    }
    break;

  case llvm::Triple::loongarch32:
  case llvm::Triple::loongarch64:
    AddLoongArchTargetArgs(Args, CmdArgs);
    break;

  case llvm::Triple::riscv32:
  case llvm::Triple::riscv64:
    AddRISCVTargetArgs(Args, CmdArgs);
    break;

  case llvm::Triple::hexagon:
    if (Args.hasFlag(options::OPT_mdefault_build_attributes,
                     options::OPT_mno_default_build_attributes, true)) {
      CmdArgs.push_back("-mllvm");
      CmdArgs.push_back("-hexagon-add-build-attributes");
    }
    break;
  }

  // Consume all the warning flags. Usually this would be handled more
  // gracefully by -cc1 (warning about unknown warning flags, etc) but -cc1as
  // doesn't handle that so rather than warning about unused flags that are
  // actually used, we'll lie by omission instead.
  // FIXME: Stop lying and consume only the appropriate driver flags
  Args.ClaimAllArgs(options::OPT_W_Group);

  CollectArgsForIntegratedAssembler(C, Args, CmdArgs,
                                    getToolChain().getDriver());

  Args.AddAllArgs(CmdArgs, options::OPT_mllvm);

  if (DebugInfoKind > llvm::codegenoptions::NoDebugInfo && Output.isFilename())
    addDebugObjectName(Args, CmdArgs, DebugCompilationDir,
                       Output.getFilename());

  // Fixup any previous commands that use -object-file-name because when we
  // generated them, the final .obj name wasn't yet known.
  for (Command &J : C.getJobs()) {
    if (SourceAction != FindSource(&J.getSource()))
      continue;
    auto &JArgs = J.getArguments();
    for (unsigned I = 0; I < JArgs.size(); ++I) {
      if (StringRef(JArgs[I]).starts_with("-object-file-name=") &&
          Output.isFilename()) {
       ArgStringList NewArgs(JArgs.begin(), JArgs.begin() + I);
       addDebugObjectName(Args, NewArgs, DebugCompilationDir,
                          Output.getFilename());
       NewArgs.append(JArgs.begin() + I + 1, JArgs.end());
       J.replaceArguments(NewArgs);
       break;
      }
    }
  }

  assert(Output.isFilename() && "Unexpected lipo output.");
  CmdArgs.push_back("-o");
  CmdArgs.push_back(Output.getFilename());

  const llvm::Triple &T = getToolChain().getTriple();
  Arg *A;
  if (getDebugFissionKind(D, Args, A) == DwarfFissionKind::Split &&
      T.isOSBinFormatELF()) {
    CmdArgs.push_back("-split-dwarf-output");
    CmdArgs.push_back(SplitDebugName(JA, Args, Input, Output));
  }

  if (Triple.isAMDGPU())
    handleAMDGPUCodeObjectVersionOptions(D, C.getArgs(), CmdArgs,
                                         /*IsCC1As=*/true);

  assert(Input.isFilename() && "Invalid input.");
  CmdArgs.push_back(Input.getFilename());

  const char *Exec = getToolChain().getDriver().getClangProgramPath();
  if (D.CC1Main && !D.CCGenDiagnostics) {
    // Invoke cc1as directly in this process.
    C.addCommand(std::make_unique<CC1Command>(
        JA, *this, ResponseFileSupport::AtFileUTF8(), Exec, CmdArgs, Inputs,
        Output, D.getPrependArg()));
  } else {
    C.addCommand(std::make_unique<Command>(
        JA, *this, ResponseFileSupport::AtFileUTF8(), Exec, CmdArgs, Inputs,
        Output, D.getPrependArg()));
  }
}

// Begin OffloadBundler
void OffloadBundler::ConstructJob(Compilation &C, const JobAction &JA,
                                  const InputInfo &Output,
                                  const InputInfoList &Inputs,
                                  const llvm::opt::ArgList &TCArgs,
                                  const char *LinkingOutput) const {
  // The version with only one output is expected to refer to a bundling job.
  assert(isa<OffloadBundlingJobAction>(JA) && "Expecting bundling job!");

  // The bundling command looks like this:
  // clang-offload-bundler -type=bc
  //   -targets=host-triple,openmp-triple1,openmp-triple2
  //   -output=output_file
  //   -input=unbundle_file_host
  //   -input=unbundle_file_tgt1
  //   -input=unbundle_file_tgt2

  ArgStringList CmdArgs;

  // Get the type.
  CmdArgs.push_back(TCArgs.MakeArgString(
      Twine("-type=") + types::getTypeTempSuffix(Output.getType())));

  assert(JA.getInputs().size() == Inputs.size() &&
         "Not have inputs for all dependence actions??");

  // Get the targets.
  SmallString<128> Triples;
  Triples += "-targets=";
  for (unsigned I = 0; I < Inputs.size(); ++I) {
    if (I)
      Triples += ',';

    // Find ToolChain for this input.
    Action::OffloadKind CurKind = Action::OFK_Host;
    const ToolChain *CurTC = &getToolChain();
    const Action *CurDep = JA.getInputs()[I];

    if (const auto *OA = dyn_cast<OffloadAction>(CurDep)) {
      CurTC = nullptr;
      OA->doOnEachDependence([&](Action *A, const ToolChain *TC, const char *) {
        assert(CurTC == nullptr && "Expected one dependence!");
        CurKind = A->getOffloadingDeviceKind();
        CurTC = TC;
      });
    }
    Triples += Action::GetOffloadKindName(CurKind);
    Triples += '-';
    Triples += CurTC->getTriple().normalize();
    if ((CurKind == Action::OFK_HIP || CurKind == Action::OFK_Cuda) &&
        !StringRef(CurDep->getOffloadingArch()).empty()) {
      Triples += '-';
      Triples += CurDep->getOffloadingArch();
    }
    if (CurKind == Action::OFK_OpenMP && !CurTC->getTargetID().empty()) {
      Triples += '-';
      Triples += CurTC->getTargetID();
    }
  }
  CmdArgs.push_back(TCArgs.MakeArgString(Triples));

  // Get bundled file command.
  CmdArgs.push_back(
      TCArgs.MakeArgString(Twine("-output=") + Output.getFilename()));

  // Get unbundled files command.
  for (unsigned I = 0; I < Inputs.size(); ++I) {
    SmallString<128> UB;
    UB += "-input=";

    // Find ToolChain for this input.
    const ToolChain *CurTC = &getToolChain();
    if (const auto *OA = dyn_cast<OffloadAction>(JA.getInputs()[I])) {
      CurTC = nullptr;
      OA->doOnEachDependence([&](Action *, const ToolChain *TC, const char *) {
        assert(CurTC == nullptr && "Expected one dependence!");
        CurTC = TC;
      });
      UB += C.addTempFile(
          C.getArgs().MakeArgString(CurTC->getInputFilename(Inputs[I])));
    } else {
      UB += CurTC->getInputFilename(Inputs[I]);
    }
    CmdArgs.push_back(TCArgs.MakeArgString(UB));
  }
  addOffloadCompressArgs(TCArgs, CmdArgs);
  // All the inputs are encoded as commands.
  C.addCommand(std::make_unique<Command>(
      JA, *this, ResponseFileSupport::None(),
      TCArgs.MakeArgString(getToolChain().GetProgramPath(getShortName())),
      CmdArgs, Inputs, Output));
}

static bool isArchiveOfBundlesFileName(StringRef FilePath) {
  StringRef FileName = llvm::sys::path::filename(FilePath);
  if (!FileName.ends_with(".a"))
    return false;


  if (FileName.starts_with("lib")) {
    if (FileName.contains("amdgcn") && FileName.contains("gfx"))
      return false;
    if (FileName.contains("nvptx") && FileName.contains("sm_"))
      return false;
  }

  return true;
}

void OffloadBundler::ConstructJobMultipleOutputs(
    Compilation &C, const JobAction &JA, const InputInfoList &Outputs,
    const InputInfoList &Inputs, const llvm::opt::ArgList &TCArgs,
    const char *LinkingOutput) const {
  // The version with multiple outputs is expected to refer to a unbundling job.
  auto &UA = cast<OffloadUnbundlingJobAction>(JA);

  // The unbundling command looks like this:
  // clang-offload-bundler -type=bc
  //   -targets=host-triple,openmp-triple1,openmp-triple2
  //   -input=input_file
  //   -output=unbundle_file_host
  //   -output=unbundle_file_tgt1
  //   -output=unbundle_file_tgt2
  //   -unbundle

  ArgStringList CmdArgs;

  assert(Inputs.size() == 1 && "Expecting to unbundle a single file!");
  InputInfo Input = Inputs.front();
  StringRef FileName = Input.getFilename();

  if (isArchiveOfBundlesFileName(FileName)) {
    return;
  }

  // Get the type.
  CmdArgs.push_back(TCArgs.MakeArgString(
      Twine("-type=") + types::getTypeTempSuffix(Input.getType())));

  // Get the targets.
  SmallString<128> Triples;
  Triples += "-targets=";
  auto DepInfo = UA.getDependentActionsInfo();
  for (unsigned I = 0; I < DepInfo.size(); ++I) {
    if (I)
      Triples += ',';

    auto &Dep = DepInfo[I];
    auto OffloadKind = Dep.DependentOffloadKind;
    Triples += Action::GetOffloadKindName(OffloadKind);
    Triples += '-';
    Triples += Dep.DependentToolChain->getTriple().normalize();
    if ((Dep.DependentOffloadKind == Action::OFK_HIP ||
         Dep.DependentOffloadKind == Action::OFK_Cuda) &&
        !Dep.DependentBoundArch.empty()) {
      Triples += '-';
      Triples += Dep.DependentBoundArch;
    }
    if (OffloadKind == Action::OFK_OpenMP &&
        !Dep.DependentToolChain->getTargetID().empty()) {
      Triples += '-';
      Triples += Dep.DependentToolChain->getTargetID();
    }
  }

  CmdArgs.push_back(TCArgs.MakeArgString(Triples));

  // Get bundled file command.
  CmdArgs.push_back(
      TCArgs.MakeArgString(Twine("-input=") + Input.getFilename()));

  // Get unbundled files command.
  for (unsigned I = 0; I < Outputs.size(); ++I) {
    SmallString<128> UB;
    UB += "-output=";
    UB += DepInfo[I].DependentToolChain->getInputFilename(Outputs[I]);
    CmdArgs.push_back(TCArgs.MakeArgString(UB));
  }
  CmdArgs.push_back("-unbundle");
  CmdArgs.push_back("-allow-missing-bundles");
  if (TCArgs.hasArg(options::OPT_v))
    CmdArgs.push_back("-verbose");

  // All the inputs are encoded as commands.
  C.addCommand(std::make_unique<Command>(
      JA, *this, ResponseFileSupport::None(),
      TCArgs.MakeArgString(getToolChain().GetProgramPath(getShortName())),
      CmdArgs, Inputs, Outputs));
}

void OffloadWrapper::ConstructJob(Compilation &C, const JobAction &JA,
                                  const InputInfo &Output,
                                  const InputInfoList &Inputs,
                                  const ArgList &Args,
                                  const char *LinkingOutput) const {
  ArgStringList CmdArgs;

  const llvm::Triple &Triple = getToolChain().getEffectiveTriple();

  // Add the "effective" target triple.
  CmdArgs.push_back("-target");
  CmdArgs.push_back(Args.MakeArgString(Triple.getTriple()));

  // Add the output file name.
  assert(Output.isFilename() && "Invalid output.");
  CmdArgs.push_back("-o");
  CmdArgs.push_back(Output.getFilename());

  auto TCs = C.getOffloadToolChains<Action::OFK_OpenMP>();

  // Add target id of each image
  auto II = TCs.first;
  for (const InputInfo &I : Inputs) {
    assert(I.isFilename() && "Invalid input.");
    if (I.getAction()) {
      auto TC = II->second;
      auto TargetID = TC->getTargetID();
      II++;
      if(TargetID.empty()) {
        CmdArgs.push_back(I.getFilename());
        continue;
      }

      // FIXME: Add other architecture target ids here
      CmdArgs.push_back(
          Args.MakeArgString(Twine("--offload-arch=") + TargetID));
      CmdArgs.push_back(I.getFilename());
    }
  }

  C.addCommand(std::make_unique<Command>(
      JA, *this, ResponseFileSupport::None(),
      Args.MakeArgString(getToolChain().GetProgramPath(getShortName())),
      CmdArgs, Inputs, Output));
}

void OffloadPackager::ConstructJob(Compilation &C, const JobAction &JA,
                                   const InputInfo &Output,
                                   const InputInfoList &Inputs,
                                   const llvm::opt::ArgList &Args,
                                   const char *LinkingOutput) const {
  ArgStringList CmdArgs;

  // Add the output file name.
  assert(Output.isFilename() && "Invalid output.");
  CmdArgs.push_back("-o");
  CmdArgs.push_back(Output.getFilename());

  // Create the inputs to bundle the needed metadata.
  for (const InputInfo &Input : Inputs) {
    const Action *OffloadAction = Input.getAction();
    const ToolChain *TC = OffloadAction->getOffloadingToolChain();
    const ArgList &TCArgs =
        C.getArgsForToolChain(TC, OffloadAction->getOffloadingArch(),
                              OffloadAction->getOffloadingDeviceKind());
    StringRef File = C.getArgs().MakeArgString(TC->getInputFilename(Input));
    StringRef Arch = OffloadAction->getOffloadingArch()
                         ? OffloadAction->getOffloadingArch()
                         : TCArgs.getLastArgValue(options::OPT_march_EQ);
    StringRef Kind =
      Action::GetOffloadKindName(OffloadAction->getOffloadingDeviceKind());

    ArgStringList Features;
    SmallVector<StringRef> FeatureArgs;
    getTargetFeatures(TC->getDriver(), TC->getTriple(), TCArgs, Features, false,
                      false, Arch);
    llvm::copy_if(Features, std::back_inserter(FeatureArgs),
                  [](StringRef Arg) { return !Arg.starts_with("-target"); });

    // TODO: We need to pass in the full target-id and handle it properly in the
    // linker wrapper.
    SmallVector<std::string> Parts{
        "file=" + File.str(),
        "triple=" + TC->getTripleString(),
        "arch=" + Arch.str(),
        "kind=" + Kind.str(),
    };

    if (TC->getDriver().isUsingLTO(/* IsOffload */ true) ||
        TC->getTriple().isAMDGPU())
      for (StringRef Feature : FeatureArgs)
        Parts.emplace_back("feature=" + Feature.str());

    CmdArgs.push_back(Args.MakeArgString("--image=" + llvm::join(Parts, ",")));
  }

  C.addCommand(std::make_unique<Command>(
      JA, *this, ResponseFileSupport::None(),
      Args.MakeArgString(getToolChain().GetProgramPath(getShortName())),
      CmdArgs, Inputs, Output));
}

static const char *getOutputFileName(Compilation &C, StringRef Base,
                                     const char *Postfix,
                                     const char *Extension) {
  const char *OutputFileName;
  if (C.getDriver().isSaveTempsEnabled()) {
    OutputFileName =
        C.getArgs().MakeArgString(Base.str() + Postfix + "." + Extension);
  } else {
    std::string TmpName =
        C.getDriver().GetTemporaryPath(Base.str() + Postfix, Extension);
    OutputFileName = C.addTempFile(C.getArgs().MakeArgString(TmpName));
  }
  return OutputFileName;
}

static void addSubArchsWithTargetID(Compilation &C, const ArgList &Args,
                                    const llvm::Triple &Triple,
                                    SmallVectorImpl<std::string> &subarchs) {
  // process OPT_offload_arch_EQ subarch specification
  for (auto itr : C.getDriver().getOffloadArchs(
           C, C.getArgs(), Action::OFK_OpenMP, nullptr, true))
    subarchs.push_back(itr.str());

  // process OPT_Xopenmp_target_EQ subarch specification with march
  for (auto itr : Args.getAllArgValues(options::OPT_Xopenmp_target_EQ)) {
    SmallVector<StringRef> marchs;
    StringRef vstr = StringRef(itr);
    if (vstr.starts_with("-march=") || vstr.starts_with("--march=")) {
      vstr.split('=').second.split(marchs, ',');
      for (auto &march : marchs)
        subarchs.push_back(march.str());
    }
  }
}

/// This is an alternative to LinkerWrapper::ConstructJob.
/// This is called when driver option --opaque-offload-linker is specified.

/// opaque-offload-linker requires heterogeneous objects have bitcode
/// because offload LTO is implemented by merging all offloaded bitcodes
/// and then linking in system bitcode libraries followed by opt and then
/// the GPU backend is called only once for each TargetID.

/// foreach(TargetID) {
///   foreach(input) {
///     1 "unpackage" each .o input to create targetID specific bitcode
///   }
///   2 build-select-link to create a merged bc with corrected attributes.
///   3 llvm-link with -internalize -as-needed with system bitcode libraries.
///   4 opt
///   5 llc
///   6 lld
/// }
/// 7 clang-offload-wrapper to output x.img
/// 8 clang (host) -cc1 -embed x.img -x host.bc -o x.o
/// 9 ld.lld  x.o ... -o linkerwrapper ouput
///
void LinkerWrapper::ConstructOpaqueJob(Compilation &C, const JobAction &JA,
                                       const InputInfo &Output,
                                       const InputInfoList &Inputs,
                                       const ArgList &Args,
                                       const llvm::Triple &TheTriple,
                                       const char *LinkingOutput) const {
  const ToolChain &TC = getToolChain();
  const Driver &D = getToolChain().getDriver();
  RocmInstallationDetector RocmInstallation(D, TheTriple, Args, true, true);
  std::string OutputFilePrefix, OutputFile;

  SmallVector<std::string> subarchs;
  llvm::SmallVector<std::pair<StringRef, const char *>, 4> TargetIDLLDMap;

  addSubArchsWithTargetID(C, Args, TheTriple, subarchs);

  for (auto &subArchWithTargetID : subarchs) {
    StringRef TargetID(subArchWithTargetID);
    // ---------- Step 1 unpackage each input -----------
    const char *UnpackageExec = Args.MakeArgString(
        getToolChain().GetProgramPath("clang-offload-packager"));

    SmallVector<std::string> UnpackagedFiles;

    for (const auto &II : Inputs) {
      if (II.isFilename()) {
        OutputFile = llvm::sys::path::stem(II.getFilename()).str();
        OutputFilePrefix = llvm::sys::path::stem(II.getBaseInput()).str() +
                           "-openmp-" + TheTriple.str();

        // generate command to unpackage each II.getFilename()
        auto UnpackagedFileName =
            getOutputFileName(C, OutputFilePrefix, "-unpackaged", "bc");
        // push unpacked file names to argument list for clang-build-select
        UnpackagedFiles.push_back(UnpackagedFileName);
        ArgStringList UnpackageCmdArgs;
        UnpackageCmdArgs.push_back(II.getFilename());

        ArgStringList Features;
        SmallVector<StringRef> FeatureArgs;
        getTargetFeatures(TC.getDriver(), TheTriple, Args, Features, false,
                          false, TargetID);

        llvm::copy_if(Features, std::back_inserter(FeatureArgs),
                      [](StringRef Arg) { return !Arg.starts_with("-target"); });

        SmallVector<std::string> Parts{
            "file=" + std::string(UnpackagedFileName),
            "triple=" + TheTriple.str(),
            "arch=" + TargetID.str(),
            "kind=openmp",
        };

        for (StringRef Feature : FeatureArgs)
          Parts.emplace_back("feature=" + Feature.str());

        UnpackageCmdArgs.push_back(
            Args.MakeArgString("--image=" + llvm::join(Parts, ",")));

        UnpackageCmdArgs.push_back("--allow-missing-packages");

        C.addCommand(std::make_unique<Command>(
            JA, *this, ResponseFileSupport::AtFileCurCP(), UnpackageExec,
            UnpackageCmdArgs, Inputs,
            InputInfo(&JA, Args.MakeArgString(UnpackagedFileName))));
      }
    }

    // ---------- Step 2 clang-build-select-link -----------
    // Look for Static Device Libs (SDLs) in args, and add temp files for
    // the extracted Device-specific Archive Libs (DAL) to inputs
    ArgStringList CbslArgs;
    AddStaticDeviceLibsLinking(C, *this, JA, Inputs, Args, CbslArgs, "amdgcn",
                               TargetID,
                               /* bitcode SDL?*/ true,
                               /* PostClang Link? */ false,
                               /* Unpackage? */ true);

    auto PreLinkFileName = amdgpu::dlr::getCbslCommandArgs(
        C, Args, CbslArgs, UnpackagedFiles, OutputFilePrefix);

    const char *CbslExec = Args.MakeArgString(
        getToolChain().GetProgramPath("clang-build-select-link"));
    C.addCommand(std::make_unique<Command>(
        JA, *this, ResponseFileSupport::AtFileCurCP(), CbslExec, CbslArgs,
        Inputs, InputInfo(&JA, Args.MakeArgString(PreLinkFileName))));

    // ---------- Step 3 llvm-link internalize as-needed -----------
    ArgStringList LastLinkArgs;
    // Find all directories pointed to by the environment variable
    // LIBRARY_PATH.
    ArgStringList EnvLibraryPaths;
    addDirectoryList(Args, EnvLibraryPaths, "", "LIBRARY_PATH");
    auto LinkOutputFileName = amdgpu::dlr::getLinkCommandArgs(
        C, Args, LastLinkArgs, TC, TheTriple, TargetID, OutputFilePrefix,
        PreLinkFileName, RocmInstallation, EnvLibraryPaths);

    const char *LinkExec =
        Args.MakeArgString(getToolChain().GetProgramPath("llvm-link"));
    C.addCommand(std::make_unique<Command>(
        JA, *this, ResponseFileSupport::AtFileCurCP(), LinkExec, LastLinkArgs,
        Inputs, InputInfo(&JA, Args.MakeArgString(LinkOutputFileName))));

    // ---------- Step 4 opt  -----------
    ArgStringList OptArgs;
    auto OptOutputFileName = amdgpu::dlr::getOptCommandArgs(
        C, Args, OptArgs, TheTriple, TargetID, OutputFilePrefix,
        LinkOutputFileName);

    const char *OptExec =
        Args.MakeArgString(getToolChain().GetProgramPath("opt"));
    C.addCommand(std::make_unique<Command>(
        JA, *this, ResponseFileSupport::AtFileCurCP(), OptExec, OptArgs, Inputs,
        InputInfo(&JA, Args.MakeArgString(OptOutputFileName))));

    // ---------- Step 5 llc  -----------
    ArgStringList LlcArgs;
    auto LlcOutputFileName = amdgpu::dlr::getLlcCommandArgs(
        C, Args, LlcArgs, TheTriple, TargetID, OutputFilePrefix,
        OptOutputFileName);

    const char *LlcExec =
        Args.MakeArgString(getToolChain().GetProgramPath("llc"));

    // produce assembly temp output file if --save-temps is specified
    if (C.getDriver().isSaveTempsEnabled()) {
      ArgStringList LlcAsmArgs;
      auto LlcAsmOutputFileName = amdgpu::dlr::getLlcCommandArgs(
          C, Args, LlcAsmArgs, TheTriple, TargetID, OutputFilePrefix,
          OptOutputFileName, /*OutputIsAsm*/ true);

      C.addCommand(std::make_unique<Command>(
          JA, *this, ResponseFileSupport::AtFileCurCP(), LlcExec, LlcAsmArgs,
          Inputs, InputInfo(&JA, Args.MakeArgString(LlcAsmOutputFileName))));
    }

    C.addCommand(std::make_unique<Command>(
        JA, *this, ResponseFileSupport::AtFileCurCP(), LlcExec, LlcArgs, Inputs,
        InputInfo(&JA, Args.MakeArgString(LlcOutputFileName))));

    // ---------- Step 6 lld  -----------
    ArgStringList LldArgs;
    auto LldOutputFileName = amdgpu::dlr::getLldCommandArgs(
        C, Output, Args, LldArgs, TheTriple, TargetID, LlcOutputFileName,
        OutputFilePrefix);

    // create vector of pairs of TargetID,lldname for step 7 inputs.
    TargetIDLLDMap.push_back(
        std::pair<StringRef, const char *>(TargetID, LldOutputFileName));

    const char *LldExec =
        Args.MakeArgString(getToolChain().GetProgramPath("lld"));
    C.addCommand(std::make_unique<Command>(
        JA, *this, ResponseFileSupport::AtFileCurCP(), LldExec, LldArgs, Inputs,
        InputInfo(&JA, Args.MakeArgString(LldOutputFileName))));

  } //  End loop for each subarch

  // -------- Step 7 clang-offload-wrapper to build device image
  auto CowOutputFileName = getOutputFileName(C, OutputFile, "-wrapped", "bc");
  ArgStringList CowArgs;
  const char *CowExec = Args.MakeArgString(
      getToolChain().GetProgramPath("clang-offload-wrapper"));

  // The offload target.
  CowArgs.push_back("-target");
  CowArgs.push_back(Args.MakeArgString(TheTriple.getTriple()));

  const llvm::Triple &Triple = getToolChain().getEffectiveTriple();

  // The host triple is the "effective" target triple here.
  CowArgs.push_back("-aux-triple");
  CowArgs.push_back(Args.MakeArgString(Triple.getTriple()));

  // Add the output file name.
  assert(CowOutputFileName != nullptr && "Invalid output.");
  CowArgs.push_back("-o");
  CowArgs.push_back(CowOutputFileName);

  // a vector of pairs of TargetID,lldName
  for (auto &TM : TargetIDLLDMap) {
    CowArgs.push_back(Args.MakeArgString(Twine("--offload-arch=") + TM.first));
    CowArgs.push_back(TM.second);
  }

  C.addCommand(std::make_unique<Command>(
      JA, *this, ResponseFileSupport::AtFileCurCP(), CowExec, CowArgs, Inputs,
      InputInfo(&JA, Args.MakeArgString(CowOutputFileName))));

  // ---------- Step 8 clang -cc1 host backend -----------
  ArgStringList HbeArgs;
  const char *HbeOutputFileName =
      getOutputFileName(C, OutputFilePrefix, "-hbe", "o");
  const char *HbeExec =
      Args.MakeArgString(getToolChain().GetProgramPath("clang"));

  HbeArgs.push_back("-cc1");
  HbeArgs.push_back("-triple");
  HbeArgs.push_back(Args.MakeArgString(getToolChain().getTripleString()));
  HbeArgs.push_back("-emit-obj");
  HbeArgs.push_back("-o");
  HbeArgs.push_back(Args.MakeArgString(HbeOutputFileName));
  HbeArgs.push_back("-x");
  HbeArgs.push_back("ir");
  HbeArgs.push_back(Args.MakeArgString(CowOutputFileName));

  C.addCommand(std::make_unique<Command>(
      JA, *this, ResponseFileSupport::AtFileCurCP(), HbeExec, HbeArgs, Inputs,
      InputInfo(&JA, Args.MakeArgString(HbeOutputFileName))));

  // ---------- Step 9 final host link  -----------
  InputInfoList LinkInputs;
  for (const auto &II : Inputs)
    LinkInputs.push_back(II);

  LinkInputs.push_back(
      InputInfo(types::TY_Object, HbeOutputFileName, HbeOutputFileName));

  Linker->ConstructJob(C, JA, Output, LinkInputs, Args, LinkingOutput);
}

void LinkerWrapper::ConstructJob(Compilation &C, const JobAction &JA,
                                 const InputInfo &Output,
                                 const InputInfoList &Inputs,
                                 const ArgList &Args,
                                 const char *LinkingOutput) const {
  bool isAMDGPU = false;
  auto offloadTC = C.getOffloadToolChains(Action::OFK_OpenMP);
  const auto OpenMPTCs = llvm::make_range(offloadTC.first, offloadTC.second);
  const ToolChain *TC;
  for (auto &I : OpenMPTCs) {
    TC = I.second;
    if (TC->getTriple().isAMDGPU()) {
      isAMDGPU = true;
      break;
    }
  }

  if (!OpenMPTCs.empty() &&
      Args.hasFlag(options::OPT_opaque_offload_linker,
                   options::OPT_no_opaque_offload_linker, isAMDGPU)) {
    ConstructOpaqueJob(C, JA, Output, Inputs, Args, TC->getTriple(),
                       LinkingOutput);
    return;
  }
  // This following is the upstream LinkerWrapper ConstructJob

  const Driver &D = getToolChain().getDriver();
  const llvm::Triple TheTriple = getToolChain().getTriple();
  ArgStringList CmdArgs;

  // Pass the CUDA path to the linker wrapper tool.
  for (Action::OffloadKind Kind : {Action::OFK_Cuda, Action::OFK_OpenMP}) {
    auto TCRange = C.getOffloadToolChains(Kind);
    for (auto &I : llvm::make_range(TCRange.first, TCRange.second)) {
      const ToolChain *TC = I.second;
      if (TC->getTriple().isNVPTX()) {
        CudaInstallationDetector CudaInstallation(D, TheTriple, Args);
        if (CudaInstallation.isValid())
          CmdArgs.push_back(Args.MakeArgString(
              "--cuda-path=" + CudaInstallation.getInstallPath()));
        break;
      }
    }
  }

  // Pass in the optimization level to use for LTO.
  if (const Arg *A = Args.getLastArg(options::OPT_O_Group)) {
    StringRef OOpt;
    if (A->getOption().matches(options::OPT_O4) ||
        A->getOption().matches(options::OPT_Ofast))
      OOpt = "3";
    else if (A->getOption().matches(options::OPT_O)) {
      OOpt = A->getValue();
      if (OOpt == "g")
        OOpt = "1";
      else if (OOpt == "s" || OOpt == "z")
        OOpt = "2";
    } else if (A->getOption().matches(options::OPT_O0))
      OOpt = "0";
    if (!OOpt.empty())
      CmdArgs.push_back(Args.MakeArgString(Twine("--opt-level=O") + OOpt));
  }

  CmdArgs.push_back(
      Args.MakeArgString("--host-triple=" + TheTriple.getTriple()));
  if (Args.hasArg(options::OPT_v))
    CmdArgs.push_back("--wrapper-verbose");

  if (const Arg *A = Args.getLastArg(options::OPT_g_Group)) {
    if (!A->getOption().matches(options::OPT_g0))
      CmdArgs.push_back("--device-debug");
  }

  // code-object-version=X needs to be passed to clang-linker-wrapper to ensure
  // that it is used by lld.
  if (const Arg *A = Args.getLastArg(options::OPT_mcode_object_version_EQ)) {
    CmdArgs.push_back(Args.MakeArgString("-mllvm"));
    CmdArgs.push_back(Args.MakeArgString(
        Twine("--amdhsa-code-object-version=") + A->getValue()));
  }

  for (const auto &A : Args.getAllArgValues(options::OPT_Xcuda_ptxas))
    CmdArgs.push_back(Args.MakeArgString("--ptxas-arg=" + A));

  // Forward remarks passes to the LLVM backend in the wrapper.
  if (const Arg *A = Args.getLastArg(options::OPT_Rpass_EQ))
    CmdArgs.push_back(Args.MakeArgString(Twine("--offload-opt=-pass-remarks=") +
                                         A->getValue()));
  if (const Arg *A = Args.getLastArg(options::OPT_Rpass_missed_EQ))
    CmdArgs.push_back(Args.MakeArgString(
        Twine("--offload-opt=-pass-remarks-missed=") + A->getValue()));
  if (const Arg *A = Args.getLastArg(options::OPT_Rpass_analysis_EQ))
    CmdArgs.push_back(Args.MakeArgString(
        Twine("--offload-opt=-pass-remarks-analysis=") + A->getValue()));
  if (Args.getLastArg(options::OPT_save_temps_EQ))
    CmdArgs.push_back("--save-temps");

  // Construct the link job so we can wrap around it.
  Linker->ConstructJob(C, JA, Output, Inputs, Args, LinkingOutput);
  const auto &LinkCommand = C.getJobs().getJobs().back();

  // Forward -Xoffload-linker<-triple> arguments to the device link job.
  for (Arg *A : Args.filtered(options::OPT_Xoffload_linker)) {
    StringRef Val = A->getValue(0);
    if (Val.empty())
      CmdArgs.push_back(
          Args.MakeArgString(Twine("--device-linker=") + A->getValue(1)));
    else
      CmdArgs.push_back(Args.MakeArgString(
          "--device-linker=" +
          ToolChain::getOpenMPTriple(Val.drop_front()).getTriple() + "=" +
          A->getValue(1)));
  }
  Args.ClaimAllArgs(options::OPT_Xoffload_linker);

  // Embed bitcode instead of an object in JIT mode.
  if (Args.hasFlag(options::OPT_fopenmp_target_jit,
                   options::OPT_fno_openmp_target_jit, false))
    CmdArgs.push_back("--embed-bitcode");

  // Forward `-mllvm` arguments to the LLVM invocations if present.
  for (Arg *A : Args.filtered(options::OPT_mllvm)) {
    CmdArgs.push_back("-mllvm");
    CmdArgs.push_back(A->getValue());
    A->claim();
  }

  // If we disable the GPU C library support it needs to be forwarded to the
  // link job.
  if (!Args.hasFlag(options::OPT_gpulibc, options::OPT_nogpulibc, true))
    CmdArgs.push_back("--device-compiler=-nolibc");

  // Add the linker arguments to be forwarded by the wrapper.
  CmdArgs.push_back(Args.MakeArgString(Twine("--linker-path=") +
                                       LinkCommand->getExecutable()));
  for (const char *LinkArg : LinkCommand->getArguments())
    CmdArgs.push_back(LinkArg);

  addOffloadCompressArgs(Args, CmdArgs);

  const char *Exec =
      Args.MakeArgString(getToolChain().GetProgramPath("clang-linker-wrapper"));

  // Replace the executable and arguments of the link job with the
  // wrapper.
  LinkCommand->replaceExecutable(Exec);
  LinkCommand->replaceArguments(CmdArgs);
}<|MERGE_RESOLUTION|>--- conflicted
+++ resolved
@@ -7938,41 +7938,7 @@
                        options::OPT_mno_amdgpu_ieee);
   }
 
-<<<<<<< HEAD
-  // For all the host OpenMP offloading compile jobs we need to pass the targets
-  // information using `-fopenmp-targets=` option.
-  if (JA.isHostOffloading(Action::OFK_OpenMP)) {
-    SmallString<128> TargetInfo("-fopenmp-targets=");
-
-    Arg *Tgts = Args.getLastArg(options::OPT_fopenmp_targets_EQ);
-
-    // Get list of device Toolchains
-    auto OpenMPTCRange = C.getOffloadToolChains<Action::OFK_OpenMP>();
-
-    if (Tgts && Tgts->getNumValues()) {
-      for (unsigned i = 0; i < Tgts->getNumValues(); ++i) {
-        if (i)
-          TargetInfo += ',';
-        // We need to get the string from the triple because it may be not
-        // exactly the same as the one we get directly from the arguments.
-        llvm::Triple T(Tgts->getValue(i));
-        TargetInfo += T.getTriple();
-      }
-    } else if (OpenMPTCRange.first != OpenMPTCRange.second) {
-      for (auto TI = OpenMPTCRange.first, TE = OpenMPTCRange.second; TI != TE;
-           ++TI) {
-        auto *deviceTC = TI->second;
-        TargetInfo += deviceTC->getTriple().str();
-      }
-    } else {
-      assert("OpenMP offloading requires target devices, use either \
-              `-fopenmp-targets=` format, or `--offload-arch=` flag");
-    }
-    CmdArgs.push_back(Args.MakeArgString(TargetInfo.str()));
-  }
-=======
   addOpenMPHostOffloadingArgs(C, JA, Args, CmdArgs);
->>>>>>> b6b0a240
 
   bool VirtualFunctionElimination =
       Args.hasFlag(options::OPT_fvirtual_function_elimination,
