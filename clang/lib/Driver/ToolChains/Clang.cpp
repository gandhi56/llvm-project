//===-- Clang.cpp - Clang+LLVM ToolChain Implementations --------*- C++ -*-===//
//
// Part of the LLVM Project, under the Apache License v2.0 with LLVM Exceptions.
// See https://llvm.org/LICENSE.txt for license information.
// SPDX-License-Identifier: Apache-2.0 WITH LLVM-exception
//
//===----------------------------------------------------------------------===//
#include "Clang.h"
#include "AMDGPU.h"
#include "AMDGPUOpenMP.h"
#include "Arch/AArch64.h"
#include "Arch/ARM.h"
#include "Arch/CSKY.h"
#include "Arch/LoongArch.h"
#include "Arch/M68k.h"
#include "Arch/Mips.h"
#include "Arch/PPC.h"
#include "Arch/RISCV.h"
#include "Arch/Sparc.h"
#include "Arch/SystemZ.h"
#include "Arch/VE.h"
#include "Arch/X86.h"
#include "CommonArgs.h"
#include "Hexagon.h"
#include "MSP430.h"
#include "PS4CPU.h"
#include "SYCL.h"
#include "clang/Basic/CLWarnings.h"
#include "clang/Basic/CharInfo.h"
#include "clang/Basic/CodeGenOptions.h"
#include "clang/Basic/HeaderInclude.h"
#include "clang/Basic/LangOptions.h"
#include "clang/Basic/MakeSupport.h"
#include "clang/Basic/ObjCRuntime.h"
#include "clang/Basic/TargetID.h"
#include "clang/Basic/Version.h"
#include "clang/Config/config.h"
#include "clang/Driver/Action.h"
#include "clang/Driver/Distro.h"
#include "clang/Driver/DriverDiagnostic.h"
#include "clang/Driver/InputInfo.h"
#include "clang/Driver/Options.h"
#include "clang/Driver/SanitizerArgs.h"
#include "clang/Driver/Types.h"
#include "clang/Driver/XRayArgs.h"
#include "llvm/ADT/ScopeExit.h"
#include "llvm/ADT/SmallSet.h"
#include "llvm/ADT/StringExtras.h"
#include "llvm/BinaryFormat/Magic.h"
#include "llvm/Config/llvm-config.h"
#include "llvm/Frontend/Debug/Options.h"
#include "llvm/Object/ObjectFile.h"
#include "llvm/Option/ArgList.h"
#include "llvm/Support/CodeGen.h"
#include "llvm/Support/Compiler.h"
#include "llvm/Support/Compression.h"
#include "llvm/Support/Error.h"
#include "llvm/Support/FileSystem.h"
#include "llvm/Support/Path.h"
#include "llvm/Support/Process.h"
#include "llvm/Support/YAMLParser.h"
#include "llvm/TargetParser/AArch64TargetParser.h"
#include "llvm/TargetParser/ARMTargetParserCommon.h"
#include "llvm/TargetParser/Host.h"
#include "llvm/TargetParser/LoongArchTargetParser.h"
#include "llvm/TargetParser/PPCTargetParser.h"
#include "llvm/TargetParser/RISCVISAInfo.h"
#include "llvm/TargetParser/RISCVTargetParser.h"
#include <cctype>

using namespace clang::driver;
using namespace clang::driver::tools;
using namespace clang;
using namespace llvm::opt;

static void CheckPreprocessingOptions(const Driver &D, const ArgList &Args) {
  if (Arg *A = Args.getLastArg(clang::driver::options::OPT_C, options::OPT_CC,
                               options::OPT_fminimize_whitespace,
                               options::OPT_fno_minimize_whitespace,
                               options::OPT_fkeep_system_includes,
                               options::OPT_fno_keep_system_includes)) {
    if (!Args.hasArg(options::OPT_E) && !Args.hasArg(options::OPT__SLASH_P) &&
        !Args.hasArg(options::OPT__SLASH_EP) && !D.CCCIsCPP()) {
      D.Diag(clang::diag::err_drv_argument_only_allowed_with)
          << A->getBaseArg().getAsString(Args)
          << (D.IsCLMode() ? "/E, /P or /EP" : "-E");
    }
  }
}

static void CheckCodeGenerationOptions(const Driver &D, const ArgList &Args) {
  // In gcc, only ARM checks this, but it seems reasonable to check universally.
  if (Args.hasArg(options::OPT_static))
    if (const Arg *A =
            Args.getLastArg(options::OPT_dynamic, options::OPT_mdynamic_no_pic))
      D.Diag(diag::err_drv_argument_not_allowed_with) << A->getAsString(Args)
                                                      << "-static";
}

/// Apply \a Work on the current tool chain \a RegularToolChain and any other
/// offloading tool chain that is associated with the current action \a JA.
static void
forAllAssociatedToolChains(Compilation &C, const JobAction &JA,
                           const ToolChain &RegularToolChain,
                           llvm::function_ref<void(const ToolChain &)> Work) {
  // Apply Work on the current/regular tool chain.
  Work(RegularToolChain);

  // Apply Work on all the offloading tool chains associated with the current
  // action.
  if (JA.isHostOffloading(Action::OFK_Cuda))
    Work(*C.getSingleOffloadToolChain<Action::OFK_Cuda>());
  else if (JA.isDeviceOffloading(Action::OFK_Cuda))
    Work(*C.getSingleOffloadToolChain<Action::OFK_Host>());
  else if (JA.isHostOffloading(Action::OFK_HIP))
    Work(*C.getSingleOffloadToolChain<Action::OFK_HIP>());
  else if (JA.isDeviceOffloading(Action::OFK_HIP))
    Work(*C.getSingleOffloadToolChain<Action::OFK_Host>());

  if (JA.isHostOffloading(Action::OFK_OpenMP)) {
    auto TCs = C.getOffloadToolChains<Action::OFK_OpenMP>();
    for (auto II = TCs.first, IE = TCs.second; II != IE; ++II)
      Work(*II->second);
  } else if (JA.isDeviceOffloading(Action::OFK_OpenMP))
    Work(*C.getSingleOffloadToolChain<Action::OFK_Host>());

  if (JA.isHostOffloading(Action::OFK_SYCL)) {
    auto TCs = C.getOffloadToolChains<Action::OFK_SYCL>();
    for (auto II = TCs.first, IE = TCs.second; II != IE; ++II)
      Work(*II->second);
  } else if (JA.isDeviceOffloading(Action::OFK_SYCL))
    Work(*C.getSingleOffloadToolChain<Action::OFK_Host>());

  //
  // TODO: Add support for other offloading programming models here.
  //
}

/// This is a helper function for validating the optional refinement step
/// parameter in reciprocal argument strings. Return false if there is an error
/// parsing the refinement step. Otherwise, return true and set the Position
/// of the refinement step in the input string.
static bool getRefinementStep(StringRef In, const Driver &D,
                              const Arg &A, size_t &Position) {
  const char RefinementStepToken = ':';
  Position = In.find(RefinementStepToken);
  if (Position != StringRef::npos) {
    StringRef Option = A.getOption().getName();
    StringRef RefStep = In.substr(Position + 1);
    // Allow exactly one numeric character for the additional refinement
    // step parameter. This is reasonable for all currently-supported
    // operations and architectures because we would expect that a larger value
    // of refinement steps would cause the estimate "optimization" to
    // under-perform the native operation. Also, if the estimate does not
    // converge quickly, it probably will not ever converge, so further
    // refinement steps will not produce a better answer.
    if (RefStep.size() != 1) {
      D.Diag(diag::err_drv_invalid_value) << Option << RefStep;
      return false;
    }
    char RefStepChar = RefStep[0];
    if (RefStepChar < '0' || RefStepChar > '9') {
      D.Diag(diag::err_drv_invalid_value) << Option << RefStep;
      return false;
    }
  }
  return true;
}

/// The -mrecip flag requires processing of many optional parameters.
static void ParseMRecip(const Driver &D, const ArgList &Args,
                        ArgStringList &OutStrings) {
  StringRef DisabledPrefixIn = "!";
  StringRef DisabledPrefixOut = "!";
  StringRef EnabledPrefixOut = "";
  StringRef Out = "-mrecip=";

  Arg *A = Args.getLastArg(options::OPT_mrecip, options::OPT_mrecip_EQ);
  if (!A)
    return;

  unsigned NumOptions = A->getNumValues();
  if (NumOptions == 0) {
    // No option is the same as "all".
    OutStrings.push_back(Args.MakeArgString(Out + "all"));
    return;
  }

  // Pass through "all", "none", or "default" with an optional refinement step.
  if (NumOptions == 1) {
    StringRef Val = A->getValue(0);
    size_t RefStepLoc;
    if (!getRefinementStep(Val, D, *A, RefStepLoc))
      return;
    StringRef ValBase = Val.slice(0, RefStepLoc);
    if (ValBase == "all" || ValBase == "none" || ValBase == "default") {
      OutStrings.push_back(Args.MakeArgString(Out + Val));
      return;
    }
  }

  // Each reciprocal type may be enabled or disabled individually.
  // Check each input value for validity, concatenate them all back together,
  // and pass through.

  llvm::StringMap<bool> OptionStrings;
  OptionStrings.insert(std::make_pair("divd", false));
  OptionStrings.insert(std::make_pair("divf", false));
  OptionStrings.insert(std::make_pair("divh", false));
  OptionStrings.insert(std::make_pair("vec-divd", false));
  OptionStrings.insert(std::make_pair("vec-divf", false));
  OptionStrings.insert(std::make_pair("vec-divh", false));
  OptionStrings.insert(std::make_pair("sqrtd", false));
  OptionStrings.insert(std::make_pair("sqrtf", false));
  OptionStrings.insert(std::make_pair("sqrth", false));
  OptionStrings.insert(std::make_pair("vec-sqrtd", false));
  OptionStrings.insert(std::make_pair("vec-sqrtf", false));
  OptionStrings.insert(std::make_pair("vec-sqrth", false));

  for (unsigned i = 0; i != NumOptions; ++i) {
    StringRef Val = A->getValue(i);

    bool IsDisabled = Val.starts_with(DisabledPrefixIn);
    // Ignore the disablement token for string matching.
    if (IsDisabled)
      Val = Val.substr(1);

    size_t RefStep;
    if (!getRefinementStep(Val, D, *A, RefStep))
      return;

    StringRef ValBase = Val.slice(0, RefStep);
    llvm::StringMap<bool>::iterator OptionIter = OptionStrings.find(ValBase);
    if (OptionIter == OptionStrings.end()) {
      // Try again specifying float suffix.
      OptionIter = OptionStrings.find(ValBase.str() + 'f');
      if (OptionIter == OptionStrings.end()) {
        // The input name did not match any known option string.
        D.Diag(diag::err_drv_unknown_argument) << Val;
        return;
      }
      // The option was specified without a half or float or double suffix.
      // Make sure that the double or half entry was not already specified.
      // The float entry will be checked below.
      if (OptionStrings[ValBase.str() + 'd'] ||
          OptionStrings[ValBase.str() + 'h']) {
        D.Diag(diag::err_drv_invalid_value) << A->getOption().getName() << Val;
        return;
      }
    }

    if (OptionIter->second == true) {
      // Duplicate option specified.
      D.Diag(diag::err_drv_invalid_value) << A->getOption().getName() << Val;
      return;
    }

    // Mark the matched option as found. Do not allow duplicate specifiers.
    OptionIter->second = true;

    // If the precision was not specified, also mark the double and half entry
    // as found.
    if (ValBase.back() != 'f' && ValBase.back() != 'd' && ValBase.back() != 'h') {
      OptionStrings[ValBase.str() + 'd'] = true;
      OptionStrings[ValBase.str() + 'h'] = true;
    }

    // Build the output string.
    StringRef Prefix = IsDisabled ? DisabledPrefixOut : EnabledPrefixOut;
    Out = Args.MakeArgString(Out + Prefix + Val);
    if (i != NumOptions - 1)
      Out = Args.MakeArgString(Out + ",");
  }

  OutStrings.push_back(Args.MakeArgString(Out));
}

/// The -mprefer-vector-width option accepts either a positive integer
/// or the string "none".
static void ParseMPreferVectorWidth(const Driver &D, const ArgList &Args,
                                    ArgStringList &CmdArgs) {
  Arg *A = Args.getLastArg(options::OPT_mprefer_vector_width_EQ);
  if (!A)
    return;

  StringRef Value = A->getValue();
  if (Value == "none") {
    CmdArgs.push_back("-mprefer-vector-width=none");
  } else {
    unsigned Width;
    if (Value.getAsInteger(10, Width)) {
      D.Diag(diag::err_drv_invalid_value) << A->getOption().getName() << Value;
      return;
    }
    CmdArgs.push_back(Args.MakeArgString("-mprefer-vector-width=" + Value));
  }
}

static bool
shouldUseExceptionTablesForObjCExceptions(const ObjCRuntime &runtime,
                                          const llvm::Triple &Triple) {
  // We use the zero-cost exception tables for Objective-C if the non-fragile
  // ABI is enabled or when compiling for x86_64 and ARM on Snow Leopard and
  // later.
  if (runtime.isNonFragile())
    return true;

  if (!Triple.isMacOSX())
    return false;

  return (!Triple.isMacOSXVersionLT(10, 5) &&
          (Triple.getArch() == llvm::Triple::x86_64 ||
           Triple.getArch() == llvm::Triple::arm));
}

/// Adds exception related arguments to the driver command arguments. There's a
/// main flag, -fexceptions and also language specific flags to enable/disable
/// C++ and Objective-C exceptions. This makes it possible to for example
/// disable C++ exceptions but enable Objective-C exceptions.
static bool addExceptionArgs(const ArgList &Args, types::ID InputType,
                             const ToolChain &TC, bool KernelOrKext,
                             const ObjCRuntime &objcRuntime,
                             ArgStringList &CmdArgs) {
  const llvm::Triple &Triple = TC.getTriple();

  if (KernelOrKext) {
    // -mkernel and -fapple-kext imply no exceptions, so claim exception related
    // arguments now to avoid warnings about unused arguments.
    Args.ClaimAllArgs(options::OPT_fexceptions);
    Args.ClaimAllArgs(options::OPT_fno_exceptions);
    Args.ClaimAllArgs(options::OPT_fobjc_exceptions);
    Args.ClaimAllArgs(options::OPT_fno_objc_exceptions);
    Args.ClaimAllArgs(options::OPT_fcxx_exceptions);
    Args.ClaimAllArgs(options::OPT_fno_cxx_exceptions);
    Args.ClaimAllArgs(options::OPT_fasync_exceptions);
    Args.ClaimAllArgs(options::OPT_fno_async_exceptions);
    return false;
  }

  // See if the user explicitly enabled exceptions.
  bool EH = Args.hasFlag(options::OPT_fexceptions, options::OPT_fno_exceptions,
                         false);

  // Async exceptions are Windows MSVC only.
  if (Triple.isWindowsMSVCEnvironment()) {
    bool EHa = Args.hasFlag(options::OPT_fasync_exceptions,
                            options::OPT_fno_async_exceptions, false);
    if (EHa) {
      CmdArgs.push_back("-fasync-exceptions");
      EH = true;
    }
  }

  // Obj-C exceptions are enabled by default, regardless of -fexceptions. This
  // is not necessarily sensible, but follows GCC.
  if (types::isObjC(InputType) &&
      Args.hasFlag(options::OPT_fobjc_exceptions,
                   options::OPT_fno_objc_exceptions, true)) {
    CmdArgs.push_back("-fobjc-exceptions");

    EH |= shouldUseExceptionTablesForObjCExceptions(objcRuntime, Triple);
  }

  if (types::isCXX(InputType)) {
    // Disable C++ EH by default on XCore and PS4/PS5.
    bool CXXExceptionsEnabled = Triple.getArch() != llvm::Triple::xcore &&
                                !Triple.isPS() && !Triple.isDriverKit();
    Arg *ExceptionArg = Args.getLastArg(
        options::OPT_fcxx_exceptions, options::OPT_fno_cxx_exceptions,
        options::OPT_fexceptions, options::OPT_fno_exceptions);
    if (ExceptionArg)
      CXXExceptionsEnabled =
          ExceptionArg->getOption().matches(options::OPT_fcxx_exceptions) ||
          ExceptionArg->getOption().matches(options::OPT_fexceptions);

    if (CXXExceptionsEnabled) {
      CmdArgs.push_back("-fcxx-exceptions");

      EH = true;
    }
  }

  // OPT_fignore_exceptions means exception could still be thrown,
  // but no clean up or catch would happen in current module.
  // So we do not set EH to false.
  Args.AddLastArg(CmdArgs, options::OPT_fignore_exceptions);

  Args.addOptInFlag(CmdArgs, options::OPT_fassume_nothrow_exception_dtor,
                    options::OPT_fno_assume_nothrow_exception_dtor);

  if (EH)
    CmdArgs.push_back("-fexceptions");
  return EH;
}

static bool ShouldEnableAutolink(const ArgList &Args, const ToolChain &TC,
                                 const JobAction &JA) {
  bool Default = true;
  if (TC.getTriple().isOSDarwin()) {
    // The native darwin assembler doesn't support the linker_option directives,
    // so we disable them if we think the .s file will be passed to it.
    Default = TC.useIntegratedAs();
  }
  // The linker_option directives are intended for host compilation.
  if (JA.isDeviceOffloading(Action::OFK_Cuda) ||
      JA.isDeviceOffloading(Action::OFK_HIP))
    Default = false;
  return Args.hasFlag(options::OPT_fautolink, options::OPT_fno_autolink,
                      Default);
}

/// Add a CC1 option to specify the debug compilation directory.
static const char *addDebugCompDirArg(const ArgList &Args,
                                      ArgStringList &CmdArgs,
                                      const llvm::vfs::FileSystem &VFS) {
  if (Arg *A = Args.getLastArg(options::OPT_ffile_compilation_dir_EQ,
                               options::OPT_fdebug_compilation_dir_EQ)) {
    if (A->getOption().matches(options::OPT_ffile_compilation_dir_EQ))
      CmdArgs.push_back(Args.MakeArgString(Twine("-fdebug-compilation-dir=") +
                                           A->getValue()));
    else
      A->render(Args, CmdArgs);
  } else if (llvm::ErrorOr<std::string> CWD =
                 VFS.getCurrentWorkingDirectory()) {
    CmdArgs.push_back(Args.MakeArgString("-fdebug-compilation-dir=" + *CWD));
  }
  StringRef Path(CmdArgs.back());
  return Path.substr(Path.find('=') + 1).data();
}

static void addDebugObjectName(const ArgList &Args, ArgStringList &CmdArgs,
                               const char *DebugCompilationDir,
                               const char *OutputFileName) {
  // No need to generate a value for -object-file-name if it was provided.
  for (auto *Arg : Args.filtered(options::OPT_Xclang))
    if (StringRef(Arg->getValue()).starts_with("-object-file-name"))
      return;

  if (Args.hasArg(options::OPT_object_file_name_EQ))
    return;

  SmallString<128> ObjFileNameForDebug(OutputFileName);
  if (ObjFileNameForDebug != "-" &&
      !llvm::sys::path::is_absolute(ObjFileNameForDebug) &&
      (!DebugCompilationDir ||
       llvm::sys::path::is_absolute(DebugCompilationDir))) {
    // Make the path absolute in the debug infos like MSVC does.
    llvm::sys::fs::make_absolute(ObjFileNameForDebug);
  }
  // If the object file name is a relative path, then always use Windows
  // backslash style as -object-file-name is used for embedding object file path
  // in codeview and it can only be generated when targeting on Windows.
  // Otherwise, just use native absolute path.
  llvm::sys::path::Style Style =
      llvm::sys::path::is_absolute(ObjFileNameForDebug)
          ? llvm::sys::path::Style::native
          : llvm::sys::path::Style::windows_backslash;
  llvm::sys::path::remove_dots(ObjFileNameForDebug, /*remove_dot_dot=*/true,
                               Style);
  CmdArgs.push_back(
      Args.MakeArgString(Twine("-object-file-name=") + ObjFileNameForDebug));
}

/// Add a CC1 and CC1AS option to specify the debug file path prefix map.
static void addDebugPrefixMapArg(const Driver &D, const ToolChain &TC,
                                 const ArgList &Args, ArgStringList &CmdArgs) {
  auto AddOneArg = [&](StringRef Map, StringRef Name) {
    if (!Map.contains('='))
      D.Diag(diag::err_drv_invalid_argument_to_option) << Map << Name;
    else
      CmdArgs.push_back(Args.MakeArgString("-fdebug-prefix-map=" + Map));
  };

  for (const Arg *A : Args.filtered(options::OPT_ffile_prefix_map_EQ,
                                    options::OPT_fdebug_prefix_map_EQ)) {
    AddOneArg(A->getValue(), A->getOption().getName());
    A->claim();
  }
  std::string GlobalRemapEntry = TC.GetGlobalDebugPathRemapping();
  if (GlobalRemapEntry.empty())
    return;
  AddOneArg(GlobalRemapEntry, "environment");
}

/// Add a CC1 and CC1AS option to specify the macro file path prefix map.
static void addMacroPrefixMapArg(const Driver &D, const ArgList &Args,
                                 ArgStringList &CmdArgs) {
  for (const Arg *A : Args.filtered(options::OPT_ffile_prefix_map_EQ,
                                    options::OPT_fmacro_prefix_map_EQ)) {
    StringRef Map = A->getValue();
    if (!Map.contains('='))
      D.Diag(diag::err_drv_invalid_argument_to_option)
          << Map << A->getOption().getName();
    else
      CmdArgs.push_back(Args.MakeArgString("-fmacro-prefix-map=" + Map));
    A->claim();
  }
}

/// Add a CC1 and CC1AS option to specify the coverage file path prefix map.
static void addCoveragePrefixMapArg(const Driver &D, const ArgList &Args,
                                   ArgStringList &CmdArgs) {
  for (const Arg *A : Args.filtered(options::OPT_ffile_prefix_map_EQ,
                                    options::OPT_fcoverage_prefix_map_EQ)) {
    StringRef Map = A->getValue();
    if (!Map.contains('='))
      D.Diag(diag::err_drv_invalid_argument_to_option)
          << Map << A->getOption().getName();
    else
      CmdArgs.push_back(Args.MakeArgString("-fcoverage-prefix-map=" + Map));
    A->claim();
  }
}

<<<<<<< HEAD
/// Vectorize at all optimization levels greater than 1 except for -Oz.
/// For -Oz the loop vectorizer is disabled, while the slp vectorizer is
/// enabled.
static bool shouldEnableVectorizerAtOLevel(const ArgList &Args, bool isSlpVec) {
  if (Arg *A = Args.getLastArg(options::OPT_O_Group)) {
    if (A->getOption().matches(options::OPT_O4) ||
        A->getOption().matches(options::OPT_Ofast))
      return true;

    if (A->getOption().matches(options::OPT_O0))
      return false;

    assert(A->getOption().matches(options::OPT_O) && "Must have a -O flag");

    // Vectorize -Os.
    StringRef S(A->getValue());
    if (S == "s")
      return true;

    // Don't vectorize -Oz, unless it's the slp vectorizer.
    if (S == "z")
      return isSlpVec;

    unsigned OptLevel = 0;
    if (S.getAsInteger(10, OptLevel))
      return false;

    return OptLevel > 1;
  }

  return false;
}

/// Is -Ofast used?
bool clang::driver::isOFastUsed(const ArgList &Args) {
  if (Arg *A = Args.getLastArg(options::OPT_O_Group))
    if (A->getOption().matches(options::OPT_Ofast))
      return true;
  return false;
}

/// Is -fopenmp-target-fast or -Ofast used
bool clang::driver::isTargetFastUsed(const ArgList &Args) {
  return Args.hasFlag(options::OPT_fopenmp_target_fast,
                      options::OPT_fno_openmp_target_fast, isOFastUsed(Args));
}

/// Ignore possibility of environment variables if either
/// -fopenmp-target-fast or -Ofast is used.
bool clang::driver::shouldIgnoreEnvVars(const ArgList &Args) {
  if (Args.hasFlag(options::OPT_fno_openmp_target_fast,
                   options::OPT_fopenmp_target_fast, false))
    return false;

  if (isTargetFastUsed(Args))
    return true;

  return false;
}

=======
>>>>>>> 6c90f87b
/// Add -x lang to \p CmdArgs for \p Input.
static void addDashXForInput(const ArgList &Args, const InputInfo &Input,
                             ArgStringList &CmdArgs) {
  // When using -verify-pch, we don't want to provide the type
  // 'precompiled-header' if it was inferred from the file extension
  if (Args.hasArg(options::OPT_verify_pch) && Input.getType() == types::TY_PCH)
    return;

  CmdArgs.push_back("-x");
  if (Args.hasArg(options::OPT_rewrite_objc))
    CmdArgs.push_back(types::getTypeName(types::TY_PP_ObjCXX));
  else {
    // Map the driver type to the frontend type. This is mostly an identity
    // mapping, except that the distinction between module interface units
    // and other source files does not exist at the frontend layer.
    const char *ClangType;
    switch (Input.getType()) {
    case types::TY_CXXModule:
      ClangType = "c++";
      break;
    case types::TY_PP_CXXModule:
      ClangType = "c++-cpp-output";
      break;
    default:
      ClangType = types::getTypeName(Input.getType());
      break;
    }
    CmdArgs.push_back(ClangType);
  }
}

static void addPGOAndCoverageFlags(const ToolChain &TC, Compilation &C,
                                   const JobAction &JA, const InputInfo &Output,
                                   const ArgList &Args, SanitizerArgs &SanArgs,
                                   ArgStringList &CmdArgs) {
  const Driver &D = TC.getDriver();
  const llvm::Triple &T = TC.getTriple();
  auto *PGOGenerateArg = Args.getLastArg(options::OPT_fprofile_generate,
                                         options::OPT_fprofile_generate_EQ,
                                         options::OPT_fno_profile_generate);
  if (PGOGenerateArg &&
      PGOGenerateArg->getOption().matches(options::OPT_fno_profile_generate))
    PGOGenerateArg = nullptr;

  auto *CSPGOGenerateArg = getLastCSProfileGenerateArg(Args);

  auto *ProfileGenerateArg = Args.getLastArg(
      options::OPT_fprofile_instr_generate,
      options::OPT_fprofile_instr_generate_EQ,
      options::OPT_fno_profile_instr_generate);
  if (ProfileGenerateArg &&
      ProfileGenerateArg->getOption().matches(
          options::OPT_fno_profile_instr_generate))
    ProfileGenerateArg = nullptr;

  if (PGOGenerateArg && ProfileGenerateArg)
    D.Diag(diag::err_drv_argument_not_allowed_with)
        << PGOGenerateArg->getSpelling() << ProfileGenerateArg->getSpelling();

  auto *ProfileUseArg = getLastProfileUseArg(Args);

  if (PGOGenerateArg && ProfileUseArg)
    D.Diag(diag::err_drv_argument_not_allowed_with)
        << ProfileUseArg->getSpelling() << PGOGenerateArg->getSpelling();

  if (ProfileGenerateArg && ProfileUseArg)
    D.Diag(diag::err_drv_argument_not_allowed_with)
        << ProfileGenerateArg->getSpelling() << ProfileUseArg->getSpelling();

  if (CSPGOGenerateArg && PGOGenerateArg) {
    D.Diag(diag::err_drv_argument_not_allowed_with)
        << CSPGOGenerateArg->getSpelling() << PGOGenerateArg->getSpelling();
    PGOGenerateArg = nullptr;
  }

  if (TC.getTriple().isOSAIX()) {
    if (Arg *ProfileSampleUseArg = getLastProfileSampleUseArg(Args))
      D.Diag(diag::err_drv_unsupported_opt_for_target)
          << ProfileSampleUseArg->getSpelling() << TC.getTriple().str();
  }

  if (ProfileGenerateArg) {
    if (ProfileGenerateArg->getOption().matches(
            options::OPT_fprofile_instr_generate_EQ))
      CmdArgs.push_back(Args.MakeArgString(Twine("-fprofile-instrument-path=") +
                                           ProfileGenerateArg->getValue()));
    // The default is to use Clang Instrumentation.
    CmdArgs.push_back("-fprofile-instrument=clang");
    if (TC.getTriple().isWindowsMSVCEnvironment() &&
        Args.hasFlag(options::OPT_frtlib_defaultlib,
                     options::OPT_fno_rtlib_defaultlib, true)) {
      // Add dependent lib for clang_rt.profile
      CmdArgs.push_back(Args.MakeArgString(
          "--dependent-lib=" + TC.getCompilerRTBasename(Args, "profile")));
    }
  }

  if (auto *ColdFuncCoverageArg = Args.getLastArg(
          options::OPT_fprofile_generate_cold_function_coverage,
          options::OPT_fprofile_generate_cold_function_coverage_EQ)) {
    SmallString<128> Path(
        ColdFuncCoverageArg->getOption().matches(
            options::OPT_fprofile_generate_cold_function_coverage_EQ)
            ? ColdFuncCoverageArg->getValue()
            : "");
    llvm::sys::path::append(Path, "default_%m.profraw");
    // FIXME: Idealy the file path should be passed through
    // `-fprofile-instrument-path=`(InstrProfileOutput), however, this field is
    // shared with other profile use path(see PGOOptions), we need to refactor
    // PGOOptions to make it work.
    CmdArgs.push_back("-mllvm");
    CmdArgs.push_back(Args.MakeArgString(
        Twine("--instrument-cold-function-only-path=") + Path));
    CmdArgs.push_back("-mllvm");
    CmdArgs.push_back("--pgo-instrument-cold-function-only");
    CmdArgs.push_back("-mllvm");
    CmdArgs.push_back("--pgo-function-entry-coverage");
  }

  if (auto *A = Args.getLastArg(options::OPT_ftemporal_profile)) {
    if (!PGOGenerateArg && !CSPGOGenerateArg)
      D.Diag(clang::diag::err_drv_argument_only_allowed_with)
          << A->getSpelling() << "-fprofile-generate or -fcs-profile-generate";
    CmdArgs.push_back("-mllvm");
    CmdArgs.push_back("--pgo-temporal-instrumentation");
  }

  Arg *PGOGenArg = nullptr;
  if (PGOGenerateArg) {
    assert(!CSPGOGenerateArg);
    PGOGenArg = PGOGenerateArg;
    CmdArgs.push_back("-fprofile-instrument=llvm");
  }
  if (CSPGOGenerateArg) {
    assert(!PGOGenerateArg);
    PGOGenArg = CSPGOGenerateArg;
    CmdArgs.push_back("-fprofile-instrument=csllvm");
  }
  if (PGOGenArg) {
    if (TC.getTriple().isWindowsMSVCEnvironment() &&
        Args.hasFlag(options::OPT_frtlib_defaultlib,
                     options::OPT_fno_rtlib_defaultlib, true)) {
      // Add dependent lib for clang_rt.profile
      CmdArgs.push_back(Args.MakeArgString(
          "--dependent-lib=" + TC.getCompilerRTBasename(Args, "profile")));
    }
    if (PGOGenArg->getOption().matches(
            PGOGenerateArg ? options::OPT_fprofile_generate_EQ
                           : options::OPT_fcs_profile_generate_EQ)) {
      SmallString<128> Path(PGOGenArg->getValue());
      llvm::sys::path::append(Path, "default_%m.profraw");
      CmdArgs.push_back(
          Args.MakeArgString(Twine("-fprofile-instrument-path=") + Path));
    }
  }

  if (ProfileUseArg) {
    if (ProfileUseArg->getOption().matches(options::OPT_fprofile_instr_use_EQ))
      CmdArgs.push_back(Args.MakeArgString(
          Twine("-fprofile-instrument-use-path=") + ProfileUseArg->getValue()));
    else if ((ProfileUseArg->getOption().matches(
                  options::OPT_fprofile_use_EQ) ||
              ProfileUseArg->getOption().matches(
                  options::OPT_fprofile_instr_use))) {
      SmallString<128> Path(
          ProfileUseArg->getNumValues() == 0 ? "" : ProfileUseArg->getValue());
      if (Path.empty() || llvm::sys::fs::is_directory(Path))
        llvm::sys::path::append(Path, "default.profdata");
      CmdArgs.push_back(
          Args.MakeArgString(Twine("-fprofile-instrument-use-path=") + Path));
    }
  }

  bool EmitCovNotes = Args.hasFlag(options::OPT_ftest_coverage,
                                   options::OPT_fno_test_coverage, false) ||
                      Args.hasArg(options::OPT_coverage);
  bool EmitCovData = TC.needsGCovInstrumentation(Args);

  if (Args.hasFlag(options::OPT_fcoverage_mapping,
                   options::OPT_fno_coverage_mapping, false)) {
    if (!ProfileGenerateArg)
      D.Diag(clang::diag::err_drv_argument_only_allowed_with)
          << "-fcoverage-mapping"
          << "-fprofile-instr-generate";

    CmdArgs.push_back("-fcoverage-mapping");
  }

  if (Args.hasFlag(options::OPT_fmcdc_coverage, options::OPT_fno_mcdc_coverage,
                   false)) {
    if (!Args.hasFlag(options::OPT_fcoverage_mapping,
                      options::OPT_fno_coverage_mapping, false))
      D.Diag(clang::diag::err_drv_argument_only_allowed_with)
          << "-fcoverage-mcdc"
          << "-fcoverage-mapping";

    CmdArgs.push_back("-fcoverage-mcdc");
  }

  if (Arg *A = Args.getLastArg(options::OPT_ffile_compilation_dir_EQ,
                               options::OPT_fcoverage_compilation_dir_EQ)) {
    if (A->getOption().matches(options::OPT_ffile_compilation_dir_EQ))
      CmdArgs.push_back(Args.MakeArgString(
          Twine("-fcoverage-compilation-dir=") + A->getValue()));
    else
      A->render(Args, CmdArgs);
  } else if (llvm::ErrorOr<std::string> CWD =
                 D.getVFS().getCurrentWorkingDirectory()) {
    CmdArgs.push_back(Args.MakeArgString("-fcoverage-compilation-dir=" + *CWD));
  }

  if (Args.hasArg(options::OPT_fprofile_exclude_files_EQ)) {
    auto *Arg = Args.getLastArg(options::OPT_fprofile_exclude_files_EQ);
    if (!Args.hasArg(options::OPT_coverage))
      D.Diag(clang::diag::err_drv_argument_only_allowed_with)
          << "-fprofile-exclude-files="
          << "--coverage";

    StringRef v = Arg->getValue();
    CmdArgs.push_back(
        Args.MakeArgString(Twine("-fprofile-exclude-files=" + v)));
  }

  if (Args.hasArg(options::OPT_fprofile_filter_files_EQ)) {
    auto *Arg = Args.getLastArg(options::OPT_fprofile_filter_files_EQ);
    if (!Args.hasArg(options::OPT_coverage))
      D.Diag(clang::diag::err_drv_argument_only_allowed_with)
          << "-fprofile-filter-files="
          << "--coverage";

    StringRef v = Arg->getValue();
    CmdArgs.push_back(Args.MakeArgString(Twine("-fprofile-filter-files=" + v)));
  }

  if (const auto *A = Args.getLastArg(options::OPT_fprofile_update_EQ)) {
    StringRef Val = A->getValue();
    if (Val == "atomic" || Val == "prefer-atomic")
      CmdArgs.push_back("-fprofile-update=atomic");
    else if (Val != "single")
      D.Diag(diag::err_drv_unsupported_option_argument)
          << A->getSpelling() << Val;
  }
  if (const auto *A = Args.getLastArg(options::OPT_fprofile_continuous)) {
    if (!PGOGenerateArg && !CSPGOGenerateArg && !ProfileGenerateArg)
      D.Diag(clang::diag::err_drv_argument_only_allowed_with)
          << A->getSpelling()
          << "-fprofile-generate, -fprofile-instr-generate, or "
             "-fcs-profile-generate";
    else {
      CmdArgs.push_back("-fprofile-continuous");
      // Platforms that require a bias variable:
      if (T.isOSBinFormatELF() || T.isOSAIX()) {
        CmdArgs.push_back("-mllvm");
        CmdArgs.push_back("-runtime-counter-relocation");
      }
      // -fprofile-instr-generate does not decide the profile file name in the
      // FE, and so it does not define the filename symbol
      // (__llvm_profile_filename). Instead, the runtime uses the name
      // "default.profraw" for the profile file. When continuous mode is ON, we
      // will create the filename symbol so that we can insert the "%c"
      // modifier.
      if (ProfileGenerateArg &&
          (ProfileGenerateArg->getOption().matches(
               options::OPT_fprofile_instr_generate) ||
           (ProfileGenerateArg->getOption().matches(
                options::OPT_fprofile_instr_generate_EQ) &&
            strlen(ProfileGenerateArg->getValue()) == 0)))
        CmdArgs.push_back("-fprofile-instrument-path=default.profraw");
    }
  }

  int FunctionGroups = 1;
  int SelectedFunctionGroup = 0;
  if (const auto *A = Args.getLastArg(options::OPT_fprofile_function_groups)) {
    StringRef Val = A->getValue();
    if (Val.getAsInteger(0, FunctionGroups) || FunctionGroups < 1)
      D.Diag(diag::err_drv_invalid_int_value) << A->getAsString(Args) << Val;
  }
  if (const auto *A =
          Args.getLastArg(options::OPT_fprofile_selected_function_group)) {
    StringRef Val = A->getValue();
    if (Val.getAsInteger(0, SelectedFunctionGroup) ||
        SelectedFunctionGroup < 0 || SelectedFunctionGroup >= FunctionGroups)
      D.Diag(diag::err_drv_invalid_int_value) << A->getAsString(Args) << Val;
  }
  if (FunctionGroups != 1)
    CmdArgs.push_back(Args.MakeArgString("-fprofile-function-groups=" +
                                         Twine(FunctionGroups)));
  if (SelectedFunctionGroup != 0)
    CmdArgs.push_back(Args.MakeArgString("-fprofile-selected-function-group=" +
                                         Twine(SelectedFunctionGroup)));

  // Leave -fprofile-dir= an unused argument unless .gcda emission is
  // enabled. To be polite, with '-fprofile-arcs -fno-profile-arcs' consider
  // the flag used. There is no -fno-profile-dir, so the user has no
  // targeted way to suppress the warning.
  Arg *FProfileDir = nullptr;
  if (Args.hasArg(options::OPT_fprofile_arcs) ||
      Args.hasArg(options::OPT_coverage))
    FProfileDir = Args.getLastArg(options::OPT_fprofile_dir);

  // Put the .gcno and .gcda files (if needed) next to the primary output file,
  // or fall back to a file in the current directory for `clang -c --coverage
  // d/a.c` in the absence of -o.
  if (EmitCovNotes || EmitCovData) {
    SmallString<128> CoverageFilename;
    if (Arg *DumpDir = Args.getLastArgNoClaim(options::OPT_dumpdir)) {
      // Form ${dumpdir}${basename}.gcno. Note that dumpdir may not end with a
      // path separator.
      CoverageFilename = DumpDir->getValue();
      CoverageFilename += llvm::sys::path::filename(Output.getBaseInput());
    } else if (Arg *FinalOutput =
                   C.getArgs().getLastArg(options::OPT__SLASH_Fo)) {
      CoverageFilename = FinalOutput->getValue();
    } else if (Arg *FinalOutput = C.getArgs().getLastArg(options::OPT_o)) {
      CoverageFilename = FinalOutput->getValue();
    } else {
      CoverageFilename = llvm::sys::path::filename(Output.getBaseInput());
    }
    if (llvm::sys::path::is_relative(CoverageFilename))
      (void)D.getVFS().makeAbsolute(CoverageFilename);
    llvm::sys::path::replace_extension(CoverageFilename, "gcno");
    if (EmitCovNotes) {
      CmdArgs.push_back(
          Args.MakeArgString("-coverage-notes-file=" + CoverageFilename));
    }

    if (EmitCovData) {
      if (FProfileDir) {
        SmallString<128> Gcno = std::move(CoverageFilename);
        CoverageFilename = FProfileDir->getValue();
        llvm::sys::path::append(CoverageFilename, Gcno);
      }
      llvm::sys::path::replace_extension(CoverageFilename, "gcda");
      CmdArgs.push_back(
          Args.MakeArgString("-coverage-data-file=" + CoverageFilename));
    }
  }
}

static void
RenderDebugEnablingArgs(const ArgList &Args, ArgStringList &CmdArgs,
                        llvm::codegenoptions::DebugInfoKind DebugInfoKind,
                        unsigned DwarfVersion,
                        llvm::DebuggerKind DebuggerTuning) {
  addDebugInfoKind(CmdArgs, DebugInfoKind);
  if (DwarfVersion > 0)
    CmdArgs.push_back(
        Args.MakeArgString("-dwarf-version=" + Twine(DwarfVersion)));
  switch (DebuggerTuning) {
  case llvm::DebuggerKind::GDB:
    CmdArgs.push_back("-debugger-tuning=gdb");
    break;
  case llvm::DebuggerKind::LLDB:
    CmdArgs.push_back("-debugger-tuning=lldb");
    break;
  case llvm::DebuggerKind::SCE:
    CmdArgs.push_back("-debugger-tuning=sce");
    break;
  case llvm::DebuggerKind::DBX:
    CmdArgs.push_back("-debugger-tuning=dbx");
    break;
  default:
    break;
  }
}

static bool checkDebugInfoOption(const Arg *A, const ArgList &Args,
                                 const Driver &D, const ToolChain &TC) {
  assert(A && "Expected non-nullptr argument.");
  if (TC.supportsDebugInfoOption(A))
    return true;
  D.Diag(diag::warn_drv_unsupported_debug_info_opt_for_target)
      << A->getAsString(Args) << TC.getTripleString();
  return false;
}

static void RenderDebugInfoCompressionArgs(const ArgList &Args,
                                           ArgStringList &CmdArgs,
                                           const Driver &D,
                                           const ToolChain &TC) {
  const Arg *A = Args.getLastArg(options::OPT_gz_EQ);
  if (!A)
    return;
  if (checkDebugInfoOption(A, Args, D, TC)) {
    StringRef Value = A->getValue();
    if (Value == "none") {
      CmdArgs.push_back("--compress-debug-sections=none");
    } else if (Value == "zlib") {
      if (llvm::compression::zlib::isAvailable()) {
        CmdArgs.push_back(
            Args.MakeArgString("--compress-debug-sections=" + Twine(Value)));
      } else {
        D.Diag(diag::warn_debug_compression_unavailable) << "zlib";
      }
    } else if (Value == "zstd") {
      if (llvm::compression::zstd::isAvailable()) {
        CmdArgs.push_back(
            Args.MakeArgString("--compress-debug-sections=" + Twine(Value)));
      } else {
        D.Diag(diag::warn_debug_compression_unavailable) << "zstd";
      }
    } else {
      D.Diag(diag::err_drv_unsupported_option_argument)
          << A->getSpelling() << Value;
    }
  }
}

static void handleAMDGPUCodeObjectVersionOptions(const Driver &D,
                                                 const ArgList &Args,
                                                 ArgStringList &CmdArgs,
                                                 bool IsCC1As = false) {
  // If no version was requested by the user, use the default value from the
  // back end. This is consistent with the value returned from
  // getAMDGPUCodeObjectVersion. This lets clang emit IR for amdgpu without
  // requiring the corresponding llvm to have the AMDGPU target enabled,
  // provided the user (e.g. front end tests) can use the default.
  if (haveAMDGPUCodeObjectVersionArgument(D, Args)) {
    unsigned CodeObjVer = getAMDGPUCodeObjectVersion(D, Args);
    CmdArgs.insert(CmdArgs.begin() + 1,
                   Args.MakeArgString(Twine("--amdhsa-code-object-version=") +
                                      Twine(CodeObjVer)));
    CmdArgs.insert(CmdArgs.begin() + 1, "-mllvm");
    // -cc1as does not accept -mcode-object-version option.
    if (!IsCC1As)
      CmdArgs.insert(CmdArgs.begin() + 1,
                     Args.MakeArgString(Twine("-mcode-object-version=") +
                                        Twine(CodeObjVer)));
  }
}

static bool maybeHasClangPchSignature(const Driver &D, StringRef Path) {
  llvm::ErrorOr<std::unique_ptr<llvm::MemoryBuffer>> MemBuf =
      D.getVFS().getBufferForFile(Path);
  if (!MemBuf)
    return false;
  llvm::file_magic Magic = llvm::identify_magic((*MemBuf)->getBuffer());
  if (Magic == llvm::file_magic::unknown)
    return false;
  // Return true for both raw Clang AST files and object files which may
  // contain a __clangast section.
  if (Magic == llvm::file_magic::clang_ast)
    return true;
  Expected<std::unique_ptr<llvm::object::ObjectFile>> Obj =
      llvm::object::ObjectFile::createObjectFile(**MemBuf, Magic);
  return !Obj.takeError();
}

static bool gchProbe(const Driver &D, StringRef Path) {
  llvm::ErrorOr<llvm::vfs::Status> Status = D.getVFS().status(Path);
  if (!Status)
    return false;

  if (Status->isDirectory()) {
    std::error_code EC;
    for (llvm::vfs::directory_iterator DI = D.getVFS().dir_begin(Path, EC), DE;
         !EC && DI != DE; DI = DI.increment(EC)) {
      if (maybeHasClangPchSignature(D, DI->path()))
        return true;
    }
    D.Diag(diag::warn_drv_pch_ignoring_gch_dir) << Path;
    return false;
  }

  if (maybeHasClangPchSignature(D, Path))
    return true;
  D.Diag(diag::warn_drv_pch_ignoring_gch_file) << Path;
  return false;
}

void Clang::AddPreprocessingOptions(Compilation &C, const JobAction &JA,
                                    const Driver &D, const ArgList &Args,
                                    ArgStringList &CmdArgs,
                                    const InputInfo &Output,
                                    const InputInfoList &Inputs) const {
  const bool IsIAMCU = getToolChain().getTriple().isOSIAMCU();

  CheckPreprocessingOptions(D, Args);

  Args.AddLastArg(CmdArgs, options::OPT_C);
  Args.AddLastArg(CmdArgs, options::OPT_CC);

  // Handle dependency file generation.
  Arg *ArgM = Args.getLastArg(options::OPT_MM);
  if (!ArgM)
    ArgM = Args.getLastArg(options::OPT_M);
  Arg *ArgMD = Args.getLastArg(options::OPT_MMD);
  if (!ArgMD)
    ArgMD = Args.getLastArg(options::OPT_MD);

  // -M and -MM imply -w.
  if (ArgM)
    CmdArgs.push_back("-w");
  else
    ArgM = ArgMD;

  if (ArgM) {
    if (!JA.isDeviceOffloading(Action::OFK_HIP)) {
      // Determine the output location.
      const char *DepFile;
      if (Arg *MF = Args.getLastArg(options::OPT_MF)) {
        DepFile = MF->getValue();
        C.addFailureResultFile(DepFile, &JA);
      } else if (Output.getType() == types::TY_Dependencies) {
        DepFile = Output.getFilename();
      } else if (!ArgMD) {
        DepFile = "-";
      } else {
        DepFile = getDependencyFileName(Args, Inputs);
        C.addFailureResultFile(DepFile, &JA);
      }
      CmdArgs.push_back("-dependency-file");
      CmdArgs.push_back(DepFile);
    }

    bool HasTarget = false;
    for (const Arg *A : Args.filtered(options::OPT_MT, options::OPT_MQ)) {
      HasTarget = true;
      A->claim();
      if (A->getOption().matches(options::OPT_MT)) {
        A->render(Args, CmdArgs);
      } else {
        CmdArgs.push_back("-MT");
        SmallString<128> Quoted;
        quoteMakeTarget(A->getValue(), Quoted);
        CmdArgs.push_back(Args.MakeArgString(Quoted));
      }
    }

    // Add a default target if one wasn't specified.
    if (!HasTarget) {
      const char *DepTarget;

      // If user provided -o, that is the dependency target, except
      // when we are only generating a dependency file.
      Arg *OutputOpt = Args.getLastArg(options::OPT_o, options::OPT__SLASH_Fo);
      if (OutputOpt && Output.getType() != types::TY_Dependencies) {
        DepTarget = OutputOpt->getValue();
      } else {
        // Otherwise derive from the base input.
        //
        // FIXME: This should use the computed output file location.
        SmallString<128> P(Inputs[0].getBaseInput());
        llvm::sys::path::replace_extension(P, "o");
        DepTarget = Args.MakeArgString(llvm::sys::path::filename(P));
      }

      CmdArgs.push_back("-MT");
      SmallString<128> Quoted;
      quoteMakeTarget(DepTarget, Quoted);
      CmdArgs.push_back(Args.MakeArgString(Quoted));
    }

    if (ArgM->getOption().matches(options::OPT_M) ||
        ArgM->getOption().matches(options::OPT_MD))
      CmdArgs.push_back("-sys-header-deps");
    if ((isa<PrecompileJobAction>(JA) &&
         !Args.hasArg(options::OPT_fno_module_file_deps)) ||
        Args.hasArg(options::OPT_fmodule_file_deps))
      CmdArgs.push_back("-module-file-deps");
  }

  if (Args.hasArg(options::OPT_MG)) {
    if (!ArgM || ArgM->getOption().matches(options::OPT_MD) ||
        ArgM->getOption().matches(options::OPT_MMD))
      D.Diag(diag::err_drv_mg_requires_m_or_mm);
    CmdArgs.push_back("-MG");
  }

  Args.AddLastArg(CmdArgs, options::OPT_MP);
  Args.AddLastArg(CmdArgs, options::OPT_MV);

  // Add offload include arguments specific for CUDA/HIP/SYCL. This must happen
  // before we -I or -include anything else, because we must pick up the
  // CUDA/HIP/SYCL headers from the particular CUDA/ROCm/SYCL installation,
  // rather than from e.g. /usr/local/include.
  if (JA.isOffloading(Action::OFK_Cuda))
    getToolChain().AddCudaIncludeArgs(Args, CmdArgs);
  if (JA.isOffloading(Action::OFK_HIP))
    getToolChain().AddHIPIncludeArgs(Args, CmdArgs);
  if (JA.isOffloading(Action::OFK_SYCL))
    getToolChain().addSYCLIncludeArgs(Args, CmdArgs);

  // If we are offloading to a target via OpenMP we need to include the
  // openmp_wrappers folder which contains alternative system headers.
  if (JA.isDeviceOffloading(Action::OFK_OpenMP) &&
      !Args.hasArg(options::OPT_nostdinc) &&
      !Args.hasArg(options::OPT_nogpuinc) &&
      (getToolChain().getTriple().isNVPTX() ||
       getToolChain().getTriple().isAMDGCN())) {
    if (!Args.hasArg(options::OPT_nobuiltininc)) {
      // Add openmp_wrappers/* to our system include path.  This lets us wrap
      // standard library headers.
      SmallString<128> P(D.ResourceDir);
      llvm::sys::path::append(P, "include");
      llvm::sys::path::append(P, "openmp_wrappers");
      CmdArgs.push_back("-internal-isystem");
      CmdArgs.push_back(Args.MakeArgString(P));
    }

    CmdArgs.push_back("-include");
    CmdArgs.push_back("__clang_openmp_device_functions.h");
  }

  // Add include for either -fopenmp= or -fopenmp
  if (Args.hasFlag(options::OPT_fopenmp, options::OPT_fopenmp_EQ,
                   options::OPT_fno_openmp, false)){
    if (D.getOpenMPRuntime(Args) == Driver::OMPRT_BOLT) {
      CmdArgs.push_back("-I");
      CmdArgs.push_back(Args.MakeArgString(D.Dir + "/../include/bolt"));
    }
    CmdArgs.push_back("-I");
    CmdArgs.push_back(Args.MakeArgString(D.Dir + "/../include"));
  }

  if (Args.hasArg(options::OPT_foffload_via_llvm)) {
    // Add llvm_wrappers/* to our system include path.  This lets us wrap
    // standard library headers and other headers.
    SmallString<128> P(D.ResourceDir);
    llvm::sys::path::append(P, "include", "llvm_offload_wrappers");
    CmdArgs.append({"-internal-isystem", Args.MakeArgString(P), "-include"});
    if (JA.isDeviceOffloading(Action::OFK_OpenMP))
      CmdArgs.push_back("__llvm_offload_device.h");
    else
      CmdArgs.push_back("__llvm_offload_host.h");
  }

  // Add -i* options, and automatically translate to
  // -include-pch/-include-pth for transparent PCH support. It's
  // wonky, but we include looking for .gch so we can support seamless
  // replacement into a build system already set up to be generating
  // .gch files.

  if (getToolChain().getDriver().IsCLMode()) {
    const Arg *YcArg = Args.getLastArg(options::OPT__SLASH_Yc);
    const Arg *YuArg = Args.getLastArg(options::OPT__SLASH_Yu);
    if (YcArg && JA.getKind() >= Action::PrecompileJobClass &&
        JA.getKind() <= Action::AssembleJobClass) {
      CmdArgs.push_back(Args.MakeArgString("-building-pch-with-obj"));
      // -fpch-instantiate-templates is the default when creating
      // precomp using /Yc
      if (Args.hasFlag(options::OPT_fpch_instantiate_templates,
                       options::OPT_fno_pch_instantiate_templates, true))
        CmdArgs.push_back(Args.MakeArgString("-fpch-instantiate-templates"));
    }
    if (YcArg || YuArg) {
      StringRef ThroughHeader = YcArg ? YcArg->getValue() : YuArg->getValue();
      if (!isa<PrecompileJobAction>(JA)) {
        CmdArgs.push_back("-include-pch");
        CmdArgs.push_back(Args.MakeArgString(D.GetClPchPath(
            C, !ThroughHeader.empty()
                   ? ThroughHeader
                   : llvm::sys::path::filename(Inputs[0].getBaseInput()))));
      }

      if (ThroughHeader.empty()) {
        CmdArgs.push_back(Args.MakeArgString(
            Twine("-pch-through-hdrstop-") + (YcArg ? "create" : "use")));
      } else {
        CmdArgs.push_back(
            Args.MakeArgString(Twine("-pch-through-header=") + ThroughHeader));
      }
    }
  }

  bool RenderedImplicitInclude = false;
  for (const Arg *A : Args.filtered(options::OPT_clang_i_Group)) {
    if (A->getOption().matches(options::OPT_include) &&
        D.getProbePrecompiled()) {
      // Handling of gcc-style gch precompiled headers.
      bool IsFirstImplicitInclude = !RenderedImplicitInclude;
      RenderedImplicitInclude = true;

      bool FoundPCH = false;
      SmallString<128> P(A->getValue());
      // We want the files to have a name like foo.h.pch. Add a dummy extension
      // so that replace_extension does the right thing.
      P += ".dummy";
      llvm::sys::path::replace_extension(P, "pch");
      if (D.getVFS().exists(P))
        FoundPCH = true;

      if (!FoundPCH) {
        // For GCC compat, probe for a file or directory ending in .gch instead.
        llvm::sys::path::replace_extension(P, "gch");
        FoundPCH = gchProbe(D, P.str());
      }

      if (FoundPCH) {
        if (IsFirstImplicitInclude) {
          A->claim();
          CmdArgs.push_back("-include-pch");
          CmdArgs.push_back(Args.MakeArgString(P));
          continue;
        } else {
          // Ignore the PCH if not first on command line and emit warning.
          D.Diag(diag::warn_drv_pch_not_first_include) << P
                                                       << A->getAsString(Args);
        }
      }
    } else if (A->getOption().matches(options::OPT_isystem_after)) {
      // Handling of paths which must come late.  These entries are handled by
      // the toolchain itself after the resource dir is inserted in the right
      // search order.
      // Do not claim the argument so that the use of the argument does not
      // silently go unnoticed on toolchains which do not honour the option.
      continue;
    } else if (A->getOption().matches(options::OPT_stdlibxx_isystem)) {
      // Translated to -internal-isystem by the driver, no need to pass to cc1.
      continue;
    } else if (A->getOption().matches(options::OPT_ibuiltininc)) {
      // This is used only by the driver. No need to pass to cc1.
      continue;
    }

    // Not translated, render as usual.
    A->claim();
    A->render(Args, CmdArgs);
  }

  Args.addAllArgs(CmdArgs,
                  {options::OPT_D, options::OPT_U, options::OPT_I_Group,
                   options::OPT_F, options::OPT_embed_dir_EQ});

  // Add -Wp, and -Xpreprocessor if using the preprocessor.

  // FIXME: There is a very unfortunate problem here, some troubled
  // souls abuse -Wp, to pass preprocessor options in gcc syntax. To
  // really support that we would have to parse and then translate
  // those options. :(
  Args.AddAllArgValues(CmdArgs, options::OPT_Wp_COMMA,
                       options::OPT_Xpreprocessor);

  // -I- is a deprecated GCC feature, reject it.
  if (Arg *A = Args.getLastArg(options::OPT_I_))
    D.Diag(diag::err_drv_I_dash_not_supported) << A->getAsString(Args);

  // If we have a --sysroot, and don't have an explicit -isysroot flag, add an
  // -isysroot to the CC1 invocation.
  StringRef sysroot = C.getSysRoot();
  if (sysroot != "") {
    if (!Args.hasArg(options::OPT_isysroot)) {
      CmdArgs.push_back("-isysroot");
      CmdArgs.push_back(C.getArgs().MakeArgString(sysroot));
    }
  }

  // Parse additional include paths from environment variables.
  // FIXME: We should probably sink the logic for handling these from the
  // frontend into the driver. It will allow deleting 4 otherwise unused flags.
  // CPATH - included following the user specified includes (but prior to
  // builtin and standard includes).
  addDirectoryList(Args, CmdArgs, "-I", "CPATH");
  // C_INCLUDE_PATH - system includes enabled when compiling C.
  addDirectoryList(Args, CmdArgs, "-c-isystem", "C_INCLUDE_PATH");
  // CPLUS_INCLUDE_PATH - system includes enabled when compiling C++.
  addDirectoryList(Args, CmdArgs, "-cxx-isystem", "CPLUS_INCLUDE_PATH");
  // OBJC_INCLUDE_PATH - system includes enabled when compiling ObjC.
  addDirectoryList(Args, CmdArgs, "-objc-isystem", "OBJC_INCLUDE_PATH");
  // OBJCPLUS_INCLUDE_PATH - system includes enabled when compiling ObjC++.
  addDirectoryList(Args, CmdArgs, "-objcxx-isystem", "OBJCPLUS_INCLUDE_PATH");

  // While adding the include arguments, we also attempt to retrieve the
  // arguments of related offloading toolchains or arguments that are specific
  // of an offloading programming model.

  // Add C++ include arguments, if needed.
  if (types::isCXX(Inputs[0].getType())) {
    bool HasStdlibxxIsystem = Args.hasArg(options::OPT_stdlibxx_isystem);
    forAllAssociatedToolChains(
        C, JA, getToolChain(),
        [&Args, &CmdArgs, HasStdlibxxIsystem](const ToolChain &TC) {
          HasStdlibxxIsystem ? TC.AddClangCXXStdlibIsystemArgs(Args, CmdArgs)
                             : TC.AddClangCXXStdlibIncludeArgs(Args, CmdArgs);
        });
  }

  // If we are compiling for a GPU target we want to override the system headers
  // with ones created by the 'libc' project if present.
  // TODO: This should be moved to `AddClangSystemIncludeArgs` by passing the
  //       OffloadKind as an argument.
  if (!Args.hasArg(options::OPT_nostdinc) &&
      !Args.hasArg(options::OPT_nogpuinc) &&
      !Args.hasArg(options::OPT_nobuiltininc)) {
    // Without an offloading language we will include these headers directly.
    // Offloading languages will instead only use the declarations stored in
    // the resource directory at clang/lib/Headers/llvm_libc_wrappers.
    if ((getToolChain().getTriple().isNVPTX() ||
         getToolChain().getTriple().isAMDGCN()) &&
        C.getActiveOffloadKinds() == Action::OFK_None) {
      SmallString<128> P(llvm::sys::path::parent_path(D.Dir));
      llvm::sys::path::append(P, "include");
      llvm::sys::path::append(P, getToolChain().getTripleString());
      CmdArgs.push_back("-internal-isystem");
      CmdArgs.push_back(Args.MakeArgString(P));
    } else if (C.getActiveOffloadKinds() == Action::OFK_OpenMP) {
      // TODO: CUDA / HIP include their own headers for some common functions
      // implemented here. We'll need to clean those up so they do not conflict.
      SmallString<128> P(D.ResourceDir);
      llvm::sys::path::append(P, "include");
      llvm::sys::path::append(P, "llvm_libc_wrappers");
      CmdArgs.push_back("-internal-isystem");
      CmdArgs.push_back(Args.MakeArgString(P));
    }
  }

  // Add system include arguments for all targets but IAMCU.
  if (!IsIAMCU)
    forAllAssociatedToolChains(C, JA, getToolChain(),
                               [&Args, &CmdArgs](const ToolChain &TC) {
                                 TC.AddClangSystemIncludeArgs(Args, CmdArgs);
                               });
  else {
    // For IAMCU add special include arguments.
    getToolChain().AddIAMCUIncludeArgs(Args, CmdArgs);
  }

  addMacroPrefixMapArg(D, Args, CmdArgs);
  addCoveragePrefixMapArg(D, Args, CmdArgs);

  Args.AddLastArg(CmdArgs, options::OPT_ffile_reproducible,
                  options::OPT_fno_file_reproducible);

  if (const char *Epoch = std::getenv("SOURCE_DATE_EPOCH")) {
    CmdArgs.push_back("-source-date-epoch");
    CmdArgs.push_back(Args.MakeArgString(Epoch));
  }

  Args.addOptInFlag(CmdArgs, options::OPT_fdefine_target_os_macros,
                    options::OPT_fno_define_target_os_macros);
}

// FIXME: Move to target hook.
static bool isSignedCharDefault(const llvm::Triple &Triple) {
  switch (Triple.getArch()) {
  default:
    return true;

  case llvm::Triple::aarch64:
  case llvm::Triple::aarch64_32:
  case llvm::Triple::aarch64_be:
  case llvm::Triple::arm:
  case llvm::Triple::armeb:
  case llvm::Triple::thumb:
  case llvm::Triple::thumbeb:
    if (Triple.isOSDarwin() || Triple.isOSWindows())
      return true;
    return false;

  case llvm::Triple::ppc:
  case llvm::Triple::ppc64:
    if (Triple.isOSDarwin())
      return true;
    return false;

  case llvm::Triple::csky:
  case llvm::Triple::hexagon:
  case llvm::Triple::msp430:
  case llvm::Triple::ppcle:
  case llvm::Triple::ppc64le:
  case llvm::Triple::riscv32:
  case llvm::Triple::riscv64:
  case llvm::Triple::systemz:
  case llvm::Triple::xcore:
  case llvm::Triple::xtensa:
    return false;
  }
}

static bool hasMultipleInvocations(const llvm::Triple &Triple,
                                   const ArgList &Args) {
  // Supported only on Darwin where we invoke the compiler multiple times
  // followed by an invocation to lipo.
  if (!Triple.isOSDarwin())
    return false;
  // If more than one "-arch <arch>" is specified, we're targeting multiple
  // architectures resulting in a fat binary.
  return Args.getAllArgValues(options::OPT_arch).size() > 1;
}

static bool checkRemarksOptions(const Driver &D, const ArgList &Args,
                                const llvm::Triple &Triple) {
  // When enabling remarks, we need to error if:
  // * The remark file is specified but we're targeting multiple architectures,
  // which means more than one remark file is being generated.
  bool hasMultipleInvocations = ::hasMultipleInvocations(Triple, Args);
  bool hasExplicitOutputFile =
      Args.getLastArg(options::OPT_foptimization_record_file_EQ);
  if (hasMultipleInvocations && hasExplicitOutputFile) {
    D.Diag(diag::err_drv_invalid_output_with_multiple_archs)
        << "-foptimization-record-file";
    return false;
  }
  return true;
}

static void renderRemarksOptions(const ArgList &Args, ArgStringList &CmdArgs,
                                 const llvm::Triple &Triple,
                                 const InputInfo &Input,
                                 const InputInfo &Output, const JobAction &JA) {
  StringRef Format = "yaml";
  if (const Arg *A = Args.getLastArg(options::OPT_fsave_optimization_record_EQ))
    Format = A->getValue();

  CmdArgs.push_back("-opt-record-file");

  const Arg *A = Args.getLastArg(options::OPT_foptimization_record_file_EQ);
  if (A) {
    CmdArgs.push_back(A->getValue());
  } else {
    bool hasMultipleArchs =
        Triple.isOSDarwin() && // Only supported on Darwin platforms.
        Args.getAllArgValues(options::OPT_arch).size() > 1;

    SmallString<128> F;

    if (Args.hasArg(options::OPT_c) || Args.hasArg(options::OPT_S)) {
      if (Arg *FinalOutput = Args.getLastArg(options::OPT_o))
        F = FinalOutput->getValue();
    } else {
      if (Format != "yaml" && // For YAML, keep the original behavior.
          Triple.isOSDarwin() && // Enable this only on darwin, since it's the only platform supporting .dSYM bundles.
          Output.isFilename())
        F = Output.getFilename();
    }

    if (F.empty()) {
      // Use the input filename.
      F = llvm::sys::path::stem(Input.getBaseInput());

      // If we're compiling for an offload architecture (i.e. a CUDA device),
      // we need to make the file name for the device compilation different
      // from the host compilation.
      if (!JA.isDeviceOffloading(Action::OFK_None) &&
          !JA.isDeviceOffloading(Action::OFK_Host)) {
        llvm::sys::path::replace_extension(F, "");
        F += Action::GetOffloadingFileNamePrefix(JA.getOffloadingDeviceKind(),
                                                 Triple.normalize());
        F += "-";
        F += JA.getOffloadingArch();
      }
    }

    // If we're having more than one "-arch", we should name the files
    // differently so that every cc1 invocation writes to a different file.
    // We're doing that by appending "-<arch>" with "<arch>" being the arch
    // name from the triple.
    if (hasMultipleArchs) {
      // First, remember the extension.
      SmallString<64> OldExtension = llvm::sys::path::extension(F);
      // then, remove it.
      llvm::sys::path::replace_extension(F, "");
      // attach -<arch> to it.
      F += "-";
      F += Triple.getArchName();
      // put back the extension.
      llvm::sys::path::replace_extension(F, OldExtension);
    }

    SmallString<32> Extension;
    Extension += "opt.";
    Extension += Format;

    llvm::sys::path::replace_extension(F, Extension);
    CmdArgs.push_back(Args.MakeArgString(F));
  }

  if (const Arg *A =
          Args.getLastArg(options::OPT_foptimization_record_passes_EQ)) {
    CmdArgs.push_back("-opt-record-passes");
    CmdArgs.push_back(A->getValue());
  }

  if (!Format.empty()) {
    CmdArgs.push_back("-opt-record-format");
    CmdArgs.push_back(Format.data());
  }
}

void AddAAPCSVolatileBitfieldArgs(const ArgList &Args, ArgStringList &CmdArgs) {
  if (!Args.hasFlag(options::OPT_faapcs_bitfield_width,
                    options::OPT_fno_aapcs_bitfield_width, true))
    CmdArgs.push_back("-fno-aapcs-bitfield-width");

  if (Args.getLastArg(options::OPT_ForceAAPCSBitfieldLoad))
    CmdArgs.push_back("-faapcs-bitfield-load");
}

namespace {
void RenderARMABI(const Driver &D, const llvm::Triple &Triple,
                  const ArgList &Args, ArgStringList &CmdArgs) {
  // Select the ABI to use.
  // FIXME: Support -meabi.
  // FIXME: Parts of this are duplicated in the backend, unify this somehow.
  const char *ABIName = nullptr;
  if (Arg *A = Args.getLastArg(options::OPT_mabi_EQ)) {
    ABIName = A->getValue();
  } else {
    std::string CPU = getCPUName(D, Args, Triple, /*FromAs*/ false);
    ABIName = llvm::ARM::computeDefaultTargetABI(Triple, CPU).data();
  }

  CmdArgs.push_back("-target-abi");
  CmdArgs.push_back(ABIName);
}

void AddUnalignedAccessWarning(ArgStringList &CmdArgs) {
  auto StrictAlignIter =
      llvm::find_if(llvm::reverse(CmdArgs), [](StringRef Arg) {
        return Arg == "+strict-align" || Arg == "-strict-align";
      });
  if (StrictAlignIter != CmdArgs.rend() &&
      StringRef(*StrictAlignIter) == "+strict-align")
    CmdArgs.push_back("-Wunaligned-access");
}
}

// Each combination of options here forms a signing schema, and in most cases
// each signing schema is its own incompatible ABI. The default values of the
// options represent the default signing schema.
static void handlePAuthABI(const ArgList &DriverArgs, ArgStringList &CC1Args) {
  if (!DriverArgs.hasArg(options::OPT_fptrauth_intrinsics,
                         options::OPT_fno_ptrauth_intrinsics))
    CC1Args.push_back("-fptrauth-intrinsics");

  if (!DriverArgs.hasArg(options::OPT_fptrauth_calls,
                         options::OPT_fno_ptrauth_calls))
    CC1Args.push_back("-fptrauth-calls");

  if (!DriverArgs.hasArg(options::OPT_fptrauth_returns,
                         options::OPT_fno_ptrauth_returns))
    CC1Args.push_back("-fptrauth-returns");

  if (!DriverArgs.hasArg(options::OPT_fptrauth_auth_traps,
                         options::OPT_fno_ptrauth_auth_traps))
    CC1Args.push_back("-fptrauth-auth-traps");

  if (!DriverArgs.hasArg(
          options::OPT_fptrauth_vtable_pointer_address_discrimination,
          options::OPT_fno_ptrauth_vtable_pointer_address_discrimination))
    CC1Args.push_back("-fptrauth-vtable-pointer-address-discrimination");

  if (!DriverArgs.hasArg(
          options::OPT_fptrauth_vtable_pointer_type_discrimination,
          options::OPT_fno_ptrauth_vtable_pointer_type_discrimination))
    CC1Args.push_back("-fptrauth-vtable-pointer-type-discrimination");

  if (!DriverArgs.hasArg(options::OPT_fptrauth_indirect_gotos,
                         options::OPT_fno_ptrauth_indirect_gotos))
    CC1Args.push_back("-fptrauth-indirect-gotos");

  if (!DriverArgs.hasArg(options::OPT_fptrauth_init_fini,
                         options::OPT_fno_ptrauth_init_fini))
    CC1Args.push_back("-fptrauth-init-fini");
}

static void CollectARMPACBTIOptions(const ToolChain &TC, const ArgList &Args,
                                    ArgStringList &CmdArgs, bool isAArch64) {
  const llvm::Triple &Triple = TC.getEffectiveTriple();
  const Arg *A = isAArch64
                     ? Args.getLastArg(options::OPT_msign_return_address_EQ,
                                       options::OPT_mbranch_protection_EQ)
                     : Args.getLastArg(options::OPT_mbranch_protection_EQ);
  if (!A) {
    if (Triple.isOSOpenBSD() && isAArch64) {
      CmdArgs.push_back("-msign-return-address=non-leaf");
      CmdArgs.push_back("-msign-return-address-key=a_key");
      CmdArgs.push_back("-mbranch-target-enforce");
    }
    return;
  }

  const Driver &D = TC.getDriver();
  if (!(isAArch64 || (Triple.isArmT32() && Triple.isArmMClass())))
    D.Diag(diag::warn_incompatible_branch_protection_option)
        << Triple.getArchName();

  StringRef Scope, Key;
  bool IndirectBranches, BranchProtectionPAuthLR, GuardedControlStack;

  if (A->getOption().matches(options::OPT_msign_return_address_EQ)) {
    Scope = A->getValue();
    if (Scope != "none" && Scope != "non-leaf" && Scope != "all")
      D.Diag(diag::err_drv_unsupported_option_argument)
          << A->getSpelling() << Scope;
    Key = "a_key";
    IndirectBranches = Triple.isOSOpenBSD() && isAArch64;
    BranchProtectionPAuthLR = false;
    GuardedControlStack = false;
  } else {
    StringRef DiagMsg;
    llvm::ARM::ParsedBranchProtection PBP;
    bool EnablePAuthLR = false;

    // To know if we need to enable PAuth-LR As part of the standard branch
    // protection option, it needs to be determined if the feature has been
    // activated in the `march` argument. This information is stored within the
    // CmdArgs variable and can be found using a search.
    if (isAArch64) {
      auto isPAuthLR = [](const char *member) {
        llvm::AArch64::ExtensionInfo pauthlr_extension =
            llvm::AArch64::getExtensionByID(llvm::AArch64::AEK_PAUTHLR);
        return pauthlr_extension.PosTargetFeature == member;
      };

      if (std::any_of(CmdArgs.begin(), CmdArgs.end(), isPAuthLR))
        EnablePAuthLR = true;
    }
    if (!llvm::ARM::parseBranchProtection(A->getValue(), PBP, DiagMsg,
                                          EnablePAuthLR))
      D.Diag(diag::err_drv_unsupported_option_argument)
          << A->getSpelling() << DiagMsg;
    if (!isAArch64 && PBP.Key == "b_key")
      D.Diag(diag::warn_unsupported_branch_protection)
          << "b-key" << A->getAsString(Args);
    Scope = PBP.Scope;
    Key = PBP.Key;
    BranchProtectionPAuthLR = PBP.BranchProtectionPAuthLR;
    IndirectBranches = PBP.BranchTargetEnforcement;
    GuardedControlStack = PBP.GuardedControlStack;
  }

  bool HasPtrauthReturns = llvm::any_of(CmdArgs, [](const char *Arg) {
    return StringRef(Arg) == "-fptrauth-returns";
  });
  // GCS is currently untested with ptrauth-returns, but enabling this could be
  // allowed in future after testing with a suitable system.
  if (HasPtrauthReturns &&
      (Scope != "none" || BranchProtectionPAuthLR || GuardedControlStack)) {
    if (Triple.getEnvironment() == llvm::Triple::PAuthTest)
      D.Diag(diag::err_drv_unsupported_opt_for_target)
          << A->getAsString(Args) << Triple.getTriple();
    else
      D.Diag(diag::err_drv_incompatible_options)
          << A->getAsString(Args) << "-fptrauth-returns";
  }

  CmdArgs.push_back(
      Args.MakeArgString(Twine("-msign-return-address=") + Scope));
  if (Scope != "none")
    CmdArgs.push_back(
        Args.MakeArgString(Twine("-msign-return-address-key=") + Key));
  if (BranchProtectionPAuthLR)
    CmdArgs.push_back(
        Args.MakeArgString(Twine("-mbranch-protection-pauth-lr")));
  if (IndirectBranches)
    CmdArgs.push_back("-mbranch-target-enforce");

  if (GuardedControlStack)
    CmdArgs.push_back("-mguarded-control-stack");
}

void Clang::AddARMTargetArgs(const llvm::Triple &Triple, const ArgList &Args,
                             ArgStringList &CmdArgs, bool KernelOrKext) const {
  RenderARMABI(getToolChain().getDriver(), Triple, Args, CmdArgs);

  // Determine floating point ABI from the options & target defaults.
  arm::FloatABI ABI = arm::getARMFloatABI(getToolChain(), Args);
  if (ABI == arm::FloatABI::Soft) {
    // Floating point operations and argument passing are soft.
    // FIXME: This changes CPP defines, we need -target-soft-float.
    CmdArgs.push_back("-msoft-float");
    CmdArgs.push_back("-mfloat-abi");
    CmdArgs.push_back("soft");
  } else if (ABI == arm::FloatABI::SoftFP) {
    // Floating point operations are hard, but argument passing is soft.
    CmdArgs.push_back("-mfloat-abi");
    CmdArgs.push_back("soft");
  } else {
    // Floating point operations and argument passing are hard.
    assert(ABI == arm::FloatABI::Hard && "Invalid float abi!");
    CmdArgs.push_back("-mfloat-abi");
    CmdArgs.push_back("hard");
  }

  // Forward the -mglobal-merge option for explicit control over the pass.
  if (Arg *A = Args.getLastArg(options::OPT_mglobal_merge,
                               options::OPT_mno_global_merge)) {
    CmdArgs.push_back("-mllvm");
    if (A->getOption().matches(options::OPT_mno_global_merge))
      CmdArgs.push_back("-arm-global-merge=false");
    else
      CmdArgs.push_back("-arm-global-merge=true");
  }

  if (!Args.hasFlag(options::OPT_mimplicit_float,
                    options::OPT_mno_implicit_float, true))
    CmdArgs.push_back("-no-implicit-float");

  if (Args.getLastArg(options::OPT_mcmse))
    CmdArgs.push_back("-mcmse");

  AddAAPCSVolatileBitfieldArgs(Args, CmdArgs);

  // Enable/disable return address signing and indirect branch targets.
  CollectARMPACBTIOptions(getToolChain(), Args, CmdArgs, false /*isAArch64*/);

  AddUnalignedAccessWarning(CmdArgs);
}

void Clang::RenderTargetOptions(const llvm::Triple &EffectiveTriple,
                                const ArgList &Args, bool KernelOrKext,
                                ArgStringList &CmdArgs) const {
  const ToolChain &TC = getToolChain();

  // Add the target features
  getTargetFeatures(TC.getDriver(), EffectiveTriple, Args, CmdArgs, false);

  // Add target specific flags.
  switch (TC.getArch()) {
  default:
    break;

  case llvm::Triple::arm:
  case llvm::Triple::armeb:
  case llvm::Triple::thumb:
  case llvm::Triple::thumbeb:
    // Use the effective triple, which takes into account the deployment target.
    AddARMTargetArgs(EffectiveTriple, Args, CmdArgs, KernelOrKext);
    break;

  case llvm::Triple::aarch64:
  case llvm::Triple::aarch64_32:
  case llvm::Triple::aarch64_be:
    AddAArch64TargetArgs(Args, CmdArgs);
    break;

  case llvm::Triple::loongarch32:
  case llvm::Triple::loongarch64:
    AddLoongArchTargetArgs(Args, CmdArgs);
    break;

  case llvm::Triple::mips:
  case llvm::Triple::mipsel:
  case llvm::Triple::mips64:
  case llvm::Triple::mips64el:
    AddMIPSTargetArgs(Args, CmdArgs);
    break;

  case llvm::Triple::ppc:
  case llvm::Triple::ppcle:
  case llvm::Triple::ppc64:
  case llvm::Triple::ppc64le:
    AddPPCTargetArgs(Args, CmdArgs);
    break;

  case llvm::Triple::riscv32:
  case llvm::Triple::riscv64:
    AddRISCVTargetArgs(Args, CmdArgs);
    break;

  case llvm::Triple::sparc:
  case llvm::Triple::sparcel:
  case llvm::Triple::sparcv9:
    AddSparcTargetArgs(Args, CmdArgs);
    break;

  case llvm::Triple::systemz:
    AddSystemZTargetArgs(Args, CmdArgs);
    break;

  case llvm::Triple::x86:
  case llvm::Triple::x86_64:
    AddX86TargetArgs(Args, CmdArgs);
    break;

  case llvm::Triple::lanai:
    AddLanaiTargetArgs(Args, CmdArgs);
    break;

  case llvm::Triple::hexagon:
    AddHexagonTargetArgs(Args, CmdArgs);
    break;

  case llvm::Triple::wasm32:
  case llvm::Triple::wasm64:
    AddWebAssemblyTargetArgs(Args, CmdArgs);
    break;

  case llvm::Triple::ve:
    AddVETargetArgs(Args, CmdArgs);
    break;
  }
}

namespace {
void RenderAArch64ABI(const llvm::Triple &Triple, const ArgList &Args,
                      ArgStringList &CmdArgs) {
  const char *ABIName = nullptr;
  if (Arg *A = Args.getLastArg(options::OPT_mabi_EQ))
    ABIName = A->getValue();
  else if (Triple.isOSDarwin())
    ABIName = "darwinpcs";
  else if (Triple.getEnvironment() == llvm::Triple::PAuthTest)
    ABIName = "pauthtest";
  else
    ABIName = "aapcs";

  CmdArgs.push_back("-target-abi");
  CmdArgs.push_back(ABIName);
}
}

void Clang::AddAArch64TargetArgs(const ArgList &Args,
                                 ArgStringList &CmdArgs) const {
  const llvm::Triple &Triple = getToolChain().getEffectiveTriple();

  if (!Args.hasFlag(options::OPT_mred_zone, options::OPT_mno_red_zone, true) ||
      Args.hasArg(options::OPT_mkernel) ||
      Args.hasArg(options::OPT_fapple_kext))
    CmdArgs.push_back("-disable-red-zone");

  if (!Args.hasFlag(options::OPT_mimplicit_float,
                    options::OPT_mno_implicit_float, true))
    CmdArgs.push_back("-no-implicit-float");

  RenderAArch64ABI(Triple, Args, CmdArgs);

  // Forward the -mglobal-merge option for explicit control over the pass.
  if (Arg *A = Args.getLastArg(options::OPT_mglobal_merge,
                               options::OPT_mno_global_merge)) {
    CmdArgs.push_back("-mllvm");
    if (A->getOption().matches(options::OPT_mno_global_merge))
      CmdArgs.push_back("-aarch64-enable-global-merge=false");
    else
      CmdArgs.push_back("-aarch64-enable-global-merge=true");
  }

  // Handle -msve_vector_bits=<bits>
  if (Arg *A = Args.getLastArg(options::OPT_msve_vector_bits_EQ)) {
    StringRef Val = A->getValue();
    const Driver &D = getToolChain().getDriver();
    if (Val == "128" || Val == "256" || Val == "512" || Val == "1024" ||
        Val == "2048" || Val == "128+" || Val == "256+" || Val == "512+" ||
        Val == "1024+" || Val == "2048+") {
      unsigned Bits = 0;
      if (!Val.consume_back("+")) {
        bool Invalid = Val.getAsInteger(10, Bits); (void)Invalid;
        assert(!Invalid && "Failed to parse value");
        CmdArgs.push_back(
            Args.MakeArgString("-mvscale-max=" + llvm::Twine(Bits / 128)));
      }

      bool Invalid = Val.getAsInteger(10, Bits); (void)Invalid;
      assert(!Invalid && "Failed to parse value");
      CmdArgs.push_back(
          Args.MakeArgString("-mvscale-min=" + llvm::Twine(Bits / 128)));
    // Silently drop requests for vector-length agnostic code as it's implied.
    } else if (Val != "scalable")
      // Handle the unsupported values passed to msve-vector-bits.
      D.Diag(diag::err_drv_unsupported_option_argument)
          << A->getSpelling() << Val;
  }

  AddAAPCSVolatileBitfieldArgs(Args, CmdArgs);

  if (const Arg *A = Args.getLastArg(clang::driver::options::OPT_mtune_EQ)) {
    CmdArgs.push_back("-tune-cpu");
    if (strcmp(A->getValue(), "native") == 0)
      CmdArgs.push_back(Args.MakeArgString(llvm::sys::getHostCPUName()));
    else
      CmdArgs.push_back(A->getValue());
  }

  AddUnalignedAccessWarning(CmdArgs);

  Args.addOptInFlag(CmdArgs, options::OPT_fptrauth_intrinsics,
                    options::OPT_fno_ptrauth_intrinsics);
  Args.addOptInFlag(CmdArgs, options::OPT_fptrauth_calls,
                    options::OPT_fno_ptrauth_calls);
  Args.addOptInFlag(CmdArgs, options::OPT_fptrauth_returns,
                    options::OPT_fno_ptrauth_returns);
  Args.addOptInFlag(CmdArgs, options::OPT_fptrauth_auth_traps,
                    options::OPT_fno_ptrauth_auth_traps);
  Args.addOptInFlag(
      CmdArgs, options::OPT_fptrauth_vtable_pointer_address_discrimination,
      options::OPT_fno_ptrauth_vtable_pointer_address_discrimination);
  Args.addOptInFlag(
      CmdArgs, options::OPT_fptrauth_vtable_pointer_type_discrimination,
      options::OPT_fno_ptrauth_vtable_pointer_type_discrimination);
  Args.addOptInFlag(
      CmdArgs, options::OPT_fptrauth_type_info_vtable_pointer_discrimination,
      options::OPT_fno_ptrauth_type_info_vtable_pointer_discrimination);
  Args.addOptInFlag(
      CmdArgs, options::OPT_fptrauth_function_pointer_type_discrimination,
      options::OPT_fno_ptrauth_function_pointer_type_discrimination);

  Args.addOptInFlag(CmdArgs, options::OPT_fptrauth_indirect_gotos,
                    options::OPT_fno_ptrauth_indirect_gotos);
  Args.addOptInFlag(CmdArgs, options::OPT_fptrauth_init_fini,
                    options::OPT_fno_ptrauth_init_fini);
  Args.addOptInFlag(CmdArgs,
                    options::OPT_fptrauth_init_fini_address_discrimination,
                    options::OPT_fno_ptrauth_init_fini_address_discrimination);
  Args.addOptInFlag(CmdArgs, options::OPT_faarch64_jump_table_hardening,
                    options::OPT_fno_aarch64_jump_table_hardening);

  if (Triple.getEnvironment() == llvm::Triple::PAuthTest)
    handlePAuthABI(Args, CmdArgs);

  // Enable/disable return address signing and indirect branch targets.
  CollectARMPACBTIOptions(getToolChain(), Args, CmdArgs, true /*isAArch64*/);
}

void Clang::AddLoongArchTargetArgs(const ArgList &Args,
                                   ArgStringList &CmdArgs) const {
  const llvm::Triple &Triple = getToolChain().getTriple();

  CmdArgs.push_back("-target-abi");
  CmdArgs.push_back(
      loongarch::getLoongArchABI(getToolChain().getDriver(), Args, Triple)
          .data());

  // Handle -mtune.
  if (const Arg *A = Args.getLastArg(options::OPT_mtune_EQ)) {
    std::string TuneCPU = A->getValue();
    TuneCPU = loongarch::postProcessTargetCPUString(TuneCPU, Triple);
    CmdArgs.push_back("-tune-cpu");
    CmdArgs.push_back(Args.MakeArgString(TuneCPU));
  }

  if (Arg *A = Args.getLastArg(options::OPT_mannotate_tablejump,
                               options::OPT_mno_annotate_tablejump)) {
    if (A->getOption().matches(options::OPT_mannotate_tablejump)) {
      CmdArgs.push_back("-mllvm");
      CmdArgs.push_back("-loongarch-annotate-tablejump");
    }
  }
}

void Clang::AddMIPSTargetArgs(const ArgList &Args,
                              ArgStringList &CmdArgs) const {
  const Driver &D = getToolChain().getDriver();
  StringRef CPUName;
  StringRef ABIName;
  const llvm::Triple &Triple = getToolChain().getTriple();
  mips::getMipsCPUAndABI(Args, Triple, CPUName, ABIName);

  CmdArgs.push_back("-target-abi");
  CmdArgs.push_back(ABIName.data());

  mips::FloatABI ABI = mips::getMipsFloatABI(D, Args, Triple);
  if (ABI == mips::FloatABI::Soft) {
    // Floating point operations and argument passing are soft.
    CmdArgs.push_back("-msoft-float");
    CmdArgs.push_back("-mfloat-abi");
    CmdArgs.push_back("soft");
  } else {
    // Floating point operations and argument passing are hard.
    assert(ABI == mips::FloatABI::Hard && "Invalid float abi!");
    CmdArgs.push_back("-mfloat-abi");
    CmdArgs.push_back("hard");
  }

  if (Arg *A = Args.getLastArg(options::OPT_mldc1_sdc1,
                               options::OPT_mno_ldc1_sdc1)) {
    if (A->getOption().matches(options::OPT_mno_ldc1_sdc1)) {
      CmdArgs.push_back("-mllvm");
      CmdArgs.push_back("-mno-ldc1-sdc1");
    }
  }

  if (Arg *A = Args.getLastArg(options::OPT_mcheck_zero_division,
                               options::OPT_mno_check_zero_division)) {
    if (A->getOption().matches(options::OPT_mno_check_zero_division)) {
      CmdArgs.push_back("-mllvm");
      CmdArgs.push_back("-mno-check-zero-division");
    }
  }

  if (Args.getLastArg(options::OPT_mfix4300)) {
    CmdArgs.push_back("-mllvm");
    CmdArgs.push_back("-mfix4300");
  }

  if (Arg *A = Args.getLastArg(options::OPT_G)) {
    StringRef v = A->getValue();
    CmdArgs.push_back("-mllvm");
    CmdArgs.push_back(Args.MakeArgString("-mips-ssection-threshold=" + v));
    A->claim();
  }

  Arg *GPOpt = Args.getLastArg(options::OPT_mgpopt, options::OPT_mno_gpopt);
  Arg *ABICalls =
      Args.getLastArg(options::OPT_mabicalls, options::OPT_mno_abicalls);

  // -mabicalls is the default for many MIPS environments, even with -fno-pic.
  // -mgpopt is the default for static, -fno-pic environments but these two
  // options conflict. We want to be certain that -mno-abicalls -mgpopt is
  // the only case where -mllvm -mgpopt is passed.
  // NOTE: We need a warning here or in the backend to warn when -mgpopt is
  //       passed explicitly when compiling something with -mabicalls
  //       (implictly) in affect. Currently the warning is in the backend.
  //
  // When the ABI in use is  N64, we also need to determine the PIC mode that
  // is in use, as -fno-pic for N64 implies -mno-abicalls.
  bool NoABICalls =
      ABICalls && ABICalls->getOption().matches(options::OPT_mno_abicalls);

  llvm::Reloc::Model RelocationModel;
  unsigned PICLevel;
  bool IsPIE;
  std::tie(RelocationModel, PICLevel, IsPIE) =
      ParsePICArgs(getToolChain(), Args);

  NoABICalls = NoABICalls ||
               (RelocationModel == llvm::Reloc::Static && ABIName == "n64");

  bool WantGPOpt = GPOpt && GPOpt->getOption().matches(options::OPT_mgpopt);
  // We quietly ignore -mno-gpopt as the backend defaults to -mno-gpopt.
  if (NoABICalls && (!GPOpt || WantGPOpt)) {
    CmdArgs.push_back("-mllvm");
    CmdArgs.push_back("-mgpopt");

    Arg *LocalSData = Args.getLastArg(options::OPT_mlocal_sdata,
                                      options::OPT_mno_local_sdata);
    Arg *ExternSData = Args.getLastArg(options::OPT_mextern_sdata,
                                       options::OPT_mno_extern_sdata);
    Arg *EmbeddedData = Args.getLastArg(options::OPT_membedded_data,
                                        options::OPT_mno_embedded_data);
    if (LocalSData) {
      CmdArgs.push_back("-mllvm");
      if (LocalSData->getOption().matches(options::OPT_mlocal_sdata)) {
        CmdArgs.push_back("-mlocal-sdata=1");
      } else {
        CmdArgs.push_back("-mlocal-sdata=0");
      }
      LocalSData->claim();
    }

    if (ExternSData) {
      CmdArgs.push_back("-mllvm");
      if (ExternSData->getOption().matches(options::OPT_mextern_sdata)) {
        CmdArgs.push_back("-mextern-sdata=1");
      } else {
        CmdArgs.push_back("-mextern-sdata=0");
      }
      ExternSData->claim();
    }

    if (EmbeddedData) {
      CmdArgs.push_back("-mllvm");
      if (EmbeddedData->getOption().matches(options::OPT_membedded_data)) {
        CmdArgs.push_back("-membedded-data=1");
      } else {
        CmdArgs.push_back("-membedded-data=0");
      }
      EmbeddedData->claim();
    }

  } else if ((!ABICalls || (!NoABICalls && ABICalls)) && WantGPOpt)
    D.Diag(diag::warn_drv_unsupported_gpopt) << (ABICalls ? 0 : 1);

  if (GPOpt)
    GPOpt->claim();

  if (Arg *A = Args.getLastArg(options::OPT_mcompact_branches_EQ)) {
    StringRef Val = StringRef(A->getValue());
    if (mips::hasCompactBranches(CPUName)) {
      if (Val == "never" || Val == "always" || Val == "optimal") {
        CmdArgs.push_back("-mllvm");
        CmdArgs.push_back(Args.MakeArgString("-mips-compact-branches=" + Val));
      } else
        D.Diag(diag::err_drv_unsupported_option_argument)
            << A->getSpelling() << Val;
    } else
      D.Diag(diag::warn_target_unsupported_compact_branches) << CPUName;
  }

  if (Arg *A = Args.getLastArg(options::OPT_mrelax_pic_calls,
                               options::OPT_mno_relax_pic_calls)) {
    if (A->getOption().matches(options::OPT_mno_relax_pic_calls)) {
      CmdArgs.push_back("-mllvm");
      CmdArgs.push_back("-mips-jalr-reloc=0");
    }
  }
}

void Clang::AddPPCTargetArgs(const ArgList &Args,
                             ArgStringList &CmdArgs) const {
  const Driver &D = getToolChain().getDriver();
  const llvm::Triple &T = getToolChain().getTriple();
  if (Arg *A = Args.getLastArg(options::OPT_mtune_EQ)) {
    CmdArgs.push_back("-tune-cpu");
    StringRef CPU = llvm::PPC::getNormalizedPPCTuneCPU(T, A->getValue());
    CmdArgs.push_back(Args.MakeArgString(CPU.str()));
  }

  // Select the ABI to use.
  const char *ABIName = nullptr;
  if (T.isOSBinFormatELF()) {
    switch (getToolChain().getArch()) {
    case llvm::Triple::ppc64: {
      if (T.isPPC64ELFv2ABI())
        ABIName = "elfv2";
      else
        ABIName = "elfv1";
      break;
    }
    case llvm::Triple::ppc64le:
      ABIName = "elfv2";
      break;
    default:
      break;
    }
  }

  bool IEEELongDouble = getToolChain().defaultToIEEELongDouble();
  bool VecExtabi = false;
  for (const Arg *A : Args.filtered(options::OPT_mabi_EQ)) {
    StringRef V = A->getValue();
    if (V == "ieeelongdouble") {
      IEEELongDouble = true;
      A->claim();
    } else if (V == "ibmlongdouble") {
      IEEELongDouble = false;
      A->claim();
    } else if (V == "vec-default") {
      VecExtabi = false;
      A->claim();
    } else if (V == "vec-extabi") {
      VecExtabi = true;
      A->claim();
    } else if (V == "elfv1") {
      ABIName = "elfv1";
      A->claim();
    } else if (V == "elfv2") {
      ABIName = "elfv2";
      A->claim();
    } else if (V != "altivec")
      // The ppc64 linux abis are all "altivec" abis by default. Accept and ignore
      // the option if given as we don't have backend support for any targets
      // that don't use the altivec abi.
      ABIName = A->getValue();
  }
  if (IEEELongDouble)
    CmdArgs.push_back("-mabi=ieeelongdouble");
  if (VecExtabi) {
    if (!T.isOSAIX())
      D.Diag(diag::err_drv_unsupported_opt_for_target)
          << "-mabi=vec-extabi" << T.str();
    CmdArgs.push_back("-mabi=vec-extabi");
  }

  if (!Args.hasFlag(options::OPT_mred_zone, options::OPT_mno_red_zone, true))
    CmdArgs.push_back("-disable-red-zone");

  ppc::FloatABI FloatABI = ppc::getPPCFloatABI(D, Args);
  if (FloatABI == ppc::FloatABI::Soft) {
    // Floating point operations and argument passing are soft.
    CmdArgs.push_back("-msoft-float");
    CmdArgs.push_back("-mfloat-abi");
    CmdArgs.push_back("soft");
  } else {
    // Floating point operations and argument passing are hard.
    assert(FloatABI == ppc::FloatABI::Hard && "Invalid float abi!");
    CmdArgs.push_back("-mfloat-abi");
    CmdArgs.push_back("hard");
  }

  if (ABIName) {
    CmdArgs.push_back("-target-abi");
    CmdArgs.push_back(ABIName);
  }
}

void Clang::AddRISCVTargetArgs(const ArgList &Args,
                               ArgStringList &CmdArgs) const {
  const llvm::Triple &Triple = getToolChain().getTriple();
  StringRef ABIName = riscv::getRISCVABI(Args, Triple);

  CmdArgs.push_back("-target-abi");
  CmdArgs.push_back(ABIName.data());

  if (Arg *A = Args.getLastArg(options::OPT_G)) {
    CmdArgs.push_back("-msmall-data-limit");
    CmdArgs.push_back(A->getValue());
  }

  if (!Args.hasFlag(options::OPT_mimplicit_float,
                    options::OPT_mno_implicit_float, true))
    CmdArgs.push_back("-no-implicit-float");

  if (const Arg *A = Args.getLastArg(options::OPT_mtune_EQ)) {
    CmdArgs.push_back("-tune-cpu");
    if (strcmp(A->getValue(), "native") == 0)
      CmdArgs.push_back(Args.MakeArgString(llvm::sys::getHostCPUName()));
    else
      CmdArgs.push_back(A->getValue());
  }

  // Handle -mrvv-vector-bits=<bits>
  if (Arg *A = Args.getLastArg(options::OPT_mrvv_vector_bits_EQ)) {
    StringRef Val = A->getValue();
    const Driver &D = getToolChain().getDriver();

    // Get minimum VLen from march.
    unsigned MinVLen = 0;
    std::string Arch = riscv::getRISCVArch(Args, Triple);
    auto ISAInfo = llvm::RISCVISAInfo::parseArchString(
        Arch, /*EnableExperimentalExtensions*/ true);
    // Ignore parsing error.
    if (!errorToBool(ISAInfo.takeError()))
      MinVLen = (*ISAInfo)->getMinVLen();

    // If the value is "zvl", use MinVLen from march. Otherwise, try to parse
    // as integer as long as we have a MinVLen.
    unsigned Bits = 0;
    if (Val == "zvl" && MinVLen >= llvm::RISCV::RVVBitsPerBlock) {
      Bits = MinVLen;
    } else if (!Val.getAsInteger(10, Bits)) {
      // Only accept power of 2 values beteen RVVBitsPerBlock and 65536 that
      // at least MinVLen.
      if (Bits < MinVLen || Bits < llvm::RISCV::RVVBitsPerBlock ||
          Bits > 65536 || !llvm::isPowerOf2_32(Bits))
        Bits = 0;
    }

    // If we got a valid value try to use it.
    if (Bits != 0) {
      unsigned VScaleMin = Bits / llvm::RISCV::RVVBitsPerBlock;
      CmdArgs.push_back(
          Args.MakeArgString("-mvscale-max=" + llvm::Twine(VScaleMin)));
      CmdArgs.push_back(
          Args.MakeArgString("-mvscale-min=" + llvm::Twine(VScaleMin)));
    } else if (Val != "scalable") {
      // Handle the unsupported values passed to mrvv-vector-bits.
      D.Diag(diag::err_drv_unsupported_option_argument)
          << A->getSpelling() << Val;
    }
  }
}

void Clang::AddSparcTargetArgs(const ArgList &Args,
                               ArgStringList &CmdArgs) const {
  sparc::FloatABI FloatABI =
      sparc::getSparcFloatABI(getToolChain().getDriver(), Args);

  if (FloatABI == sparc::FloatABI::Soft) {
    // Floating point operations and argument passing are soft.
    CmdArgs.push_back("-msoft-float");
    CmdArgs.push_back("-mfloat-abi");
    CmdArgs.push_back("soft");
  } else {
    // Floating point operations and argument passing are hard.
    assert(FloatABI == sparc::FloatABI::Hard && "Invalid float abi!");
    CmdArgs.push_back("-mfloat-abi");
    CmdArgs.push_back("hard");
  }

  if (const Arg *A = Args.getLastArg(clang::driver::options::OPT_mtune_EQ)) {
    StringRef Name = A->getValue();
    std::string TuneCPU;
    if (Name == "native")
      TuneCPU = std::string(llvm::sys::getHostCPUName());
    else
      TuneCPU = std::string(Name);

    CmdArgs.push_back("-tune-cpu");
    CmdArgs.push_back(Args.MakeArgString(TuneCPU));
  }
}

void Clang::AddSystemZTargetArgs(const ArgList &Args,
                                 ArgStringList &CmdArgs) const {
  if (const Arg *A = Args.getLastArg(options::OPT_mtune_EQ)) {
    CmdArgs.push_back("-tune-cpu");
    if (strcmp(A->getValue(), "native") == 0)
      CmdArgs.push_back(Args.MakeArgString(llvm::sys::getHostCPUName()));
    else
      CmdArgs.push_back(A->getValue());
  }

  bool HasBackchain =
      Args.hasFlag(options::OPT_mbackchain, options::OPT_mno_backchain, false);
  bool HasPackedStack = Args.hasFlag(options::OPT_mpacked_stack,
                                     options::OPT_mno_packed_stack, false);
  systemz::FloatABI FloatABI =
      systemz::getSystemZFloatABI(getToolChain().getDriver(), Args);
  bool HasSoftFloat = (FloatABI == systemz::FloatABI::Soft);
  if (HasBackchain && HasPackedStack && !HasSoftFloat) {
    const Driver &D = getToolChain().getDriver();
    D.Diag(diag::err_drv_unsupported_opt)
      << "-mpacked-stack -mbackchain -mhard-float";
  }
  if (HasBackchain)
    CmdArgs.push_back("-mbackchain");
  if (HasPackedStack)
    CmdArgs.push_back("-mpacked-stack");
  if (HasSoftFloat) {
    // Floating point operations and argument passing are soft.
    CmdArgs.push_back("-msoft-float");
    CmdArgs.push_back("-mfloat-abi");
    CmdArgs.push_back("soft");
  }
}

void Clang::AddX86TargetArgs(const ArgList &Args,
                             ArgStringList &CmdArgs) const {
  const Driver &D = getToolChain().getDriver();
  addX86AlignBranchArgs(D, Args, CmdArgs, /*IsLTO=*/false);

  if (!Args.hasFlag(options::OPT_mred_zone, options::OPT_mno_red_zone, true) ||
      Args.hasArg(options::OPT_mkernel) ||
      Args.hasArg(options::OPT_fapple_kext))
    CmdArgs.push_back("-disable-red-zone");

  if (!Args.hasFlag(options::OPT_mtls_direct_seg_refs,
                    options::OPT_mno_tls_direct_seg_refs, true))
    CmdArgs.push_back("-mno-tls-direct-seg-refs");

  // Default to avoid implicit floating-point for kernel/kext code, but allow
  // that to be overridden with -mno-soft-float.
  bool NoImplicitFloat = (Args.hasArg(options::OPT_mkernel) ||
                          Args.hasArg(options::OPT_fapple_kext));
  if (Arg *A = Args.getLastArg(
          options::OPT_msoft_float, options::OPT_mno_soft_float,
          options::OPT_mimplicit_float, options::OPT_mno_implicit_float)) {
    const Option &O = A->getOption();
    NoImplicitFloat = (O.matches(options::OPT_mno_implicit_float) ||
                       O.matches(options::OPT_msoft_float));
  }
  if (NoImplicitFloat)
    CmdArgs.push_back("-no-implicit-float");

  if (Arg *A = Args.getLastArg(options::OPT_masm_EQ)) {
    StringRef Value = A->getValue();
    if (Value == "intel" || Value == "att") {
      CmdArgs.push_back("-mllvm");
      CmdArgs.push_back(Args.MakeArgString("-x86-asm-syntax=" + Value));
      CmdArgs.push_back(Args.MakeArgString("-inline-asm=" + Value));
    } else {
      D.Diag(diag::err_drv_unsupported_option_argument)
          << A->getSpelling() << Value;
    }
  } else if (D.IsCLMode()) {
    CmdArgs.push_back("-mllvm");
    CmdArgs.push_back("-x86-asm-syntax=intel");
  }

  if (Arg *A = Args.getLastArg(options::OPT_mskip_rax_setup,
                               options::OPT_mno_skip_rax_setup))
    if (A->getOption().matches(options::OPT_mskip_rax_setup))
      CmdArgs.push_back(Args.MakeArgString("-mskip-rax-setup"));

  // Set flags to support MCU ABI.
  if (Args.hasFlag(options::OPT_miamcu, options::OPT_mno_iamcu, false)) {
    CmdArgs.push_back("-mfloat-abi");
    CmdArgs.push_back("soft");
    CmdArgs.push_back("-mstack-alignment=4");
  }

  // Handle -mtune.

  // Default to "generic" unless -march is present or targetting the PS4/PS5.
  std::string TuneCPU;
  if (!Args.hasArg(clang::driver::options::OPT_march_EQ) &&
      !getToolChain().getTriple().isPS())
    TuneCPU = "generic";

  // Override based on -mtune.
  if (const Arg *A = Args.getLastArg(clang::driver::options::OPT_mtune_EQ)) {
    StringRef Name = A->getValue();

    if (Name == "native") {
      Name = llvm::sys::getHostCPUName();
      if (!Name.empty())
        TuneCPU = std::string(Name);
    } else
      TuneCPU = std::string(Name);
  }

  if (!TuneCPU.empty()) {
    CmdArgs.push_back("-tune-cpu");
    CmdArgs.push_back(Args.MakeArgString(TuneCPU));
  }
}

void Clang::AddHexagonTargetArgs(const ArgList &Args,
                                 ArgStringList &CmdArgs) const {
  CmdArgs.push_back("-mqdsp6-compat");
  CmdArgs.push_back("-Wreturn-type");

  if (auto G = toolchains::HexagonToolChain::getSmallDataThreshold(Args)) {
    CmdArgs.push_back("-mllvm");
    CmdArgs.push_back(
        Args.MakeArgString("-hexagon-small-data-threshold=" + Twine(*G)));
  }

  if (!Args.hasArg(options::OPT_fno_short_enums))
    CmdArgs.push_back("-fshort-enums");
  if (Args.getLastArg(options::OPT_mieee_rnd_near)) {
    CmdArgs.push_back("-mllvm");
    CmdArgs.push_back("-enable-hexagon-ieee-rnd-near");
  }
  CmdArgs.push_back("-mllvm");
  CmdArgs.push_back("-machine-sink-split=0");
}

void Clang::AddLanaiTargetArgs(const ArgList &Args,
                               ArgStringList &CmdArgs) const {
  if (Arg *A = Args.getLastArg(options::OPT_mcpu_EQ)) {
    StringRef CPUName = A->getValue();

    CmdArgs.push_back("-target-cpu");
    CmdArgs.push_back(Args.MakeArgString(CPUName));
  }
  if (Arg *A = Args.getLastArg(options::OPT_mregparm_EQ)) {
    StringRef Value = A->getValue();
    // Only support mregparm=4 to support old usage. Report error for all other
    // cases.
    int Mregparm;
    if (Value.getAsInteger(10, Mregparm)) {
      if (Mregparm != 4) {
        getToolChain().getDriver().Diag(
            diag::err_drv_unsupported_option_argument)
            << A->getSpelling() << Value;
      }
    }
  }
}

void Clang::AddWebAssemblyTargetArgs(const ArgList &Args,
                                     ArgStringList &CmdArgs) const {
  // Default to "hidden" visibility.
  if (!Args.hasArg(options::OPT_fvisibility_EQ,
                   options::OPT_fvisibility_ms_compat))
    CmdArgs.push_back("-fvisibility=hidden");
}

void Clang::AddVETargetArgs(const ArgList &Args, ArgStringList &CmdArgs) const {
  // Floating point operations and argument passing are hard.
  CmdArgs.push_back("-mfloat-abi");
  CmdArgs.push_back("hard");
}

void Clang::DumpCompilationDatabase(Compilation &C, StringRef Filename,
                                    StringRef Target, const InputInfo &Output,
                                    const InputInfo &Input, const ArgList &Args) const {
  // If this is a dry run, do not create the compilation database file.
  if (C.getArgs().hasArg(options::OPT__HASH_HASH_HASH))
    return;

  using llvm::yaml::escape;
  const Driver &D = getToolChain().getDriver();

  if (!CompilationDatabase) {
    std::error_code EC;
    auto File = std::make_unique<llvm::raw_fd_ostream>(
        Filename, EC,
        llvm::sys::fs::OF_TextWithCRLF | llvm::sys::fs::OF_Append);
    if (EC) {
      D.Diag(clang::diag::err_drv_compilationdatabase) << Filename
                                                       << EC.message();
      return;
    }
    CompilationDatabase = std::move(File);
  }
  auto &CDB = *CompilationDatabase;
  auto CWD = D.getVFS().getCurrentWorkingDirectory();
  if (!CWD)
    CWD = ".";
  CDB << "{ \"directory\": \"" << escape(*CWD) << "\"";
  CDB << ", \"file\": \"" << escape(Input.getFilename()) << "\"";
  if (Output.isFilename())
    CDB << ", \"output\": \"" << escape(Output.getFilename()) << "\"";
  CDB << ", \"arguments\": [\"" << escape(D.ClangExecutable) << "\"";
  SmallString<128> Buf;
  Buf = "-x";
  Buf += types::getTypeName(Input.getType());
  CDB << ", \"" << escape(Buf) << "\"";
  if (!D.SysRoot.empty() && !Args.hasArg(options::OPT__sysroot_EQ)) {
    Buf = "--sysroot=";
    Buf += D.SysRoot;
    CDB << ", \"" << escape(Buf) << "\"";
  }
  CDB << ", \"" << escape(Input.getFilename()) << "\"";
  if (Output.isFilename())
    CDB << ", \"-o\", \"" << escape(Output.getFilename()) << "\"";
  for (auto &A: Args) {
    auto &O = A->getOption();
    // Skip language selection, which is positional.
    if (O.getID() == options::OPT_x)
      continue;
    // Skip writing dependency output and the compilation database itself.
    if (O.getGroup().isValid() && O.getGroup().getID() == options::OPT_M_Group)
      continue;
    if (O.getID() == options::OPT_gen_cdb_fragment_path)
      continue;
    // Skip inputs.
    if (O.getKind() == Option::InputClass)
      continue;
    // Skip output.
    if (O.getID() == options::OPT_o)
      continue;
    // All other arguments are quoted and appended.
    ArgStringList ASL;
    A->render(Args, ASL);
    for (auto &it: ASL)
      CDB << ", \"" << escape(it) << "\"";
  }
  Buf = "--target=";
  Buf += Target;
  CDB << ", \"" << escape(Buf) << "\"]},\n";
}

void Clang::DumpCompilationDatabaseFragmentToDir(
    StringRef Dir, Compilation &C, StringRef Target, const InputInfo &Output,
    const InputInfo &Input, const llvm::opt::ArgList &Args) const {
  // If this is a dry run, do not create the compilation database file.
  if (C.getArgs().hasArg(options::OPT__HASH_HASH_HASH))
    return;

  if (CompilationDatabase)
    DumpCompilationDatabase(C, "", Target, Output, Input, Args);

  SmallString<256> Path = Dir;
  const auto &Driver = C.getDriver();
  Driver.getVFS().makeAbsolute(Path);
  auto Err = llvm::sys::fs::create_directory(Path, /*IgnoreExisting=*/true);
  if (Err) {
    Driver.Diag(diag::err_drv_compilationdatabase) << Dir << Err.message();
    return;
  }

  llvm::sys::path::append(
      Path,
      Twine(llvm::sys::path::filename(Input.getFilename())) + ".%%%%.json");
  int FD;
  SmallString<256> TempPath;
  Err = llvm::sys::fs::createUniqueFile(Path, FD, TempPath,
                                        llvm::sys::fs::OF_Text);
  if (Err) {
    Driver.Diag(diag::err_drv_compilationdatabase) << Path << Err.message();
    return;
  }
  CompilationDatabase =
      std::make_unique<llvm::raw_fd_ostream>(FD, /*shouldClose=*/true);
  DumpCompilationDatabase(C, "", Target, Output, Input, Args);
}

static bool CheckARMImplicitITArg(StringRef Value) {
  return Value == "always" || Value == "never" || Value == "arm" ||
         Value == "thumb";
}

static void AddARMImplicitITArgs(const ArgList &Args, ArgStringList &CmdArgs,
                                 StringRef Value) {
  CmdArgs.push_back("-mllvm");
  CmdArgs.push_back(Args.MakeArgString("-arm-implicit-it=" + Value));
}

static void CollectArgsForIntegratedAssembler(Compilation &C,
                                              const ArgList &Args,
                                              ArgStringList &CmdArgs,
                                              const Driver &D) {
  // Default to -mno-relax-all.
  //
  // Note: RISC-V requires an indirect jump for offsets larger than 1MiB. This
  // cannot be done by assembler branch relaxation as it needs a free temporary
  // register. Because of this, branch relaxation is handled by a MachineIR pass
  // before the assembler. Forcing assembler branch relaxation for -O0 makes the
  // MachineIR branch relaxation inaccurate and it will miss cases where an
  // indirect branch is necessary.
  Args.addOptInFlag(CmdArgs, options::OPT_mrelax_all,
                    options::OPT_mno_relax_all);

  // Only default to -mincremental-linker-compatible if we think we are
  // targeting the MSVC linker.
  bool DefaultIncrementalLinkerCompatible =
      C.getDefaultToolChain().getTriple().isWindowsMSVCEnvironment();
  if (Args.hasFlag(options::OPT_mincremental_linker_compatible,
                   options::OPT_mno_incremental_linker_compatible,
                   DefaultIncrementalLinkerCompatible))
    CmdArgs.push_back("-mincremental-linker-compatible");

  Args.AddLastArg(CmdArgs, options::OPT_femit_dwarf_unwind_EQ);

  Args.addOptInFlag(CmdArgs, options::OPT_femit_compact_unwind_non_canonical,
                    options::OPT_fno_emit_compact_unwind_non_canonical);

  // If you add more args here, also add them to the block below that
  // starts with "// If CollectArgsForIntegratedAssembler() isn't called below".

  // When passing -I arguments to the assembler we sometimes need to
  // unconditionally take the next argument.  For example, when parsing
  // '-Wa,-I -Wa,foo' we need to accept the -Wa,foo arg after seeing the
  // -Wa,-I arg and when parsing '-Wa,-I,foo' we need to accept the 'foo'
  // arg after parsing the '-I' arg.
  bool TakeNextArg = false;

  const llvm::Triple &Triple = C.getDefaultToolChain().getTriple();
  bool IsELF = Triple.isOSBinFormatELF();
  bool Crel = false, ExperimentalCrel = false;
  bool ImplicitMapSyms = false;
  bool UseRelaxRelocations = C.getDefaultToolChain().useRelaxRelocations();
  bool UseNoExecStack = false;
  bool Msa = false;
  const char *MipsTargetFeature = nullptr;
  llvm::SmallVector<const char *> SparcTargetFeatures;
  StringRef ImplicitIt;
  for (const Arg *A :
       Args.filtered(options::OPT_Wa_COMMA, options::OPT_Xassembler,
                     options::OPT_mimplicit_it_EQ)) {
    A->claim();

    if (A->getOption().getID() == options::OPT_mimplicit_it_EQ) {
      switch (C.getDefaultToolChain().getArch()) {
      case llvm::Triple::arm:
      case llvm::Triple::armeb:
      case llvm::Triple::thumb:
      case llvm::Triple::thumbeb:
        // Only store the value; the last value set takes effect.
        ImplicitIt = A->getValue();
        if (!CheckARMImplicitITArg(ImplicitIt))
          D.Diag(diag::err_drv_unsupported_option_argument)
              << A->getSpelling() << ImplicitIt;
        continue;
      default:
        break;
      }
    }

    for (StringRef Value : A->getValues()) {
      if (TakeNextArg) {
        CmdArgs.push_back(Value.data());
        TakeNextArg = false;
        continue;
      }

      if (C.getDefaultToolChain().getTriple().isOSBinFormatCOFF() &&
          Value == "-mbig-obj")
        continue; // LLVM handles bigobj automatically

      auto Equal = Value.split('=');
      auto checkArg = [&](bool ValidTarget,
                          std::initializer_list<const char *> Set) {
        if (!ValidTarget) {
          D.Diag(diag::err_drv_unsupported_opt_for_target)
              << (Twine("-Wa,") + Equal.first + "=").str()
              << Triple.getTriple();
        } else if (!llvm::is_contained(Set, Equal.second)) {
          D.Diag(diag::err_drv_unsupported_option_argument)
              << (Twine("-Wa,") + Equal.first + "=").str() << Equal.second;
        }
      };
      switch (C.getDefaultToolChain().getArch()) {
      default:
        break;
      case llvm::Triple::x86:
      case llvm::Triple::x86_64:
        if (Equal.first == "-mrelax-relocations" ||
            Equal.first == "--mrelax-relocations") {
          UseRelaxRelocations = Equal.second == "yes";
          checkArg(IsELF, {"yes", "no"});
          continue;
        }
        if (Value == "-msse2avx") {
          CmdArgs.push_back("-msse2avx");
          continue;
        }
        break;
      case llvm::Triple::wasm32:
      case llvm::Triple::wasm64:
        if (Value == "--no-type-check") {
          CmdArgs.push_back("-mno-type-check");
          continue;
        }
        break;
      case llvm::Triple::thumb:
      case llvm::Triple::thumbeb:
      case llvm::Triple::arm:
      case llvm::Triple::armeb:
        if (Equal.first == "-mimplicit-it") {
          // Only store the value; the last value set takes effect.
          ImplicitIt = Equal.second;
          checkArg(true, {"always", "never", "arm", "thumb"});
          continue;
        }
        if (Value == "-mthumb")
          // -mthumb has already been processed in ComputeLLVMTriple()
          // recognize but skip over here.
          continue;
        break;
      case llvm::Triple::aarch64:
      case llvm::Triple::aarch64_be:
      case llvm::Triple::aarch64_32:
        if (Equal.first == "-mmapsyms") {
          ImplicitMapSyms = Equal.second == "implicit";
          checkArg(IsELF, {"default", "implicit"});
          continue;
        }
        break;
      case llvm::Triple::mips:
      case llvm::Triple::mipsel:
      case llvm::Triple::mips64:
      case llvm::Triple::mips64el:
        if (Value == "--trap") {
          CmdArgs.push_back("-target-feature");
          CmdArgs.push_back("+use-tcc-in-div");
          continue;
        }
        if (Value == "--break") {
          CmdArgs.push_back("-target-feature");
          CmdArgs.push_back("-use-tcc-in-div");
          continue;
        }
        if (Value.starts_with("-msoft-float")) {
          CmdArgs.push_back("-target-feature");
          CmdArgs.push_back("+soft-float");
          continue;
        }
        if (Value.starts_with("-mhard-float")) {
          CmdArgs.push_back("-target-feature");
          CmdArgs.push_back("-soft-float");
          continue;
        }
        if (Value == "-mmsa") {
          Msa = true;
          continue;
        }
        if (Value == "-mno-msa") {
          Msa = false;
          continue;
        }
        MipsTargetFeature = llvm::StringSwitch<const char *>(Value)
                                .Case("-mips1", "+mips1")
                                .Case("-mips2", "+mips2")
                                .Case("-mips3", "+mips3")
                                .Case("-mips4", "+mips4")
                                .Case("-mips5", "+mips5")
                                .Case("-mips32", "+mips32")
                                .Case("-mips32r2", "+mips32r2")
                                .Case("-mips32r3", "+mips32r3")
                                .Case("-mips32r5", "+mips32r5")
                                .Case("-mips32r6", "+mips32r6")
                                .Case("-mips64", "+mips64")
                                .Case("-mips64r2", "+mips64r2")
                                .Case("-mips64r3", "+mips64r3")
                                .Case("-mips64r5", "+mips64r5")
                                .Case("-mips64r6", "+mips64r6")
                                .Default(nullptr);
        if (MipsTargetFeature)
          continue;
        break;

      case llvm::Triple::sparc:
      case llvm::Triple::sparcel:
      case llvm::Triple::sparcv9:
        if (Value == "--undeclared-regs") {
          // LLVM already allows undeclared use of G registers, so this option
          // becomes a no-op. This solely exists for GNU compatibility.
          // TODO implement --no-undeclared-regs
          continue;
        }
        SparcTargetFeatures =
            llvm::StringSwitch<llvm::SmallVector<const char *>>(Value)
                .Case("-Av8", {"-v8plus"})
                .Case("-Av8plus", {"+v8plus", "+v9"})
                .Case("-Av8plusa", {"+v8plus", "+v9", "+vis"})
                .Case("-Av8plusb", {"+v8plus", "+v9", "+vis", "+vis2"})
                .Case("-Av8plusd", {"+v8plus", "+v9", "+vis", "+vis2", "+vis3"})
                .Case("-Av9", {"+v9"})
                .Case("-Av9a", {"+v9", "+vis"})
                .Case("-Av9b", {"+v9", "+vis", "+vis2"})
                .Case("-Av9d", {"+v9", "+vis", "+vis2", "+vis3"})
                .Default({});
        if (!SparcTargetFeatures.empty())
          continue;
        break;
      }

      if (Value == "-force_cpusubtype_ALL") {
        // Do nothing, this is the default and we don't support anything else.
      } else if (Value == "-L") {
        CmdArgs.push_back("-msave-temp-labels");
      } else if (Value == "--fatal-warnings") {
        CmdArgs.push_back("-massembler-fatal-warnings");
      } else if (Value == "--no-warn" || Value == "-W") {
        CmdArgs.push_back("-massembler-no-warn");
      } else if (Value == "--noexecstack") {
        UseNoExecStack = true;
      } else if (Value.starts_with("-compress-debug-sections") ||
                 Value.starts_with("--compress-debug-sections") ||
                 Value == "-nocompress-debug-sections" ||
                 Value == "--nocompress-debug-sections") {
        CmdArgs.push_back(Value.data());
      } else if (Value == "--crel") {
        Crel = true;
      } else if (Value == "--no-crel") {
        Crel = false;
      } else if (Value == "--allow-experimental-crel") {
        ExperimentalCrel = true;
      } else if (Value.starts_with("-I")) {
        CmdArgs.push_back(Value.data());
        // We need to consume the next argument if the current arg is a plain
        // -I. The next arg will be the include directory.
        if (Value == "-I")
          TakeNextArg = true;
      } else if (Value.starts_with("-gdwarf-")) {
        // "-gdwarf-N" options are not cc1as options.
        unsigned DwarfVersion = DwarfVersionNum(Value);
        if (DwarfVersion == 0) { // Send it onward, and let cc1as complain.
          CmdArgs.push_back(Value.data());
        } else {
          RenderDebugEnablingArgs(Args, CmdArgs,
                                  llvm::codegenoptions::DebugInfoConstructor,
                                  DwarfVersion, llvm::DebuggerKind::Default);
        }
      } else if (Value.starts_with("-mcpu") || Value.starts_with("-mfpu") ||
                 Value.starts_with("-mhwdiv") || Value.starts_with("-march")) {
        // Do nothing, we'll validate it later.
      } else if (Value == "-defsym" || Value == "--defsym") {
        if (A->getNumValues() != 2) {
          D.Diag(diag::err_drv_defsym_invalid_format) << Value;
          break;
        }
        const char *S = A->getValue(1);
        auto Pair = StringRef(S).split('=');
        auto Sym = Pair.first;
        auto SVal = Pair.second;

        if (Sym.empty() || SVal.empty()) {
          D.Diag(diag::err_drv_defsym_invalid_format) << S;
          break;
        }
        int64_t IVal;
        if (SVal.getAsInteger(0, IVal)) {
          D.Diag(diag::err_drv_defsym_invalid_symval) << SVal;
          break;
        }
        CmdArgs.push_back("--defsym");
        TakeNextArg = true;
      } else if (Value == "-fdebug-compilation-dir") {
        CmdArgs.push_back("-fdebug-compilation-dir");
        TakeNextArg = true;
      } else if (Value.consume_front("-fdebug-compilation-dir=")) {
        // The flag is a -Wa / -Xassembler argument and Options doesn't
        // parse the argument, so this isn't automatically aliased to
        // -fdebug-compilation-dir (without '=') here.
        CmdArgs.push_back("-fdebug-compilation-dir");
        CmdArgs.push_back(Value.data());
      } else if (Value == "--version") {
        D.PrintVersion(C, llvm::outs());
      } else {
        D.Diag(diag::err_drv_unsupported_option_argument)
            << A->getSpelling() << Value;
      }
    }
  }
  if (ImplicitIt.size())
    AddARMImplicitITArgs(Args, CmdArgs, ImplicitIt);
  if (Crel) {
    if (!ExperimentalCrel)
      D.Diag(diag::err_drv_experimental_crel);
    if (Triple.isOSBinFormatELF() && !Triple.isMIPS()) {
      CmdArgs.push_back("--crel");
    } else {
      D.Diag(diag::err_drv_unsupported_opt_for_target)
          << "-Wa,--crel" << D.getTargetTriple();
    }
  }
  if (ImplicitMapSyms)
    CmdArgs.push_back("-mmapsyms=implicit");
  if (Msa)
    CmdArgs.push_back("-mmsa");
  if (!UseRelaxRelocations)
    CmdArgs.push_back("-mrelax-relocations=no");
  if (UseNoExecStack)
    CmdArgs.push_back("-mnoexecstack");
  if (MipsTargetFeature != nullptr) {
    CmdArgs.push_back("-target-feature");
    CmdArgs.push_back(MipsTargetFeature);
  }
  for (const char *Feature : SparcTargetFeatures) {
    CmdArgs.push_back("-target-feature");
    CmdArgs.push_back(Feature);
  }

  // forward -fembed-bitcode to assmebler
  if (C.getDriver().embedBitcodeEnabled() ||
      C.getDriver().embedBitcodeMarkerOnly())
    Args.AddLastArg(CmdArgs, options::OPT_fembed_bitcode_EQ);

  if (const char *AsSecureLogFile = getenv("AS_SECURE_LOG_FILE")) {
    CmdArgs.push_back("-as-secure-log-file");
    CmdArgs.push_back(Args.MakeArgString(AsSecureLogFile));
  }
}

static std::string ComplexRangeKindToStr(LangOptions::ComplexRangeKind Range) {
  switch (Range) {
  case LangOptions::ComplexRangeKind::CX_Full:
    return "full";
    break;
  case LangOptions::ComplexRangeKind::CX_Basic:
    return "basic";
    break;
  case LangOptions::ComplexRangeKind::CX_Improved:
    return "improved";
    break;
  case LangOptions::ComplexRangeKind::CX_Promoted:
    return "promoted";
    break;
  default:
    return "";
  }
}

static std::string ComplexArithmeticStr(LangOptions::ComplexRangeKind Range) {
  return (Range == LangOptions::ComplexRangeKind::CX_None)
             ? ""
             : "-fcomplex-arithmetic=" + ComplexRangeKindToStr(Range);
}

static void EmitComplexRangeDiag(const Driver &D, std::string str1,
                                 std::string str2) {
  if (str1 != str2 && !str2.empty() && !str1.empty()) {
    D.Diag(clang::diag::warn_drv_overriding_option) << str1 << str2;
  }
}

static std::string
RenderComplexRangeOption(LangOptions::ComplexRangeKind Range) {
  std::string ComplexRangeStr = ComplexRangeKindToStr(Range);
  if (!ComplexRangeStr.empty())
    return "-complex-range=" + ComplexRangeStr;
  return ComplexRangeStr;
}

static void RenderFloatingPointOptions(const ToolChain &TC, const Driver &D,
                                       bool OFastEnabled, const ArgList &Args,
                                       ArgStringList &CmdArgs,
                                       const JobAction &JA) {
  // List of veclibs which when used with -fveclib imply -fno-math-errno.
  constexpr std::array VecLibImpliesNoMathErrno{llvm::StringLiteral("ArmPL"),
                                                llvm::StringLiteral("SLEEF")};
  bool NoMathErrnoWasImpliedByVecLib = false;
  const Arg *VecLibArg = nullptr;
  // Track the arg (if any) that enabled errno after -fveclib for diagnostics.
  const Arg *ArgThatEnabledMathErrnoAfterVecLib = nullptr;

  // Handle various floating point optimization flags, mapping them to the
  // appropriate LLVM code generation flags. This is complicated by several
  // "umbrella" flags, so we do this by stepping through the flags incrementally
  // adjusting what we think is enabled/disabled, then at the end setting the
  // LLVM flags based on the final state.
  bool HonorINFs = true;
  bool HonorNaNs = true;
  bool ApproxFunc = false;
  // -fmath-errno is the default on some platforms, e.g. BSD-derived OSes.
  bool MathErrno = TC.IsMathErrnoDefault();
  bool AssociativeMath = false;
  bool ReciprocalMath = false;
  bool SignedZeros = true;
  bool TrappingMath = false; // Implemented via -ffp-exception-behavior
  bool TrappingMathPresent = false; // Is trapping-math in args, and not
                                    // overriden by ffp-exception-behavior?
  bool RoundingFPMath = false;
  // -ffp-model values: strict, fast, precise
  StringRef FPModel = "";
  // -ffp-exception-behavior options: strict, maytrap, ignore
  StringRef FPExceptionBehavior = "";
  // -ffp-eval-method options: double, extended, source
  StringRef FPEvalMethod = "";
  llvm::DenormalMode DenormalFPMath =
      TC.getDefaultDenormalModeForType(Args, JA);
  llvm::DenormalMode DenormalFP32Math =
      TC.getDefaultDenormalModeForType(Args, JA, &llvm::APFloat::IEEEsingle());

  // CUDA and HIP don't rely on the frontend to pass an ffp-contract option.
  // If one wasn't given by the user, don't pass it here.
  StringRef FPContract;
  StringRef LastSeenFfpContractOption;
  StringRef LastFpContractOverrideOption;
  bool SeenUnsafeMathModeOption = false;
  if (!JA.isDeviceOffloading(Action::OFK_Cuda) &&
      !JA.isOffloading(Action::OFK_HIP))
    FPContract = "on";
  bool StrictFPModel = false;
  StringRef Float16ExcessPrecision = "";
  StringRef BFloat16ExcessPrecision = "";
  LangOptions::ComplexRangeKind Range = LangOptions::ComplexRangeKind::CX_None;
  std::string ComplexRangeStr = "";
  std::string GccRangeComplexOption = "";

  auto setComplexRange = [&](LangOptions::ComplexRangeKind NewRange) {
    // Warn if user expects to perform full implementation of complex
    // multiplication or division in the presence of nnan or ninf flags.
    if (Range != NewRange)
      EmitComplexRangeDiag(D,
                           !GccRangeComplexOption.empty()
                               ? GccRangeComplexOption
                               : ComplexArithmeticStr(Range),
                           ComplexArithmeticStr(NewRange));
    Range = NewRange;
  };

  // Lambda to set fast-math options. This is also used by -ffp-model=fast
  auto applyFastMath = [&](bool Aggressive) {
    if (Aggressive) {
      HonorINFs = false;
      HonorNaNs = false;
      setComplexRange(LangOptions::ComplexRangeKind::CX_Basic);
    } else {
      HonorINFs = true;
      HonorNaNs = true;
      setComplexRange(LangOptions::ComplexRangeKind::CX_Promoted);
    }
    MathErrno = false;
    AssociativeMath = true;
    ReciprocalMath = true;
    ApproxFunc = true;
    SignedZeros = false;
    TrappingMath = false;
    RoundingFPMath = false;
    FPExceptionBehavior = "";
    FPContract = "fast";
    SeenUnsafeMathModeOption = true;
  };

  // Lambda to consolidate common handling for fp-contract
  auto restoreFPContractState = [&]() {
    // CUDA and HIP don't rely on the frontend to pass an ffp-contract option.
    // For other targets, if the state has been changed by one of the
    // unsafe-math umbrella options a subsequent -fno-fast-math or
    // -fno-unsafe-math-optimizations option reverts to the last value seen for
    // the -ffp-contract option or "on" if we have not seen the -ffp-contract
    // option. If we have not seen an unsafe-math option or -ffp-contract,
    // we leave the FPContract state unchanged.
    if (!JA.isDeviceOffloading(Action::OFK_Cuda) &&
        !JA.isOffloading(Action::OFK_HIP)) {
      if (LastSeenFfpContractOption != "")
        FPContract = LastSeenFfpContractOption;
      else if (SeenUnsafeMathModeOption)
        FPContract = "on";
    }
    // In this case, we're reverting to the last explicit fp-contract option
    // or the platform default
    LastFpContractOverrideOption = "";
  };

  if (const Arg *A = Args.getLastArg(options::OPT_flimited_precision_EQ)) {
    CmdArgs.push_back("-mlimit-float-precision");
    CmdArgs.push_back(A->getValue());
  }

  for (const Arg *A : Args) {
    auto CheckMathErrnoForVecLib =
        llvm::make_scope_exit([&, MathErrnoBeforeArg = MathErrno] {
          if (NoMathErrnoWasImpliedByVecLib && !MathErrnoBeforeArg && MathErrno)
            ArgThatEnabledMathErrnoAfterVecLib = A;
        });

    switch (A->getOption().getID()) {
    // If this isn't an FP option skip the claim below
    default: continue;

    case options::OPT_fcx_limited_range:
      if (GccRangeComplexOption.empty()) {
        if (Range != LangOptions::ComplexRangeKind::CX_Basic)
          EmitComplexRangeDiag(D, RenderComplexRangeOption(Range),
                               "-fcx-limited-range");
      } else {
        if (GccRangeComplexOption != "-fno-cx-limited-range")
          EmitComplexRangeDiag(D, GccRangeComplexOption, "-fcx-limited-range");
      }
      GccRangeComplexOption = "-fcx-limited-range";
      Range = LangOptions::ComplexRangeKind::CX_Basic;
      break;
    case options::OPT_fno_cx_limited_range:
      if (GccRangeComplexOption.empty()) {
        EmitComplexRangeDiag(D, RenderComplexRangeOption(Range),
                             "-fno-cx-limited-range");
      } else {
        if (GccRangeComplexOption != "-fcx-limited-range" &&
            GccRangeComplexOption != "-fno-cx-fortran-rules")
          EmitComplexRangeDiag(D, GccRangeComplexOption,
                               "-fno-cx-limited-range");
      }
      GccRangeComplexOption = "-fno-cx-limited-range";
      Range = LangOptions::ComplexRangeKind::CX_Full;
      break;
    case options::OPT_fcx_fortran_rules:
      if (GccRangeComplexOption.empty())
        EmitComplexRangeDiag(D, RenderComplexRangeOption(Range),
                             "-fcx-fortran-rules");
      else
        EmitComplexRangeDiag(D, GccRangeComplexOption, "-fcx-fortran-rules");
      GccRangeComplexOption = "-fcx-fortran-rules";
      Range = LangOptions::ComplexRangeKind::CX_Improved;
      break;
    case options::OPT_fno_cx_fortran_rules:
      if (GccRangeComplexOption.empty()) {
        EmitComplexRangeDiag(D, RenderComplexRangeOption(Range),
                             "-fno-cx-fortran-rules");
      } else {
        if (GccRangeComplexOption != "-fno-cx-limited-range")
          EmitComplexRangeDiag(D, GccRangeComplexOption,
                               "-fno-cx-fortran-rules");
      }
      GccRangeComplexOption = "-fno-cx-fortran-rules";
      Range = LangOptions::ComplexRangeKind::CX_Full;
      break;
    case options::OPT_fcomplex_arithmetic_EQ: {
      LangOptions::ComplexRangeKind RangeVal;
      StringRef Val = A->getValue();
      if (Val == "full")
        RangeVal = LangOptions::ComplexRangeKind::CX_Full;
      else if (Val == "improved")
        RangeVal = LangOptions::ComplexRangeKind::CX_Improved;
      else if (Val == "promoted")
        RangeVal = LangOptions::ComplexRangeKind::CX_Promoted;
      else if (Val == "basic")
        RangeVal = LangOptions::ComplexRangeKind::CX_Basic;
      else {
        D.Diag(diag::err_drv_unsupported_option_argument)
            << A->getSpelling() << Val;
        break;
      }
      if (!GccRangeComplexOption.empty()) {
        if (GccRangeComplexOption != "-fcx-limited-range") {
          if (GccRangeComplexOption != "-fcx-fortran-rules") {
            if (RangeVal != LangOptions::ComplexRangeKind::CX_Improved)
              EmitComplexRangeDiag(D, GccRangeComplexOption,
                                   ComplexArithmeticStr(RangeVal));
          } else {
            EmitComplexRangeDiag(D, GccRangeComplexOption,
                                 ComplexArithmeticStr(RangeVal));
          }
        } else {
          if (RangeVal != LangOptions::ComplexRangeKind::CX_Basic)
            EmitComplexRangeDiag(D, GccRangeComplexOption,
                                 ComplexArithmeticStr(RangeVal));
        }
      }
      Range = RangeVal;
      break;
    }
    case options::OPT_ffp_model_EQ: {
      // If -ffp-model= is seen, reset to fno-fast-math
      HonorINFs = true;
      HonorNaNs = true;
      ApproxFunc = false;
      // Turning *off* -ffast-math restores the toolchain default.
      MathErrno = TC.IsMathErrnoDefault();
      AssociativeMath = false;
      ReciprocalMath = false;
      SignedZeros = true;

      StringRef Val = A->getValue();
      if (OFastEnabled && Val != "aggressive") {
        // Only -ffp-model=aggressive is compatible with -OFast, ignore.
        D.Diag(clang::diag::warn_drv_overriding_option)
            << Args.MakeArgString("-ffp-model=" + Val) << "-Ofast";
        break;
      }
      StrictFPModel = false;
      if (!FPModel.empty() && FPModel != Val)
        D.Diag(clang::diag::warn_drv_overriding_option)
            << Args.MakeArgString("-ffp-model=" + FPModel)
            << Args.MakeArgString("-ffp-model=" + Val);
      if (Val == "fast") {
        FPModel = Val;
        applyFastMath(false);
        // applyFastMath sets fp-contract="fast"
        LastFpContractOverrideOption = "-ffp-model=fast";
      } else if (Val == "aggressive") {
        FPModel = Val;
        applyFastMath(true);
        // applyFastMath sets fp-contract="fast"
        LastFpContractOverrideOption = "-ffp-model=aggressive";
      } else if (Val == "precise") {
        FPModel = Val;
        FPContract = "on";
        LastFpContractOverrideOption = "-ffp-model=precise";
        setComplexRange(LangOptions::ComplexRangeKind::CX_Full);
      } else if (Val == "strict") {
        StrictFPModel = true;
        FPExceptionBehavior = "strict";
        FPModel = Val;
        FPContract = "off";
        LastFpContractOverrideOption = "-ffp-model=strict";
        TrappingMath = true;
        RoundingFPMath = true;
        setComplexRange(LangOptions::ComplexRangeKind::CX_Full);
      } else
        D.Diag(diag::err_drv_unsupported_option_argument)
            << A->getSpelling() << Val;
      break;
    }

    // Options controlling individual features
    case options::OPT_fhonor_infinities:    HonorINFs = true;         break;
    case options::OPT_fno_honor_infinities: HonorINFs = false;        break;
    case options::OPT_fhonor_nans:          HonorNaNs = true;         break;
    case options::OPT_fno_honor_nans:       HonorNaNs = false;        break;
    case options::OPT_fapprox_func:         ApproxFunc = true;        break;
    case options::OPT_fno_approx_func:      ApproxFunc = false;       break;
    case options::OPT_fmath_errno:          MathErrno = true;         break;
    case options::OPT_fno_math_errno:       MathErrno = false;        break;
    case options::OPT_fassociative_math:    AssociativeMath = true;   break;
    case options::OPT_fno_associative_math: AssociativeMath = false;  break;
    case options::OPT_freciprocal_math:     ReciprocalMath = true;    break;
    case options::OPT_fno_reciprocal_math:  ReciprocalMath = false;   break;
    case options::OPT_fsigned_zeros:        SignedZeros = true;       break;
    case options::OPT_fno_signed_zeros:     SignedZeros = false;      break;
    case options::OPT_ftrapping_math:
      if (!TrappingMathPresent && !FPExceptionBehavior.empty() &&
          FPExceptionBehavior != "strict")
        // Warn that previous value of option is overridden.
        D.Diag(clang::diag::warn_drv_overriding_option)
            << Args.MakeArgString("-ffp-exception-behavior=" +
                                  FPExceptionBehavior)
            << "-ftrapping-math";
      TrappingMath = true;
      TrappingMathPresent = true;
      FPExceptionBehavior = "strict";
      break;
    case options::OPT_fveclib:
      VecLibArg = A;
      NoMathErrnoWasImpliedByVecLib =
          llvm::is_contained(VecLibImpliesNoMathErrno, A->getValue());
      if (NoMathErrnoWasImpliedByVecLib)
        MathErrno = false;
      break;
    case options::OPT_fno_trapping_math:
      if (!TrappingMathPresent && !FPExceptionBehavior.empty() &&
          FPExceptionBehavior != "ignore")
        // Warn that previous value of option is overridden.
        D.Diag(clang::diag::warn_drv_overriding_option)
            << Args.MakeArgString("-ffp-exception-behavior=" +
                                  FPExceptionBehavior)
            << "-fno-trapping-math";
      TrappingMath = false;
      TrappingMathPresent = true;
      FPExceptionBehavior = "ignore";
      break;

    case options::OPT_frounding_math:
      RoundingFPMath = true;
      break;

    case options::OPT_fno_rounding_math:
      RoundingFPMath = false;
      break;

    case options::OPT_fdenormal_fp_math_EQ:
      DenormalFPMath = llvm::parseDenormalFPAttribute(A->getValue());
      DenormalFP32Math = DenormalFPMath;
      if (!DenormalFPMath.isValid()) {
        D.Diag(diag::err_drv_invalid_value)
            << A->getAsString(Args) << A->getValue();
      }
      break;

    case options::OPT_fdenormal_fp_math_f32_EQ:
      DenormalFP32Math = llvm::parseDenormalFPAttribute(A->getValue());
      if (!DenormalFP32Math.isValid()) {
        D.Diag(diag::err_drv_invalid_value)
            << A->getAsString(Args) << A->getValue();
      }
      break;

    // Validate and pass through -ffp-contract option.
    case options::OPT_ffp_contract: {
      StringRef Val = A->getValue();
      if (Val == "fast" || Val == "on" || Val == "off" ||
          Val == "fast-honor-pragmas") {
        if (Val != FPContract && LastFpContractOverrideOption != "") {
          D.Diag(clang::diag::warn_drv_overriding_option)
              << LastFpContractOverrideOption
              << Args.MakeArgString("-ffp-contract=" + Val);
        }

        FPContract = Val;
        LastSeenFfpContractOption = Val;
        LastFpContractOverrideOption = "";
      } else
        D.Diag(diag::err_drv_unsupported_option_argument)
            << A->getSpelling() << Val;
      break;
    }

    // Validate and pass through -ffp-exception-behavior option.
    case options::OPT_ffp_exception_behavior_EQ: {
      StringRef Val = A->getValue();
      if (!TrappingMathPresent && !FPExceptionBehavior.empty() &&
          FPExceptionBehavior != Val)
        // Warn that previous value of option is overridden.
        D.Diag(clang::diag::warn_drv_overriding_option)
            << Args.MakeArgString("-ffp-exception-behavior=" +
                                  FPExceptionBehavior)
            << Args.MakeArgString("-ffp-exception-behavior=" + Val);
      TrappingMath = TrappingMathPresent = false;
      if (Val == "ignore" || Val == "maytrap") {
        FPExceptionBehavior = Val;
        // AOCC Begin
        if (Val == "maytrap") {
	  ;
        }
        // AOCC End
      } else if (Val == "strict") {
        FPExceptionBehavior = Val;
        TrappingMath = TrappingMathPresent = true;
      } else
        D.Diag(diag::err_drv_unsupported_option_argument)
            << A->getSpelling() << Val;
      break;
    }

    // Validate and pass through -ffp-eval-method option.
    case options::OPT_ffp_eval_method_EQ: {
      StringRef Val = A->getValue();
      if (Val == "double" || Val == "extended" || Val == "source")
        FPEvalMethod = Val;
      else
        D.Diag(diag::err_drv_unsupported_option_argument)
            << A->getSpelling() << Val;
      break;
    }

    case options::OPT_fexcess_precision_EQ: {
      StringRef Val = A->getValue();
      const llvm::Triple::ArchType Arch = TC.getArch();
      if (Arch == llvm::Triple::x86 || Arch == llvm::Triple::x86_64) {
        if (Val == "standard" || Val == "fast")
          Float16ExcessPrecision = Val;
        // To make it GCC compatible, allow the value of "16" which
        // means disable excess precision, the same meaning than clang's
        // equivalent value "none".
        else if (Val == "16")
          Float16ExcessPrecision = "none";
        else
          D.Diag(diag::err_drv_unsupported_option_argument)
              << A->getSpelling() << Val;
      } else {
        if (!(Val == "standard" || Val == "fast"))
          D.Diag(diag::err_drv_unsupported_option_argument)
              << A->getSpelling() << Val;
      }
      BFloat16ExcessPrecision = Float16ExcessPrecision;
      break;
    }
    case options::OPT_ffinite_math_only:
      HonorINFs = false;
      HonorNaNs = false;
      break;
    case options::OPT_fno_finite_math_only:
      HonorINFs = true;
      HonorNaNs = true;
      break;

    case options::OPT_funsafe_math_optimizations:
      AssociativeMath = true;
      ReciprocalMath = true;
      SignedZeros = false;
      ApproxFunc = true;
      TrappingMath = false;
      FPExceptionBehavior = "";
      FPContract = "fast";
      LastFpContractOverrideOption = "-funsafe-math-optimizations";
      SeenUnsafeMathModeOption = true;
      break;
    case options::OPT_fno_unsafe_math_optimizations:
      AssociativeMath = false;
      ReciprocalMath = false;
      SignedZeros = true;
      ApproxFunc = false;
      restoreFPContractState();
      break;

    case options::OPT_Ofast:
      // If -Ofast is the optimization level, then -ffast-math should be enabled
      if (!OFastEnabled)
        continue;
      [[fallthrough]];
    case options::OPT_ffast_math:
      applyFastMath(true);
      if (A->getOption().getID() == options::OPT_Ofast)
        LastFpContractOverrideOption = "-Ofast";
      else
        LastFpContractOverrideOption = "-ffast-math";
      break;
    case options::OPT_fno_fast_math:
      HonorINFs = true;
      HonorNaNs = true;
      // Turning on -ffast-math (with either flag) removes the need for
      // MathErrno. However, turning *off* -ffast-math merely restores the
      // toolchain default (which may be false).
      MathErrno = TC.IsMathErrnoDefault();
      AssociativeMath = false;
      ReciprocalMath = false;
      ApproxFunc = false;
      SignedZeros = true;
      restoreFPContractState();
      LastFpContractOverrideOption = "";
      break;
    } // End switch (A->getOption().getID())

    // The StrictFPModel local variable is needed to report warnings
    // in the way we intend. If -ffp-model=strict has been used, we
    // want to report a warning for the next option encountered that
    // takes us out of the settings described by fp-model=strict, but
    // we don't want to continue issuing warnings for other conflicting
    // options after that.
    if (StrictFPModel) {
      // If -ffp-model=strict has been specified on command line but
      // subsequent options conflict then emit warning diagnostic.
      if (HonorINFs && HonorNaNs && !AssociativeMath && !ReciprocalMath &&
          SignedZeros && TrappingMath && RoundingFPMath && !ApproxFunc &&
          FPContract == "off")
        // OK: Current Arg doesn't conflict with -ffp-model=strict
        ;
      else {
        StrictFPModel = false;
        FPModel = "";
        // The warning for -ffp-contract would have been reported by the
        // OPT_ffp_contract_EQ handler above. A special check here is needed
        // to avoid duplicating the warning.
        auto RHS = (A->getNumValues() == 0)
                       ? A->getSpelling()
                       : Args.MakeArgString(A->getSpelling() + A->getValue());
        if (A->getSpelling() != "-ffp-contract=") {
          if (RHS != "-ffp-model=strict")
            D.Diag(clang::diag::warn_drv_overriding_option)
                << "-ffp-model=strict" << RHS;
        }
      }
    }

    // If we handled this option claim it
    A->claim();
  }

  if (!HonorINFs)
    CmdArgs.push_back("-menable-no-infs");

  if (!HonorNaNs)
    CmdArgs.push_back("-menable-no-nans");

  if (ApproxFunc)
    CmdArgs.push_back("-fapprox-func");

  if (MathErrno) {
    CmdArgs.push_back("-fmath-errno");
    if (NoMathErrnoWasImpliedByVecLib)
      D.Diag(clang::diag::warn_drv_math_errno_enabled_after_veclib)
          << ArgThatEnabledMathErrnoAfterVecLib->getAsString(Args)
          << VecLibArg->getAsString(Args);
  }

 if (AssociativeMath && ReciprocalMath && !SignedZeros && ApproxFunc &&
     !TrappingMath)
    CmdArgs.push_back("-funsafe-math-optimizations");

  if (!SignedZeros)
    CmdArgs.push_back("-fno-signed-zeros");

  if (AssociativeMath && !SignedZeros && !TrappingMath)
    CmdArgs.push_back("-mreassociate");

  if (ReciprocalMath)
    CmdArgs.push_back("-freciprocal-math");

  if (TrappingMath) {
    // FP Exception Behavior is also set to strict
    assert(FPExceptionBehavior == "strict");
  }

  // The default is IEEE.
  if (DenormalFPMath != llvm::DenormalMode::getIEEE()) {
    llvm::SmallString<64> DenormFlag;
    llvm::raw_svector_ostream ArgStr(DenormFlag);
    ArgStr << "-fdenormal-fp-math=" << DenormalFPMath;
    CmdArgs.push_back(Args.MakeArgString(ArgStr.str()));
  }

  // Add f32 specific denormal mode flag if it's different.
  if (DenormalFP32Math != DenormalFPMath) {
    llvm::SmallString<64> DenormFlag;
    llvm::raw_svector_ostream ArgStr(DenormFlag);
    ArgStr << "-fdenormal-fp-math-f32=" << DenormalFP32Math;
    CmdArgs.push_back(Args.MakeArgString(ArgStr.str()));
  }

  if (!FPContract.empty())
    CmdArgs.push_back(Args.MakeArgString("-ffp-contract=" + FPContract));

  if (RoundingFPMath)
    CmdArgs.push_back(Args.MakeArgString("-frounding-math"));
  else
    CmdArgs.push_back(Args.MakeArgString("-fno-rounding-math"));

  if (!FPExceptionBehavior.empty())
    CmdArgs.push_back(Args.MakeArgString("-ffp-exception-behavior=" +
                      FPExceptionBehavior));

  if (!FPEvalMethod.empty())
    CmdArgs.push_back(Args.MakeArgString("-ffp-eval-method=" + FPEvalMethod));

  if (!Float16ExcessPrecision.empty())
    CmdArgs.push_back(Args.MakeArgString("-ffloat16-excess-precision=" +
                                         Float16ExcessPrecision));
  if (!BFloat16ExcessPrecision.empty())
    CmdArgs.push_back(Args.MakeArgString("-fbfloat16-excess-precision=" +
                                         BFloat16ExcessPrecision));

  ParseMRecip(D, Args, CmdArgs);

  // -ffast-math enables the __FAST_MATH__ preprocessor macro, but check for the
  // individual features enabled by -ffast-math instead of the option itself as
  // that's consistent with gcc's behaviour.
  if (!HonorINFs && !HonorNaNs && !MathErrno && AssociativeMath && ApproxFunc &&
      ReciprocalMath && !SignedZeros && !TrappingMath && !RoundingFPMath)
    CmdArgs.push_back("-ffast-math");

  // Handle __FINITE_MATH_ONLY__ similarly.
  // The -ffinite-math-only is added to CmdArgs when !HonorINFs && !HonorNaNs.
  // Otherwise process the Xclang arguments to determine if -menable-no-infs and
  // -menable-no-nans are set by the user.
  bool shouldAddFiniteMathOnly = false;
  if (!HonorINFs && !HonorNaNs) {
    shouldAddFiniteMathOnly = true;
  } else {
    bool InfValues = true;
    bool NanValues = true;
    for (const auto *Arg : Args.filtered(options::OPT_Xclang)) {
      StringRef ArgValue = Arg->getValue();
      if (ArgValue == "-menable-no-nans")
        NanValues = false;
      else if (ArgValue == "-menable-no-infs")
        InfValues = false;
    }
    if (!NanValues && !InfValues)
      shouldAddFiniteMathOnly = true;
  }
  if (shouldAddFiniteMathOnly) {
    CmdArgs.push_back("-ffinite-math-only");
  }
  if (const Arg *A = Args.getLastArg(options::OPT_mfpmath_EQ)) {
    CmdArgs.push_back("-mfpmath");
    CmdArgs.push_back(A->getValue());
  }

  // Disable a codegen optimization for floating-point casts.
  if (Args.hasFlag(options::OPT_fno_strict_float_cast_overflow,
                   options::OPT_fstrict_float_cast_overflow, false))
    CmdArgs.push_back("-fno-strict-float-cast-overflow");

  if (Range != LangOptions::ComplexRangeKind::CX_None)
    ComplexRangeStr = RenderComplexRangeOption(Range);
  if (!ComplexRangeStr.empty()) {
    CmdArgs.push_back(Args.MakeArgString(ComplexRangeStr));
    if (Args.hasArg(options::OPT_fcomplex_arithmetic_EQ))
      CmdArgs.push_back(Args.MakeArgString("-fcomplex-arithmetic=" +
                                           ComplexRangeKindToStr(Range)));
  }
  if (Args.hasArg(options::OPT_fcx_limited_range))
    CmdArgs.push_back("-fcx-limited-range");
  if (Args.hasArg(options::OPT_fcx_fortran_rules))
    CmdArgs.push_back("-fcx-fortran-rules");
  if (Args.hasArg(options::OPT_fno_cx_limited_range))
    CmdArgs.push_back("-fno-cx-limited-range");
  if (Args.hasArg(options::OPT_fno_cx_fortran_rules))
    CmdArgs.push_back("-fno-cx-fortran-rules");
}

static void RenderAnalyzerOptions(const ArgList &Args, ArgStringList &CmdArgs,
                                  const llvm::Triple &Triple,
                                  const InputInfo &Input) {
  // Add default argument set.
  if (!Args.hasArg(options::OPT__analyzer_no_default_checks)) {
    CmdArgs.push_back("-analyzer-checker=core");
    CmdArgs.push_back("-analyzer-checker=apiModeling");

    if (!Triple.isWindowsMSVCEnvironment()) {
      CmdArgs.push_back("-analyzer-checker=unix");
    } else {
      // Enable "unix" checkers that also work on Windows.
      CmdArgs.push_back("-analyzer-checker=unix.API");
      CmdArgs.push_back("-analyzer-checker=unix.Malloc");
      CmdArgs.push_back("-analyzer-checker=unix.MallocSizeof");
      CmdArgs.push_back("-analyzer-checker=unix.MismatchedDeallocator");
      CmdArgs.push_back("-analyzer-checker=unix.cstring.BadSizeArg");
      CmdArgs.push_back("-analyzer-checker=unix.cstring.NullArg");
    }

    // Disable some unix checkers for PS4/PS5.
    if (Triple.isPS()) {
      CmdArgs.push_back("-analyzer-disable-checker=unix.API");
      CmdArgs.push_back("-analyzer-disable-checker=unix.Vfork");
    }

    if (Triple.isOSDarwin()) {
      CmdArgs.push_back("-analyzer-checker=osx");
      CmdArgs.push_back(
          "-analyzer-checker=security.insecureAPI.decodeValueOfObjCType");
    }
    else if (Triple.isOSFuchsia())
      CmdArgs.push_back("-analyzer-checker=fuchsia");

    CmdArgs.push_back("-analyzer-checker=deadcode");

    if (types::isCXX(Input.getType()))
      CmdArgs.push_back("-analyzer-checker=cplusplus");

    if (!Triple.isPS()) {
      CmdArgs.push_back("-analyzer-checker=security.insecureAPI.UncheckedReturn");
      CmdArgs.push_back("-analyzer-checker=security.insecureAPI.getpw");
      CmdArgs.push_back("-analyzer-checker=security.insecureAPI.gets");
      CmdArgs.push_back("-analyzer-checker=security.insecureAPI.mktemp");
      CmdArgs.push_back("-analyzer-checker=security.insecureAPI.mkstemp");
      CmdArgs.push_back("-analyzer-checker=security.insecureAPI.vfork");
    }

    // Default nullability checks.
    CmdArgs.push_back("-analyzer-checker=nullability.NullPassedToNonnull");
    CmdArgs.push_back("-analyzer-checker=nullability.NullReturnedFromNonnull");
  }

  // Set the output format. The default is plist, for (lame) historical reasons.
  CmdArgs.push_back("-analyzer-output");
  if (Arg *A = Args.getLastArg(options::OPT__analyzer_output))
    CmdArgs.push_back(A->getValue());
  else
    CmdArgs.push_back("plist");

  // Disable the presentation of standard compiler warnings when using
  // --analyze.  We only want to show static analyzer diagnostics or frontend
  // errors.
  CmdArgs.push_back("-w");

  // Add -Xanalyzer arguments when running as analyzer.
  Args.AddAllArgValues(CmdArgs, options::OPT_Xanalyzer);
}

static bool isValidSymbolName(StringRef S) {
  if (S.empty())
    return false;

  if (std::isdigit(S[0]))
    return false;

  return llvm::all_of(S, [](char C) { return std::isalnum(C) || C == '_'; });
}

static void RenderSSPOptions(const Driver &D, const ToolChain &TC,
                             const ArgList &Args, ArgStringList &CmdArgs,
                             bool KernelOrKext) {
  const llvm::Triple &EffectiveTriple = TC.getEffectiveTriple();

  // NVPTX doesn't support stack protectors; from the compiler's perspective, it
  // doesn't even have a stack!
  if (EffectiveTriple.isNVPTX())
    return;

  // -stack-protector=0 is default.
  LangOptions::StackProtectorMode StackProtectorLevel = LangOptions::SSPOff;
  LangOptions::StackProtectorMode DefaultStackProtectorLevel =
      TC.GetDefaultStackProtectorLevel(KernelOrKext);

  if (Arg *A = Args.getLastArg(options::OPT_fno_stack_protector,
                               options::OPT_fstack_protector_all,
                               options::OPT_fstack_protector_strong,
                               options::OPT_fstack_protector)) {
    if (A->getOption().matches(options::OPT_fstack_protector))
      StackProtectorLevel =
          std::max<>(LangOptions::SSPOn, DefaultStackProtectorLevel);
    else if (A->getOption().matches(options::OPT_fstack_protector_strong))
      StackProtectorLevel = LangOptions::SSPStrong;
    else if (A->getOption().matches(options::OPT_fstack_protector_all))
      StackProtectorLevel = LangOptions::SSPReq;

    if (EffectiveTriple.isBPF() && StackProtectorLevel != LangOptions::SSPOff) {
      D.Diag(diag::warn_drv_unsupported_option_for_target)
          << A->getSpelling() << EffectiveTriple.getTriple();
      StackProtectorLevel = DefaultStackProtectorLevel;
    }
  } else {
    StackProtectorLevel = DefaultStackProtectorLevel;
  }

  if (StackProtectorLevel) {
    CmdArgs.push_back("-stack-protector");
    CmdArgs.push_back(Args.MakeArgString(Twine(StackProtectorLevel)));
  }

  // --param ssp-buffer-size=
  for (const Arg *A : Args.filtered(options::OPT__param)) {
    StringRef Str(A->getValue());
    if (Str.starts_with("ssp-buffer-size=")) {
      if (StackProtectorLevel) {
        CmdArgs.push_back("-stack-protector-buffer-size");
        // FIXME: Verify the argument is a valid integer.
        CmdArgs.push_back(Args.MakeArgString(Str.drop_front(16)));
      }
      A->claim();
    }
  }

  const std::string &TripleStr = EffectiveTriple.getTriple();
  if (Arg *A = Args.getLastArg(options::OPT_mstack_protector_guard_EQ)) {
    StringRef Value = A->getValue();
    if (!EffectiveTriple.isX86() && !EffectiveTriple.isAArch64() &&
        !EffectiveTriple.isARM() && !EffectiveTriple.isThumb() &&
        !EffectiveTriple.isRISCV() && !EffectiveTriple.isPPC())
      D.Diag(diag::err_drv_unsupported_opt_for_target)
          << A->getAsString(Args) << TripleStr;
    if ((EffectiveTriple.isX86() || EffectiveTriple.isARM() ||
         EffectiveTriple.isThumb()) &&
        Value != "tls" && Value != "global") {
      D.Diag(diag::err_drv_invalid_value_with_suggestion)
          << A->getOption().getName() << Value << "tls global";
      return;
    }
    if ((EffectiveTriple.isARM() || EffectiveTriple.isThumb()) &&
        Value == "tls") {
      if (!Args.hasArg(options::OPT_mstack_protector_guard_offset_EQ)) {
        D.Diag(diag::err_drv_ssp_missing_offset_argument)
            << A->getAsString(Args);
        return;
      }
      // Check whether the target subarch supports the hardware TLS register
      if (!arm::isHardTPSupported(EffectiveTriple)) {
        D.Diag(diag::err_target_unsupported_tp_hard)
            << EffectiveTriple.getArchName();
        return;
      }
      // Check whether the user asked for something other than -mtp=cp15
      if (Arg *A = Args.getLastArg(options::OPT_mtp_mode_EQ)) {
        StringRef Value = A->getValue();
        if (Value != "cp15") {
          D.Diag(diag::err_drv_argument_not_allowed_with)
              << A->getAsString(Args) << "-mstack-protector-guard=tls";
          return;
        }
      }
      CmdArgs.push_back("-target-feature");
      CmdArgs.push_back("+read-tp-tpidruro");
    }
    if (EffectiveTriple.isAArch64() && Value != "sysreg" && Value != "global") {
      D.Diag(diag::err_drv_invalid_value_with_suggestion)
          << A->getOption().getName() << Value << "sysreg global";
      return;
    }
    if (EffectiveTriple.isRISCV() || EffectiveTriple.isPPC()) {
      if (Value != "tls" && Value != "global") {
        D.Diag(diag::err_drv_invalid_value_with_suggestion)
            << A->getOption().getName() << Value << "tls global";
        return;
      }
      if (Value == "tls") {
        if (!Args.hasArg(options::OPT_mstack_protector_guard_offset_EQ)) {
          D.Diag(diag::err_drv_ssp_missing_offset_argument)
              << A->getAsString(Args);
          return;
        }
      }
    }
    A->render(Args, CmdArgs);
  }

  if (Arg *A = Args.getLastArg(options::OPT_mstack_protector_guard_offset_EQ)) {
    StringRef Value = A->getValue();
    if (!EffectiveTriple.isX86() && !EffectiveTriple.isAArch64() &&
        !EffectiveTriple.isARM() && !EffectiveTriple.isThumb() &&
        !EffectiveTriple.isRISCV() && !EffectiveTriple.isPPC())
      D.Diag(diag::err_drv_unsupported_opt_for_target)
          << A->getAsString(Args) << TripleStr;
    int Offset;
    if (Value.getAsInteger(10, Offset)) {
      D.Diag(diag::err_drv_invalid_value) << A->getOption().getName() << Value;
      return;
    }
    if ((EffectiveTriple.isARM() || EffectiveTriple.isThumb()) &&
        (Offset < 0 || Offset > 0xfffff)) {
      D.Diag(diag::err_drv_invalid_int_value)
          << A->getOption().getName() << Value;
      return;
    }
    A->render(Args, CmdArgs);
  }

  if (Arg *A = Args.getLastArg(options::OPT_mstack_protector_guard_reg_EQ)) {
    StringRef Value = A->getValue();
    if (!EffectiveTriple.isX86() && !EffectiveTriple.isAArch64() &&
        !EffectiveTriple.isRISCV() && !EffectiveTriple.isPPC())
      D.Diag(diag::err_drv_unsupported_opt_for_target)
          << A->getAsString(Args) << TripleStr;
    if (EffectiveTriple.isX86() && (Value != "fs" && Value != "gs")) {
      D.Diag(diag::err_drv_invalid_value_with_suggestion)
          << A->getOption().getName() << Value << "fs gs";
      return;
    }
    if (EffectiveTriple.isAArch64() && Value != "sp_el0") {
      D.Diag(diag::err_drv_invalid_value) << A->getOption().getName() << Value;
      return;
    }
    if (EffectiveTriple.isRISCV() && Value != "tp") {
      D.Diag(diag::err_drv_invalid_value_with_suggestion)
          << A->getOption().getName() << Value << "tp";
      return;
    }
    if (EffectiveTriple.isPPC64() && Value != "r13") {
      D.Diag(diag::err_drv_invalid_value_with_suggestion)
          << A->getOption().getName() << Value << "r13";
      return;
    }
    if (EffectiveTriple.isPPC32() && Value != "r2") {
      D.Diag(diag::err_drv_invalid_value_with_suggestion)
          << A->getOption().getName() << Value << "r2";
      return;
    }
    A->render(Args, CmdArgs);
  }

  if (Arg *A = Args.getLastArg(options::OPT_mstack_protector_guard_symbol_EQ)) {
    StringRef Value = A->getValue();
    if (!isValidSymbolName(Value)) {
      D.Diag(diag::err_drv_argument_only_allowed_with)
          << A->getOption().getName() << "legal symbol name";
      return;
    }
    A->render(Args, CmdArgs);
  }
}

static void RenderSCPOptions(const ToolChain &TC, const ArgList &Args,
                             ArgStringList &CmdArgs) {
  const llvm::Triple &EffectiveTriple = TC.getEffectiveTriple();

  if (!EffectiveTriple.isOSFreeBSD() && !EffectiveTriple.isOSLinux() &&
      !EffectiveTriple.isOSFuchsia())
    return;

  if (!EffectiveTriple.isX86() && !EffectiveTriple.isSystemZ() &&
      !EffectiveTriple.isPPC64() && !EffectiveTriple.isAArch64() &&
      !EffectiveTriple.isRISCV())
    return;

  Args.addOptInFlag(CmdArgs, options::OPT_fstack_clash_protection,
                    options::OPT_fno_stack_clash_protection);
}

static void RenderTrivialAutoVarInitOptions(const Driver &D,
                                            const ToolChain &TC,
                                            const ArgList &Args,
                                            ArgStringList &CmdArgs) {
  auto DefaultTrivialAutoVarInit = TC.GetDefaultTrivialAutoVarInit();
  StringRef TrivialAutoVarInit = "";

  for (const Arg *A : Args) {
    switch (A->getOption().getID()) {
    default:
      continue;
    case options::OPT_ftrivial_auto_var_init: {
      A->claim();
      StringRef Val = A->getValue();
      if (Val == "uninitialized" || Val == "zero" || Val == "pattern")
        TrivialAutoVarInit = Val;
      else
        D.Diag(diag::err_drv_unsupported_option_argument)
            << A->getSpelling() << Val;
      break;
    }
    }
  }

  if (TrivialAutoVarInit.empty())
    switch (DefaultTrivialAutoVarInit) {
    case LangOptions::TrivialAutoVarInitKind::Uninitialized:
      break;
    case LangOptions::TrivialAutoVarInitKind::Pattern:
      TrivialAutoVarInit = "pattern";
      break;
    case LangOptions::TrivialAutoVarInitKind::Zero:
      TrivialAutoVarInit = "zero";
      break;
    }

  if (!TrivialAutoVarInit.empty()) {
    CmdArgs.push_back(
        Args.MakeArgString("-ftrivial-auto-var-init=" + TrivialAutoVarInit));
  }

  if (Arg *A =
          Args.getLastArg(options::OPT_ftrivial_auto_var_init_stop_after)) {
    if (!Args.hasArg(options::OPT_ftrivial_auto_var_init) ||
        StringRef(
            Args.getLastArg(options::OPT_ftrivial_auto_var_init)->getValue()) ==
            "uninitialized")
      D.Diag(diag::err_drv_trivial_auto_var_init_stop_after_missing_dependency);
    A->claim();
    StringRef Val = A->getValue();
    if (std::stoi(Val.str()) <= 0)
      D.Diag(diag::err_drv_trivial_auto_var_init_stop_after_invalid_value);
    CmdArgs.push_back(
        Args.MakeArgString("-ftrivial-auto-var-init-stop-after=" + Val));
  }

  if (Arg *A = Args.getLastArg(options::OPT_ftrivial_auto_var_init_max_size)) {
    if (!Args.hasArg(options::OPT_ftrivial_auto_var_init) ||
        StringRef(
            Args.getLastArg(options::OPT_ftrivial_auto_var_init)->getValue()) ==
            "uninitialized")
      D.Diag(diag::err_drv_trivial_auto_var_init_max_size_missing_dependency);
    A->claim();
    StringRef Val = A->getValue();
    if (std::stoi(Val.str()) <= 0)
      D.Diag(diag::err_drv_trivial_auto_var_init_max_size_invalid_value);
    CmdArgs.push_back(
        Args.MakeArgString("-ftrivial-auto-var-init-max-size=" + Val));
  }
}

static void RenderOpenCLOptions(const ArgList &Args, ArgStringList &CmdArgs,
                                types::ID InputType) {
  // cl-denorms-are-zero is not forwarded. It is translated into a generic flag
  // for denormal flushing handling based on the target.
  const unsigned ForwardedArguments[] = {
      options::OPT_cl_opt_disable,
      options::OPT_cl_strict_aliasing,
      options::OPT_cl_single_precision_constant,
      options::OPT_cl_finite_math_only,
      options::OPT_cl_kernel_arg_info,
      options::OPT_cl_unsafe_math_optimizations,
      options::OPT_cl_fast_relaxed_math,
      options::OPT_cl_mad_enable,
      options::OPT_cl_no_signed_zeros,
      options::OPT_cl_fp32_correctly_rounded_divide_sqrt,
      options::OPT_cl_uniform_work_group_size
  };

  if (Arg *A = Args.getLastArg(options::OPT_cl_std_EQ)) {
    std::string CLStdStr = std::string("-cl-std=") + A->getValue();
    CmdArgs.push_back(Args.MakeArgString(CLStdStr));
  } else if (Arg *A = Args.getLastArg(options::OPT_cl_ext_EQ)) {
    std::string CLExtStr = std::string("-cl-ext=") + A->getValue();
    CmdArgs.push_back(Args.MakeArgString(CLExtStr));
  }

  if (Args.hasArg(options::OPT_cl_finite_math_only)) {
    CmdArgs.push_back("-menable-no-infs");
    CmdArgs.push_back("-menable-no-nans");
  }

  for (const auto &Arg : ForwardedArguments)
    if (const auto *A = Args.getLastArg(Arg))
      CmdArgs.push_back(Args.MakeArgString(A->getOption().getPrefixedName()));

  // Only add the default headers if we are compiling OpenCL sources.
  if ((types::isOpenCL(InputType) ||
       (Args.hasArg(options::OPT_cl_std_EQ) && types::isSrcFile(InputType))) &&
      !Args.hasArg(options::OPT_cl_no_stdinc)) {
    CmdArgs.push_back("-finclude-default-header");
    CmdArgs.push_back("-fdeclare-opencl-builtins");
  }
}

static void RenderHLSLOptions(const ArgList &Args, ArgStringList &CmdArgs,
                              types::ID InputType) {
  const unsigned ForwardedArguments[] = {options::OPT_dxil_validator_version,
                                         options::OPT_D,
                                         options::OPT_I,
                                         options::OPT_O,
                                         options::OPT_emit_llvm,
                                         options::OPT_emit_obj,
                                         options::OPT_disable_llvm_passes,
                                         options::OPT_fnative_half_type,
                                         options::OPT_hlsl_entrypoint};
  if (!types::isHLSL(InputType))
    return;
  for (const auto &Arg : ForwardedArguments)
    if (const auto *A = Args.getLastArg(Arg))
      A->renderAsInput(Args, CmdArgs);
  // Add the default headers if dxc_no_stdinc is not set.
  if (!Args.hasArg(options::OPT_dxc_no_stdinc) &&
      !Args.hasArg(options::OPT_nostdinc))
    CmdArgs.push_back("-finclude-default-header");
}

static void RenderOpenACCOptions(const Driver &D, const ArgList &Args,
                                 ArgStringList &CmdArgs, types::ID InputType) {
  if (!Args.hasArg(options::OPT_fopenacc))
    return;

  CmdArgs.push_back("-fopenacc");

  if (Arg *A = Args.getLastArg(options::OPT_openacc_macro_override)) {
    StringRef Value = A->getValue();
    int Version;
    if (!Value.getAsInteger(10, Version))
      A->renderAsInput(Args, CmdArgs);
    else
      D.Diag(diag::err_drv_clang_unsupported) << Value;
  }
}

static void RenderBuiltinOptions(const ToolChain &TC, const llvm::Triple &T,
                                 const ArgList &Args, ArgStringList &CmdArgs) {
  // -fbuiltin is default unless -mkernel is used.
  bool UseBuiltins =
      Args.hasFlag(options::OPT_fbuiltin, options::OPT_fno_builtin,
                   !Args.hasArg(options::OPT_mkernel));
  if (!UseBuiltins)
    CmdArgs.push_back("-fno-builtin");

  // -ffreestanding implies -fno-builtin.
  if (Args.hasArg(options::OPT_ffreestanding))
    UseBuiltins = false;

  // Process the -fno-builtin-* options.
  for (const Arg *A : Args.filtered(options::OPT_fno_builtin_)) {
    A->claim();

    // If -fno-builtin is specified, then there's no need to pass the option to
    // the frontend.
    if (UseBuiltins)
      A->render(Args, CmdArgs);
  }
}

bool Driver::getDefaultModuleCachePath(SmallVectorImpl<char> &Result) {
  if (const char *Str = std::getenv("CLANG_MODULE_CACHE_PATH")) {
    Twine Path{Str};
    Path.toVector(Result);
    return Path.getSingleStringRef() != "";
  }
  if (llvm::sys::path::cache_directory(Result)) {
    llvm::sys::path::append(Result, "clang");
    llvm::sys::path::append(Result, "ModuleCache");
    return true;
  }
  return false;
}

llvm::SmallString<256>
clang::driver::tools::getCXX20NamedModuleOutputPath(const ArgList &Args,
                                                    const char *BaseInput) {
  if (Arg *ModuleOutputEQ = Args.getLastArg(options::OPT_fmodule_output_EQ))
    return StringRef(ModuleOutputEQ->getValue());

  SmallString<256> OutputPath;
  if (Arg *FinalOutput = Args.getLastArg(options::OPT_o);
      FinalOutput && Args.hasArg(options::OPT_c))
    OutputPath = FinalOutput->getValue();
  else
    OutputPath = BaseInput;

  const char *Extension = types::getTypeTempSuffix(types::TY_ModuleFile);
  llvm::sys::path::replace_extension(OutputPath, Extension);
  return OutputPath;
}

static bool RenderModulesOptions(Compilation &C, const Driver &D,
                                 const ArgList &Args, const InputInfo &Input,
                                 const InputInfo &Output, bool HaveStd20,
                                 ArgStringList &CmdArgs) {
  bool IsCXX = types::isCXX(Input.getType());
  bool HaveStdCXXModules = IsCXX && HaveStd20;
  bool HaveModules = HaveStdCXXModules;

  // -fmodules enables the use of precompiled modules (off by default).
  // Users can pass -fno-cxx-modules to turn off modules support for
  // C++/Objective-C++ programs.
  bool HaveClangModules = false;
  if (Args.hasFlag(options::OPT_fmodules, options::OPT_fno_modules, false)) {
    bool AllowedInCXX = Args.hasFlag(options::OPT_fcxx_modules,
                                     options::OPT_fno_cxx_modules, true);
    if (AllowedInCXX || !IsCXX) {
      CmdArgs.push_back("-fmodules");
      HaveClangModules = true;
    }
  }

  HaveModules |= HaveClangModules;

  // -fmodule-maps enables implicit reading of module map files. By default,
  // this is enabled if we are using Clang's flavor of precompiled modules.
  if (Args.hasFlag(options::OPT_fimplicit_module_maps,
                   options::OPT_fno_implicit_module_maps, HaveClangModules))
    CmdArgs.push_back("-fimplicit-module-maps");

  // -fmodules-decluse checks that modules used are declared so (off by default)
  Args.addOptInFlag(CmdArgs, options::OPT_fmodules_decluse,
                    options::OPT_fno_modules_decluse);

  // -fmodules-strict-decluse is like -fmodule-decluse, but also checks that
  // all #included headers are part of modules.
  if (Args.hasFlag(options::OPT_fmodules_strict_decluse,
                   options::OPT_fno_modules_strict_decluse, false))
    CmdArgs.push_back("-fmodules-strict-decluse");

  Args.addOptOutFlag(CmdArgs, options::OPT_fmodulemap_allow_subdirectory_search,
                     options::OPT_fno_modulemap_allow_subdirectory_search);

  // -fno-implicit-modules turns off implicitly compiling modules on demand.
  bool ImplicitModules = false;
  if (!Args.hasFlag(options::OPT_fimplicit_modules,
                    options::OPT_fno_implicit_modules, HaveClangModules)) {
    if (HaveModules)
      CmdArgs.push_back("-fno-implicit-modules");
  } else if (HaveModules) {
    ImplicitModules = true;
    // -fmodule-cache-path specifies where our implicitly-built module files
    // should be written.
    SmallString<128> Path;
    if (Arg *A = Args.getLastArg(options::OPT_fmodules_cache_path))
      Path = A->getValue();

    bool HasPath = true;
    if (C.isForDiagnostics()) {
      // When generating crash reports, we want to emit the modules along with
      // the reproduction sources, so we ignore any provided module path.
      Path = Output.getFilename();
      llvm::sys::path::replace_extension(Path, ".cache");
      llvm::sys::path::append(Path, "modules");
    } else if (Path.empty()) {
      // No module path was provided: use the default.
      HasPath = Driver::getDefaultModuleCachePath(Path);
    }

    // `HasPath` will only be false if getDefaultModuleCachePath() fails.
    // That being said, that failure is unlikely and not caching is harmless.
    if (HasPath) {
      const char Arg[] = "-fmodules-cache-path=";
      Path.insert(Path.begin(), Arg, Arg + strlen(Arg));
      CmdArgs.push_back(Args.MakeArgString(Path));
    }
  }

  if (HaveModules) {
    if (Args.hasFlag(options::OPT_fprebuilt_implicit_modules,
                     options::OPT_fno_prebuilt_implicit_modules, false))
      CmdArgs.push_back("-fprebuilt-implicit-modules");
    if (Args.hasFlag(options::OPT_fmodules_validate_input_files_content,
                     options::OPT_fno_modules_validate_input_files_content,
                     false))
      CmdArgs.push_back("-fvalidate-ast-input-files-content");
  }

  // -fmodule-name specifies the module that is currently being built (or
  // used for header checking by -fmodule-maps).
  Args.AddLastArg(CmdArgs, options::OPT_fmodule_name_EQ);

  // -fmodule-map-file can be used to specify files containing module
  // definitions.
  Args.AddAllArgs(CmdArgs, options::OPT_fmodule_map_file);

  // -fbuiltin-module-map can be used to load the clang
  // builtin headers modulemap file.
  if (Args.hasArg(options::OPT_fbuiltin_module_map)) {
    SmallString<128> BuiltinModuleMap(D.ResourceDir);
    llvm::sys::path::append(BuiltinModuleMap, "include");
    llvm::sys::path::append(BuiltinModuleMap, "module.modulemap");
    if (llvm::sys::fs::exists(BuiltinModuleMap))
      CmdArgs.push_back(
          Args.MakeArgString("-fmodule-map-file=" + BuiltinModuleMap));
  }

  // The -fmodule-file=<name>=<file> form specifies the mapping of module
  // names to precompiled module files (the module is loaded only if used).
  // The -fmodule-file=<file> form can be used to unconditionally load
  // precompiled module files (whether used or not).
  if (HaveModules || Input.getType() == clang::driver::types::TY_ModuleFile) {
    Args.AddAllArgs(CmdArgs, options::OPT_fmodule_file);

    // -fprebuilt-module-path specifies where to load the prebuilt module files.
    for (const Arg *A : Args.filtered(options::OPT_fprebuilt_module_path)) {
      CmdArgs.push_back(Args.MakeArgString(
          std::string("-fprebuilt-module-path=") + A->getValue()));
      A->claim();
    }
  } else
    Args.ClaimAllArgs(options::OPT_fmodule_file);

  // When building modules and generating crashdumps, we need to dump a module
  // dependency VFS alongside the output.
  if (HaveClangModules && C.isForDiagnostics()) {
    SmallString<128> VFSDir(Output.getFilename());
    llvm::sys::path::replace_extension(VFSDir, ".cache");
    // Add the cache directory as a temp so the crash diagnostics pick it up.
    C.addTempFile(Args.MakeArgString(VFSDir));

    llvm::sys::path::append(VFSDir, "vfs");
    CmdArgs.push_back("-module-dependency-dir");
    CmdArgs.push_back(Args.MakeArgString(VFSDir));
  }

  if (HaveClangModules)
    Args.AddLastArg(CmdArgs, options::OPT_fmodules_user_build_path);

  // Pass through all -fmodules-ignore-macro arguments.
  Args.AddAllArgs(CmdArgs, options::OPT_fmodules_ignore_macro);
  Args.AddLastArg(CmdArgs, options::OPT_fmodules_prune_interval);
  Args.AddLastArg(CmdArgs, options::OPT_fmodules_prune_after);

  if (HaveClangModules) {
    Args.AddLastArg(CmdArgs, options::OPT_fbuild_session_timestamp);

    if (Arg *A = Args.getLastArg(options::OPT_fbuild_session_file)) {
      if (Args.hasArg(options::OPT_fbuild_session_timestamp))
        D.Diag(diag::err_drv_argument_not_allowed_with)
            << A->getAsString(Args) << "-fbuild-session-timestamp";

      llvm::sys::fs::file_status Status;
      if (llvm::sys::fs::status(A->getValue(), Status))
        D.Diag(diag::err_drv_no_such_file) << A->getValue();
      CmdArgs.push_back(Args.MakeArgString(
          "-fbuild-session-timestamp=" +
          Twine((uint64_t)std::chrono::duration_cast<std::chrono::seconds>(
                    Status.getLastModificationTime().time_since_epoch())
                    .count())));
    }

    if (Args.getLastArg(
            options::OPT_fmodules_validate_once_per_build_session)) {
      if (!Args.getLastArg(options::OPT_fbuild_session_timestamp,
                           options::OPT_fbuild_session_file))
        D.Diag(diag::err_drv_modules_validate_once_requires_timestamp);

      Args.AddLastArg(CmdArgs,
                      options::OPT_fmodules_validate_once_per_build_session);
    }

    if (Args.hasFlag(options::OPT_fmodules_validate_system_headers,
                     options::OPT_fno_modules_validate_system_headers,
                     ImplicitModules))
      CmdArgs.push_back("-fmodules-validate-system-headers");

    Args.AddLastArg(CmdArgs,
                    options::OPT_fmodules_disable_diagnostic_validation);
  } else {
    Args.ClaimAllArgs(options::OPT_fbuild_session_timestamp);
    Args.ClaimAllArgs(options::OPT_fbuild_session_file);
    Args.ClaimAllArgs(options::OPT_fmodules_validate_once_per_build_session);
    Args.ClaimAllArgs(options::OPT_fmodules_validate_system_headers);
    Args.ClaimAllArgs(options::OPT_fno_modules_validate_system_headers);
    Args.ClaimAllArgs(options::OPT_fmodules_disable_diagnostic_validation);
  }

  // FIXME: We provisionally don't check ODR violations for decls in the global
  // module fragment.
  CmdArgs.push_back("-fskip-odr-check-in-gmf");

  if (Args.hasArg(options::OPT_modules_reduced_bmi) &&
      (Input.getType() == driver::types::TY_CXXModule ||
       Input.getType() == driver::types::TY_PP_CXXModule)) {
    CmdArgs.push_back("-fmodules-reduced-bmi");

    if (Args.hasArg(options::OPT_fmodule_output_EQ))
      Args.AddLastArg(CmdArgs, options::OPT_fmodule_output_EQ);
    else
      CmdArgs.push_back(Args.MakeArgString(
          "-fmodule-output=" +
          getCXX20NamedModuleOutputPath(Args, Input.getBaseInput())));
  }

  // Noop if we see '-fmodules-reduced-bmi' with other translation
  // units than module units. This is more user friendly to allow end uers to
  // enable this feature without asking for help from build systems.
  Args.ClaimAllArgs(options::OPT_modules_reduced_bmi);

  // We need to include the case the input file is a module file here.
  // Since the default compilation model for C++ module interface unit will
  // create temporary module file and compile the temporary module file
  // to get the object file. Then the `-fmodule-output` flag will be
  // brought to the second compilation process. So we have to claim it for
  // the case too.
  if (Input.getType() == driver::types::TY_CXXModule ||
      Input.getType() == driver::types::TY_PP_CXXModule ||
      Input.getType() == driver::types::TY_ModuleFile) {
    Args.ClaimAllArgs(options::OPT_fmodule_output);
    Args.ClaimAllArgs(options::OPT_fmodule_output_EQ);
  }

  if (Args.hasArg(options::OPT_fmodules_embed_all_files))
    CmdArgs.push_back("-fmodules-embed-all-files");

  return HaveModules;
}

static void RenderCharacterOptions(const ArgList &Args, const llvm::Triple &T,
                                   ArgStringList &CmdArgs) {
  // -fsigned-char is default.
  if (const Arg *A = Args.getLastArg(options::OPT_fsigned_char,
                                     options::OPT_fno_signed_char,
                                     options::OPT_funsigned_char,
                                     options::OPT_fno_unsigned_char)) {
    if (A->getOption().matches(options::OPT_funsigned_char) ||
        A->getOption().matches(options::OPT_fno_signed_char)) {
      CmdArgs.push_back("-fno-signed-char");
    }
  } else if (!isSignedCharDefault(T)) {
    CmdArgs.push_back("-fno-signed-char");
  }

  // The default depends on the language standard.
  Args.AddLastArg(CmdArgs, options::OPT_fchar8__t, options::OPT_fno_char8__t);

  if (const Arg *A = Args.getLastArg(options::OPT_fshort_wchar,
                                     options::OPT_fno_short_wchar)) {
    if (A->getOption().matches(options::OPT_fshort_wchar)) {
      CmdArgs.push_back("-fwchar-type=short");
      CmdArgs.push_back("-fno-signed-wchar");
    } else {
      bool IsARM = T.isARM() || T.isThumb() || T.isAArch64();
      CmdArgs.push_back("-fwchar-type=int");
      if (T.isOSzOS() ||
          (IsARM && !(T.isOSWindows() || T.isOSNetBSD() || T.isOSOpenBSD())))
        CmdArgs.push_back("-fno-signed-wchar");
      else
        CmdArgs.push_back("-fsigned-wchar");
    }
  } else if (T.isOSzOS())
    CmdArgs.push_back("-fno-signed-wchar");
}

static void RenderObjCOptions(const ToolChain &TC, const Driver &D,
                              const llvm::Triple &T, const ArgList &Args,
                              ObjCRuntime &Runtime, bool InferCovariantReturns,
                              const InputInfo &Input, ArgStringList &CmdArgs) {
  const llvm::Triple::ArchType Arch = TC.getArch();

  // -fobjc-dispatch-method is only relevant with the nonfragile-abi, and legacy
  // is the default. Except for deployment target of 10.5, next runtime is
  // always legacy dispatch and -fno-objc-legacy-dispatch gets ignored silently.
  if (Runtime.isNonFragile()) {
    if (!Args.hasFlag(options::OPT_fobjc_legacy_dispatch,
                      options::OPT_fno_objc_legacy_dispatch,
                      Runtime.isLegacyDispatchDefaultForArch(Arch))) {
      if (TC.UseObjCMixedDispatch())
        CmdArgs.push_back("-fobjc-dispatch-method=mixed");
      else
        CmdArgs.push_back("-fobjc-dispatch-method=non-legacy");
    }
  }

  // When ObjectiveC legacy runtime is in effect on MacOSX, turn on the option
  // to do Array/Dictionary subscripting by default.
  if (Arch == llvm::Triple::x86 && T.isMacOSX() &&
      Runtime.getKind() == ObjCRuntime::FragileMacOSX && Runtime.isNeXTFamily())
    CmdArgs.push_back("-fobjc-subscripting-legacy-runtime");

  // Allow -fno-objc-arr to trump -fobjc-arr/-fobjc-arc.
  // NOTE: This logic is duplicated in ToolChains.cpp.
  if (isObjCAutoRefCount(Args)) {
    TC.CheckObjCARC();

    CmdArgs.push_back("-fobjc-arc");

    // FIXME: It seems like this entire block, and several around it should be
    // wrapped in isObjC, but for now we just use it here as this is where it
    // was being used previously.
    if (types::isCXX(Input.getType()) && types::isObjC(Input.getType())) {
      if (TC.GetCXXStdlibType(Args) == ToolChain::CST_Libcxx)
        CmdArgs.push_back("-fobjc-arc-cxxlib=libc++");
      else
        CmdArgs.push_back("-fobjc-arc-cxxlib=libstdc++");
    }

    // Allow the user to enable full exceptions code emission.
    // We default off for Objective-C, on for Objective-C++.
    if (Args.hasFlag(options::OPT_fobjc_arc_exceptions,
                     options::OPT_fno_objc_arc_exceptions,
                     /*Default=*/types::isCXX(Input.getType())))
      CmdArgs.push_back("-fobjc-arc-exceptions");
  }

  // Silence warning for full exception code emission options when explicitly
  // set to use no ARC.
  if (Args.hasArg(options::OPT_fno_objc_arc)) {
    Args.ClaimAllArgs(options::OPT_fobjc_arc_exceptions);
    Args.ClaimAllArgs(options::OPT_fno_objc_arc_exceptions);
  }

  // Allow the user to control whether messages can be converted to runtime
  // functions.
  if (types::isObjC(Input.getType())) {
    auto *Arg = Args.getLastArg(
        options::OPT_fobjc_convert_messages_to_runtime_calls,
        options::OPT_fno_objc_convert_messages_to_runtime_calls);
    if (Arg &&
        Arg->getOption().matches(
            options::OPT_fno_objc_convert_messages_to_runtime_calls))
      CmdArgs.push_back("-fno-objc-convert-messages-to-runtime-calls");
  }

  // -fobjc-infer-related-result-type is the default, except in the Objective-C
  // rewriter.
  if (InferCovariantReturns)
    CmdArgs.push_back("-fno-objc-infer-related-result-type");

  // Pass down -fobjc-weak or -fno-objc-weak if present.
  if (types::isObjC(Input.getType())) {
    auto WeakArg =
        Args.getLastArg(options::OPT_fobjc_weak, options::OPT_fno_objc_weak);
    if (!WeakArg) {
      // nothing to do
    } else if (!Runtime.allowsWeak()) {
      if (WeakArg->getOption().matches(options::OPT_fobjc_weak))
        D.Diag(diag::err_objc_weak_unsupported);
    } else {
      WeakArg->render(Args, CmdArgs);
    }
  }

  if (Args.hasArg(options::OPT_fobjc_disable_direct_methods_for_testing))
    CmdArgs.push_back("-fobjc-disable-direct-methods-for-testing");
}

static void RenderDiagnosticsOptions(const Driver &D, const ArgList &Args,
                                     ArgStringList &CmdArgs) {
  bool CaretDefault = true;
  bool ColumnDefault = true;

  if (const Arg *A = Args.getLastArg(options::OPT__SLASH_diagnostics_classic,
                                     options::OPT__SLASH_diagnostics_column,
                                     options::OPT__SLASH_diagnostics_caret)) {
    switch (A->getOption().getID()) {
    case options::OPT__SLASH_diagnostics_caret:
      CaretDefault = true;
      ColumnDefault = true;
      break;
    case options::OPT__SLASH_diagnostics_column:
      CaretDefault = false;
      ColumnDefault = true;
      break;
    case options::OPT__SLASH_diagnostics_classic:
      CaretDefault = false;
      ColumnDefault = false;
      break;
    }
  }

  // -fcaret-diagnostics is default.
  if (!Args.hasFlag(options::OPT_fcaret_diagnostics,
                    options::OPT_fno_caret_diagnostics, CaretDefault))
    CmdArgs.push_back("-fno-caret-diagnostics");

  Args.addOptOutFlag(CmdArgs, options::OPT_fdiagnostics_fixit_info,
                     options::OPT_fno_diagnostics_fixit_info);
  Args.addOptOutFlag(CmdArgs, options::OPT_fdiagnostics_show_option,
                     options::OPT_fno_diagnostics_show_option);

  if (const Arg *A =
          Args.getLastArg(options::OPT_fdiagnostics_show_category_EQ)) {
    CmdArgs.push_back("-fdiagnostics-show-category");
    CmdArgs.push_back(A->getValue());
  }

  Args.addOptInFlag(CmdArgs, options::OPT_fdiagnostics_show_hotness,
                    options::OPT_fno_diagnostics_show_hotness);

  if (const Arg *A =
          Args.getLastArg(options::OPT_fdiagnostics_hotness_threshold_EQ)) {
    std::string Opt =
        std::string("-fdiagnostics-hotness-threshold=") + A->getValue();
    CmdArgs.push_back(Args.MakeArgString(Opt));
  }

  if (const Arg *A =
          Args.getLastArg(options::OPT_fdiagnostics_misexpect_tolerance_EQ)) {
    std::string Opt =
        std::string("-fdiagnostics-misexpect-tolerance=") + A->getValue();
    CmdArgs.push_back(Args.MakeArgString(Opt));
  }

  if (const Arg *A = Args.getLastArg(options::OPT_fdiagnostics_format_EQ)) {
    CmdArgs.push_back("-fdiagnostics-format");
    CmdArgs.push_back(A->getValue());
    if (StringRef(A->getValue()) == "sarif" ||
        StringRef(A->getValue()) == "SARIF")
      D.Diag(diag::warn_drv_sarif_format_unstable);
  }

  if (const Arg *A = Args.getLastArg(
          options::OPT_fdiagnostics_show_note_include_stack,
          options::OPT_fno_diagnostics_show_note_include_stack)) {
    const Option &O = A->getOption();
    if (O.matches(options::OPT_fdiagnostics_show_note_include_stack))
      CmdArgs.push_back("-fdiagnostics-show-note-include-stack");
    else
      CmdArgs.push_back("-fno-diagnostics-show-note-include-stack");
  }

  handleColorDiagnosticsArgs(D, Args, CmdArgs);

  if (Args.hasArg(options::OPT_fansi_escape_codes))
    CmdArgs.push_back("-fansi-escape-codes");

  Args.addOptOutFlag(CmdArgs, options::OPT_fshow_source_location,
                     options::OPT_fno_show_source_location);

  Args.addOptOutFlag(CmdArgs, options::OPT_fdiagnostics_show_line_numbers,
                     options::OPT_fno_diagnostics_show_line_numbers);

  if (Args.hasArg(options::OPT_fdiagnostics_absolute_paths))
    CmdArgs.push_back("-fdiagnostics-absolute-paths");

  if (!Args.hasFlag(options::OPT_fshow_column, options::OPT_fno_show_column,
                    ColumnDefault))
    CmdArgs.push_back("-fno-show-column");

  Args.addOptOutFlag(CmdArgs, options::OPT_fspell_checking,
                     options::OPT_fno_spell_checking);

  Args.addLastArg(CmdArgs, options::OPT_warning_suppression_mappings_EQ);
}

DwarfFissionKind tools::getDebugFissionKind(const Driver &D,
                                            const ArgList &Args, Arg *&Arg) {
  Arg = Args.getLastArg(options::OPT_gsplit_dwarf, options::OPT_gsplit_dwarf_EQ,
                        options::OPT_gno_split_dwarf);
  if (!Arg || Arg->getOption().matches(options::OPT_gno_split_dwarf))
    return DwarfFissionKind::None;

  if (Arg->getOption().matches(options::OPT_gsplit_dwarf))
    return DwarfFissionKind::Split;

  StringRef Value = Arg->getValue();
  if (Value == "split")
    return DwarfFissionKind::Split;
  if (Value == "single")
    return DwarfFissionKind::Single;

  D.Diag(diag::err_drv_unsupported_option_argument)
      << Arg->getSpelling() << Arg->getValue();
  return DwarfFissionKind::None;
}

static void renderDwarfFormat(const Driver &D, const llvm::Triple &T,
                              const ArgList &Args, ArgStringList &CmdArgs,
                              unsigned DwarfVersion) {
  auto *DwarfFormatArg =
      Args.getLastArg(options::OPT_gdwarf64, options::OPT_gdwarf32);
  if (!DwarfFormatArg)
    return;

  if (DwarfFormatArg->getOption().matches(options::OPT_gdwarf64)) {
    if (DwarfVersion < 3)
      D.Diag(diag::err_drv_argument_only_allowed_with)
          << DwarfFormatArg->getAsString(Args) << "DWARFv3 or greater";
    else if (!T.isArch64Bit())
      D.Diag(diag::err_drv_argument_only_allowed_with)
          << DwarfFormatArg->getAsString(Args) << "64 bit architecture";
    else if (!T.isOSBinFormatELF())
      D.Diag(diag::err_drv_argument_only_allowed_with)
          << DwarfFormatArg->getAsString(Args) << "ELF platforms";
  }

  DwarfFormatArg->render(Args, CmdArgs);
}

static void
renderDebugOptions(const ToolChain &TC, const Driver &D, const llvm::Triple &T,
                   const ArgList &Args, bool IRInput, ArgStringList &CmdArgs,
                   const InputInfo &Output,
                   llvm::codegenoptions::DebugInfoKind &DebugInfoKind,
                   DwarfFissionKind &DwarfFission) {
  if (Args.hasFlag(options::OPT_fdebug_info_for_profiling,
                   options::OPT_fno_debug_info_for_profiling, false) &&
      checkDebugInfoOption(
          Args.getLastArg(options::OPT_fdebug_info_for_profiling), Args, D, TC))
    CmdArgs.push_back("-fdebug-info-for-profiling");

  // The 'g' groups options involve a somewhat intricate sequence of decisions
  // about what to pass from the driver to the frontend, but by the time they
  // reach cc1 they've been factored into three well-defined orthogonal choices:
  //  * what level of debug info to generate
  //  * what dwarf version to write
  //  * what debugger tuning to use
  // This avoids having to monkey around further in cc1 other than to disable
  // codeview if not running in a Windows environment. Perhaps even that
  // decision should be made in the driver as well though.
  llvm::DebuggerKind DebuggerTuning = TC.getDefaultDebuggerTuning();

  bool SplitDWARFInlining =
      Args.hasFlag(options::OPT_fsplit_dwarf_inlining,
                   options::OPT_fno_split_dwarf_inlining, false);

  // Normally -gsplit-dwarf is only useful with -gN. For IR input, Clang does
  // object file generation and no IR generation, -gN should not be needed. So
  // allow -gsplit-dwarf with either -gN or IR input.
  if (IRInput || Args.hasArg(options::OPT_g_Group)) {
    Arg *SplitDWARFArg;
    DwarfFission = getDebugFissionKind(D, Args, SplitDWARFArg);
    if (DwarfFission != DwarfFissionKind::None &&
        !checkDebugInfoOption(SplitDWARFArg, Args, D, TC)) {
      DwarfFission = DwarfFissionKind::None;
      SplitDWARFInlining = false;
    }
  }
  if (const Arg *A = Args.getLastArg(options::OPT_g_Group)) {
    DebugInfoKind = llvm::codegenoptions::DebugInfoConstructor;

    // If the last option explicitly specified a debug-info level, use it.
    if (checkDebugInfoOption(A, Args, D, TC) &&
        A->getOption().matches(options::OPT_gN_Group)) {
      DebugInfoKind = debugLevelToInfoKind(*A);
      // For -g0 or -gline-tables-only, drop -gsplit-dwarf. This gets a bit more
      // complicated if you've disabled inline info in the skeleton CUs
      // (SplitDWARFInlining) - then there's value in composing split-dwarf and
      // line-tables-only, so let those compose naturally in that case.
      if (DebugInfoKind == llvm::codegenoptions::NoDebugInfo ||
          DebugInfoKind == llvm::codegenoptions::DebugDirectivesOnly ||
          (DebugInfoKind == llvm::codegenoptions::DebugLineTablesOnly &&
           SplitDWARFInlining))
        DwarfFission = DwarfFissionKind::None;
    }
  }

  // If a debugger tuning argument appeared, remember it.
  bool HasDebuggerTuning = false;
  if (const Arg *A =
          Args.getLastArg(options::OPT_gTune_Group, options::OPT_ggdbN_Group)) {
    HasDebuggerTuning = true;
    if (checkDebugInfoOption(A, Args, D, TC)) {
      if (A->getOption().matches(options::OPT_glldb))
        DebuggerTuning = llvm::DebuggerKind::LLDB;
      else if (A->getOption().matches(options::OPT_gsce))
        DebuggerTuning = llvm::DebuggerKind::SCE;
      else if (A->getOption().matches(options::OPT_gdbx))
        DebuggerTuning = llvm::DebuggerKind::DBX;
      else
        DebuggerTuning = llvm::DebuggerKind::GDB;
    }
  }

  // If a -gdwarf argument appeared, remember it.
  bool EmitDwarf = false;
  if (const Arg *A = getDwarfNArg(Args))
    EmitDwarf = checkDebugInfoOption(A, Args, D, TC);

  bool EmitCodeView = false;
  if (const Arg *A = Args.getLastArg(options::OPT_gcodeview))
    EmitCodeView = checkDebugInfoOption(A, Args, D, TC);

  // If the user asked for debug info but did not explicitly specify -gcodeview
  // or -gdwarf, ask the toolchain for the default format.
  if (!EmitCodeView && !EmitDwarf &&
      DebugInfoKind != llvm::codegenoptions::NoDebugInfo) {
    switch (TC.getDefaultDebugFormat()) {
    case llvm::codegenoptions::DIF_CodeView:
      EmitCodeView = true;
      break;
    case llvm::codegenoptions::DIF_DWARF:
      EmitDwarf = true;
      break;
    }
  }

  unsigned RequestedDWARFVersion = 0; // DWARF version requested by the user
  unsigned EffectiveDWARFVersion = 0; // DWARF version TC can generate. It may
                                      // be lower than what the user wanted.
  if (EmitDwarf) {
    RequestedDWARFVersion = getDwarfVersion(TC, Args);
    // Clamp effective DWARF version to the max supported by the toolchain.
    EffectiveDWARFVersion =
        std::min(RequestedDWARFVersion, TC.getMaxDwarfVersion());
  } else {
    Args.ClaimAllArgs(options::OPT_fdebug_default_version);
  }

  // -gline-directives-only supported only for the DWARF debug info.
  if (RequestedDWARFVersion == 0 &&
      DebugInfoKind == llvm::codegenoptions::DebugDirectivesOnly)
    DebugInfoKind = llvm::codegenoptions::NoDebugInfo;

  // strict DWARF is set to false by default. But for DBX, we need it to be set
  // as true by default.
  if (const Arg *A = Args.getLastArg(options::OPT_gstrict_dwarf))
    (void)checkDebugInfoOption(A, Args, D, TC);
  if (Args.hasFlag(options::OPT_gstrict_dwarf, options::OPT_gno_strict_dwarf,
                   DebuggerTuning == llvm::DebuggerKind::DBX))
    CmdArgs.push_back("-gstrict-dwarf");

  // And we handle flag -grecord-gcc-switches later with DWARFDebugFlags.
  Args.ClaimAllArgs(options::OPT_g_flags_Group);

  // Column info is included by default for everything except SCE and
  // CodeView if not use sampling PGO. Clang doesn't track end columns, just
  // starting columns, which, in theory, is fine for CodeView (and PDB).  In
  // practice, however, the Microsoft debuggers don't handle missing end columns
  // well, and the AIX debugger DBX also doesn't handle the columns well, so
  // it's better not to include any column info.
  if (const Arg *A = Args.getLastArg(options::OPT_gcolumn_info))
    (void)checkDebugInfoOption(A, Args, D, TC);
  if (!Args.hasFlag(options::OPT_gcolumn_info, options::OPT_gno_column_info,
                    !(EmitCodeView && !getLastProfileSampleUseArg(Args)) &&
                        (DebuggerTuning != llvm::DebuggerKind::SCE &&
                         DebuggerTuning != llvm::DebuggerKind::DBX)))
    CmdArgs.push_back("-gno-column-info");

  // FIXME: Move backend command line options to the module.
  if (Args.hasFlag(options::OPT_gmodules, options::OPT_gno_modules, false)) {
    // If -gline-tables-only or -gline-directives-only is the last option it
    // wins.
    if (checkDebugInfoOption(Args.getLastArg(options::OPT_gmodules), Args, D,
                             TC)) {
      if (DebugInfoKind != llvm::codegenoptions::DebugLineTablesOnly &&
          DebugInfoKind != llvm::codegenoptions::DebugDirectivesOnly) {
        DebugInfoKind = llvm::codegenoptions::DebugInfoConstructor;
        CmdArgs.push_back("-dwarf-ext-refs");
        CmdArgs.push_back("-fmodule-format=obj");
      }
    }
  }

  if (T.isOSBinFormatELF() && SplitDWARFInlining)
    CmdArgs.push_back("-fsplit-dwarf-inlining");

  // After we've dealt with all combinations of things that could
  // make DebugInfoKind be other than None or DebugLineTablesOnly,
  // figure out if we need to "upgrade" it to standalone debug info.
  // We parse these two '-f' options whether or not they will be used,
  // to claim them even if you wrote "-fstandalone-debug -gline-tables-only"
  bool NeedFullDebug = Args.hasFlag(
      options::OPT_fstandalone_debug, options::OPT_fno_standalone_debug,
      DebuggerTuning == llvm::DebuggerKind::LLDB ||
          TC.GetDefaultStandaloneDebug());
  if (const Arg *A = Args.getLastArg(options::OPT_fstandalone_debug))
    (void)checkDebugInfoOption(A, Args, D, TC);

  if (DebugInfoKind == llvm::codegenoptions::LimitedDebugInfo ||
      DebugInfoKind == llvm::codegenoptions::DebugInfoConstructor) {
    if (Args.hasFlag(options::OPT_fno_eliminate_unused_debug_types,
                     options::OPT_feliminate_unused_debug_types, false))
      DebugInfoKind = llvm::codegenoptions::UnusedTypeInfo;
    else if (NeedFullDebug)
      DebugInfoKind = llvm::codegenoptions::FullDebugInfo;
  }

  if (Args.hasFlag(options::OPT_gembed_source, options::OPT_gno_embed_source,
                   false)) {
    // Source embedding is a vendor extension to DWARF v5. By now we have
    // checked if a DWARF version was stated explicitly, and have otherwise
    // fallen back to the target default, so if this is still not at least 5
    // we emit an error.
    const Arg *A = Args.getLastArg(options::OPT_gembed_source);
    if (RequestedDWARFVersion < 5)
      D.Diag(diag::err_drv_argument_only_allowed_with)
          << A->getAsString(Args) << "-gdwarf-5";
    else if (EffectiveDWARFVersion < 5)
      // The toolchain has reduced allowed dwarf version, so we can't enable
      // -gembed-source.
      D.Diag(diag::warn_drv_dwarf_version_limited_by_target)
          << A->getAsString(Args) << TC.getTripleString() << 5
          << EffectiveDWARFVersion;
    else if (checkDebugInfoOption(A, Args, D, TC))
      CmdArgs.push_back("-gembed-source");
  }

  if (EmitCodeView) {
    CmdArgs.push_back("-gcodeview");

    Args.addOptInFlag(CmdArgs, options::OPT_gcodeview_ghash,
                      options::OPT_gno_codeview_ghash);

    Args.addOptOutFlag(CmdArgs, options::OPT_gcodeview_command_line,
                       options::OPT_gno_codeview_command_line);
  }

  Args.addOptOutFlag(CmdArgs, options::OPT_ginline_line_tables,
                     options::OPT_gno_inline_line_tables);

  // When emitting remarks, we need at least debug lines in the output.
  if (willEmitRemarks(Args) &&
      DebugInfoKind <= llvm::codegenoptions::DebugDirectivesOnly)
    DebugInfoKind = llvm::codegenoptions::DebugLineTablesOnly;

  // Adjust the debug info kind for the given toolchain.
  TC.adjustDebugInfoKind(DebugInfoKind, Args);

  // On AIX, the debugger tuning option can be omitted if it is not explicitly
  // set.
  RenderDebugEnablingArgs(Args, CmdArgs, DebugInfoKind, EffectiveDWARFVersion,
                          T.isOSAIX() && !HasDebuggerTuning
                              ? llvm::DebuggerKind::Default
                              : DebuggerTuning);

  // -fdebug-macro turns on macro debug info generation.
  if (Args.hasFlag(options::OPT_fdebug_macro, options::OPT_fno_debug_macro,
                   false))
    if (checkDebugInfoOption(Args.getLastArg(options::OPT_fdebug_macro), Args,
                             D, TC))
      CmdArgs.push_back("-debug-info-macro");

  // -ggnu-pubnames turns on gnu style pubnames in the backend.
  const auto *PubnamesArg =
      Args.getLastArg(options::OPT_ggnu_pubnames, options::OPT_gno_gnu_pubnames,
                      options::OPT_gpubnames, options::OPT_gno_pubnames);
  if (DwarfFission != DwarfFissionKind::None ||
      (PubnamesArg && checkDebugInfoOption(PubnamesArg, Args, D, TC))) {
    const bool OptionSet =
        (PubnamesArg &&
         (PubnamesArg->getOption().matches(options::OPT_gpubnames) ||
          PubnamesArg->getOption().matches(options::OPT_ggnu_pubnames)));
    if ((DebuggerTuning != llvm::DebuggerKind::LLDB || OptionSet) &&
        (!PubnamesArg ||
         (!PubnamesArg->getOption().matches(options::OPT_gno_gnu_pubnames) &&
          !PubnamesArg->getOption().matches(options::OPT_gno_pubnames))))
      CmdArgs.push_back(PubnamesArg && PubnamesArg->getOption().matches(
                                           options::OPT_gpubnames)
                            ? "-gpubnames"
                            : "-ggnu-pubnames");
  }
  const auto *SimpleTemplateNamesArg =
      Args.getLastArg(options::OPT_gsimple_template_names,
                      options::OPT_gno_simple_template_names);
  bool ForwardTemplateParams = DebuggerTuning == llvm::DebuggerKind::SCE;
  if (SimpleTemplateNamesArg &&
      checkDebugInfoOption(SimpleTemplateNamesArg, Args, D, TC)) {
    const auto &Opt = SimpleTemplateNamesArg->getOption();
    if (Opt.matches(options::OPT_gsimple_template_names)) {
      ForwardTemplateParams = true;
      CmdArgs.push_back("-gsimple-template-names=simple");
    }
  }

  // Emit DW_TAG_template_alias for template aliases? True by default for SCE.
  bool UseDebugTemplateAlias =
      DebuggerTuning == llvm::DebuggerKind::SCE && RequestedDWARFVersion >= 4;
  if (const auto *DebugTemplateAlias = Args.getLastArg(
          options::OPT_gtemplate_alias, options::OPT_gno_template_alias)) {
    // DW_TAG_template_alias is only supported from DWARFv5 but if a user
    // asks for it we should let them have it (if the target supports it).
    if (checkDebugInfoOption(DebugTemplateAlias, Args, D, TC)) {
      const auto &Opt = DebugTemplateAlias->getOption();
      UseDebugTemplateAlias = Opt.matches(options::OPT_gtemplate_alias);
    }
  }
  if (UseDebugTemplateAlias)
    CmdArgs.push_back("-gtemplate-alias");

  if (const Arg *A = Args.getLastArg(options::OPT_gsrc_hash_EQ)) {
    StringRef v = A->getValue();
    CmdArgs.push_back(Args.MakeArgString("-gsrc-hash=" + v));
  }

  Args.addOptInFlag(CmdArgs, options::OPT_fdebug_ranges_base_address,
                    options::OPT_fno_debug_ranges_base_address);

  // -gdwarf-aranges turns on the emission of the aranges section in the
  // backend.
  if (const Arg *A = Args.getLastArg(options::OPT_gdwarf_aranges);
      A && checkDebugInfoOption(A, Args, D, TC)) {
    CmdArgs.push_back("-mllvm");
    CmdArgs.push_back("-generate-arange-section");
  }

  Args.addOptInFlag(CmdArgs, options::OPT_fforce_dwarf_frame,
                    options::OPT_fno_force_dwarf_frame);

  bool EnableTypeUnits = false;
  if (Args.hasFlag(options::OPT_fdebug_types_section,
                   options::OPT_fno_debug_types_section, false)) {
    if (!(T.isOSBinFormatELF() || T.isOSBinFormatWasm())) {
      D.Diag(diag::err_drv_unsupported_opt_for_target)
          << Args.getLastArg(options::OPT_fdebug_types_section)
                 ->getAsString(Args)
          << T.getTriple();
    } else if (checkDebugInfoOption(
                   Args.getLastArg(options::OPT_fdebug_types_section), Args, D,
                   TC)) {
      EnableTypeUnits = true;
      CmdArgs.push_back("-mllvm");
      CmdArgs.push_back("-generate-type-units");
    }
  }

  if (const Arg *A =
          Args.getLastArg(options::OPT_gomit_unreferenced_methods,
                          options::OPT_gno_omit_unreferenced_methods))
    (void)checkDebugInfoOption(A, Args, D, TC);
  if (Args.hasFlag(options::OPT_gomit_unreferenced_methods,
                   options::OPT_gno_omit_unreferenced_methods, false) &&
      (DebugInfoKind == llvm::codegenoptions::DebugInfoConstructor ||
       DebugInfoKind == llvm::codegenoptions::LimitedDebugInfo) &&
      !EnableTypeUnits) {
    CmdArgs.push_back("-gomit-unreferenced-methods");
  }

  // To avoid join/split of directory+filename, the integrated assembler prefers
  // the directory form of .file on all DWARF versions. GNU as doesn't allow the
  // form before DWARF v5.
  if (!Args.hasFlag(options::OPT_fdwarf_directory_asm,
                    options::OPT_fno_dwarf_directory_asm,
                    TC.useIntegratedAs() || EffectiveDWARFVersion >= 5))
    CmdArgs.push_back("-fno-dwarf-directory-asm");

  // Decide how to render forward declarations of template instantiations.
  // SCE wants full descriptions, others just get them in the name.
  if (ForwardTemplateParams)
    CmdArgs.push_back("-debug-forward-template-params");

  // Do we need to explicitly import anonymous namespaces into the parent
  // scope?
  if (DebuggerTuning == llvm::DebuggerKind::SCE)
    CmdArgs.push_back("-dwarf-explicit-import");

  renderDwarfFormat(D, T, Args, CmdArgs, EffectiveDWARFVersion);
  RenderDebugInfoCompressionArgs(Args, CmdArgs, D, TC);

  bool EmitDwarfForAMDGCN = EmitDwarf && T.isAMDGCN();
  if (EmitDwarfForAMDGCN)
    CmdArgs.append({"-mllvm", "-amdgpu-spill-cfi-saved-regs"});
  if (Arg *A = Args.getLastArg(options::OPT_gheterogeneous_dwarf_EQ)) {
    A->render(Args, CmdArgs);
  } else if (EmitDwarfForAMDGCN) {
#ifndef NDEBUG
    // There doesn't seem to be a straightforward way to "render" an option
    // acquired from the OptTable into a string we can append to CmdArgs.
    // All of the logic is buried in "accept" which works directly in terms
    // of an ArgList.
    //
    // Instead, assert that the static string we are adding to CmdArgs has
    // the same shape as what a bare -gheterogeneous-dwarf would alias to
    // if the user has provided it in ArgList.
    const Option GHeterogeneousDwarf =
        getDriverOptTable().getOption(options::OPT_gheterogeneous_dwarf);
    const Option Aliased = GHeterogeneousDwarf.getAlias();
    assert(Aliased.isValid() && "gheterogeneous-dwarf must be an alias");
    assert(Aliased.getName() == "gheterogeneous-dwarf=" &&
           "gheterogeneous-dwarf must alias gheterogeneous-dwarf=");
    assert(StringRef(GHeterogeneousDwarf.getAliasArgs()) == "diexpression" &&
           GHeterogeneousDwarf.getAliasArgs()[strlen("diexpression") + 1] ==
               '\0' &&
           "gheterogeneous-dwarf must alias gheterogeneous-dwarf=diexpression");
#endif
    CmdArgs.push_back("-gheterogeneous-dwarf=diexpression");
  }

  // This controls whether or not we perform JustMyCode instrumentation.
  if (Args.hasFlag(options::OPT_fjmc, options::OPT_fno_jmc, false)) {
    if (TC.getTriple().isOSBinFormatELF() ||
        TC.getTriple().isWindowsMSVCEnvironment()) {
      if (DebugInfoKind >= llvm::codegenoptions::DebugInfoConstructor)
        CmdArgs.push_back("-fjmc");
      else if (D.IsCLMode())
        D.Diag(clang::diag::warn_drv_jmc_requires_debuginfo) << "/JMC"
                                                             << "'/Zi', '/Z7'";
      else
        D.Diag(clang::diag::warn_drv_jmc_requires_debuginfo) << "-fjmc"
                                                             << "-g";
    } else {
      D.Diag(clang::diag::warn_drv_fjmc_for_elf_only);
    }
  }

  // Add in -fdebug-compilation-dir if necessary.
  const char *DebugCompilationDir =
      addDebugCompDirArg(Args, CmdArgs, D.getVFS());

  addDebugPrefixMapArg(D, TC, Args, CmdArgs);

  // Add the output path to the object file for CodeView debug infos.
  if (EmitCodeView && Output.isFilename())
    addDebugObjectName(Args, CmdArgs, DebugCompilationDir,
                       Output.getFilename());
}

static void ProcessVSRuntimeLibrary(const ToolChain &TC, const ArgList &Args,
                                    ArgStringList &CmdArgs) {
  unsigned RTOptionID = options::OPT__SLASH_MT;

  if (Args.hasArg(options::OPT__SLASH_LDd))
    // The /LDd option implies /MTd. The dependent lib part can be overridden,
    // but defining _DEBUG is sticky.
    RTOptionID = options::OPT__SLASH_MTd;

  if (Arg *A = Args.getLastArg(options::OPT__SLASH_M_Group))
    RTOptionID = A->getOption().getID();

  if (Arg *A = Args.getLastArg(options::OPT_fms_runtime_lib_EQ)) {
    RTOptionID = llvm::StringSwitch<unsigned>(A->getValue())
                     .Case("static", options::OPT__SLASH_MT)
                     .Case("static_dbg", options::OPT__SLASH_MTd)
                     .Case("dll", options::OPT__SLASH_MD)
                     .Case("dll_dbg", options::OPT__SLASH_MDd)
                     .Default(options::OPT__SLASH_MT);
  }

  StringRef FlagForCRT;
  switch (RTOptionID) {
  case options::OPT__SLASH_MD:
    if (Args.hasArg(options::OPT__SLASH_LDd))
      CmdArgs.push_back("-D_DEBUG");
    CmdArgs.push_back("-D_MT");
    CmdArgs.push_back("-D_DLL");
    FlagForCRT = "--dependent-lib=msvcrt";
    break;
  case options::OPT__SLASH_MDd:
    CmdArgs.push_back("-D_DEBUG");
    CmdArgs.push_back("-D_MT");
    CmdArgs.push_back("-D_DLL");
    FlagForCRT = "--dependent-lib=msvcrtd";
    break;
  case options::OPT__SLASH_MT:
    if (Args.hasArg(options::OPT__SLASH_LDd))
      CmdArgs.push_back("-D_DEBUG");
    CmdArgs.push_back("-D_MT");
    CmdArgs.push_back("-flto-visibility-public-std");
    FlagForCRT = "--dependent-lib=libcmt";
    break;
  case options::OPT__SLASH_MTd:
    CmdArgs.push_back("-D_DEBUG");
    CmdArgs.push_back("-D_MT");
    CmdArgs.push_back("-flto-visibility-public-std");
    FlagForCRT = "--dependent-lib=libcmtd";
    break;
  default:
    llvm_unreachable("Unexpected option ID.");
  }

  if (Args.hasArg(options::OPT_fms_omit_default_lib)) {
    CmdArgs.push_back("-D_VC_NODEFAULTLIB");
  } else {
    CmdArgs.push_back(FlagForCRT.data());

    // This provides POSIX compatibility (maps 'open' to '_open'), which most
    // users want.  The /Za flag to cl.exe turns this off, but it's not
    // implemented in clang.
    CmdArgs.push_back("--dependent-lib=oldnames");
  }

  // All Arm64EC object files implicitly add softintrin.lib. This is necessary
  // even if the file doesn't actually refer to any of the routines because
  // the CRT itself has incomplete dependency markings.
  if (TC.getTriple().isWindowsArm64EC())
    CmdArgs.push_back("--dependent-lib=softintrin");
}

void Clang::ConstructJob(Compilation &C, const JobAction &JA,
                         const InputInfo &Output, const InputInfoList &Inputs,
                         const ArgList &Args, const char *LinkingOutput) const {
  const auto &TC = getToolChain();
  const llvm::Triple &RawTriple = TC.getTriple();
  const llvm::Triple &Triple = TC.getEffectiveTriple();
  const std::string &TripleStr = Triple.getTriple();

  bool KernelOrKext =
      Args.hasArg(options::OPT_mkernel, options::OPT_fapple_kext);
  const Driver &D = TC.getDriver();
  ArgStringList CmdArgs;

  assert(Inputs.size() >= 1 && "Must have at least one input.");
  // CUDA/HIP compilation may have multiple inputs (source file + results of
  // device-side compilations). OpenMP device jobs also take the host IR as a
  // second input. Module precompilation accepts a list of header files to
  // include as part of the module. API extraction accepts a list of header
  // files whose API information is emitted in the output. All other jobs are
  // expected to have exactly one input. SYCL compilation only expects a
  // single input.
  bool IsCuda = JA.isOffloading(Action::OFK_Cuda);
  bool IsCudaDevice = JA.isDeviceOffloading(Action::OFK_Cuda);
  bool IsHIP = JA.isOffloading(Action::OFK_HIP);
  bool IsHIPDevice = JA.isDeviceOffloading(Action::OFK_HIP);
  bool IsSYCL = JA.isOffloading(Action::OFK_SYCL);
  bool IsSYCLDevice = JA.isDeviceOffloading(Action::OFK_SYCL);
  bool IsOpenMPDevice = JA.isDeviceOffloading(Action::OFK_OpenMP);
  bool IsExtractAPI = isa<ExtractAPIJobAction>(JA);
  bool IsDeviceOffloadAction = !(JA.isDeviceOffloading(Action::OFK_None) ||
                                 JA.isDeviceOffloading(Action::OFK_Host));
  bool IsHostOffloadingAction =
      JA.isHostOffloading(Action::OFK_OpenMP) ||
      JA.isHostOffloading(Action::OFK_SYCL) ||
      (JA.isHostOffloading(C.getActiveOffloadKinds()) &&
       Args.hasFlag(options::OPT_offload_new_driver,
                    options::OPT_no_offload_new_driver,
                    C.isOffloadingHostKind(Action::OFK_Cuda)));

  bool IsRDCMode =
      Args.hasFlag(options::OPT_fgpu_rdc, options::OPT_fno_gpu_rdc, false);

  auto LTOMode = IsDeviceOffloadAction ? D.getOffloadLTOMode() : D.getLTOMode();
  bool IsUsingLTO = LTOMode != LTOK_None;

  // Extract API doesn't have a main input file, so invent a fake one as a
  // placeholder.
  InputInfo ExtractAPIPlaceholderInput(Inputs[0].getType(), "extract-api",
                                       "extract-api");

  const InputInfo &Input =
      IsExtractAPI ? ExtractAPIPlaceholderInput : Inputs[0];

  InputInfoList ExtractAPIInputs;
  InputInfoList HostOffloadingInputs;
  const InputInfo *CudaDeviceInput = nullptr;
  const InputInfo *OpenMPDeviceInput = nullptr;
  for (const InputInfo &I : Inputs) {
    if (&I == &Input || I.getType() == types::TY_Nothing) {
      // This is the primary input or contains nothing.
    } else if (IsExtractAPI) {
      auto ExpectedInputType = ExtractAPIPlaceholderInput.getType();
      if (I.getType() != ExpectedInputType) {
        D.Diag(diag::err_drv_extract_api_wrong_kind)
            << I.getFilename() << types::getTypeName(I.getType())
            << types::getTypeName(ExpectedInputType);
      }
      ExtractAPIInputs.push_back(I);
    } else if (IsHostOffloadingAction) {
      HostOffloadingInputs.push_back(I);
    } else if ((IsCuda || IsHIP) && !CudaDeviceInput) {
      CudaDeviceInput = &I;
    } else if (IsOpenMPDevice && !OpenMPDeviceInput) {
      OpenMPDeviceInput = &I;
    } else {
      llvm_unreachable("unexpectedly given multiple inputs");
    }
  }

  const llvm::Triple *AuxTriple =
      (IsCuda || IsHIP) ? TC.getAuxTriple() : nullptr;
  bool IsWindowsMSVC = RawTriple.isWindowsMSVCEnvironment();
  bool IsUEFI = RawTriple.isUEFI();
  bool IsIAMCU = RawTriple.isOSIAMCU();

  // Adjust IsWindowsXYZ for CUDA/HIP/SYCL compilations.  Even when compiling in
  // device mode (i.e., getToolchain().getTriple() is NVPTX/AMDGCN, not
  // Windows), we need to pass Windows-specific flags to cc1.
  if (IsCuda || IsHIP || IsSYCL)
    IsWindowsMSVC |= AuxTriple && AuxTriple->isWindowsMSVCEnvironment();

  // C++ is not supported for IAMCU.
  if (IsIAMCU && types::isCXX(Input.getType()))
    D.Diag(diag::err_drv_clang_unsupported) << "C++ for IAMCU";

  // Invoke ourselves in -cc1 mode.
  //
  // FIXME: Implement custom jobs for internal actions.
  CmdArgs.push_back("-cc1");

  // Add the "effective" target triple.
  CmdArgs.push_back("-triple");
  CmdArgs.push_back(Args.MakeArgString(TripleStr));

  if (const Arg *MJ = Args.getLastArg(options::OPT_MJ)) {
    DumpCompilationDatabase(C, MJ->getValue(), TripleStr, Output, Input, Args);
    Args.ClaimAllArgs(options::OPT_MJ);
  } else if (const Arg *GenCDBFragment =
                 Args.getLastArg(options::OPT_gen_cdb_fragment_path)) {
    DumpCompilationDatabaseFragmentToDir(GenCDBFragment->getValue(), C,
                                         TripleStr, Output, Input, Args);
    Args.ClaimAllArgs(options::OPT_gen_cdb_fragment_path);
  }

  if (IsCuda || IsHIP) {
    // We have to pass the triple of the host if compiling for a CUDA/HIP device
    // and vice-versa.
    std::string NormalizedTriple;
    if (JA.isDeviceOffloading(Action::OFK_Cuda) ||
        JA.isDeviceOffloading(Action::OFK_HIP))
      NormalizedTriple = C.getSingleOffloadToolChain<Action::OFK_Host>()
                             ->getTriple()
                             .normalize();
    else {
      // Host-side compilation.
      NormalizedTriple =
          (IsCuda ? C.getSingleOffloadToolChain<Action::OFK_Cuda>()
                  : C.getSingleOffloadToolChain<Action::OFK_HIP>())
              ->getTriple()
              .normalize();
      if (IsCuda) {
        // We need to figure out which CUDA version we're compiling for, as that
        // determines how we load and launch GPU kernels.
        auto *CTC = static_cast<const toolchains::CudaToolChain *>(
            C.getSingleOffloadToolChain<Action::OFK_Cuda>());
        assert(CTC && "Expected valid CUDA Toolchain.");
        if (CTC && CTC->CudaInstallation.version() != CudaVersion::UNKNOWN)
          CmdArgs.push_back(Args.MakeArgString(
              Twine("-target-sdk-version=") +
              CudaVersionToString(CTC->CudaInstallation.version())));
        // Unsized function arguments used for variadics were introduced in
        // CUDA-9.0. We still do not support generating code that actually uses
        // variadic arguments yet, but we do need to allow parsing them as
        // recent CUDA headers rely on that.
        // https://github.com/llvm/llvm-project/issues/58410
        if (CTC->CudaInstallation.version() >= CudaVersion::CUDA_90)
          CmdArgs.push_back("-fcuda-allow-variadic-functions");
      }
    }
    CmdArgs.push_back("-aux-triple");
    CmdArgs.push_back(Args.MakeArgString(NormalizedTriple));

    if (JA.isDeviceOffloading(Action::OFK_HIP) &&
        (getToolChain().getTriple().isAMDGPU() ||
         (getToolChain().getTriple().isSPIRV() &&
          getToolChain().getTriple().getVendor() == llvm::Triple::AMD))) {
      // Device side compilation printf
      if (Args.getLastArg(options::OPT_mprintf_kind_EQ)) {
        CmdArgs.push_back(Args.MakeArgString(
            "-mprintf-kind=" +
            Args.getLastArgValue(options::OPT_mprintf_kind_EQ)));
        // Force compiler error on invalid conversion specifiers
        CmdArgs.push_back(
            Args.MakeArgString("-Werror=format-invalid-specifier"));
      }
    }
  }

  // Unconditionally claim the printf option now to avoid unused diagnostic.
  if (const Arg *PF = Args.getLastArg(options::OPT_mprintf_kind_EQ))
    PF->claim();

  if (IsSYCL) {
    if (IsSYCLDevice) {
      // Host triple is needed when doing SYCL device compilations.
      llvm::Triple AuxT = C.getDefaultToolChain().getTriple();
      std::string NormalizedTriple = AuxT.normalize();
      CmdArgs.push_back("-aux-triple");
      CmdArgs.push_back(Args.MakeArgString(NormalizedTriple));

      // We want to compile sycl kernels.
      CmdArgs.push_back("-fsycl-is-device");

      // Set O2 optimization level by default
      if (!Args.getLastArg(options::OPT_O_Group))
        CmdArgs.push_back("-O2");
    } else {
      // Add any options that are needed specific to SYCL offload while
      // performing the host side compilation.

      // Let the front-end host compilation flow know about SYCL offload
      // compilation.
      CmdArgs.push_back("-fsycl-is-host");
    }

    // Set options for both host and device.
    Arg *SYCLStdArg = Args.getLastArg(options::OPT_sycl_std_EQ);
    if (SYCLStdArg) {
      SYCLStdArg->render(Args, CmdArgs);
    } else {
      // Ensure the default version in SYCL mode is 2020.
      CmdArgs.push_back("-sycl-std=2020");
    }
  }

  if (Args.hasArg(options::OPT_fclangir))
    CmdArgs.push_back("-fclangir");

  if (IsOpenMPDevice) {
    // We have to pass the triple of the host if compiling for an OpenMP device.
    std::string NormalizedTriple =
        C.getSingleOffloadToolChain<Action::OFK_Host>()
            ->getTriple()
            .normalize();
    CmdArgs.push_back("-aux-triple");
    CmdArgs.push_back(Args.MakeArgString(NormalizedTriple));
  }

  if (Triple.isOSWindows() && (Triple.getArch() == llvm::Triple::arm ||
                               Triple.getArch() == llvm::Triple::thumb)) {
    unsigned Offset = Triple.getArch() == llvm::Triple::arm ? 4 : 6;
    unsigned Version = 0;
    bool Failure =
        Triple.getArchName().substr(Offset).consumeInteger(10, Version);
    if (Failure || Version < 7)
      D.Diag(diag::err_target_unsupported_arch) << Triple.getArchName()
                                                << TripleStr;
  }

  // Push all default warning arguments that are specific to
  // the given target.  These come before user provided warning options
  // are provided.
  TC.addClangWarningOptions(CmdArgs);

  // FIXME: Subclass ToolChain for SPIR and move this to addClangWarningOptions.
  if (Triple.isSPIR() || Triple.isSPIRV())
    CmdArgs.push_back("-Wspir-compat");

  // Select the appropriate action.
  RewriteKind rewriteKind = RK_None;

  bool UnifiedLTO = false;
  if (IsUsingLTO) {
    UnifiedLTO = Args.hasFlag(options::OPT_funified_lto,
                              options::OPT_fno_unified_lto, Triple.isPS());
    if (UnifiedLTO)
      CmdArgs.push_back("-funified-lto");
  }

  // If CollectArgsForIntegratedAssembler() isn't called below, claim the args
  // it claims when not running an assembler. Otherwise, clang would emit
  // "argument unused" warnings for assembler flags when e.g. adding "-E" to
  // flags while debugging something. That'd be somewhat inconvenient, and it's
  // also inconsistent with most other flags -- we don't warn on
  // -ffunction-sections not being used in -E mode either for example, even
  // though it's not really used either.
  if (!isa<AssembleJobAction>(JA)) {
    // The args claimed here should match the args used in
    // CollectArgsForIntegratedAssembler().
    if (TC.useIntegratedAs()) {
      Args.ClaimAllArgs(options::OPT_mrelax_all);
      Args.ClaimAllArgs(options::OPT_mno_relax_all);
      Args.ClaimAllArgs(options::OPT_mincremental_linker_compatible);
      Args.ClaimAllArgs(options::OPT_mno_incremental_linker_compatible);
      switch (C.getDefaultToolChain().getArch()) {
      case llvm::Triple::arm:
      case llvm::Triple::armeb:
      case llvm::Triple::thumb:
      case llvm::Triple::thumbeb:
        Args.ClaimAllArgs(options::OPT_mimplicit_it_EQ);
        break;
      default:
        break;
      }
    }
    Args.ClaimAllArgs(options::OPT_Wa_COMMA);
    Args.ClaimAllArgs(options::OPT_Xassembler);
    Args.ClaimAllArgs(options::OPT_femit_dwarf_unwind_EQ);
  }

  if (isa<AnalyzeJobAction>(JA)) {
    assert(JA.getType() == types::TY_Plist && "Invalid output type.");
    CmdArgs.push_back("-analyze");
  } else if (isa<PreprocessJobAction>(JA)) {
    if (Output.getType() == types::TY_Dependencies)
      CmdArgs.push_back("-Eonly");
    else {
      CmdArgs.push_back("-E");
      if (Args.hasArg(options::OPT_rewrite_objc) &&
          !Args.hasArg(options::OPT_g_Group))
        CmdArgs.push_back("-P");
      else if (JA.getType() == types::TY_PP_CXXHeaderUnit)
        CmdArgs.push_back("-fdirectives-only");
    }
  } else if (isa<AssembleJobAction>(JA)) {
    CmdArgs.push_back("-emit-obj");

    CollectArgsForIntegratedAssembler(C, Args, CmdArgs, D);

    // Also ignore explicit -force_cpusubtype_ALL option.
    (void)Args.hasArg(options::OPT_force__cpusubtype__ALL);
  } else if (isa<PrecompileJobAction>(JA)) {
    if (JA.getType() == types::TY_Nothing)
      CmdArgs.push_back("-fsyntax-only");
    else if (JA.getType() == types::TY_ModuleFile)
      CmdArgs.push_back("-emit-module-interface");
    else if (JA.getType() == types::TY_HeaderUnit)
      CmdArgs.push_back("-emit-header-unit");
    else
      CmdArgs.push_back("-emit-pch");
  } else if (isa<VerifyPCHJobAction>(JA)) {
    CmdArgs.push_back("-verify-pch");
  } else if (isa<ExtractAPIJobAction>(JA)) {
    assert(JA.getType() == types::TY_API_INFO &&
           "Extract API actions must generate a API information.");
    CmdArgs.push_back("-extract-api");

    if (Arg *PrettySGFArg = Args.getLastArg(options::OPT_emit_pretty_sgf))
      PrettySGFArg->render(Args, CmdArgs);

    Arg *SymbolGraphDirArg = Args.getLastArg(options::OPT_symbol_graph_dir_EQ);

    if (Arg *ProductNameArg = Args.getLastArg(options::OPT_product_name_EQ))
      ProductNameArg->render(Args, CmdArgs);
    if (Arg *ExtractAPIIgnoresFileArg =
            Args.getLastArg(options::OPT_extract_api_ignores_EQ))
      ExtractAPIIgnoresFileArg->render(Args, CmdArgs);
    if (Arg *EmitExtensionSymbolGraphs =
            Args.getLastArg(options::OPT_emit_extension_symbol_graphs)) {
      if (!SymbolGraphDirArg)
        D.Diag(diag::err_drv_missing_symbol_graph_dir);

      EmitExtensionSymbolGraphs->render(Args, CmdArgs);
    }
    if (SymbolGraphDirArg)
      SymbolGraphDirArg->render(Args, CmdArgs);
  } else {
    assert((isa<CompileJobAction>(JA) || isa<BackendJobAction>(JA)) &&
           "Invalid action for clang tool.");
    if (JA.getType() == types::TY_Nothing) {
      CmdArgs.push_back("-fsyntax-only");
    } else if (JA.getType() == types::TY_LLVM_IR ||
               JA.getType() == types::TY_LTO_IR) {
      CmdArgs.push_back("-emit-llvm");
    } else if (JA.getType() == types::TY_LLVM_BC ||
               JA.getType() == types::TY_LTO_BC) {
      // Emit textual llvm IR for AMDGPU offloading for -emit-llvm -S
      if (Triple.isAMDGCN() && IsOpenMPDevice && Args.hasArg(options::OPT_S) &&
          Args.hasArg(options::OPT_emit_llvm)) {
        CmdArgs.push_back("-emit-llvm");
      } else if (Triple.isAMDGCN() && IsOpenMPDevice &&
                 Args.hasArg(options::OPT_S)) {
        CmdArgs.push_back("-S");
      } else {
        CmdArgs.push_back("-emit-llvm-bc");
      }
    } else if (JA.getType() == types::TY_IFS ||
               JA.getType() == types::TY_IFS_CPP) {
      StringRef ArgStr =
          Args.hasArg(options::OPT_interface_stub_version_EQ)
              ? Args.getLastArgValue(options::OPT_interface_stub_version_EQ)
              : "ifs-v1";
      CmdArgs.push_back("-emit-interface-stubs");
      CmdArgs.push_back(
          Args.MakeArgString(Twine("-interface-stub-version=") + ArgStr.str()));
    } else if (JA.getType() == types::TY_PP_Asm) {
      CmdArgs.push_back("-S");
    } else if (JA.getType() == types::TY_AST) {
      CmdArgs.push_back("-emit-pch");
    } else if (JA.getType() == types::TY_ModuleFile) {
      CmdArgs.push_back("-module-file-info");
    } else if (JA.getType() == types::TY_RewrittenObjC) {
      CmdArgs.push_back("-rewrite-objc");
      rewriteKind = RK_NonFragile;
    } else if (JA.getType() == types::TY_RewrittenLegacyObjC) {
      CmdArgs.push_back("-rewrite-objc");
      rewriteKind = RK_Fragile;
    } else if (JA.getType() == types::TY_CIR) {
      CmdArgs.push_back("-emit-cir");
    } else {
      assert(JA.getType() == types::TY_PP_Asm && "Unexpected output type!");
    }

    // Preserve use-list order by default when emitting bitcode, so that
    // loading the bitcode up in 'opt' or 'llc' and running passes gives the
    // same result as running passes here.  For LTO, we don't need to preserve
    // the use-list order, since serialization to bitcode is part of the flow.
    if (JA.getType() == types::TY_LLVM_BC)
      CmdArgs.push_back("-emit-llvm-uselists");

    if (IsUsingLTO) {
      if (IsDeviceOffloadAction && !JA.isDeviceOffloading(Action::OFK_OpenMP) &&
          !Args.hasFlag(options::OPT_offload_new_driver,
                        options::OPT_no_offload_new_driver,
                        C.isOffloadingHostKind(Action::OFK_Cuda)) &&
          !Triple.isAMDGPU()) {
        D.Diag(diag::err_drv_unsupported_opt_for_target)
            << Args.getLastArg(options::OPT_foffload_lto,
                               options::OPT_foffload_lto_EQ)
                   ->getAsString(Args)
            << Triple.getTriple();
      } else if (Triple.isNVPTX() && !IsRDCMode &&
                 JA.isDeviceOffloading(Action::OFK_Cuda)) {
        D.Diag(diag::err_drv_unsupported_opt_for_language_mode)
            << Args.getLastArg(options::OPT_foffload_lto,
                               options::OPT_foffload_lto_EQ)
                   ->getAsString(Args)
            << "-fno-gpu-rdc";
      } else {
        assert(LTOMode == LTOK_Full || LTOMode == LTOK_Thin);
        CmdArgs.push_back(Args.MakeArgString(
            Twine("-flto=") + (LTOMode == LTOK_Thin ? "thin" : "full")));
        // PS4 uses the legacy LTO API, which does not support some of the
        // features enabled by -flto-unit.
        if (!RawTriple.isPS4() ||
            (D.getLTOMode() == LTOK_Full) || !UnifiedLTO)
          CmdArgs.push_back("-flto-unit");
      }
    }
  }

  Args.AddLastArg(CmdArgs, options::OPT_dumpdir);

  if (const Arg *A = Args.getLastArg(options::OPT_fthinlto_index_EQ)) {
    if (!types::isLLVMIR(Input.getType()))
      D.Diag(diag::err_drv_arg_requires_bitcode_input) << A->getAsString(Args);
    Args.AddLastArg(CmdArgs, options::OPT_fthinlto_index_EQ);
  }

  if (Triple.isPPC())
    Args.addOptInFlag(CmdArgs, options::OPT_mregnames,
                      options::OPT_mno_regnames);

  if (Args.getLastArg(options::OPT_fthin_link_bitcode_EQ))
    Args.AddLastArg(CmdArgs, options::OPT_fthin_link_bitcode_EQ);

  if (Args.getLastArg(options::OPT_save_temps_EQ))
    Args.AddLastArg(CmdArgs, options::OPT_save_temps_EQ);

  auto *MemProfArg = Args.getLastArg(options::OPT_fmemory_profile,
                                     options::OPT_fmemory_profile_EQ,
                                     options::OPT_fno_memory_profile);
  if (MemProfArg &&
      !MemProfArg->getOption().matches(options::OPT_fno_memory_profile))
    MemProfArg->render(Args, CmdArgs);

  if (auto *MemProfUseArg =
          Args.getLastArg(options::OPT_fmemory_profile_use_EQ)) {
    if (MemProfArg)
      D.Diag(diag::err_drv_argument_not_allowed_with)
          << MemProfUseArg->getAsString(Args) << MemProfArg->getAsString(Args);
    if (auto *PGOInstrArg = Args.getLastArg(options::OPT_fprofile_generate,
                                            options::OPT_fprofile_generate_EQ))
      D.Diag(diag::err_drv_argument_not_allowed_with)
          << MemProfUseArg->getAsString(Args) << PGOInstrArg->getAsString(Args);
    MemProfUseArg->render(Args, CmdArgs);
  }

  // Embed-bitcode option.
  // Only white-listed flags below are allowed to be embedded.
  if (C.getDriver().embedBitcodeInObject() && !IsUsingLTO &&
      (isa<BackendJobAction>(JA) || isa<AssembleJobAction>(JA))) {
    // Add flags implied by -fembed-bitcode.
    Args.AddLastArg(CmdArgs, options::OPT_fembed_bitcode_EQ);
    // Disable all llvm IR level optimizations.
    CmdArgs.push_back("-disable-llvm-passes");

    // Render target options.
    TC.addActionsFromClangTargetOptions(Args, CmdArgs, JA, C, Inputs);
    TC.addClangTargetOptions(Args, CmdArgs, JA.getOffloadingDeviceKind());

    // reject options that shouldn't be supported in bitcode
    // also reject kernel/kext
    static const constexpr unsigned kBitcodeOptionIgnorelist[] = {
        options::OPT_mkernel,
        options::OPT_fapple_kext,
        options::OPT_ffunction_sections,
        options::OPT_fno_function_sections,
        options::OPT_fdata_sections,
        options::OPT_fno_data_sections,
        options::OPT_fbasic_block_sections_EQ,
        options::OPT_funique_internal_linkage_names,
        options::OPT_fno_unique_internal_linkage_names,
        options::OPT_funique_section_names,
        options::OPT_fno_unique_section_names,
        options::OPT_funique_basic_block_section_names,
        options::OPT_fno_unique_basic_block_section_names,
        options::OPT_mrestrict_it,
        options::OPT_mno_restrict_it,
        options::OPT_mstackrealign,
        options::OPT_mno_stackrealign,
        options::OPT_mstack_alignment,
        options::OPT_mcmodel_EQ,
        options::OPT_mlong_calls,
        options::OPT_mno_long_calls,
        options::OPT_ggnu_pubnames,
        options::OPT_gdwarf_aranges,
        options::OPT_fdebug_types_section,
        options::OPT_fno_debug_types_section,
        options::OPT_fdwarf_directory_asm,
        options::OPT_fno_dwarf_directory_asm,
        options::OPT_mrelax_all,
        options::OPT_mno_relax_all,
        options::OPT_ftrap_function_EQ,
        options::OPT_ffixed_r9,
        options::OPT_mfix_cortex_a53_835769,
        options::OPT_mno_fix_cortex_a53_835769,
        options::OPT_ffixed_x18,
        options::OPT_mglobal_merge,
        options::OPT_mno_global_merge,
        options::OPT_mred_zone,
        options::OPT_mno_red_zone,
        options::OPT_Wa_COMMA,
        options::OPT_Xassembler,
        options::OPT_mllvm,
    };
    for (const auto &A : Args)
      if (llvm::is_contained(kBitcodeOptionIgnorelist, A->getOption().getID()))
        D.Diag(diag::err_drv_unsupported_embed_bitcode) << A->getSpelling();

    // Render the CodeGen options that need to be passed.
    Args.addOptOutFlag(CmdArgs, options::OPT_foptimize_sibling_calls,
                       options::OPT_fno_optimize_sibling_calls);

    RenderFloatingPointOptions(TC, D, isOptimizationLevelFast(Args), Args,
                               CmdArgs, JA);

    // Render ABI arguments
    switch (TC.getArch()) {
    default: break;
    case llvm::Triple::arm:
    case llvm::Triple::armeb:
    case llvm::Triple::thumbeb:
      RenderARMABI(D, Triple, Args, CmdArgs);
      break;
    case llvm::Triple::aarch64:
    case llvm::Triple::aarch64_32:
    case llvm::Triple::aarch64_be:
      RenderAArch64ABI(Triple, Args, CmdArgs);
      break;
    }

    // Optimization level for CodeGen.
    if (const Arg *A = Args.getLastArg(options::OPT_O_Group)) {
      if (A->getOption().matches(options::OPT_O4)) {
        CmdArgs.push_back("-O3");
        D.Diag(diag::warn_O4_is_O3);
      } else {
        A->render(Args, CmdArgs);
      }
    }

    // Input/Output file.
    if (Output.getType() == types::TY_Dependencies) {
      // Handled with other dependency code.
    } else if (Output.isFilename()) {
      CmdArgs.push_back("-o");
      CmdArgs.push_back(Output.getFilename());
    } else {
      assert(Output.isNothing() && "Input output.");
    }

    for (const auto &II : Inputs) {
      addDashXForInput(Args, II, CmdArgs);
      if (II.isFilename())
        CmdArgs.push_back(II.getFilename());
      else
        II.getInputArg().renderAsInput(Args, CmdArgs);
    }

    C.addCommand(std::make_unique<Command>(
        JA, *this, ResponseFileSupport::AtFileUTF8(), D.getClangProgramPath(),
        CmdArgs, Inputs, Output, D.getPrependArg()));
    return;
  }

  if (C.getDriver().embedBitcodeMarkerOnly() && !IsUsingLTO)
    CmdArgs.push_back("-fembed-bitcode=marker");

  // We normally speed up the clang process a bit by skipping destructors at
  // exit, but when we're generating diagnostics we can rely on some of the
  // cleanup.
  if (!C.isForDiagnostics())
    CmdArgs.push_back("-disable-free");
  CmdArgs.push_back("-clear-ast-before-backend");

#ifdef NDEBUG
  const bool IsAssertBuild = false;
#else
  const bool IsAssertBuild = true;
#endif

  // Disable the verification pass in asserts builds unless otherwise specified.
  if (Args.hasFlag(options::OPT_fno_verify_intermediate_code,
                   options::OPT_fverify_intermediate_code, !IsAssertBuild)) {
    CmdArgs.push_back("-disable-llvm-verifier");
  }

  // Discard value names in assert builds unless otherwise specified.
  if (Args.hasFlag(options::OPT_fdiscard_value_names,
                   options::OPT_fno_discard_value_names, !IsAssertBuild)) {
    if (Args.hasArg(options::OPT_fdiscard_value_names) &&
        llvm::any_of(Inputs, [](const clang::driver::InputInfo &II) {
          return types::isLLVMIR(II.getType());
        })) {
      D.Diag(diag::warn_ignoring_fdiscard_for_bitcode);
    }
    CmdArgs.push_back("-discard-value-names");
  }

  // Set the main file name, so that debug info works even with
  // -save-temps.
  CmdArgs.push_back("-main-file-name");
  CmdArgs.push_back(getBaseInputName(Args, Input));

  // Some flags which affect the language (via preprocessor
  // defines).
  if (Args.hasArg(options::OPT_static))
    CmdArgs.push_back("-static-define");

  Args.AddLastArg(CmdArgs, options::OPT_static_libclosure);

  if (Args.hasArg(options::OPT_municode))
    CmdArgs.push_back("-DUNICODE");

  if (isa<AnalyzeJobAction>(JA))
    RenderAnalyzerOptions(Args, CmdArgs, Triple, Input);

  if (isa<AnalyzeJobAction>(JA) ||
      (isa<PreprocessJobAction>(JA) && Args.hasArg(options::OPT__analyze)))
    CmdArgs.push_back("-setup-static-analyzer");

  // Enable compatilibily mode to avoid analyzer-config related errors.
  // Since we can't access frontend flags through hasArg, let's manually iterate
  // through them.
  bool FoundAnalyzerConfig = false;
  for (auto *Arg : Args.filtered(options::OPT_Xclang))
    if (StringRef(Arg->getValue()) == "-analyzer-config") {
      FoundAnalyzerConfig = true;
      break;
    }
  if (!FoundAnalyzerConfig)
    for (auto *Arg : Args.filtered(options::OPT_Xanalyzer))
      if (StringRef(Arg->getValue()) == "-analyzer-config") {
        FoundAnalyzerConfig = true;
        break;
      }
  if (FoundAnalyzerConfig)
    CmdArgs.push_back("-analyzer-config-compatibility-mode=true");

  CheckCodeGenerationOptions(D, Args);

  unsigned FunctionAlignment = ParseFunctionAlignment(TC, Args);
  assert(FunctionAlignment <= 31 && "function alignment will be truncated!");
  if (FunctionAlignment) {
    CmdArgs.push_back("-function-alignment");
    CmdArgs.push_back(Args.MakeArgString(std::to_string(FunctionAlignment)));
  }

  // We support -falign-loops=N where N is a power of 2. GCC supports more
  // forms.
  if (const Arg *A = Args.getLastArg(options::OPT_falign_loops_EQ)) {
    unsigned Value = 0;
    if (StringRef(A->getValue()).getAsInteger(10, Value) || Value > 65536)
      TC.getDriver().Diag(diag::err_drv_invalid_int_value)
          << A->getAsString(Args) << A->getValue();
    else if (Value & (Value - 1))
      TC.getDriver().Diag(diag::err_drv_alignment_not_power_of_two)
          << A->getAsString(Args) << A->getValue();
    // Treat =0 as unspecified (use the target preference).
    if (Value)
      CmdArgs.push_back(Args.MakeArgString("-falign-loops=" +
                                           Twine(std::min(Value, 65536u))));
  }

  if (Triple.isOSzOS()) {
    // On z/OS some of the system header feature macros need to
    // be defined to enable most cross platform projects to build
    // successfully.  Ths include the libc++ library.  A
    // complicating factor is that users can define these
    // macros to the same or different values.  We need to add
    // the definition for these macros to the compilation command
    // if the user hasn't already defined them.

    auto findMacroDefinition = [&](const std::string &Macro) {
      auto MacroDefs = Args.getAllArgValues(options::OPT_D);
      return llvm::any_of(MacroDefs, [&](const std::string &M) {
        return M == Macro || M.find(Macro + '=') != std::string::npos;
      });
    };

    // _UNIX03_WITHDRAWN is required for libcxx & porting.
    if (!findMacroDefinition("_UNIX03_WITHDRAWN"))
      CmdArgs.push_back("-D_UNIX03_WITHDRAWN");
    // _OPEN_DEFAULT is required for XL compat
    if (!findMacroDefinition("_OPEN_DEFAULT"))
      CmdArgs.push_back("-D_OPEN_DEFAULT");
    if (D.CCCIsCXX() || types::isCXX(Input.getType())) {
      // _XOPEN_SOURCE=600 is required for libcxx.
      if (!findMacroDefinition("_XOPEN_SOURCE"))
        CmdArgs.push_back("-D_XOPEN_SOURCE=600");
    }
  }

  llvm::Reloc::Model RelocationModel;
  unsigned PICLevel;
  bool IsPIE;
  std::tie(RelocationModel, PICLevel, IsPIE) = ParsePICArgs(TC, Args);
  Arg *LastPICDataRelArg =
      Args.getLastArg(options::OPT_mno_pic_data_is_text_relative,
                      options::OPT_mpic_data_is_text_relative);
  bool NoPICDataIsTextRelative = false;
  if (LastPICDataRelArg) {
    if (LastPICDataRelArg->getOption().matches(
            options::OPT_mno_pic_data_is_text_relative)) {
      NoPICDataIsTextRelative = true;
      if (!PICLevel)
        D.Diag(diag::err_drv_argument_only_allowed_with)
            << "-mno-pic-data-is-text-relative"
            << "-fpic/-fpie";
    }
    if (!Triple.isSystemZ())
      D.Diag(diag::err_drv_unsupported_opt_for_target)
          << (NoPICDataIsTextRelative ? "-mno-pic-data-is-text-relative"
                                      : "-mpic-data-is-text-relative")
          << RawTriple.str();
  }

  bool IsROPI = RelocationModel == llvm::Reloc::ROPI ||
                RelocationModel == llvm::Reloc::ROPI_RWPI;
  bool IsRWPI = RelocationModel == llvm::Reloc::RWPI ||
                RelocationModel == llvm::Reloc::ROPI_RWPI;

  if (Args.hasArg(options::OPT_mcmse) &&
      !Args.hasArg(options::OPT_fallow_unsupported)) {
    if (IsROPI)
      D.Diag(diag::err_cmse_pi_are_incompatible) << IsROPI;
    if (IsRWPI)
      D.Diag(diag::err_cmse_pi_are_incompatible) << !IsRWPI;
  }

  if (IsROPI && types::isCXX(Input.getType()) &&
      !Args.hasArg(options::OPT_fallow_unsupported))
    D.Diag(diag::err_drv_ropi_incompatible_with_cxx);

  const char *RMName = RelocationModelName(RelocationModel);
  if (RMName) {
    CmdArgs.push_back("-mrelocation-model");
    CmdArgs.push_back(RMName);
  }
  if (PICLevel > 0) {
    CmdArgs.push_back("-pic-level");
    CmdArgs.push_back(PICLevel == 1 ? "1" : "2");
    if (IsPIE)
      CmdArgs.push_back("-pic-is-pie");
    if (NoPICDataIsTextRelative)
      CmdArgs.push_back("-mcmodel=medium");
  }

  if (RelocationModel == llvm::Reloc::ROPI ||
      RelocationModel == llvm::Reloc::ROPI_RWPI)
    CmdArgs.push_back("-fropi");
  if (RelocationModel == llvm::Reloc::RWPI ||
      RelocationModel == llvm::Reloc::ROPI_RWPI)
    CmdArgs.push_back("-frwpi");

  if (Arg *A = Args.getLastArg(options::OPT_meabi)) {
    CmdArgs.push_back("-meabi");
    CmdArgs.push_back(A->getValue());
  }

  // -fsemantic-interposition is forwarded to CC1: set the
  // "SemanticInterposition" metadata to 1 (make some linkages interposable) and
  // make default visibility external linkage definitions dso_preemptable.
  //
  // -fno-semantic-interposition: if the target supports .Lfoo$local local
  // aliases (make default visibility external linkage definitions dso_local).
  // This is the CC1 default for ELF to match COFF/Mach-O.
  //
  // Otherwise use Clang's traditional behavior: like
  // -fno-semantic-interposition but local aliases are not used. So references
  // can be interposed if not optimized out.
  if (Triple.isOSBinFormatELF()) {
    Arg *A = Args.getLastArg(options::OPT_fsemantic_interposition,
                             options::OPT_fno_semantic_interposition);
    if (RelocationModel != llvm::Reloc::Static && !IsPIE) {
      // The supported targets need to call AsmPrinter::getSymbolPreferLocal.
      bool SupportsLocalAlias =
          Triple.isAArch64() || Triple.isRISCV() || Triple.isX86();
      if (!A)
        CmdArgs.push_back("-fhalf-no-semantic-interposition");
      else if (A->getOption().matches(options::OPT_fsemantic_interposition))
        A->render(Args, CmdArgs);
      else if (!SupportsLocalAlias)
        CmdArgs.push_back("-fhalf-no-semantic-interposition");
    }
  }

  {
    std::string Model;
    if (Arg *A = Args.getLastArg(options::OPT_mthread_model)) {
      if (!TC.isThreadModelSupported(A->getValue()))
        D.Diag(diag::err_drv_invalid_thread_model_for_target)
            << A->getValue() << A->getAsString(Args);
      Model = A->getValue();
    } else
      Model = TC.getThreadModel();
    if (Model != "posix") {
      CmdArgs.push_back("-mthread-model");
      CmdArgs.push_back(Args.MakeArgString(Model));
    }
  }

  if (Arg *A = Args.getLastArg(options::OPT_fveclib)) {
    StringRef Name = A->getValue();
    if (Name == "SVML") {
      if (Triple.getArch() != llvm::Triple::x86 &&
          Triple.getArch() != llvm::Triple::x86_64)
        D.Diag(diag::err_drv_unsupported_opt_for_target)
            << Name << Triple.getArchName();
    } else if (Name == "LIBMVEC-X86") {
      if (Triple.getArch() != llvm::Triple::x86 &&
          Triple.getArch() != llvm::Triple::x86_64)
        D.Diag(diag::err_drv_unsupported_opt_for_target)
            << Name << Triple.getArchName();
    } else if (Name == "SLEEF" || Name == "ArmPL") {
      if (Triple.getArch() != llvm::Triple::aarch64 &&
          Triple.getArch() != llvm::Triple::aarch64_be &&
          Triple.getArch() != llvm::Triple::riscv64)
        D.Diag(diag::err_drv_unsupported_opt_for_target)
            << Name << Triple.getArchName();
    }
    A->render(Args, CmdArgs);
  }

  if (Args.hasFlag(options::OPT_fmerge_all_constants,
                   options::OPT_fno_merge_all_constants, false))
    CmdArgs.push_back("-fmerge-all-constants");

  Args.addOptOutFlag(CmdArgs, options::OPT_fdelete_null_pointer_checks,
                     options::OPT_fno_delete_null_pointer_checks);

  // LLVM Code Generator Options.

  if (Arg *A = Args.getLastArg(options::OPT_mabi_EQ_quadword_atomics)) {
    if (!Triple.isOSAIX() || Triple.isPPC32())
      D.Diag(diag::err_drv_unsupported_opt_for_target)
        << A->getSpelling() << RawTriple.str();
    CmdArgs.push_back("-mabi=quadword-atomics");
  }

  if (Arg *A = Args.getLastArg(options::OPT_mlong_double_128)) {
    // Emit the unsupported option error until the Clang's library integration
    // support for 128-bit long double is available for AIX.
    if (Triple.isOSAIX())
      D.Diag(diag::err_drv_unsupported_opt_for_target)
          << A->getSpelling() << RawTriple.str();
  }

  if (Arg *A = Args.getLastArg(options::OPT_Wframe_larger_than_EQ)) {
    StringRef V = A->getValue(), V1 = V;
    unsigned Size;
    if (V1.consumeInteger(10, Size) || !V1.empty())
      D.Diag(diag::err_drv_invalid_argument_to_option)
          << V << A->getOption().getName();
    else
      CmdArgs.push_back(Args.MakeArgString("-fwarn-stack-size=" + V));
  }

  Args.addOptOutFlag(CmdArgs, options::OPT_fjump_tables,
                     options::OPT_fno_jump_tables);
  Args.addOptInFlag(CmdArgs, options::OPT_fprofile_sample_accurate,
                    options::OPT_fno_profile_sample_accurate);
  Args.addOptOutFlag(CmdArgs, options::OPT_fpreserve_as_comments,
                     options::OPT_fno_preserve_as_comments);

  if (Arg *A = Args.getLastArg(options::OPT_mregparm_EQ)) {
    CmdArgs.push_back("-mregparm");
    CmdArgs.push_back(A->getValue());
  }

  if (Arg *A = Args.getLastArg(options::OPT_maix_struct_return,
                               options::OPT_msvr4_struct_return)) {
    if (!TC.getTriple().isPPC32()) {
      D.Diag(diag::err_drv_unsupported_opt_for_target)
          << A->getSpelling() << RawTriple.str();
    } else if (A->getOption().matches(options::OPT_maix_struct_return)) {
      CmdArgs.push_back("-maix-struct-return");
    } else {
      assert(A->getOption().matches(options::OPT_msvr4_struct_return));
      CmdArgs.push_back("-msvr4-struct-return");
    }
  }

  if (Arg *A = Args.getLastArg(options::OPT_fpcc_struct_return,
                               options::OPT_freg_struct_return)) {
    if (TC.getArch() != llvm::Triple::x86) {
      D.Diag(diag::err_drv_unsupported_opt_for_target)
          << A->getSpelling() << RawTriple.str();
    } else if (A->getOption().matches(options::OPT_fpcc_struct_return)) {
      CmdArgs.push_back("-fpcc-struct-return");
    } else {
      assert(A->getOption().matches(options::OPT_freg_struct_return));
      CmdArgs.push_back("-freg-struct-return");
    }
  }

  if (Args.hasFlag(options::OPT_mrtd, options::OPT_mno_rtd, false)) {
    if (Triple.getArch() == llvm::Triple::m68k)
      CmdArgs.push_back("-fdefault-calling-conv=rtdcall");
    else
      CmdArgs.push_back("-fdefault-calling-conv=stdcall");
  }

  if (Args.hasArg(options::OPT_fenable_matrix)) {
    // enable-matrix is needed by both the LangOpts and by LLVM.
    CmdArgs.push_back("-fenable-matrix");
    CmdArgs.push_back("-mllvm");
    CmdArgs.push_back("-enable-matrix");
  }

  CodeGenOptions::FramePointerKind FPKeepKind =
                  getFramePointerKind(Args, RawTriple);
  const char *FPKeepKindStr = nullptr;
  switch (FPKeepKind) {
  case CodeGenOptions::FramePointerKind::None:
    FPKeepKindStr = "-mframe-pointer=none";
    break;
  case CodeGenOptions::FramePointerKind::Reserved:
    FPKeepKindStr = "-mframe-pointer=reserved";
    break;
  case CodeGenOptions::FramePointerKind::NonLeaf:
    FPKeepKindStr = "-mframe-pointer=non-leaf";
    break;
  case CodeGenOptions::FramePointerKind::All:
    FPKeepKindStr = "-mframe-pointer=all";
    break;
  }
  assert(FPKeepKindStr && "unknown FramePointerKind");
  CmdArgs.push_back(FPKeepKindStr);

  Args.addOptOutFlag(CmdArgs, options::OPT_fzero_initialized_in_bss,
                     options::OPT_fno_zero_initialized_in_bss);

  bool OFastEnabled = isOptimizationLevelFast(Args);
  if (OFastEnabled)
    D.Diag(diag::warn_drv_deprecated_arg_ofast);
  // If -Ofast is the optimization level, then -fstrict-aliasing should be
  // enabled.  This alias option is being used to simplify the hasFlag logic.
  OptSpecifier StrictAliasingAliasOption =
      OFastEnabled ? options::OPT_Ofast : options::OPT_fstrict_aliasing;
  // We turn strict aliasing off by default if we're Windows MSVC since MSVC
  // doesn't do any TBAA.
  if (!Args.hasFlag(options::OPT_fstrict_aliasing, StrictAliasingAliasOption,
                    options::OPT_fno_strict_aliasing, !IsWindowsMSVC))
    CmdArgs.push_back("-relaxed-aliasing");
  if (Args.hasFlag(options::OPT_fno_pointer_tbaa, options::OPT_fpointer_tbaa,
                   false))
    CmdArgs.push_back("-no-pointer-tbaa");
  if (!Args.hasFlag(options::OPT_fstruct_path_tbaa,
                    options::OPT_fno_struct_path_tbaa, true))
    CmdArgs.push_back("-no-struct-path-tbaa");
  Args.addOptInFlag(CmdArgs, options::OPT_fstrict_enums,
                    options::OPT_fno_strict_enums);
  Args.addOptOutFlag(CmdArgs, options::OPT_fstrict_return,
                     options::OPT_fno_strict_return);
  Args.addOptInFlag(CmdArgs, options::OPT_fallow_editor_placeholders,
                    options::OPT_fno_allow_editor_placeholders);
  Args.addOptInFlag(CmdArgs, options::OPT_fstrict_vtable_pointers,
                    options::OPT_fno_strict_vtable_pointers);
  Args.addOptInFlag(CmdArgs, options::OPT_fforce_emit_vtables,
                    options::OPT_fno_force_emit_vtables);
  Args.addOptOutFlag(CmdArgs, options::OPT_foptimize_sibling_calls,
                     options::OPT_fno_optimize_sibling_calls);
  Args.addOptOutFlag(CmdArgs, options::OPT_fescaping_block_tail_calls,
                     options::OPT_fno_escaping_block_tail_calls);

  Args.AddLastArg(CmdArgs, options::OPT_ffine_grained_bitfield_accesses,
                  options::OPT_fno_fine_grained_bitfield_accesses);

  Args.AddLastArg(CmdArgs, options::OPT_fexperimental_relative_cxx_abi_vtables,
                  options::OPT_fno_experimental_relative_cxx_abi_vtables);

  Args.AddLastArg(CmdArgs, options::OPT_fexperimental_omit_vtable_rtti,
                  options::OPT_fno_experimental_omit_vtable_rtti);

  Args.AddLastArg(CmdArgs, options::OPT_fdisable_block_signature_string,
                  options::OPT_fno_disable_block_signature_string);

  // Handle segmented stacks.
  Args.addOptInFlag(CmdArgs, options::OPT_fsplit_stack,
                    options::OPT_fno_split_stack);

  // -fprotect-parens=0 is default.
  if (Args.hasFlag(options::OPT_fprotect_parens,
                   options::OPT_fno_protect_parens, false))
    CmdArgs.push_back("-fprotect-parens");

  RenderFloatingPointOptions(TC, D, OFastEnabled, Args, CmdArgs, JA);

  if (Arg *A = Args.getLastArg(options::OPT_fextend_args_EQ)) {
    const llvm::Triple::ArchType Arch = TC.getArch();
    if (Arch == llvm::Triple::x86 || Arch == llvm::Triple::x86_64) {
      StringRef V = A->getValue();
      if (V == "64")
        CmdArgs.push_back("-fextend-arguments=64");
      else if (V != "32")
        D.Diag(diag::err_drv_invalid_argument_to_option)
            << A->getValue() << A->getOption().getName();
    } else
      D.Diag(diag::err_drv_unsupported_opt_for_target)
          << A->getOption().getName() << TripleStr;
  }

  if (Arg *A = Args.getLastArg(options::OPT_mdouble_EQ)) {
    if (TC.getArch() == llvm::Triple::avr)
      A->render(Args, CmdArgs);
    else
      D.Diag(diag::err_drv_unsupported_opt_for_target)
          << A->getAsString(Args) << TripleStr;
  }

  if (Arg *A = Args.getLastArg(options::OPT_LongDouble_Group)) {
    if (TC.getTriple().isX86())
      A->render(Args, CmdArgs);
    else if (TC.getTriple().isPPC() &&
             (A->getOption().getID() != options::OPT_mlong_double_80))
      A->render(Args, CmdArgs);
    else
      D.Diag(diag::err_drv_unsupported_opt_for_target)
          << A->getAsString(Args) << TripleStr;
  }

  // Decide whether to use verbose asm. Verbose assembly is the default on
  // toolchains which have the integrated assembler on by default.
  bool IsIntegratedAssemblerDefault = TC.IsIntegratedAssemblerDefault();
  if (!Args.hasFlag(options::OPT_fverbose_asm, options::OPT_fno_verbose_asm,
                    IsIntegratedAssemblerDefault))
    CmdArgs.push_back("-fno-verbose-asm");

  // Parse 'none' or '$major.$minor'. Disallow -fbinutils-version=0 because we
  // use that to indicate the MC default in the backend.
  if (Arg *A = Args.getLastArg(options::OPT_fbinutils_version_EQ)) {
    StringRef V = A->getValue();
    unsigned Num;
    if (V == "none")
      A->render(Args, CmdArgs);
    else if (!V.consumeInteger(10, Num) && Num > 0 &&
             (V.empty() || (V.consume_front(".") &&
                            !V.consumeInteger(10, Num) && V.empty())))
      A->render(Args, CmdArgs);
    else
      D.Diag(diag::err_drv_invalid_argument_to_option)
          << A->getValue() << A->getOption().getName();
  }

  // If toolchain choose to use MCAsmParser for inline asm don't pass the
  // option to disable integrated-as explicitly.
  if (!TC.useIntegratedAs() && !TC.parseInlineAsmUsingAsmParser())
    CmdArgs.push_back("-no-integrated-as");

  if (Args.hasArg(options::OPT_fdebug_pass_structure)) {
    CmdArgs.push_back("-mdebug-pass");
    CmdArgs.push_back("Structure");
  }
  if (Args.hasArg(options::OPT_fdebug_pass_arguments)) {
    CmdArgs.push_back("-mdebug-pass");
    CmdArgs.push_back("Arguments");
  }

  // Enable -mconstructor-aliases except on darwin, where we have to work around
  // a linker bug (see https://openradar.appspot.com/7198997), and CUDA device
  // code, where aliases aren't supported.
  if (!RawTriple.isOSDarwin() && !RawTriple.isNVPTX())
    CmdArgs.push_back("-mconstructor-aliases");

  // Darwin's kernel doesn't support guard variables; just die if we
  // try to use them.
  if (KernelOrKext && RawTriple.isOSDarwin())
    CmdArgs.push_back("-fforbid-guard-variables");

  if (Args.hasFlag(options::OPT_mms_bitfields, options::OPT_mno_ms_bitfields,
                   Triple.isWindowsGNUEnvironment())) {
    CmdArgs.push_back("-mms-bitfields");
  }

  if (Triple.isWindowsGNUEnvironment()) {
    Args.addOptOutFlag(CmdArgs, options::OPT_fauto_import,
                       options::OPT_fno_auto_import);
  }

  if (Args.hasFlag(options::OPT_fms_volatile, options::OPT_fno_ms_volatile,
                   Triple.isX86() && D.IsCLMode()))
    CmdArgs.push_back("-fms-volatile");

  // Non-PIC code defaults to -fdirect-access-external-data while PIC code
  // defaults to -fno-direct-access-external-data. Pass the option if different
  // from the default.
  if (Arg *A = Args.getLastArg(options::OPT_fdirect_access_external_data,
                               options::OPT_fno_direct_access_external_data)) {
    if (A->getOption().matches(options::OPT_fdirect_access_external_data) !=
        (PICLevel == 0))
      A->render(Args, CmdArgs);
  } else if (PICLevel == 0 && Triple.isLoongArch()) {
    // Some targets default to -fno-direct-access-external-data even for
    // -fno-pic.
    CmdArgs.push_back("-fno-direct-access-external-data");
  }

  if (Triple.isOSBinFormatELF() && (Triple.isAArch64() || Triple.isX86()))
    Args.addOptOutFlag(CmdArgs, options::OPT_fplt, options::OPT_fno_plt);

  // -fhosted is default.
  // TODO: Audit uses of KernelOrKext and see where it'd be more appropriate to
  // use Freestanding.
  bool Freestanding =
      Args.hasFlag(options::OPT_ffreestanding, options::OPT_fhosted, false) ||
      KernelOrKext;
  if (Freestanding)
    CmdArgs.push_back("-ffreestanding");

  Args.AddLastArg(CmdArgs, options::OPT_fno_knr_functions);

  // This is a coarse approximation of what llvm-gcc actually does, both
  // -fasynchronous-unwind-tables and -fnon-call-exceptions interact in more
  // complicated ways.
  auto SanitizeArgs = TC.getSanitizerArgs(Args);

  bool IsAsyncUnwindTablesDefault =
      TC.getDefaultUnwindTableLevel(Args) == ToolChain::UnwindTableLevel::Asynchronous;
  bool IsSyncUnwindTablesDefault =
      TC.getDefaultUnwindTableLevel(Args) == ToolChain::UnwindTableLevel::Synchronous;

  bool AsyncUnwindTables = Args.hasFlag(
      options::OPT_fasynchronous_unwind_tables,
      options::OPT_fno_asynchronous_unwind_tables,
      (IsAsyncUnwindTablesDefault || SanitizeArgs.needsUnwindTables()) &&
          !Freestanding);
  bool UnwindTables =
      Args.hasFlag(options::OPT_funwind_tables, options::OPT_fno_unwind_tables,
                   IsSyncUnwindTablesDefault && !Freestanding);
  if (AsyncUnwindTables)
    CmdArgs.push_back("-funwind-tables=2");
  else if (UnwindTables)
     CmdArgs.push_back("-funwind-tables=1");

  // Prepare `-aux-target-cpu` and `-aux-target-feature` unless
  // `--gpu-use-aux-triple-only` is specified.
  if (!Args.getLastArg(options::OPT_gpu_use_aux_triple_only) &&
      (IsCudaDevice || IsHIPDevice || IsSYCLDevice)) {
    const ArgList &HostArgs =
        C.getArgsForToolChain(nullptr, StringRef(), Action::OFK_None);
    std::string HostCPU =
        getCPUName(D, HostArgs, *TC.getAuxTriple(), /*FromAs*/ false);
    if (!HostCPU.empty()) {
      CmdArgs.push_back("-aux-target-cpu");
      CmdArgs.push_back(Args.MakeArgString(HostCPU));
    }
    getTargetFeatures(D, *TC.getAuxTriple(), HostArgs, CmdArgs,
                      /*ForAS*/ false, /*IsAux*/ true);
  }

  TC.addActionsFromClangTargetOptions(Args, CmdArgs, JA, C, Inputs);
  TC.addClangTargetOptions(Args, CmdArgs, JA.getOffloadingDeviceKind());

  addMCModel(D, Args, Triple, RelocationModel, CmdArgs);

  if (Arg *A = Args.getLastArg(options::OPT_mtls_size_EQ)) {
    StringRef Value = A->getValue();
    unsigned TLSSize = 0;
    Value.getAsInteger(10, TLSSize);
    if (!Triple.isAArch64() || !Triple.isOSBinFormatELF())
      D.Diag(diag::err_drv_unsupported_opt_for_target)
          << A->getOption().getName() << TripleStr;
    if (TLSSize != 12 && TLSSize != 24 && TLSSize != 32 && TLSSize != 48)
      D.Diag(diag::err_drv_invalid_int_value)
          << A->getOption().getName() << Value;
    Args.AddLastArg(CmdArgs, options::OPT_mtls_size_EQ);
  }

  if (isTLSDESCEnabled(TC, Args))
    CmdArgs.push_back("-enable-tlsdesc");

  // Add the target cpu
  std::string CPU = getCPUName(D, Args, Triple, /*FromAs*/ false);
  // In case args have been translated and -march deleted, get GPU from TC
  if (CPU.empty())
    CPU = TC.getTargetID().str();
  if (!CPU.empty()) {
    CmdArgs.push_back("-target-cpu");
    CmdArgs.push_back(Args.MakeArgString(CPU));
  }

  RenderTargetOptions(Triple, Args, KernelOrKext, CmdArgs);

  // Add clang-cl arguments.
  types::ID InputType = Input.getType();
  if (D.IsCLMode())
    AddClangCLArgs(Args, InputType, CmdArgs);

  llvm::codegenoptions::DebugInfoKind DebugInfoKind =
      llvm::codegenoptions::NoDebugInfo;
  DwarfFissionKind DwarfFission = DwarfFissionKind::None;
  renderDebugOptions(TC, D, RawTriple, Args, types::isLLVMIR(InputType),
                     CmdArgs, Output, DebugInfoKind, DwarfFission);

  // Add the split debug info name to the command lines here so we
  // can propagate it to the backend.
  bool SplitDWARF = (DwarfFission != DwarfFissionKind::None) &&
                    (TC.getTriple().isOSBinFormatELF() ||
                     TC.getTriple().isOSBinFormatWasm() ||
                     TC.getTriple().isOSBinFormatCOFF()) &&
                    (isa<AssembleJobAction>(JA) || isa<CompileJobAction>(JA) ||
                     isa<BackendJobAction>(JA));
  if (SplitDWARF) {
    const char *SplitDWARFOut = SplitDebugName(JA, Args, Input, Output);
    CmdArgs.push_back("-split-dwarf-file");
    CmdArgs.push_back(SplitDWARFOut);
    if (DwarfFission == DwarfFissionKind::Split) {
      CmdArgs.push_back("-split-dwarf-output");
      CmdArgs.push_back(SplitDWARFOut);
    }
  }

  // Pass the linker version in use.
  if (Arg *A = Args.getLastArg(options::OPT_mlinker_version_EQ)) {
    CmdArgs.push_back("-target-linker-version");
    CmdArgs.push_back(A->getValue());
  }

  // Explicitly error on some things we know we don't support and can't just
  // ignore.
  if (!Args.hasArg(options::OPT_fallow_unsupported)) {
    Arg *Unsupported;
    if (types::isCXX(InputType) && RawTriple.isOSDarwin() &&
        TC.getArch() == llvm::Triple::x86) {
      if ((Unsupported = Args.getLastArg(options::OPT_fapple_kext)) ||
          (Unsupported = Args.getLastArg(options::OPT_mkernel)))
        D.Diag(diag::err_drv_clang_unsupported_opt_cxx_darwin_i386)
            << Unsupported->getOption().getName();
    }
    // The faltivec option has been superseded by the maltivec option.
    if ((Unsupported = Args.getLastArg(options::OPT_faltivec)))
      D.Diag(diag::err_drv_clang_unsupported_opt_faltivec)
          << Unsupported->getOption().getName()
          << "please use -maltivec and include altivec.h explicitly";
    if ((Unsupported = Args.getLastArg(options::OPT_fno_altivec)))
      D.Diag(diag::err_drv_clang_unsupported_opt_faltivec)
          << Unsupported->getOption().getName() << "please use -mno-altivec";
  }

  Args.AddAllArgs(CmdArgs, options::OPT_v);

  if (Args.getLastArg(options::OPT_H)) {
    CmdArgs.push_back("-H");
    CmdArgs.push_back("-sys-header-deps");
  }
  Args.AddAllArgs(CmdArgs, options::OPT_fshow_skipped_includes);

  if (D.CCPrintHeadersFormat && !D.CCGenDiagnostics) {
    CmdArgs.push_back("-header-include-file");
    CmdArgs.push_back(!D.CCPrintHeadersFilename.empty()
                          ? D.CCPrintHeadersFilename.c_str()
                          : "-");
    CmdArgs.push_back("-sys-header-deps");
    CmdArgs.push_back(Args.MakeArgString(
        "-header-include-format=" +
        std::string(headerIncludeFormatKindToString(D.CCPrintHeadersFormat))));
    CmdArgs.push_back(
        Args.MakeArgString("-header-include-filtering=" +
                           std::string(headerIncludeFilteringKindToString(
                               D.CCPrintHeadersFiltering))));
  }
  Args.AddLastArg(CmdArgs, options::OPT_P);
  Args.AddLastArg(CmdArgs, options::OPT_print_ivar_layout);

  if (D.CCLogDiagnostics && !D.CCGenDiagnostics) {
    CmdArgs.push_back("-diagnostic-log-file");
    CmdArgs.push_back(!D.CCLogDiagnosticsFilename.empty()
                          ? D.CCLogDiagnosticsFilename.c_str()
                          : "-");
  }

  // Give the gen diagnostics more chances to succeed, by avoiding intentional
  // crashes.
  if (D.CCGenDiagnostics)
    CmdArgs.push_back("-disable-pragma-debug-crash");

  // Allow backend to put its diagnostic files in the same place as frontend
  // crash diagnostics files.
  if (Args.hasArg(options::OPT_fcrash_diagnostics_dir)) {
    StringRef Dir = Args.getLastArgValue(options::OPT_fcrash_diagnostics_dir);
    CmdArgs.push_back("-mllvm");
    CmdArgs.push_back(Args.MakeArgString("-crash-diagnostics-dir=" + Dir));
  }

  bool UseSeparateSections = isUseSeparateSections(Triple);

  if (Args.hasFlag(options::OPT_ffunction_sections,
                   options::OPT_fno_function_sections, UseSeparateSections)) {
    CmdArgs.push_back("-ffunction-sections");
  }

  if (Arg *A = Args.getLastArg(options::OPT_fbasic_block_address_map,
                               options::OPT_fno_basic_block_address_map)) {
    if ((Triple.isX86() || Triple.isAArch64()) && Triple.isOSBinFormatELF()) {
      if (A->getOption().matches(options::OPT_fbasic_block_address_map))
        A->render(Args, CmdArgs);
    } else {
      D.Diag(diag::err_drv_unsupported_opt_for_target)
          << A->getAsString(Args) << TripleStr;
    }
  }

  if (Arg *A = Args.getLastArg(options::OPT_fbasic_block_sections_EQ)) {
    StringRef Val = A->getValue();
    if (Val == "labels") {
      D.Diag(diag::warn_drv_deprecated_arg)
          << A->getAsString(Args) << /*hasReplacement=*/true
          << "-fbasic-block-address-map";
      CmdArgs.push_back("-fbasic-block-address-map");
    } else if (Triple.isX86() && Triple.isOSBinFormatELF()) {
      if (Val != "all" && Val != "none" && !Val.starts_with("list="))
        D.Diag(diag::err_drv_invalid_value)
            << A->getAsString(Args) << A->getValue();
      else
        A->render(Args, CmdArgs);
    } else if (Triple.isAArch64() && Triple.isOSBinFormatELF()) {
      // "all" is not supported on AArch64 since branch relaxation creates new
      // basic blocks for some cross-section branches.
      if (Val != "labels" && Val != "none" && !Val.starts_with("list="))
        D.Diag(diag::err_drv_invalid_value)
            << A->getAsString(Args) << A->getValue();
      else
        A->render(Args, CmdArgs);
    } else if (Triple.isNVPTX()) {
      // Do not pass the option to the GPU compilation. We still want it enabled
      // for the host-side compilation, so seeing it here is not an error.
    } else if (Val != "none") {
      // =none is allowed everywhere. It's useful for overriding the option
      // and is the same as not specifying the option.
      D.Diag(diag::err_drv_unsupported_opt_for_target)
          << A->getAsString(Args) << TripleStr;
    }
  }

  bool HasDefaultDataSections = Triple.isOSBinFormatXCOFF();
  if (Args.hasFlag(options::OPT_fdata_sections, options::OPT_fno_data_sections,
                   UseSeparateSections || HasDefaultDataSections)) {
    CmdArgs.push_back("-fdata-sections");
  }

  Args.addOptOutFlag(CmdArgs, options::OPT_funique_section_names,
                     options::OPT_fno_unique_section_names);
  Args.addOptInFlag(CmdArgs, options::OPT_fseparate_named_sections,
                    options::OPT_fno_separate_named_sections);
  Args.addOptInFlag(CmdArgs, options::OPT_funique_internal_linkage_names,
                    options::OPT_fno_unique_internal_linkage_names);
  Args.addOptInFlag(CmdArgs, options::OPT_funique_basic_block_section_names,
                    options::OPT_fno_unique_basic_block_section_names);

  if (Arg *A = Args.getLastArg(options::OPT_fsplit_machine_functions,
                               options::OPT_fno_split_machine_functions)) {
    if (!A->getOption().matches(options::OPT_fno_split_machine_functions)) {
      // This codegen pass is only available on x86 and AArch64 ELF targets.
      if ((Triple.isX86() || Triple.isAArch64()) && Triple.isOSBinFormatELF())
        A->render(Args, CmdArgs);
      else
        D.Diag(diag::err_drv_unsupported_opt_for_target)
            << A->getAsString(Args) << TripleStr;
    }
  }

  Args.AddLastArg(CmdArgs, options::OPT_finstrument_functions,
                  options::OPT_finstrument_functions_after_inlining,
                  options::OPT_finstrument_function_entry_bare);
  Args.AddLastArg(CmdArgs, options::OPT_fconvergent_functions,
                  options::OPT_fno_convergent_functions);

  // NVPTX/AMDGCN doesn't support PGO or coverage. There's no runtime support
  // for sampling, overhead of call arc collection is way too high and there's
  // no way to collect the output.
  if (!Triple.isNVPTX() && !Triple.isAMDGCN())
    addPGOAndCoverageFlags(TC, C, JA, Output, Args, SanitizeArgs, CmdArgs);

  Args.AddLastArg(CmdArgs, options::OPT_fclang_abi_compat_EQ);

  if (getLastProfileSampleUseArg(Args) &&
      Args.hasArg(options::OPT_fsample_profile_use_profi)) {
    CmdArgs.push_back("-mllvm");
    CmdArgs.push_back("-sample-profile-use-profi");
  }

  // Add runtime flag for PS4/PS5 when PGO, coverage, or sanitizers are enabled.
  if (RawTriple.isPS() &&
      !Args.hasArg(options::OPT_nostdlib, options::OPT_nodefaultlibs)) {
    PScpu::addProfileRTArgs(TC, Args, CmdArgs);
    PScpu::addSanitizerArgs(TC, Args, CmdArgs);
  }

  // Pass options for controlling the default header search paths.
  if (Args.hasArg(options::OPT_nostdinc)) {
    CmdArgs.push_back("-nostdsysteminc");
    CmdArgs.push_back("-nobuiltininc");
  } else {
    if (Args.hasArg(options::OPT_nostdlibinc))
      CmdArgs.push_back("-nostdsysteminc");
    Args.AddLastArg(CmdArgs, options::OPT_nostdincxx);
    Args.AddLastArg(CmdArgs, options::OPT_nobuiltininc);
  }

  // Pass the path to compiler resource files.
  CmdArgs.push_back("-resource-dir");
  CmdArgs.push_back(D.ResourceDir.c_str());

  Args.AddLastArg(CmdArgs, options::OPT_working_directory);

  // Add preprocessing options like -I, -D, etc. if we are using the
  // preprocessor.
  //
  // FIXME: Support -fpreprocessed
  if (types::getPreprocessedType(InputType) != types::TY_INVALID)
    AddPreprocessingOptions(C, JA, D, Args, CmdArgs, Output, Inputs);

  // Don't warn about "clang -c -DPIC -fPIC test.i" because libtool.m4 assumes
  // that "The compiler can only warn and ignore the option if not recognized".
  // When building with ccache, it will pass -D options to clang even on
  // preprocessed inputs and configure concludes that -fPIC is not supported.
  Args.ClaimAllArgs(options::OPT_D);

  // Manually translate -O4 to -O3; let clang reject others.
  if (Arg *A = Args.getLastArg(options::OPT_O_Group)) {
    if (A->getOption().matches(options::OPT_O4)) {
      CmdArgs.push_back("-O3");
      D.Diag(diag::warn_O4_is_O3);
    } else {
      A->render(Args, CmdArgs);
    }
  }

  // Warn about ignored options to clang.
  for (const Arg *A :
       Args.filtered(options::OPT_clang_ignored_gcc_optimization_f_Group)) {
    D.Diag(diag::warn_ignored_gcc_optimization) << A->getAsString(Args);
    A->claim();
  }

  for (const Arg *A :
       Args.filtered(options::OPT_clang_ignored_legacy_options_Group)) {
    D.Diag(diag::warn_ignored_clang_option) << A->getAsString(Args);
    A->claim();
  }

  claimNoWarnArgs(Args);

  Args.AddAllArgs(CmdArgs, options::OPT_R_Group);

  for (const Arg *A :
       Args.filtered(options::OPT_W_Group, options::OPT__SLASH_wd)) {
    A->claim();
    if (A->getOption().getID() == options::OPT__SLASH_wd) {
      unsigned WarningNumber;
      if (StringRef(A->getValue()).getAsInteger(10, WarningNumber)) {
        D.Diag(diag::err_drv_invalid_int_value)
            << A->getAsString(Args) << A->getValue();
        continue;
      }

      if (auto Group = diagGroupFromCLWarningID(WarningNumber)) {
        CmdArgs.push_back(Args.MakeArgString(
            "-Wno-" + DiagnosticIDs::getWarningOptionForGroup(*Group)));
      }
      continue;
    }
    A->render(Args, CmdArgs);
  }

  Args.AddAllArgs(CmdArgs, options::OPT_Wsystem_headers_in_module_EQ);

  if (Args.hasFlag(options::OPT_pedantic, options::OPT_no_pedantic, false))
    CmdArgs.push_back("-pedantic");
  Args.AddLastArg(CmdArgs, options::OPT_pedantic_errors);
  Args.AddLastArg(CmdArgs, options::OPT_w);

  Args.addOptInFlag(CmdArgs, options::OPT_ffixed_point,
                    options::OPT_fno_fixed_point);

  if (Arg *A = Args.getLastArg(options::OPT_fcxx_abi_EQ))
    A->render(Args, CmdArgs);

  Args.AddLastArg(CmdArgs, options::OPT_fexperimental_relative_cxx_abi_vtables,
                  options::OPT_fno_experimental_relative_cxx_abi_vtables);

  Args.AddLastArg(CmdArgs, options::OPT_fexperimental_omit_vtable_rtti,
                  options::OPT_fno_experimental_omit_vtable_rtti);

  if (Arg *A = Args.getLastArg(options::OPT_ffuchsia_api_level_EQ))
    A->render(Args, CmdArgs);

  // Handle -{std, ansi, trigraphs} -- take the last of -{std, ansi}
  // (-ansi is equivalent to -std=c89 or -std=c++98).
  //
  // If a std is supplied, only add -trigraphs if it follows the
  // option.
  bool ImplyVCPPCVer = false;
  bool ImplyVCPPCXXVer = false;
  const Arg *Std = Args.getLastArg(options::OPT_std_EQ, options::OPT_ansi);
  if (Std) {
    if (Std->getOption().matches(options::OPT_ansi))
      if (types::isCXX(InputType))
        CmdArgs.push_back("-std=c++98");
      else
        CmdArgs.push_back("-std=c89");
    else
      Std->render(Args, CmdArgs);

    // If -f(no-)trigraphs appears after the language standard flag, honor it.
    if (Arg *A = Args.getLastArg(options::OPT_std_EQ, options::OPT_ansi,
                                 options::OPT_ftrigraphs,
                                 options::OPT_fno_trigraphs))
      if (A != Std)
        A->render(Args, CmdArgs);
  } else {
    // Honor -std-default.
    //
    // FIXME: Clang doesn't correctly handle -std= when the input language
    // doesn't match. For the time being just ignore this for C++ inputs;
    // eventually we want to do all the standard defaulting here instead of
    // splitting it between the driver and clang -cc1.
    if (!types::isCXX(InputType)) {
      if (!Args.hasArg(options::OPT__SLASH_std)) {
        Args.AddAllArgsTranslated(CmdArgs, options::OPT_std_default_EQ, "-std=",
                                  /*Joined=*/true);
      } else
        ImplyVCPPCVer = true;
    }
    else if (IsWindowsMSVC)
      ImplyVCPPCXXVer = true;

    Args.AddLastArg(CmdArgs, options::OPT_ftrigraphs,
                    options::OPT_fno_trigraphs);
  }

  // GCC's behavior for -Wwrite-strings is a bit strange:
  //  * In C, this "warning flag" changes the types of string literals from
  //    'char[N]' to 'const char[N]', and thus triggers an unrelated warning
  //    for the discarded qualifier.
  //  * In C++, this is just a normal warning flag.
  //
  // Implementing this warning correctly in C is hard, so we follow GCC's
  // behavior for now. FIXME: Directly diagnose uses of a string literal as
  // a non-const char* in C, rather than using this crude hack.
  if (!types::isCXX(InputType)) {
    // FIXME: This should behave just like a warning flag, and thus should also
    // respect -Weverything, -Wno-everything, -Werror=write-strings, and so on.
    Arg *WriteStrings =
        Args.getLastArg(options::OPT_Wwrite_strings,
                        options::OPT_Wno_write_strings, options::OPT_w);
    if (WriteStrings &&
        WriteStrings->getOption().matches(options::OPT_Wwrite_strings))
      CmdArgs.push_back("-fconst-strings");
  }

  // GCC provides a macro definition '__DEPRECATED' when -Wdeprecated is active
  // during C++ compilation, which it is by default. GCC keeps this define even
  // in the presence of '-w', match this behavior bug-for-bug.
  if (types::isCXX(InputType) &&
      Args.hasFlag(options::OPT_Wdeprecated, options::OPT_Wno_deprecated,
                   true)) {
    CmdArgs.push_back("-fdeprecated-macro");
  }

  // Translate GCC's misnamer '-fasm' arguments to '-fgnu-keywords'.
  if (Arg *Asm = Args.getLastArg(options::OPT_fasm, options::OPT_fno_asm)) {
    if (Asm->getOption().matches(options::OPT_fasm))
      CmdArgs.push_back("-fgnu-keywords");
    else
      CmdArgs.push_back("-fno-gnu-keywords");
  }

  if (!ShouldEnableAutolink(Args, TC, JA))
    CmdArgs.push_back("-fno-autolink");

  Args.AddLastArg(CmdArgs, options::OPT_ftemplate_depth_EQ);
  Args.AddLastArg(CmdArgs, options::OPT_foperator_arrow_depth_EQ);
  Args.AddLastArg(CmdArgs, options::OPT_fconstexpr_depth_EQ);
  Args.AddLastArg(CmdArgs, options::OPT_fconstexpr_steps_EQ);

  Args.AddLastArg(CmdArgs, options::OPT_fexperimental_library);

  if (Args.hasArg(options::OPT_fexperimental_new_constant_interpreter))
    CmdArgs.push_back("-fexperimental-new-constant-interpreter");

  if (Arg *A = Args.getLastArg(options::OPT_fbracket_depth_EQ)) {
    CmdArgs.push_back("-fbracket-depth");
    CmdArgs.push_back(A->getValue());
  }

  if (Arg *A = Args.getLastArg(options::OPT_Wlarge_by_value_copy_EQ,
                               options::OPT_Wlarge_by_value_copy_def)) {
    if (A->getNumValues()) {
      StringRef bytes = A->getValue();
      CmdArgs.push_back(Args.MakeArgString("-Wlarge-by-value-copy=" + bytes));
    } else
      CmdArgs.push_back("-Wlarge-by-value-copy=64"); // default value
  }

  if (Args.hasArg(options::OPT_relocatable_pch))
    CmdArgs.push_back("-relocatable-pch");

  if (const Arg *A = Args.getLastArg(options::OPT_fcf_runtime_abi_EQ)) {
    static const char *kCFABIs[] = {
      "standalone", "objc", "swift", "swift-5.0", "swift-4.2", "swift-4.1",
    };

    if (!llvm::is_contained(kCFABIs, StringRef(A->getValue())))
      D.Diag(diag::err_drv_invalid_cf_runtime_abi) << A->getValue();
    else
      A->render(Args, CmdArgs);
  }

  if (Arg *A = Args.getLastArg(options::OPT_fconstant_string_class_EQ)) {
    CmdArgs.push_back("-fconstant-string-class");
    CmdArgs.push_back(A->getValue());
  }

  if (Arg *A = Args.getLastArg(options::OPT_ftabstop_EQ)) {
    CmdArgs.push_back("-ftabstop");
    CmdArgs.push_back(A->getValue());
  }

  Args.addOptInFlag(CmdArgs, options::OPT_fstack_size_section,
                    options::OPT_fno_stack_size_section);

  if (Args.hasArg(options::OPT_fstack_usage)) {
    CmdArgs.push_back("-stack-usage-file");

    if (Arg *OutputOpt = Args.getLastArg(options::OPT_o)) {
      SmallString<128> OutputFilename(OutputOpt->getValue());
      llvm::sys::path::replace_extension(OutputFilename, "su");
      CmdArgs.push_back(Args.MakeArgString(OutputFilename));
    } else
      CmdArgs.push_back(
          Args.MakeArgString(Twine(getBaseInputStem(Args, Inputs)) + ".su"));
  }

  CmdArgs.push_back("-ferror-limit");
  if (Arg *A = Args.getLastArg(options::OPT_ferror_limit_EQ))
    CmdArgs.push_back(A->getValue());
  else
    CmdArgs.push_back("19");

  Args.AddLastArg(CmdArgs, options::OPT_fconstexpr_backtrace_limit_EQ);
  Args.AddLastArg(CmdArgs, options::OPT_fmacro_backtrace_limit_EQ);
  Args.AddLastArg(CmdArgs, options::OPT_ftemplate_backtrace_limit_EQ);
  Args.AddLastArg(CmdArgs, options::OPT_fspell_checking_limit_EQ);
  Args.AddLastArg(CmdArgs, options::OPT_fcaret_diagnostics_max_lines_EQ);

  // Pass -fmessage-length=.
  unsigned MessageLength = 0;
  if (Arg *A = Args.getLastArg(options::OPT_fmessage_length_EQ)) {
    StringRef V(A->getValue());
    if (V.getAsInteger(0, MessageLength))
      D.Diag(diag::err_drv_invalid_argument_to_option)
          << V << A->getOption().getName();
  } else {
    // If -fmessage-length=N was not specified, determine whether this is a
    // terminal and, if so, implicitly define -fmessage-length appropriately.
    MessageLength = llvm::sys::Process::StandardErrColumns();
  }
  if (MessageLength != 0)
    CmdArgs.push_back(
        Args.MakeArgString("-fmessage-length=" + Twine(MessageLength)));

  if (Arg *A = Args.getLastArg(options::OPT_frandomize_layout_seed_EQ))
    CmdArgs.push_back(
        Args.MakeArgString("-frandomize-layout-seed=" + Twine(A->getValue(0))));

  if (Arg *A = Args.getLastArg(options::OPT_frandomize_layout_seed_file_EQ))
    CmdArgs.push_back(Args.MakeArgString("-frandomize-layout-seed-file=" +
                                         Twine(A->getValue(0))));

  // -fvisibility= and -fvisibility-ms-compat are of a piece.
  if (const Arg *A = Args.getLastArg(options::OPT_fvisibility_EQ,
                                     options::OPT_fvisibility_ms_compat)) {
    if (A->getOption().matches(options::OPT_fvisibility_EQ)) {
      A->render(Args, CmdArgs);
    } else {
      assert(A->getOption().matches(options::OPT_fvisibility_ms_compat));
      CmdArgs.push_back("-fvisibility=hidden");
      CmdArgs.push_back("-ftype-visibility=default");
    }
  } else if (IsOpenMPDevice) {
    // When compiling for the OpenMP device we want protected visibility by
    // default. This prevents the device from accidentally preempting code on
    // the host, makes the system more robust, and improves performance.
    CmdArgs.push_back("-fvisibility=protected");
  }

  // PS4/PS5 process these options in addClangTargetOptions.
  if (!RawTriple.isPS()) {
    if (const Arg *A =
            Args.getLastArg(options::OPT_fvisibility_from_dllstorageclass,
                            options::OPT_fno_visibility_from_dllstorageclass)) {
      if (A->getOption().matches(
              options::OPT_fvisibility_from_dllstorageclass)) {
        CmdArgs.push_back("-fvisibility-from-dllstorageclass");
        Args.AddLastArg(CmdArgs, options::OPT_fvisibility_dllexport_EQ);
        Args.AddLastArg(CmdArgs, options::OPT_fvisibility_nodllstorageclass_EQ);
        Args.AddLastArg(CmdArgs, options::OPT_fvisibility_externs_dllimport_EQ);
        Args.AddLastArg(CmdArgs,
                        options::OPT_fvisibility_externs_nodllstorageclass_EQ);
      }
    }
  }

  if (Args.hasFlag(options::OPT_fvisibility_inlines_hidden,
                    options::OPT_fno_visibility_inlines_hidden, false))
    CmdArgs.push_back("-fvisibility-inlines-hidden");

  Args.AddLastArg(CmdArgs, options::OPT_fvisibility_inlines_hidden_static_local_var,
                           options::OPT_fno_visibility_inlines_hidden_static_local_var);

  // -fvisibility-global-new-delete-hidden is a deprecated spelling of
  // -fvisibility-global-new-delete=force-hidden.
  if (const Arg *A =
          Args.getLastArg(options::OPT_fvisibility_global_new_delete_hidden)) {
    D.Diag(diag::warn_drv_deprecated_arg)
        << A->getAsString(Args) << /*hasReplacement=*/true
        << "-fvisibility-global-new-delete=force-hidden";
  }

  if (const Arg *A =
          Args.getLastArg(options::OPT_fvisibility_global_new_delete_EQ,
                          options::OPT_fvisibility_global_new_delete_hidden)) {
    if (A->getOption().matches(options::OPT_fvisibility_global_new_delete_EQ)) {
      A->render(Args, CmdArgs);
    } else {
      assert(A->getOption().matches(
          options::OPT_fvisibility_global_new_delete_hidden));
      CmdArgs.push_back("-fvisibility-global-new-delete=force-hidden");
    }
  }

  Args.AddLastArg(CmdArgs, options::OPT_ftlsmodel_EQ);

  if (Args.hasFlag(options::OPT_fnew_infallible,
                   options::OPT_fno_new_infallible, false))
    CmdArgs.push_back("-fnew-infallible");

  if (Args.hasFlag(options::OPT_fno_operator_names,
                   options::OPT_foperator_names, false))
    CmdArgs.push_back("-fno-operator-names");

  // Forward -f (flag) options which we can pass directly.
  Args.AddLastArg(CmdArgs, options::OPT_femit_all_decls);
  Args.AddLastArg(CmdArgs, options::OPT_fheinous_gnu_extensions);
  Args.AddLastArg(CmdArgs, options::OPT_fdigraphs, options::OPT_fno_digraphs);
  Args.AddLastArg(CmdArgs, options::OPT_fzero_call_used_regs_EQ);
  Args.AddLastArg(CmdArgs, options::OPT_fraw_string_literals,
                  options::OPT_fno_raw_string_literals);

  if (Args.hasFlag(options::OPT_femulated_tls, options::OPT_fno_emulated_tls,
                   Triple.hasDefaultEmulatedTLS()))
    CmdArgs.push_back("-femulated-tls");

  Args.addOptInFlag(CmdArgs, options::OPT_fcheck_new,
                    options::OPT_fno_check_new);

  if (Arg *A = Args.getLastArg(options::OPT_fzero_call_used_regs_EQ)) {
    // FIXME: There's no reason for this to be restricted to X86. The backend
    // code needs to be changed to include the appropriate function calls
    // automatically.
    if (!Triple.isX86() && !Triple.isAArch64())
      D.Diag(diag::err_drv_unsupported_opt_for_target)
          << A->getAsString(Args) << TripleStr;
  }

  // AltiVec-like language extensions aren't relevant for assembling.
  if (!isa<PreprocessJobAction>(JA) || Output.getType() != types::TY_PP_Asm)
    Args.AddLastArg(CmdArgs, options::OPT_fzvector);

  Args.AddLastArg(CmdArgs, options::OPT_fdiagnostics_show_template_tree);
  Args.AddLastArg(CmdArgs, options::OPT_fno_elide_type);

  // Forward flags for OpenMP. We don't do this if the current action is an
  // device offloading action other than OpenMP.
  if (Args.hasFlag(options::OPT_fopenmp, options::OPT_fopenmp_EQ,
                   options::OPT_fno_openmp, false) &&
      !Args.hasFlag(options::OPT_foffload_via_llvm,
                    options::OPT_fno_offload_via_llvm, false) &&
      (JA.isDeviceOffloading(Action::OFK_None) ||
       JA.isDeviceOffloading(Action::OFK_OpenMP))) {
    switch (D.getOpenMPRuntime(Args)) {
    case Driver::OMPRT_OMP:
    case Driver::OMPRT_IOMP5:
    case Driver::OMPRT_BOLT:
      // Clang can generate useful OpenMP code for these two runtime libraries.
      CmdArgs.push_back("-fopenmp");

      // If no option regarding the use of TLS in OpenMP codegeneration is
      // given, decide a default based on the target. Otherwise rely on the
      // options and pass the right information to the frontend.
      if (!Args.hasFlag(options::OPT_fopenmp_use_tls,
                        options::OPT_fnoopenmp_use_tls, /*Default=*/true))
        CmdArgs.push_back("-fnoopenmp-use-tls");
      Args.AddLastArg(CmdArgs, options::OPT_fopenmp_simd,
                      options::OPT_fno_openmp_simd);
      Args.AddAllArgs(CmdArgs, options::OPT_fopenmp_enable_irbuilder);
      Args.AddAllArgs(CmdArgs, options::OPT_fopenmp_version_EQ);
      if (!Args.hasFlag(options::OPT_fopenmp_extensions,
                        options::OPT_fno_openmp_extensions, /*Default=*/true))
        CmdArgs.push_back("-fno-openmp-extensions");
      Args.AddAllArgs(CmdArgs, options::OPT_fopenmp_cuda_number_of_sm_EQ);
      Args.AddAllArgs(CmdArgs, options::OPT_fopenmp_cuda_blocks_per_sm_EQ);
      Args.AddAllArgs(CmdArgs,
                      options::OPT_fopenmp_cuda_teams_reduction_recs_num_EQ);
      Args.AddAllArgs(CmdArgs, options::OPT_fopenmp_gpu_threads_per_team_EQ);
      Args.AddAllArgs(CmdArgs,
                      options::OPT_fopenmp_target_xteam_reduction_blocksize_EQ);
      if (Args.hasFlag(options::OPT_fopenmp_optimistic_collapse,
                       options::OPT_fno_openmp_optimistic_collapse,
                       /*Default=*/false))
        CmdArgs.push_back("-fopenmp-optimistic-collapse");

      if (isTargetFastUsed(Args)) {
        if (!Args.hasArg(options::OPT_O_Group))
          CmdArgs.push_back("-O3");

        CmdArgs.push_back("-fopenmp-target-fast");
      } else
        CmdArgs.push_back("-fno-openmp-target-fast");

      if (Args.hasFlag(options::OPT_fopenmp_target_ignore_env_vars,
                       options::OPT_fno_openmp_target_ignore_env_vars,
                       shouldIgnoreEnvVars(Args)))
        CmdArgs.push_back("-fopenmp-target-ignore-env-vars");
      else
        CmdArgs.push_back("-fno-openmp-target-ignore-env-vars");

      if (Args.hasFlag(options::OPT_fopenmp_target_big_jump_loop,
                       options::OPT_fno_openmp_target_big_jump_loop, true))
        CmdArgs.push_back("-fopenmp-target-big-jump-loop");
      else
        CmdArgs.push_back("-fno-openmp-target-big-jump-loop");

      if (Args.hasFlag(options::OPT_fopenmp_target_no_loop,
                       options::OPT_fno_openmp_target_no_loop, true))
        CmdArgs.push_back("-fopenmp-target-no-loop");
      else
        CmdArgs.push_back("-fno-openmp-target-no-loop");

      if (Args.hasFlag(options::OPT_fopenmp_target_xteam_reduction,
                       options::OPT_fno_openmp_target_xteam_reduction, true))
        CmdArgs.push_back("-fopenmp-target-xteam-reduction");
      else
        CmdArgs.push_back("-fno-openmp-target-xteam-reduction");

      if (Args.hasFlag(options::OPT_fopenmp_target_fast_reduction,
                       options::OPT_fno_openmp_target_fast_reduction, false))
        CmdArgs.push_back("-fopenmp-target-fast-reduction");
      else
        CmdArgs.push_back("-fno-openmp-target-fast-reduction");

      if (Args.hasFlag(options::OPT_fopenmp_target_multi_device,
                       options::OPT_fno_openmp_target_multi_device, false))
        CmdArgs.push_back("-fopenmp-target-multi-device");
      else
        CmdArgs.push_back("-fno-openmp-target-multi-device");

      if (Args.hasFlag(options::OPT_fopenmp_target_xteam_scan,
                       options::OPT_fno_openmp_target_xteam_scan, false))
        CmdArgs.push_back("-fopenmp-target-xteam-scan");
      else
        CmdArgs.push_back("-fno-openmp-target-xteam-scan");

      if (Args.hasFlag(options::OPT_fopenmp_target_xteam_no_loop_scan,
                       options::OPT_fno_openmp_target_xteam_no_loop_scan,
                       false))
        CmdArgs.push_back("-fopenmp-target-xteam-no-loop-scan");
      else
        CmdArgs.push_back("-fno-openmp-target-xteam-no-loop-scan");
      // When in OpenMP offloading mode with NVPTX target, forward
      // cuda-mode flag
      if (Args.hasFlag(options::OPT_fopenmp_cuda_mode,
                       options::OPT_fno_openmp_cuda_mode, /*Default=*/false))
        CmdArgs.push_back("-fopenmp-cuda-mode");

      // When in OpenMP offloading mode, enable or disable the new device
      // runtime.
      CmdArgs.push_back("-fopenmp-target-new-runtime");

      // When in OpenMP offloading mode, enable debugging on the device.
      Args.AddAllArgs(CmdArgs, options::OPT_fopenmp_target_debug_EQ);
      if (Args.hasFlag(options::OPT_fopenmp_target_debug,
                       options::OPT_fno_openmp_target_debug, /*Default=*/false))
        CmdArgs.push_back("-fopenmp-target-debug");

      // When in OpenMP offloading mode, forward assumptions information about
      // thread and team counts in the device.
      if (Args.hasFlag(options::OPT_fopenmp_assume_teams_oversubscription,
                       options::OPT_fno_openmp_assume_teams_oversubscription,
                       /*Default=*/false))
        CmdArgs.push_back("-fopenmp-assume-teams-oversubscription");
      if (Args.hasFlag(options::OPT_fopenmp_assume_threads_oversubscription,
                       options::OPT_fno_openmp_assume_threads_oversubscription,
                       /*Default=*/false))
        CmdArgs.push_back("-fopenmp-assume-threads-oversubscription");

      if (Args.hasFlag(options::OPT_fopenmp_assume_no_thread_state,
                       options::OPT_fno_openmp_assume_no_thread_state,
                       isTargetFastUsed(Args)))
        CmdArgs.push_back("-fopenmp-assume-no-thread-state");
      else
        CmdArgs.push_back("-fno-openmp-assume-no-thread-state");

      if (Args.hasFlag(options::OPT_fopenmp_assume_no_nested_parallelism,
                       options::OPT_fno_openmp_assume_no_nested_parallelism,
                       isTargetFastUsed(Args)))
        CmdArgs.push_back("-fopenmp-assume-no-nested-parallelism");
      else
        CmdArgs.push_back("-fno-openmp-assume-no-nested-parallelism");

      if (Args.hasArg(options::OPT_fopenmp_offload_mandatory))
        CmdArgs.push_back("-fopenmp-offload-mandatory");
      if (Args.hasArg(options::OPT_fopenmp_force_usm))
        CmdArgs.push_back("-fopenmp-force-usm");

      if (Args.hasFlag(options::OPT_fno_openmp_allow_kernel_io,
                       options::OPT_fopenmp_allow_kernel_io,
                       isTargetFastUsed(Args)))
        CmdArgs.push_back("-fno-openmp-allow-kernel-io");
      else
        CmdArgs.push_back("-fopenmp-allow-kernel-io");

      break;
    default:
      // By default, if Clang doesn't know how to generate useful OpenMP code
      // for a specific runtime library, we just don't pass the '-fopenmp' flag
      // down to the actual compilation.
      // FIXME: It would be better to have a mode which *only* omits IR
      // generation based on the OpenMP support so that we get consistent
      // semantic analysis, etc.
      break;
    }
  } else {
    Args.AddLastArg(CmdArgs, options::OPT_fopenmp_simd,
                    options::OPT_fno_openmp_simd);
    Args.AddAllArgs(CmdArgs, options::OPT_fopenmp_version_EQ);
    Args.addOptOutFlag(CmdArgs, options::OPT_fopenmp_extensions,
                       options::OPT_fno_openmp_extensions);
  }
  // Forward the offload runtime change to code generation, liboffload implies
  // new driver. Otherwise, check if we should forward the new driver to change
  // offloading code generation.
  if (Args.hasFlag(options::OPT_foffload_via_llvm,
                   options::OPT_fno_offload_via_llvm, false)) {
    CmdArgs.append({"--offload-new-driver", "-foffload-via-llvm"});
  } else if (Args.hasFlag(options::OPT_offload_new_driver,
                          options::OPT_no_offload_new_driver,
                          C.isOffloadingHostKind(Action::OFK_Cuda))) {
    CmdArgs.push_back("--offload-new-driver");
  }

  const XRayArgs &XRay = TC.getXRayArgs();
  XRay.addArgs(TC, Args, CmdArgs, InputType);

  for (const auto &Filename :
       Args.getAllArgValues(options::OPT_fprofile_list_EQ)) {
    if (D.getVFS().exists(Filename))
      CmdArgs.push_back(Args.MakeArgString("-fprofile-list=" + Filename));
    else
      D.Diag(clang::diag::err_drv_no_such_file) << Filename;
  }

  if (Arg *A = Args.getLastArg(options::OPT_fpatchable_function_entry_EQ)) {
    StringRef S0 = A->getValue(), S = S0;
    unsigned Size, Offset = 0;
    if (!Triple.isAArch64() && !Triple.isLoongArch() && !Triple.isRISCV() &&
        !Triple.isX86() &&
        !(!Triple.isOSAIX() && (Triple.getArch() == llvm::Triple::ppc ||
                                Triple.getArch() == llvm::Triple::ppc64)))
      D.Diag(diag::err_drv_unsupported_opt_for_target)
          << A->getAsString(Args) << TripleStr;
    else if (S.consumeInteger(10, Size) ||
             (!S.empty() && (!S.consume_front(",") ||
                             S.consumeInteger(10, Offset) || !S.empty())))
      D.Diag(diag::err_drv_invalid_argument_to_option)
          << S0 << A->getOption().getName();
    else if (Size < Offset)
      D.Diag(diag::err_drv_unsupported_fpatchable_function_entry_argument);
    else {
      CmdArgs.push_back(Args.MakeArgString(A->getSpelling() + Twine(Size)));
      CmdArgs.push_back(Args.MakeArgString(
          "-fpatchable-function-entry-offset=" + Twine(Offset)));
    }
  }

  Args.AddLastArg(CmdArgs, options::OPT_fms_hotpatch);

  if (TC.SupportsProfiling()) {
    Args.AddLastArg(CmdArgs, options::OPT_pg);

    llvm::Triple::ArchType Arch = TC.getArch();
    if (Arg *A = Args.getLastArg(options::OPT_mfentry)) {
      if (Arch == llvm::Triple::systemz || TC.getTriple().isX86())
        A->render(Args, CmdArgs);
      else
        D.Diag(diag::err_drv_unsupported_opt_for_target)
            << A->getAsString(Args) << TripleStr;
    }
    if (Arg *A = Args.getLastArg(options::OPT_mnop_mcount)) {
      if (Arch == llvm::Triple::systemz)
        A->render(Args, CmdArgs);
      else
        D.Diag(diag::err_drv_unsupported_opt_for_target)
            << A->getAsString(Args) << TripleStr;
    }
    if (Arg *A = Args.getLastArg(options::OPT_mrecord_mcount)) {
      if (Arch == llvm::Triple::systemz)
        A->render(Args, CmdArgs);
      else
        D.Diag(diag::err_drv_unsupported_opt_for_target)
            << A->getAsString(Args) << TripleStr;
    }
  }

  if (Arg *A = Args.getLastArgNoClaim(options::OPT_pg)) {
    if (TC.getTriple().isOSzOS()) {
      D.Diag(diag::err_drv_unsupported_opt_for_target)
          << A->getAsString(Args) << TripleStr;
    }
  }
  if (Arg *A = Args.getLastArgNoClaim(options::OPT_p)) {
    if (!(TC.getTriple().isOSAIX() || TC.getTriple().isOSOpenBSD())) {
      D.Diag(diag::err_drv_unsupported_opt_for_target)
          << A->getAsString(Args) << TripleStr;
    }
  }
  if (Arg *A = Args.getLastArgNoClaim(options::OPT_p, options::OPT_pg)) {
    if (A->getOption().matches(options::OPT_p)) {
      A->claim();
      if (TC.getTriple().isOSAIX() && !Args.hasArgNoClaim(options::OPT_pg))
        CmdArgs.push_back("-pg");
    }
  }

  // Reject AIX-specific link options on other targets.
  if (!TC.getTriple().isOSAIX()) {
    for (const Arg *A : Args.filtered(options::OPT_b, options::OPT_K,
                                      options::OPT_mxcoff_build_id_EQ)) {
      D.Diag(diag::err_drv_unsupported_opt_for_target)
          << A->getSpelling() << TripleStr;
    }
  }

  if (Args.getLastArg(options::OPT_fapple_kext) ||
      (Args.hasArg(options::OPT_mkernel) && types::isCXX(InputType)))
    CmdArgs.push_back("-fapple-kext");

  Args.AddLastArg(CmdArgs, options::OPT_altivec_src_compat);
  Args.AddLastArg(CmdArgs, options::OPT_flax_vector_conversions_EQ);
  Args.AddLastArg(CmdArgs, options::OPT_fobjc_sender_dependent_dispatch);
  Args.AddLastArg(CmdArgs, options::OPT_fdiagnostics_print_source_range_info);
  Args.AddLastArg(CmdArgs, options::OPT_fdiagnostics_parseable_fixits);
  Args.AddLastArg(CmdArgs, options::OPT_ftime_report);
  Args.AddLastArg(CmdArgs, options::OPT_ftime_report_EQ);
  Args.AddLastArg(CmdArgs, options::OPT_ftrapv);
  Args.AddLastArg(CmdArgs, options::OPT_malign_double);
  Args.AddLastArg(CmdArgs, options::OPT_fno_temp_file);

  if (const char *Name = C.getTimeTraceFile(&JA)) {
    CmdArgs.push_back(Args.MakeArgString("-ftime-trace=" + Twine(Name)));
    Args.AddLastArg(CmdArgs, options::OPT_ftime_trace_granularity_EQ);
    Args.AddLastArg(CmdArgs, options::OPT_ftime_trace_verbose);
  }

  if (Arg *A = Args.getLastArg(options::OPT_ftrapv_handler_EQ)) {
    CmdArgs.push_back("-ftrapv-handler");
    CmdArgs.push_back(A->getValue());
  }

  Args.AddLastArg(CmdArgs, options::OPT_ftrap_function_EQ);

  // Handle -f[no-]wrapv and -f[no-]strict-overflow, which are used by both
  // clang and flang.
  renderCommonIntegerOverflowOptions(Args, CmdArgs);

  Args.AddLastArg(CmdArgs, options::OPT_ffinite_loops,
                  options::OPT_fno_finite_loops);

  Args.AddLastArg(CmdArgs, options::OPT_fwritable_strings);
  Args.AddLastArg(CmdArgs, options::OPT_funroll_loops,
                  options::OPT_fno_unroll_loops);
  Args.AddLastArg(CmdArgs, options::OPT_floop_interchange,
                  options::OPT_fno_loop_interchange);

  Args.AddLastArg(CmdArgs, options::OPT_fstrict_flex_arrays_EQ);

  Args.AddLastArg(CmdArgs, options::OPT_pthread);

  Args.addOptInFlag(CmdArgs, options::OPT_mspeculative_load_hardening,
                    options::OPT_mno_speculative_load_hardening);

  RenderSSPOptions(D, TC, Args, CmdArgs, KernelOrKext);
  RenderSCPOptions(TC, Args, CmdArgs);
  RenderTrivialAutoVarInitOptions(D, TC, Args, CmdArgs);

  Args.AddLastArg(CmdArgs, options::OPT_fswift_async_fp_EQ);

  Args.addOptInFlag(CmdArgs, options::OPT_mstackrealign,
                    options::OPT_mno_stackrealign);

  if (Args.hasArg(options::OPT_mstack_alignment)) {
    StringRef alignment = Args.getLastArgValue(options::OPT_mstack_alignment);
    CmdArgs.push_back(Args.MakeArgString("-mstack-alignment=" + alignment));
  }

  if (Args.hasArg(options::OPT_mstack_probe_size)) {
    StringRef Size = Args.getLastArgValue(options::OPT_mstack_probe_size);

    if (!Size.empty())
      CmdArgs.push_back(Args.MakeArgString("-mstack-probe-size=" + Size));
    else
      CmdArgs.push_back("-mstack-probe-size=0");
  }

  Args.addOptOutFlag(CmdArgs, options::OPT_mstack_arg_probe,
                     options::OPT_mno_stack_arg_probe);

  if (Arg *A = Args.getLastArg(options::OPT_mrestrict_it,
                               options::OPT_mno_restrict_it)) {
    if (A->getOption().matches(options::OPT_mrestrict_it)) {
      CmdArgs.push_back("-mllvm");
      CmdArgs.push_back("-arm-restrict-it");
    } else {
      CmdArgs.push_back("-mllvm");
      CmdArgs.push_back("-arm-default-it");
    }
  }

  // Forward -cl options to -cc1
  RenderOpenCLOptions(Args, CmdArgs, InputType);

  // Forward hlsl options to -cc1
  RenderHLSLOptions(Args, CmdArgs, InputType);

  // Forward OpenACC options to -cc1
  RenderOpenACCOptions(D, Args, CmdArgs, InputType);

  if (IsHIP) {
    if (Args.hasFlag(options::OPT_fhip_new_launch_api,
                     options::OPT_fno_hip_new_launch_api, true))
      CmdArgs.push_back("-fhip-new-launch-api");
    Args.addOptInFlag(CmdArgs, options::OPT_fgpu_allow_device_init,
                      options::OPT_fno_gpu_allow_device_init);
    Args.AddLastArg(CmdArgs, options::OPT_hipstdpar);
    Args.AddLastArg(CmdArgs, options::OPT_hipstdpar_interpose_alloc);
    Args.addOptInFlag(CmdArgs, options::OPT_fhip_kernel_arg_name,
                      options::OPT_fno_hip_kernel_arg_name);
  }

  if (IsCuda || IsHIP) {
    if (IsRDCMode)
      CmdArgs.push_back("-fgpu-rdc");
    Args.addOptInFlag(CmdArgs, options::OPT_fgpu_defer_diag,
                      options::OPT_fno_gpu_defer_diag);
    if (Args.hasFlag(options::OPT_fgpu_exclude_wrong_side_overloads,
                     options::OPT_fno_gpu_exclude_wrong_side_overloads,
                     false)) {
      CmdArgs.push_back("-fgpu-exclude-wrong-side-overloads");
      CmdArgs.push_back("-fgpu-defer-diag");
    }
  }

  // Forward --no-offloadlib to -cc1.
  if (!Args.hasFlag(options::OPT_offloadlib, options::OPT_no_offloadlib, true))
    CmdArgs.push_back("--no-offloadlib");

  if (Arg *A = Args.getLastArg(options::OPT_fcf_protection_EQ)) {
    CmdArgs.push_back(
        Args.MakeArgString(Twine("-fcf-protection=") + A->getValue()));

    if (Arg *SA = Args.getLastArg(options::OPT_mcf_branch_label_scheme_EQ))
      CmdArgs.push_back(Args.MakeArgString(Twine("-mcf-branch-label-scheme=") +
                                           SA->getValue()));
  } else if (Triple.isOSOpenBSD() && Triple.getArch() == llvm::Triple::x86_64) {
    // Emit IBT endbr64 instructions by default
    CmdArgs.push_back("-fcf-protection=branch");
    // jump-table can generate indirect jumps, which are not permitted
    CmdArgs.push_back("-fno-jump-tables");
  }

  if (Arg *A = Args.getLastArg(options::OPT_mfunction_return_EQ))
    CmdArgs.push_back(
        Args.MakeArgString(Twine("-mfunction-return=") + A->getValue()));

  Args.AddLastArg(CmdArgs, options::OPT_mindirect_branch_cs_prefix);

  // Forward -f options with positive and negative forms; we translate these by
  // hand.  Do not propagate PGO options to the GPU-side compilations as the
  // profile info is for the host-side compilation only.
  if (!(IsCudaDevice || IsHIPDevice)) {
    if (Arg *A = getLastProfileSampleUseArg(Args)) {
      auto *PGOArg = Args.getLastArg(
          options::OPT_fprofile_generate, options::OPT_fprofile_generate_EQ,
          options::OPT_fcs_profile_generate,
          options::OPT_fcs_profile_generate_EQ, options::OPT_fprofile_use,
          options::OPT_fprofile_use_EQ);
      if (PGOArg)
        D.Diag(diag::err_drv_argument_not_allowed_with)
            << "SampleUse with PGO options";

      StringRef fname = A->getValue();
      if (!llvm::sys::fs::exists(fname))
        D.Diag(diag::err_drv_no_such_file) << fname;
      else
        A->render(Args, CmdArgs);
    }
    Args.AddLastArg(CmdArgs, options::OPT_fprofile_remapping_file_EQ);

    if (Args.hasFlag(options::OPT_fpseudo_probe_for_profiling,
                     options::OPT_fno_pseudo_probe_for_profiling, false)) {
      CmdArgs.push_back("-fpseudo-probe-for-profiling");
      // Enforce -funique-internal-linkage-names if it's not explicitly turned
      // off.
      if (Args.hasFlag(options::OPT_funique_internal_linkage_names,
                       options::OPT_fno_unique_internal_linkage_names, true))
        CmdArgs.push_back("-funique-internal-linkage-names");
    }
  }
  RenderBuiltinOptions(TC, RawTriple, Args, CmdArgs);

  Args.addOptOutFlag(CmdArgs, options::OPT_fassume_sane_operator_new,
                     options::OPT_fno_assume_sane_operator_new);

  if (Args.hasFlag(options::OPT_fapinotes, options::OPT_fno_apinotes, false))
    CmdArgs.push_back("-fapinotes");
  if (Args.hasFlag(options::OPT_fapinotes_modules,
                   options::OPT_fno_apinotes_modules, false))
    CmdArgs.push_back("-fapinotes-modules");
  Args.AddLastArg(CmdArgs, options::OPT_fapinotes_swift_version);

  // -fblocks=0 is default.
  if (Args.hasFlag(options::OPT_fblocks, options::OPT_fno_blocks,
                   TC.IsBlocksDefault()) ||
      (Args.hasArg(options::OPT_fgnu_runtime) &&
       Args.hasArg(options::OPT_fobjc_nonfragile_abi) &&
       !Args.hasArg(options::OPT_fno_blocks))) {
    CmdArgs.push_back("-fblocks");

    if (!Args.hasArg(options::OPT_fgnu_runtime) && !TC.hasBlocksRuntime())
      CmdArgs.push_back("-fblocks-runtime-optional");
  }

  // -fencode-extended-block-signature=1 is default.
  if (TC.IsEncodeExtendedBlockSignatureDefault())
    CmdArgs.push_back("-fencode-extended-block-signature");

  if (Args.hasFlag(options::OPT_fcoro_aligned_allocation,
                   options::OPT_fno_coro_aligned_allocation, false) &&
      types::isCXX(InputType))
    CmdArgs.push_back("-fcoro-aligned-allocation");

  Args.AddLastArg(CmdArgs, options::OPT_fdouble_square_bracket_attributes,
                  options::OPT_fno_double_square_bracket_attributes);

  Args.addOptOutFlag(CmdArgs, options::OPT_faccess_control,
                     options::OPT_fno_access_control);
  Args.addOptOutFlag(CmdArgs, options::OPT_felide_constructors,
                     options::OPT_fno_elide_constructors);

  ToolChain::RTTIMode RTTIMode = TC.getRTTIMode();

  if (KernelOrKext || (types::isCXX(InputType) &&
                       (RTTIMode == ToolChain::RM_Disabled)))
    CmdArgs.push_back("-fno-rtti");

  // -fshort-enums=0 is default for all architectures except Hexagon and z/OS.
  if (Args.hasFlag(options::OPT_fshort_enums, options::OPT_fno_short_enums,
                   TC.getArch() == llvm::Triple::hexagon || Triple.isOSzOS()))
    CmdArgs.push_back("-fshort-enums");

  RenderCharacterOptions(Args, AuxTriple ? *AuxTriple : RawTriple, CmdArgs);

  // -fuse-cxa-atexit is default.
  if (!Args.hasFlag(
          options::OPT_fuse_cxa_atexit, options::OPT_fno_use_cxa_atexit,
          !RawTriple.isOSAIX() && !RawTriple.isOSWindows() &&
              ((RawTriple.getVendor() != llvm::Triple::MipsTechnologies) ||
               RawTriple.hasEnvironment())) ||
      KernelOrKext)
    CmdArgs.push_back("-fno-use-cxa-atexit");

  if (Args.hasFlag(options::OPT_fregister_global_dtors_with_atexit,
                   options::OPT_fno_register_global_dtors_with_atexit,
                   RawTriple.isOSDarwin() && !KernelOrKext))
    CmdArgs.push_back("-fregister-global-dtors-with-atexit");

  Args.addOptInFlag(CmdArgs, options::OPT_fuse_line_directives,
                    options::OPT_fno_use_line_directives);

  // -fno-minimize-whitespace is default.
  if (Args.hasFlag(options::OPT_fminimize_whitespace,
                   options::OPT_fno_minimize_whitespace, false)) {
    types::ID InputType = Inputs[0].getType();
    if (!isDerivedFromC(InputType))
      D.Diag(diag::err_drv_opt_unsupported_input_type)
          << "-fminimize-whitespace" << types::getTypeName(InputType);
    CmdArgs.push_back("-fminimize-whitespace");
  }

  // -fno-keep-system-includes is default.
  if (Args.hasFlag(options::OPT_fkeep_system_includes,
                   options::OPT_fno_keep_system_includes, false)) {
    types::ID InputType = Inputs[0].getType();
    if (!isDerivedFromC(InputType))
      D.Diag(diag::err_drv_opt_unsupported_input_type)
          << "-fkeep-system-includes" << types::getTypeName(InputType);
    CmdArgs.push_back("-fkeep-system-includes");
  }

  // -fms-extensions=0 is default.
  if (Args.hasFlag(options::OPT_fms_extensions, options::OPT_fno_ms_extensions,
                   IsWindowsMSVC || IsUEFI))
    CmdArgs.push_back("-fms-extensions");

  // -fms-compatibility=0 is default.
  bool IsMSVCCompat = Args.hasFlag(
      options::OPT_fms_compatibility, options::OPT_fno_ms_compatibility,
      (IsWindowsMSVC && Args.hasFlag(options::OPT_fms_extensions,
                                     options::OPT_fno_ms_extensions, true)));
  if (IsMSVCCompat) {
    CmdArgs.push_back("-fms-compatibility");
    if (!types::isCXX(Input.getType()) &&
        Args.hasArg(options::OPT_fms_define_stdc))
      CmdArgs.push_back("-fms-define-stdc");
  }

  if (Triple.isWindowsMSVCEnvironment() && !D.IsCLMode() &&
      Args.hasArg(options::OPT_fms_runtime_lib_EQ))
    ProcessVSRuntimeLibrary(getToolChain(), Args, CmdArgs);

  // Handle -fgcc-version, if present.
  VersionTuple GNUCVer;
  if (Arg *A = Args.getLastArg(options::OPT_fgnuc_version_EQ)) {
    // Check that the version has 1 to 3 components and the minor and patch
    // versions fit in two decimal digits.
    StringRef Val = A->getValue();
    Val = Val.empty() ? "0" : Val; // Treat "" as 0 or disable.
    bool Invalid = GNUCVer.tryParse(Val);
    unsigned Minor = GNUCVer.getMinor().value_or(0);
    unsigned Patch = GNUCVer.getSubminor().value_or(0);
    if (Invalid || GNUCVer.getBuild() || Minor >= 100 || Patch >= 100) {
      D.Diag(diag::err_drv_invalid_value)
          << A->getAsString(Args) << A->getValue();
    }
  } else if (!IsMSVCCompat) {
    // Imitate GCC 4.2.1 by default if -fms-compatibility is not in effect.
    GNUCVer = VersionTuple(4, 2, 1);
  }
  if (C.getDefaultToolChain().getArch() != llvm::Triple::amdgcn &&
      !GNUCVer.empty()) {
    CmdArgs.push_back(
        Args.MakeArgString("-fgnuc-version=" + GNUCVer.getAsString()));
  }

  VersionTuple MSVT = TC.computeMSVCVersion(&D, Args);
  if (!MSVT.empty())
    CmdArgs.push_back(
        Args.MakeArgString("-fms-compatibility-version=" + MSVT.getAsString()));

  bool IsMSVC2015Compatible = MSVT.getMajor() >= 19;
  if (ImplyVCPPCVer) {
    StringRef LanguageStandard;
    if (const Arg *StdArg = Args.getLastArg(options::OPT__SLASH_std)) {
      Std = StdArg;
      LanguageStandard = llvm::StringSwitch<StringRef>(StdArg->getValue())
                             .Case("c11", "-std=c11")
                             .Case("c17", "-std=c17")
                             .Default("");
      if (LanguageStandard.empty())
        D.Diag(clang::diag::warn_drv_unused_argument)
            << StdArg->getAsString(Args);
    }
    CmdArgs.push_back(LanguageStandard.data());
  }
  if (ImplyVCPPCXXVer) {
    StringRef LanguageStandard;
    if (const Arg *StdArg = Args.getLastArg(options::OPT__SLASH_std)) {
      Std = StdArg;
      LanguageStandard = llvm::StringSwitch<StringRef>(StdArg->getValue())
                             .Case("c++14", "-std=c++14")
                             .Case("c++17", "-std=c++17")
                             .Case("c++20", "-std=c++20")
                             // TODO add c++23 and c++26 when MSVC supports it.
                             .Case("c++23preview", "-std=c++23")
                             .Case("c++latest", "-std=c++26")
                             .Default("");
      if (LanguageStandard.empty())
        D.Diag(clang::diag::warn_drv_unused_argument)
            << StdArg->getAsString(Args);
    }

    if (LanguageStandard.empty()) {
      if (IsMSVC2015Compatible)
        LanguageStandard = "-std=c++14";
      else
        LanguageStandard = "-std=c++11";
    }

    CmdArgs.push_back(LanguageStandard.data());
  }

  Args.addOptInFlag(CmdArgs, options::OPT_fborland_extensions,
                    options::OPT_fno_borland_extensions);

  // -fno-declspec is default, except for PS4/PS5.
  if (Args.hasFlag(options::OPT_fdeclspec, options::OPT_fno_declspec,
                   RawTriple.isPS()))
    CmdArgs.push_back("-fdeclspec");
  else if (Args.hasArg(options::OPT_fno_declspec))
    CmdArgs.push_back("-fno-declspec"); // Explicitly disabling __declspec.

  // -fthreadsafe-static is default, except for MSVC compatibility versions less
  // than 19.
  if (!Args.hasFlag(options::OPT_fthreadsafe_statics,
                    options::OPT_fno_threadsafe_statics,
                    !types::isOpenCL(InputType) &&
                        (!IsWindowsMSVC || IsMSVC2015Compatible)))
    CmdArgs.push_back("-fno-threadsafe-statics");

  if (!Args.hasFlag(options::OPT_fms_tls_guards, options::OPT_fno_ms_tls_guards,
                    true))
    CmdArgs.push_back("-fno-ms-tls-guards");

  // Add -fno-assumptions, if it was specified.
  if (!Args.hasFlag(options::OPT_fassumptions, options::OPT_fno_assumptions,
                    true))
    CmdArgs.push_back("-fno-assumptions");

  // -fgnu-keywords default varies depending on language; only pass if
  // specified.
  Args.AddLastArg(CmdArgs, options::OPT_fgnu_keywords,
                  options::OPT_fno_gnu_keywords);

  Args.addOptInFlag(CmdArgs, options::OPT_fgnu89_inline,
                    options::OPT_fno_gnu89_inline);

  const Arg *InlineArg = Args.getLastArg(options::OPT_finline_functions,
                                         options::OPT_finline_hint_functions,
                                         options::OPT_fno_inline_functions);
  if (Arg *A = Args.getLastArg(options::OPT_finline, options::OPT_fno_inline)) {
    if (A->getOption().matches(options::OPT_fno_inline))
      A->render(Args, CmdArgs);
  } else if (InlineArg) {
    InlineArg->render(Args, CmdArgs);
  }

  Args.AddLastArg(CmdArgs, options::OPT_finline_max_stacksize_EQ);

  // FIXME: Find a better way to determine whether we are in C++20.
  bool HaveCxx20 =
      Std &&
      (Std->containsValue("c++2a") || Std->containsValue("gnu++2a") ||
       Std->containsValue("c++20") || Std->containsValue("gnu++20") ||
       Std->containsValue("c++2b") || Std->containsValue("gnu++2b") ||
       Std->containsValue("c++23") || Std->containsValue("gnu++23") ||
       Std->containsValue("c++2c") || Std->containsValue("gnu++2c") ||
       Std->containsValue("c++26") || Std->containsValue("gnu++26") ||
       Std->containsValue("c++latest") || Std->containsValue("gnu++latest"));
  bool HaveModules =
      RenderModulesOptions(C, D, Args, Input, Output, HaveCxx20, CmdArgs);

  // -fdelayed-template-parsing is default when targeting MSVC.
  // Many old Windows SDK versions require this to parse.
  //
  // According to
  // https://learn.microsoft.com/en-us/cpp/build/reference/permissive-standards-conformance?view=msvc-170,
  // MSVC actually defaults to -fno-delayed-template-parsing (/Zc:twoPhase-
  // with MSVC CLI) if using C++20. So we match the behavior with MSVC here to
  // not enable -fdelayed-template-parsing by default after C++20.
  //
  // FIXME: Given -fdelayed-template-parsing is a source of bugs, we should be
  // able to disable this by default at some point.
  if (Args.hasFlag(options::OPT_fdelayed_template_parsing,
                   options::OPT_fno_delayed_template_parsing,
                   IsWindowsMSVC && !HaveCxx20)) {
    if (HaveCxx20)
      D.Diag(clang::diag::warn_drv_delayed_template_parsing_after_cxx20);

    CmdArgs.push_back("-fdelayed-template-parsing");
  }

  if (Args.hasFlag(options::OPT_fpch_validate_input_files_content,
                   options::OPT_fno_pch_validate_input_files_content, false))
    CmdArgs.push_back("-fvalidate-ast-input-files-content");
  if (Args.hasFlag(options::OPT_fpch_instantiate_templates,
                   options::OPT_fno_pch_instantiate_templates, false))
    CmdArgs.push_back("-fpch-instantiate-templates");
  if (Args.hasFlag(options::OPT_fpch_codegen, options::OPT_fno_pch_codegen,
                   false))
    CmdArgs.push_back("-fmodules-codegen");
  if (Args.hasFlag(options::OPT_fpch_debuginfo, options::OPT_fno_pch_debuginfo,
                   false))
    CmdArgs.push_back("-fmodules-debuginfo");

  ObjCRuntime Runtime = AddObjCRuntimeArgs(Args, Inputs, CmdArgs, rewriteKind);
  RenderObjCOptions(TC, D, RawTriple, Args, Runtime, rewriteKind != RK_None,
                    Input, CmdArgs);

  if (types::isObjC(Input.getType()) &&
      Args.hasFlag(options::OPT_fobjc_encode_cxx_class_template_spec,
                   options::OPT_fno_objc_encode_cxx_class_template_spec,
                   !Runtime.isNeXTFamily()))
    CmdArgs.push_back("-fobjc-encode-cxx-class-template-spec");

  if (Args.hasFlag(options::OPT_fapplication_extension,
                   options::OPT_fno_application_extension, false))
    CmdArgs.push_back("-fapplication-extension");

  // Handle GCC-style exception args.
  bool EH = false;
  if (!C.getDriver().IsCLMode())
    EH = addExceptionArgs(Args, InputType, TC, KernelOrKext, Runtime, CmdArgs);

  // Handle exception personalities
  Arg *A = Args.getLastArg(
      options::OPT_fsjlj_exceptions, options::OPT_fseh_exceptions,
      options::OPT_fdwarf_exceptions, options::OPT_fwasm_exceptions);
  if (A) {
    const Option &Opt = A->getOption();
    if (Opt.matches(options::OPT_fsjlj_exceptions))
      CmdArgs.push_back("-exception-model=sjlj");
    if (Opt.matches(options::OPT_fseh_exceptions))
      CmdArgs.push_back("-exception-model=seh");
    if (Opt.matches(options::OPT_fdwarf_exceptions))
      CmdArgs.push_back("-exception-model=dwarf");
    if (Opt.matches(options::OPT_fwasm_exceptions))
      CmdArgs.push_back("-exception-model=wasm");
  } else {
    switch (TC.GetExceptionModel(Args)) {
    default:
      break;
    case llvm::ExceptionHandling::DwarfCFI:
      CmdArgs.push_back("-exception-model=dwarf");
      break;
    case llvm::ExceptionHandling::SjLj:
      CmdArgs.push_back("-exception-model=sjlj");
      break;
    case llvm::ExceptionHandling::WinEH:
      CmdArgs.push_back("-exception-model=seh");
      break;
    }
  }

  // C++ "sane" operator new.
  Args.addOptOutFlag(CmdArgs, options::OPT_fassume_sane_operator_new,
                     options::OPT_fno_assume_sane_operator_new);

  // -fassume-unique-vtables is on by default.
  Args.addOptOutFlag(CmdArgs, options::OPT_fassume_unique_vtables,
                     options::OPT_fno_assume_unique_vtables);

  // -fsized-deallocation is on by default in C++14 onwards and otherwise off
  // by default.
  Args.addLastArg(CmdArgs, options::OPT_fsized_deallocation,
                  options::OPT_fno_sized_deallocation);

  // -faligned-allocation is on by default in C++17 onwards and otherwise off
  // by default.
  if (Arg *A = Args.getLastArg(options::OPT_faligned_allocation,
                               options::OPT_fno_aligned_allocation,
                               options::OPT_faligned_new_EQ)) {
    if (A->getOption().matches(options::OPT_fno_aligned_allocation))
      CmdArgs.push_back("-fno-aligned-allocation");
    else
      CmdArgs.push_back("-faligned-allocation");
  }

  // The default new alignment can be specified using a dedicated option or via
  // a GCC-compatible option that also turns on aligned allocation.
  if (Arg *A = Args.getLastArg(options::OPT_fnew_alignment_EQ,
                               options::OPT_faligned_new_EQ))
    CmdArgs.push_back(
        Args.MakeArgString(Twine("-fnew-alignment=") + A->getValue()));

  // -fconstant-cfstrings is default, and may be subject to argument translation
  // on Darwin.
  if (!Args.hasFlag(options::OPT_fconstant_cfstrings,
                    options::OPT_fno_constant_cfstrings, true) ||
      !Args.hasFlag(options::OPT_mconstant_cfstrings,
                    options::OPT_mno_constant_cfstrings, true))
    CmdArgs.push_back("-fno-constant-cfstrings");

  Args.addOptInFlag(CmdArgs, options::OPT_fpascal_strings,
                    options::OPT_fno_pascal_strings);

  // Honor -fpack-struct= and -fpack-struct, if given. Note that
  // -fno-pack-struct doesn't apply to -fpack-struct=.
  if (Arg *A = Args.getLastArg(options::OPT_fpack_struct_EQ)) {
    std::string PackStructStr = "-fpack-struct=";
    PackStructStr += A->getValue();
    CmdArgs.push_back(Args.MakeArgString(PackStructStr));
  } else if (Args.hasFlag(options::OPT_fpack_struct,
                          options::OPT_fno_pack_struct, false)) {
    CmdArgs.push_back("-fpack-struct=1");
  }

  // Handle -fmax-type-align=N and -fno-type-align
  bool SkipMaxTypeAlign = Args.hasArg(options::OPT_fno_max_type_align);
  if (Arg *A = Args.getLastArg(options::OPT_fmax_type_align_EQ)) {
    if (!SkipMaxTypeAlign) {
      std::string MaxTypeAlignStr = "-fmax-type-align=";
      MaxTypeAlignStr += A->getValue();
      CmdArgs.push_back(Args.MakeArgString(MaxTypeAlignStr));
    }
  } else if (RawTriple.isOSDarwin()) {
    if (!SkipMaxTypeAlign) {
      std::string MaxTypeAlignStr = "-fmax-type-align=16";
      CmdArgs.push_back(Args.MakeArgString(MaxTypeAlignStr));
    }
  }

  if (!Args.hasFlag(options::OPT_Qy, options::OPT_Qn, true))
    CmdArgs.push_back("-Qn");

  // -fno-common is the default, set -fcommon only when that flag is set.
  Args.addOptInFlag(CmdArgs, options::OPT_fcommon, options::OPT_fno_common);

  // -fsigned-bitfields is default, and clang doesn't yet support
  // -funsigned-bitfields.
  if (!Args.hasFlag(options::OPT_fsigned_bitfields,
                    options::OPT_funsigned_bitfields, true))
    D.Diag(diag::warn_drv_clang_unsupported)
        << Args.getLastArg(options::OPT_funsigned_bitfields)->getAsString(Args);

  // -fsigned-bitfields is default, and clang doesn't support -fno-for-scope.
  if (!Args.hasFlag(options::OPT_ffor_scope, options::OPT_fno_for_scope, true))
    D.Diag(diag::err_drv_clang_unsupported)
        << Args.getLastArg(options::OPT_fno_for_scope)->getAsString(Args);

  // -finput_charset=UTF-8 is default. Reject others
  if (Arg *inputCharset = Args.getLastArg(options::OPT_finput_charset_EQ)) {
    StringRef value = inputCharset->getValue();
    if (!value.equals_insensitive("utf-8"))
      D.Diag(diag::err_drv_invalid_value) << inputCharset->getAsString(Args)
                                          << value;
  }

  // -fexec_charset=UTF-8 is default. Reject others
  if (Arg *execCharset = Args.getLastArg(options::OPT_fexec_charset_EQ)) {
    StringRef value = execCharset->getValue();
    if (!value.equals_insensitive("utf-8"))
      D.Diag(diag::err_drv_invalid_value) << execCharset->getAsString(Args)
                                          << value;
  }

  RenderDiagnosticsOptions(D, Args, CmdArgs);

  Args.addOptInFlag(CmdArgs, options::OPT_fasm_blocks,
                    options::OPT_fno_asm_blocks);

  Args.addOptOutFlag(CmdArgs, options::OPT_fgnu_inline_asm,
                     options::OPT_fno_gnu_inline_asm);

  // Enable vectorization per default according to the optimization level
  // selected. For optimization levels that want vectorization we use the alias
  // option to simplify the hasFlag logic.
  bool EnableVec = shouldEnableVectorizerAtOLevel(Args, false);
  OptSpecifier VectorizeAliasOption =
      EnableVec ? options::OPT_O_Group : options::OPT_fvectorize;
  if (Args.hasFlag(options::OPT_fvectorize, VectorizeAliasOption,
                   options::OPT_fno_vectorize, EnableVec))
    CmdArgs.push_back("-vectorize-loops");

  // -fslp-vectorize is enabled based on the optimization level selected.
  bool EnableSLPVec = shouldEnableVectorizerAtOLevel(Args, true);
  OptSpecifier SLPVectAliasOption =
      EnableSLPVec ? options::OPT_O_Group : options::OPT_fslp_vectorize;
  if (Args.hasFlag(options::OPT_fslp_vectorize, SLPVectAliasOption,
                   options::OPT_fno_slp_vectorize, EnableSLPVec))
    CmdArgs.push_back("-vectorize-slp");

  bool ProprietaryToolChainNeeded =
    checkForAMDProprietaryOptOptions(TC, D, Args, CmdArgs, false /*isLLD*/);
  ParseMPreferVectorWidth(D, Args, CmdArgs);

  Args.AddLastArg(CmdArgs, options::OPT_fshow_overloads_EQ);
  Args.AddLastArg(CmdArgs,
                  options::OPT_fsanitize_undefined_strip_path_components_EQ);

  // -fdollars-in-identifiers default varies depending on platform and
  // language; only pass if specified.
  if (Arg *A = Args.getLastArg(options::OPT_fdollars_in_identifiers,
                               options::OPT_fno_dollars_in_identifiers)) {
    if (A->getOption().matches(options::OPT_fdollars_in_identifiers))
      CmdArgs.push_back("-fdollars-in-identifiers");
    else
      CmdArgs.push_back("-fno-dollars-in-identifiers");
  }

  Args.addOptInFlag(CmdArgs, options::OPT_fapple_pragma_pack,
                    options::OPT_fno_apple_pragma_pack);

  // Remarks can be enabled with any of the `-f.*optimization-record.*` flags.
  if (willEmitRemarks(Args) && checkRemarksOptions(D, Args, Triple))
    renderRemarksOptions(Args, CmdArgs, Triple, Input, Output, JA);

  bool RewriteImports = Args.hasFlag(options::OPT_frewrite_imports,
                                     options::OPT_fno_rewrite_imports, false);
  if (RewriteImports)
    CmdArgs.push_back("-frewrite-imports");

  Args.addOptInFlag(CmdArgs, options::OPT_fdirectives_only,
                    options::OPT_fno_directives_only);

  // Enable rewrite includes if the user's asked for it or if we're generating
  // diagnostics.
  // TODO: Once -module-dependency-dir works with -frewrite-includes it'd be
  // nice to enable this when doing a crashdump for modules as well.
  if (Args.hasFlag(options::OPT_frewrite_includes,
                   options::OPT_fno_rewrite_includes, false) ||
      (C.isForDiagnostics() && !HaveModules))
    CmdArgs.push_back("-frewrite-includes");

  if (Args.hasFlag(options::OPT_fzos_extensions,
                   options::OPT_fno_zos_extensions, false))
    CmdArgs.push_back("-fzos-extensions");
  else if (Args.hasArg(options::OPT_fno_zos_extensions))
    CmdArgs.push_back("-fno-zos-extensions");

  // Only allow -traditional or -traditional-cpp outside in preprocessing modes.
  if (Arg *A = Args.getLastArg(options::OPT_traditional,
                               options::OPT_traditional_cpp)) {
    if (isa<PreprocessJobAction>(JA))
      CmdArgs.push_back("-traditional-cpp");
    else
      D.Diag(diag::err_drv_clang_unsupported) << A->getAsString(Args);
  }

  Args.AddLastArg(CmdArgs, options::OPT_dM);
  Args.AddLastArg(CmdArgs, options::OPT_dD);
  Args.AddLastArg(CmdArgs, options::OPT_dI);

  Args.AddLastArg(CmdArgs, options::OPT_fmax_tokens_EQ);

  // Handle serialized diagnostics.
  if (Arg *A = Args.getLastArg(options::OPT__serialize_diags)) {
    CmdArgs.push_back("-serialize-diagnostic-file");
    CmdArgs.push_back(Args.MakeArgString(A->getValue()));
  }

  if (Args.hasArg(options::OPT_fretain_comments_from_system_headers))
    CmdArgs.push_back("-fretain-comments-from-system-headers");

  Args.AddLastArg(CmdArgs, options::OPT_fextend_variable_liveness_EQ);

  // Forward -fcomment-block-commands to -cc1.
  Args.AddAllArgs(CmdArgs, options::OPT_fcomment_block_commands);
  // Forward -fparse-all-comments to -cc1.
  Args.AddAllArgs(CmdArgs, options::OPT_fparse_all_comments);

  // Turn -fplugin=name.so into -load name.so
  for (const Arg *A : Args.filtered(options::OPT_fplugin_EQ)) {
    CmdArgs.push_back("-load");
    CmdArgs.push_back(A->getValue());
    A->claim();
  }

  // Turn -fplugin-arg-pluginname-key=value into
  // -plugin-arg-pluginname key=value
  // GCC has an actual plugin_argument struct with key/value pairs that it
  // passes to its plugins, but we don't, so just pass it on as-is.
  //
  // The syntax for -fplugin-arg- is ambiguous if both plugin name and
  // argument key are allowed to contain dashes. GCC therefore only
  // allows dashes in the key. We do the same.
  for (const Arg *A : Args.filtered(options::OPT_fplugin_arg)) {
    auto ArgValue = StringRef(A->getValue());
    auto FirstDashIndex = ArgValue.find('-');
    StringRef PluginName = ArgValue.substr(0, FirstDashIndex);
    StringRef Arg = ArgValue.substr(FirstDashIndex + 1);

    A->claim();
    if (FirstDashIndex == StringRef::npos || Arg.empty()) {
      if (PluginName.empty()) {
        D.Diag(diag::warn_drv_missing_plugin_name) << A->getAsString(Args);
      } else {
        D.Diag(diag::warn_drv_missing_plugin_arg)
            << PluginName << A->getAsString(Args);
      }
      continue;
    }

    CmdArgs.push_back(Args.MakeArgString(Twine("-plugin-arg-") + PluginName));
    CmdArgs.push_back(Args.MakeArgString(Arg));
  }

  // Forward -fpass-plugin=name.so to -cc1.
  for (const Arg *A : Args.filtered(options::OPT_fpass_plugin_EQ)) {
    CmdArgs.push_back(
        Args.MakeArgString(Twine("-fpass-plugin=") + A->getValue()));
    A->claim();
  }

  // Forward --vfsoverlay to -cc1.
  for (const Arg *A : Args.filtered(options::OPT_vfsoverlay)) {
    CmdArgs.push_back("--vfsoverlay");
    CmdArgs.push_back(A->getValue());
    A->claim();
  }

  Args.addOptInFlag(CmdArgs, options::OPT_fsafe_buffer_usage_suggestions,
                    options::OPT_fno_safe_buffer_usage_suggestions);

  Args.addOptInFlag(CmdArgs, options::OPT_fexperimental_late_parse_attributes,
                    options::OPT_fno_experimental_late_parse_attributes);

  // Setup statistics file output.
  SmallString<128> StatsFile = getStatsFileName(Args, Output, Input, D);
  if (!StatsFile.empty()) {
    CmdArgs.push_back(Args.MakeArgString(Twine("-stats-file=") + StatsFile));
    if (D.CCPrintInternalStats)
      CmdArgs.push_back("-stats-file-append");
  }

  // Forward -Xclang arguments to -cc1, and -mllvm arguments to the LLVM option
  // parser.
  for (auto Arg : Args.filtered(options::OPT_Xclang)) {
    Arg->claim();
    // -finclude-default-header flag is for preprocessor,
    // do not pass it to other cc1 commands when save-temps is enabled
    if (C.getDriver().isSaveTempsEnabled() &&
        !isa<PreprocessJobAction>(JA)) {
      if (StringRef(Arg->getValue()) == "-finclude-default-header")
        continue;
    }
    CmdArgs.push_back(Arg->getValue());
  }
  for (const Arg *A : Args.filtered(options::OPT_mllvm)) {
    A->claim();

    // We translate this by hand to the -cc1 argument, since nightly test uses
    // it and developers have been trained to spell it with -mllvm. Both
    // spellings are now deprecated and should be removed.
    if (StringRef(A->getValue(0)) == "-disable-llvm-optzns") {
      CmdArgs.push_back("-disable-llvm-optzns");
    } else {
      A->render(Args, CmdArgs);
    }
  }

  // This needs to run after -Xclang argument forwarding to pick up the target
  // features enabled through -Xclang -target-feature flags.
  SanitizeArgs.addArgs(TC, Args, CmdArgs, InputType);

  // With -save-temps, we want to save the unoptimized bitcode output from the
  // CompileJobAction, use -disable-llvm-passes to get pristine IR generated
  // by the frontend.
  // When -fembed-bitcode is enabled, optimized bitcode is emitted because it
  // has slightly different breakdown between stages.
  // FIXME: -fembed-bitcode -save-temps will save optimized bitcode instead of
  // pristine IR generated by the frontend. Ideally, a new compile action should
  // be added so both IR can be captured.
  if ((C.getDriver().isSaveTempsEnabled() ||
       JA.isHostOffloading(Action::OFK_OpenMP)) &&
      !(C.getDriver().embedBitcodeInObject() && !C.getDriver().isUsingLTO()) &&
      isa<CompileJobAction>(JA)) {
    // We do not want to disable llvm opt passes if we are offloading
    // amdgpu openmp code, and -save-temps is specified.
    // We want the same opt passes run regardless of setting -save-temps.
    if (!(Triple.isAMDGCN() && C.getDriver().isSaveTempsEnabled() &&
          JA.getOffloadingDeviceKind() == Action::OFK_OpenMP))
      CmdArgs.push_back("-disable-llvm-passes");
  }

  Args.AddAllArgs(CmdArgs, options::OPT_undef);

  std::string AltPath = D.getInstalledDir();
  AltPath += "/../alt/bin/clang-" + std::to_string(LLVM_VERSION_MAJOR);

  const char *Exec = ProprietaryToolChainNeeded
         ? C.getArgs().MakeArgString(AltPath.c_str())
	 : D.getClangProgramPath();
  // Optionally embed the -cc1 level arguments into the debug info or a
  // section, for build analysis.
  // Also record command line arguments into the debug info if
  // -grecord-gcc-switches options is set on.
  // By default, -gno-record-gcc-switches is set on and no recording.
  auto GRecordSwitches = false;
  auto FRecordSwitches = false;
  if (shouldRecordCommandLine(TC, Args, FRecordSwitches, GRecordSwitches)) {
    auto FlagsArgString = renderEscapedCommandLine(TC, Args);
    if (TC.UseDwarfDebugFlags() || GRecordSwitches) {
      CmdArgs.push_back("-dwarf-debug-flags");
      CmdArgs.push_back(FlagsArgString);
    }
    if (FRecordSwitches) {
      CmdArgs.push_back("-record-command-line");
      CmdArgs.push_back(FlagsArgString);
    }
  }

  // Host-side offloading compilation receives all device-side outputs. Include
  // them in the host compilation depending on the target. If the host inputs
  // are not empty we use the new-driver scheme, otherwise use the old scheme.
  if ((IsCuda || IsHIP) && CudaDeviceInput) {
    CmdArgs.push_back("-fcuda-include-gpubinary");
    CmdArgs.push_back(CudaDeviceInput->getFilename());
  } else if (!HostOffloadingInputs.empty()) {
    if ((IsCuda || IsHIP) && !IsRDCMode) {
      assert(HostOffloadingInputs.size() == 1 && "Only one input expected");
      CmdArgs.push_back("-fcuda-include-gpubinary");
      CmdArgs.push_back(HostOffloadingInputs.front().getFilename());
    } else {
      for (const InputInfo Input : HostOffloadingInputs)
        CmdArgs.push_back(Args.MakeArgString("-fembed-offload-object=" +
                                             TC.getInputFilename(Input)));
    }
  }

  if (IsCuda) {
    if (Args.hasFlag(options::OPT_fcuda_short_ptr,
                     options::OPT_fno_cuda_short_ptr, false))
      CmdArgs.push_back("-fcuda-short-ptr");
  }

  if (IsCuda || IsHIP) {
    // Determine the original source input.
    const Action *SourceAction = &JA;
    while (SourceAction->getKind() != Action::InputClass) {
      assert(!SourceAction->getInputs().empty() && "unexpected root action!");
      SourceAction = SourceAction->getInputs()[0];
    }
    auto CUID = cast<InputAction>(SourceAction)->getId();
    if (!CUID.empty())
      CmdArgs.push_back(Args.MakeArgString(Twine("-cuid=") + Twine(CUID)));

    // -ffast-math turns on -fgpu-approx-transcendentals implicitly, but will
    // be overriden by -fno-gpu-approx-transcendentals.
    bool UseApproxTranscendentals = Args.hasFlag(
        options::OPT_ffast_math, options::OPT_fno_fast_math, false);
    if (Args.hasFlag(options::OPT_fgpu_approx_transcendentals,
                     options::OPT_fno_gpu_approx_transcendentals,
                     UseApproxTranscendentals))
      CmdArgs.push_back("-fgpu-approx-transcendentals");
  } else {
    Args.claimAllArgs(options::OPT_fgpu_approx_transcendentals,
                      options::OPT_fno_gpu_approx_transcendentals);
  }

  if (IsHIP) {
    CmdArgs.push_back("-fcuda-allow-variadic-functions");
    Args.AddLastArg(CmdArgs, options::OPT_fgpu_default_stream_EQ);
  }

  Args.AddAllArgs(CmdArgs,
                  options::OPT_fsanitize_undefined_ignore_overflow_pattern_EQ);

  Args.AddLastArg(CmdArgs, options::OPT_foffload_uniform_block,
                  options::OPT_fno_offload_uniform_block);

  Args.AddLastArg(CmdArgs, options::OPT_foffload_implicit_host_device_templates,
                  options::OPT_fno_offload_implicit_host_device_templates);

  if (IsCudaDevice || IsHIPDevice) {
    StringRef InlineThresh =
        Args.getLastArgValue(options::OPT_fgpu_inline_threshold_EQ);
    if (!InlineThresh.empty()) {
      std::string ArgStr =
          std::string("-inline-threshold=") + InlineThresh.str();
      CmdArgs.append({"-mllvm", Args.MakeArgStringRef(ArgStr)});
    }
  }

  if (IsHIPDevice)
    Args.addOptOutFlag(CmdArgs,
                       options::OPT_fhip_fp32_correctly_rounded_divide_sqrt,
                       options::OPT_fno_hip_fp32_correctly_rounded_divide_sqrt);

  // OpenMP offloading device jobs take the argument -fopenmp-host-ir-file-path
  // to specify the result of the compile phase on the host, so the meaningful
  // device declarations can be identified. Also, -fopenmp-is-target-device is
  // passed along to tell the frontend that it is generating code for a device,
  // so that only the relevant declarations are emitted.
  if (IsOpenMPDevice) {
    CmdArgs.push_back("-fopenmp-is-target-device");
    // If we are offloading cuda/hip via llvm, it's also "cuda device code".
    if (Args.hasArg(options::OPT_foffload_via_llvm))
      CmdArgs.push_back("-fcuda-is-device");

    if (OpenMPDeviceInput) {
      CmdArgs.push_back("-fopenmp-host-ir-file-path");
      CmdArgs.push_back(Args.MakeArgString(OpenMPDeviceInput->getFilename()));
    }
  }

  if (Triple.isAMDGPU()) {
    handleAMDGPUCodeObjectVersionOptions(D, Args, CmdArgs);

    Args.addOptInFlag(CmdArgs, options::OPT_munsafe_fp_atomics,
                      options::OPT_mno_unsafe_fp_atomics);
    Args.addOptOutFlag(CmdArgs, options::OPT_mamdgpu_ieee,
                       options::OPT_mno_amdgpu_ieee);
  }

  addOpenMPHostOffloadingArgs(C, JA, Args, CmdArgs);

  bool VirtualFunctionElimination =
      Args.hasFlag(options::OPT_fvirtual_function_elimination,
                   options::OPT_fno_virtual_function_elimination, false);
  if (VirtualFunctionElimination) {
    // VFE requires full LTO (currently, this might be relaxed to allow ThinLTO
    // in the future).
    if (LTOMode != LTOK_Full)
      D.Diag(diag::err_drv_argument_only_allowed_with)
          << "-fvirtual-function-elimination"
          << "-flto=full";

    CmdArgs.push_back("-fvirtual-function-elimination");
  }

  // VFE requires whole-program-vtables, and enables it by default.
  bool WholeProgramVTables = Args.hasFlag(
      options::OPT_fwhole_program_vtables,
      options::OPT_fno_whole_program_vtables, VirtualFunctionElimination);
  if (VirtualFunctionElimination && !WholeProgramVTables) {
    D.Diag(diag::err_drv_argument_not_allowed_with)
        << "-fno-whole-program-vtables"
        << "-fvirtual-function-elimination";
  }

  if (WholeProgramVTables) {
    // PS4 uses the legacy LTO API, which does not support this feature in
    // ThinLTO mode.
    bool IsPS4 = getToolChain().getTriple().isPS4();

    // Check if we passed LTO options but they were suppressed because this is a
    // device offloading action, or we passed device offload LTO options which
    // were suppressed because this is not the device offload action.
    // Check if we are using PS4 in regular LTO mode.
    // Otherwise, issue an error.

    auto OtherLTOMode =
        IsDeviceOffloadAction ? D.getLTOMode() : D.getOffloadLTOMode();
    auto OtherIsUsingLTO = OtherLTOMode != LTOK_None;

    if ((!IsUsingLTO && !OtherIsUsingLTO) ||
        (IsPS4 && !UnifiedLTO && (D.getLTOMode() != LTOK_Full)))
      D.Diag(diag::err_drv_argument_only_allowed_with)
          << "-fwhole-program-vtables"
          << ((IsPS4 && !UnifiedLTO) ? "-flto=full" : "-flto");

    // Propagate -fwhole-program-vtables if this is an LTO compile.
    if (IsUsingLTO)
      CmdArgs.push_back("-fwhole-program-vtables");
  }

  bool DefaultsSplitLTOUnit =
      ((WholeProgramVTables || SanitizeArgs.needsLTO()) &&
          (LTOMode == LTOK_Full || TC.canSplitThinLTOUnit())) ||
      (!Triple.isPS4() && UnifiedLTO);
  bool SplitLTOUnit =
      Args.hasFlag(options::OPT_fsplit_lto_unit,
                   options::OPT_fno_split_lto_unit, DefaultsSplitLTOUnit);
  if (SanitizeArgs.needsLTO() && !SplitLTOUnit)
    D.Diag(diag::err_drv_argument_not_allowed_with) << "-fno-split-lto-unit"
                                                    << "-fsanitize=cfi";
  if (SplitLTOUnit)
    CmdArgs.push_back("-fsplit-lto-unit");

  if (Arg *A = Args.getLastArg(options::OPT_ffat_lto_objects,
                               options::OPT_fno_fat_lto_objects)) {
    if (IsUsingLTO && A->getOption().matches(options::OPT_ffat_lto_objects)) {
      assert(LTOMode == LTOK_Full || LTOMode == LTOK_Thin);
      if (!Triple.isOSBinFormatELF()) {
        D.Diag(diag::err_drv_unsupported_opt_for_target)
            << A->getAsString(Args) << TC.getTripleString();
      }
      CmdArgs.push_back(Args.MakeArgString(
          Twine("-flto=") + (LTOMode == LTOK_Thin ? "thin" : "full")));
      CmdArgs.push_back("-flto-unit");
      CmdArgs.push_back("-ffat-lto-objects");
      A->render(Args, CmdArgs);
    }
  }

  if (Arg *A = Args.getLastArg(options::OPT_fglobal_isel,
                               options::OPT_fno_global_isel)) {
    CmdArgs.push_back("-mllvm");
    if (A->getOption().matches(options::OPT_fglobal_isel)) {
      CmdArgs.push_back("-global-isel=1");

      // GISel is on by default on AArch64 -O0, so don't bother adding
      // the fallback remarks for it. Other combinations will add a warning of
      // some kind.
      bool IsArchSupported = Triple.getArch() == llvm::Triple::aarch64;
      bool IsOptLevelSupported = false;

      Arg *A = Args.getLastArg(options::OPT_O_Group);
      if (Triple.getArch() == llvm::Triple::aarch64) {
        if (!A || A->getOption().matches(options::OPT_O0))
          IsOptLevelSupported = true;
      }
      if (!IsArchSupported || !IsOptLevelSupported) {
        CmdArgs.push_back("-mllvm");
        CmdArgs.push_back("-global-isel-abort=2");

        if (!IsArchSupported)
          D.Diag(diag::warn_drv_global_isel_incomplete) << Triple.getArchName();
        else
          D.Diag(diag::warn_drv_global_isel_incomplete_opt);
      }
    } else {
      CmdArgs.push_back("-global-isel=0");
    }
  }

  if (const Arg *A =
          Args.getLastArg(options::OPT_forder_file_instrumentation)) {
    D.Diag(diag::warn_drv_deprecated_arg)
        << A->getAsString(Args) << /*hasReplacement=*/true
        << "-ftemporal-profile";
    CmdArgs.push_back("-forder-file-instrumentation");
    // Enable order file instrumentation when ThinLTO is not on. When ThinLTO is
    // on, we need to pass these flags as linker flags and that will be handled
    // outside of the compiler.
    if (!IsUsingLTO) {
      CmdArgs.push_back("-mllvm");
      CmdArgs.push_back("-enable-order-file-instrumentation");
    }
  }

  if (Arg *A = Args.getLastArg(options::OPT_fforce_enable_int128,
                               options::OPT_fno_force_enable_int128)) {
    if (A->getOption().matches(options::OPT_fforce_enable_int128))
      CmdArgs.push_back("-fforce-enable-int128");
  }

  Args.addOptInFlag(CmdArgs, options::OPT_fkeep_static_consts,
                    options::OPT_fno_keep_static_consts);
  Args.addOptInFlag(CmdArgs, options::OPT_fkeep_persistent_storage_variables,
                    options::OPT_fno_keep_persistent_storage_variables);
  Args.addOptInFlag(CmdArgs, options::OPT_fcomplete_member_pointers,
                    options::OPT_fno_complete_member_pointers);
  if (Arg *A = Args.getLastArg(options::OPT_cxx_static_destructors_EQ))
    A->render(Args, CmdArgs);

  addMachineOutlinerArgs(D, Args, CmdArgs, Triple, /*IsLTO=*/false);

  addOutlineAtomicsArgs(D, getToolChain(), Args, CmdArgs, Triple);

  if (Triple.isAArch64() &&
      (Args.hasArg(options::OPT_mno_fmv) ||
       (Triple.isAndroid() && Triple.isAndroidVersionLT(23)) ||
       getToolChain().GetRuntimeLibType(Args) != ToolChain::RLT_CompilerRT)) {
    // Disable Function Multiversioning on AArch64 target.
    CmdArgs.push_back("-target-feature");
    CmdArgs.push_back("-fmv");
  }

  if (Args.hasFlag(options::OPT_faddrsig, options::OPT_fno_addrsig,
                   (TC.getTriple().isOSBinFormatELF() ||
                    TC.getTriple().isOSBinFormatCOFF()) &&
                       !TC.getTriple().isPS4() && !TC.getTriple().isVE() &&
                       !TC.getTriple().isOSNetBSD() &&
                       !Distro(D.getVFS(), TC.getTriple()).IsGentoo() &&
                       !TC.getTriple().isAndroid() && TC.useIntegratedAs()))
    CmdArgs.push_back("-faddrsig");

  if ((Triple.isOSBinFormatELF() || Triple.isOSBinFormatMachO()) &&
      (EH || UnwindTables || AsyncUnwindTables ||
       DebugInfoKind != llvm::codegenoptions::NoDebugInfo))
    CmdArgs.push_back("-D__GCC_HAVE_DWARF2_CFI_ASM=1");

  if (Arg *A = Args.getLastArg(options::OPT_fsymbol_partition_EQ)) {
    std::string Str = A->getAsString(Args);
    if (!TC.getTriple().isOSBinFormatELF())
      D.Diag(diag::err_drv_unsupported_opt_for_target)
          << Str << TC.getTripleString();
    CmdArgs.push_back(Args.MakeArgString(Str));
  }

  // Add the "-o out -x type src.c" flags last. This is done primarily to make
  // the -cc1 command easier to edit when reproducing compiler crashes.
  if (Output.getType() == types::TY_Dependencies) {
    // Handled with other dependency code.
  } else if (Output.isFilename()) {
    if (Output.getType() == clang::driver::types::TY_IFS_CPP ||
        Output.getType() == clang::driver::types::TY_IFS) {
      SmallString<128> OutputFilename(Output.getFilename());
      llvm::sys::path::replace_extension(OutputFilename, "ifs");
      CmdArgs.push_back("-o");
      CmdArgs.push_back(Args.MakeArgString(OutputFilename));
    } else {
      CmdArgs.push_back("-o");
      CmdArgs.push_back(Output.getFilename());
    }
  } else {
    assert(Output.isNothing() && "Invalid output.");
  }

  addDashXForInput(Args, Input, CmdArgs);

  ArrayRef<InputInfo> FrontendInputs = Input;
  if (IsExtractAPI)
    FrontendInputs = ExtractAPIInputs;
  else if (Input.isNothing())
    FrontendInputs = {};

  for (const InputInfo &Input : FrontendInputs) {
    if (Input.isFilename())
      CmdArgs.push_back(Input.getFilename());
    else
      Input.getInputArg().renderAsInput(Args, CmdArgs);
  }

  if (D.CC1Main && !D.CCGenDiagnostics && !ProprietaryToolChainNeeded) {
    // Invoke the CC1 directly in this process
    C.addCommand(std::make_unique<CC1Command>(
        JA, *this, ResponseFileSupport::AtFileUTF8(), Exec, CmdArgs, Inputs,
        Output, D.getPrependArg()));
  } else {
    C.addCommand(std::make_unique<Command>(
        JA, *this, ResponseFileSupport::AtFileUTF8(), Exec, CmdArgs, Inputs,
        Output, D.getPrependArg()));
  }

  // Make the compile command echo its inputs for /showFilenames.
  if (Output.getType() == types::TY_Object &&
      Args.hasFlag(options::OPT__SLASH_showFilenames,
                   options::OPT__SLASH_showFilenames_, false)) {
    C.getJobs().getJobs().back()->PrintInputFilenames = true;
  }

  if (Arg *A = Args.getLastArg(options::OPT_pg))
    if (FPKeepKind == CodeGenOptions::FramePointerKind::None &&
        !Args.hasArg(options::OPT_mfentry))
      D.Diag(diag::err_drv_argument_not_allowed_with) << "-fomit-frame-pointer"
                                                      << A->getAsString(Args);

  // Claim some arguments which clang supports automatically.

  // -fpch-preprocess is used with gcc to add a special marker in the output to
  // include the PCH file.
  Args.ClaimAllArgs(options::OPT_fpch_preprocess);

  // Claim some arguments which clang doesn't support, but we don't
  // care to warn the user about.
  Args.ClaimAllArgs(options::OPT_clang_ignored_f_Group);
  Args.ClaimAllArgs(options::OPT_clang_ignored_m_Group);

  // Disable warnings for clang -E -emit-llvm foo.c
  Args.ClaimAllArgs(options::OPT_emit_llvm);
}

Clang::Clang(const ToolChain &TC, bool HasIntegratedBackend)
    // CAUTION! The first constructor argument ("clang") is not arbitrary,
    // as it is for other tools. Some operations on a Tool actually test
    // whether that tool is Clang based on the Tool's Name as a string.
    : Tool("clang", "clang frontend", TC), HasBackend(HasIntegratedBackend) {}

Clang::~Clang() {}

/// Add options related to the Objective-C runtime/ABI.
///
/// Returns true if the runtime is non-fragile.
ObjCRuntime Clang::AddObjCRuntimeArgs(const ArgList &args,
                                      const InputInfoList &inputs,
                                      ArgStringList &cmdArgs,
                                      RewriteKind rewriteKind) const {
  // Look for the controlling runtime option.
  Arg *runtimeArg =
      args.getLastArg(options::OPT_fnext_runtime, options::OPT_fgnu_runtime,
                      options::OPT_fobjc_runtime_EQ);

  // Just forward -fobjc-runtime= to the frontend.  This supercedes
  // options about fragility.
  if (runtimeArg &&
      runtimeArg->getOption().matches(options::OPT_fobjc_runtime_EQ)) {
    ObjCRuntime runtime;
    StringRef value = runtimeArg->getValue();
    if (runtime.tryParse(value)) {
      getToolChain().getDriver().Diag(diag::err_drv_unknown_objc_runtime)
          << value;
    }
    if ((runtime.getKind() == ObjCRuntime::GNUstep) &&
        (runtime.getVersion() >= VersionTuple(2, 0)))
      if (!getToolChain().getTriple().isOSBinFormatELF() &&
          !getToolChain().getTriple().isOSBinFormatCOFF()) {
        getToolChain().getDriver().Diag(
            diag::err_drv_gnustep_objc_runtime_incompatible_binary)
          << runtime.getVersion().getMajor();
      }

    runtimeArg->render(args, cmdArgs);
    return runtime;
  }

  // Otherwise, we'll need the ABI "version".  Version numbers are
  // slightly confusing for historical reasons:
  //   1 - Traditional "fragile" ABI
  //   2 - Non-fragile ABI, version 1
  //   3 - Non-fragile ABI, version 2
  unsigned objcABIVersion = 1;
  // If -fobjc-abi-version= is present, use that to set the version.
  if (Arg *abiArg = args.getLastArg(options::OPT_fobjc_abi_version_EQ)) {
    StringRef value = abiArg->getValue();
    if (value == "1")
      objcABIVersion = 1;
    else if (value == "2")
      objcABIVersion = 2;
    else if (value == "3")
      objcABIVersion = 3;
    else
      getToolChain().getDriver().Diag(diag::err_drv_clang_unsupported) << value;
  } else {
    // Otherwise, determine if we are using the non-fragile ABI.
    bool nonFragileABIIsDefault =
        (rewriteKind == RK_NonFragile ||
         (rewriteKind == RK_None &&
          getToolChain().IsObjCNonFragileABIDefault()));
    if (args.hasFlag(options::OPT_fobjc_nonfragile_abi,
                     options::OPT_fno_objc_nonfragile_abi,
                     nonFragileABIIsDefault)) {
// Determine the non-fragile ABI version to use.
#ifdef DISABLE_DEFAULT_NONFRAGILEABI_TWO
      unsigned nonFragileABIVersion = 1;
#else
      unsigned nonFragileABIVersion = 2;
#endif

      if (Arg *abiArg =
              args.getLastArg(options::OPT_fobjc_nonfragile_abi_version_EQ)) {
        StringRef value = abiArg->getValue();
        if (value == "1")
          nonFragileABIVersion = 1;
        else if (value == "2")
          nonFragileABIVersion = 2;
        else
          getToolChain().getDriver().Diag(diag::err_drv_clang_unsupported)
              << value;
      }

      objcABIVersion = 1 + nonFragileABIVersion;
    } else {
      objcABIVersion = 1;
    }
  }

  // We don't actually care about the ABI version other than whether
  // it's non-fragile.
  bool isNonFragile = objcABIVersion != 1;

  // If we have no runtime argument, ask the toolchain for its default runtime.
  // However, the rewriter only really supports the Mac runtime, so assume that.
  ObjCRuntime runtime;
  if (!runtimeArg) {
    switch (rewriteKind) {
    case RK_None:
      runtime = getToolChain().getDefaultObjCRuntime(isNonFragile);
      break;
    case RK_Fragile:
      runtime = ObjCRuntime(ObjCRuntime::FragileMacOSX, VersionTuple());
      break;
    case RK_NonFragile:
      runtime = ObjCRuntime(ObjCRuntime::MacOSX, VersionTuple());
      break;
    }

    // -fnext-runtime
  } else if (runtimeArg->getOption().matches(options::OPT_fnext_runtime)) {
    // On Darwin, make this use the default behavior for the toolchain.
    if (getToolChain().getTriple().isOSDarwin()) {
      runtime = getToolChain().getDefaultObjCRuntime(isNonFragile);

      // Otherwise, build for a generic macosx port.
    } else {
      runtime = ObjCRuntime(ObjCRuntime::MacOSX, VersionTuple());
    }

    // -fgnu-runtime
  } else {
    assert(runtimeArg->getOption().matches(options::OPT_fgnu_runtime));
    // Legacy behaviour is to target the gnustep runtime if we are in
    // non-fragile mode or the GCC runtime in fragile mode.
    if (isNonFragile)
      runtime = ObjCRuntime(ObjCRuntime::GNUstep, VersionTuple(2, 0));
    else
      runtime = ObjCRuntime(ObjCRuntime::GCC, VersionTuple());
  }

  if (llvm::any_of(inputs, [](const InputInfo &input) {
        return types::isObjC(input.getType());
      }))
    cmdArgs.push_back(
        args.MakeArgString("-fobjc-runtime=" + runtime.getAsString()));
  return runtime;
}

static bool maybeConsumeDash(const std::string &EH, size_t &I) {
  bool HaveDash = (I + 1 < EH.size() && EH[I + 1] == '-');
  I += HaveDash;
  return !HaveDash;
}

namespace {
struct EHFlags {
  bool Synch = false;
  bool Asynch = false;
  bool NoUnwindC = false;
};
} // end anonymous namespace

/// /EH controls whether to run destructor cleanups when exceptions are
/// thrown.  There are three modifiers:
/// - s: Cleanup after "synchronous" exceptions, aka C++ exceptions.
/// - a: Cleanup after "asynchronous" exceptions, aka structured exceptions.
///      The 'a' modifier is unimplemented and fundamentally hard in LLVM IR.
/// - c: Assume that extern "C" functions are implicitly nounwind.
/// The default is /EHs-c-, meaning cleanups are disabled.
static EHFlags parseClangCLEHFlags(const Driver &D, const ArgList &Args,
                                   bool isWindowsMSVC) {
  EHFlags EH;

  std::vector<std::string> EHArgs =
      Args.getAllArgValues(options::OPT__SLASH_EH);
  for (const auto &EHVal : EHArgs) {
    for (size_t I = 0, E = EHVal.size(); I != E; ++I) {
      switch (EHVal[I]) {
      case 'a':
        EH.Asynch = maybeConsumeDash(EHVal, I);
        if (EH.Asynch) {
          // Async exceptions are Windows MSVC only.
          if (!isWindowsMSVC) {
            EH.Asynch = false;
            D.Diag(clang::diag::warn_drv_unused_argument) << "/EHa" << EHVal;
            continue;
          }
          EH.Synch = false;
        }
        continue;
      case 'c':
        EH.NoUnwindC = maybeConsumeDash(EHVal, I);
        continue;
      case 's':
        EH.Synch = maybeConsumeDash(EHVal, I);
        if (EH.Synch)
          EH.Asynch = false;
        continue;
      default:
        break;
      }
      D.Diag(clang::diag::err_drv_invalid_value) << "/EH" << EHVal;
      break;
    }
  }
  // The /GX, /GX- flags are only processed if there are not /EH flags.
  // The default is that /GX is not specified.
  if (EHArgs.empty() &&
      Args.hasFlag(options::OPT__SLASH_GX, options::OPT__SLASH_GX_,
                   /*Default=*/false)) {
    EH.Synch = true;
    EH.NoUnwindC = true;
  }

  if (Args.hasArg(options::OPT__SLASH_kernel)) {
    EH.Synch = false;
    EH.NoUnwindC = false;
    EH.Asynch = false;
  }

  return EH;
}

void Clang::AddClangCLArgs(const ArgList &Args, types::ID InputType,
                           ArgStringList &CmdArgs) const {
  bool isNVPTX = getToolChain().getTriple().isNVPTX();

  ProcessVSRuntimeLibrary(getToolChain(), Args, CmdArgs);

  if (Arg *ShowIncludes =
          Args.getLastArg(options::OPT__SLASH_showIncludes,
                          options::OPT__SLASH_showIncludes_user)) {
    CmdArgs.push_back("--show-includes");
    if (ShowIncludes->getOption().matches(options::OPT__SLASH_showIncludes))
      CmdArgs.push_back("-sys-header-deps");
  }

  // This controls whether or not we emit RTTI data for polymorphic types.
  if (Args.hasFlag(options::OPT__SLASH_GR_, options::OPT__SLASH_GR,
                   /*Default=*/false))
    CmdArgs.push_back("-fno-rtti-data");

  // This controls whether or not we emit stack-protector instrumentation.
  // In MSVC, Buffer Security Check (/GS) is on by default.
  if (!isNVPTX && Args.hasFlag(options::OPT__SLASH_GS, options::OPT__SLASH_GS_,
                               /*Default=*/true)) {
    CmdArgs.push_back("-stack-protector");
    CmdArgs.push_back(Args.MakeArgString(Twine(LangOptions::SSPStrong)));
  }

  const Driver &D = getToolChain().getDriver();

  bool IsWindowsMSVC = getToolChain().getTriple().isWindowsMSVCEnvironment();
  EHFlags EH = parseClangCLEHFlags(D, Args, IsWindowsMSVC);
  if (!isNVPTX && (EH.Synch || EH.Asynch)) {
    if (types::isCXX(InputType))
      CmdArgs.push_back("-fcxx-exceptions");
    CmdArgs.push_back("-fexceptions");
    if (EH.Asynch)
      CmdArgs.push_back("-fasync-exceptions");
  }
  if (types::isCXX(InputType) && EH.Synch && EH.NoUnwindC)
    CmdArgs.push_back("-fexternc-nounwind");

  // /EP should expand to -E -P.
  if (Args.hasArg(options::OPT__SLASH_EP)) {
    CmdArgs.push_back("-E");
    CmdArgs.push_back("-P");
  }

 if (Args.hasFlag(options::OPT__SLASH_Zc_dllexportInlines_,
                  options::OPT__SLASH_Zc_dllexportInlines,
                  false)) {
  CmdArgs.push_back("-fno-dllexport-inlines");
 }

 if (Args.hasFlag(options::OPT__SLASH_Zc_wchar_t_,
                  options::OPT__SLASH_Zc_wchar_t, false)) {
   CmdArgs.push_back("-fno-wchar");
 }

 if (Args.hasArg(options::OPT__SLASH_kernel)) {
   llvm::Triple::ArchType Arch = getToolChain().getArch();
   std::vector<std::string> Values =
       Args.getAllArgValues(options::OPT__SLASH_arch);
   if (!Values.empty()) {
     llvm::SmallSet<std::string, 4> SupportedArches;
     if (Arch == llvm::Triple::x86)
       SupportedArches.insert("IA32");

     for (auto &V : Values)
       if (!SupportedArches.contains(V))
         D.Diag(diag::err_drv_argument_not_allowed_with)
             << std::string("/arch:").append(V) << "/kernel";
   }

   CmdArgs.push_back("-fno-rtti");
   if (Args.hasFlag(options::OPT__SLASH_GR, options::OPT__SLASH_GR_, false))
     D.Diag(diag::err_drv_argument_not_allowed_with) << "/GR"
                                                     << "/kernel";
 }

  Arg *MostGeneralArg = Args.getLastArg(options::OPT__SLASH_vmg);
  Arg *BestCaseArg = Args.getLastArg(options::OPT__SLASH_vmb);
  if (MostGeneralArg && BestCaseArg)
    D.Diag(clang::diag::err_drv_argument_not_allowed_with)
        << MostGeneralArg->getAsString(Args) << BestCaseArg->getAsString(Args);

  if (MostGeneralArg) {
    Arg *SingleArg = Args.getLastArg(options::OPT__SLASH_vms);
    Arg *MultipleArg = Args.getLastArg(options::OPT__SLASH_vmm);
    Arg *VirtualArg = Args.getLastArg(options::OPT__SLASH_vmv);

    Arg *FirstConflict = SingleArg ? SingleArg : MultipleArg;
    Arg *SecondConflict = VirtualArg ? VirtualArg : MultipleArg;
    if (FirstConflict && SecondConflict && FirstConflict != SecondConflict)
      D.Diag(clang::diag::err_drv_argument_not_allowed_with)
          << FirstConflict->getAsString(Args)
          << SecondConflict->getAsString(Args);

    if (SingleArg)
      CmdArgs.push_back("-fms-memptr-rep=single");
    else if (MultipleArg)
      CmdArgs.push_back("-fms-memptr-rep=multiple");
    else
      CmdArgs.push_back("-fms-memptr-rep=virtual");
  }

  if (Args.hasArg(options::OPT_regcall4))
    CmdArgs.push_back("-regcall4");

  // Parse the default calling convention options.
  if (Arg *CCArg =
          Args.getLastArg(options::OPT__SLASH_Gd, options::OPT__SLASH_Gr,
                          options::OPT__SLASH_Gz, options::OPT__SLASH_Gv,
                          options::OPT__SLASH_Gregcall)) {
    unsigned DCCOptId = CCArg->getOption().getID();
    const char *DCCFlag = nullptr;
    bool ArchSupported = !isNVPTX;
    llvm::Triple::ArchType Arch = getToolChain().getArch();
    switch (DCCOptId) {
    case options::OPT__SLASH_Gd:
      DCCFlag = "-fdefault-calling-conv=cdecl";
      break;
    case options::OPT__SLASH_Gr:
      ArchSupported = Arch == llvm::Triple::x86;
      DCCFlag = "-fdefault-calling-conv=fastcall";
      break;
    case options::OPT__SLASH_Gz:
      ArchSupported = Arch == llvm::Triple::x86;
      DCCFlag = "-fdefault-calling-conv=stdcall";
      break;
    case options::OPT__SLASH_Gv:
      ArchSupported = Arch == llvm::Triple::x86 || Arch == llvm::Triple::x86_64;
      DCCFlag = "-fdefault-calling-conv=vectorcall";
      break;
    case options::OPT__SLASH_Gregcall:
      ArchSupported = Arch == llvm::Triple::x86 || Arch == llvm::Triple::x86_64;
      DCCFlag = "-fdefault-calling-conv=regcall";
      break;
    }

    // MSVC doesn't warn if /Gr or /Gz is used on x64, so we don't either.
    if (ArchSupported && DCCFlag)
      CmdArgs.push_back(DCCFlag);
  }

  if (Args.hasArg(options::OPT__SLASH_Gregcall4))
    CmdArgs.push_back("-regcall4");

  Args.AddLastArg(CmdArgs, options::OPT_vtordisp_mode_EQ);

  if (!Args.hasArg(options::OPT_fdiagnostics_format_EQ)) {
    CmdArgs.push_back("-fdiagnostics-format");
    CmdArgs.push_back("msvc");
  }

  if (Args.hasArg(options::OPT__SLASH_kernel))
    CmdArgs.push_back("-fms-kernel");

  for (const Arg *A : Args.filtered(options::OPT__SLASH_guard)) {
    StringRef GuardArgs = A->getValue();
    // The only valid options are "cf", "cf,nochecks", "cf-", "ehcont" and
    // "ehcont-".
    if (GuardArgs.equals_insensitive("cf")) {
      // Emit CFG instrumentation and the table of address-taken functions.
      CmdArgs.push_back("-cfguard");
    } else if (GuardArgs.equals_insensitive("cf,nochecks")) {
      // Emit only the table of address-taken functions.
      CmdArgs.push_back("-cfguard-no-checks");
    } else if (GuardArgs.equals_insensitive("ehcont")) {
      // Emit EH continuation table.
      CmdArgs.push_back("-ehcontguard");
    } else if (GuardArgs.equals_insensitive("cf-") ||
               GuardArgs.equals_insensitive("ehcont-")) {
      // Do nothing, but we might want to emit a security warning in future.
    } else {
      D.Diag(diag::err_drv_invalid_value) << A->getSpelling() << GuardArgs;
    }
    A->claim();
  }
}

const char *Clang::getBaseInputName(const ArgList &Args,
                                    const InputInfo &Input) {
  return Args.MakeArgString(llvm::sys::path::filename(Input.getBaseInput()));
}

const char *Clang::getBaseInputStem(const ArgList &Args,
                                    const InputInfoList &Inputs) {
  const char *Str = getBaseInputName(Args, Inputs[0]);

  if (const char *End = strrchr(Str, '.'))
    return Args.MakeArgString(std::string(Str, End));

  return Str;
}

const char *Clang::getDependencyFileName(const ArgList &Args,
                                         const InputInfoList &Inputs) {
  // FIXME: Think about this more.

  if (Arg *OutputOpt = Args.getLastArg(options::OPT_o)) {
    SmallString<128> OutputFilename(OutputOpt->getValue());
    llvm::sys::path::replace_extension(OutputFilename, llvm::Twine('d'));
    return Args.MakeArgString(OutputFilename);
  }

  return Args.MakeArgString(Twine(getBaseInputStem(Args, Inputs)) + ".d");
}

// Begin ClangAs

void ClangAs::AddMIPSTargetArgs(const ArgList &Args,
                                ArgStringList &CmdArgs) const {
  StringRef CPUName;
  StringRef ABIName;
  const llvm::Triple &Triple = getToolChain().getTriple();
  mips::getMipsCPUAndABI(Args, Triple, CPUName, ABIName);

  CmdArgs.push_back("-target-abi");
  CmdArgs.push_back(ABIName.data());
}

void ClangAs::AddX86TargetArgs(const ArgList &Args,
                               ArgStringList &CmdArgs) const {
  addX86AlignBranchArgs(getToolChain().getDriver(), Args, CmdArgs,
                        /*IsLTO=*/false);

  if (Arg *A = Args.getLastArg(options::OPT_masm_EQ)) {
    StringRef Value = A->getValue();
    if (Value == "intel" || Value == "att") {
      CmdArgs.push_back("-mllvm");
      CmdArgs.push_back(Args.MakeArgString("-x86-asm-syntax=" + Value));
    } else {
      getToolChain().getDriver().Diag(diag::err_drv_unsupported_option_argument)
          << A->getSpelling() << Value;
    }
  }
}

void ClangAs::AddLoongArchTargetArgs(const ArgList &Args,
                                     ArgStringList &CmdArgs) const {
  CmdArgs.push_back("-target-abi");
  CmdArgs.push_back(loongarch::getLoongArchABI(getToolChain().getDriver(), Args,
                                               getToolChain().getTriple())
                        .data());
}

void ClangAs::AddRISCVTargetArgs(const ArgList &Args,
                               ArgStringList &CmdArgs) const {
  const llvm::Triple &Triple = getToolChain().getTriple();
  StringRef ABIName = riscv::getRISCVABI(Args, Triple);

  CmdArgs.push_back("-target-abi");
  CmdArgs.push_back(ABIName.data());

  if (Args.hasFlag(options::OPT_mdefault_build_attributes,
                   options::OPT_mno_default_build_attributes, true)) {
      CmdArgs.push_back("-mllvm");
      CmdArgs.push_back("-riscv-add-build-attributes");
  }
}

void ClangAs::ConstructJob(Compilation &C, const JobAction &JA,
                           const InputInfo &Output, const InputInfoList &Inputs,
                           const ArgList &Args,
                           const char *LinkingOutput) const {
  ArgStringList CmdArgs;

  assert(Inputs.size() == 1 && "Unexpected number of inputs.");
  const InputInfo &Input = Inputs[0];

  const llvm::Triple &Triple = getToolChain().getEffectiveTriple();
  const std::string &TripleStr = Triple.getTriple();
  const auto &D = getToolChain().getDriver();

  // Don't warn about "clang -w -c foo.s"
  Args.ClaimAllArgs(options::OPT_w);
  // and "clang -emit-llvm -c foo.s"
  Args.ClaimAllArgs(options::OPT_emit_llvm);

  claimNoWarnArgs(Args);

  // Invoke ourselves in -cc1as mode.
  //
  // FIXME: Implement custom jobs for internal actions.
  CmdArgs.push_back("-cc1as");

  // Add the "effective" target triple.
  CmdArgs.push_back("-triple");
  CmdArgs.push_back(Args.MakeArgString(TripleStr));

  getToolChain().addClangCC1ASTargetOptions(Args, CmdArgs);

  // Set the output mode, we currently only expect to be used as a real
  // assembler.
  CmdArgs.push_back("-filetype");
  CmdArgs.push_back("obj");

  // Set the main file name, so that debug info works even with
  // -save-temps or preprocessed assembly.
  CmdArgs.push_back("-main-file-name");
  CmdArgs.push_back(Clang::getBaseInputName(Args, Input));

  // Add the target cpu
  std::string CPU = getCPUName(D, Args, Triple, /*FromAs*/ true);
  if (!CPU.empty()) {
    CmdArgs.push_back("-target-cpu");
    CmdArgs.push_back(Args.MakeArgString(CPU));
  }

  // Add the target features
  getTargetFeatures(D, Triple, Args, CmdArgs, true);

  // Ignore explicit -force_cpusubtype_ALL option.
  (void)Args.hasArg(options::OPT_force__cpusubtype__ALL);

  // Pass along any -I options so we get proper .include search paths.
  Args.AddAllArgs(CmdArgs, options::OPT_I_Group);

  // Pass along any --embed-dir or similar options so we get proper embed paths.
  Args.AddAllArgs(CmdArgs, options::OPT_embed_dir_EQ);

  // Determine the original source input.
  auto FindSource = [](const Action *S) -> const Action * {
    while (S->getKind() != Action::InputClass) {
      assert(!S->getInputs().empty() && "unexpected root action!");
      S = S->getInputs()[0];
    }
    return S;
  };
  const Action *SourceAction = FindSource(&JA);

  // Forward -g and handle debug info related flags, assuming we are dealing
  // with an actual assembly file.
  bool WantDebug = false;
  Args.ClaimAllArgs(options::OPT_g_Group);
  if (Arg *A = Args.getLastArg(options::OPT_g_Group))
    WantDebug = !A->getOption().matches(options::OPT_g0) &&
                !A->getOption().matches(options::OPT_ggdb0);

  // If a -gdwarf argument appeared, remember it.
  bool EmitDwarf = false;
  if (const Arg *A = getDwarfNArg(Args))
    EmitDwarf = checkDebugInfoOption(A, Args, D, getToolChain());

  bool EmitCodeView = false;
  if (const Arg *A = Args.getLastArg(options::OPT_gcodeview))
    EmitCodeView = checkDebugInfoOption(A, Args, D, getToolChain());

  // If the user asked for debug info but did not explicitly specify -gcodeview
  // or -gdwarf, ask the toolchain for the default format.
  if (!EmitCodeView && !EmitDwarf && WantDebug) {
    switch (getToolChain().getDefaultDebugFormat()) {
    case llvm::codegenoptions::DIF_CodeView:
      EmitCodeView = true;
      break;
    case llvm::codegenoptions::DIF_DWARF:
      EmitDwarf = true;
      break;
    }
  }

  // If the arguments don't imply DWARF, don't emit any debug info here.
  if (!EmitDwarf)
    WantDebug = false;

  llvm::codegenoptions::DebugInfoKind DebugInfoKind =
      llvm::codegenoptions::NoDebugInfo;

  // Add the -fdebug-compilation-dir flag if needed.
  const char *DebugCompilationDir =
      addDebugCompDirArg(Args, CmdArgs, C.getDriver().getVFS());

  if (SourceAction->getType() == types::TY_Asm ||
      SourceAction->getType() == types::TY_PP_Asm) {
    // You might think that it would be ok to set DebugInfoKind outside of
    // the guard for source type, however there is a test which asserts
    // that some assembler invocation receives no -debug-info-kind,
    // and it's not clear whether that test is just overly restrictive.
    DebugInfoKind = (WantDebug ? llvm::codegenoptions::DebugInfoConstructor
                               : llvm::codegenoptions::NoDebugInfo);

    addDebugPrefixMapArg(getToolChain().getDriver(), getToolChain(), Args,
                         CmdArgs);

    // Set the AT_producer to the clang version when using the integrated
    // assembler on assembly source files.
    CmdArgs.push_back("-dwarf-debug-producer");
    CmdArgs.push_back(Args.MakeArgString(getClangFullVersion()));

    // And pass along -I options
    Args.AddAllArgs(CmdArgs, options::OPT_I);
  }
  const unsigned DwarfVersion = getDwarfVersion(getToolChain(), Args);
  RenderDebugEnablingArgs(Args, CmdArgs, DebugInfoKind, DwarfVersion,
                          llvm::DebuggerKind::Default);
  renderDwarfFormat(D, Triple, Args, CmdArgs, DwarfVersion);
  RenderDebugInfoCompressionArgs(Args, CmdArgs, D, getToolChain());

  // Handle -fPIC et al -- the relocation-model affects the assembler
  // for some targets.
  llvm::Reloc::Model RelocationModel;
  unsigned PICLevel;
  bool IsPIE;
  std::tie(RelocationModel, PICLevel, IsPIE) =
      ParsePICArgs(getToolChain(), Args);

  const char *RMName = RelocationModelName(RelocationModel);
  if (RMName) {
    CmdArgs.push_back("-mrelocation-model");
    CmdArgs.push_back(RMName);
  }

  // Optionally embed the -cc1as level arguments into the debug info, for build
  // analysis.
  if (getToolChain().UseDwarfDebugFlags()) {
    ArgStringList OriginalArgs;
    for (const auto &Arg : Args)
      Arg->render(Args, OriginalArgs);

    SmallString<256> Flags;
    const char *Exec = getToolChain().getDriver().getClangProgramPath();
    escapeSpacesAndBackslashes(Exec, Flags);
    for (const char *OriginalArg : OriginalArgs) {
      SmallString<128> EscapedArg;
      escapeSpacesAndBackslashes(OriginalArg, EscapedArg);
      Flags += " ";
      Flags += EscapedArg;
    }
    CmdArgs.push_back("-dwarf-debug-flags");
    CmdArgs.push_back(Args.MakeArgString(Flags));
  }

  // FIXME: Add -static support, once we have it.

  // Add target specific flags.
  switch (getToolChain().getArch()) {
  default:
    break;

  case llvm::Triple::mips:
  case llvm::Triple::mipsel:
  case llvm::Triple::mips64:
  case llvm::Triple::mips64el:
    AddMIPSTargetArgs(Args, CmdArgs);
    break;

  case llvm::Triple::x86:
  case llvm::Triple::x86_64:
    AddX86TargetArgs(Args, CmdArgs);
    break;

  case llvm::Triple::arm:
  case llvm::Triple::armeb:
  case llvm::Triple::thumb:
  case llvm::Triple::thumbeb:
    // This isn't in AddARMTargetArgs because we want to do this for assembly
    // only, not C/C++.
    if (Args.hasFlag(options::OPT_mdefault_build_attributes,
                     options::OPT_mno_default_build_attributes, true)) {
        CmdArgs.push_back("-mllvm");
        CmdArgs.push_back("-arm-add-build-attributes");
    }
    break;

  case llvm::Triple::aarch64:
  case llvm::Triple::aarch64_32:
  case llvm::Triple::aarch64_be:
    if (Args.hasArg(options::OPT_mmark_bti_property)) {
      CmdArgs.push_back("-mllvm");
      CmdArgs.push_back("-aarch64-mark-bti-property");
    }
    break;

  case llvm::Triple::loongarch32:
  case llvm::Triple::loongarch64:
    AddLoongArchTargetArgs(Args, CmdArgs);
    break;

  case llvm::Triple::riscv32:
  case llvm::Triple::riscv64:
    AddRISCVTargetArgs(Args, CmdArgs);
    break;

  case llvm::Triple::hexagon:
    if (Args.hasFlag(options::OPT_mdefault_build_attributes,
                     options::OPT_mno_default_build_attributes, true)) {
      CmdArgs.push_back("-mllvm");
      CmdArgs.push_back("-hexagon-add-build-attributes");
    }
    break;
  }

  // Consume all the warning flags. Usually this would be handled more
  // gracefully by -cc1 (warning about unknown warning flags, etc) but -cc1as
  // doesn't handle that so rather than warning about unused flags that are
  // actually used, we'll lie by omission instead.
  // FIXME: Stop lying and consume only the appropriate driver flags
  Args.ClaimAllArgs(options::OPT_W_Group);

  CollectArgsForIntegratedAssembler(C, Args, CmdArgs,
                                    getToolChain().getDriver());

  Args.AddAllArgs(CmdArgs, options::OPT_mllvm);

  if (DebugInfoKind > llvm::codegenoptions::NoDebugInfo && Output.isFilename())
    addDebugObjectName(Args, CmdArgs, DebugCompilationDir,
                       Output.getFilename());

  // Fixup any previous commands that use -object-file-name because when we
  // generated them, the final .obj name wasn't yet known.
  for (Command &J : C.getJobs()) {
    if (SourceAction != FindSource(&J.getSource()))
      continue;
    auto &JArgs = J.getArguments();
    for (unsigned I = 0; I < JArgs.size(); ++I) {
      if (StringRef(JArgs[I]).starts_with("-object-file-name=") &&
          Output.isFilename()) {
       ArgStringList NewArgs(JArgs.begin(), JArgs.begin() + I);
       addDebugObjectName(Args, NewArgs, DebugCompilationDir,
                          Output.getFilename());
       NewArgs.append(JArgs.begin() + I + 1, JArgs.end());
       J.replaceArguments(NewArgs);
       break;
      }
    }
  }

  assert(Output.isFilename() && "Unexpected lipo output.");
  CmdArgs.push_back("-o");
  CmdArgs.push_back(Output.getFilename());

  const llvm::Triple &T = getToolChain().getTriple();
  Arg *A;
  if (getDebugFissionKind(D, Args, A) == DwarfFissionKind::Split &&
      T.isOSBinFormatELF()) {
    CmdArgs.push_back("-split-dwarf-output");
    CmdArgs.push_back(SplitDebugName(JA, Args, Input, Output));
  }

  if (Triple.isAMDGPU())
    handleAMDGPUCodeObjectVersionOptions(D, C.getArgs(), CmdArgs,
                                         /*IsCC1As=*/true);

  assert(Input.isFilename() && "Invalid input.");
  CmdArgs.push_back(Input.getFilename());

  // TODO This is a workaround to enable using -save-temps with flang-new
  // const char *Exec = getToolChain().getDriver().getClangProgramPath();
  const char *Exec = Args.MakeArgString(getToolChain().GetProgramPath("clang"));
  if (D.CC1Main && !D.CCGenDiagnostics) {
    // Invoke cc1as directly in this process.
    C.addCommand(std::make_unique<CC1Command>(
        JA, *this, ResponseFileSupport::AtFileUTF8(), Exec, CmdArgs, Inputs,
        Output, D.getPrependArg()));
  } else {
    C.addCommand(std::make_unique<Command>(
        JA, *this, ResponseFileSupport::AtFileUTF8(), Exec, CmdArgs, Inputs,
        Output, D.getPrependArg()));
  }
}

// Begin OffloadBundler
void OffloadBundler::ConstructJob(Compilation &C, const JobAction &JA,
                                  const InputInfo &Output,
                                  const InputInfoList &Inputs,
                                  const llvm::opt::ArgList &TCArgs,
                                  const char *LinkingOutput) const {
  // The version with only one output is expected to refer to a bundling job.
  assert(isa<OffloadBundlingJobAction>(JA) && "Expecting bundling job!");

  // The bundling command looks like this:
  // clang-offload-bundler -type=bc
  //   -targets=host-triple,openmp-triple1,openmp-triple2
  //   -output=output_file
  //   -input=unbundle_file_host
  //   -input=unbundle_file_tgt1
  //   -input=unbundle_file_tgt2

  ArgStringList CmdArgs;

  // Get the type.
  CmdArgs.push_back(TCArgs.MakeArgString(
      Twine("-type=") + types::getTypeTempSuffix(Output.getType())));

  assert(JA.getInputs().size() == Inputs.size() &&
         "Not have inputs for all dependence actions??");

  // Get the targets.
  SmallString<128> Triples;
  Triples += "-targets=";
  for (unsigned I = 0; I < Inputs.size(); ++I) {
    if (I)
      Triples += ',';

    // Find ToolChain for this input.
    Action::OffloadKind CurKind = Action::OFK_Host;
    const ToolChain *CurTC = &getToolChain();
    const Action *CurDep = JA.getInputs()[I];

    if (const auto *OA = dyn_cast<OffloadAction>(CurDep)) {
      CurTC = nullptr;
      OA->doOnEachDependence([&](Action *A, const ToolChain *TC, const char *) {
        assert(CurTC == nullptr && "Expected one dependence!");
        CurKind = A->getOffloadingDeviceKind();
        CurTC = TC;
      });
    }
    Triples += Action::GetOffloadKindName(CurKind);
    Triples += '-';
    Triples += CurTC->getTriple().normalize();
    if ((CurKind == Action::OFK_HIP || CurKind == Action::OFK_Cuda) &&
        !StringRef(CurDep->getOffloadingArch()).empty()) {
      Triples += '-';
      Triples += CurDep->getOffloadingArch();
    }
    if (CurKind == Action::OFK_OpenMP && !CurTC->getTargetID().empty()) {
      Triples += '-';
      Triples += CurTC->getTargetID();
    }
  }
  CmdArgs.push_back(TCArgs.MakeArgString(Triples));

  // Get bundled file command.
  CmdArgs.push_back(
      TCArgs.MakeArgString(Twine("-output=") + Output.getFilename()));

  // Get unbundled files command.
  for (unsigned I = 0; I < Inputs.size(); ++I) {
    SmallString<128> UB;
    UB += "-input=";

    // Find ToolChain for this input.
    const ToolChain *CurTC = &getToolChain();
    if (const auto *OA = dyn_cast<OffloadAction>(JA.getInputs()[I])) {
      CurTC = nullptr;
      OA->doOnEachDependence([&](Action *, const ToolChain *TC, const char *) {
        assert(CurTC == nullptr && "Expected one dependence!");
        CurTC = TC;
      });
      UB += C.addTempFile(
          C.getArgs().MakeArgString(CurTC->getInputFilename(Inputs[I])));
    } else {
      UB += CurTC->getInputFilename(Inputs[I]);
    }
    CmdArgs.push_back(TCArgs.MakeArgString(UB));
  }
  addOffloadCompressArgs(TCArgs, CmdArgs);
  // All the inputs are encoded as commands.
  C.addCommand(std::make_unique<Command>(
      JA, *this, ResponseFileSupport::None(),
      TCArgs.MakeArgString(getToolChain().GetProgramPath(getShortName())),
      CmdArgs, Inputs, Output));
}

static bool isArchiveOfBundlesFileName(StringRef FilePath) {
  StringRef FileName = llvm::sys::path::filename(FilePath);
  if (!FileName.ends_with(".a"))
    return false;


  if (FileName.starts_with("lib")) {
    if (FileName.contains("amdgcn") && FileName.contains("gfx"))
      return false;
    if (FileName.contains("nvptx") && FileName.contains("sm_"))
      return false;
  }

  return true;
}

void OffloadBundler::ConstructJobMultipleOutputs(
    Compilation &C, const JobAction &JA, const InputInfoList &Outputs,
    const InputInfoList &Inputs, const llvm::opt::ArgList &TCArgs,
    const char *LinkingOutput) const {
  // The version with multiple outputs is expected to refer to a unbundling job.
  auto &UA = cast<OffloadUnbundlingJobAction>(JA);

  // The unbundling command looks like this:
  // clang-offload-bundler -type=bc
  //   -targets=host-triple,openmp-triple1,openmp-triple2
  //   -input=input_file
  //   -output=unbundle_file_host
  //   -output=unbundle_file_tgt1
  //   -output=unbundle_file_tgt2
  //   -unbundle

  ArgStringList CmdArgs;

  assert(Inputs.size() == 1 && "Expecting to unbundle a single file!");
  InputInfo Input = Inputs.front();
  StringRef FileName = Input.getFilename();

  if (isArchiveOfBundlesFileName(FileName)) {
    return;
  }

  // Get the type.
  CmdArgs.push_back(TCArgs.MakeArgString(
      Twine("-type=") + types::getTypeTempSuffix(Input.getType())));

  // Get the targets.
  SmallString<128> Triples;
  Triples += "-targets=";
  auto DepInfo = UA.getDependentActionsInfo();
  for (unsigned I = 0; I < DepInfo.size(); ++I) {
    if (I)
      Triples += ',';

    auto &Dep = DepInfo[I];
    auto OffloadKind = Dep.DependentOffloadKind;
    Triples += Action::GetOffloadKindName(OffloadKind);
    Triples += '-';
    Triples += Dep.DependentToolChain->getTriple().normalize();
    if ((Dep.DependentOffloadKind == Action::OFK_HIP ||
         Dep.DependentOffloadKind == Action::OFK_Cuda) &&
        !Dep.DependentBoundArch.empty()) {
      Triples += '-';
      Triples += Dep.DependentBoundArch;
    }
    if (OffloadKind == Action::OFK_OpenMP &&
        !Dep.DependentToolChain->getTargetID().empty()) {
      Triples += '-';
      Triples += Dep.DependentToolChain->getTargetID();
    }
  }

  CmdArgs.push_back(TCArgs.MakeArgString(Triples));

  // Get bundled file command.
  CmdArgs.push_back(
      TCArgs.MakeArgString(Twine("-input=") + Input.getFilename()));

  // Get unbundled files command.
  for (unsigned I = 0; I < Outputs.size(); ++I) {
    SmallString<128> UB;
    UB += "-output=";
    UB += DepInfo[I].DependentToolChain->getInputFilename(Outputs[I]);
    CmdArgs.push_back(TCArgs.MakeArgString(UB));
  }
  CmdArgs.push_back("-unbundle");
  CmdArgs.push_back("-allow-missing-bundles");
  if (TCArgs.hasArg(options::OPT_v))
    CmdArgs.push_back("-verbose");

  // All the inputs are encoded as commands.
  C.addCommand(std::make_unique<Command>(
      JA, *this, ResponseFileSupport::None(),
      TCArgs.MakeArgString(getToolChain().GetProgramPath(getShortName())),
      CmdArgs, Inputs, Outputs));
}

void OffloadPackager::ConstructJob(Compilation &C, const JobAction &JA,
                                   const InputInfo &Output,
                                   const InputInfoList &Inputs,
                                   const llvm::opt::ArgList &Args,
                                   const char *LinkingOutput) const {
  ArgStringList CmdArgs;

  // Add the output file name.
  assert(Output.isFilename() && "Invalid output.");
  CmdArgs.push_back("-o");
  CmdArgs.push_back(Output.getFilename());

  // Create the inputs to bundle the needed metadata.
  for (const InputInfo &Input : Inputs) {
    const Action *OffloadAction = Input.getAction();
    const ToolChain *TC = OffloadAction->getOffloadingToolChain();
    const ArgList &TCArgs =
        C.getArgsForToolChain(TC, OffloadAction->getOffloadingArch(),
                              OffloadAction->getOffloadingDeviceKind());
    StringRef File = C.getArgs().MakeArgString(TC->getInputFilename(Input));
    StringRef Arch = OffloadAction->getOffloadingArch()
                         ? OffloadAction->getOffloadingArch()
                         : TCArgs.getLastArgValue(options::OPT_march_EQ);
    StringRef Kind =
      Action::GetOffloadKindName(OffloadAction->getOffloadingDeviceKind());

    ArgStringList Features;
    SmallVector<StringRef> FeatureArgs;
    getTargetFeatures(TC->getDriver(), TC->getTriple(), TCArgs, Features, false,
                      false, Arch);
    llvm::copy_if(Features, std::back_inserter(FeatureArgs),
                  [](StringRef Arg) { return !Arg.starts_with("-target"); });

    // TODO: We need to pass in the full target-id and handle it properly in the
    // linker wrapper.
    SmallVector<std::string> Parts{
        "file=" + File.str(),
        "triple=" + TC->getTripleString(),
        "arch=" + (Arch.empty() ? "generic" : Arch.str()),
        "kind=" + Kind.str(),
    };

    if (TC->getDriver().isUsingOffloadLTO())
      for (StringRef Feature : FeatureArgs)
        Parts.emplace_back("feature=" + Feature.str());

    CmdArgs.push_back(Args.MakeArgString("--image=" + llvm::join(Parts, ",")));
  }

  C.addCommand(std::make_unique<Command>(
      JA, *this, ResponseFileSupport::None(),
      Args.MakeArgString(getToolChain().GetProgramPath(getShortName())),
      CmdArgs, Inputs, Output));
}

void LinkerWrapper::ConstructJob(Compilation &C, const JobAction &JA,
                                 const InputInfo &Output,
                                 const InputInfoList &Inputs,
                                 const ArgList &Args,
                                 const char *LinkingOutput) const {
  using namespace options;

  // A list of permitted options that will be forwarded to the embedded device
  // compilation job.
  const llvm::DenseSet<unsigned> CompilerOptions{
      OPT_v,
      OPT_cuda_path_EQ,
      OPT_rocm_path_EQ,
      OPT_O_Group,
      OPT_g_Group,
      OPT_g_flags_Group,
      OPT_R_value_Group,
      OPT_R_Group,
      OPT_Xcuda_ptxas,
      OPT_ftime_report,
      OPT_ftime_trace,
      OPT_ftime_trace_EQ,
      OPT_ftime_trace_granularity_EQ,
      OPT_ftime_trace_verbose,
      OPT_opt_record_file,
      OPT_opt_record_format,
      OPT_opt_record_passes,
      OPT_fsave_optimization_record,
      OPT_fsave_optimization_record_EQ,
      OPT_fno_save_optimization_record,
      OPT_foptimization_record_file_EQ,
      OPT_foptimization_record_passes_EQ,
      OPT_save_temps,
      OPT_save_temps_EQ,
      OPT_mcode_object_version_EQ,
      OPT_load,
      OPT_fno_lto,
      OPT_flto,
      OPT_flto_EQ};
  const llvm::DenseSet<unsigned> LinkerOptions{OPT_mllvm, OPT_Zlinker_input};
  auto ShouldForward = [&](const llvm::DenseSet<unsigned> &Set, Arg *A) {
    return Set.contains(A->getOption().getID()) ||
           (A->getOption().getGroup().isValid() &&
            Set.contains(A->getOption().getGroup().getID()));
  };

  ArgStringList CmdArgs;
  for (Action::OffloadKind Kind : {Action::OFK_Cuda, Action::OFK_OpenMP}) {
    auto TCRange = C.getOffloadToolChains(Kind);
    for (auto &I : llvm::make_range(TCRange)) {
      const ToolChain *TC = I.second;

      // We do not use a bound architecture here so options passed only to a
      // specific architecture via -Xarch_<cpu> will not be forwarded.
      ArgStringList CompilerArgs;
      ArgStringList LinkerArgs;
      for (Arg *A : C.getArgsForToolChain(TC, /*BoundArch=*/"", Kind)) {
        if (A->getOption().matches(OPT_Zlinker_input))
          LinkerArgs.emplace_back(A->getValue());
        else if (ShouldForward(CompilerOptions, A))
          A->render(Args, CompilerArgs);
        else if (ShouldForward(LinkerOptions, A))
          A->render(Args, LinkerArgs);
      }

      // Forward all of these to the appropriate toolchain.
      for (StringRef Arg : CompilerArgs)
        CmdArgs.push_back(Args.MakeArgString(
            "--device-compiler=" + TC->getTripleString() + "=" + Arg));
      for (StringRef Arg : LinkerArgs)
        CmdArgs.push_back(Args.MakeArgString(
            "--device-linker=" + TC->getTripleString() + "=" + Arg));

      // Forward the LTO mode relying on the Driver's parsing.
      if (C.getDriver().getOffloadLTOMode() == LTOK_Full)
        CmdArgs.push_back(Args.MakeArgString(
            "--device-compiler=" + TC->getTripleString() + "=-flto=full"));
      else if (C.getDriver().getOffloadLTOMode() == LTOK_Thin)
        CmdArgs.push_back(Args.MakeArgString(
            "--device-compiler=" + TC->getTripleString() + "=-flto=thin"));
    }
  }

  CmdArgs.push_back(
      Args.MakeArgString("--host-triple=" + getToolChain().getTripleString()));
  if (Args.hasArg(options::OPT_v))
    CmdArgs.push_back("--wrapper-verbose");
  if (Arg *A = Args.getLastArg(options::OPT_cuda_path_EQ))
    CmdArgs.push_back(
        Args.MakeArgString(Twine("--cuda-path=") + A->getValue()));

  // Construct the link job so we can wrap around it.
  Linker->ConstructJob(C, JA, Output, Inputs, Args, LinkingOutput);
  const auto &LinkCommand = C.getJobs().getJobs().back();

  // Forward -Xoffload-linker<-triple> arguments to the device link job.
  for (Arg *A : Args.filtered(options::OPT_Xoffload_linker)) {
    StringRef Val = A->getValue(0);
    if (Val.empty())
      CmdArgs.push_back(
          Args.MakeArgString(Twine("--device-linker=") + A->getValue(1)));
    else
      CmdArgs.push_back(Args.MakeArgString(
          "--device-linker=" +
          ToolChain::getOpenMPTriple(Val.drop_front()).getTriple() + "=" +
          A->getValue(1)));
  }
  Args.ClaimAllArgs(options::OPT_Xoffload_linker);

  // Embed bitcode instead of an object in JIT mode.
  if (Args.hasFlag(options::OPT_fopenmp_target_jit,
                   options::OPT_fno_openmp_target_jit, false))
    CmdArgs.push_back("--embed-bitcode");

  // Save temporary files created by the linker wrapper.
  if (Args.hasArg(options::OPT_save_temps_EQ) ||
      Args.hasArg(options::OPT_save_temps))
    CmdArgs.push_back("--save-temps");

  // Pass in the C library for GPUs if present and not disabled.
  if (Args.hasFlag(options::OPT_offloadlib, OPT_no_offloadlib, true) &&
      !Args.hasArg(options::OPT_nostdlib, options::OPT_r,
                   options::OPT_nodefaultlibs, options::OPT_nolibc,
                   options::OPT_nogpulibc)) {
    forAllAssociatedToolChains(C, JA, getToolChain(), [&](const ToolChain &TC) {
      // The device C library is only available for NVPTX and AMDGPU targets
      // currently.
      if (!TC.getTriple().isNVPTX() && !TC.getTriple().isAMDGPU())
        return;
      bool HasLibC = TC.getStdlibIncludePath().has_value();
      if (HasLibC) {
        CmdArgs.push_back(Args.MakeArgString(
            "--device-linker=" + TC.getTripleString() + "=" + "-lc"));
        CmdArgs.push_back(Args.MakeArgString(
            "--device-linker=" + TC.getTripleString() + "=" + "-lm"));
      }
      auto HasCompilerRT = getToolChain().getVFS().exists(
          TC.getCompilerRT(Args, "builtins", ToolChain::FT_Static));
      if (HasCompilerRT)
        CmdArgs.push_back(
            Args.MakeArgString("--device-linker=" + TC.getTripleString() + "=" +
                               "-lclang_rt.builtins"));
    });
  }

  // Add the linker arguments to be forwarded by the wrapper.
  CmdArgs.push_back(Args.MakeArgString(Twine("--linker-path=") +
                                       LinkCommand->getExecutable()));
  for (const char *LinkArg : LinkCommand->getArguments())
    CmdArgs.push_back(LinkArg);

  addOffloadCompressArgs(Args, CmdArgs);

  const char *Exec =
      Args.MakeArgString(getToolChain().GetProgramPath("clang-linker-wrapper"));

  // Replace the executable and arguments of the link job with the
  // wrapper.
  LinkCommand->replaceExecutable(Exec);
  LinkCommand->replaceArguments(CmdArgs);
}<|MERGE_RESOLUTION|>--- conflicted
+++ resolved
@@ -512,40 +512,6 @@
   }
 }
 
-<<<<<<< HEAD
-/// Vectorize at all optimization levels greater than 1 except for -Oz.
-/// For -Oz the loop vectorizer is disabled, while the slp vectorizer is
-/// enabled.
-static bool shouldEnableVectorizerAtOLevel(const ArgList &Args, bool isSlpVec) {
-  if (Arg *A = Args.getLastArg(options::OPT_O_Group)) {
-    if (A->getOption().matches(options::OPT_O4) ||
-        A->getOption().matches(options::OPT_Ofast))
-      return true;
-
-    if (A->getOption().matches(options::OPT_O0))
-      return false;
-
-    assert(A->getOption().matches(options::OPT_O) && "Must have a -O flag");
-
-    // Vectorize -Os.
-    StringRef S(A->getValue());
-    if (S == "s")
-      return true;
-
-    // Don't vectorize -Oz, unless it's the slp vectorizer.
-    if (S == "z")
-      return isSlpVec;
-
-    unsigned OptLevel = 0;
-    if (S.getAsInteger(10, OptLevel))
-      return false;
-
-    return OptLevel > 1;
-  }
-
-  return false;
-}
-
 /// Is -Ofast used?
 bool clang::driver::isOFastUsed(const ArgList &Args) {
   if (Arg *A = Args.getLastArg(options::OPT_O_Group))
@@ -573,8 +539,6 @@
   return false;
 }
 
-=======
->>>>>>> 6c90f87b
 /// Add -x lang to \p CmdArgs for \p Input.
 static void addDashXForInput(const ArgList &Args, const InputInfo &Input,
                              ArgStringList &CmdArgs) {
