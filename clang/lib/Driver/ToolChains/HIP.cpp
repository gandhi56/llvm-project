--- conflicted
+++ resolved
@@ -52,130 +52,6 @@
 }
 } // namespace
 
-<<<<<<< HEAD
-const char *AMDGCN::Linker::constructLLVMLinkCommand(
-    Compilation &C, const JobAction &JA, const InputInfoList &Inputs,
-    const ArgList &Args, StringRef SubArchName,
-    StringRef OutputFilePrefix) const {
-  ArgStringList CmdArgs;
-  // Add the input bc's created by compile step.
-  for (const auto &II : Inputs)
-    CmdArgs.push_back(II.getFilename());
-
-  // Add an intermediate output file.
-  CmdArgs.push_back("-o");
-  auto OutputFileName = getOutputFileName(C, OutputFilePrefix, "-linked", "bc");
-  CmdArgs.push_back(OutputFileName);
-  const char *Exec =
-      Args.MakeArgString(getToolChain().GetProgramPath("llvm-link"));
-  C.addCommand(std::make_unique<Command>(JA, *this, Exec, CmdArgs, Inputs));
-  return OutputFileName;
-}
-
-const char *AMDGCN::Linker::constructOptCommand(
-    Compilation &C, const JobAction &JA, const InputInfoList &Inputs,
-    const llvm::opt::ArgList &Args, llvm::StringRef SubArchName,
-    llvm::StringRef OutputFilePrefix, const char *InputFileName) const {
-  // Construct opt command.
-  ArgStringList OptArgs;
-  // The input to opt is the output from llvm-link.
-  OptArgs.push_back(InputFileName);
-  // Pass optimization arg to opt.
-  addOptLevelArgs(Args, OptArgs);
-  OptArgs.push_back("-mtriple=amdgcn-amd-amdhsa");
-  OptArgs.push_back(Args.MakeArgString("-mcpu=" + SubArchName));
-
-  // Get the environment variable ROCM_OPT_ARGS and add opt to llc.
-  Optional<std::string> OptEnv = llvm::sys::Process::GetEnv("ROCM_OPT_ARGS");
-  if (OptEnv.hasValue()) {
-    SmallVector<StringRef, 8> Envs;
-    SplitString(OptEnv.getValue(), Envs);
-    for (StringRef Env : Envs)
-      OptArgs.push_back(Args.MakeArgString(Env.trim()));
-  }
-
-  for (const Arg *A : Args.filtered(options::OPT_mllvm)) {
-    OptArgs.push_back(A->getValue(0));
-  }
-
-  OptArgs.push_back("-o");
-  auto OutputFileName =
-      getOutputFileName(C, OutputFilePrefix, "-optimized", "bc");
-  OptArgs.push_back(OutputFileName);
-  const char *OptExec =
-      Args.MakeArgString(getToolChain().GetProgramPath("opt"));
-  C.addCommand(std::make_unique<Command>(JA, *this, OptExec, OptArgs, Inputs));
-  return OutputFileName;
-}
-
-const char *AMDGCN::Linker::constructLlcCommand(
-    Compilation &C, const JobAction &JA, const InputInfoList &Inputs,
-    const llvm::opt::ArgList &Args, llvm::StringRef SubArchName,
-    llvm::StringRef OutputFilePrefix, const char *InputFileName,
-    bool OutputIsAsm) const {
-  // Construct llc command.
-  ArgStringList LlcArgs;
-  // The input to llc is the output from opt.
-  LlcArgs.push_back(InputFileName);
-  // Pass optimization arg to llc.
-  addOptLevelArgs(Args, LlcArgs, /*IsLlc=*/true);
-  LlcArgs.push_back("-mtriple=amdgcn-amd-amdhsa");
-  LlcArgs.push_back(Args.MakeArgString("-mcpu=" + SubArchName));
-  LlcArgs.push_back(
-      Args.MakeArgString(Twine("-filetype=") + (OutputIsAsm ? "asm" : "obj")));
-
-  // Get the environment variable ROCM_LLC_ARGS and add opt to llc.
-  Optional<std::string> OptEnv = llvm::sys::Process::GetEnv("ROCM_LLC_ARGS");
-  if (OptEnv.hasValue()) {
-    SmallVector<StringRef, 8> Envs;
-    SplitString(OptEnv.getValue(), Envs);
-    for (StringRef Env : Envs)
-      LlcArgs.push_back(Args.MakeArgString(Env.trim()));
-  }
-
-  // Extract all the -m options
-  std::vector<llvm::StringRef> Features;
-  handleTargetFeaturesGroup(
-    Args, Features, options::OPT_m_amdgpu_Features_Group);
-
-  // Add features to mattr such as xnack
-  std::string MAttrString = "-mattr=";
-  for(auto OneFeature : Features) {
-    MAttrString.append(Args.MakeArgString(OneFeature));
-    if (OneFeature != Features.back())
-      MAttrString.append(",");
-  }
-  if(!Features.empty())
-    LlcArgs.push_back(Args.MakeArgString(MAttrString));
-
-  for (const Arg *A : Args.filtered(options::OPT_mllvm)) {
-    LlcArgs.push_back(A->getValue(0));
-  }
-
-  // FIXME: Remove this hack. This shouldn't be dependent on a -g option in the
-  // first place, but since HIP invokes llc directly this also has to be
-  // duplicated here.
-  if (const Arg *A =
-          Args.getLastArg(options::OPT_gTune_Group, options::OPT_ggdbN_Group)) {
-    if (!A->getOption().matches(options::OPT_glldb) &&
-        !A->getOption().matches(options::OPT_gsce)) {
-      LlcArgs.push_back("-amdgpu-spill-cfi-saved-regs");
-      LlcArgs.push_back("-disable-dwarf-locations");
-    }
-  }
-
-  // Add output filename
-  LlcArgs.push_back("-o");
-  auto LlcOutputFile =
-      getOutputFileName(C, OutputFilePrefix, "", OutputIsAsm ? "s" : "o");
-  LlcArgs.push_back(LlcOutputFile);
-  const char *Llc = Args.MakeArgString(getToolChain().GetProgramPath("llc"));
-  C.addCommand(std::make_unique<Command>(JA, *this, Llc, LlcArgs, Inputs));
-  return LlcOutputFile;
-}
-
-=======
->>>>>>> e81bf67e
 void AMDGCN::Linker::constructLldCommand(Compilation &C, const JobAction &JA,
                                           const InputInfoList &Inputs,
                                           const InputInfo &Output,
