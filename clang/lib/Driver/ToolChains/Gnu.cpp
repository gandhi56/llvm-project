--- conflicted
+++ resolved
@@ -532,13 +532,10 @@
   if (D.isUsingLTO())
     addLTOOptions(ToolChain, Args, CmdArgs, Output, Inputs,
                   D.getLTOMode() == LTOK_Thin);
-<<<<<<< HEAD
-  }
+
   bool ProprietaryToolChain =
     checkForAMDProprietaryOptOptions(ToolChain, D, Args, CmdArgs,
 	                             true /*isLLD*/);
-=======
->>>>>>> a9b2998e
 
   if (Args.hasArg(options::OPT_Z_Xlinker__no_demangle))
     CmdArgs.push_back("--no-demangle");
