--- conflicted
+++ resolved
@@ -406,13 +406,6 @@
     StringRef GpuArch = getGPUArch(DriverArgs);
     assert(!GpuArch.empty() && "Must have an explicit GPU arch.");
 
-<<<<<<< HEAD
-    // If --hip-device-lib is not set, add the default bitcode libraries.
-    // Add the HIP specific bitcode library.
-    BCLibs.emplace_back(RocmInstallation->getHIPPath());
-
-=======
->>>>>>> a9ab8a01
     // Add common device libraries like ocml etc.
     for (auto N : getCommonDeviceLibNames(DriverArgs, GpuArch.str()))
       BCLibs.emplace_back(N);
