--- conflicted
+++ resolved
@@ -241,7 +241,7 @@
   // not the installed compiler.
   std::string LibDeviceName = "/libomptarget-amdgpu.bc";
 
-  if (!Args.hasArg(options::OPT_nogpulib)) {
+  if (!Args.hasArg(options::OPT_offloadlib)) {
     // Check if libomptarget device bitcode can be found in a LIBRARY_PATH dir
     bool EnvOmpLibDeviceFound = false;
     for (auto &EnvLibraryPath : EnvironmentLibraryPaths) {
@@ -380,7 +380,6 @@
   assert(DeviceOffloadingKind == Action::OFK_OpenMP &&
          "Only OpenMP offloading kinds are supported.");
 
-<<<<<<< HEAD
   // Extract all the -m options
   std::vector<llvm::StringRef> Features;
   amdgpu::getAMDGPUTargetFeatures(getDriver(), getTriple(), DriverArgs,
@@ -420,11 +419,8 @@
     CC1Args.push_back("-fapply-global-visibility-to-externs");
   }
 
-  if (DriverArgs.hasArg(options::OPT_nogpulib))
-=======
   if (!DriverArgs.hasFlag(options::OPT_offloadlib, options::OPT_no_offloadlib,
                           true))
->>>>>>> 87ce1170
     return;
 
   for (auto BCFile : getDeviceLibs(DriverArgs)) {
