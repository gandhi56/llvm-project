//===--- CommonArgs.cpp - Args handling for multiple toolchains -*- C++ -*-===//
//
// Part of the LLVM Project, under the Apache License v2.0 with LLVM Exceptions.
// See https://llvm.org/LICENSE.txt for license information.
// SPDX-License-Identifier: Apache-2.0 WITH LLVM-exception
//
//===----------------------------------------------------------------------===//

#include "CommonArgs.h"
#include "AmdOptArgs.h"
#include "Arch/AArch64.h"
#include "Arch/ARM.h"
#include "Arch/CSKY.h"
#include "Arch/LoongArch.h"
#include "Arch/M68k.h"
#include "Arch/Mips.h"
#include "Arch/PPC.h"
#include "Arch/RISCV.h"
#include "Arch/Sparc.h"
#include "Arch/SystemZ.h"
#include "Arch/VE.h"
#include "Arch/X86.h"
#include "BareMetal.h"
#include "HIPAMD.h"
#include "Hexagon.h"
#include "MSP430.h"
#include "Solaris.h"
#include "clang/Basic/CharInfo.h"
#include "clang/Basic/CodeGenOptions.h"
#include "clang/Basic/LangOptions.h"
#include "clang/Basic/ObjCRuntime.h"
#include "clang/Basic/Version.h"
#include "clang/Config/config.h"
#include "clang/Driver/Action.h"
#include "clang/Driver/Compilation.h"
#include "clang/Driver/Driver.h"
#include "clang/Driver/DriverDiagnostic.h"
#include "clang/Driver/InputInfo.h"
#include "clang/Driver/Job.h"
#include "clang/Driver/Options.h"
#include "clang/Driver/SanitizerArgs.h"
#include "clang/Driver/ToolChain.h"
#include "clang/Driver/Util.h"
#include "clang/Driver/XRayArgs.h"
#include "llvm/ADT/STLExtras.h"
#include "llvm/ADT/SmallSet.h"
#include "llvm/ADT/SmallString.h"
#include "llvm/ADT/StringExtras.h"
#include "llvm/ADT/StringSwitch.h"
#include "llvm/ADT/Twine.h"
#include "llvm/BinaryFormat/Magic.h"
#include "llvm/Config/llvm-config.h"
#include "llvm/Object/Archive.h"
#include "llvm/Option/Arg.h"
#include "llvm/Option/ArgList.h"
#include "llvm/Option/Option.h"
#include "llvm/Support/CodeGen.h"
#include "llvm/Support/Compression.h"
#include "llvm/Support/Debug.h"
#include "llvm/Support/Error.h"
#include "llvm/Support/ErrorHandling.h"
#include "llvm/Support/ErrorOr.h"
#include "llvm/Support/FileSystem.h"
#include "llvm/Support/Path.h"
#include "llvm/Support/Process.h"
#include "llvm/Support/Program.h"
#include "llvm/Support/ScopedPrinter.h"
#include "llvm/Support/Threading.h"
#include "llvm/Support/VirtualFileSystem.h"
#include "llvm/Support/YAMLParser.h"
#include "llvm/TargetParser/Host.h"
#include "llvm/TargetParser/PPCTargetParser.h"
#include "llvm/TargetParser/TargetParser.h"
#include <optional>

using namespace clang::driver;
using namespace clang::driver::tools;
using namespace clang;
using namespace llvm::opt;

static bool useFramePointerForTargetByDefault(const llvm::opt::ArgList &Args,
                                              const llvm::Triple &Triple) {
  if (Args.hasArg(clang::driver::options::OPT_pg) &&
      !Args.hasArg(clang::driver::options::OPT_mfentry))
    return true;

  if (Triple.isAndroid())
    return true;

  switch (Triple.getArch()) {
  case llvm::Triple::xcore:
  case llvm::Triple::wasm32:
  case llvm::Triple::wasm64:
  case llvm::Triple::msp430:
    // XCore never wants frame pointers, regardless of OS.
    // WebAssembly never wants frame pointers.
    return false;
  case llvm::Triple::ppc:
  case llvm::Triple::ppcle:
  case llvm::Triple::ppc64:
  case llvm::Triple::ppc64le:
  case llvm::Triple::riscv32:
  case llvm::Triple::riscv64:
  case llvm::Triple::sparc:
  case llvm::Triple::sparcel:
  case llvm::Triple::sparcv9:
  case llvm::Triple::amdgcn:
  case llvm::Triple::r600:
  case llvm::Triple::csky:
  case llvm::Triple::loongarch32:
  case llvm::Triple::loongarch64:
  case llvm::Triple::m68k:
    return !clang::driver::tools::areOptimizationsEnabled(Args);
  default:
    break;
  }

  if (Triple.isOSFuchsia() || Triple.isOSNetBSD()) {
    return !clang::driver::tools::areOptimizationsEnabled(Args);
  }

  if (Triple.isOSLinux() || Triple.isOSHurd()) {
    switch (Triple.getArch()) {
    // Don't use a frame pointer on linux if optimizing for certain targets.
    case llvm::Triple::arm:
    case llvm::Triple::armeb:
    case llvm::Triple::thumb:
    case llvm::Triple::thumbeb:
    case llvm::Triple::mips64:
    case llvm::Triple::mips64el:
    case llvm::Triple::mips:
    case llvm::Triple::mipsel:
    case llvm::Triple::systemz:
    case llvm::Triple::x86:
    case llvm::Triple::x86_64:
      return !clang::driver::tools::areOptimizationsEnabled(Args);
    default:
      return true;
    }
  }

  if (Triple.isOSWindows()) {
    switch (Triple.getArch()) {
    case llvm::Triple::x86:
      return !clang::driver::tools::areOptimizationsEnabled(Args);
    case llvm::Triple::x86_64:
      return Triple.isOSBinFormatMachO();
    case llvm::Triple::arm:
    case llvm::Triple::thumb:
      // Windows on ARM builds with FPO disabled to aid fast stack walking
      return true;
    default:
      // All other supported Windows ISAs use xdata unwind information, so frame
      // pointers are not generally useful.
      return false;
    }
  }

  if (arm::isARMEABIBareMetal(Triple))
    return false;

  return true;
}

static bool useLeafFramePointerForTargetByDefault(const llvm::Triple &Triple) {
  if (Triple.isAArch64() || Triple.isPS() || Triple.isVE() ||
      (Triple.isAndroid() && !Triple.isARM()))
    return false;

  return true;
}

static bool mustUseNonLeafFramePointerForTarget(const llvm::Triple &Triple) {
  switch (Triple.getArch()) {
  default:
    return false;
  case llvm::Triple::arm:
  case llvm::Triple::thumb:
    // ARM Darwin targets require a frame pointer to be always present to aid
    // offline debugging via backtraces.
    return Triple.isOSDarwin();
  }
}

// True if a target-specific option requires the frame chain to be preserved,
// even if new frame records are not created.
static bool mustMaintainValidFrameChain(const llvm::opt::ArgList &Args,
                                        const llvm::Triple &Triple) {
  if (Triple.isARM() || Triple.isThumb()) {
    // For 32-bit Arm, the -mframe-chain=aapcs and -mframe-chain=aapcs+leaf
    // options require the frame pointer register to be reserved (or point to a
    // new AAPCS-compilant frame record), even with	-fno-omit-frame-pointer.
    if (Arg *A = Args.getLastArg(options::OPT_mframe_chain)) {
      StringRef V = A->getValue();
      return V != "none";
    }
    return false;
  }
  return false;
}

// True if a target-specific option causes -fno-omit-frame-pointer to also
// cause frame records to be created in leaf functions.
static bool framePointerImpliesLeafFramePointer(const llvm::opt::ArgList &Args,
                                                const llvm::Triple &Triple) {
  if (Triple.isARM() || Triple.isThumb()) {
    // For 32-bit Arm, the -mframe-chain=aapcs+leaf option causes the
    // -fno-omit-frame-pointer optiion to imply -mno-omit-leaf-frame-pointer,
    // but does not by itself imply either option.
    if (Arg *A = Args.getLastArg(options::OPT_mframe_chain)) {
      StringRef V = A->getValue();
      return V == "aapcs+leaf";
    }
    return false;
  }
  return false;
}

clang::CodeGenOptions::FramePointerKind
getFramePointerKind(const llvm::opt::ArgList &Args,
                    const llvm::Triple &Triple) {
  // There are three things to consider here:
  // * Should a frame record be created for non-leaf functions?
  // * Should a frame record be created for leaf functions?
  // * Is the frame pointer register reserved, i.e. must it always point to
  //   either a new, valid frame record or be un-modified?
  //
  //  Not all combinations of these are valid:
  //  * It's not useful to have leaf frame records without non-leaf ones.
  //  * It's not useful to have frame records without reserving the frame
  //    pointer.
  //
  // | Non-leaf | Leaf | Reserved |
  // | N        | N    | N        | FramePointerKind::None
  // | N        | N    | Y        | FramePointerKind::Reserved
  // | N        | Y    | N        | Invalid
  // | N        | Y    | Y        | Invalid
  // | Y        | N    | N        | Invalid
  // | Y        | N    | Y        | FramePointerKind::NonLeaf
  // | Y        | Y    | N        | Invalid
  // | Y        | Y    | Y        | FramePointerKind::All
  //
  // The FramePointerKind::Reserved case is currently only reachable for Arm,
  // which has the -mframe-chain= option which can (in combination with
  // -fno-omit-frame-pointer) specify that the frame chain must be valid,
  // without requiring new frame records to be created.

  bool DefaultFP = useFramePointerForTargetByDefault(Args, Triple);
  bool EnableFP =
      mustUseNonLeafFramePointerForTarget(Triple) ||
      Args.hasFlag(clang::driver::options::OPT_fno_omit_frame_pointer,
                   clang::driver::options::OPT_fomit_frame_pointer, DefaultFP);

  bool DefaultLeafFP =
      useLeafFramePointerForTargetByDefault(Triple) ||
      (EnableFP && framePointerImpliesLeafFramePointer(Args, Triple));
  bool EnableLeafFP = Args.hasFlag(
      clang::driver::options::OPT_mno_omit_leaf_frame_pointer,
      clang::driver::options::OPT_momit_leaf_frame_pointer, DefaultLeafFP);

  bool FPRegReserved = EnableFP || mustMaintainValidFrameChain(Args, Triple);

  if (EnableFP) {
    if (EnableLeafFP)
      return clang::CodeGenOptions::FramePointerKind::All;
    return clang::CodeGenOptions::FramePointerKind::NonLeaf;
  }
  if (FPRegReserved)
    return clang::CodeGenOptions::FramePointerKind::Reserved;
  return clang::CodeGenOptions::FramePointerKind::None;
}

static void renderRpassOptions(const ArgList &Args, ArgStringList &CmdArgs,
                               const StringRef PluginOptPrefix) {
  if (const Arg *A = Args.getLastArg(options::OPT_Rpass_EQ))
    CmdArgs.push_back(Args.MakeArgString(Twine(PluginOptPrefix) +
                                         "-pass-remarks=" + A->getValue()));

  if (const Arg *A = Args.getLastArg(options::OPT_Rpass_missed_EQ))
    CmdArgs.push_back(Args.MakeArgString(
        Twine(PluginOptPrefix) + "-pass-remarks-missed=" + A->getValue()));

  if (const Arg *A = Args.getLastArg(options::OPT_Rpass_analysis_EQ))
    CmdArgs.push_back(Args.MakeArgString(
        Twine(PluginOptPrefix) + "-pass-remarks-analysis=" + A->getValue()));
}

static void renderRemarksOptions(const ArgList &Args, ArgStringList &CmdArgs,
                                 const llvm::Triple &Triple,
                                 const InputInfo &Input,
                                 const InputInfo &Output,
                                 const StringRef PluginOptPrefix) {
  StringRef Format = "yaml";
  if (const Arg *A = Args.getLastArg(options::OPT_fsave_optimization_record_EQ))
    Format = A->getValue();

  SmallString<128> F;
  const Arg *A = Args.getLastArg(options::OPT_foptimization_record_file_EQ);
  if (A)
    F = A->getValue();
  else if (Output.isFilename())
    F = Output.getFilename();

  assert(!F.empty() && "Cannot determine remarks output name.");
  // Append "opt.ld.<format>" to the end of the file name.
  CmdArgs.push_back(Args.MakeArgString(Twine(PluginOptPrefix) +
                                       "opt-remarks-filename=" + F +
                                       ".opt.ld." + Format));

  if (const Arg *A =
          Args.getLastArg(options::OPT_foptimization_record_passes_EQ))
    CmdArgs.push_back(Args.MakeArgString(
        Twine(PluginOptPrefix) + "opt-remarks-passes=" + A->getValue()));

  CmdArgs.push_back(Args.MakeArgString(Twine(PluginOptPrefix) +
                                       "opt-remarks-format=" + Format.data()));
}

static void renderRemarksHotnessOptions(const ArgList &Args,
                                        ArgStringList &CmdArgs,
                                        const StringRef PluginOptPrefix) {
  if (Args.hasFlag(options::OPT_fdiagnostics_show_hotness,
                   options::OPT_fno_diagnostics_show_hotness, false))
    CmdArgs.push_back(Args.MakeArgString(Twine(PluginOptPrefix) +
                                         "opt-remarks-with-hotness"));

  if (const Arg *A =
          Args.getLastArg(options::OPT_fdiagnostics_hotness_threshold_EQ))
    CmdArgs.push_back(
        Args.MakeArgString(Twine(PluginOptPrefix) +
                           "opt-remarks-hotness-threshold=" + A->getValue()));
}

static bool shouldIgnoreUnsupportedTargetFeature(const Arg &TargetFeatureArg,
                                                 llvm::Triple T,
                                                 StringRef Processor) {
  // Warn no-cumode for AMDGCN processors not supporing WGP mode.
  if (!T.isAMDGPU())
    return false;
  auto GPUKind = T.isAMDGCN() ? llvm::AMDGPU::parseArchAMDGCN(Processor)
                              : llvm::AMDGPU::parseArchR600(Processor);
  auto GPUFeatures = T.isAMDGCN() ? llvm::AMDGPU::getArchAttrAMDGCN(GPUKind)
                                  : llvm::AMDGPU::getArchAttrR600(GPUKind);
  if (GPUFeatures & llvm::AMDGPU::FEATURE_WGP)
    return false;
  return TargetFeatureArg.getOption().matches(options::OPT_mno_cumode);
}

void tools::addPathIfExists(const Driver &D, const Twine &Path,
                            ToolChain::path_list &Paths) {
  if (D.getVFS().exists(Path))
    Paths.push_back(Path.str());
}

void tools::handleTargetFeaturesGroup(const Driver &D,
                                      const llvm::Triple &Triple,
                                      const ArgList &Args,
                                      std::vector<StringRef> &Features,
                                      OptSpecifier Group) {
  std::set<StringRef> Warned;
  for (const Arg *A : Args.filtered(Group)) {
    StringRef Name = A->getOption().getName();
    A->claim();

    // Skip over "-m".
    assert(Name.starts_with("m") && "Invalid feature name.");
    Name = Name.substr(1);

    auto Proc = getCPUName(D, Args, Triple);
    if (shouldIgnoreUnsupportedTargetFeature(*A, Triple, Proc)) {
      if (Warned.count(Name) == 0) {
        D.getDiags().Report(
            clang::diag::warn_drv_unsupported_option_for_processor)
            << A->getAsString(Args) << Proc;
        Warned.insert(Name);
      }
      continue;
    }

    bool IsNegative = Name.consume_front("no-");

    Features.push_back(Args.MakeArgString((IsNegative ? "-" : "+") + Name));
  }
}

SmallVector<StringRef>
tools::unifyTargetFeatures(ArrayRef<StringRef> Features) {
  // Only add a feature if it hasn't been seen before starting from the end.
  SmallVector<StringRef> UnifiedFeatures;
  llvm::DenseSet<StringRef> UsedFeatures;
  for (StringRef Feature : llvm::reverse(Features)) {
    if (UsedFeatures.insert(Feature.drop_front()).second)
      UnifiedFeatures.insert(UnifiedFeatures.begin(), Feature);
  }

  return UnifiedFeatures;
}

void tools::addDirectoryList(const ArgList &Args, ArgStringList &CmdArgs,
                             const char *ArgName, const char *EnvVar) {
  const char *DirList = ::getenv(EnvVar);
  bool CombinedArg = false;

  if (!DirList)
    return; // Nothing to do.

  StringRef Name(ArgName);
  if (Name == "-I" || Name == "-L" || Name.empty())
    CombinedArg = true;

  StringRef Dirs(DirList);
  if (Dirs.empty()) // Empty string should not add '.'.
    return;

  StringRef::size_type Delim;
  while ((Delim = Dirs.find(llvm::sys::EnvPathSeparator)) != StringRef::npos) {
    if (Delim == 0) { // Leading colon.
      if (CombinedArg) {
        CmdArgs.push_back(Args.MakeArgString(std::string(ArgName) + "."));
      } else {
        CmdArgs.push_back(ArgName);
        CmdArgs.push_back(".");
      }
    } else {
      if (CombinedArg) {
        CmdArgs.push_back(
            Args.MakeArgString(std::string(ArgName) + Dirs.substr(0, Delim)));
      } else {
        CmdArgs.push_back(ArgName);
        CmdArgs.push_back(Args.MakeArgString(Dirs.substr(0, Delim)));
      }
    }
    Dirs = Dirs.substr(Delim + 1);
  }

  if (Dirs.empty()) { // Trailing colon.
    if (CombinedArg) {
      CmdArgs.push_back(Args.MakeArgString(std::string(ArgName) + "."));
    } else {
      CmdArgs.push_back(ArgName);
      CmdArgs.push_back(".");
    }
  } else { // Add the last path.
    if (CombinedArg) {
      CmdArgs.push_back(Args.MakeArgString(std::string(ArgName) + Dirs));
    } else {
      CmdArgs.push_back(ArgName);
      CmdArgs.push_back(Args.MakeArgString(Dirs));
    }
  }
}

void tools::AddLinkerInputs(const ToolChain &TC, const InputInfoList &Inputs,
                            const ArgList &Args, ArgStringList &CmdArgs,
                            const JobAction &JA) {
  const Driver &D = TC.getDriver();

  // Add extra linker input arguments which are not treated as inputs
  // (constructed via -Xarch_).
  Args.AddAllArgValues(CmdArgs, options::OPT_Zlinker_input);

  // LIBRARY_PATH are included before user inputs and only supported on native
  // toolchains.
  if (!TC.isCrossCompiling())
    addDirectoryList(Args, CmdArgs, "-L", "LIBRARY_PATH");

  for (const auto &II : Inputs) {
    // If the current tool chain refers to an OpenMP offloading host, we
    // should ignore inputs that refer to OpenMP offloading devices -
    // they will be embedded according to a proper linker script.
    if (auto *IA = II.getAction())
      if ((JA.isHostOffloading(Action::OFK_OpenMP) &&
           IA->isDeviceOffloading(Action::OFK_OpenMP)))
        continue;

    if (!TC.HasNativeLLVMSupport() && types::isLLVMIR(II.getType()))
      // Don't try to pass LLVM inputs unless we have native support.
      D.Diag(diag::err_drv_no_linker_llvm_support) << TC.getTripleString();

    // Add filenames immediately.
    if (II.isFilename()) {
      CmdArgs.push_back(II.getFilename());
      continue;
    }

    // In some error cases, the input could be Nothing; skip those.
    if (II.isNothing())
      continue;

    // Otherwise, this is a linker input argument.
    const Arg &A = II.getInputArg();

    // Handle reserved library options.
    if (A.getOption().matches(options::OPT_Z_reserved_lib_stdcxx))
      TC.AddCXXStdlibLibArgs(Args, CmdArgs);
    else if (A.getOption().matches(options::OPT_Z_reserved_lib_cckext))
      TC.AddCCKextLibArgs(Args, CmdArgs);
    // Do not pass OPT_rpath to linker in AIX
    else if (A.getOption().matches(options::OPT_rpath) &&
             TC.getTriple().isOSAIX())
      continue;
    else
      A.renderAsInput(Args, CmdArgs);
  }
  if (const Arg *A = Args.getLastArg(options::OPT_fveclib)) {
    const llvm::Triple &Triple = TC.getTriple();
    StringRef V = A->getValue();
    if (V == "ArmPL" && (Triple.isOSLinux() || Triple.isOSDarwin())) {
      // To support -fveclib=ArmPL we need to link against libamath. Some of the
      // libamath functions depend on libm, at the same time, libamath exports
      // its own implementation of some of the libm functions. These are faster
      // and potentially less accurate implementations, hence we need to be
      // careful what is being linked in. Since here we are interested only in
      // the subset of libamath functions that is covered by the veclib
      // mappings, we need to prioritize libm functions by putting -lm before
      // -lamath (and then -lm again, to fulfill libamath requirements).
      //
      // Therefore we need to do the following:
      //
      // 1. On Linux, link only when actually needed.
      //
      // 2. Prefer libm functions over libamath.
      //
      // 3. Link against libm to resolve libamath dependencies.
      //
      if (Triple.isOSLinux()) {
        CmdArgs.push_back(Args.MakeArgString("--push-state"));
        CmdArgs.push_back(Args.MakeArgString("--as-needed"));
      }
      CmdArgs.push_back(Args.MakeArgString("-lm"));
      CmdArgs.push_back(Args.MakeArgString("-lamath"));
      CmdArgs.push_back(Args.MakeArgString("-lm"));
      if (Triple.isOSLinux())
        CmdArgs.push_back(Args.MakeArgString("--pop-state"));
      addArchSpecificRPath(TC, Args, CmdArgs);
    }
  }
}

void tools::addLinkerCompressDebugSectionsOption(
    const ToolChain &TC, const llvm::opt::ArgList &Args,
    llvm::opt::ArgStringList &CmdArgs) {
  // GNU ld supports --compress-debug-sections=none|zlib|zlib-gnu|zlib-gabi
  // whereas zlib is an alias to zlib-gabi and zlib-gnu is obsoleted. Therefore
  // -gz=none|zlib are translated to --compress-debug-sections=none|zlib. -gz
  // is not translated since ld --compress-debug-sections option requires an
  // argument.
  if (const Arg *A = Args.getLastArg(options::OPT_gz_EQ)) {
    StringRef V = A->getValue();
    if (V == "none" || V == "zlib" || V == "zstd")
      CmdArgs.push_back(Args.MakeArgString("--compress-debug-sections=" + V));
    else
      TC.getDriver().Diag(diag::err_drv_unsupported_option_argument)
          << A->getSpelling() << V;
  }
}

void tools::AddTargetFeature(const ArgList &Args,
                             std::vector<StringRef> &Features,
                             OptSpecifier OnOpt, OptSpecifier OffOpt,
                             StringRef FeatureName) {
  if (Arg *A = Args.getLastArg(OnOpt, OffOpt)) {
    if (A->getOption().matches(OnOpt))
      Features.push_back(Args.MakeArgString("+" + FeatureName));
    else
      Features.push_back(Args.MakeArgString("-" + FeatureName));
  }
}

/// Get the (LLVM) name of the AMDGPU gpu we are targeting.
static std::string getAMDGPUTargetGPU(const llvm::Triple &T,
                                      const ArgList &Args) {
  Arg *MArch = Args.getLastArg(options::OPT_march_EQ);
  Arg *A = Args.getLastArg(options::OPT_mcpu_EQ);
  if (!A)
    A = Args.getLastArg(options::OPT_march_EQ);
  if (!A)
    A = Args.getLastArg(options::OPT_offload_arch_EQ);
  if (A) {
    auto GPUName = getProcessorFromTargetID(T, A->getValue());
    return llvm::StringSwitch<std::string>(GPUName)
        .Cases("rv630", "rv635", "r600")
        .Cases("rv610", "rv620", "rs780", "rs880")
        .Case("rv740", "rv770")
        .Case("palm", "cedar")
        .Cases("sumo", "sumo2", "sumo")
        .Case("hemlock", "cypress")
        .Case("aruba", "cayman")
        .Default(GPUName.str());
  }
  if (MArch)
    return getProcessorFromTargetID(T, MArch->getValue()).str();
  return "";
}

static std::string getLanaiTargetCPU(const ArgList &Args) {
  if (Arg *A = Args.getLastArg(options::OPT_mcpu_EQ)) {
    return A->getValue();
  }
  return "";
}

/// Get the (LLVM) name of the WebAssembly cpu we are targeting.
static StringRef getWebAssemblyTargetCPU(const ArgList &Args) {
  // If we have -mcpu=, use that.
  if (Arg *A = Args.getLastArg(options::OPT_mcpu_EQ)) {
    StringRef CPU = A->getValue();

#ifdef __wasm__
    // Handle "native" by examining the host. "native" isn't meaningful when
    // cross compiling, so only support this when the host is also WebAssembly.
    if (CPU == "native")
      return llvm::sys::getHostCPUName();
#endif

    return CPU;
  }

  return "generic";
}

std::string tools::getCPUName(const Driver &D, const ArgList &Args,
                              const llvm::Triple &T, bool FromAs) {
  Arg *A;

  switch (T.getArch()) {
  default:
    return "";

  case llvm::Triple::aarch64:
  case llvm::Triple::aarch64_32:
  case llvm::Triple::aarch64_be:
    return aarch64::getAArch64TargetCPU(Args, T, A);

  case llvm::Triple::arm:
  case llvm::Triple::armeb:
  case llvm::Triple::thumb:
  case llvm::Triple::thumbeb: {
    StringRef MArch, MCPU;
    arm::getARMArchCPUFromArgs(Args, MArch, MCPU, FromAs);
    return arm::getARMTargetCPU(MCPU, MArch, T);
  }

  case llvm::Triple::avr:
    if (const Arg *A = Args.getLastArg(options::OPT_mmcu_EQ))
      return A->getValue();
    return "";

  case llvm::Triple::m68k:
    return m68k::getM68kTargetCPU(Args);

  case llvm::Triple::mips:
  case llvm::Triple::mipsel:
  case llvm::Triple::mips64:
  case llvm::Triple::mips64el: {
    StringRef CPUName;
    StringRef ABIName;
    mips::getMipsCPUAndABI(Args, T, CPUName, ABIName);
    return std::string(CPUName);
  }

  case llvm::Triple::nvptx:
  case llvm::Triple::nvptx64:
    if (const Arg *A = Args.getLastArg(options::OPT_march_EQ))
      return A->getValue();
    return "";

  case llvm::Triple::ppc:
  case llvm::Triple::ppcle:
  case llvm::Triple::ppc64:
  case llvm::Triple::ppc64le:
    if (Arg *A = Args.getLastArg(clang::driver::options::OPT_mcpu_EQ))
      return std::string(
          llvm::PPC::getNormalizedPPCTargetCPU(T, A->getValue()));
    return std::string(llvm::PPC::getNormalizedPPCTargetCPU(T));

  case llvm::Triple::csky:
    if (const Arg *A = Args.getLastArg(options::OPT_mcpu_EQ))
      return A->getValue();
    else if (const Arg *A = Args.getLastArg(options::OPT_march_EQ))
      return A->getValue();
    else
      return "ck810";
  case llvm::Triple::riscv32:
  case llvm::Triple::riscv64:
    return riscv::getRISCVTargetCPU(Args, T);

  case llvm::Triple::bpfel:
  case llvm::Triple::bpfeb:
    if (const Arg *A = Args.getLastArg(options::OPT_mcpu_EQ))
      return A->getValue();
    return "";

  case llvm::Triple::sparc:
  case llvm::Triple::sparcel:
  case llvm::Triple::sparcv9:
    return sparc::getSparcTargetCPU(D, Args, T);

  case llvm::Triple::x86:
  case llvm::Triple::x86_64:
    return x86::getX86TargetCPU(D, Args, T);

  case llvm::Triple::hexagon:
    return "hexagon" +
           toolchains::HexagonToolChain::GetTargetCPUVersion(Args).str();

  case llvm::Triple::lanai:
    return getLanaiTargetCPU(Args);

  case llvm::Triple::systemz:
    return systemz::getSystemZTargetCPU(Args, T);

  case llvm::Triple::r600:
  case llvm::Triple::amdgcn:
    return getAMDGPUTargetGPU(T, Args);

  case llvm::Triple::wasm32:
  case llvm::Triple::wasm64:
    return std::string(getWebAssemblyTargetCPU(Args));

  case llvm::Triple::loongarch32:
  case llvm::Triple::loongarch64:
    return loongarch::getLoongArchTargetCPU(Args, T);

  case llvm::Triple::xtensa:
    if (const Arg *A = Args.getLastArg(options::OPT_mcpu_EQ))
      return A->getValue();
    return "";
  }
}

static void getWebAssemblyTargetFeatures(const Driver &D,
                                         const llvm::Triple &Triple,
                                         const ArgList &Args,
                                         std::vector<StringRef> &Features) {
  handleTargetFeaturesGroup(D, Triple, Args, Features,
                            options::OPT_m_wasm_Features_Group);
}

void tools::getTargetFeatures(const Driver &D, const llvm::Triple &Triple,
                              const ArgList &Args, ArgStringList &CmdArgs,
                              bool ForAS, bool IsAux,
                              const StringRef TcTargetID) {
  std::vector<StringRef> Features;
  switch (Triple.getArch()) {
  default:
    break;
  case llvm::Triple::mips:
  case llvm::Triple::mipsel:
  case llvm::Triple::mips64:
  case llvm::Triple::mips64el:
    mips::getMIPSTargetFeatures(D, Triple, Args, Features);
    break;
  case llvm::Triple::arm:
  case llvm::Triple::armeb:
  case llvm::Triple::thumb:
  case llvm::Triple::thumbeb:
    arm::getARMTargetFeatures(D, Triple, Args, Features, ForAS);
    break;
  case llvm::Triple::ppc:
  case llvm::Triple::ppcle:
  case llvm::Triple::ppc64:
  case llvm::Triple::ppc64le:
    ppc::getPPCTargetFeatures(D, Triple, Args, Features);
    break;
  case llvm::Triple::riscv32:
  case llvm::Triple::riscv64:
    riscv::getRISCVTargetFeatures(D, Triple, Args, Features);
    break;
  case llvm::Triple::systemz:
    systemz::getSystemZTargetFeatures(D, Args, Features);
    break;
  case llvm::Triple::aarch64:
  case llvm::Triple::aarch64_32:
  case llvm::Triple::aarch64_be:
    aarch64::getAArch64TargetFeatures(D, Triple, Args, Features, ForAS);
    break;
  case llvm::Triple::x86:
  case llvm::Triple::x86_64:
    x86::getX86TargetFeatures(D, Triple, Args, Features);
    break;
  case llvm::Triple::hexagon:
    hexagon::getHexagonTargetFeatures(D, Triple, Args, Features);
    break;
  case llvm::Triple::wasm32:
  case llvm::Triple::wasm64:
    getWebAssemblyTargetFeatures(D, Triple, Args, Features);
    break;
  case llvm::Triple::sparc:
  case llvm::Triple::sparcel:
  case llvm::Triple::sparcv9:
    sparc::getSparcTargetFeatures(D, Args, Features);
    break;
  case llvm::Triple::r600:
  case llvm::Triple::amdgcn:
    amdgpu::getAMDGPUTargetFeatures(D, Triple, Args, Features, TcTargetID);
    break;
  case llvm::Triple::nvptx:
  case llvm::Triple::nvptx64:
    NVPTX::getNVPTXTargetFeatures(D, Triple, Args, Features);
    break;
  case llvm::Triple::m68k:
    m68k::getM68kTargetFeatures(D, Triple, Args, Features);
    break;
  case llvm::Triple::msp430:
    msp430::getMSP430TargetFeatures(D, Args, Features);
    break;
  case llvm::Triple::ve:
    ve::getVETargetFeatures(D, Args, Features);
    break;
  case llvm::Triple::csky:
    csky::getCSKYTargetFeatures(D, Triple, Args, CmdArgs, Features);
    break;
  case llvm::Triple::loongarch32:
  case llvm::Triple::loongarch64:
    loongarch::getLoongArchTargetFeatures(D, Triple, Args, Features);
    break;
  }

  for (auto Feature : unifyTargetFeatures(Features)) {
    CmdArgs.push_back(IsAux ? "-aux-target-feature" : "-target-feature");
    CmdArgs.push_back(Feature.data());
  }
}

llvm::StringRef tools::getLTOParallelism(const ArgList &Args, const Driver &D) {
  Arg *LtoJobsArg = Args.getLastArg(options::OPT_flto_jobs_EQ);
  if (!LtoJobsArg)
    return {};
  if (!llvm::get_threadpool_strategy(LtoJobsArg->getValue()))
    D.Diag(diag::err_drv_invalid_int_value)
        << LtoJobsArg->getAsString(Args) << LtoJobsArg->getValue();
  return LtoJobsArg->getValue();
}

// PS4/PS5 uses -ffunction-sections and -fdata-sections by default.
bool tools::isUseSeparateSections(const llvm::Triple &Triple) {
  return Triple.isPS();
}

bool tools::isTLSDESCEnabled(const ToolChain &TC,
                             const llvm::opt::ArgList &Args) {
  const llvm::Triple &Triple = TC.getEffectiveTriple();
  Arg *A = Args.getLastArg(options::OPT_mtls_dialect_EQ);
  if (!A)
    return Triple.hasDefaultTLSDESC();
  StringRef V = A->getValue();
  bool SupportedArgument = false, EnableTLSDESC = false;
  bool Unsupported = !Triple.isOSBinFormatELF();
  if (Triple.isLoongArch() || Triple.isRISCV()) {
    SupportedArgument = V == "desc" || V == "trad";
    EnableTLSDESC = V == "desc";
  } else if (Triple.isX86()) {
    SupportedArgument = V == "gnu" || V == "gnu2";
    EnableTLSDESC = V == "gnu2";
  } else {
    Unsupported = true;
  }
  if (Unsupported) {
    TC.getDriver().Diag(diag::err_drv_unsupported_opt_for_target)
        << A->getSpelling() << Triple.getTriple();
  } else if (!SupportedArgument) {
    TC.getDriver().Diag(diag::err_drv_unsupported_option_argument_for_target)
        << A->getSpelling() << V << Triple.getTriple();
  }
  return EnableTLSDESC;
}

void tools::addLTOOptions(const ToolChain &ToolChain, const ArgList &Args,
                          ArgStringList &CmdArgs, const InputInfo &Output,
                          const InputInfo &Input, bool IsThinLTO) {
  const llvm::Triple &Triple = ToolChain.getTriple();
  const bool IsOSAIX = Triple.isOSAIX();
  const bool IsAMDGCN = Triple.isAMDGCN();
  StringRef Linker = Args.getLastArgValue(options::OPT_fuse_ld_EQ);
  const char *LinkerPath = Args.MakeArgString(ToolChain.GetLinkerPath());
  const Driver &D = ToolChain.getDriver();
  bool ClosedNeeded =
    checkForAMDProprietaryOptOptions(ToolChain, D, Args, CmdArgs,
                                     false /*isLLD*/, true /*checkOnly*/);

  const bool IsFatLTO = Args.hasFlag(options::OPT_ffat_lto_objects,
                                     options::OPT_fno_fat_lto_objects, false);
  const bool IsUnifiedLTO = Args.hasArg(options::OPT_funified_lto);
<<<<<<< HEAD
  if (llvm::sys::path::filename(Linker) != "ld.lld" &&
      llvm::sys::path::stem(Linker) != "ld.lld" && !ClosedNeeded &&
      !Triple.isOSOpenBSD()) {
=======
  if (Linker != "lld" && Linker != "lld-link" &&
      llvm::sys::path::filename(LinkerPath) != "ld.lld" &&
      llvm::sys::path::stem(LinkerPath) != "ld.lld" && !Triple.isOSOpenBSD()) {
>>>>>>> 6053ca00
    // Tell the linker to load the plugin. This has to come before
    // AddLinkerInputs as gold requires -plugin and AIX ld requires -bplugin to
    // come before any -plugin-opt/-bplugin_opt that -Wl might forward.
    const char *PluginPrefix = IsOSAIX ? "-bplugin:" : "";
    const char *PluginName = IsOSAIX ? "/libLTO" : "/LLVMgold";

    if (!IsOSAIX)
      CmdArgs.push_back("-plugin");

#if defined(_WIN32)
    const char *Suffix = ".dll";
#elif defined(__APPLE__)
    const char *Suffix = ".dylib";
#else
    const char *Suffix = ".so";
#endif

    SmallString<1024> Plugin;
    llvm::sys::path::native(Twine(D.Dir) +
                                "/../" CLANG_INSTALL_LIBDIR_BASENAME +
                                PluginName + Suffix,
                            Plugin);
    CmdArgs.push_back(Args.MakeArgString(Twine(PluginPrefix) + Plugin));
  } else {
    // Tell LLD to find and use .llvm.lto section in regular relocatable object
    // files
    if (IsFatLTO)
      CmdArgs.push_back("--fat-lto-objects");
  }

  const char *PluginOptPrefix = IsOSAIX ? "-bplugin_opt:" : "-plugin-opt=";
  const char *ExtraDash = IsOSAIX ? "-" : "";
  const char *ParallelismOpt = IsOSAIX ? "-threads=" : "jobs=";

  // Note, this solution is far from perfect, better to encode it into IR
  // metadata, but this may not be worth it, since it looks like aranges is on
  // the way out.
  if (Args.hasArg(options::OPT_gdwarf_aranges)) {
    CmdArgs.push_back(Args.MakeArgString(Twine(PluginOptPrefix) +
                                         "-generate-arange-section"));
  }

  // Pass vector library arguments to LTO.
  Arg *ArgVecLib = Args.getLastArg(options::OPT_fveclib);
  if (ArgVecLib && ArgVecLib->getNumValues() == 1) {
    // Map the vector library names from clang front-end to opt front-end. The
    // values are taken from the TargetLibraryInfo class command line options.
    std::optional<StringRef> OptVal =
        llvm::StringSwitch<std::optional<StringRef>>(ArgVecLib->getValue())
            .Case("Accelerate", "Accelerate")
            .Case("LIBMVEC", "LIBMVEC-X86")
            .Case("MASSV", "MASSV")
            .Case("SVML", "SVML")
            .Case("SLEEF", "sleefgnuabi")
            .Case("Darwin_libsystem_m", "Darwin_libsystem_m")
            .Case("ArmPL", "ArmPL")
            .Case("none", "none")
            .Default(std::nullopt);

    if (OptVal)
      CmdArgs.push_back(Args.MakeArgString(
          Twine(PluginOptPrefix) + "-vector-library=" + OptVal.value()));
  }

  // Try to pass driver level flags relevant to LTO code generation down to
  // the plugin.

  // Handle flags for selecting CPU variants.
  std::string CPU = getCPUName(D, Args, Triple);
  if (!CPU.empty())
    CmdArgs.push_back(
        Args.MakeArgString(Twine(PluginOptPrefix) + ExtraDash + "mcpu=" + CPU));

  if (Arg *A = Args.getLastArg(options::OPT_O_Group)) {
    // The optimization level matches
    // CompilerInvocation.cpp:getOptimizationLevel().
    StringRef OOpt;
    if (A->getOption().matches(options::OPT_O4) ||
        A->getOption().matches(options::OPT_Ofast))
      OOpt = "3";
    else if (A->getOption().matches(options::OPT_O)) {
      OOpt = A->getValue();
      if (OOpt == "g")
        OOpt = "1";
      else if (OOpt == "s" || OOpt == "z")
        OOpt = "2";
    } else if (A->getOption().matches(options::OPT_O0))
      OOpt = "0";
    if (!OOpt.empty()) {
      CmdArgs.push_back(
          Args.MakeArgString(Twine(PluginOptPrefix) + ExtraDash + "O" + OOpt));
      if (IsAMDGCN)
        CmdArgs.push_back(Args.MakeArgString(Twine("--lto-CGO") + OOpt));
    }
  }

  if (Args.hasArg(options::OPT_gsplit_dwarf))
    CmdArgs.push_back(Args.MakeArgString(
        Twine(PluginOptPrefix) + "dwo_dir=" + Output.getFilename() + "_dwo"));

  if (IsThinLTO && !IsOSAIX)
    CmdArgs.push_back(Args.MakeArgString(Twine(PluginOptPrefix) + "thinlto"));
  else if (IsThinLTO && IsOSAIX)
    CmdArgs.push_back(Args.MakeArgString(Twine("-bdbg:thinlto")));

  // Matrix intrinsic lowering happens at link time with ThinLTO. Enable
  // LowerMatrixIntrinsicsPass, which is transitively called by
  // buildThinLTODefaultPipeline under EnableMatrix.
  if ((IsThinLTO || IsFatLTO || IsUnifiedLTO) &&
        Args.hasArg(options::OPT_fenable_matrix))
    CmdArgs.push_back(
        Args.MakeArgString(Twine(PluginOptPrefix) + "-enable-matrix"));

  StringRef Parallelism = getLTOParallelism(Args, D);
  if (!Parallelism.empty())
    CmdArgs.push_back(Args.MakeArgString(Twine(PluginOptPrefix) +
                                         ParallelismOpt + Parallelism));

  // Pass down GlobalISel options.
  if (Arg *A = Args.getLastArg(options::OPT_fglobal_isel,
                               options::OPT_fno_global_isel)) {
    // Parsing -fno-global-isel explicitly gives architectures that enable GISel
    // by default a chance to disable it.
    CmdArgs.push_back(Args.MakeArgString(
        Twine(PluginOptPrefix) + "-global-isel=" +
        (A->getOption().matches(options::OPT_fglobal_isel) ? "1" : "0")));
  }

  // If an explicit debugger tuning argument appeared, pass it along.
  if (Arg *A =
          Args.getLastArg(options::OPT_gTune_Group, options::OPT_ggdbN_Group)) {
    if (A->getOption().matches(options::OPT_glldb))
      CmdArgs.push_back(
          Args.MakeArgString(Twine(PluginOptPrefix) + "-debugger-tune=lldb"));
    else if (A->getOption().matches(options::OPT_gsce))
      CmdArgs.push_back(
          Args.MakeArgString(Twine(PluginOptPrefix) + "-debugger-tune=sce"));
    else if (A->getOption().matches(options::OPT_gdbx))
      CmdArgs.push_back(
          Args.MakeArgString(Twine(PluginOptPrefix) + "-debugger-tune=dbx"));
    else
      CmdArgs.push_back(
          Args.MakeArgString(Twine(PluginOptPrefix) + "-debugger-tune=gdb"));
  }

  if (IsOSAIX) {
    if (!ToolChain.useIntegratedAs())
      CmdArgs.push_back(
          Args.MakeArgString(Twine(PluginOptPrefix) + "-no-integrated-as=1"));

    // On AIX, clang assumes strict-dwarf is true if any debug option is
    // specified, unless it is told explicitly not to assume so.
    Arg *A = Args.getLastArg(options::OPT_g_Group);
    bool EnableDebugInfo = A && !A->getOption().matches(options::OPT_g0) &&
                           !A->getOption().matches(options::OPT_ggdb0);
    if (EnableDebugInfo && Args.hasFlag(options::OPT_gstrict_dwarf,
                                        options::OPT_gno_strict_dwarf, true))
      CmdArgs.push_back(
          Args.MakeArgString(Twine(PluginOptPrefix) + "-strict-dwarf=true"));

    for (const Arg *A : Args.filtered_reverse(options::OPT_mabi_EQ)) {
      StringRef V = A->getValue();
      if (V == "vec-default")
        break;
      if (V == "vec-extabi") {
        CmdArgs.push_back(
            Args.MakeArgString(Twine(PluginOptPrefix) + "-vec-extabi"));
        break;
      }
    }
  }

  bool UseSeparateSections =
      isUseSeparateSections(ToolChain.getEffectiveTriple());

  if (Args.hasFlag(options::OPT_ffunction_sections,
                   options::OPT_fno_function_sections, UseSeparateSections))
    CmdArgs.push_back(
        Args.MakeArgString(Twine(PluginOptPrefix) + "-function-sections=1"));
  else if (Args.hasArg(options::OPT_fno_function_sections))
    CmdArgs.push_back(
        Args.MakeArgString(Twine(PluginOptPrefix) + "-function-sections=0"));

  bool DataSectionsTurnedOff = false;
  if (Args.hasFlag(options::OPT_fdata_sections, options::OPT_fno_data_sections,
                   UseSeparateSections)) {
    CmdArgs.push_back(
        Args.MakeArgString(Twine(PluginOptPrefix) + "-data-sections=1"));
  } else if (Args.hasArg(options::OPT_fno_data_sections)) {
    DataSectionsTurnedOff = true;
    CmdArgs.push_back(
        Args.MakeArgString(Twine(PluginOptPrefix) + "-data-sections=0"));
  }

  if (Args.hasArg(options::OPT_mxcoff_roptr) ||
      Args.hasArg(options::OPT_mno_xcoff_roptr)) {
    bool HasRoptr = Args.hasFlag(options::OPT_mxcoff_roptr,
                                 options::OPT_mno_xcoff_roptr, false);
    StringRef OptStr = HasRoptr ? "-mxcoff-roptr" : "-mno-xcoff-roptr";
    if (!IsOSAIX)
      D.Diag(diag::err_drv_unsupported_opt_for_target)
          << OptStr << Triple.str();

    if (HasRoptr) {
      // The data sections option is on by default on AIX. We only need to error
      // out when -fno-data-sections is specified explicitly to turn off data
      // sections.
      if (DataSectionsTurnedOff)
        D.Diag(diag::err_roptr_requires_data_sections);

      CmdArgs.push_back(
          Args.MakeArgString(Twine(PluginOptPrefix) + "-mxcoff-roptr"));
    }
  }

  // Pass an option to enable split machine functions.
  if (auto *A = Args.getLastArg(options::OPT_fsplit_machine_functions,
                                options::OPT_fno_split_machine_functions)) {
    if (A->getOption().matches(options::OPT_fsplit_machine_functions))
      CmdArgs.push_back(Args.MakeArgString(Twine(PluginOptPrefix) +
                                           "-split-machine-functions"));
  }

  if (Arg *A = getLastProfileSampleUseArg(Args)) {
    StringRef FName = A->getValue();
    if (!llvm::sys::fs::exists(FName))
      D.Diag(diag::err_drv_no_such_file) << FName;
    else
      CmdArgs.push_back(Args.MakeArgString(Twine(PluginOptPrefix) +
                                           "sample-profile=" + FName));
  }

  if (auto *CSPGOGenerateArg = getLastCSProfileGenerateArg(Args)) {
    CmdArgs.push_back(Args.MakeArgString(Twine(PluginOptPrefix) + ExtraDash +
                                         "cs-profile-generate"));
    if (CSPGOGenerateArg->getOption().matches(
            options::OPT_fcs_profile_generate_EQ)) {
      SmallString<128> Path(CSPGOGenerateArg->getValue());
      llvm::sys::path::append(Path, "default_%m.profraw");
      CmdArgs.push_back(Args.MakeArgString(Twine(PluginOptPrefix) + ExtraDash +
                                           "cs-profile-path=" + Path));
    } else
      CmdArgs.push_back(
          Args.MakeArgString(Twine(PluginOptPrefix) + ExtraDash +
                             "cs-profile-path=default_%m.profraw"));
  } else if (auto *ProfileUseArg = getLastProfileUseArg(Args)) {
    SmallString<128> Path(
        ProfileUseArg->getNumValues() == 0 ? "" : ProfileUseArg->getValue());
    if (Path.empty() || llvm::sys::fs::is_directory(Path))
      llvm::sys::path::append(Path, "default.profdata");
    CmdArgs.push_back(Args.MakeArgString(Twine(PluginOptPrefix) + ExtraDash +
                                         "cs-profile-path=" + Path));
  }

  // This controls whether or not we perform JustMyCode instrumentation.
  if (Args.hasFlag(options::OPT_fjmc, options::OPT_fno_jmc, false)) {
    if (ToolChain.getEffectiveTriple().isOSBinFormatELF())
      CmdArgs.push_back(Args.MakeArgString(Twine(PluginOptPrefix) +
                                           "-enable-jmc-instrument"));
    else
      D.Diag(clang::diag::warn_drv_fjmc_for_elf_only);
  }

  if (Args.hasFlag(options::OPT_femulated_tls, options::OPT_fno_emulated_tls,
                   Triple.hasDefaultEmulatedTLS())) {
    CmdArgs.push_back(
        Args.MakeArgString(Twine(PluginOptPrefix) + "-emulated-tls"));
  }
  if (isTLSDESCEnabled(ToolChain, Args))
    CmdArgs.push_back(
        Args.MakeArgString(Twine(PluginOptPrefix) + "-enable-tlsdesc"));

  if (Args.hasFlag(options::OPT_fstack_size_section,
                   options::OPT_fno_stack_size_section, false))
    CmdArgs.push_back(
        Args.MakeArgString(Twine(PluginOptPrefix) + "-stack-size-section"));

  // Setup statistics file output.
  SmallString<128> StatsFile = getStatsFileName(Args, Output, Input, D);
  if (!StatsFile.empty())
    CmdArgs.push_back(
        Args.MakeArgString(Twine(PluginOptPrefix) + "stats-file=" + StatsFile));

  // Setup crash diagnostics dir.
  if (Arg *A = Args.getLastArg(options::OPT_fcrash_diagnostics_dir))
    CmdArgs.push_back(Args.MakeArgString(
        Twine(PluginOptPrefix) + "-crash-diagnostics-dir=" + A->getValue()));

  addX86AlignBranchArgs(D, Args, CmdArgs, /*IsLTO=*/true, PluginOptPrefix);

  // Handle remark diagnostics on screen options: '-Rpass-*'.
  renderRpassOptions(Args, CmdArgs, PluginOptPrefix);

  // Handle serialized remarks options: '-fsave-optimization-record'
  // and '-foptimization-record-*'.
  if (willEmitRemarks(Args))
    renderRemarksOptions(Args, CmdArgs, ToolChain.getEffectiveTriple(), Input,
                         Output, PluginOptPrefix);

  // Handle remarks hotness/threshold related options.
  renderRemarksHotnessOptions(Args, CmdArgs, PluginOptPrefix);

  addMachineOutlinerArgs(D, Args, CmdArgs, ToolChain.getEffectiveTriple(),
                         /*IsLTO=*/true, PluginOptPrefix);

  bool IsELF = Triple.isOSBinFormatELF();
  bool Crel = false;
  bool ImplicitMapSyms = false;
  for (const Arg *A : Args.filtered(options::OPT_Wa_COMMA)) {
    for (StringRef V : A->getValues()) {
      auto Equal = V.split('=');
      auto checkArg = [&](bool ValidTarget,
                          std::initializer_list<const char *> Set) {
        if (!ValidTarget) {
          D.Diag(diag::err_drv_unsupported_opt_for_target)
              << (Twine("-Wa,") + Equal.first + "=").str()
              << Triple.getTriple();
        } else if (!llvm::is_contained(Set, Equal.second)) {
          D.Diag(diag::err_drv_unsupported_option_argument)
              << (Twine("-Wa,") + Equal.first + "=").str() << Equal.second;
        }
      };
      if (Equal.first == "-mmapsyms") {
        ImplicitMapSyms = Equal.second == "implicit";
        checkArg(IsELF && Triple.isAArch64(), {"default", "implicit"});
      } else if (V == "--crel")
        Crel = true;
      else if (V == "--no-crel")
        Crel = false;
      else
        continue;
      A->claim();
    }
  }
  if (Crel) {
    if (IsELF && !Triple.isMIPS()) {
      CmdArgs.push_back(Args.MakeArgString(Twine(PluginOptPrefix) + "-crel"));
    } else {
      D.Diag(diag::err_drv_unsupported_opt_for_target)
          << "-Wa,--crel" << D.getTargetTriple();
    }
  }
  if (ImplicitMapSyms)
    CmdArgs.push_back(
        Args.MakeArgString(Twine(PluginOptPrefix) + "-implicit-mapsyms"));

  if (Args.hasArg(options::OPT_ftime_report))
    CmdArgs.push_back(
        Args.MakeArgString(Twine(PluginOptPrefix) + "-time-passes"));
}

void tools::addOpenMPRuntimeSpecificRPath(const ToolChain &TC,
                                          const ArgList &Args,
                                          ArgStringList &CmdArgs) {
  const Driver &D = TC.getDriver();
  std::string LibSuffix = "lib";
  if (TC.getSanitizerArgs(Args).needsAsanRt())
    LibSuffix.append("/asan");
  if (Arg *A = Args.getLastArg(options::OPT_fopenmp_runtimelib_EQ)) {
    LibSuffix = A->getValue();
    if (LibSuffix != "lib-perf" && LibSuffix != "lib-debug" && LibSuffix != "lib")
      D.Diag(diag::err_drv_unsupported_option_argument)
        << A->getSpelling() << LibSuffix;
    if (TC.getSanitizerArgs(Args).needsAsanRt())
      LibSuffix.append("/asan");
  }

  // Check if the device library can be found in
  // one of the LIBRARY_PATH directories.
  ArgStringList EnvLibraryPaths;
  addDirectoryList(Args, EnvLibraryPaths, "", "LIBRARY_PATH");
  for (auto &EnvLibraryPath : EnvLibraryPaths) {
    if (llvm::sys::fs::exists(EnvLibraryPath)) {
      CmdArgs.push_back("-rpath");
      CmdArgs.push_back(Args.MakeArgString(EnvLibraryPath));
    }
  }

  if (Args.hasFlag(options::OPT_fopenmp_implicit_rpath,
                   options::OPT_fno_openmp_implicit_rpath, true)) {
    // Default to clang lib / lib64 folder, i.e. the same location as device
    // runtime
    SmallString<256> DefaultLibPath =
        llvm::sys::path::parent_path(TC.getDriver().Dir);
    llvm::sys::path::append(DefaultLibPath, CLANG_INSTALL_LIBDIR_BASENAME);
    if (TC.getSanitizerArgs(Args).needsAsanRt()) {
      CmdArgs.push_back("-rpath");
      CmdArgs.push_back(Args.MakeArgString(TC.getCompilerRTPath()));
    }

    // In case LibSuffix was not built, try lib
    std::string CandidateRPath_suf = D.Dir + "/../" + LibSuffix;
    CmdArgs.push_back("-rpath");
    CmdArgs.push_back(Args.MakeArgString(CandidateRPath_suf.c_str()));

    // Add lib directory in case LibSuffix does not exist
    std::string CandidateRPath_lib = D.Dir + "/../lib";
    if ((!llvm::sys::fs::exists(CandidateRPath_suf)) &&
        (llvm::sys::fs::exists(CandidateRPath_lib))) {
      CmdArgs.push_back("-rpath");
      CmdArgs.push_back(Args.MakeArgString(CandidateRPath_lib.c_str()));
    }

    std::string rocmPath =
        Args.getLastArgValue(clang::driver::options::OPT_rocm_path_EQ).str();
    if (rocmPath.size() != 0) {
      std::string rocmPath_lib = rocmPath + "/lib";
      std::string rocmPath_suf = rocmPath + "/" + LibSuffix;
      if (llvm::sys::fs::exists(rocmPath_suf)) {
        CmdArgs.push_back("-rpath");
        CmdArgs.push_back(Args.MakeArgString(rocmPath_suf.c_str()));
      } else if (llvm::sys::fs::exists(rocmPath_lib)) {
        CmdArgs.push_back("-rpath");
        CmdArgs.push_back(Args.MakeArgString(rocmPath_lib.c_str()));
      }
    }

    // Add Default lib path to ensure llvm dynamic library is picked up for
    // lib-debug/lib-perf
    if (LibSuffix != "lib" && llvm::sys::fs::exists(DefaultLibPath)){
      CmdArgs.push_back("-rpath");
      CmdArgs.push_back(Args.MakeArgString(DefaultLibPath.c_str()));
    }

     if (llvm::find_if(CmdArgs, [](StringRef str) {
          return !str.compare("--enable-new-dtags");
        }) == CmdArgs.end())
      CmdArgs.push_back("--disable-new-dtags");
  }
}

void tools::addOpenMPRuntimeLibraryPath(const ToolChain &TC,
                                        const ArgList &Args,
                                        ArgStringList &CmdArgs) {
  // Default to clang lib / lib64 folder, i.e. the same location as device
  // runtime.
  SmallString<256> DefaultLibPath =
      llvm::sys::path::parent_path(TC.getDriver().Dir);
  llvm::sys::path::append(DefaultLibPath, CLANG_INSTALL_LIBDIR_BASENAME);
  if (TC.getSanitizerArgs(Args).needsAsanRt()) {
    SmallString<256> ASanLibPath[2];
    ASanLibPath[0].assign((DefaultLibPath + "/../../asan").str());
    ASanLibPath[1].assign((DefaultLibPath + "/asan").str());
    for (auto Path : ASanLibPath)
      if (llvm::sys::fs::exists(Path))
        CmdArgs.push_back(Args.MakeArgString("-L" + Path));
  } else
    CmdArgs.push_back(Args.MakeArgString("-L" + DefaultLibPath));
}

void tools::addArchSpecificRPath(const ToolChain &TC, const ArgList &Args,
                                 ArgStringList &CmdArgs) {
  if (!Args.hasFlag(options::OPT_frtlib_add_rpath,
                    options::OPT_fno_rtlib_add_rpath, false))
    return;

  SmallVector<std::string> CandidateRPaths(TC.getArchSpecificLibPaths());
  if (const auto CandidateRPath = TC.getStdlibPath())
    CandidateRPaths.emplace_back(*CandidateRPath);

  for (const auto &CandidateRPath : CandidateRPaths) {
    if (TC.getVFS().exists(CandidateRPath)) {
      CmdArgs.push_back("-rpath");
      CmdArgs.push_back(Args.MakeArgString(CandidateRPath));
    }
  }
}

bool requiresCOMGrLinking(const ToolChain &TC, const ArgList &Args) {
  std::vector<std::string> extractValues =
      Args.getAllArgValues(options::OPT_Xopenmp_target_EQ);
  std::vector<std::string>::iterator itr;
  if (!extractValues.empty()) {
    itr = extractValues.begin();
    while ((itr = std::find(itr, extractValues.end(), "amdgcn-amd-amdhsa")) !=
           extractValues.end()) {
      StringRef archVal(*(itr + 1));
      if (archVal.contains("xnack+") && TC.getSanitizerArgs(Args).needsAsanRt())
        return true;
      itr += 2;
    }
  } else {
    std::string tgtArch =
        getAMDGPUTargetGPU(llvm::Triple("amdgcn-amd-amdhsa"), Args);
    extractValues = Args.getAllArgValues(options::OPT_offload_arch_EQ);
    itr = extractValues.begin();
    while (itr != extractValues.end()) {
      StringRef archVal(*itr);
      if (!tgtArch.empty() && archVal.contains("xnack+") &&
          TC.getSanitizerArgs(Args).needsAsanRt())
        return true;
      itr++;
    }
  }
  return false;
}

bool tools::addOpenMPRuntime(const Compilation &C, ArgStringList &CmdArgs,
                             const ToolChain &TC, const ArgList &Args,
                             bool ForceStaticHostRuntime, bool IsOffloadingHost,
                             bool GompNeedsRT) {
  if (!Args.hasFlag(options::OPT_fopenmp, options::OPT_fopenmp_EQ,
                    options::OPT_fno_openmp, false)) {
    // We need libomptarget (liboffload) if it's the choosen offloading runtime.
    if (Args.hasFlag(options::OPT_foffload_via_llvm,
                     options::OPT_fno_offload_via_llvm, false))
      CmdArgs.push_back("-lomptarget");
    return false;
  }

  Driver::OpenMPRuntimeKind RTKind = TC.getDriver().getOpenMPRuntime(Args);

  if (RTKind == Driver::OMPRT_Unknown)
    // Already diagnosed.
    return false;

  if (ForceStaticHostRuntime)
    CmdArgs.push_back("-Bstatic");

  switch (RTKind) {
  case Driver::OMPRT_OMP:
    CmdArgs.push_back("-lomp");
    break;
  case Driver::OMPRT_GOMP:
    CmdArgs.push_back("-lgomp");
    break;
  case Driver::OMPRT_IOMP5:
    CmdArgs.push_back("-liomp5");
    break;
  case Driver::OMPRT_BOLT:
    CmdArgs.push_back("-lbolt");
    break;
  case Driver::OMPRT_Unknown:
    break;
  }

  if (ForceStaticHostRuntime)
    CmdArgs.push_back("-Bdynamic");

  if (RTKind == Driver::OMPRT_GOMP && GompNeedsRT)
      CmdArgs.push_back("-lrt");

  if (RTKind == Driver::OMPRT_BOLT)
    CmdArgs.push_back("-lbolt");

  if (IsOffloadingHost) {
    if (requiresCOMGrLinking(TC, Args)) {
      CmdArgs.push_back("-lamd_comgr");
    }
    CmdArgs.push_back("-lomptarget");
  }

  if (IsOffloadingHost &&
      Args.hasFlag(options::OPT_offloadlib, options::OPT_no_offloadlib, true))
    CmdArgs.push_back("-lomptarget.devicertl");

  addArchSpecificRPath(TC, Args, CmdArgs);

  if (RTKind == Driver::OMPRT_OMP || RTKind == Driver::OMPRT_BOLT)
    addOpenMPRuntimeSpecificRPath(TC, Args, CmdArgs);
  addOpenMPRuntimeLibraryPath(TC, Args, CmdArgs);

  return true;
}

void tools::addOpenMPHostOffloadingArgs(const Compilation &C,
                                        const JobAction &JA,
                                        const llvm::opt::ArgList &Args,
                                        llvm::opt::ArgStringList &CmdArgs) {
  if (!JA.isHostOffloading(Action::OFK_OpenMP))
    return;

  // For all the host OpenMP offloading compile jobs we need to pass the targets
  // information using -fopenmp-targets= option.
  constexpr llvm::StringLiteral Targets("-fopenmp-targets=");

  SmallVector<std::string> Triples;
  auto TCRange = C.getOffloadToolChains<Action::OFK_OpenMP>();
  std::transform(TCRange.first, TCRange.second, std::back_inserter(Triples),
                 [](auto TC) { return TC.second->getTripleString(); });
  CmdArgs.push_back(
      Args.MakeArgString(Twine(Targets) + llvm::join(Triples, ",")));
}

/// Add Fortran runtime libs
void tools::addFortranRuntimeLibs(const ToolChain &TC, const ArgList &Args,
                                  llvm::opt::ArgStringList &CmdArgs) {
  // Link flang_rt.runtime
  // These are handled earlier on Windows by telling the frontend driver to
  // add the correct libraries to link against as dependents in the object
  // file.
  if (!TC.getTriple().isKnownWindowsMSVCEnvironment()) {
    StringRef F128LibName = TC.getDriver().getFlangF128MathLibrary();
    F128LibName.consume_front_insensitive("lib");
    if (!F128LibName.empty()) {
      bool AsNeeded = !TC.getTriple().isOSAIX();
      CmdArgs.push_back("-lflang_rt.quadmath");
      if (AsNeeded)
        addAsNeededOption(TC, Args, CmdArgs, /*as_needed=*/true);
      CmdArgs.push_back(Args.MakeArgString("-l" + F128LibName));
      if (AsNeeded)
        addAsNeededOption(TC, Args, CmdArgs, /*as_needed=*/false);
    }
    CmdArgs.push_back("-lflang_rt.runtime");
    addArchSpecificRPath(TC, Args, CmdArgs);

    // needs libexecinfo for backtrace functions
    if (TC.getTriple().isOSFreeBSD() || TC.getTriple().isOSNetBSD() ||
        TC.getTriple().isOSOpenBSD() || TC.getTriple().isOSDragonFly())
      CmdArgs.push_back("-lexecinfo");
  }

  // libomp needs libatomic for atomic operations if using libgcc
  if (Args.hasFlag(options::OPT_fopenmp, options::OPT_fopenmp_EQ,
                   options::OPT_fno_openmp, false)) {
    Driver::OpenMPRuntimeKind OMPRuntime =
        TC.getDriver().getOpenMPRuntime(Args);
    ToolChain::RuntimeLibType RuntimeLib = TC.GetRuntimeLibType(Args);
    if (OMPRuntime == Driver::OMPRT_OMP && RuntimeLib == ToolChain::RLT_Libgcc)
      CmdArgs.push_back("-latomic");
  }
}

void tools::addFortranRuntimeLibraryPath(const ToolChain &TC,
                                         const llvm::opt::ArgList &Args,
                                         ArgStringList &CmdArgs) {
  // Default to the <driver-path>/../lib directory. This works fine on the
  // platforms that we have tested so far. We will probably have to re-fine
  // this in the future. In particular, on some platforms, we may need to use
  // lib64 instead of lib.
  SmallString<256> DefaultLibPath =
      llvm::sys::path::parent_path(TC.getDriver().Dir);
  llvm::sys::path::append(DefaultLibPath, "lib");
  if (TC.getTriple().isKnownWindowsMSVCEnvironment())
    CmdArgs.push_back(Args.MakeArgString("-libpath:" + DefaultLibPath));
  else
    CmdArgs.push_back(Args.MakeArgString("-L" + DefaultLibPath));
}

static void addSanitizerRuntime(const ToolChain &TC, const ArgList &Args,
                                ArgStringList &CmdArgs, StringRef Sanitizer,
                                bool IsShared, bool IsWhole) {
  // Wrap any static runtimes that must be forced into executable in
  // whole-archive.
  if (IsWhole) CmdArgs.push_back("--whole-archive");
  CmdArgs.push_back(TC.getCompilerRTArgString(
      Args, Sanitizer, IsShared ? ToolChain::FT_Shared : ToolChain::FT_Static));
  if (IsWhole) CmdArgs.push_back("--no-whole-archive");

  if (IsShared) {
    addArchSpecificRPath(TC, Args, CmdArgs);
  }
}

// Tries to use a file with the list of dynamic symbols that need to be exported
// from the runtime library. Returns true if the file was found.
static bool addSanitizerDynamicList(const ToolChain &TC, const ArgList &Args,
                                    ArgStringList &CmdArgs,
                                    StringRef Sanitizer) {
  bool LinkerIsGnuLd = solaris::isLinkerGnuLd(TC, Args);

  // Solaris ld defaults to --export-dynamic behaviour but doesn't support
  // the option, so don't try to pass it.
  if (TC.getTriple().isOSSolaris() && !LinkerIsGnuLd)
    return true;
  SmallString<128> SanRT(TC.getCompilerRT(Args, Sanitizer));
  if (llvm::sys::fs::exists(SanRT + ".syms")) {
    CmdArgs.push_back(Args.MakeArgString("--dynamic-list=" + SanRT + ".syms"));
    return true;
  }
  return false;
}

void tools::addAsNeededOption(const ToolChain &TC,
                              const llvm::opt::ArgList &Args,
                              llvm::opt::ArgStringList &CmdArgs,
                              bool as_needed) {
  assert(!TC.getTriple().isOSAIX() &&
         "AIX linker does not support any form of --as-needed option yet.");
  bool LinkerIsGnuLd = solaris::isLinkerGnuLd(TC, Args);

  // While the Solaris 11.2 ld added --as-needed/--no-as-needed as aliases
  // for the native forms -z ignore/-z record, they are missing in Illumos,
  // so always use the native form.
  // GNU ld doesn't support -z ignore/-z record, so don't use them even on
  // Solaris.
  if (TC.getTriple().isOSSolaris() && !LinkerIsGnuLd) {
    CmdArgs.push_back("-z");
    CmdArgs.push_back(as_needed ? "ignore" : "record");
  } else {
    CmdArgs.push_back(as_needed ? "--as-needed" : "--no-as-needed");
  }
}

void tools::linkSanitizerRuntimeDeps(const ToolChain &TC,
                                     const llvm::opt::ArgList &Args,
                                     ArgStringList &CmdArgs) {
  // Force linking against the system libraries sanitizers depends on
  // (see PR15823 why this is necessary).
  addAsNeededOption(TC, Args, CmdArgs, false);
  // There's no libpthread or librt on RTEMS & Android.
  if (TC.getTriple().getOS() != llvm::Triple::RTEMS &&
      !TC.getTriple().isAndroid() && !TC.getTriple().isOHOSFamily()) {
    CmdArgs.push_back("-lpthread");
    if (!TC.getTriple().isOSOpenBSD())
      CmdArgs.push_back("-lrt");
  }
  CmdArgs.push_back("-lm");
  // There's no libdl on all OSes.
  if (!TC.getTriple().isOSFreeBSD() && !TC.getTriple().isOSNetBSD() &&
      !TC.getTriple().isOSOpenBSD() && !TC.getTriple().isOSDragonFly() &&
      TC.getTriple().getOS() != llvm::Triple::RTEMS)
    CmdArgs.push_back("-ldl");
  // Required for backtrace on some OSes
  if (TC.getTriple().isOSFreeBSD() || TC.getTriple().isOSNetBSD() ||
      TC.getTriple().isOSOpenBSD() || TC.getTriple().isOSDragonFly())
    CmdArgs.push_back("-lexecinfo");
  // There is no libresolv on Android, FreeBSD, OpenBSD, etc. On musl
  // libresolv.a, even if exists, is an empty archive to satisfy POSIX -lresolv
  // requirement.
  if (TC.getTriple().isOSLinux() && !TC.getTriple().isAndroid() &&
      !TC.getTriple().isMusl())
    CmdArgs.push_back("-lresolv");
}

static void
collectSanitizerRuntimes(const ToolChain &TC, const ArgList &Args,
                         SmallVectorImpl<StringRef> &SharedRuntimes,
                         SmallVectorImpl<StringRef> &StaticRuntimes,
                         SmallVectorImpl<StringRef> &NonWholeStaticRuntimes,
                         SmallVectorImpl<StringRef> &HelperStaticRuntimes,
                         SmallVectorImpl<StringRef> &RequiredSymbols) {
  assert(!TC.getTriple().isOSDarwin() && "it's not used by Darwin");
  const SanitizerArgs &SanArgs = TC.getSanitizerArgs(Args);
  // Collect shared runtimes.
  if (SanArgs.needsSharedRt()) {
    if (SanArgs.needsAsanRt()) {
      SharedRuntimes.push_back("asan");
      if (!Args.hasArg(options::OPT_shared) && !TC.getTriple().isAndroid())
        HelperStaticRuntimes.push_back("asan-preinit");
    }
    if (SanArgs.needsMemProfRt()) {
      SharedRuntimes.push_back("memprof");
      if (!Args.hasArg(options::OPT_shared) && !TC.getTriple().isAndroid())
        HelperStaticRuntimes.push_back("memprof-preinit");
    }
    if (SanArgs.needsNsanRt())
      SharedRuntimes.push_back("nsan");
    if (SanArgs.needsUbsanRt()) {
      if (SanArgs.requiresMinimalRuntime())
        SharedRuntimes.push_back("ubsan_minimal");
      else
        SharedRuntimes.push_back("ubsan_standalone");
    }
    if (SanArgs.needsScudoRt()) {
      SharedRuntimes.push_back("scudo_standalone");
    }
    if (SanArgs.needsTsanRt())
      SharedRuntimes.push_back("tsan");
    if (SanArgs.needsTysanRt())
      SharedRuntimes.push_back("tysan");
    if (SanArgs.needsHwasanRt()) {
      if (SanArgs.needsHwasanAliasesRt())
        SharedRuntimes.push_back("hwasan_aliases");
      else
        SharedRuntimes.push_back("hwasan");
      if (!Args.hasArg(options::OPT_shared))
        HelperStaticRuntimes.push_back("hwasan-preinit");
    }
    if (SanArgs.needsRtsanRt() && SanArgs.linkRuntimes())
      SharedRuntimes.push_back("rtsan");
  }

  // The stats_client library is also statically linked into DSOs.
  if (SanArgs.needsStatsRt())
    StaticRuntimes.push_back("stats_client");

  // Always link the static runtime regardless of DSO or executable.
  if (SanArgs.needsAsanRt())
    HelperStaticRuntimes.push_back("asan_static");

  // Collect static runtimes.
  if (Args.hasArg(options::OPT_shared)) {
    // Don't link static runtimes into DSOs.
    return;
  }

  // Each static runtime that has a DSO counterpart above is excluded below,
  // but runtimes that exist only as static are not affected by needsSharedRt.

  if (!SanArgs.needsSharedRt() && SanArgs.needsAsanRt()) {
    StaticRuntimes.push_back("asan");
    if (SanArgs.linkCXXRuntimes())
      StaticRuntimes.push_back("asan_cxx");
  }

  if (!SanArgs.needsSharedRt() && SanArgs.needsRtsanRt() &&
      SanArgs.linkRuntimes())
    StaticRuntimes.push_back("rtsan");

  if (!SanArgs.needsSharedRt() && SanArgs.needsMemProfRt()) {
    StaticRuntimes.push_back("memprof");
    if (SanArgs.linkCXXRuntimes())
      StaticRuntimes.push_back("memprof_cxx");
  }

  if (!SanArgs.needsSharedRt() && SanArgs.needsHwasanRt()) {
    if (SanArgs.needsHwasanAliasesRt()) {
      StaticRuntimes.push_back("hwasan_aliases");
      if (SanArgs.linkCXXRuntimes())
        StaticRuntimes.push_back("hwasan_aliases_cxx");
    } else {
      StaticRuntimes.push_back("hwasan");
      if (SanArgs.linkCXXRuntimes())
        StaticRuntimes.push_back("hwasan_cxx");
    }
  }
  if (SanArgs.needsDfsanRt())
    StaticRuntimes.push_back("dfsan");
  if (SanArgs.needsLsanRt())
    StaticRuntimes.push_back("lsan");
  if (SanArgs.needsMsanRt()) {
    StaticRuntimes.push_back("msan");
    if (SanArgs.linkCXXRuntimes())
      StaticRuntimes.push_back("msan_cxx");
  }
  if (!SanArgs.needsSharedRt() && SanArgs.needsNsanRt())
    StaticRuntimes.push_back("nsan");
  if (!SanArgs.needsSharedRt() && SanArgs.needsTsanRt()) {
    StaticRuntimes.push_back("tsan");
    if (SanArgs.linkCXXRuntimes())
      StaticRuntimes.push_back("tsan_cxx");
  }
  if (!SanArgs.needsSharedRt() && SanArgs.needsTysanRt())
    StaticRuntimes.push_back("tysan");
  if (!SanArgs.needsSharedRt() && SanArgs.needsUbsanRt()) {
    if (SanArgs.requiresMinimalRuntime()) {
      StaticRuntimes.push_back("ubsan_minimal");
    } else {
      StaticRuntimes.push_back("ubsan_standalone");
    }
  }
  if (SanArgs.needsSafeStackRt()) {
    NonWholeStaticRuntimes.push_back("safestack");
    RequiredSymbols.push_back("__safestack_init");
  }
  if (!(SanArgs.needsSharedRt() && SanArgs.needsUbsanRt())) {
    if (SanArgs.needsCfiRt())
      StaticRuntimes.push_back("cfi");
    if (SanArgs.needsCfiDiagRt())
      StaticRuntimes.push_back("cfi_diag");
  }
  if (SanArgs.linkCXXRuntimes() && !SanArgs.requiresMinimalRuntime() &&
      ((!SanArgs.needsSharedRt() && SanArgs.needsUbsanCXXRt()) ||
       SanArgs.needsCfiDiagRt())) {
    StaticRuntimes.push_back("ubsan_standalone_cxx");
  }
  if (SanArgs.needsStatsRt()) {
    NonWholeStaticRuntimes.push_back("stats");
    RequiredSymbols.push_back("__sanitizer_stats_register");
  }
  if (!SanArgs.needsSharedRt() && SanArgs.needsScudoRt()) {
    StaticRuntimes.push_back("scudo_standalone");
    if (SanArgs.linkCXXRuntimes())
      StaticRuntimes.push_back("scudo_standalone_cxx");
  }
}

// Should be called before we add system libraries (C++ ABI, libstdc++/libc++,
// C runtime, etc). Returns true if sanitizer system deps need to be linked in.
bool tools::addSanitizerRuntimes(const ToolChain &TC, const ArgList &Args,
                                 ArgStringList &CmdArgs) {
  const SanitizerArgs &SanArgs = TC.getSanitizerArgs(Args);
  SmallVector<StringRef, 4> SharedRuntimes, StaticRuntimes,
      NonWholeStaticRuntimes, HelperStaticRuntimes, RequiredSymbols;
  if (SanArgs.linkRuntimes()) {
    collectSanitizerRuntimes(TC, Args, SharedRuntimes, StaticRuntimes,
                             NonWholeStaticRuntimes, HelperStaticRuntimes,
                             RequiredSymbols);
  }

  // -u options must be added before the runtime libs that resolve them.
  for (auto S : RequiredSymbols) {
    CmdArgs.push_back("-u");
    CmdArgs.push_back(Args.MakeArgString(S));
  }

  // Inject libfuzzer dependencies.
  if (SanArgs.needsFuzzer() && SanArgs.linkRuntimes() &&
      !Args.hasArg(options::OPT_shared)) {

    addSanitizerRuntime(TC, Args, CmdArgs, "fuzzer", false, true);
    if (SanArgs.needsFuzzerInterceptors())
      addSanitizerRuntime(TC, Args, CmdArgs, "fuzzer_interceptors", false,
                          true);
    if (!Args.hasArg(clang::driver::options::OPT_nostdlibxx)) {
      bool OnlyLibstdcxxStatic = Args.hasArg(options::OPT_static_libstdcxx) &&
                                 !Args.hasArg(options::OPT_static);
      if (OnlyLibstdcxxStatic)
        CmdArgs.push_back("-Bstatic");
      TC.AddCXXStdlibLibArgs(Args, CmdArgs);
      if (OnlyLibstdcxxStatic)
        CmdArgs.push_back("-Bdynamic");
    }
  }

  for (auto RT : SharedRuntimes)
    addSanitizerRuntime(TC, Args, CmdArgs, RT, true, false);
  for (auto RT : HelperStaticRuntimes)
    addSanitizerRuntime(TC, Args, CmdArgs, RT, false, true);
  bool AddExportDynamic = false;
  for (auto RT : StaticRuntimes) {
    addSanitizerRuntime(TC, Args, CmdArgs, RT, false, true);
    AddExportDynamic |= !addSanitizerDynamicList(TC, Args, CmdArgs, RT);
  }
  for (auto RT : NonWholeStaticRuntimes) {
    addSanitizerRuntime(TC, Args, CmdArgs, RT, false, false);
    AddExportDynamic |= !addSanitizerDynamicList(TC, Args, CmdArgs, RT);
  }
  // If there is a static runtime with no dynamic list, force all the symbols
  // to be dynamic to be sure we export sanitizer interface functions.
  if (AddExportDynamic)
    CmdArgs.push_back("--export-dynamic");

  if (SanArgs.hasCrossDsoCfi() && !AddExportDynamic)
    CmdArgs.push_back("--export-dynamic-symbol=__cfi_check");

  if (SanArgs.hasMemTag()) {
    if (!TC.getTriple().isAndroid()) {
      TC.getDriver().Diag(diag::err_drv_unsupported_opt_for_target)
          << "-fsanitize=memtag*" << TC.getTriple().str();
    }
    CmdArgs.push_back(
        Args.MakeArgString("--android-memtag-mode=" + SanArgs.getMemtagMode()));
    if (SanArgs.hasMemtagHeap())
      CmdArgs.push_back("--android-memtag-heap");
    if (SanArgs.hasMemtagStack())
      CmdArgs.push_back("--android-memtag-stack");
  }

  return !StaticRuntimes.empty() || !NonWholeStaticRuntimes.empty();
}

bool tools::addXRayRuntime(const ToolChain&TC, const ArgList &Args, ArgStringList &CmdArgs) {
  if (Args.hasArg(options::OPT_shared)) {
    if (TC.getXRayArgs().needsXRayDSORt()) {
      CmdArgs.push_back("--whole-archive");
      CmdArgs.push_back(TC.getCompilerRTArgString(Args, "xray-dso"));
      CmdArgs.push_back("--no-whole-archive");
      return true;
    }
  } else if (TC.getXRayArgs().needsXRayRt()) {
    CmdArgs.push_back("--whole-archive");
    CmdArgs.push_back(TC.getCompilerRTArgString(Args, "xray"));
    for (const auto &Mode : TC.getXRayArgs().modeList())
      CmdArgs.push_back(TC.getCompilerRTArgString(Args, Mode));
    CmdArgs.push_back("--no-whole-archive");
    return true;
  }

  return false;
}

void tools::linkXRayRuntimeDeps(const ToolChain &TC,
                                const llvm::opt::ArgList &Args,
                                ArgStringList &CmdArgs) {
  addAsNeededOption(TC, Args, CmdArgs, false);
  CmdArgs.push_back("-lpthread");
  if (!TC.getTriple().isOSOpenBSD())
    CmdArgs.push_back("-lrt");
  CmdArgs.push_back("-lm");

  if (!TC.getTriple().isOSFreeBSD() &&
      !TC.getTriple().isOSNetBSD() &&
      !TC.getTriple().isOSOpenBSD())
    CmdArgs.push_back("-ldl");
}

bool tools::areOptimizationsEnabled(const ArgList &Args) {
  // Find the last -O arg and see if it is non-zero.
  if (Arg *A = Args.getLastArg(options::OPT_O_Group))
    return !A->getOption().matches(options::OPT_O0);
  // Defaults to -O0.
  return false;
}

const char *tools::SplitDebugName(const JobAction &JA, const ArgList &Args,
                                  const InputInfo &Input,
                                  const InputInfo &Output) {
  auto AddPostfix = [JA](auto &F) {
    if (JA.getOffloadingDeviceKind() == Action::OFK_HIP)
      F += (Twine("_") + JA.getOffloadingArch()).str();
    F += ".dwo";
  };
  if (Arg *A = Args.getLastArg(options::OPT_gsplit_dwarf_EQ))
    if (StringRef(A->getValue()) == "single" && Output.isFilename())
      return Args.MakeArgString(Output.getFilename());

  SmallString<128> T;
  if (const Arg *A = Args.getLastArg(options::OPT_dumpdir)) {
    T = A->getValue();
  } else {
    Arg *FinalOutput = Args.getLastArg(options::OPT_o, options::OPT__SLASH_o);
    if (FinalOutput && Args.hasArg(options::OPT_c)) {
      T = FinalOutput->getValue();
      llvm::sys::path::remove_filename(T);
      llvm::sys::path::append(T,
                              llvm::sys::path::stem(FinalOutput->getValue()));
      AddPostfix(T);
      return Args.MakeArgString(T);
    }
  }

  T += llvm::sys::path::stem(Input.getBaseInput());
  AddPostfix(T);
  return Args.MakeArgString(T);
}

void tools::SplitDebugInfo(const ToolChain &TC, Compilation &C, const Tool &T,
                           const JobAction &JA, const ArgList &Args,
                           const InputInfo &Output, const char *OutFile) {
  ArgStringList ExtractArgs;
  ExtractArgs.push_back("--extract-dwo");

  ArgStringList StripArgs;
  StripArgs.push_back("--strip-dwo");

  // Grabbing the output of the earlier compile step.
  StripArgs.push_back(Output.getFilename());
  ExtractArgs.push_back(Output.getFilename());
  ExtractArgs.push_back(OutFile);

  const char *Exec =
      Args.MakeArgString(TC.GetProgramPath(CLANG_DEFAULT_OBJCOPY));
  InputInfo II(types::TY_Object, Output.getFilename(), Output.getFilename());

  // First extract the dwo sections.
  C.addCommand(std::make_unique<Command>(JA, T,
                                         ResponseFileSupport::AtFileCurCP(),
                                         Exec, ExtractArgs, II, Output));

  // Then remove them from the original .o file.
  C.addCommand(std::make_unique<Command>(
      JA, T, ResponseFileSupport::AtFileCurCP(), Exec, StripArgs, II, Output));
}

// Claim options we don't want to warn if they are unused. We do this for
// options that build systems might add but are unused when assembling or only
// running the preprocessor for example.
void tools::claimNoWarnArgs(const ArgList &Args) {
  // Don't warn about unused -f(no-)?lto.  This can happen when we're
  // preprocessing, precompiling or assembling.
  Args.ClaimAllArgs(options::OPT_flto_EQ);
  Args.ClaimAllArgs(options::OPT_flto);
  Args.ClaimAllArgs(options::OPT_fno_lto);
}

Arg *tools::getLastCSProfileGenerateArg(const ArgList &Args) {
  auto *CSPGOGenerateArg = Args.getLastArg(options::OPT_fcs_profile_generate,
                                           options::OPT_fcs_profile_generate_EQ,
                                           options::OPT_fno_profile_generate);
  if (CSPGOGenerateArg &&
      CSPGOGenerateArg->getOption().matches(options::OPT_fno_profile_generate))
    CSPGOGenerateArg = nullptr;

  return CSPGOGenerateArg;
}

Arg *tools::getLastProfileUseArg(const ArgList &Args) {
  auto *ProfileUseArg = Args.getLastArg(
      options::OPT_fprofile_instr_use, options::OPT_fprofile_instr_use_EQ,
      options::OPT_fprofile_use, options::OPT_fprofile_use_EQ,
      options::OPT_fno_profile_instr_use);

  if (ProfileUseArg &&
      ProfileUseArg->getOption().matches(options::OPT_fno_profile_instr_use))
    ProfileUseArg = nullptr;

  return ProfileUseArg;
}

Arg *tools::getLastProfileSampleUseArg(const ArgList &Args) {
  auto *ProfileSampleUseArg = Args.getLastArg(
      options::OPT_fprofile_sample_use_EQ, options::OPT_fno_profile_sample_use);

  if (ProfileSampleUseArg && (ProfileSampleUseArg->getOption().matches(
                                 options::OPT_fno_profile_sample_use)))
    return nullptr;

  return Args.getLastArg(options::OPT_fprofile_sample_use_EQ);
}

const char *tools::RelocationModelName(llvm::Reloc::Model Model) {
  switch (Model) {
  case llvm::Reloc::Static:
    return "static";
  case llvm::Reloc::PIC_:
    return "pic";
  case llvm::Reloc::DynamicNoPIC:
    return "dynamic-no-pic";
  case llvm::Reloc::ROPI:
    return "ropi";
  case llvm::Reloc::RWPI:
    return "rwpi";
  case llvm::Reloc::ROPI_RWPI:
    return "ropi-rwpi";
  }
  llvm_unreachable("Unknown Reloc::Model kind");
}

/// Parses the various -fpic/-fPIC/-fpie/-fPIE arguments.  Then,
/// smooshes them together with platform defaults, to decide whether
/// this compile should be using PIC mode or not. Returns a tuple of
/// (RelocationModel, PICLevel, IsPIE).
std::tuple<llvm::Reloc::Model, unsigned, bool>
tools::ParsePICArgs(const ToolChain &ToolChain, const ArgList &Args) {
  const llvm::Triple &EffectiveTriple = ToolChain.getEffectiveTriple();
  const llvm::Triple &Triple = ToolChain.getTriple();

  bool PIE = ToolChain.isPIEDefault(Args);
  bool PIC = PIE || ToolChain.isPICDefault();
  // The Darwin/MachO default to use PIC does not apply when using -static.
  if (Triple.isOSBinFormatMachO() && Args.hasArg(options::OPT_static))
    PIE = PIC = false;
  bool IsPICLevelTwo = PIC;

  bool KernelOrKext =
      Args.hasArg(options::OPT_mkernel, options::OPT_fapple_kext);

  // Android-specific defaults for PIC/PIE
  if (Triple.isAndroid()) {
    switch (Triple.getArch()) {
    case llvm::Triple::x86:
    case llvm::Triple::x86_64:
      PIC = true; // "-fPIC"
      IsPICLevelTwo = true;
      break;

    default:
      PIC = true; // "-fpic"
      break;
    }
  }

  // OHOS-specific defaults for PIC/PIE
  if (Triple.isOHOSFamily() && Triple.getArch() == llvm::Triple::aarch64)
    PIC = true;

  // OpenBSD-specific defaults for PIE
  if (Triple.isOSOpenBSD()) {
    switch (ToolChain.getArch()) {
    case llvm::Triple::arm:
    case llvm::Triple::aarch64:
    case llvm::Triple::mips64:
    case llvm::Triple::mips64el:
    case llvm::Triple::x86:
    case llvm::Triple::x86_64:
      IsPICLevelTwo = false; // "-fpie"
      break;

    case llvm::Triple::ppc:
    case llvm::Triple::sparcv9:
      IsPICLevelTwo = true; // "-fPIE"
      break;

    default:
      break;
    }
  }

  // AMDGPU-specific defaults for PIC.
  if (Triple.isAMDGCN())
    PIC = true;

  // The last argument relating to either PIC or PIE wins, and no
  // other argument is used. If the last argument is any flavor of the
  // '-fno-...' arguments, both PIC and PIE are disabled. Any PIE
  // option implicitly enables PIC at the same level.
  Arg *LastPICArg = Args.getLastArg(options::OPT_fPIC, options::OPT_fno_PIC,
                                    options::OPT_fpic, options::OPT_fno_pic,
                                    options::OPT_fPIE, options::OPT_fno_PIE,
                                    options::OPT_fpie, options::OPT_fno_pie);
  if (Triple.isOSWindows() && !Triple.isOSCygMing() && LastPICArg &&
      LastPICArg == Args.getLastArg(options::OPT_fPIC, options::OPT_fpic,
                                    options::OPT_fPIE, options::OPT_fpie)) {
    ToolChain.getDriver().Diag(diag::err_drv_unsupported_opt_for_target)
        << LastPICArg->getSpelling() << Triple.str();
    if (Triple.getArch() == llvm::Triple::x86_64)
      return std::make_tuple(llvm::Reloc::PIC_, 2U, false);
    return std::make_tuple(llvm::Reloc::Static, 0U, false);
  }

  // Check whether the tool chain trumps the PIC-ness decision. If the PIC-ness
  // is forced, then neither PIC nor PIE flags will have no effect.
  if (!ToolChain.isPICDefaultForced()) {
    if (LastPICArg) {
      Option O = LastPICArg->getOption();
      if (O.matches(options::OPT_fPIC) || O.matches(options::OPT_fpic) ||
          O.matches(options::OPT_fPIE) || O.matches(options::OPT_fpie)) {
        PIE = O.matches(options::OPT_fPIE) || O.matches(options::OPT_fpie);
        PIC =
            PIE || O.matches(options::OPT_fPIC) || O.matches(options::OPT_fpic);
        IsPICLevelTwo =
            O.matches(options::OPT_fPIE) || O.matches(options::OPT_fPIC);
      } else {
        PIE = PIC = false;
        if (EffectiveTriple.isPS()) {
          Arg *ModelArg = Args.getLastArg(options::OPT_mcmodel_EQ);
          StringRef Model = ModelArg ? ModelArg->getValue() : "";
          if (Model != "kernel") {
            PIC = true;
            ToolChain.getDriver().Diag(diag::warn_drv_ps_force_pic)
                << LastPICArg->getSpelling()
                << (EffectiveTriple.isPS4() ? "PS4" : "PS5");
          }
        }
      }
    }
  }

  // Introduce a Darwin and PS4/PS5-specific hack. If the default is PIC, but
  // the PIC level would've been set to level 1, force it back to level 2 PIC
  // instead.
  if (PIC && (Triple.isOSDarwin() || EffectiveTriple.isPS()))
    IsPICLevelTwo |= ToolChain.isPICDefault();

  // This kernel flags are a trump-card: they will disable PIC/PIE
  // generation, independent of the argument order.
  if (KernelOrKext &&
      ((!EffectiveTriple.isiOS() || EffectiveTriple.isOSVersionLT(6)) &&
       !EffectiveTriple.isWatchOS() && !EffectiveTriple.isDriverKit()))
    PIC = PIE = false;

  if (Arg *A = Args.getLastArg(options::OPT_mdynamic_no_pic)) {
    // This is a very special mode. It trumps the other modes, almost no one
    // uses it, and it isn't even valid on any OS but Darwin.
    if (!Triple.isOSDarwin())
      ToolChain.getDriver().Diag(diag::err_drv_unsupported_opt_for_target)
          << A->getSpelling() << Triple.str();

    // FIXME: Warn when this flag trumps some other PIC or PIE flag.

    // Only a forced PIC mode can cause the actual compile to have PIC defines
    // etc., no flags are sufficient. This behavior was selected to closely
    // match that of llvm-gcc and Apple GCC before that.
    PIC = ToolChain.isPICDefault() && ToolChain.isPICDefaultForced();

    return std::make_tuple(llvm::Reloc::DynamicNoPIC, PIC ? 2U : 0U, false);
  }

  bool EmbeddedPISupported;
  switch (Triple.getArch()) {
    case llvm::Triple::arm:
    case llvm::Triple::armeb:
    case llvm::Triple::thumb:
    case llvm::Triple::thumbeb:
      EmbeddedPISupported = true;
      break;
    default:
      EmbeddedPISupported = false;
      break;
  }

  bool ROPI = false, RWPI = false;
  Arg* LastROPIArg = Args.getLastArg(options::OPT_fropi, options::OPT_fno_ropi);
  if (LastROPIArg && LastROPIArg->getOption().matches(options::OPT_fropi)) {
    if (!EmbeddedPISupported)
      ToolChain.getDriver().Diag(diag::err_drv_unsupported_opt_for_target)
          << LastROPIArg->getSpelling() << Triple.str();
    ROPI = true;
  }
  Arg *LastRWPIArg = Args.getLastArg(options::OPT_frwpi, options::OPT_fno_rwpi);
  if (LastRWPIArg && LastRWPIArg->getOption().matches(options::OPT_frwpi)) {
    if (!EmbeddedPISupported)
      ToolChain.getDriver().Diag(diag::err_drv_unsupported_opt_for_target)
          << LastRWPIArg->getSpelling() << Triple.str();
    RWPI = true;
  }

  // ROPI and RWPI are not compatible with PIC or PIE.
  if ((ROPI || RWPI) && (PIC || PIE))
    ToolChain.getDriver().Diag(diag::err_drv_ropi_rwpi_incompatible_with_pic);

  if (Triple.isMIPS()) {
    StringRef CPUName;
    StringRef ABIName;
    mips::getMipsCPUAndABI(Args, Triple, CPUName, ABIName);
    // When targeting the N64 ABI, PIC is the default, except in the case
    // when the -mno-abicalls option is used. In that case we exit
    // at next check regardless of PIC being set below.
    if (ABIName == "n64")
      PIC = true;
    // When targettng MIPS with -mno-abicalls, it's always static.
    if(Args.hasArg(options::OPT_mno_abicalls))
      return std::make_tuple(llvm::Reloc::Static, 0U, false);
    // Unlike other architectures, MIPS, even with -fPIC/-mxgot/multigot,
    // does not use PIC level 2 for historical reasons.
    IsPICLevelTwo = false;
  }

  if (PIC)
    return std::make_tuple(llvm::Reloc::PIC_, IsPICLevelTwo ? 2U : 1U, PIE);

  llvm::Reloc::Model RelocM = llvm::Reloc::Static;
  if (ROPI && RWPI)
    RelocM = llvm::Reloc::ROPI_RWPI;
  else if (ROPI)
    RelocM = llvm::Reloc::ROPI;
  else if (RWPI)
    RelocM = llvm::Reloc::RWPI;

  return std::make_tuple(RelocM, 0U, false);
}

// `-falign-functions` indicates that the functions should be aligned to the
// backend's preferred alignment.
//
// `-falign-functions=1` is the same as `-fno-align-functions`.
//
// The scalar `n` in `-falign-functions=n` must be an integral value between
// [0, 65536].  If the value is not a power-of-two, it will be rounded up to
// the nearest power-of-two.
//
// If we return `0`, the frontend will default to the backend's preferred
// alignment.
//
// NOTE: icc only allows values between [0, 4096].  icc uses `-falign-functions`
// to mean `-falign-functions=16`.  GCC defaults to the backend's preferred
// alignment.  For unaligned functions, we default to the backend's preferred
// alignment.
unsigned tools::ParseFunctionAlignment(const ToolChain &TC,
                                       const ArgList &Args) {
  const Arg *A = Args.getLastArg(options::OPT_falign_functions,
                                 options::OPT_falign_functions_EQ,
                                 options::OPT_fno_align_functions);
  if (!A || A->getOption().matches(options::OPT_fno_align_functions))
    return 0;

  if (A->getOption().matches(options::OPT_falign_functions))
    return 0;

  unsigned Value = 0;
  if (StringRef(A->getValue()).getAsInteger(10, Value) || Value > 65536)
    TC.getDriver().Diag(diag::err_drv_invalid_int_value)
        << A->getAsString(Args) << A->getValue();
  return Value ? llvm::Log2_32_Ceil(std::min(Value, 65536u)) : Value;
}

void tools::addDebugInfoKind(
    ArgStringList &CmdArgs, llvm::codegenoptions::DebugInfoKind DebugInfoKind) {
  switch (DebugInfoKind) {
  case llvm::codegenoptions::DebugDirectivesOnly:
    CmdArgs.push_back("-debug-info-kind=line-directives-only");
    break;
  case llvm::codegenoptions::DebugLineTablesOnly:
    CmdArgs.push_back("-debug-info-kind=line-tables-only");
    break;
  case llvm::codegenoptions::DebugInfoConstructor:
    CmdArgs.push_back("-debug-info-kind=constructor");
    break;
  case llvm::codegenoptions::LimitedDebugInfo:
    CmdArgs.push_back("-debug-info-kind=limited");
    break;
  case llvm::codegenoptions::FullDebugInfo:
    CmdArgs.push_back("-debug-info-kind=standalone");
    break;
  case llvm::codegenoptions::UnusedTypeInfo:
    CmdArgs.push_back("-debug-info-kind=unused-types");
    break;
  default:
    break;
  }
}

// Convert an arg of the form "-gN" or "-ggdbN" or one of their aliases
// to the corresponding DebugInfoKind.
llvm::codegenoptions::DebugInfoKind tools::debugLevelToInfoKind(const Arg &A) {
  assert(A.getOption().matches(options::OPT_gN_Group) &&
         "Not a -g option that specifies a debug-info level");
  if (A.getOption().matches(options::OPT_g0) ||
      A.getOption().matches(options::OPT_ggdb0))
    return llvm::codegenoptions::NoDebugInfo;
  if (A.getOption().matches(options::OPT_gline_tables_only) ||
      A.getOption().matches(options::OPT_ggdb1))
    return llvm::codegenoptions::DebugLineTablesOnly;
  if (A.getOption().matches(options::OPT_gline_directives_only))
    return llvm::codegenoptions::DebugDirectivesOnly;
  return llvm::codegenoptions::DebugInfoConstructor;
}

static unsigned ParseDebugDefaultVersion(const ToolChain &TC,
                                         const ArgList &Args) {
  const Arg *A = Args.getLastArg(options::OPT_fdebug_default_version);

  if (!A)
    return 0;

  unsigned Value = 0;
  if (StringRef(A->getValue()).getAsInteger(10, Value) || Value > 5 ||
      Value < 2)
    TC.getDriver().Diag(diag::err_drv_invalid_int_value)
        << A->getAsString(Args) << A->getValue();
  return Value;
}

unsigned tools::DwarfVersionNum(StringRef ArgValue) {
  return llvm::StringSwitch<unsigned>(ArgValue)
      .Case("-gdwarf-2", 2)
      .Case("-gdwarf-3", 3)
      .Case("-gdwarf-4", 4)
      .Case("-gdwarf-5", 5)
      .Default(0);
}

const Arg *tools::getDwarfNArg(const ArgList &Args) {
  return Args.getLastArg(options::OPT_gdwarf_2, options::OPT_gdwarf_3,
                         options::OPT_gdwarf_4, options::OPT_gdwarf_5,
                         options::OPT_gdwarf);
}

unsigned tools::getDwarfVersion(const ToolChain &TC,
                                const llvm::opt::ArgList &Args) {
  unsigned DwarfVersion = ParseDebugDefaultVersion(TC, Args);
  if (const Arg *GDwarfN = getDwarfNArg(Args))
    if (int N = DwarfVersionNum(GDwarfN->getSpelling())) {
      DwarfVersion = N;
      if (DwarfVersion == 5 && TC.getTriple().isOSAIX())
        TC.getDriver().Diag(diag::err_drv_unsupported_opt_for_target)
            << GDwarfN->getSpelling() << TC.getTriple().str();
    }
  if (DwarfVersion == 0) {
    DwarfVersion = TC.GetDefaultDwarfVersion();
    assert(DwarfVersion && "toolchain default DWARF version must be nonzero");
  }
  return DwarfVersion;
}

void tools::AddAssemblerKPIC(const ToolChain &ToolChain, const ArgList &Args,
                             ArgStringList &CmdArgs) {
  llvm::Reloc::Model RelocationModel;
  unsigned PICLevel;
  bool IsPIE;
  std::tie(RelocationModel, PICLevel, IsPIE) = ParsePICArgs(ToolChain, Args);

  if (RelocationModel != llvm::Reloc::Static)
    CmdArgs.push_back("-KPIC");
}

/// Determine whether Objective-C automated reference counting is
/// enabled.
bool tools::isObjCAutoRefCount(const ArgList &Args) {
  return Args.hasFlag(options::OPT_fobjc_arc, options::OPT_fno_objc_arc, false);
}

enum class LibGccType { UnspecifiedLibGcc, StaticLibGcc, SharedLibGcc };

static LibGccType getLibGccType(const ToolChain &TC, const Driver &D,
                                const ArgList &Args) {
  if (Args.hasArg(options::OPT_static_libgcc) ||
      Args.hasArg(options::OPT_static) || Args.hasArg(options::OPT_static_pie) ||
      // The Android NDK only provides libunwind.a, not libunwind.so.
      TC.getTriple().isAndroid())
    return LibGccType::StaticLibGcc;
  if (Args.hasArg(options::OPT_shared_libgcc))
    return LibGccType::SharedLibGcc;
  return LibGccType::UnspecifiedLibGcc;
}

// Gcc adds libgcc arguments in various ways:
//
// gcc <none>:     -lgcc --as-needed -lgcc_s --no-as-needed
// g++ <none>:                       -lgcc_s               -lgcc
// gcc shared:                       -lgcc_s               -lgcc
// g++ shared:                       -lgcc_s               -lgcc
// gcc static:     -lgcc             -lgcc_eh
// g++ static:     -lgcc             -lgcc_eh
// gcc static-pie: -lgcc             -lgcc_eh
// g++ static-pie: -lgcc             -lgcc_eh
//
// Also, certain targets need additional adjustments.

static void AddUnwindLibrary(const ToolChain &TC, const Driver &D,
                             ArgStringList &CmdArgs, const ArgList &Args) {
  ToolChain::UnwindLibType UNW = TC.GetUnwindLibType(Args);
  // By default OHOS binaries are linked statically to libunwind.
  if (TC.getTriple().isOHOSFamily() && UNW == ToolChain::UNW_CompilerRT) {
    CmdArgs.push_back("-l:libunwind.a");
    return;
  }

  // Targets that don't use unwind libraries.
  if ((TC.getTriple().isAndroid() && UNW == ToolChain::UNW_Libgcc) ||
      TC.getTriple().isOSIAMCU() || TC.getTriple().isOSBinFormatWasm() ||
      TC.getTriple().isWindowsMSVCEnvironment() || UNW == ToolChain::UNW_None)
    return;

  LibGccType LGT = getLibGccType(TC, D, Args);
  bool AsNeeded = LGT == LibGccType::UnspecifiedLibGcc &&
                  (UNW == ToolChain::UNW_CompilerRT || !D.CCCIsCXX()) &&
                  !TC.getTriple().isAndroid() &&
                  !TC.getTriple().isOSCygMing() && !TC.getTriple().isOSAIX();
  if (AsNeeded)
    addAsNeededOption(TC, Args, CmdArgs, true);

  switch (UNW) {
  case ToolChain::UNW_None:
    return;
  case ToolChain::UNW_Libgcc: {
    if (LGT == LibGccType::StaticLibGcc)
      CmdArgs.push_back("-lgcc_eh");
    else
      CmdArgs.push_back("-lgcc_s");
    break;
  }
  case ToolChain::UNW_CompilerRT:
    if (TC.getTriple().isOSAIX()) {
      // AIX only has libunwind as a shared library. So do not pass
      // anything in if -static is specified.
      if (LGT != LibGccType::StaticLibGcc)
        CmdArgs.push_back("-lunwind");
    } else if (LGT == LibGccType::StaticLibGcc) {
      CmdArgs.push_back("-l:libunwind.a");
    } else if (LGT == LibGccType::SharedLibGcc) {
      if (TC.getTriple().isOSCygMing())
        CmdArgs.push_back("-l:libunwind.dll.a");
      else
        CmdArgs.push_back("-l:libunwind.so");
    } else {
      // Let the linker choose between libunwind.so and libunwind.a
      // depending on what's available, and depending on the -static flag
      CmdArgs.push_back("-lunwind");
    }
    break;
  }

  if (AsNeeded)
    addAsNeededOption(TC, Args, CmdArgs, false);
}

static void AddLibgcc(const ToolChain &TC, const Driver &D,
                      ArgStringList &CmdArgs, const ArgList &Args) {
  LibGccType LGT = getLibGccType(TC, D, Args);
  if (LGT == LibGccType::StaticLibGcc ||
      (LGT == LibGccType::UnspecifiedLibGcc && !D.CCCIsCXX()))
    CmdArgs.push_back("-lgcc");
  AddUnwindLibrary(TC, D, CmdArgs, Args);
  if (LGT == LibGccType::SharedLibGcc ||
      (LGT == LibGccType::UnspecifiedLibGcc && D.CCCIsCXX()))
    CmdArgs.push_back("-lgcc");
}

void tools::AddRunTimeLibs(const ToolChain &TC, const Driver &D,
                           ArgStringList &CmdArgs, const ArgList &Args) {
  // Make use of compiler-rt if --rtlib option is used
  ToolChain::RuntimeLibType RLT = TC.GetRuntimeLibType(Args);

  switch (RLT) {
  case ToolChain::RLT_CompilerRT:
    CmdArgs.push_back(TC.getCompilerRTArgString(Args, "builtins"));
    AddUnwindLibrary(TC, D, CmdArgs, Args);
    break;
  case ToolChain::RLT_Libgcc:
    // Make sure libgcc is not used under MSVC environment by default
    if (TC.getTriple().isKnownWindowsMSVCEnvironment()) {
      // Issue error diagnostic if libgcc is explicitly specified
      // through command line as --rtlib option argument.
      Arg *A = Args.getLastArg(options::OPT_rtlib_EQ);
      if (A && A->getValue() != StringRef("platform")) {
        TC.getDriver().Diag(diag::err_drv_unsupported_rtlib_for_platform)
            << A->getValue() << "MSVC";
      }
    } else
      AddLibgcc(TC, D, CmdArgs, Args);
    break;
  }

  // On Android, the unwinder uses dl_iterate_phdr (or one of
  // dl_unwind_find_exidx/__gnu_Unwind_Find_exidx on arm32) from libdl.so. For
  // statically-linked executables, these functions come from libc.a instead.
  if (TC.getTriple().isAndroid() && !Args.hasArg(options::OPT_static) &&
      !Args.hasArg(options::OPT_static_pie))
    CmdArgs.push_back("-ldl");
}

SmallString<128> tools::getStatsFileName(const llvm::opt::ArgList &Args,
                                         const InputInfo &Output,
                                         const InputInfo &Input,
                                         const Driver &D) {
  const Arg *A = Args.getLastArg(options::OPT_save_stats_EQ);
  if (!A && !D.CCPrintInternalStats)
    return {};

  SmallString<128> StatsFile;
  if (A) {
    StringRef SaveStats = A->getValue();
    if (SaveStats == "obj" && Output.isFilename()) {
      StatsFile.assign(Output.getFilename());
      llvm::sys::path::remove_filename(StatsFile);
    } else if (SaveStats != "cwd") {
      D.Diag(diag::err_drv_invalid_value) << A->getAsString(Args) << SaveStats;
      return {};
    }

    StringRef BaseName = llvm::sys::path::filename(Input.getBaseInput());
    llvm::sys::path::append(StatsFile, BaseName);
    llvm::sys::path::replace_extension(StatsFile, "stats");
  } else {
    assert(D.CCPrintInternalStats);
    StatsFile.assign(D.CCPrintInternalStatReportFilename.empty()
                         ? "-"
                         : D.CCPrintInternalStatReportFilename);
  }
  return StatsFile;
}

void tools::addMultilibFlag(bool Enabled, const StringRef Flag,
                            Multilib::flags_list &Flags) {
  assert(Flag.front() == '-');
  if (Enabled) {
    Flags.push_back(Flag.str());
  } else {
    Flags.push_back(("!" + Flag.substr(1)).str());
  }
}

void tools::addX86AlignBranchArgs(const Driver &D, const ArgList &Args,
                                  ArgStringList &CmdArgs, bool IsLTO,
                                  const StringRef PluginOptPrefix) {
  auto addArg = [&, IsLTO](const Twine &Arg) {
    if (IsLTO) {
      assert(!PluginOptPrefix.empty() && "Cannot have empty PluginOptPrefix!");
      CmdArgs.push_back(Args.MakeArgString(Twine(PluginOptPrefix) + Arg));
    } else {
      CmdArgs.push_back("-mllvm");
      CmdArgs.push_back(Args.MakeArgString(Arg));
    }
  };

  if (Args.hasArg(options::OPT_mbranches_within_32B_boundaries)) {
    addArg(Twine("-x86-branches-within-32B-boundaries"));
  }
  if (const Arg *A = Args.getLastArg(options::OPT_malign_branch_boundary_EQ)) {
    StringRef Value = A->getValue();
    unsigned Boundary;
    if (Value.getAsInteger(10, Boundary) || Boundary < 16 ||
        !llvm::isPowerOf2_64(Boundary)) {
      D.Diag(diag::err_drv_invalid_argument_to_option)
          << Value << A->getOption().getName();
    } else {
      addArg("-x86-align-branch-boundary=" + Twine(Boundary));
    }
  }
  if (const Arg *A = Args.getLastArg(options::OPT_malign_branch_EQ)) {
    std::string AlignBranch;
    for (StringRef T : A->getValues()) {
      if (T != "fused" && T != "jcc" && T != "jmp" && T != "call" &&
          T != "ret" && T != "indirect")
        D.Diag(diag::err_drv_invalid_malign_branch_EQ)
            << T << "fused, jcc, jmp, call, ret, indirect";
      if (!AlignBranch.empty())
        AlignBranch += '+';
      AlignBranch += T;
    }
    addArg("-x86-align-branch=" + Twine(AlignBranch));
  }
  if (const Arg *A = Args.getLastArg(options::OPT_mpad_max_prefix_size_EQ)) {
    StringRef Value = A->getValue();
    unsigned PrefixSize;
    if (Value.getAsInteger(10, PrefixSize)) {
      D.Diag(diag::err_drv_invalid_argument_to_option)
          << Value << A->getOption().getName();
    } else {
      addArg("-x86-pad-max-prefix-size=" + Twine(PrefixSize));
    }
  }
}

/// SDLSearch: Search for Static Device Library
/// The search for SDL bitcode files is consistent with how static host
/// libraries are discovered. That is, the -l option triggers a search for
/// files in a set of directories called the LINKPATH. The host library search
/// procedure looks for a specific filename in the LINKPATH.  The filename for
/// a host library is lib<libname>.a or lib<libname>.so. For SDLs, there is an
/// ordered-set of filenames that are searched. We call this ordered-set of
/// filenames as SEARCH-ORDER. Since an SDL can either be device-type specific,
/// architecture specific, or generic across all architectures, a naming
/// convention and search order is used where the file name embeds the
/// architecture name <arch-name> (nvptx or amdgcn) and the GPU device type
/// <device-name> such as sm_30 and gfx906. <device-name> is absent in case of
/// device-independent SDLs. To reduce congestion in host library directories,
/// the search first looks for files in the “libdevice” subdirectory. SDLs that
/// are bc files begin with the prefix “lib”.
///
/// Machine-code SDLs can also be managed as an archive (*.a file). The
/// convention has been to use the prefix “lib”. To avoid confusion with host
/// archive libraries, we use prefix "libbc-" for the bitcode SDL archives.
///
static bool SDLSearch(const Driver &D, const llvm::opt::ArgList &DriverArgs,
                      llvm::opt::ArgStringList &CC1Args,
                      const SmallVectorImpl<std::string> &LibraryPaths,
                      StringRef Lib, StringRef Arch, StringRef TargetID,
                      bool isBitCodeSDL, bool postClangLink) {
  SmallVector<std::string, 12> SDLs;

  std::string LibDeviceLoc = "/libdevice";
  std::string LibBcPrefix = "/libbc-";
  std::string LibPrefix = "/lib";

  if (isBitCodeSDL) {
    // SEARCH-ORDER for Bitcode SDLs:
    //       libdevice/libbc-<libname>-<arch-name>-<device-type>.a
    //       libbc-<libname>-<arch-name>-<device-type>.a
    //       libdevice/libbc-<libname>-<arch-name>.a
    //       libbc-<libname>-<arch-name>.a
    //       libdevice/libbc-<libname>.a
    //       libbc-<libname>.a
    //       libdevice/lib<libname>-<arch-name>-<device-type>.bc
    //       lib<libname>-<arch-name>-<device-type>.bc
    //       libdevice/lib<libname>-<arch-name>.bc
    //       lib<libname>-<arch-name>.bc
    //       libdevice/lib<libname>.bc
    //       lib<libname>.bc

    for (StringRef Base : {LibBcPrefix, LibPrefix}) {
      const auto *Ext = Base.contains(LibBcPrefix) ? ".a" : ".bc";

      for (auto Suffix : {Twine(Lib + "-" + Arch + "-" + TargetID).str(),
                          Twine(Lib + "-" + Arch).str(), Twine(Lib).str()}) {
        SDLs.push_back(Twine(LibDeviceLoc + Base + Suffix + Ext).str());
        SDLs.push_back(Twine(Base + Suffix + Ext).str());
      }
    }
  } else {
    // SEARCH-ORDER for Machine-code SDLs:
    //    libdevice/lib<libname>-<arch-name>-<device-type>.a
    //    lib<libname>-<arch-name>-<device-type>.a
    //    libdevice/lib<libname>-<arch-name>.a
    //    lib<libname>-<arch-name>.a

    const auto *Ext = ".a";

    for (auto Suffix : {Twine(Lib + "-" + Arch + "-" + TargetID).str(),
                        Twine(Lib + "-" + Arch).str()}) {
      SDLs.push_back(Twine(LibDeviceLoc + LibPrefix + Suffix + Ext).str());
      SDLs.push_back(Twine(LibPrefix + Suffix + Ext).str());
    }
  }

  // The CUDA toolchain does not use a global device llvm-link before the LLVM
  // backend generates ptx. So currently, the use of bitcode SDL for nvptx is
  // only possible with post-clang-cc1 linking. Clang cc1 has a feature that
  // will link libraries after clang compilation while the LLVM IR is still in
  // memory. This utilizes a clang cc1 option called “-mlink-builtin-bitcode”.
  // This is a clang -cc1 option that is generated by the clang driver. The
  // option value must a full path to an existing file.
  bool FoundSDL = false;
  for (auto LPath : LibraryPaths) {
    for (auto SDL : SDLs) {
      auto FullName = Twine(LPath + SDL).str();
      if (llvm::sys::fs::exists(FullName)) {
        if (postClangLink)
          CC1Args.push_back("-mlink-builtin-bitcode");
        CC1Args.push_back(DriverArgs.MakeArgString(FullName));
        FoundSDL = true;
        break;
      }
    }
    if (FoundSDL)
      break;
  }
  return FoundSDL;
}

/// Search if a user provided archive file lib<libname>.a exists in any of
/// the library paths. If so, add a new command to clang-offload-bundler to
/// unbundle this archive and create a temporary device specific archive. Name
/// of this SDL is passed to the llvm-link tool.
static void GetSDLFromOffloadArchive(
    Compilation &C, const Driver &D, const Tool &T, const JobAction &JA,
    const InputInfoList &Inputs, const llvm::opt::ArgList &DriverArgs,
    llvm::opt::ArgStringList &CC1Args,
    const SmallVectorImpl<std::string> &LibraryPaths, StringRef Lib,
    StringRef Arch, StringRef Target, bool isBitCodeSDL,
    bool postClangLink, bool unpackage) {

  // We don't support bitcode archive bundles for nvptx
  if (isBitCodeSDL && Arch.contains("nvptx"))
    return;

  bool FoundAOB = false;
  std::string ArchiveOfBundles;

  llvm::Triple Triple(D.getTargetTriple());
  bool IsMSVC = Triple.isWindowsMSVCEnvironment();
  auto Ext = IsMSVC ? ".lib" : ".a";
  if (!Lib.starts_with(":") && !Lib.starts_with("-l")) {
    if (llvm::sys::fs::exists(Lib)) {
      ArchiveOfBundles = Lib.str();
      FoundAOB = true;
    }
  } else {
    Lib.consume_front("-l");
    for (auto LPath : LibraryPaths) {
      ArchiveOfBundles.clear();
      auto LibFile = (Lib.starts_with(":") ? Lib.drop_front()
                      : IsMSVC             ? Lib + Ext
                                           : "lib" + Lib + Ext)
                         .str();
      for (auto Prefix : {"/libdevice/", "/"}) {
        auto AOB = Twine(LPath + Prefix + LibFile).str();
        if (llvm::sys::fs::exists(AOB)) {
          ArchiveOfBundles = AOB;
          FoundAOB = true;
          break;
        }
      }
      if (FoundAOB)
        break;
    }
  }

  if (!FoundAOB)
    return;

  llvm::file_magic Magic;
  auto EC = llvm::identify_magic(ArchiveOfBundles, Magic);
  if (EC || Magic != llvm::file_magic::archive)
    return;

  if (unpackage) {
    std::string OutputLib =
        D.GetTemporaryPath(Twine("lib" + llvm::sys::path::filename(Lib) + "-" +
                                 Arch + "-" + Target)
                               .str(),
                           "a");

    ArgStringList UPArgs;
    const char *UPProgram = DriverArgs.MakeArgString(
        T.getToolChain().GetProgramPath("clang-offload-packager"));
    UPArgs.push_back(C.getArgs().MakeArgString(ArchiveOfBundles.c_str()));
    UPArgs.push_back(C.getArgs().MakeArgString("--archive"));
    std::string OutputArg("--image=file=" + OutputLib +
                          ",triple=amdgcn-amd-amdhsa,arch=" + Target.str() +
                          ",kind=openmp");
    UPArgs.push_back(C.getArgs().MakeArgString(OutputArg));

    C.addCommand(std::make_unique<Command>(
        JA, T, ResponseFileSupport::AtFileCurCP(), UPProgram, UPArgs, Inputs,
        InputInfo(&JA, C.getArgs().MakeArgString(OutputLib))));

    CC1Args.push_back(DriverArgs.MakeArgString(OutputLib));
    return;
  }

  StringRef Prefix = isBitCodeSDL ? "libbc-" : "lib";
  std::string OutputLib =
      D.GetTemporaryPath(Twine(Prefix + llvm::sys::path::filename(Lib) + "-" +
                               Arch + "-" + Target)
                             .str(),
                         "a");

  C.addTempFile(C.getArgs().MakeArgString(OutputLib));

  ArgStringList CmdArgs;
  SmallString<128> DeviceTriple;
  DeviceTriple += Action::GetOffloadKindName(JA.getOffloadingDeviceKind());
  DeviceTriple += '-';
  std::string NormalizedTriple = T.getToolChain().getTriple().normalize();
  DeviceTriple += NormalizedTriple;
  if (!Target.empty()) {
    DeviceTriple += '-';
    DeviceTriple += Target;
  }

  std::string UnbundleArg("-unbundle");
  std::string TypeArg("-type=a");
  std::string InputArg("-input=" + ArchiveOfBundles);
  std::string OffloadArg("-targets=" + std::string(DeviceTriple));
  std::string OutputArg("-output=" + OutputLib);

  const char *UBProgram = DriverArgs.MakeArgString(
      T.getToolChain().GetProgramPath("clang-offload-bundler"));

  ArgStringList UBArgs;
  UBArgs.push_back(C.getArgs().MakeArgString(UnbundleArg));
  UBArgs.push_back(C.getArgs().MakeArgString(TypeArg));
  UBArgs.push_back(C.getArgs().MakeArgString(InputArg));
  UBArgs.push_back(C.getArgs().MakeArgString(OffloadArg));
  UBArgs.push_back(C.getArgs().MakeArgString(OutputArg));

  // Add this flag to not exit from clang-offload-bundler if no compatible
  // code object is found in heterogenous archive library.
  std::string AdditionalArgs("-allow-missing-bundles");
  UBArgs.push_back(C.getArgs().MakeArgString(AdditionalArgs));

  // Add this flag to treat hip and hipv4 offload kinds as compatible with
  // openmp offload kind while extracting code objects from a heterogenous
  // archive library. Vice versa is also considered compatible.
  std::string HipCompatibleArgs("-hip-openmp-compatible");
  UBArgs.push_back(C.getArgs().MakeArgString(HipCompatibleArgs));

  C.addCommand(std::make_unique<Command>(
      JA, T, ResponseFileSupport::AtFileCurCP(), UBProgram, UBArgs, Inputs,
      InputInfo(&JA, C.getArgs().MakeArgString(OutputLib))));

  CC1Args.push_back(DriverArgs.MakeArgString(OutputLib));

  return;
}

// Wrapper function used by opaque-offload-linker  for adding SDLs
// during link phase.
void tools::AddStaticDeviceLibsLinking(
    Compilation &C, const Tool &T, const JobAction &JA,
    const InputInfoList &Inputs, const llvm::opt::ArgList &DriverArgs,
    llvm::opt::ArgStringList &CC1Args, StringRef Arch, StringRef TargetID,
    bool isBitCodeSDL, bool postClangLink, bool unpackage) {
  AddStaticDeviceLibs(&C, &T, &JA, &Inputs, C.getDriver(), DriverArgs, CC1Args,
                      Arch, TargetID, isBitCodeSDL, postClangLink, unpackage);
}

// Wrapper function used by driver for adding SDLs during link phase.
void tools::AddStaticDeviceLibsLinking(Compilation &C, const Tool &T,
                                       const JobAction &JA,
                                       const InputInfoList &Inputs,
                                       const llvm::opt::ArgList &DriverArgs,
                                       llvm::opt::ArgStringList &CC1Args,
                                       StringRef Arch, StringRef TargetID,
                                       bool isBitCodeSDL, bool postClangLink) {
  AddStaticDeviceLibs(&C, &T, &JA, &Inputs, C.getDriver(), DriverArgs, CC1Args,
                      Arch, TargetID, isBitCodeSDL, postClangLink);
}

// Wrapper function used for post clang linking of bitcode SDLS for nvptx by
// the CUDA toolchain.
void tools::AddStaticDeviceLibsPostLinking(const Driver &D,
                                           const llvm::opt::ArgList &DriverArgs,
                                           llvm::opt::ArgStringList &CC1Args,
                                           StringRef Arch, StringRef TargetID,
                                           bool isBitCodeSDL,
                                           bool postClangLink) {
  AddStaticDeviceLibs(nullptr, nullptr, nullptr, nullptr, D, DriverArgs,
                      CC1Args, Arch, TargetID, isBitCodeSDL, postClangLink);
}

// User defined Static Device Libraries(SDLs) can be passed to clang for
// offloading GPU compilers. Like static host libraries, the use of a SDL is
// specified with the -l command line option. The primary difference between
// host and SDLs is the filenames for SDLs (refer SEARCH-ORDER for Bitcode SDLs
// and SEARCH-ORDER for Machine-code SDLs for the naming convention).
// SDLs are of following types:
//
// * Bitcode SDLs: They can either be a *.bc file or an archive of *.bc files.
//           For NVPTX, these libraries are post-clang linked following each
//           compilation. For AMDGPU, these libraries are linked one time
//           during the application link phase.
//
// * Machine-code SDLs: They are archive files. For AMDGPU, the process for
//           machine code SDLs is still in development. But they will be linked
//           by the LLVM tool lld.
//
// * Bundled objects that contain both host and device codes: Bundled objects
//           may also contain library code compiled from source. For NVPTX, the
//           bundle contains cubin. For AMDGPU, the bundle contains bitcode.
//
// For Bitcode and Machine-code SDLs, current compiler toolchains hardcode the
// inclusion of specific SDLs such as math libraries and the OpenMP device
// library libomptarget.
void tools::AddStaticDeviceLibs(Compilation *C, const Tool *T,
                                const JobAction *JA,
                                const InputInfoList *Inputs, const Driver &D,
                                const llvm::opt::ArgList &DriverArgs,
                                llvm::opt::ArgStringList &CC1Args,
                                StringRef Arch, StringRef Target,
                                bool isBitCodeSDL, bool postClangLink,
                                bool unpackage) {

  SmallVector<std::string, 8> LibraryPaths;
  // Add search directories from LIBRARY_PATH env variable
  std::optional<std::string> LibPath =
      llvm::sys::Process::GetEnv("LIBRARY_PATH");
  if (LibPath) {
    SmallVector<StringRef, 8> Frags;
    const char EnvPathSeparatorStr[] = {llvm::sys::EnvPathSeparator, '\0'};
    llvm::SplitString(*LibPath, Frags, EnvPathSeparatorStr);
    for (StringRef Path : Frags)
      LibraryPaths.emplace_back(Path.trim());
  }

  // Add directories from user-specified -L options
  for (std::string Search_Dir : DriverArgs.getAllArgValues(options::OPT_L))
    LibraryPaths.emplace_back(Search_Dir);

  // Add path to lib* folders
  SmallString<256> DefaultLibPath = llvm::sys::path::parent_path(D.Dir);
  llvm::sys::path::append(DefaultLibPath, CLANG_INSTALL_LIBDIR_BASENAME);
  LibraryPaths.emplace_back(DefaultLibPath.c_str());

  // Build list of Static Device Libraries SDLs specified by -l option
  llvm::SmallSet<std::string, 16> SDLNames;
  static const StringRef HostOnlyArchives[] = {
      "omp", "cudart", "m", "gcc", "gcc_s", "pthread", "hip_hcc"};
  for (auto SDLName : DriverArgs.getAllArgValues(options::OPT_l)) {
    if (!llvm::is_contained(HostOnlyArchives, SDLName)) {
      SDLNames.insert(std::string("-l") + SDLName);
    }
  }

  for (auto Input : DriverArgs.getAllArgValues(options::OPT_INPUT)) {
    auto FileName = StringRef(Input);
    // Clang treats any unknown file types as archives and passes them to the
    // linker. Files with extension 'lib' are classified as TY_Object by clang
    // but they are usually archives. It is OK if the file is not really an
    // archive since GetSDLFromOffloadArchive will check the magic of the file
    // and only unbundle it if it is really an archive.
    const StringRef LibFileExt = ".lib";
    if (!llvm::sys::path::has_extension(FileName) ||
        types::lookupTypeForExtension(
            llvm::sys::path::extension(FileName).drop_front()) ==
            types::TY_INVALID ||
        llvm::sys::path::extension(FileName) == LibFileExt)
      SDLNames.insert(Input);
  }

  // The search stops as soon as an SDL file is found. The driver then provides
  // the full filename of the SDL to the llvm-link command. If no SDL is found
  // after searching each LINKPATH with SEARCH-ORDER, it is possible that an
  // archive file lib<libname>.a exists and may contain bundled object files.
  for (auto SDLName : SDLNames) {
    // This is the only call to SDLSearch
    if (!SDLSearch(D, DriverArgs, CC1Args, LibraryPaths, SDLName, Arch, Target,
                   isBitCodeSDL, postClangLink) && !postClangLink) {
      GetSDLFromOffloadArchive(*C, D, *T, *JA, *Inputs, DriverArgs, CC1Args,
                               LibraryPaths, SDLName, Arch, Target,
                               isBitCodeSDL, postClangLink, unpackage);
    }
  }
}

static llvm::opt::Arg *
getAMDGPUCodeObjectArgument(const Driver &D, const llvm::opt::ArgList &Args) {
  return Args.getLastArg(options::OPT_mcode_object_version_EQ);
}

void tools::checkAMDGPUCodeObjectVersion(const Driver &D,
                                         const llvm::opt::ArgList &Args) {
  const unsigned MinCodeObjVer = 4;
  const unsigned MaxCodeObjVer = 6;

  if (auto *CodeObjArg = getAMDGPUCodeObjectArgument(D, Args)) {
    if (CodeObjArg->getOption().getID() ==
        options::OPT_mcode_object_version_EQ) {
      unsigned CodeObjVer = MaxCodeObjVer;
      auto Remnant =
          StringRef(CodeObjArg->getValue()).getAsInteger(0, CodeObjVer);
      if (Remnant || CodeObjVer < MinCodeObjVer || CodeObjVer > MaxCodeObjVer)
        D.Diag(diag::err_drv_invalid_int_value)
            << CodeObjArg->getAsString(Args) << CodeObjArg->getValue();
    }
  }
}

unsigned tools::getAMDGPUCodeObjectVersion(const Driver &D,
                                           const llvm::opt::ArgList &Args) {
  unsigned CodeObjVer = 6; // default
  if (auto *CodeObjArg = getAMDGPUCodeObjectArgument(D, Args))
    StringRef(CodeObjArg->getValue()).getAsInteger(0, CodeObjVer);
  return CodeObjVer;
}

unsigned tools::getOrCheckAMDGPUCodeObjectVersion(
    const Driver &D, const llvm::opt::ArgList &Args, bool Diagnose) {
  if (Diagnose)
    checkAMDGPUCodeObjectVersion(D, Args);
  return getAMDGPUCodeObjectVersion(D, Args);
}

bool tools::haveAMDGPUCodeObjectVersionArgument(
    const Driver &D, const llvm::opt::ArgList &Args) {
  return getAMDGPUCodeObjectArgument(D, Args) != nullptr;
}

void tools::addMachineOutlinerArgs(const Driver &D,
                                   const llvm::opt::ArgList &Args,
                                   llvm::opt::ArgStringList &CmdArgs,
                                   const llvm::Triple &Triple, bool IsLTO,
                                   const StringRef PluginOptPrefix) {
  auto addArg = [&, IsLTO](const Twine &Arg) {
    if (IsLTO) {
      assert(!PluginOptPrefix.empty() && "Cannot have empty PluginOptPrefix!");
      CmdArgs.push_back(Args.MakeArgString(Twine(PluginOptPrefix) + Arg));
    } else {
      CmdArgs.push_back("-mllvm");
      CmdArgs.push_back(Args.MakeArgString(Arg));
    }
  };

  if (Arg *A = Args.getLastArg(options::OPT_moutline,
                               options::OPT_mno_outline)) {
    if (A->getOption().matches(options::OPT_moutline)) {
      // We only support -moutline in AArch64 and ARM targets right now. If
      // we're not compiling for these, emit a warning and ignore the flag.
      // Otherwise, add the proper mllvm flags.
      if (!(Triple.isARM() || Triple.isThumb() || Triple.isAArch64())) {
        D.Diag(diag::warn_drv_moutline_unsupported_opt) << Triple.getArchName();
      } else {
        addArg(Twine("-enable-machine-outliner"));
      }
    } else {
      // Disable all outlining behaviour.
      addArg(Twine("-enable-machine-outliner=never"));
    }
  }

  auto *CodeGenDataGenArg =
      Args.getLastArg(options::OPT_fcodegen_data_generate_EQ);
  auto *CodeGenDataUseArg = Args.getLastArg(options::OPT_fcodegen_data_use_EQ);

  // We only allow one of them to be specified.
  if (CodeGenDataGenArg && CodeGenDataUseArg)
    D.Diag(diag::err_drv_argument_not_allowed_with)
        << CodeGenDataGenArg->getAsString(Args)
        << CodeGenDataUseArg->getAsString(Args);

  // For codegen data gen, the output file is passed to the linker
  // while a boolean flag is passed to the LLVM backend.
  if (CodeGenDataGenArg)
    addArg(Twine("-codegen-data-generate"));

  // For codegen data use, the input file is passed to the LLVM backend.
  if (CodeGenDataUseArg)
    addArg(Twine("-codegen-data-use-path=") + CodeGenDataUseArg->getValue());
}

void tools::addOpenMPDeviceRTL(const Driver &D,
                               const llvm::opt::ArgList &DriverArgs,
                               llvm::opt::ArgStringList &CC1Args,
                               StringRef BitcodeSuffix,
                               const llvm::Triple &Triple,
                               const ToolChain &HostTC) {
  SmallVector<StringRef, 8> LibraryPaths;

  // Add user defined library paths from LIBRARY_PATH.
  std::optional<std::string> LibPath =
      llvm::sys::Process::GetEnv("LIBRARY_PATH");
  if (LibPath) {
    SmallVector<StringRef, 8> Frags;
    const char EnvPathSeparatorStr[] = {llvm::sys::EnvPathSeparator, '\0'};
    llvm::SplitString(*LibPath, Frags, EnvPathSeparatorStr);
    for (StringRef Path : Frags)
      LibraryPaths.emplace_back(Path.trim());
  }

  // Check all of the standard library search paths used by the compiler.
  for (const auto &LibPath : HostTC.getFilePaths())
    LibraryPaths.emplace_back(LibPath);

  OptSpecifier LibomptargetBCPathOpt =
      Triple.isAMDGCN()  ? options::OPT_libomptarget_amdgpu_bc_path_EQ
      : Triple.isNVPTX() ? options::OPT_libomptarget_nvptx_bc_path_EQ
                         : options::OPT_libomptarget_spirv_bc_path_EQ;


  StringRef ArchPrefix = Triple.isAMDGCN()  ? "amdgpu"
                         : Triple.isNVPTX() ? "nvptx"
                                            : "spirv64";
  std::string LibOmpTargetName = ("libomptarget-" + ArchPrefix + ".bc").str();

  // First check whether user specifies bc library
  if (const Arg *A = DriverArgs.getLastArg(LibomptargetBCPathOpt)) {
    SmallString<128> LibOmpTargetFile(A->getValue());
    if (llvm::sys::fs::exists(LibOmpTargetFile) &&
        llvm::sys::fs::is_directory(LibOmpTargetFile)) {
      llvm::sys::path::append(LibOmpTargetFile, LibOmpTargetName);
    }

    if (llvm::sys::fs::exists(LibOmpTargetFile)) {
      CC1Args.push_back("-mlink-builtin-bitcode");
      CC1Args.push_back(DriverArgs.MakeArgString(LibOmpTargetFile));
    } else {
      D.Diag(diag::err_drv_omp_offload_target_bcruntime_not_found)
          << LibOmpTargetFile;
    }
  } else {
    bool FoundBCLibrary = false;

    for (StringRef LibraryPath : LibraryPaths) {
      SmallString<128> LibOmpTargetFile(LibraryPath);
      llvm::sys::path::append(LibOmpTargetFile, LibOmpTargetName);
      if (llvm::sys::fs::exists(LibOmpTargetFile)) {
        CC1Args.push_back("-mlink-builtin-bitcode");
        CC1Args.push_back(DriverArgs.MakeArgString(LibOmpTargetFile));
        FoundBCLibrary = true;
        break;
      }
    }

    if (!FoundBCLibrary)
      D.Diag(diag::err_drv_omp_offload_target_missingbcruntime)
          << LibOmpTargetName << ArchPrefix;
  }
}
void tools::addHIPRuntimeLibArgs(const ToolChain &TC, Compilation &C,
                                 const llvm::opt::ArgList &Args,
                                 llvm::opt::ArgStringList &CmdArgs) {
  if ((C.getActiveOffloadKinds() & Action::OFK_HIP) &&
      !Args.hasArg(options::OPT_nostdlib) &&
      !Args.hasArg(options::OPT_no_hip_rt) && !Args.hasArg(options::OPT_r)) {
    TC.AddHIPRuntimeLibArgs(Args, CmdArgs);
  } else {
    // Claim "no HIP libraries" arguments if any
    for (auto *Arg : Args.filtered(options::OPT_no_hip_rt)) {
      Arg->claim();
    }
  }
}

void tools::addOutlineAtomicsArgs(const Driver &D, const ToolChain &TC,
                                  const llvm::opt::ArgList &Args,
                                  llvm::opt::ArgStringList &CmdArgs,
                                  const llvm::Triple &Triple) {
  if (Arg *A = Args.getLastArg(options::OPT_moutline_atomics,
                               options::OPT_mno_outline_atomics)) {
    // Option -moutline-atomics supported for AArch64 target only.
    if (!Triple.isAArch64()) {
      D.Diag(diag::warn_drv_moutline_atomics_unsupported_opt)
          << Triple.getArchName() << A->getOption().getName();
    } else {
      if (A->getOption().matches(options::OPT_moutline_atomics)) {
        CmdArgs.push_back("-target-feature");
        CmdArgs.push_back("+outline-atomics");
      } else {
        CmdArgs.push_back("-target-feature");
        CmdArgs.push_back("-outline-atomics");
      }
    }
  } else if (Triple.isAArch64() && TC.IsAArch64OutlineAtomicsDefault(Args)) {
    CmdArgs.push_back("-target-feature");
    CmdArgs.push_back("+outline-atomics");
  }
}

void tools::addOffloadCompressArgs(const llvm::opt::ArgList &TCArgs,
                                   llvm::opt::ArgStringList &CmdArgs) {
  if (TCArgs.hasFlag(options::OPT_offload_compress,
                     options::OPT_no_offload_compress, false))
    CmdArgs.push_back("-compress");
  if (TCArgs.hasArg(options::OPT_v))
    CmdArgs.push_back("-verbose");
  if (auto *Arg = TCArgs.getLastArg(options::OPT_offload_compression_level_EQ))
    CmdArgs.push_back(
        TCArgs.MakeArgString(Twine("-compression-level=") + Arg->getValue()));
}

void tools::addMCModel(const Driver &D, const llvm::opt::ArgList &Args,
                       const llvm::Triple &Triple,
                       const llvm::Reloc::Model &RelocationModel,
                       llvm::opt::ArgStringList &CmdArgs) {
  if (Arg *A = Args.getLastArg(options::OPT_mcmodel_EQ)) {
    StringRef CM = A->getValue();
    bool Ok = false;
    if (Triple.isOSAIX() && CM == "medium")
      CM = "large";
    if (Triple.isAArch64(64)) {
      Ok = CM == "tiny" || CM == "small" || CM == "large";
      if (CM == "large" && !Triple.isOSBinFormatMachO() &&
          RelocationModel != llvm::Reloc::Static)
        D.Diag(diag::err_drv_argument_only_allowed_with)
            << A->getAsString(Args) << "-fno-pic";
    } else if (Triple.isLoongArch()) {
      if (CM == "extreme" &&
          Args.hasFlagNoClaim(options::OPT_fplt, options::OPT_fno_plt, false))
        D.Diag(diag::err_drv_argument_not_allowed_with)
            << A->getAsString(Args) << "-fplt";
      Ok = CM == "normal" || CM == "medium" || CM == "extreme";
      // Convert to LLVM recognizable names.
      if (Ok)
        CM = llvm::StringSwitch<StringRef>(CM)
                 .Case("normal", "small")
                 .Case("extreme", "large")
                 .Default(CM);
    } else if (Triple.isPPC64() || Triple.isOSAIX()) {
      Ok = CM == "small" || CM == "medium" || CM == "large";
    } else if (Triple.isRISCV()) {
      // Large code model is disallowed to be used with PIC code model.
      if (CM == "large" && RelocationModel != llvm::Reloc::Static)
        D.Diag(diag::err_drv_argument_not_allowed_with)
            << A->getAsString(Args) << "-fpic";
      if (CM == "medlow")
        CM = "small";
      else if (CM == "medany")
        CM = "medium";
      Ok = CM == "small" || CM == "medium" ||
           (CM == "large" && Triple.isRISCV64());
    } else if (Triple.getArch() == llvm::Triple::x86_64) {
      Ok = llvm::is_contained({"small", "kernel", "medium", "large", "tiny"},
                              CM);
    } else if (Triple.isNVPTX() || Triple.isAMDGPU() || Triple.isSPIRV()) {
      // NVPTX/AMDGPU/SPIRV does not care about the code model and will accept
      // whatever works for the host.
      Ok = true;
    } else if (Triple.isSPARC64()) {
      if (CM == "medlow")
        CM = "small";
      else if (CM == "medmid")
        CM = "medium";
      else if (CM == "medany")
        CM = "large";
      Ok = CM == "small" || CM == "medium" || CM == "large";
    }
    if (Ok) {
      CmdArgs.push_back(Args.MakeArgString("-mcmodel=" + CM));
    } else {
      D.Diag(diag::err_drv_unsupported_option_argument_for_target)
          << A->getSpelling() << CM << Triple.getTriple();
    }
  }

  if (Triple.getArch() == llvm::Triple::x86_64) {
    bool IsMediumCM = false;
    bool IsLargeCM = false;
    if (Arg *A = Args.getLastArg(options::OPT_mcmodel_EQ)) {
      IsMediumCM = StringRef(A->getValue()) == "medium";
      IsLargeCM = StringRef(A->getValue()) == "large";
    }
    if (Arg *A = Args.getLastArg(options::OPT_mlarge_data_threshold_EQ)) {
      if (!IsMediumCM && !IsLargeCM) {
        D.Diag(diag::warn_drv_large_data_threshold_invalid_code_model)
            << A->getOption().getRenderName();
      } else {
        A->render(Args, CmdArgs);
      }
    } else if (IsMediumCM) {
      CmdArgs.push_back("-mlarge-data-threshold=65536");
    } else if (IsLargeCM) {
      CmdArgs.push_back("-mlarge-data-threshold=0");
    }
  }
}

void tools::handleColorDiagnosticsArgs(const Driver &D, const ArgList &Args,
                                       ArgStringList &CmdArgs) {
  // Color diagnostics are parsed by the driver directly from argv and later
  // re-parsed to construct this job; claim any possible color diagnostic here
  // to avoid warn_drv_unused_argument and diagnose bad
  // OPT_fdiagnostics_color_EQ values.
  Args.getLastArg(options::OPT_fcolor_diagnostics,
                  options::OPT_fno_color_diagnostics);
  if (const Arg *A = Args.getLastArg(options::OPT_fdiagnostics_color_EQ)) {
    StringRef Value(A->getValue());
    if (Value != "always" && Value != "never" && Value != "auto")
      D.Diag(diag::err_drv_invalid_argument_to_option)
          << Value << A->getOption().getName();
  }

  if (D.getDiags().getDiagnosticOptions().ShowColors)
    CmdArgs.push_back("-fcolor-diagnostics");
}

void tools::escapeSpacesAndBackslashes(const char *Arg,
                                       llvm::SmallVectorImpl<char> &Res) {
  for (; *Arg; ++Arg) {
    switch (*Arg) {
    default:
      break;
    case ' ':
    case '\\':
      Res.push_back('\\');
      break;
    }
    Res.push_back(*Arg);
  }
}

const char *tools::renderEscapedCommandLine(const ToolChain &TC,
                                            const llvm::opt::ArgList &Args) {
  const Driver &D = TC.getDriver();
  const char *Exec = D.getClangProgramPath();

  llvm::opt::ArgStringList OriginalArgs;
  for (const auto &Arg : Args)
    Arg->render(Args, OriginalArgs);

  llvm::SmallString<256> Flags;
  escapeSpacesAndBackslashes(Exec, Flags);
  for (const char *OriginalArg : OriginalArgs) {
    llvm::SmallString<128> EscapedArg;
    escapeSpacesAndBackslashes(OriginalArg, EscapedArg);
    Flags += " ";
    Flags += EscapedArg;
  }

  return Args.MakeArgString(Flags);
}

bool tools::shouldRecordCommandLine(const ToolChain &TC,
                                    const llvm::opt::ArgList &Args,
                                    bool &FRecordCommandLine,
                                    bool &GRecordCommandLine) {
  const Driver &D = TC.getDriver();
  const llvm::Triple &Triple = TC.getEffectiveTriple();
  const std::string &TripleStr = Triple.getTriple();

  FRecordCommandLine =
      Args.hasFlag(options::OPT_frecord_command_line,
                   options::OPT_fno_record_command_line, false);
  GRecordCommandLine =
      Args.hasFlag(options::OPT_grecord_command_line,
                   options::OPT_gno_record_command_line, false);
  if (FRecordCommandLine && !Triple.isOSBinFormatELF() &&
      !Triple.isOSBinFormatXCOFF() && !Triple.isOSBinFormatMachO())
    D.Diag(diag::err_drv_unsupported_opt_for_target)
        << Args.getLastArg(options::OPT_frecord_command_line)->getAsString(Args)
        << TripleStr;

  return FRecordCommandLine || TC.UseDwarfDebugFlags() || GRecordCommandLine;
}

void tools::renderCommonIntegerOverflowOptions(const ArgList &Args,
                                               ArgStringList &CmdArgs) {
  bool use_fwrapv = false;
  bool use_fwrapv_pointer = false;
  for (const Arg *A : Args.filtered(
           options::OPT_fstrict_overflow, options::OPT_fno_strict_overflow,
           options::OPT_fwrapv, options::OPT_fno_wrapv,
           options::OPT_fwrapv_pointer, options::OPT_fno_wrapv_pointer)) {
    A->claim();
    switch (A->getOption().getID()) {
    case options::OPT_fstrict_overflow:
      use_fwrapv = false;
      use_fwrapv_pointer = false;
      break;
    case options::OPT_fno_strict_overflow:
      use_fwrapv = true;
      use_fwrapv_pointer = true;
      break;
    case options::OPT_fwrapv:
      use_fwrapv = true;
      break;
    case options::OPT_fno_wrapv:
      use_fwrapv = false;
      break;
    case options::OPT_fwrapv_pointer:
      use_fwrapv_pointer = true;
      break;
    case options::OPT_fno_wrapv_pointer:
      use_fwrapv_pointer = false;
      break;
    }
  }

  if (use_fwrapv)
    CmdArgs.push_back("-fwrapv");
  if (use_fwrapv_pointer)
    CmdArgs.push_back("-fwrapv-pointer");
}

/// Vectorize at all optimization levels greater than 1 except for -Oz.
/// For -Oz the loop vectorizer is disabled, while the slp vectorizer is
/// enabled.
bool tools::shouldEnableVectorizerAtOLevel(const ArgList &Args, bool isSlpVec) {
  if (Arg *A = Args.getLastArg(options::OPT_O_Group)) {
    if (A->getOption().matches(options::OPT_O4) ||
        A->getOption().matches(options::OPT_Ofast))
      return true;

    if (A->getOption().matches(options::OPT_O0))
      return false;

    assert(A->getOption().matches(options::OPT_O) && "Must have a -O flag");

    // Vectorize -Os.
    StringRef S(A->getValue());
    if (S == "s")
      return true;

    // Don't vectorize -Oz, unless it's the slp vectorizer.
    if (S == "z")
      return isSlpVec;

    unsigned OptLevel = 0;
    if (S.getAsInteger(10, OptLevel))
      return false;

    return OptLevel > 1;
  }

  return false;
}<|MERGE_RESOLUTION|>--- conflicted
+++ resolved
@@ -882,15 +882,9 @@
   const bool IsFatLTO = Args.hasFlag(options::OPT_ffat_lto_objects,
                                      options::OPT_fno_fat_lto_objects, false);
   const bool IsUnifiedLTO = Args.hasArg(options::OPT_funified_lto);
-<<<<<<< HEAD
-  if (llvm::sys::path::filename(Linker) != "ld.lld" &&
-      llvm::sys::path::stem(Linker) != "ld.lld" && !ClosedNeeded &&
-      !Triple.isOSOpenBSD()) {
-=======
   if (Linker != "lld" && Linker != "lld-link" &&
       llvm::sys::path::filename(LinkerPath) != "ld.lld" &&
       llvm::sys::path::stem(LinkerPath) != "ld.lld" && !Triple.isOSOpenBSD()) {
->>>>>>> 6053ca00
     // Tell the linker to load the plugin. This has to come before
     // AddLinkerInputs as gold requires -plugin and AIX ld requires -bplugin to
     // come before any -plugin-opt/-bplugin_opt that -Wl might forward.
