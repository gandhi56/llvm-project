--- conflicted
+++ resolved
@@ -885,7 +885,6 @@
                          /*IsLTO=*/true, PluginOptPrefix);
 }
 
-<<<<<<< HEAD
 std::string tools::FindDebugPerfInLibraryPath(const std::string &RLib) {
   const char *DirList = ::getenv("LIBRARY_PATH");
   if (!DirList)
@@ -937,7 +936,9 @@
     llvm::sys::path::append(DefaultLibPath, CLANG_INSTALL_LIBDIR_BASENAME);
     CmdArgs.push_back("-rpath");
     CmdArgs.push_back(Args.MakeArgString(CandidateRPath.c_str()));
-=======
+  }
+}
+
 /// Adds the '-lcgpu' and '-lmgpu' libraries to the compilation to include the
 /// LLVM C library for GPUs.
 static void addOpenMPDeviceLibC(const ToolChain &TC, const ArgList &Args,
@@ -955,7 +956,6 @@
   if (Args.hasFlag(options::OPT_gpulibc, options::OPT_nogpulibc, HasLibC)) {
     CmdArgs.push_back("-lcgpu");
     CmdArgs.push_back("-lmgpu");
->>>>>>> 3e87829a
   }
 }
 
