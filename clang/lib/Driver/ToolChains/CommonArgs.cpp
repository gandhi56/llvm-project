//===--- CommonArgs.cpp - Args handling for multiple toolchains -*- C++ -*-===//
//
// Part of the LLVM Project, under the Apache License v2.0 with LLVM Exceptions.
// See https://llvm.org/LICENSE.txt for license information.
// SPDX-License-Identifier: Apache-2.0 WITH LLVM-exception
//
//===----------------------------------------------------------------------===//

#include "CommonArgs.h"
#include "AmdOptArgs.h"
#include "Arch/AArch64.h"
#include "Arch/ARM.h"
#include "Arch/CSKY.h"
#include "Arch/LoongArch.h"
#include "Arch/M68k.h"
#include "Arch/Mips.h"
#include "Arch/PPC.h"
#include "Arch/RISCV.h"
#include "Arch/Sparc.h"
#include "Arch/SystemZ.h"
#include "Arch/VE.h"
#include "Arch/X86.h"
#include "HIPAMD.h"
#include "Hexagon.h"
#include "MSP430.h"
#include "clang/Basic/CharInfo.h"
#include "clang/Basic/LangOptions.h"
#include "clang/Basic/ObjCRuntime.h"
#include "clang/Basic/Version.h"
#include "clang/Config/config.h"
#include "clang/Driver/Action.h"
#include "clang/Driver/Compilation.h"
#include "clang/Driver/Driver.h"
#include "clang/Driver/DriverDiagnostic.h"
#include "clang/Driver/InputInfo.h"
#include "clang/Driver/Job.h"
#include "clang/Driver/Options.h"
#include "clang/Driver/SanitizerArgs.h"
#include "clang/Driver/ToolChain.h"
#include "clang/Driver/Util.h"
#include "clang/Driver/XRayArgs.h"
#include "llvm/ADT/STLExtras.h"
#include "llvm/ADT/SmallSet.h"
#include "llvm/ADT/SmallString.h"
#include "llvm/ADT/StringExtras.h"
#include "llvm/ADT/StringSwitch.h"
#include "llvm/ADT/Twine.h"
#include "llvm/BinaryFormat/Magic.h"
#include "llvm/Config/llvm-config.h"
#include "llvm/Object/Archive.h"
#include "llvm/Option/Arg.h"
#include "llvm/Option/ArgList.h"
#include "llvm/Option/Option.h"
#include "llvm/Support/CodeGen.h"
#include "llvm/Support/Compression.h"
#include "llvm/Support/Debug.h"
#include "llvm/Support/Error.h"
#include "llvm/Support/ErrorHandling.h"
#include "llvm/Support/ErrorOr.h"
#include "llvm/Support/FileSystem.h"
#include "llvm/Support/Path.h"
#include "llvm/Support/Process.h"
#include "llvm/Support/Program.h"
#include "llvm/Support/ScopedPrinter.h"
#include "llvm/Support/Threading.h"
#include "llvm/Support/VirtualFileSystem.h"
#include "llvm/Support/YAMLParser.h"
#include "llvm/TargetParser/Host.h"
#include "llvm/TargetParser/TargetParser.h"
#include <optional>

using namespace clang::driver;
using namespace clang::driver::tools;
using namespace clang;
using namespace llvm::opt;

/// \brief Determine if Fortran link libraies are needed
bool clang::driver::tools::needFortranLibs(const Driver &D,
                                           const ArgList &Args) {
  if (D.IsFlangMode() && !Args.hasArg(options::OPT_nostdlib) &&
      !Args.hasArg(options::OPT_noFlangLibs)) {
    return true;
  }

  return false;
}

/// \brief Determine if Fortran "main" object is needed
static bool needFortranMain(const Driver &D, const ArgList &Args) {
  return (tools::needFortranLibs(D, Args) &&
          (!Args.hasArg(options::OPT_Mnomain) ||
           !Args.hasArg(options::OPT_no_fortran_main)));
}

static void renderRpassOptions(const ArgList &Args, ArgStringList &CmdArgs,
                               const StringRef PluginOptPrefix) {
  if (const Arg *A = Args.getLastArg(options::OPT_Rpass_EQ))
    CmdArgs.push_back(Args.MakeArgString(Twine(PluginOptPrefix) +
                                         "-pass-remarks=" + A->getValue()));

  if (const Arg *A = Args.getLastArg(options::OPT_Rpass_missed_EQ))
    CmdArgs.push_back(Args.MakeArgString(
        Twine(PluginOptPrefix) + "-pass-remarks-missed=" + A->getValue()));

  if (const Arg *A = Args.getLastArg(options::OPT_Rpass_analysis_EQ))
    CmdArgs.push_back(Args.MakeArgString(
        Twine(PluginOptPrefix) + "-pass-remarks-analysis=" + A->getValue()));
}

static void renderRemarksOptions(const ArgList &Args, ArgStringList &CmdArgs,
                                 const llvm::Triple &Triple,
                                 const InputInfo &Input,
                                 const InputInfo &Output,
                                 const StringRef PluginOptPrefix) {
  StringRef Format = "yaml";
  if (const Arg *A = Args.getLastArg(options::OPT_fsave_optimization_record_EQ))
    Format = A->getValue();

  SmallString<128> F;
  const Arg *A = Args.getLastArg(options::OPT_foptimization_record_file_EQ);
  if (A)
    F = A->getValue();
  else if (Output.isFilename())
    F = Output.getFilename();

  assert(!F.empty() && "Cannot determine remarks output name.");
  // Append "opt.ld.<format>" to the end of the file name.
  CmdArgs.push_back(Args.MakeArgString(Twine(PluginOptPrefix) +
                                       "opt-remarks-filename=" + F +
                                       ".opt.ld." + Format));

  if (const Arg *A =
          Args.getLastArg(options::OPT_foptimization_record_passes_EQ))
    CmdArgs.push_back(Args.MakeArgString(
        Twine(PluginOptPrefix) + "opt-remarks-passes=" + A->getValue()));

  CmdArgs.push_back(Args.MakeArgString(Twine(PluginOptPrefix) +
                                       "opt-remarks-format=" + Format.data()));
}

static void renderRemarksHotnessOptions(const ArgList &Args,
                                        ArgStringList &CmdArgs,
                                        const StringRef PluginOptPrefix) {
  if (Args.hasFlag(options::OPT_fdiagnostics_show_hotness,
                   options::OPT_fno_diagnostics_show_hotness, false))
    CmdArgs.push_back(Args.MakeArgString(Twine(PluginOptPrefix) +
                                         "opt-remarks-with-hotness"));

  if (const Arg *A =
          Args.getLastArg(options::OPT_fdiagnostics_hotness_threshold_EQ))
    CmdArgs.push_back(
        Args.MakeArgString(Twine(PluginOptPrefix) +
                           "opt-remarks-hotness-threshold=" + A->getValue()));
}

static bool shouldIgnoreUnsupportedTargetFeature(const Arg &TargetFeatureArg,
                                                 llvm::Triple T,
                                                 StringRef Processor) {
  // Warn no-cumode for AMDGCN processors not supporing WGP mode.
  if (!T.isAMDGPU())
    return false;
  auto GPUKind = T.isAMDGCN() ? llvm::AMDGPU::parseArchAMDGCN(Processor)
                              : llvm::AMDGPU::parseArchR600(Processor);
  auto GPUFeatures = T.isAMDGCN() ? llvm::AMDGPU::getArchAttrAMDGCN(GPUKind)
                                  : llvm::AMDGPU::getArchAttrR600(GPUKind);
  if (GPUFeatures & llvm::AMDGPU::FEATURE_WGP)
    return false;
  return TargetFeatureArg.getOption().matches(options::OPT_mno_cumode);
}

void tools::addPathIfExists(const Driver &D, const Twine &Path,
                            ToolChain::path_list &Paths) {
  if (D.getVFS().exists(Path))
    Paths.push_back(Path.str());
}

void tools::handleTargetFeaturesGroup(const Driver &D,
                                      const llvm::Triple &Triple,
                                      const ArgList &Args,
                                      std::vector<StringRef> &Features,
                                      OptSpecifier Group) {
  std::set<StringRef> Warned;
  for (const Arg *A : Args.filtered(Group)) {
    StringRef Name = A->getOption().getName();
    A->claim();

    // Skip over "-m".
    assert(Name.startswith("m") && "Invalid feature name.");
    Name = Name.substr(1);

    auto Proc = getCPUName(D, Args, Triple);
    if (shouldIgnoreUnsupportedTargetFeature(*A, Triple, Proc)) {
      if (Warned.count(Name) == 0) {
        D.getDiags().Report(
            clang::diag::warn_drv_unsupported_option_for_processor)
            << A->getAsString(Args) << Proc;
        Warned.insert(Name);
      }
      continue;
    }

    bool IsNegative = Name.startswith("no-");
    if (IsNegative)
      Name = Name.substr(3);

    Features.push_back(Args.MakeArgString((IsNegative ? "-" : "+") + Name));
  }
}

SmallVector<StringRef>
tools::unifyTargetFeatures(ArrayRef<StringRef> Features) {
  // Only add a feature if it hasn't been seen before starting from the end.
  SmallVector<StringRef> UnifiedFeatures;
  llvm::DenseSet<StringRef> UsedFeatures;
  for (StringRef Feature : llvm::reverse(Features)) {
    if (UsedFeatures.insert(Feature.drop_front()).second)
      UnifiedFeatures.insert(UnifiedFeatures.begin(), Feature);
  }

  return UnifiedFeatures;
}

void tools::addDirectoryList(const ArgList &Args, ArgStringList &CmdArgs,
                             const char *ArgName, const char *EnvVar) {
  const char *DirList = ::getenv(EnvVar);
  bool CombinedArg = false;

  if (!DirList)
    return; // Nothing to do.

  StringRef Name(ArgName);
  if (Name.equals("-I") || Name.equals("-L") || Name.empty())
    CombinedArg = true;

  StringRef Dirs(DirList);
  if (Dirs.empty()) // Empty string should not add '.'.
    return;

  StringRef::size_type Delim;
  while ((Delim = Dirs.find(llvm::sys::EnvPathSeparator)) != StringRef::npos) {
    if (Delim == 0) { // Leading colon.
      if (CombinedArg) {
        CmdArgs.push_back(Args.MakeArgString(std::string(ArgName) + "."));
      } else {
        CmdArgs.push_back(ArgName);
        CmdArgs.push_back(".");
      }
    } else {
      if (CombinedArg) {
        CmdArgs.push_back(
            Args.MakeArgString(std::string(ArgName) + Dirs.substr(0, Delim)));
      } else {
        CmdArgs.push_back(ArgName);
        CmdArgs.push_back(Args.MakeArgString(Dirs.substr(0, Delim)));
      }
    }
    Dirs = Dirs.substr(Delim + 1);
  }

  if (Dirs.empty()) { // Trailing colon.
    if (CombinedArg) {
      CmdArgs.push_back(Args.MakeArgString(std::string(ArgName) + "."));
    } else {
      CmdArgs.push_back(ArgName);
      CmdArgs.push_back(".");
    }
  } else { // Add the last path.
    if (CombinedArg) {
      CmdArgs.push_back(Args.MakeArgString(std::string(ArgName) + Dirs));
    } else {
      CmdArgs.push_back(ArgName);
      CmdArgs.push_back(Args.MakeArgString(Dirs));
    }
  }
}

void tools::AddLinkerInputs(const ToolChain &TC, const InputInfoList &Inputs,
                            const ArgList &Args, ArgStringList &CmdArgs,
                            const JobAction &JA) {
  const Driver &D = TC.getDriver();
  bool SeenFirstLinkerInput = false;

  // Add extra linker input arguments which are not treated as inputs
  // (constructed via -Xarch_).
  Args.AddAllArgValues(CmdArgs, options::OPT_Zlinker_input);

  // LIBRARY_PATH are included before user inputs and only supported on native
  // toolchains. Otherwise only add the '-L' arguments requested by the user.
  if (!TC.isCrossCompiling())
    addDirectoryList(Args, CmdArgs, "-L", "LIBRARY_PATH");
  else
    Args.AddAllArgs(CmdArgs, options::OPT_L);

  for (const auto &II : Inputs) {
    // If the current tool chain refers to an OpenMP offloading host, we
    // should ignore inputs that refer to OpenMP offloading devices -
    // they will be embedded according to a proper linker script.
    if (auto *IA = II.getAction())
      if ((JA.isHostOffloading(Action::OFK_OpenMP) &&
           IA->isDeviceOffloading(Action::OFK_OpenMP)))
        continue;

    if (!TC.HasNativeLLVMSupport() && types::isLLVMIR(II.getType()))
      // Don't try to pass LLVM inputs unless we have native support.
      D.Diag(diag::err_drv_no_linker_llvm_support) << TC.getTripleString();

    // Add filenames immediately.
    if (II.isFilename()) {
      CmdArgs.push_back(II.getFilename());
      continue;
    }

    // In some error cases, the input could be Nothing; skip those.
    if (II.isNothing())
      continue;

    // Otherwise, this is a linker input argument.
    const Arg &A = II.getInputArg();

    // Handle reserved library options.
    if (A.getOption().matches(options::OPT_Z_reserved_lib_stdcxx))
      TC.AddCXXStdlibLibArgs(Args, CmdArgs);
    else if (A.getOption().matches(options::OPT_Z_reserved_lib_cckext))
      TC.AddCCKextLibArgs(Args, CmdArgs);
    else
      A.renderAsInput(Args, CmdArgs);
  }

   if (!SeenFirstLinkerInput && needFortranMain(D, Args)) {
     CmdArgs.push_back("-lflangmain");
   }

  // Claim "no Fortran main" arguments
  for (auto Arg :
       Args.filtered(options::OPT_no_fortran_main, options::OPT_Mnomain))
    Arg->claim();
}

void tools::addLinkerCompressDebugSectionsOption(
    const ToolChain &TC, const llvm::opt::ArgList &Args,
    llvm::opt::ArgStringList &CmdArgs) {
  // GNU ld supports --compress-debug-sections=none|zlib|zlib-gnu|zlib-gabi
  // whereas zlib is an alias to zlib-gabi and zlib-gnu is obsoleted. Therefore
  // -gz=none|zlib are translated to --compress-debug-sections=none|zlib. -gz
  // is not translated since ld --compress-debug-sections option requires an
  // argument.
  if (const Arg *A = Args.getLastArg(options::OPT_gz_EQ)) {
    StringRef V = A->getValue();
    if (V == "none" || V == "zlib" || V == "zstd")
      CmdArgs.push_back(Args.MakeArgString("--compress-debug-sections=" + V));
    else
      TC.getDriver().Diag(diag::err_drv_unsupported_option_argument)
          << A->getSpelling() << V;
  }
}

void tools::AddTargetFeature(const ArgList &Args,
                             std::vector<StringRef> &Features,
                             OptSpecifier OnOpt, OptSpecifier OffOpt,
                             StringRef FeatureName) {
  if (Arg *A = Args.getLastArg(OnOpt, OffOpt)) {
    if (A->getOption().matches(OnOpt))
      Features.push_back(Args.MakeArgString("+" + FeatureName));
    else
      Features.push_back(Args.MakeArgString("-" + FeatureName));
  }
}

/// Get the (LLVM) name of the AMDGPU gpu we are targeting.
static std::string getAMDGPUTargetGPU(const llvm::Triple &T,
                                      const ArgList &Args) {
<<<<<<< HEAD
  Arg *A = Args.getLastArg(options::OPT_mcpu_EQ);
  if (!A)
    A = Args.getLastArg(options::OPT_march_EQ);
  if (!A)
    A = Args.getLastArg(options::OPT_offload_arch_EQ);
  if (A) {
=======
  Arg *MArch = Args.getLastArg(options::OPT_march_EQ);
  if (Arg *A = Args.getLastArg(options::OPT_mcpu_EQ)) {
>>>>>>> 54e47724
    auto GPUName = getProcessorFromTargetID(T, A->getValue());
    return llvm::StringSwitch<std::string>(GPUName)
        .Cases("rv630", "rv635", "r600")
        .Cases("rv610", "rv620", "rs780", "rs880")
        .Case("rv740", "rv770")
        .Case("palm", "cedar")
        .Cases("sumo", "sumo2", "sumo")
        .Case("hemlock", "cypress")
        .Case("aruba", "cayman")
        .Default(GPUName.str());
  }
  if (MArch)
    return getProcessorFromTargetID(T, MArch->getValue()).str();
  return "";
}

static std::string getLanaiTargetCPU(const ArgList &Args) {
  if (Arg *A = Args.getLastArg(options::OPT_mcpu_EQ)) {
    return A->getValue();
  }
  return "";
}

/// Get the (LLVM) name of the WebAssembly cpu we are targeting.
static StringRef getWebAssemblyTargetCPU(const ArgList &Args) {
  // If we have -mcpu=, use that.
  if (Arg *A = Args.getLastArg(options::OPT_mcpu_EQ)) {
    StringRef CPU = A->getValue();

#ifdef __wasm__
    // Handle "native" by examining the host. "native" isn't meaningful when
    // cross compiling, so only support this when the host is also WebAssembly.
    if (CPU == "native")
      return llvm::sys::getHostCPUName();
#endif

    return CPU;
  }

  return "generic";
}

std::string tools::getCPUName(const Driver &D, const ArgList &Args,
                              const llvm::Triple &T, bool FromAs) {
  Arg *A;

  switch (T.getArch()) {
  default:
    return "";

  case llvm::Triple::aarch64:
  case llvm::Triple::aarch64_32:
  case llvm::Triple::aarch64_be:
    return aarch64::getAArch64TargetCPU(Args, T, A);

  case llvm::Triple::arm:
  case llvm::Triple::armeb:
  case llvm::Triple::thumb:
  case llvm::Triple::thumbeb: {
    StringRef MArch, MCPU;
    arm::getARMArchCPUFromArgs(Args, MArch, MCPU, FromAs);
    return arm::getARMTargetCPU(MCPU, MArch, T);
  }

  case llvm::Triple::avr:
    if (const Arg *A = Args.getLastArg(options::OPT_mmcu_EQ))
      return A->getValue();
    return "";

  case llvm::Triple::m68k:
    return m68k::getM68kTargetCPU(Args);

  case llvm::Triple::mips:
  case llvm::Triple::mipsel:
  case llvm::Triple::mips64:
  case llvm::Triple::mips64el: {
    StringRef CPUName;
    StringRef ABIName;
    mips::getMipsCPUAndABI(Args, T, CPUName, ABIName);
    return std::string(CPUName);
  }

  case llvm::Triple::nvptx:
  case llvm::Triple::nvptx64:
    if (const Arg *A = Args.getLastArg(options::OPT_march_EQ))
      return A->getValue();
    return "";

  case llvm::Triple::ppc:
  case llvm::Triple::ppcle:
  case llvm::Triple::ppc64:
  case llvm::Triple::ppc64le:
    return ppc::getPPCTargetCPU(D, Args, T);

  case llvm::Triple::csky:
    if (const Arg *A = Args.getLastArg(options::OPT_mcpu_EQ))
      return A->getValue();
    else if (const Arg *A = Args.getLastArg(options::OPT_march_EQ))
      return A->getValue();
    else
      return "ck810";
  case llvm::Triple::riscv32:
  case llvm::Triple::riscv64:
    return riscv::getRISCVTargetCPU(Args, T);

  case llvm::Triple::bpfel:
  case llvm::Triple::bpfeb:
    if (const Arg *A = Args.getLastArg(options::OPT_mcpu_EQ))
      return A->getValue();
    return "";

  case llvm::Triple::sparc:
  case llvm::Triple::sparcel:
  case llvm::Triple::sparcv9:
    return sparc::getSparcTargetCPU(D, Args, T);

  case llvm::Triple::x86:
  case llvm::Triple::x86_64:
    return x86::getX86TargetCPU(D, Args, T);

  case llvm::Triple::hexagon:
    return "hexagon" +
           toolchains::HexagonToolChain::GetTargetCPUVersion(Args).str();

  case llvm::Triple::lanai:
    return getLanaiTargetCPU(Args);

  case llvm::Triple::systemz:
    return systemz::getSystemZTargetCPU(Args);

  case llvm::Triple::r600:
  case llvm::Triple::amdgcn:
    return getAMDGPUTargetGPU(T, Args);

  case llvm::Triple::wasm32:
  case llvm::Triple::wasm64:
    return std::string(getWebAssemblyTargetCPU(Args));
  }
}

static void getWebAssemblyTargetFeatures(const Driver &D,
                                         const llvm::Triple &Triple,
                                         const ArgList &Args,
                                         std::vector<StringRef> &Features) {
  handleTargetFeaturesGroup(D, Triple, Args, Features,
                            options::OPT_m_wasm_Features_Group);
}

void tools::getTargetFeatures(const Driver &D, const llvm::Triple &Triple,
                              const ArgList &Args, ArgStringList &CmdArgs,
                              bool ForAS, bool IsAux,
                              const StringRef TcTargetID) {
  std::vector<StringRef> Features;
  switch (Triple.getArch()) {
  default:
    break;
  case llvm::Triple::mips:
  case llvm::Triple::mipsel:
  case llvm::Triple::mips64:
  case llvm::Triple::mips64el:
    mips::getMIPSTargetFeatures(D, Triple, Args, Features);
    break;
  case llvm::Triple::arm:
  case llvm::Triple::armeb:
  case llvm::Triple::thumb:
  case llvm::Triple::thumbeb:
    arm::getARMTargetFeatures(D, Triple, Args, Features, ForAS);
    break;
  case llvm::Triple::ppc:
  case llvm::Triple::ppcle:
  case llvm::Triple::ppc64:
  case llvm::Triple::ppc64le:
    ppc::getPPCTargetFeatures(D, Triple, Args, Features);
    break;
  case llvm::Triple::riscv32:
  case llvm::Triple::riscv64:
    riscv::getRISCVTargetFeatures(D, Triple, Args, Features);
    break;
  case llvm::Triple::systemz:
    systemz::getSystemZTargetFeatures(D, Args, Features);
    break;
  case llvm::Triple::aarch64:
  case llvm::Triple::aarch64_32:
  case llvm::Triple::aarch64_be:
    aarch64::getAArch64TargetFeatures(D, Triple, Args, Features, ForAS);
    break;
  case llvm::Triple::x86:
  case llvm::Triple::x86_64:
    x86::getX86TargetFeatures(D, Triple, Args, Features);
    break;
  case llvm::Triple::hexagon:
    hexagon::getHexagonTargetFeatures(D, Triple, Args, Features);
    break;
  case llvm::Triple::wasm32:
  case llvm::Triple::wasm64:
    getWebAssemblyTargetFeatures(D, Triple, Args, Features);
    break;
  case llvm::Triple::sparc:
  case llvm::Triple::sparcel:
  case llvm::Triple::sparcv9:
    sparc::getSparcTargetFeatures(D, Args, Features);
    break;
  case llvm::Triple::r600:
  case llvm::Triple::amdgcn:
    amdgpu::getAMDGPUTargetFeatures(D, Triple, Args, Features, TcTargetID);
    break;
  case llvm::Triple::nvptx:
  case llvm::Triple::nvptx64:
    NVPTX::getNVPTXTargetFeatures(D, Triple, Args, Features);
    break;
  case llvm::Triple::m68k:
    m68k::getM68kTargetFeatures(D, Triple, Args, Features);
    break;
  case llvm::Triple::msp430:
    msp430::getMSP430TargetFeatures(D, Args, Features);
    break;
  case llvm::Triple::ve:
    ve::getVETargetFeatures(D, Args, Features);
    break;
  case llvm::Triple::csky:
    csky::getCSKYTargetFeatures(D, Triple, Args, CmdArgs, Features);
    break;
  case llvm::Triple::loongarch32:
  case llvm::Triple::loongarch64:
    loongarch::getLoongArchTargetFeatures(D, Triple, Args, Features);
    break;
  }

  for (auto Feature : unifyTargetFeatures(Features)) {
    CmdArgs.push_back(IsAux ? "-aux-target-feature" : "-target-feature");
    CmdArgs.push_back(Feature.data());
  }
}

llvm::StringRef tools::getLTOParallelism(const ArgList &Args, const Driver &D) {
  Arg *LtoJobsArg = Args.getLastArg(options::OPT_flto_jobs_EQ);
  if (!LtoJobsArg)
    return {};
  if (!llvm::get_threadpool_strategy(LtoJobsArg->getValue()))
    D.Diag(diag::err_drv_invalid_int_value)
        << LtoJobsArg->getAsString(Args) << LtoJobsArg->getValue();
  return LtoJobsArg->getValue();
}

// CloudABI and PS4/PS5 use -ffunction-sections and -fdata-sections by default.
bool tools::isUseSeparateSections(const llvm::Triple &Triple) {
  return Triple.getOS() == llvm::Triple::CloudABI || Triple.isPS();
}

void tools::addLTOOptions(const ToolChain &ToolChain, const ArgList &Args,
                          ArgStringList &CmdArgs, const InputInfo &Output,
                          const InputInfo &Input, bool IsThinLTO) {
  const bool IsOSAIX = ToolChain.getTriple().isOSAIX();
  const bool IsAMDGCN = ToolChain.getTriple().isAMDGCN();
  const char *Linker = Args.MakeArgString(ToolChain.GetLinkerPath());
  const Driver &D = ToolChain.getDriver();
  bool ClosedNeeded =
    checkForAMDProprietaryOptOptions(ToolChain, D, Args, CmdArgs,
		                     false /*isLLD*/, true /*checkOnly*/);

  if (llvm::sys::path::filename(Linker) != "ld.lld" &&
      llvm::sys::path::stem(Linker) != "ld.lld" && !ClosedNeeded) {
    // Tell the linker to load the plugin. This has to come before
    // AddLinkerInputs as gold requires -plugin and AIX ld requires -bplugin to
    // come before any -plugin-opt/-bplugin_opt that -Wl might forward.
    const char *PluginPrefix = IsOSAIX ? "-bplugin:" : "";
    const char *PluginName = IsOSAIX ? "/libLTO" : "/LLVMgold";

    if (!IsOSAIX)
      CmdArgs.push_back("-plugin");

#if defined(_WIN32)
    const char *Suffix = ".dll";
#elif defined(__APPLE__)
    const char *Suffix = ".dylib";
#else
    const char *Suffix = ".so";
#endif

    SmallString<1024> Plugin;
    llvm::sys::path::native(Twine(D.Dir) +
                                "/../" CLANG_INSTALL_LIBDIR_BASENAME +
                                PluginName + Suffix,
                            Plugin);
    CmdArgs.push_back(Args.MakeArgString(Twine(PluginPrefix) + Plugin));
  }

  const char *PluginOptPrefix = IsOSAIX ? "-bplugin_opt:" : "-plugin-opt=";
  const char *ExtraDash = IsOSAIX ? "-" : "";

  // Note, this solution is far from perfect, better to encode it into IR
  // metadata, but this may not be worth it, since it looks like aranges is on
  // the way out.
  if (Args.hasArg(options::OPT_gdwarf_aranges)) {
    CmdArgs.push_back(Args.MakeArgString(Twine(PluginOptPrefix) +
                                         "-generate-arange-section"));
  }

  // Try to pass driver level flags relevant to LTO code generation down to
  // the plugin.

  // Handle flags for selecting CPU variants.
  std::string CPU = getCPUName(D, Args, ToolChain.getTriple());
  if (!CPU.empty())
    CmdArgs.push_back(
        Args.MakeArgString(Twine(PluginOptPrefix) + ExtraDash + "mcpu=" + CPU));

  if (Arg *A = Args.getLastArg(options::OPT_O_Group)) {
    // The optimization level matches
    // CompilerInvocation.cpp:getOptimizationLevel().
    StringRef OOpt;
    if (A->getOption().matches(options::OPT_O4) ||
        A->getOption().matches(options::OPT_Ofast))
      OOpt = "3";
    else if (A->getOption().matches(options::OPT_O)) {
      OOpt = A->getValue();
      if (OOpt == "g")
        OOpt = "1";
      else if (OOpt == "s" || OOpt == "z")
        OOpt = "2";
    } else if (A->getOption().matches(options::OPT_O0))
      OOpt = "0";
    if (!OOpt.empty()) {
      CmdArgs.push_back(
          Args.MakeArgString(Twine(PluginOptPrefix) + ExtraDash + "O" + OOpt));
      if (IsAMDGCN)
        CmdArgs.push_back(Args.MakeArgString(Twine("--lto-CGO") + OOpt));
    }
  }

  if (Args.hasArg(options::OPT_gsplit_dwarf))
    CmdArgs.push_back(Args.MakeArgString(
        Twine(PluginOptPrefix) + "dwo_dir=" + Output.getFilename() + "_dwo"));

  if (IsThinLTO)
    CmdArgs.push_back(Args.MakeArgString(Twine(PluginOptPrefix) + "thinlto"));

  StringRef Parallelism = getLTOParallelism(Args, D);
  if (!Parallelism.empty())
    CmdArgs.push_back(
        Args.MakeArgString(Twine(PluginOptPrefix) + "jobs=" + Parallelism));

  // If an explicit debugger tuning argument appeared, pass it along.
  if (Arg *A =
          Args.getLastArg(options::OPT_gTune_Group, options::OPT_ggdbN_Group)) {
    if (A->getOption().matches(options::OPT_glldb))
      CmdArgs.push_back(
          Args.MakeArgString(Twine(PluginOptPrefix) + "-debugger-tune=lldb"));
    else if (A->getOption().matches(options::OPT_gsce))
      CmdArgs.push_back(
          Args.MakeArgString(Twine(PluginOptPrefix) + "-debugger-tune=sce"));
    else if (A->getOption().matches(options::OPT_gdbx))
      CmdArgs.push_back(
          Args.MakeArgString(Twine(PluginOptPrefix) + "-debugger-tune=dbx"));
    else
      CmdArgs.push_back(
          Args.MakeArgString(Twine(PluginOptPrefix) + "-debugger-tune=gdb"));
  }

  if (IsOSAIX) {
    // On AIX, clang assumes strict-dwarf is true if any debug option is
    // specified, unless it is told explicitly not to assume so.
    Arg *A = Args.getLastArg(options::OPT_g_Group);
    bool EnableDebugInfo = A && !A->getOption().matches(options::OPT_g0) &&
                           !A->getOption().matches(options::OPT_ggdb0);
    if (EnableDebugInfo && Args.hasFlag(options::OPT_gstrict_dwarf,
                                        options::OPT_gno_strict_dwarf, true))
      CmdArgs.push_back(
          Args.MakeArgString(Twine(PluginOptPrefix) + "-strict-dwarf=true"));

    for (const Arg *A : Args.filtered_reverse(options::OPT_mabi_EQ)) {
      StringRef V = A->getValue();
      if (V == "vec-default")
        break;
      if (V == "vec-extabi") {
        CmdArgs.push_back(
            Args.MakeArgString(Twine(PluginOptPrefix) + "-vec-extabi"));
        break;
      }
    }
  }

  bool UseSeparateSections =
      isUseSeparateSections(ToolChain.getEffectiveTriple());

  if (Args.hasFlag(options::OPT_ffunction_sections,
                   options::OPT_fno_function_sections, UseSeparateSections))
    CmdArgs.push_back(
        Args.MakeArgString(Twine(PluginOptPrefix) + "-function-sections=1"));
  else if (Args.hasArg(options::OPT_fno_function_sections))
    CmdArgs.push_back(
        Args.MakeArgString(Twine(PluginOptPrefix) + "-function-sections=0"));

  if (Args.hasFlag(options::OPT_fdata_sections, options::OPT_fno_data_sections,
                   UseSeparateSections))
    CmdArgs.push_back(
        Args.MakeArgString(Twine(PluginOptPrefix) + "-data-sections=1"));
  else if (Args.hasArg(options::OPT_fno_data_sections))
    CmdArgs.push_back(
        Args.MakeArgString(Twine(PluginOptPrefix) + "-data-sections=0"));

  if (Args.hasArg(options::OPT_mxcoff_roptr) ||
      Args.hasArg(options::OPT_mno_xcoff_roptr)) {
    bool HasRoptr = Args.hasFlag(options::OPT_mxcoff_roptr,
                                 options::OPT_mno_xcoff_roptr, false);
    StringRef OptStr = HasRoptr ? "-mxcoff-roptr" : "-mno-xcoff-roptr";

    if (!IsOSAIX)
      D.Diag(diag::err_drv_unsupported_opt_for_target)
          << OptStr << ToolChain.getTriple().str();

    if (HasRoptr) {
      if (!Args.hasFlag(options::OPT_fdata_sections,
                        options::OPT_fno_data_sections, UseSeparateSections))
        D.Diag(diag::err_roptr_requires_data_sections);

      CmdArgs.push_back(
          Args.MakeArgString(Twine(PluginOptPrefix) + "-mxcoff-roptr"));
    }
  }

  // Pass an option to enable split machine functions.
  if (auto *A = Args.getLastArg(options::OPT_fsplit_machine_functions,
                                options::OPT_fno_split_machine_functions)) {
    if (A->getOption().matches(options::OPT_fsplit_machine_functions))
      CmdArgs.push_back(Args.MakeArgString(Twine(PluginOptPrefix) +
                                           "-split-machine-functions"));
  }

  if (Arg *A = getLastProfileSampleUseArg(Args)) {
    StringRef FName = A->getValue();
    if (!llvm::sys::fs::exists(FName))
      D.Diag(diag::err_drv_no_such_file) << FName;
    else
      CmdArgs.push_back(Args.MakeArgString(Twine(PluginOptPrefix) +
                                           "sample-profile=" + FName));
  }

  auto *CSPGOGenerateArg = Args.getLastArg(options::OPT_fcs_profile_generate,
                                           options::OPT_fcs_profile_generate_EQ,
                                           options::OPT_fno_profile_generate);
  if (CSPGOGenerateArg &&
      CSPGOGenerateArg->getOption().matches(options::OPT_fno_profile_generate))
    CSPGOGenerateArg = nullptr;

  auto *ProfileUseArg = getLastProfileUseArg(Args);

  if (CSPGOGenerateArg) {
    CmdArgs.push_back(Args.MakeArgString(Twine(PluginOptPrefix) + ExtraDash +
                                         "cs-profile-generate"));
    if (CSPGOGenerateArg->getOption().matches(
            options::OPT_fcs_profile_generate_EQ)) {
      SmallString<128> Path(CSPGOGenerateArg->getValue());
      llvm::sys::path::append(Path, "default_%m.profraw");
      CmdArgs.push_back(Args.MakeArgString(Twine(PluginOptPrefix) + ExtraDash +
                                           "cs-profile-path=" + Path));
    } else
      CmdArgs.push_back(
          Args.MakeArgString(Twine(PluginOptPrefix) + ExtraDash +
                             "cs-profile-path=default_%m.profraw"));
  } else if (ProfileUseArg) {
    SmallString<128> Path(
        ProfileUseArg->getNumValues() == 0 ? "" : ProfileUseArg->getValue());
    if (Path.empty() || llvm::sys::fs::is_directory(Path))
      llvm::sys::path::append(Path, "default.profdata");
    CmdArgs.push_back(Args.MakeArgString(Twine(PluginOptPrefix) + ExtraDash +
                                         "cs-profile-path=" + Path));
  }

  // This controls whether or not we perform JustMyCode instrumentation.
  if (Args.hasFlag(options::OPT_fjmc, options::OPT_fno_jmc, false)) {
    if (ToolChain.getEffectiveTriple().isOSBinFormatELF())
      CmdArgs.push_back(Args.MakeArgString(Twine(PluginOptPrefix) +
                                           "-enable-jmc-instrument"));
    else
      D.Diag(clang::diag::warn_drv_fjmc_for_elf_only);
  }

  if (Args.hasFlag(options::OPT_femulated_tls, options::OPT_fno_emulated_tls,
                   ToolChain.getTriple().hasDefaultEmulatedTLS())) {
    CmdArgs.push_back(
        Args.MakeArgString(Twine(PluginOptPrefix) + "-emulated-tls"));
  }

  if (Args.hasFlag(options::OPT_fstack_size_section,
                   options::OPT_fno_stack_size_section, false))
    CmdArgs.push_back(
        Args.MakeArgString(Twine(PluginOptPrefix) + "-stack-size-section"));

  // Setup statistics file output.
  SmallString<128> StatsFile = getStatsFileName(Args, Output, Input, D);
  if (!StatsFile.empty())
    CmdArgs.push_back(
        Args.MakeArgString(Twine(PluginOptPrefix) + "stats-file=" + StatsFile));

  // Setup crash diagnostics dir.
  if (Arg *A = Args.getLastArg(options::OPT_fcrash_diagnostics_dir))
    CmdArgs.push_back(Args.MakeArgString(
        Twine(PluginOptPrefix) + "-crash-diagnostics-dir=" + A->getValue()));

  addX86AlignBranchArgs(D, Args, CmdArgs, /*IsLTO=*/true, PluginOptPrefix);

  // Handle remark diagnostics on screen options: '-Rpass-*'.
  renderRpassOptions(Args, CmdArgs, PluginOptPrefix);

  // Handle serialized remarks options: '-fsave-optimization-record'
  // and '-foptimization-record-*'.
  if (willEmitRemarks(Args))
    renderRemarksOptions(Args, CmdArgs, ToolChain.getEffectiveTriple(), Input,
                         Output, PluginOptPrefix);

  // Handle remarks hotness/threshold related options.
  renderRemarksHotnessOptions(Args, CmdArgs, PluginOptPrefix);

  addMachineOutlinerArgs(D, Args, CmdArgs, ToolChain.getEffectiveTriple(),
                         /*IsLTO=*/true, PluginOptPrefix);
}

std::string tools::FindDebugPerfInLibraryPath(const std::string &RLib) {
  const char *DirList = ::getenv("LIBRARY_PATH");
  if (!DirList)
    return "";
  StringRef Dirs(DirList);
  if (Dirs.empty()) // Empty string should not add '.'.
    return "";

  StringRef::size_type Delim;
  while ((Delim = Dirs.find(llvm::sys::EnvPathSeparator)) != StringRef::npos) {
    if (Delim != 0) { // Leading colon.
      if (Dirs.substr(0, Delim).endswith(RLib))
        return Dirs.substr(0, Delim).str();
    }
    Dirs = Dirs.substr(Delim + 1);
  }
  if (!Dirs.empty()) {
    if (Dirs.endswith(RLib))
      return Dirs.str();
  }
  return "";
}

void tools::addOpenMPRuntimeSpecificRPath(const ToolChain &TC,
                                          const ArgList &Args,
                                          ArgStringList &CmdArgs) {
  const Driver &D = TC.getDriver();
  std::string LibSuffix = "lib";
  if (TC.getSanitizerArgs(Args).needsAsanRt())
    LibSuffix.append("/asan");
  if (Arg *A = Args.getLastArg(options::OPT_fopenmp_runtimelib_EQ)) {
    LibSuffix = A->getValue();
    if (LibSuffix != "lib-perf" && LibSuffix != "lib-debug" && LibSuffix != "lib")
      D.Diag(diag::err_drv_unsupported_option_argument)
        << A->getSpelling() << LibSuffix;
    if (TC.getSanitizerArgs(Args).needsAsanRt())
      LibSuffix.append("/asan");
  }
  std::string CandidateRPath = FindDebugPerfInLibraryPath(LibSuffix);
  if (CandidateRPath.empty())
    CandidateRPath = D.Dir + "/../" + LibSuffix;

  if (Args.hasFlag(options::OPT_fopenmp_implicit_rpath,
                   options::OPT_fno_openmp_implicit_rpath, true)) {
    // Default to clang lib / lib64 folder, i.e. the same location as device
    // runtime
    SmallString<256> DefaultLibPath =
        llvm::sys::path::parent_path(TC.getDriver().Dir);
    llvm::sys::path::append(DefaultLibPath, CLANG_INSTALL_LIBDIR_BASENAME);
    CmdArgs.push_back("-rpath");
    CmdArgs.push_back(Args.MakeArgString(CandidateRPath.c_str()));
  }
}

void tools::addOpenMPRuntimeLibraryPath(const ToolChain &TC,
                                        const ArgList &Args,
                                        ArgStringList &CmdArgs) {
  // Default to clang lib / lib64 folder, i.e. the same location as device
  // runtime.
  SmallString<256> DefaultLibPath =
      llvm::sys::path::parent_path(TC.getDriver().Dir);
  llvm::sys::path::append(DefaultLibPath, CLANG_INSTALL_LIBDIR_BASENAME);
  CmdArgs.push_back(Args.MakeArgString("-L" + DefaultLibPath));
}

void tools::addArchSpecificRPath(const ToolChain &TC, const ArgList &Args,
                                 ArgStringList &CmdArgs) {
  // Enable -frtlib-add-rpath by default for the case of VE.
  const bool IsVE = TC.getTriple().isVE();
  bool DefaultValue = IsVE;
  if (!Args.hasFlag(options::OPT_frtlib_add_rpath,
                    options::OPT_fno_rtlib_add_rpath, DefaultValue))
    return;

  for (const auto &CandidateRPath : TC.getArchSpecificLibPaths()) {
    if (TC.getVFS().exists(CandidateRPath)) {
      CmdArgs.push_back("-rpath");
      CmdArgs.push_back(Args.MakeArgString(CandidateRPath));
    }
  }
}

bool requiresCOMGrLinking(const ToolChain &TC, const ArgList &Args) {
  std::vector<std::string> extractValues =
      Args.getAllArgValues(options::OPT_Xopenmp_target_EQ);
  std::vector<std::string>::iterator itr;
  if (!extractValues.empty()) {
    itr = extractValues.begin();
    while ((itr = std::find(itr, extractValues.end(), "amdgcn-amd-amdhsa")) !=
           extractValues.end()) {
      StringRef archVal(*(itr + 1));
      if (archVal.contains("xnack+") && TC.getSanitizerArgs(Args).needsAsanRt())
        return true;
      itr += 2;
    }
  } else {
    std::string tgtArch =
        getAMDGPUTargetGPU(llvm::Triple("amdgcn-amd-amdhsa"), Args);
    extractValues = Args.getAllArgValues(options::OPT_offload_arch_EQ);
    itr = extractValues.begin();
    while (itr != extractValues.end()) {
      StringRef archVal(*itr);
      if (!tgtArch.empty() && archVal.contains("xnack+") &&
          TC.getSanitizerArgs(Args).needsAsanRt())
        return true;
      itr++;
    }
  }
  return false;
}

bool tools::addOpenMPRuntime(ArgStringList &CmdArgs, const ToolChain &TC,
                             const ArgList &Args, bool ForceStaticHostRuntime,
                             bool IsOffloadingHost, bool GompNeedsRT) {
  if (!Args.hasFlag(options::OPT_fopenmp, options::OPT_fopenmp_EQ,
                    options::OPT_fno_openmp, false))
    return false;
  Driver::OpenMPRuntimeKind RTKind = TC.getDriver().getOpenMPRuntime(Args);

  if (RTKind == Driver::OMPRT_Unknown)
    // Already diagnosed.
    return false;

  if (ForceStaticHostRuntime)
    CmdArgs.push_back("-Bstatic");

  switch (RTKind) {
  case Driver::OMPRT_OMP:
    CmdArgs.push_back("-lomp");
    break;
  case Driver::OMPRT_GOMP:
    CmdArgs.push_back("-lgomp");
    break;
  case Driver::OMPRT_IOMP5:
    CmdArgs.push_back("-liomp5");
    break;
  case Driver::OMPRT_BOLT:
    CmdArgs.push_back("-lbolt");
    break;
  case Driver::OMPRT_Unknown:
    break;
  }

  if (ForceStaticHostRuntime)
    CmdArgs.push_back("-Bdynamic");

  if (RTKind == Driver::OMPRT_GOMP && GompNeedsRT)
      CmdArgs.push_back("-lrt");

  if (RTKind == Driver::OMPRT_BOLT)
    CmdArgs.push_back("-lbolt");

  if (IsOffloadingHost) {
    if (requiresCOMGrLinking(TC, Args)) {
      CmdArgs.push_back("-lamd_comgr");
    }
    CmdArgs.push_back("-lomptarget");
  }

  if (IsOffloadingHost && !Args.hasArg(options::OPT_nogpulib))
    CmdArgs.push_back("-lomptarget.devicertl");

  addArchSpecificRPath(TC, Args, CmdArgs);

  if (RTKind == Driver::OMPRT_OMP || RTKind == Driver::OMPRT_BOLT)
    addOpenMPRuntimeSpecificRPath(TC, Args, CmdArgs);
  addOpenMPRuntimeLibraryPath(TC, Args, CmdArgs);

  return true;
}

void tools::addFortranRuntimeLibs(const ToolChain &TC,
                                  llvm::opt::ArgStringList &CmdArgs) {
  if (TC.getTriple().isKnownWindowsMSVCEnvironment()) {
    CmdArgs.push_back("Fortran_main.lib");
    CmdArgs.push_back("FortranRuntime.lib");
    CmdArgs.push_back("FortranDecimal.lib");
  } else {
    CmdArgs.push_back("-lFortran_main");
    CmdArgs.push_back("-lFortranRuntime");
    CmdArgs.push_back("-lFortranDecimal");
  }
}

void tools::addFortranRuntimeLibraryPath(const ToolChain &TC,
                                         const llvm::opt::ArgList &Args,
                                         ArgStringList &CmdArgs) {
  // NOTE: Generating executables by Flang is considered an "experimental"
  // feature and hence this is guarded with a command line option.
  // TODO: Make this work unconditionally once Flang is mature enough.
  if (!Args.hasArg(options::OPT_flang_experimental_exec))
    return;

  // Default to the <driver-path>/../lib directory. This works fine on the
  // platforms that we have tested so far. We will probably have to re-fine
  // this in the future. In particular, on some platforms, we may need to use
  // lib64 instead of lib.
  SmallString<256> DefaultLibPath =
      llvm::sys::path::parent_path(TC.getDriver().Dir);
  llvm::sys::path::append(DefaultLibPath, "lib");
  if (TC.getTriple().isKnownWindowsMSVCEnvironment())
    CmdArgs.push_back(Args.MakeArgString("-libpath:" + DefaultLibPath));
  else
    CmdArgs.push_back(Args.MakeArgString("-L" + DefaultLibPath));
}

static void addSanitizerRuntime(const ToolChain &TC, const ArgList &Args,
                                ArgStringList &CmdArgs, StringRef Sanitizer,
                                bool IsShared, bool IsWhole) {
  // Wrap any static runtimes that must be forced into executable in
  // whole-archive.
  if (IsWhole) CmdArgs.push_back("--whole-archive");
  CmdArgs.push_back(TC.getCompilerRTArgString(
      Args, Sanitizer, IsShared ? ToolChain::FT_Shared : ToolChain::FT_Static));
  if (IsWhole) CmdArgs.push_back("--no-whole-archive");

  if (IsShared) {
    addArchSpecificRPath(TC, Args, CmdArgs);
  }
}

// Tries to use a file with the list of dynamic symbols that need to be exported
// from the runtime library. Returns true if the file was found.
static bool addSanitizerDynamicList(const ToolChain &TC, const ArgList &Args,
                                    ArgStringList &CmdArgs,
                                    StringRef Sanitizer) {
  // Solaris ld defaults to --export-dynamic behaviour but doesn't support
  // the option, so don't try to pass it.
  if (TC.getTriple().getOS() == llvm::Triple::Solaris)
    return true;
  SmallString<128> SanRT(TC.getCompilerRT(Args, Sanitizer));
  if (llvm::sys::fs::exists(SanRT + ".syms")) {
    CmdArgs.push_back(Args.MakeArgString("--dynamic-list=" + SanRT + ".syms"));
    return true;
  }
  return false;
}

const char *tools::getAsNeededOption(const ToolChain &TC, bool as_needed) {
  assert(!TC.getTriple().isOSAIX() &&
         "AIX linker does not support any form of --as-needed option yet.");

  // While the Solaris 11.2 ld added --as-needed/--no-as-needed as aliases
  // for the native forms -z ignore/-z record, they are missing in Illumos,
  // so always use the native form.
  if (TC.getTriple().isOSSolaris())
    return as_needed ? "-zignore" : "-zrecord";
  else
    return as_needed ? "--as-needed" : "--no-as-needed";
}

void tools::linkSanitizerRuntimeDeps(const ToolChain &TC,
                                     ArgStringList &CmdArgs) {
  // Force linking against the system libraries sanitizers depends on
  // (see PR15823 why this is necessary).
  CmdArgs.push_back(getAsNeededOption(TC, false));
  // There's no libpthread or librt on RTEMS & Android.
  if (TC.getTriple().getOS() != llvm::Triple::RTEMS &&
      !TC.getTriple().isAndroid() && !TC.getTriple().isOHOSFamily()) {
    CmdArgs.push_back("-lpthread");
    if (!TC.getTriple().isOSOpenBSD())
      CmdArgs.push_back("-lrt");
  }
  CmdArgs.push_back("-lm");
  // There's no libdl on all OSes.
  if (!TC.getTriple().isOSFreeBSD() && !TC.getTriple().isOSNetBSD() &&
      !TC.getTriple().isOSOpenBSD() &&
      TC.getTriple().getOS() != llvm::Triple::RTEMS)
    CmdArgs.push_back("-ldl");
  // Required for backtrace on some OSes
  if (TC.getTriple().isOSFreeBSD() ||
      TC.getTriple().isOSNetBSD() ||
      TC.getTriple().isOSOpenBSD())
    CmdArgs.push_back("-lexecinfo");
  // There is no libresolv on Android, FreeBSD, OpenBSD, etc. On musl
  // libresolv.a, even if exists, is an empty archive to satisfy POSIX -lresolv
  // requirement.
  if (TC.getTriple().isOSLinux() && !TC.getTriple().isAndroid() &&
      !TC.getTriple().isMusl())
    CmdArgs.push_back("-lresolv");
}

static void
collectSanitizerRuntimes(const ToolChain &TC, const ArgList &Args,
                         SmallVectorImpl<StringRef> &SharedRuntimes,
                         SmallVectorImpl<StringRef> &StaticRuntimes,
                         SmallVectorImpl<StringRef> &NonWholeStaticRuntimes,
                         SmallVectorImpl<StringRef> &HelperStaticRuntimes,
                         SmallVectorImpl<StringRef> &RequiredSymbols) {
  const SanitizerArgs &SanArgs = TC.getSanitizerArgs(Args);
  // Collect shared runtimes.
  if (SanArgs.needsSharedRt()) {
    if (SanArgs.needsAsanRt() && SanArgs.linkRuntimes()) {
      SharedRuntimes.push_back("asan");
      if (!Args.hasArg(options::OPT_shared) && !TC.getTriple().isAndroid())
        HelperStaticRuntimes.push_back("asan-preinit");
    }
    if (SanArgs.needsMemProfRt() && SanArgs.linkRuntimes()) {
      SharedRuntimes.push_back("memprof");
      if (!Args.hasArg(options::OPT_shared) && !TC.getTriple().isAndroid())
        HelperStaticRuntimes.push_back("memprof-preinit");
    }
    if (SanArgs.needsUbsanRt() && SanArgs.linkRuntimes()) {
      if (SanArgs.requiresMinimalRuntime())
        SharedRuntimes.push_back("ubsan_minimal");
      else
        SharedRuntimes.push_back("ubsan_standalone");
    }
    if (SanArgs.needsScudoRt() && SanArgs.linkRuntimes()) {
      SharedRuntimes.push_back("scudo_standalone");
    }
    if (SanArgs.needsTsanRt() && SanArgs.linkRuntimes())
      SharedRuntimes.push_back("tsan");
    if (SanArgs.needsHwasanRt() && SanArgs.linkRuntimes()) {
      if (SanArgs.needsHwasanAliasesRt())
        SharedRuntimes.push_back("hwasan_aliases");
      else
        SharedRuntimes.push_back("hwasan");
      if (!Args.hasArg(options::OPT_shared))
        HelperStaticRuntimes.push_back("hwasan-preinit");
    }
  }

  // The stats_client library is also statically linked into DSOs.
  if (SanArgs.needsStatsRt() && SanArgs.linkRuntimes())
    StaticRuntimes.push_back("stats_client");

  // Always link the static runtime regardless of DSO or executable.
  if (SanArgs.needsAsanRt())
    HelperStaticRuntimes.push_back("asan_static");

  // Collect static runtimes.
  if (Args.hasArg(options::OPT_shared)) {
    // Don't link static runtimes into DSOs.
    return;
  }

  // Each static runtime that has a DSO counterpart above is excluded below,
  // but runtimes that exist only as static are not affected by needsSharedRt.

  if (!SanArgs.needsSharedRt() && SanArgs.needsAsanRt() && SanArgs.linkRuntimes()) {
    StaticRuntimes.push_back("asan");
    if (SanArgs.linkCXXRuntimes())
      StaticRuntimes.push_back("asan_cxx");
  }

  if (!SanArgs.needsSharedRt() && SanArgs.needsMemProfRt() &&
      SanArgs.linkRuntimes()) {
    StaticRuntimes.push_back("memprof");
    if (SanArgs.linkCXXRuntimes())
      StaticRuntimes.push_back("memprof_cxx");
  }

  if (!SanArgs.needsSharedRt() && SanArgs.needsHwasanRt() && SanArgs.linkRuntimes()) {
    if (SanArgs.needsHwasanAliasesRt()) {
      StaticRuntimes.push_back("hwasan_aliases");
      if (SanArgs.linkCXXRuntimes())
        StaticRuntimes.push_back("hwasan_aliases_cxx");
    } else {
      StaticRuntimes.push_back("hwasan");
      if (SanArgs.linkCXXRuntimes())
        StaticRuntimes.push_back("hwasan_cxx");
    }
  }
  if (SanArgs.needsDfsanRt() && SanArgs.linkRuntimes())
    StaticRuntimes.push_back("dfsan");
  if (SanArgs.needsLsanRt() && SanArgs.linkRuntimes())
    StaticRuntimes.push_back("lsan");
  if (SanArgs.needsMsanRt() && SanArgs.linkRuntimes()) {
    StaticRuntimes.push_back("msan");
    if (SanArgs.linkCXXRuntimes())
      StaticRuntimes.push_back("msan_cxx");
  }
  if (!SanArgs.needsSharedRt() && SanArgs.needsTsanRt() &&
      SanArgs.linkRuntimes()) {
    StaticRuntimes.push_back("tsan");
    if (SanArgs.linkCXXRuntimes())
      StaticRuntimes.push_back("tsan_cxx");
  }
  if (!SanArgs.needsSharedRt() && SanArgs.needsUbsanRt() && SanArgs.linkRuntimes()) {
    if (SanArgs.requiresMinimalRuntime()) {
      StaticRuntimes.push_back("ubsan_minimal");
    } else {
      StaticRuntimes.push_back("ubsan_standalone");
      if (SanArgs.linkCXXRuntimes())
        StaticRuntimes.push_back("ubsan_standalone_cxx");
    }
  }
  if (SanArgs.needsSafeStackRt() && SanArgs.linkRuntimes()) {
    NonWholeStaticRuntimes.push_back("safestack");
    RequiredSymbols.push_back("__safestack_init");
  }
  if (!(SanArgs.needsSharedRt() && SanArgs.needsUbsanRt() && SanArgs.linkRuntimes())) {
    if (SanArgs.needsCfiRt() && SanArgs.linkRuntimes())
      StaticRuntimes.push_back("cfi");
    if (SanArgs.needsCfiDiagRt() && SanArgs.linkRuntimes()) {
      StaticRuntimes.push_back("cfi_diag");
      if (SanArgs.linkCXXRuntimes())
        StaticRuntimes.push_back("ubsan_standalone_cxx");
    }
  }
  if (SanArgs.needsStatsRt() && SanArgs.linkRuntimes()) {
    NonWholeStaticRuntimes.push_back("stats");
    RequiredSymbols.push_back("__sanitizer_stats_register");
  }
  if (!SanArgs.needsSharedRt() && SanArgs.needsScudoRt() && SanArgs.linkRuntimes()) {
    StaticRuntimes.push_back("scudo_standalone");
    if (SanArgs.linkCXXRuntimes())
      StaticRuntimes.push_back("scudo_standalone_cxx");
  }
}

// Should be called before we add system libraries (C++ ABI, libstdc++/libc++,
// C runtime, etc). Returns true if sanitizer system deps need to be linked in.
bool tools::addSanitizerRuntimes(const ToolChain &TC, const ArgList &Args,
                                 ArgStringList &CmdArgs) {
  SmallVector<StringRef, 4> SharedRuntimes, StaticRuntimes,
      NonWholeStaticRuntimes, HelperStaticRuntimes, RequiredSymbols;
  collectSanitizerRuntimes(TC, Args, SharedRuntimes, StaticRuntimes,
                           NonWholeStaticRuntimes, HelperStaticRuntimes,
                           RequiredSymbols);

  const SanitizerArgs &SanArgs = TC.getSanitizerArgs(Args);
  // Inject libfuzzer dependencies.
  if (SanArgs.needsFuzzer() && SanArgs.linkRuntimes() &&
      !Args.hasArg(options::OPT_shared)) {

    addSanitizerRuntime(TC, Args, CmdArgs, "fuzzer", false, true);
    if (SanArgs.needsFuzzerInterceptors())
      addSanitizerRuntime(TC, Args, CmdArgs, "fuzzer_interceptors", false,
                          true);
    if (!Args.hasArg(clang::driver::options::OPT_nostdlibxx)) {
      bool OnlyLibstdcxxStatic = Args.hasArg(options::OPT_static_libstdcxx) &&
                                 !Args.hasArg(options::OPT_static);
      if (OnlyLibstdcxxStatic)
        CmdArgs.push_back("-Bstatic");
      TC.AddCXXStdlibLibArgs(Args, CmdArgs);
      if (OnlyLibstdcxxStatic)
        CmdArgs.push_back("-Bdynamic");
    }
  }

  for (auto RT : SharedRuntimes)
    addSanitizerRuntime(TC, Args, CmdArgs, RT, true, false);
  for (auto RT : HelperStaticRuntimes)
    addSanitizerRuntime(TC, Args, CmdArgs, RT, false, true);
  bool AddExportDynamic = false;
  for (auto RT : StaticRuntimes) {
    addSanitizerRuntime(TC, Args, CmdArgs, RT, false, true);
    AddExportDynamic |= !addSanitizerDynamicList(TC, Args, CmdArgs, RT);
  }
  for (auto RT : NonWholeStaticRuntimes) {
    addSanitizerRuntime(TC, Args, CmdArgs, RT, false, false);
    AddExportDynamic |= !addSanitizerDynamicList(TC, Args, CmdArgs, RT);
  }
  for (auto S : RequiredSymbols) {
    CmdArgs.push_back("-u");
    CmdArgs.push_back(Args.MakeArgString(S));
  }
  // If there is a static runtime with no dynamic list, force all the symbols
  // to be dynamic to be sure we export sanitizer interface functions.
  if (AddExportDynamic)
    CmdArgs.push_back("--export-dynamic");

  if (SanArgs.hasCrossDsoCfi() && !AddExportDynamic)
    CmdArgs.push_back("--export-dynamic-symbol=__cfi_check");

  if (SanArgs.hasMemTag()) {
    if (!TC.getTriple().isAndroid()) {
      TC.getDriver().Diag(diag::err_drv_unsupported_opt_for_target)
          << "-fsanitize=memtag*" << TC.getTriple().str();
    }
    CmdArgs.push_back(
        Args.MakeArgString("--android-memtag-mode=" + SanArgs.getMemtagMode()));
    if (SanArgs.hasMemtagHeap())
      CmdArgs.push_back("--android-memtag-heap");
    if (SanArgs.hasMemtagStack())
      CmdArgs.push_back("--android-memtag-stack");
  }

  return !StaticRuntimes.empty() || !NonWholeStaticRuntimes.empty();
}

bool tools::addXRayRuntime(const ToolChain&TC, const ArgList &Args, ArgStringList &CmdArgs) {
  if (Args.hasArg(options::OPT_shared))
    return false;

  if (TC.getXRayArgs().needsXRayRt()) {
    CmdArgs.push_back("-whole-archive");
    CmdArgs.push_back(TC.getCompilerRTArgString(Args, "xray"));
    for (const auto &Mode : TC.getXRayArgs().modeList())
      CmdArgs.push_back(TC.getCompilerRTArgString(Args, Mode));
    CmdArgs.push_back("-no-whole-archive");
    return true;
  }

  return false;
}

void tools::linkXRayRuntimeDeps(const ToolChain &TC, ArgStringList &CmdArgs) {
  CmdArgs.push_back(getAsNeededOption(TC, false));
  CmdArgs.push_back("-lpthread");
  if (!TC.getTriple().isOSOpenBSD())
    CmdArgs.push_back("-lrt");
  CmdArgs.push_back("-lm");

  if (!TC.getTriple().isOSFreeBSD() &&
      !TC.getTriple().isOSNetBSD() &&
      !TC.getTriple().isOSOpenBSD())
    CmdArgs.push_back("-ldl");
}

bool tools::areOptimizationsEnabled(const ArgList &Args) {
  // Find the last -O arg and see if it is non-zero.
  if (Arg *A = Args.getLastArg(options::OPT_O_Group))
    return !A->getOption().matches(options::OPT_O0);
  // Defaults to -O0.
  return false;
}

const char *tools::SplitDebugName(const JobAction &JA, const ArgList &Args,
                                  const InputInfo &Input,
                                  const InputInfo &Output) {
  auto AddPostfix = [JA](auto &F) {
    if (JA.getOffloadingDeviceKind() == Action::OFK_HIP)
      F += (Twine("_") + JA.getOffloadingArch()).str();
    F += ".dwo";
  };
  if (Arg *A = Args.getLastArg(options::OPT_gsplit_dwarf_EQ))
    if (StringRef(A->getValue()) == "single")
      return Args.MakeArgString(Output.getFilename());

  SmallString<128> T;
  if (const Arg *A = Args.getLastArg(options::OPT_dumpdir)) {
    T = A->getValue();
  } else {
    Arg *FinalOutput = Args.getLastArg(options::OPT_o);
    if (FinalOutput && Args.hasArg(options::OPT_c)) {
      T = FinalOutput->getValue();
      llvm::sys::path::remove_filename(T);
      llvm::sys::path::append(T,
                              llvm::sys::path::stem(FinalOutput->getValue()));
      AddPostfix(T);
      return Args.MakeArgString(T);
    }
  }

  T += llvm::sys::path::stem(Input.getBaseInput());
  AddPostfix(T);
  return Args.MakeArgString(T);
}

void tools::SplitDebugInfo(const ToolChain &TC, Compilation &C, const Tool &T,
                           const JobAction &JA, const ArgList &Args,
                           const InputInfo &Output, const char *OutFile) {
  ArgStringList ExtractArgs;
  ExtractArgs.push_back("--extract-dwo");

  ArgStringList StripArgs;
  StripArgs.push_back("--strip-dwo");

  // Grabbing the output of the earlier compile step.
  StripArgs.push_back(Output.getFilename());
  ExtractArgs.push_back(Output.getFilename());
  ExtractArgs.push_back(OutFile);

  const char *Exec =
      Args.MakeArgString(TC.GetProgramPath(CLANG_DEFAULT_OBJCOPY));
  InputInfo II(types::TY_Object, Output.getFilename(), Output.getFilename());

  // First extract the dwo sections.
  C.addCommand(std::make_unique<Command>(JA, T,
                                         ResponseFileSupport::AtFileCurCP(),
                                         Exec, ExtractArgs, II, Output));

  // Then remove them from the original .o file.
  C.addCommand(std::make_unique<Command>(
      JA, T, ResponseFileSupport::AtFileCurCP(), Exec, StripArgs, II, Output));
}

// Claim options we don't want to warn if they are unused. We do this for
// options that build systems might add but are unused when assembling or only
// running the preprocessor for example.
void tools::claimNoWarnArgs(const ArgList &Args) {
  // Don't warn about unused -f(no-)?lto.  This can happen when we're
  // preprocessing, precompiling or assembling.
  Args.ClaimAllArgs(options::OPT_flto_EQ);
  Args.ClaimAllArgs(options::OPT_flto);
  Args.ClaimAllArgs(options::OPT_fno_lto);
}

Arg *tools::getLastProfileUseArg(const ArgList &Args) {
  auto *ProfileUseArg = Args.getLastArg(
      options::OPT_fprofile_instr_use, options::OPT_fprofile_instr_use_EQ,
      options::OPT_fprofile_use, options::OPT_fprofile_use_EQ,
      options::OPT_fno_profile_instr_use);

  if (ProfileUseArg &&
      ProfileUseArg->getOption().matches(options::OPT_fno_profile_instr_use))
    ProfileUseArg = nullptr;

  return ProfileUseArg;
}

Arg *tools::getLastProfileSampleUseArg(const ArgList &Args) {
  auto *ProfileSampleUseArg = Args.getLastArg(
      options::OPT_fprofile_sample_use, options::OPT_fprofile_sample_use_EQ,
      options::OPT_fauto_profile, options::OPT_fauto_profile_EQ,
      options::OPT_fno_profile_sample_use, options::OPT_fno_auto_profile);

  if (ProfileSampleUseArg &&
      (ProfileSampleUseArg->getOption().matches(
           options::OPT_fno_profile_sample_use) ||
       ProfileSampleUseArg->getOption().matches(options::OPT_fno_auto_profile)))
    return nullptr;

  return Args.getLastArg(options::OPT_fprofile_sample_use_EQ,
                         options::OPT_fauto_profile_EQ);
}

const char *tools::RelocationModelName(llvm::Reloc::Model Model) {
  switch (Model) {
  case llvm::Reloc::Static:
    return "static";
  case llvm::Reloc::PIC_:
    return "pic";
  case llvm::Reloc::DynamicNoPIC:
    return "dynamic-no-pic";
  case llvm::Reloc::ROPI:
    return "ropi";
  case llvm::Reloc::RWPI:
    return "rwpi";
  case llvm::Reloc::ROPI_RWPI:
    return "ropi-rwpi";
  }
  llvm_unreachable("Unknown Reloc::Model kind");
}

/// Parses the various -fpic/-fPIC/-fpie/-fPIE arguments.  Then,
/// smooshes them together with platform defaults, to decide whether
/// this compile should be using PIC mode or not. Returns a tuple of
/// (RelocationModel, PICLevel, IsPIE).
std::tuple<llvm::Reloc::Model, unsigned, bool>
tools::ParsePICArgs(const ToolChain &ToolChain, const ArgList &Args) {
  const llvm::Triple &EffectiveTriple = ToolChain.getEffectiveTriple();
  const llvm::Triple &Triple = ToolChain.getTriple();

  bool PIE = ToolChain.isPIEDefault(Args);
  bool PIC = PIE || ToolChain.isPICDefault();
  // The Darwin/MachO default to use PIC does not apply when using -static.
  if (Triple.isOSBinFormatMachO() && Args.hasArg(options::OPT_static))
    PIE = PIC = false;
  bool IsPICLevelTwo = PIC;

  bool KernelOrKext =
      Args.hasArg(options::OPT_mkernel, options::OPT_fapple_kext);

  // Android-specific defaults for PIC/PIE
  if (Triple.isAndroid()) {
    switch (Triple.getArch()) {
    case llvm::Triple::arm:
    case llvm::Triple::armeb:
    case llvm::Triple::thumb:
    case llvm::Triple::thumbeb:
    case llvm::Triple::aarch64:
    case llvm::Triple::mips:
    case llvm::Triple::mipsel:
    case llvm::Triple::mips64:
    case llvm::Triple::mips64el:
      PIC = true; // "-fpic"
      break;

    case llvm::Triple::x86:
    case llvm::Triple::x86_64:
      PIC = true; // "-fPIC"
      IsPICLevelTwo = true;
      break;

    default:
      break;
    }
  }

  // OHOS-specific defaults for PIC/PIE
  if (Triple.isOHOSFamily() && Triple.getArch() == llvm::Triple::aarch64)
    PIC = true;

  // OpenBSD-specific defaults for PIE
  if (Triple.isOSOpenBSD()) {
    switch (ToolChain.getArch()) {
    case llvm::Triple::arm:
    case llvm::Triple::aarch64:
    case llvm::Triple::mips64:
    case llvm::Triple::mips64el:
    case llvm::Triple::x86:
    case llvm::Triple::x86_64:
      IsPICLevelTwo = false; // "-fpie"
      break;

    case llvm::Triple::ppc:
    case llvm::Triple::sparcv9:
      IsPICLevelTwo = true; // "-fPIE"
      break;

    default:
      break;
    }
  }

  // AMDGPU-specific defaults for PIC.
  if (Triple.isAMDGCN())
    PIC = true;

  // The last argument relating to either PIC or PIE wins, and no
  // other argument is used. If the last argument is any flavor of the
  // '-fno-...' arguments, both PIC and PIE are disabled. Any PIE
  // option implicitly enables PIC at the same level.
  Arg *LastPICArg = Args.getLastArg(options::OPT_fPIC, options::OPT_fno_PIC,
                                    options::OPT_fpic, options::OPT_fno_pic,
                                    options::OPT_fPIE, options::OPT_fno_PIE,
                                    options::OPT_fpie, options::OPT_fno_pie);
  if (Triple.isOSWindows() && !Triple.isOSCygMing() && LastPICArg &&
      LastPICArg == Args.getLastArg(options::OPT_fPIC, options::OPT_fpic,
                                    options::OPT_fPIE, options::OPT_fpie)) {
    ToolChain.getDriver().Diag(diag::err_drv_unsupported_opt_for_target)
        << LastPICArg->getSpelling() << Triple.str();
    if (Triple.getArch() == llvm::Triple::x86_64)
      return std::make_tuple(llvm::Reloc::PIC_, 2U, false);
    return std::make_tuple(llvm::Reloc::Static, 0U, false);
  }

  // Check whether the tool chain trumps the PIC-ness decision. If the PIC-ness
  // is forced, then neither PIC nor PIE flags will have no effect.
  if (!ToolChain.isPICDefaultForced()) {
    if (LastPICArg) {
      Option O = LastPICArg->getOption();
      if (O.matches(options::OPT_fPIC) || O.matches(options::OPT_fpic) ||
          O.matches(options::OPT_fPIE) || O.matches(options::OPT_fpie)) {
        PIE = O.matches(options::OPT_fPIE) || O.matches(options::OPT_fpie);
        PIC =
            PIE || O.matches(options::OPT_fPIC) || O.matches(options::OPT_fpic);
        IsPICLevelTwo =
            O.matches(options::OPT_fPIE) || O.matches(options::OPT_fPIC);
      } else {
        PIE = PIC = false;
        if (EffectiveTriple.isPS()) {
          Arg *ModelArg = Args.getLastArg(options::OPT_mcmodel_EQ);
          StringRef Model = ModelArg ? ModelArg->getValue() : "";
          if (Model != "kernel") {
            PIC = true;
            ToolChain.getDriver().Diag(diag::warn_drv_ps_force_pic)
                << LastPICArg->getSpelling()
                << (EffectiveTriple.isPS4() ? "PS4" : "PS5");
          }
        }
      }
    }
  }

  // Introduce a Darwin and PS4/PS5-specific hack. If the default is PIC, but
  // the PIC level would've been set to level 1, force it back to level 2 PIC
  // instead.
  if (PIC && (Triple.isOSDarwin() || EffectiveTriple.isPS()))
    IsPICLevelTwo |= ToolChain.isPICDefault();

  // This kernel flags are a trump-card: they will disable PIC/PIE
  // generation, independent of the argument order.
  if (KernelOrKext &&
      ((!EffectiveTriple.isiOS() || EffectiveTriple.isOSVersionLT(6)) &&
       !EffectiveTriple.isWatchOS() && !EffectiveTriple.isDriverKit()))
    PIC = PIE = false;

  if (Arg *A = Args.getLastArg(options::OPT_mdynamic_no_pic)) {
    // This is a very special mode. It trumps the other modes, almost no one
    // uses it, and it isn't even valid on any OS but Darwin.
    if (!Triple.isOSDarwin())
      ToolChain.getDriver().Diag(diag::err_drv_unsupported_opt_for_target)
          << A->getSpelling() << Triple.str();

    // FIXME: Warn when this flag trumps some other PIC or PIE flag.

    // Only a forced PIC mode can cause the actual compile to have PIC defines
    // etc., no flags are sufficient. This behavior was selected to closely
    // match that of llvm-gcc and Apple GCC before that.
    PIC = ToolChain.isPICDefault() && ToolChain.isPICDefaultForced();

    return std::make_tuple(llvm::Reloc::DynamicNoPIC, PIC ? 2U : 0U, false);
  }

  bool EmbeddedPISupported;
  switch (Triple.getArch()) {
    case llvm::Triple::arm:
    case llvm::Triple::armeb:
    case llvm::Triple::thumb:
    case llvm::Triple::thumbeb:
      EmbeddedPISupported = true;
      break;
    default:
      EmbeddedPISupported = false;
      break;
  }

  bool ROPI = false, RWPI = false;
  Arg* LastROPIArg = Args.getLastArg(options::OPT_fropi, options::OPT_fno_ropi);
  if (LastROPIArg && LastROPIArg->getOption().matches(options::OPT_fropi)) {
    if (!EmbeddedPISupported)
      ToolChain.getDriver().Diag(diag::err_drv_unsupported_opt_for_target)
          << LastROPIArg->getSpelling() << Triple.str();
    ROPI = true;
  }
  Arg *LastRWPIArg = Args.getLastArg(options::OPT_frwpi, options::OPT_fno_rwpi);
  if (LastRWPIArg && LastRWPIArg->getOption().matches(options::OPT_frwpi)) {
    if (!EmbeddedPISupported)
      ToolChain.getDriver().Diag(diag::err_drv_unsupported_opt_for_target)
          << LastRWPIArg->getSpelling() << Triple.str();
    RWPI = true;
  }

  // ROPI and RWPI are not compatible with PIC or PIE.
  if ((ROPI || RWPI) && (PIC || PIE))
    ToolChain.getDriver().Diag(diag::err_drv_ropi_rwpi_incompatible_with_pic);

  if (Triple.isMIPS()) {
    StringRef CPUName;
    StringRef ABIName;
    mips::getMipsCPUAndABI(Args, Triple, CPUName, ABIName);
    // When targeting the N64 ABI, PIC is the default, except in the case
    // when the -mno-abicalls option is used. In that case we exit
    // at next check regardless of PIC being set below.
    if (ABIName == "n64")
      PIC = true;
    // When targettng MIPS with -mno-abicalls, it's always static.
    if(Args.hasArg(options::OPT_mno_abicalls))
      return std::make_tuple(llvm::Reloc::Static, 0U, false);
    // Unlike other architectures, MIPS, even with -fPIC/-mxgot/multigot,
    // does not use PIC level 2 for historical reasons.
    IsPICLevelTwo = false;
  }

  if (PIC)
    return std::make_tuple(llvm::Reloc::PIC_, IsPICLevelTwo ? 2U : 1U, PIE);

  llvm::Reloc::Model RelocM = llvm::Reloc::Static;
  if (ROPI && RWPI)
    RelocM = llvm::Reloc::ROPI_RWPI;
  else if (ROPI)
    RelocM = llvm::Reloc::ROPI;
  else if (RWPI)
    RelocM = llvm::Reloc::RWPI;

  return std::make_tuple(RelocM, 0U, false);
}

// `-falign-functions` indicates that the functions should be aligned to a
// 16-byte boundary.
//
// `-falign-functions=1` is the same as `-fno-align-functions`.
//
// The scalar `n` in `-falign-functions=n` must be an integral value between
// [0, 65536].  If the value is not a power-of-two, it will be rounded up to
// the nearest power-of-two.
//
// If we return `0`, the frontend will default to the backend's preferred
// alignment.
//
// NOTE: icc only allows values between [0, 4096].  icc uses `-falign-functions`
// to mean `-falign-functions=16`.  GCC defaults to the backend's preferred
// alignment.  For unaligned functions, we default to the backend's preferred
// alignment.
unsigned tools::ParseFunctionAlignment(const ToolChain &TC,
                                       const ArgList &Args) {
  const Arg *A = Args.getLastArg(options::OPT_falign_functions,
                                 options::OPT_falign_functions_EQ,
                                 options::OPT_fno_align_functions);
  if (!A || A->getOption().matches(options::OPT_fno_align_functions))
    return 0;

  if (A->getOption().matches(options::OPT_falign_functions))
    return 0;

  unsigned Value = 0;
  if (StringRef(A->getValue()).getAsInteger(10, Value) || Value > 65536)
    TC.getDriver().Diag(diag::err_drv_invalid_int_value)
        << A->getAsString(Args) << A->getValue();
  return Value ? llvm::Log2_32_Ceil(std::min(Value, 65536u)) : Value;
}

void tools::addDebugInfoKind(
    ArgStringList &CmdArgs, llvm::codegenoptions::DebugInfoKind DebugInfoKind) {
  switch (DebugInfoKind) {
  case llvm::codegenoptions::DebugDirectivesOnly:
    CmdArgs.push_back("-debug-info-kind=line-directives-only");
    break;
  case llvm::codegenoptions::DebugLineTablesOnly:
    CmdArgs.push_back("-debug-info-kind=line-tables-only");
    break;
  case llvm::codegenoptions::DebugInfoConstructor:
    CmdArgs.push_back("-debug-info-kind=constructor");
    break;
  case llvm::codegenoptions::LimitedDebugInfo:
    CmdArgs.push_back("-debug-info-kind=limited");
    break;
  case llvm::codegenoptions::FullDebugInfo:
    CmdArgs.push_back("-debug-info-kind=standalone");
    break;
  case llvm::codegenoptions::UnusedTypeInfo:
    CmdArgs.push_back("-debug-info-kind=unused-types");
    break;
  default:
    break;
  }
}

// Convert an arg of the form "-gN" or "-ggdbN" or one of their aliases
// to the corresponding DebugInfoKind.
llvm::codegenoptions::DebugInfoKind tools::debugLevelToInfoKind(const Arg &A) {
  assert(A.getOption().matches(options::OPT_gN_Group) &&
         "Not a -g option that specifies a debug-info level");
  if (A.getOption().matches(options::OPT_g0) ||
      A.getOption().matches(options::OPT_ggdb0))
    return llvm::codegenoptions::NoDebugInfo;
  if (A.getOption().matches(options::OPT_gline_tables_only) ||
      A.getOption().matches(options::OPT_ggdb1))
    return llvm::codegenoptions::DebugLineTablesOnly;
  if (A.getOption().matches(options::OPT_gline_directives_only))
    return llvm::codegenoptions::DebugDirectivesOnly;
  return llvm::codegenoptions::DebugInfoConstructor;
}

static unsigned ParseDebugDefaultVersion(const ToolChain &TC,
                                         const ArgList &Args) {
  const Arg *A = Args.getLastArg(options::OPT_fdebug_default_version);

  if (!A)
    return 0;

  unsigned Value = 0;
  if (StringRef(A->getValue()).getAsInteger(10, Value) || Value > 5 ||
      Value < 2)
    TC.getDriver().Diag(diag::err_drv_invalid_int_value)
        << A->getAsString(Args) << A->getValue();
  return Value;
}

unsigned tools::DwarfVersionNum(StringRef ArgValue) {
  return llvm::StringSwitch<unsigned>(ArgValue)
      .Case("-gdwarf-2", 2)
      .Case("-gdwarf-3", 3)
      .Case("-gdwarf-4", 4)
      .Case("-gdwarf-5", 5)
      .Default(0);
}

const Arg *tools::getDwarfNArg(const ArgList &Args) {
  return Args.getLastArg(options::OPT_gdwarf_2, options::OPT_gdwarf_3,
                         options::OPT_gdwarf_4, options::OPT_gdwarf_5,
                         options::OPT_gdwarf);
}

unsigned tools::getDwarfVersion(const ToolChain &TC,
                                const llvm::opt::ArgList &Args) {
  unsigned DwarfVersion = ParseDebugDefaultVersion(TC, Args);
  if (const Arg *GDwarfN = getDwarfNArg(Args))
    if (int N = DwarfVersionNum(GDwarfN->getSpelling()))
      DwarfVersion = N;
  if (DwarfVersion == 0) {
    DwarfVersion = TC.GetDefaultDwarfVersion();
    assert(DwarfVersion && "toolchain default DWARF version must be nonzero");
  }
  return DwarfVersion;
}

void tools::AddAssemblerKPIC(const ToolChain &ToolChain, const ArgList &Args,
                             ArgStringList &CmdArgs) {
  llvm::Reloc::Model RelocationModel;
  unsigned PICLevel;
  bool IsPIE;
  std::tie(RelocationModel, PICLevel, IsPIE) = ParsePICArgs(ToolChain, Args);

  if (RelocationModel != llvm::Reloc::Static)
    CmdArgs.push_back("-KPIC");
}

/// Determine whether Objective-C automated reference counting is
/// enabled.
bool tools::isObjCAutoRefCount(const ArgList &Args) {
  return Args.hasFlag(options::OPT_fobjc_arc, options::OPT_fno_objc_arc, false);
}

enum class LibGccType { UnspecifiedLibGcc, StaticLibGcc, SharedLibGcc };

static LibGccType getLibGccType(const ToolChain &TC, const Driver &D,
                                const ArgList &Args) {
  if (Args.hasArg(options::OPT_static_libgcc) ||
      Args.hasArg(options::OPT_static) || Args.hasArg(options::OPT_static_pie) ||
      // The Android NDK only provides libunwind.a, not libunwind.so.
      TC.getTriple().isAndroid())
    return LibGccType::StaticLibGcc;
  if (Args.hasArg(options::OPT_shared_libgcc))
    return LibGccType::SharedLibGcc;
  return LibGccType::UnspecifiedLibGcc;
}

// Gcc adds libgcc arguments in various ways:
//
// gcc <none>:     -lgcc --as-needed -lgcc_s --no-as-needed
// g++ <none>:                       -lgcc_s               -lgcc
// gcc shared:                       -lgcc_s               -lgcc
// g++ shared:                       -lgcc_s               -lgcc
// gcc static:     -lgcc             -lgcc_eh
// g++ static:     -lgcc             -lgcc_eh
// gcc static-pie: -lgcc             -lgcc_eh
// g++ static-pie: -lgcc             -lgcc_eh
//
// Also, certain targets need additional adjustments.

static void AddUnwindLibrary(const ToolChain &TC, const Driver &D,
                             ArgStringList &CmdArgs, const ArgList &Args) {
  ToolChain::UnwindLibType UNW = TC.GetUnwindLibType(Args);
  // By default OHOS binaries are linked statically to libunwind.
  if (TC.getTriple().isOHOSFamily() && UNW == ToolChain::UNW_CompilerRT) {
    CmdArgs.push_back("-l:libunwind.a");
    return;
  }

  // Targets that don't use unwind libraries.
  if ((TC.getTriple().isAndroid() && UNW == ToolChain::UNW_Libgcc) ||
      TC.getTriple().isOSIAMCU() || TC.getTriple().isOSBinFormatWasm() ||
      TC.getTriple().isWindowsMSVCEnvironment() || UNW == ToolChain::UNW_None)
    return;

  LibGccType LGT = getLibGccType(TC, D, Args);
  bool AsNeeded = LGT == LibGccType::UnspecifiedLibGcc &&
                  (UNW == ToolChain::UNW_CompilerRT || !D.CCCIsCXX()) &&
                  !TC.getTriple().isAndroid() &&
                  !TC.getTriple().isOSCygMing() && !TC.getTriple().isOSAIX();
  if (AsNeeded)
    CmdArgs.push_back(getAsNeededOption(TC, true));

  switch (UNW) {
  case ToolChain::UNW_None:
    return;
  case ToolChain::UNW_Libgcc: {
    if (LGT == LibGccType::StaticLibGcc)
      CmdArgs.push_back("-lgcc_eh");
    else
      CmdArgs.push_back("-lgcc_s");
    break;
  }
  case ToolChain::UNW_CompilerRT:
    if (TC.getTriple().isOSAIX()) {
      // AIX only has libunwind as a shared library. So do not pass
      // anything in if -static is specified.
      if (LGT != LibGccType::StaticLibGcc)
        CmdArgs.push_back("-lunwind");
    } else if (LGT == LibGccType::StaticLibGcc) {
      CmdArgs.push_back("-l:libunwind.a");
    } else if (LGT == LibGccType::SharedLibGcc) {
      if (TC.getTriple().isOSCygMing())
        CmdArgs.push_back("-l:libunwind.dll.a");
      else
        CmdArgs.push_back("-l:libunwind.so");
    } else {
      // Let the linker choose between libunwind.so and libunwind.a
      // depending on what's available, and depending on the -static flag
      CmdArgs.push_back("-lunwind");
    }
    break;
  }

  if (AsNeeded)
    CmdArgs.push_back(getAsNeededOption(TC, false));
}

static void AddLibgcc(const ToolChain &TC, const Driver &D,
                      ArgStringList &CmdArgs, const ArgList &Args) {
  LibGccType LGT = getLibGccType(TC, D, Args);
  if (LGT == LibGccType::StaticLibGcc ||
      (LGT == LibGccType::UnspecifiedLibGcc && !D.CCCIsCXX()))
    CmdArgs.push_back("-lgcc");
  AddUnwindLibrary(TC, D, CmdArgs, Args);
  if (LGT == LibGccType::SharedLibGcc ||
      (LGT == LibGccType::UnspecifiedLibGcc && D.CCCIsCXX()))
    CmdArgs.push_back("-lgcc");
}

void tools::AddRunTimeLibs(const ToolChain &TC, const Driver &D,
                           ArgStringList &CmdArgs, const ArgList &Args) {
  // Make use of compiler-rt if --rtlib option is used
  ToolChain::RuntimeLibType RLT = TC.GetRuntimeLibType(Args);

  switch (RLT) {
  case ToolChain::RLT_CompilerRT:
    CmdArgs.push_back(TC.getCompilerRTArgString(Args, "builtins"));
    AddUnwindLibrary(TC, D, CmdArgs, Args);
    break;
  case ToolChain::RLT_Libgcc:
    // Make sure libgcc is not used under MSVC environment by default
    if (TC.getTriple().isKnownWindowsMSVCEnvironment()) {
      // Issue error diagnostic if libgcc is explicitly specified
      // through command line as --rtlib option argument.
      Arg *A = Args.getLastArg(options::OPT_rtlib_EQ);
      if (A && A->getValue() != StringRef("platform")) {
        TC.getDriver().Diag(diag::err_drv_unsupported_rtlib_for_platform)
            << A->getValue() << "MSVC";
      }
    } else
      AddLibgcc(TC, D, CmdArgs, Args);
    break;
  }

  // On Android, the unwinder uses dl_iterate_phdr (or one of
  // dl_unwind_find_exidx/__gnu_Unwind_Find_exidx on arm32) from libdl.so. For
  // statically-linked executables, these functions come from libc.a instead.
  if (TC.getTriple().isAndroid() && !Args.hasArg(options::OPT_static) &&
      !Args.hasArg(options::OPT_static_pie))
    CmdArgs.push_back("-ldl");
}

SmallString<128> tools::getStatsFileName(const llvm::opt::ArgList &Args,
                                         const InputInfo &Output,
                                         const InputInfo &Input,
                                         const Driver &D) {
  const Arg *A = Args.getLastArg(options::OPT_save_stats_EQ);
  if (!A && !D.CCPrintInternalStats)
    return {};

  SmallString<128> StatsFile;
  if (A) {
    StringRef SaveStats = A->getValue();
    if (SaveStats == "obj" && Output.isFilename()) {
      StatsFile.assign(Output.getFilename());
      llvm::sys::path::remove_filename(StatsFile);
    } else if (SaveStats != "cwd") {
      D.Diag(diag::err_drv_invalid_value) << A->getAsString(Args) << SaveStats;
      return {};
    }

    StringRef BaseName = llvm::sys::path::filename(Input.getBaseInput());
    llvm::sys::path::append(StatsFile, BaseName);
    llvm::sys::path::replace_extension(StatsFile, "stats");
  } else {
    assert(D.CCPrintInternalStats);
    StatsFile.assign(D.CCPrintInternalStatReportFilename.empty()
                         ? "-"
                         : D.CCPrintInternalStatReportFilename);
  }
  return StatsFile;
}

void tools::addMultilibFlag(bool Enabled, const char *const Flag,
                            Multilib::flags_list &Flags) {
  Flags.push_back(std::string(Enabled ? "+" : "-") + Flag);
}

void tools::addX86AlignBranchArgs(const Driver &D, const ArgList &Args,
                                  ArgStringList &CmdArgs, bool IsLTO,
                                  const StringRef PluginOptPrefix) {
  auto addArg = [&, IsLTO](const Twine &Arg) {
    if (IsLTO) {
      assert(!PluginOptPrefix.empty() && "Cannot have empty PluginOptPrefix!");
      CmdArgs.push_back(Args.MakeArgString(Twine(PluginOptPrefix) + Arg));
    } else {
      CmdArgs.push_back("-mllvm");
      CmdArgs.push_back(Args.MakeArgString(Arg));
    }
  };

  if (Args.hasArg(options::OPT_mbranches_within_32B_boundaries)) {
    addArg(Twine("-x86-branches-within-32B-boundaries"));
  }
  if (const Arg *A = Args.getLastArg(options::OPT_malign_branch_boundary_EQ)) {
    StringRef Value = A->getValue();
    unsigned Boundary;
    if (Value.getAsInteger(10, Boundary) || Boundary < 16 ||
        !llvm::isPowerOf2_64(Boundary)) {
      D.Diag(diag::err_drv_invalid_argument_to_option)
          << Value << A->getOption().getName();
    } else {
      addArg("-x86-align-branch-boundary=" + Twine(Boundary));
    }
  }
  if (const Arg *A = Args.getLastArg(options::OPT_malign_branch_EQ)) {
    std::string AlignBranch;
    for (StringRef T : A->getValues()) {
      if (T != "fused" && T != "jcc" && T != "jmp" && T != "call" &&
          T != "ret" && T != "indirect")
        D.Diag(diag::err_drv_invalid_malign_branch_EQ)
            << T << "fused, jcc, jmp, call, ret, indirect";
      if (!AlignBranch.empty())
        AlignBranch += '+';
      AlignBranch += T;
    }
    addArg("-x86-align-branch=" + Twine(AlignBranch));
  }
  if (const Arg *A = Args.getLastArg(options::OPT_mpad_max_prefix_size_EQ)) {
    StringRef Value = A->getValue();
    unsigned PrefixSize;
    if (Value.getAsInteger(10, PrefixSize)) {
      D.Diag(diag::err_drv_invalid_argument_to_option)
          << Value << A->getOption().getName();
    } else {
      addArg("-x86-pad-max-prefix-size=" + Twine(PrefixSize));
    }
  }
}

/// SDLSearch: Search for Static Device Library
/// The search for SDL bitcode files is consistent with how static host
/// libraries are discovered. That is, the -l option triggers a search for
/// files in a set of directories called the LINKPATH. The host library search
/// procedure looks for a specific filename in the LINKPATH.  The filename for
/// a host library is lib<libname>.a or lib<libname>.so. For SDLs, there is an
/// ordered-set of filenames that are searched. We call this ordered-set of
/// filenames as SEARCH-ORDER. Since an SDL can either be device-type specific,
/// architecture specific, or generic across all architectures, a naming
/// convention and search order is used where the file name embeds the
/// architecture name <arch-name> (nvptx or amdgcn) and the GPU device type
/// <device-name> such as sm_30 and gfx906. <device-name> is absent in case of
/// device-independent SDLs. To reduce congestion in host library directories,
/// the search first looks for files in the “libdevice” subdirectory. SDLs that
/// are bc files begin with the prefix “lib”.
///
/// Machine-code SDLs can also be managed as an archive (*.a file). The
/// convention has been to use the prefix “lib”. To avoid confusion with host
/// archive libraries, we use prefix "libbc-" for the bitcode SDL archives.
///
bool tools::SDLSearch(const Driver &D, const llvm::opt::ArgList &DriverArgs,
                      llvm::opt::ArgStringList &CC1Args,
                      SmallVector<std::string, 8> LibraryPaths, std::string Lib,
                      StringRef Arch, StringRef TargetID, bool isBitCodeSDL,
                      bool postClangLink) {
  SmallVector<std::string, 12> SDLs;

  std::string LibDeviceLoc = "/libdevice";
  std::string LibBcPrefix = "/libbc-";
  std::string LibPrefix = "/lib";

  if (isBitCodeSDL) {
    // SEARCH-ORDER for Bitcode SDLs:
    //       libdevice/libbc-<libname>-<arch-name>-<device-type>.a
    //       libbc-<libname>-<arch-name>-<device-type>.a
    //       libdevice/libbc-<libname>-<arch-name>.a
    //       libbc-<libname>-<arch-name>.a
    //       libdevice/libbc-<libname>.a
    //       libbc-<libname>.a
    //       libdevice/lib<libname>-<arch-name>-<device-type>.bc
    //       lib<libname>-<arch-name>-<device-type>.bc
    //       libdevice/lib<libname>-<arch-name>.bc
    //       lib<libname>-<arch-name>.bc
    //       libdevice/lib<libname>.bc
    //       lib<libname>.bc

    for (StringRef Base : {LibBcPrefix, LibPrefix}) {
      const auto *Ext = Base.contains(LibBcPrefix) ? ".a" : ".bc";

      for (auto Suffix : {Twine(Lib + "-" + Arch + "-" + TargetID).str(),
                          Twine(Lib + "-" + Arch).str(), Twine(Lib).str()}) {
        SDLs.push_back(Twine(LibDeviceLoc + Base + Suffix + Ext).str());
        SDLs.push_back(Twine(Base + Suffix + Ext).str());
      }
    }
  } else {
    // SEARCH-ORDER for Machine-code SDLs:
    //    libdevice/lib<libname>-<arch-name>-<device-type>.a
    //    lib<libname>-<arch-name>-<device-type>.a
    //    libdevice/lib<libname>-<arch-name>.a
    //    lib<libname>-<arch-name>.a

    const auto *Ext = ".a";

    for (auto Suffix : {Twine(Lib + "-" + Arch + "-" + TargetID).str(),
                        Twine(Lib + "-" + Arch).str()}) {
      SDLs.push_back(Twine(LibDeviceLoc + LibPrefix + Suffix + Ext).str());
      SDLs.push_back(Twine(LibPrefix + Suffix + Ext).str());
    }
  }

  // The CUDA toolchain does not use a global device llvm-link before the LLVM
  // backend generates ptx. So currently, the use of bitcode SDL for nvptx is
  // only possible with post-clang-cc1 linking. Clang cc1 has a feature that
  // will link libraries after clang compilation while the LLVM IR is still in
  // memory. This utilizes a clang cc1 option called “-mlink-builtin-bitcode”.
  // This is a clang -cc1 option that is generated by the clang driver. The
  // option value must a full path to an existing file.
  bool FoundSDL = false;
  for (auto LPath : LibraryPaths) {
    for (auto SDL : SDLs) {
      auto FullName = Twine(LPath + SDL).str();
      if (llvm::sys::fs::exists(FullName)) {
        if (postClangLink)
          CC1Args.push_back("-mlink-builtin-bitcode");
        CC1Args.push_back(DriverArgs.MakeArgString(FullName));
        FoundSDL = true;
        break;
      }
    }
    if (FoundSDL)
      break;
  }
  return FoundSDL;
}

/// Search if a user provided archive file lib<libname>.a exists in any of
/// the library paths. If so, add a new command to clang-offload-bundler to
/// unbundle this archive and create a temporary device specific archive. Name
/// of this SDL is passed to the llvm-link tool.
bool tools::GetSDLFromOffloadArchive(
    Compilation &C, const Driver &D, const Tool &T, const JobAction &JA,
    const InputInfoList &Inputs, const llvm::opt::ArgList &DriverArgs,
    llvm::opt::ArgStringList &CC1Args, SmallVector<std::string, 8> LibraryPaths,
    StringRef Lib, StringRef Arch, StringRef Target, bool isBitCodeSDL,
    bool postClangLink) {

  // We don't support bitcode archive bundles for nvptx
  if (isBitCodeSDL && Arch.contains("nvptx"))
    return false;

  bool FoundAOB = false;
  std::string ArchiveOfBundles;

  llvm::Triple Triple(D.getTargetTriple());
  bool IsMSVC = Triple.isWindowsMSVCEnvironment();
  auto Ext = IsMSVC ? ".lib" : ".a";
  if (!Lib.startswith(":") && !Lib.startswith("-l")) {
    if (llvm::sys::fs::exists(Lib)) {
      ArchiveOfBundles = Lib.str();
      FoundAOB = true;
    }
  } else {
    if (Lib.startswith("-l"))
      Lib = Lib.drop_front(2);
    for (auto LPath : LibraryPaths) {
      ArchiveOfBundles.clear();
      SmallVector<std::string, 2> AOBFileNames;
      auto LibFile =
          (Lib.startswith(":") ? Lib.drop_front()
                               : IsMSVC ? Lib + Ext : "lib" + Lib + Ext)
              .str();
      for (auto Prefix : {"/libdevice/", "/"}) {
        auto AOB = Twine(LPath + Prefix + LibFile).str();
        if (llvm::sys::fs::exists(AOB)) {
          ArchiveOfBundles = AOB;
          FoundAOB = true;
          break;
        }
      }
      if (FoundAOB)
        break;
    }
  }

  if (!FoundAOB)
    return false;

  llvm::file_magic Magic;
  auto EC = llvm::identify_magic(ArchiveOfBundles, Magic);
  if (EC || Magic != llvm::file_magic::archive)
    return false;

  StringRef Prefix = isBitCodeSDL ? "libbc-" : "lib";
  std::string OutputLib =
      D.GetTemporaryPath(Twine(Prefix + llvm::sys::path::filename(Lib) + "-" +
                               Arch + "-" + Target)
                             .str(),
                         "a");

  C.addTempFile(C.getArgs().MakeArgString(OutputLib));

  ArgStringList CmdArgs;
  SmallString<128> DeviceTriple;
  DeviceTriple += Action::GetOffloadKindName(JA.getOffloadingDeviceKind());
  DeviceTriple += '-';
  std::string NormalizedTriple = T.getToolChain().getTriple().normalize();
  DeviceTriple += NormalizedTriple;
  if (!Target.empty()) {
    DeviceTriple += '-';
    DeviceTriple += Target;
  }

  std::string UnbundleArg("-unbundle");
  std::string TypeArg("-type=a");
  std::string InputArg("-input=" + ArchiveOfBundles);
  std::string OffloadArg("-targets=" + std::string(DeviceTriple));
  std::string OutputArg("-output=" + OutputLib);

  const char *UBProgram = DriverArgs.MakeArgString(
      T.getToolChain().GetProgramPath("clang-offload-bundler"));

  ArgStringList UBArgs;
  UBArgs.push_back(C.getArgs().MakeArgString(UnbundleArg));
  UBArgs.push_back(C.getArgs().MakeArgString(TypeArg));
  UBArgs.push_back(C.getArgs().MakeArgString(InputArg));
  UBArgs.push_back(C.getArgs().MakeArgString(OffloadArg));
  UBArgs.push_back(C.getArgs().MakeArgString(OutputArg));

  // Add this flag to not exit from clang-offload-bundler if no compatible
  // code object is found in heterogenous archive library.
  std::string AdditionalArgs("-allow-missing-bundles");
  UBArgs.push_back(C.getArgs().MakeArgString(AdditionalArgs));

  // Add this flag to treat hip and hipv4 offload kinds as compatible with
  // openmp offload kind while extracting code objects from a heterogenous
  // archive library. Vice versa is also considered compatible.
  std::string HipCompatibleArgs("-hip-openmp-compatible");
  UBArgs.push_back(C.getArgs().MakeArgString(HipCompatibleArgs));

  C.addCommand(std::make_unique<Command>(
      JA, T, ResponseFileSupport::AtFileCurCP(), UBProgram, UBArgs, Inputs,
      InputInfo(&JA, C.getArgs().MakeArgString(OutputLib))));
  if (postClangLink)
    CC1Args.push_back("-mlink-builtin-bitcode");

  CC1Args.push_back(DriverArgs.MakeArgString(OutputLib));
  return true;
}

// Wrapper function used by driver for adding SDLs during link phase.
void tools::AddStaticDeviceLibsLinking(Compilation &C, const Tool &T,
                                       const JobAction &JA,
                                       const InputInfoList &Inputs,
                                       const llvm::opt::ArgList &DriverArgs,
                                       llvm::opt::ArgStringList &CC1Args,
                                       StringRef Arch, StringRef TargetID,
                                       bool isBitCodeSDL, bool postClangLink) {
  AddStaticDeviceLibs(&C, &T, &JA, &Inputs, C.getDriver(), DriverArgs, CC1Args,
                      Arch, TargetID, isBitCodeSDL, postClangLink);
}

// Wrapper function used for post clang linking of bitcode SDLS for nvptx by
// the CUDA toolchain.
void tools::AddStaticDeviceLibsPostLinking(const Driver &D,
                                           const llvm::opt::ArgList &DriverArgs,
                                           llvm::opt::ArgStringList &CC1Args,
                                           StringRef Arch, StringRef TargetID,
                                           bool isBitCodeSDL,
                                           bool postClangLink) {
  AddStaticDeviceLibs(nullptr, nullptr, nullptr, nullptr, D, DriverArgs,
                      CC1Args, Arch, TargetID, isBitCodeSDL, postClangLink);
}

// User defined Static Device Libraries(SDLs) can be passed to clang for
// offloading GPU compilers. Like static host libraries, the use of a SDL is
// specified with the -l command line option. The primary difference between
// host and SDLs is the filenames for SDLs (refer SEARCH-ORDER for Bitcode SDLs
// and SEARCH-ORDER for Machine-code SDLs for the naming convention).
// SDLs are of following types:
//
// * Bitcode SDLs: They can either be a *.bc file or an archive of *.bc files.
//           For NVPTX, these libraries are post-clang linked following each
//           compilation. For AMDGPU, these libraries are linked one time
//           during the application link phase.
//
// * Machine-code SDLs: They are archive files. For AMDGPU, the process for
//           machine code SDLs is still in development. But they will be linked
//           by the LLVM tool lld.
//
// * Bundled objects that contain both host and device codes: Bundled objects
//           may also contain library code compiled from source. For NVPTX, the
//           bundle contains cubin. For AMDGPU, the bundle contains bitcode.
//
// For Bitcode and Machine-code SDLs, current compiler toolchains hardcode the
// inclusion of specific SDLs such as math libraries and the OpenMP device
// library libomptarget.
void tools::AddStaticDeviceLibs(Compilation *C, const Tool *T,
                                const JobAction *JA,
                                const InputInfoList *Inputs, const Driver &D,
                                const llvm::opt::ArgList &DriverArgs,
                                llvm::opt::ArgStringList &CC1Args,
                                StringRef Arch, StringRef Target,
                                bool isBitCodeSDL, bool postClangLink) {

  SmallVector<std::string, 8> LibraryPaths;
  // Add search directories from LIBRARY_PATH env variable
  std::optional<std::string> LibPath =
      llvm::sys::Process::GetEnv("LIBRARY_PATH");
  if (LibPath) {
    SmallVector<StringRef, 8> Frags;
    const char EnvPathSeparatorStr[] = {llvm::sys::EnvPathSeparator, '\0'};
    llvm::SplitString(*LibPath, Frags, EnvPathSeparatorStr);
    for (StringRef Path : Frags)
      LibraryPaths.emplace_back(Path.trim());
  }

  // Add directories from user-specified -L options
  for (std::string Search_Dir : DriverArgs.getAllArgValues(options::OPT_L))
    LibraryPaths.emplace_back(Search_Dir);

  // Add path to lib* folders
  SmallString<256> DefaultLibPath = llvm::sys::path::parent_path(D.Dir);
  llvm::sys::path::append(DefaultLibPath, CLANG_INSTALL_LIBDIR_BASENAME);
  LibraryPaths.emplace_back(DefaultLibPath.c_str());

  // Build list of Static Device Libraries SDLs specified by -l option
  llvm::SmallSet<std::string, 16> SDLNames;
  static const StringRef HostOnlyArchives[] = {
      "omp", "cudart", "m", "gcc", "gcc_s", "pthread", "hip_hcc"};
  for (auto SDLName : DriverArgs.getAllArgValues(options::OPT_l)) {
    if (!HostOnlyArchives->contains(SDLName)) {
      SDLNames.insert(std::string("-l") + SDLName);
    }
  }

  for (auto Input : DriverArgs.getAllArgValues(options::OPT_INPUT)) {
    auto FileName = StringRef(Input);
    // Clang treats any unknown file types as archives and passes them to the
    // linker. Files with extension 'lib' are classified as TY_Object by clang
    // but they are usually archives. It is OK if the file is not really an
    // archive since GetSDLFromOffloadArchive will check the magic of the file
    // and only unbundle it if it is really an archive.
    const StringRef LibFileExt = ".lib";
    if (!llvm::sys::path::has_extension(FileName) ||
        types::lookupTypeForExtension(
            llvm::sys::path::extension(FileName).drop_front()) ==
            types::TY_INVALID ||
        llvm::sys::path::extension(FileName) == LibFileExt)
      SDLNames.insert(Input);
  }

  // The search stops as soon as an SDL file is found. The driver then provides
  // the full filename of the SDL to the llvm-link command. If no SDL is found
  // after searching each LINKPATH with SEARCH-ORDER, it is possible that an
  // archive file lib<libname>.a exists and may contain bundled object files.
  for (auto SDLName : SDLNames) {
    // This is the only call to SDLSearch
    if (!SDLSearch(D, DriverArgs, CC1Args, LibraryPaths, SDLName, Arch, Target,
                   isBitCodeSDL, postClangLink)) {
      GetSDLFromOffloadArchive(*C, D, *T, *JA, *Inputs, DriverArgs, CC1Args,
                               LibraryPaths, SDLName, Arch, Target,
                               isBitCodeSDL, postClangLink);
    }
  }
}

static llvm::opt::Arg *
getAMDGPUCodeObjectArgument(const Driver &D, const llvm::opt::ArgList &Args) {
  return Args.getLastArg(options::OPT_mcode_object_version_EQ);
}

void tools::checkAMDGPUCodeObjectVersion(const Driver &D,
                                         const llvm::opt::ArgList &Args) {
  const unsigned MinCodeObjVer = 2;
  const unsigned MaxCodeObjVer = 5;

  if (auto *CodeObjArg = getAMDGPUCodeObjectArgument(D, Args)) {
    if (CodeObjArg->getOption().getID() ==
        options::OPT_mcode_object_version_EQ) {
      unsigned CodeObjVer = MaxCodeObjVer;
      auto Remnant =
          StringRef(CodeObjArg->getValue()).getAsInteger(0, CodeObjVer);
      if (Remnant || CodeObjVer < MinCodeObjVer || CodeObjVer > MaxCodeObjVer)
        D.Diag(diag::err_drv_invalid_int_value)
            << CodeObjArg->getAsString(Args) << CodeObjArg->getValue();
    }
  }
}

unsigned tools::getAMDGPUCodeObjectVersion(const Driver &D,
                                           const llvm::opt::ArgList &Args) {
  unsigned CodeObjVer = 4; // default
  if (auto *CodeObjArg = getAMDGPUCodeObjectArgument(D, Args))
    StringRef(CodeObjArg->getValue()).getAsInteger(0, CodeObjVer);
  return CodeObjVer;
}

unsigned tools::getOrCheckAMDGPUCodeObjectVersion(
    const Driver &D, const llvm::opt::ArgList &Args, bool Diagnose) {
  if (Diagnose)
    checkAMDGPUCodeObjectVersion(D, Args);
  return getAMDGPUCodeObjectVersion(D, Args);
}

bool tools::haveAMDGPUCodeObjectVersionArgument(
    const Driver &D, const llvm::opt::ArgList &Args) {
  return getAMDGPUCodeObjectArgument(D, Args) != nullptr;
}

void tools::addMachineOutlinerArgs(const Driver &D,
                                   const llvm::opt::ArgList &Args,
                                   llvm::opt::ArgStringList &CmdArgs,
                                   const llvm::Triple &Triple, bool IsLTO,
                                   const StringRef PluginOptPrefix) {
  auto addArg = [&, IsLTO](const Twine &Arg) {
    if (IsLTO) {
      assert(!PluginOptPrefix.empty() && "Cannot have empty PluginOptPrefix!");
      CmdArgs.push_back(Args.MakeArgString(Twine(PluginOptPrefix) + Arg));
    } else {
      CmdArgs.push_back("-mllvm");
      CmdArgs.push_back(Args.MakeArgString(Arg));
    }
  };

  if (Arg *A = Args.getLastArg(options::OPT_moutline,
                               options::OPT_mno_outline)) {
    if (A->getOption().matches(options::OPT_moutline)) {
      // We only support -moutline in AArch64 and ARM targets right now. If
      // we're not compiling for these, emit a warning and ignore the flag.
      // Otherwise, add the proper mllvm flags.
      if (!(Triple.isARM() || Triple.isThumb() ||
            Triple.getArch() == llvm::Triple::aarch64 ||
            Triple.getArch() == llvm::Triple::aarch64_32)) {
        D.Diag(diag::warn_drv_moutline_unsupported_opt) << Triple.getArchName();
      } else {
        addArg(Twine("-enable-machine-outliner"));
      }
    } else {
      // Disable all outlining behaviour.
      addArg(Twine("-enable-machine-outliner=never"));
    }
  }
}

void tools::addOpenMPDeviceRTL(const Driver &D,
                               const llvm::opt::ArgList &DriverArgs,
                               llvm::opt::ArgStringList &CC1Args,
                               StringRef BitcodeSuffix,
                               const llvm::Triple &Triple) {
  SmallVector<StringRef, 8> LibraryPaths;

  // Add path to clang lib / lib64 folder.
  SmallString<256> DefaultLibPath = llvm::sys::path::parent_path(D.Dir);
  llvm::sys::path::append(DefaultLibPath, CLANG_INSTALL_LIBDIR_BASENAME);
  LibraryPaths.emplace_back(DefaultLibPath.c_str());

  // Add user defined library paths from LIBRARY_PATH.
  std::optional<std::string> LibPath =
      llvm::sys::Process::GetEnv("LIBRARY_PATH");
  if (LibPath) {
    SmallVector<StringRef, 8> Frags;
    const char EnvPathSeparatorStr[] = {llvm::sys::EnvPathSeparator, '\0'};
    llvm::SplitString(*LibPath, Frags, EnvPathSeparatorStr);
    for (StringRef Path : Frags)
      LibraryPaths.emplace_back(Path.trim());
  }

  OptSpecifier LibomptargetBCPathOpt =
      Triple.isAMDGCN() ? options::OPT_libomptarget_amdgpu_bc_path_EQ
                        : options::OPT_libomptarget_nvptx_bc_path_EQ;

  StringRef ArchPrefix = Triple.isAMDGCN() ? "amdgpu" : "nvptx";
  std::string LibOmpTargetName =
      Triple.isAMDGCN()
          ? ("libomptarget-old-amdgpu-" + BitcodeSuffix + ".bc").str()
          : ("libomptarget-nvptx-" + BitcodeSuffix + ".bc").str();

  // First check whether user specifies bc library
  if (const Arg *A = DriverArgs.getLastArg(LibomptargetBCPathOpt)) {
    SmallString<128> LibOmpTargetFile(A->getValue());
    if (llvm::sys::fs::exists(LibOmpTargetFile) &&
        llvm::sys::fs::is_directory(LibOmpTargetFile)) {
      llvm::sys::path::append(LibOmpTargetFile, LibOmpTargetName);
    }

    if (llvm::sys::fs::exists(LibOmpTargetFile)) {
      CC1Args.push_back("-mlink-builtin-bitcode");
      CC1Args.push_back(DriverArgs.MakeArgString(LibOmpTargetFile));
    } else {
      D.Diag(diag::err_drv_omp_offload_target_bcruntime_not_found)
          << LibOmpTargetFile;
    }
  } else {
    bool FoundBCLibrary = false;

    for (StringRef LibraryPath : LibraryPaths) {
      SmallString<128> LibOmpTargetFile(LibraryPath);
      llvm::sys::path::append(LibOmpTargetFile, LibOmpTargetName);
      if (llvm::sys::fs::exists(LibOmpTargetFile)) {
        CC1Args.push_back("-mlink-builtin-bitcode");
        CC1Args.push_back(DriverArgs.MakeArgString(LibOmpTargetFile));
        FoundBCLibrary = true;
        break;
      }
    }

    if (!FoundBCLibrary)
      D.Diag(diag::err_drv_omp_offload_target_missingbcruntime)
          << LibOmpTargetName << ArchPrefix;
  }
}
void tools::addHIPRuntimeLibArgs(const ToolChain &TC,
                                 const llvm::opt::ArgList &Args,
                                 llvm::opt::ArgStringList &CmdArgs) {
  if (Args.hasArg(options::OPT_hip_link) &&
      !Args.hasArg(options::OPT_nostdlib) &&
      !Args.hasArg(options::OPT_no_hip_rt)) {
    TC.AddHIPRuntimeLibArgs(Args, CmdArgs);
  } else {
    // Claim "no HIP libraries" arguments if any
    for (auto *Arg : Args.filtered(options::OPT_no_hip_rt)) {
      Arg->claim();
    }
  }
}<|MERGE_RESOLUTION|>--- conflicted
+++ resolved
@@ -369,17 +369,13 @@
 /// Get the (LLVM) name of the AMDGPU gpu we are targeting.
 static std::string getAMDGPUTargetGPU(const llvm::Triple &T,
                                       const ArgList &Args) {
-<<<<<<< HEAD
+  Arg *MArch = Args.getLastArg(options::OPT_march_EQ);
   Arg *A = Args.getLastArg(options::OPT_mcpu_EQ);
   if (!A)
     A = Args.getLastArg(options::OPT_march_EQ);
   if (!A)
     A = Args.getLastArg(options::OPT_offload_arch_EQ);
   if (A) {
-=======
-  Arg *MArch = Args.getLastArg(options::OPT_march_EQ);
-  if (Arg *A = Args.getLastArg(options::OPT_mcpu_EQ)) {
->>>>>>> 54e47724
     auto GPUName = getProcessorFromTargetID(T, A->getValue());
     return llvm::StringSwitch<std::string>(GPUName)
         .Cases("rv630", "rv635", "r600")
