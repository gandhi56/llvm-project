--- conflicted
+++ resolved
@@ -3044,19 +3044,11 @@
       : Triple.isNVPTX() ? options::OPT_libomptarget_nvptx_bc_path_EQ
                          : options::OPT_libomptarget_spirv_bc_path_EQ;
 
-<<<<<<< HEAD
-  StringRef ArchPrefix = Triple.isAMDGCN() ? "amdgpu" : "nvptx";
-  std::string LibOmpTargetName =
-      Triple.isAMDGCN()
-          ? ("libomptarget-old-amdgpu.bc")
-          : ("libomptarget-nvptx.bc");
-
-=======
+
   StringRef ArchPrefix = Triple.isAMDGCN()  ? "amdgpu"
                          : Triple.isNVPTX() ? "nvptx"
                                             : "spirv64";
   std::string LibOmpTargetName = ("libomptarget-" + ArchPrefix + ".bc").str();
->>>>>>> 976f3a07
 
   // First check whether user specifies bc library
   if (const Arg *A = DriverArgs.getLastArg(LibomptargetBCPathOpt)) {
