--- conflicted
+++ resolved
@@ -725,9 +725,6 @@
   if (CandidateRPath.empty())
     CandidateRPath = D.Dir + "/../lib";
 
-<<<<<<< HEAD
-  if (TC.getVFS().exists(CandidateRPath)) {
-=======
   if (Args.hasFlag(options::OPT_fopenmp_implicit_rpath,
                    options::OPT_fno_openmp_implicit_rpath, true)) {
     // Default to clang lib / lib64 folder, i.e. the same location as device
@@ -735,7 +732,6 @@
     SmallString<256> DefaultLibPath =
         llvm::sys::path::parent_path(TC.getDriver().Dir);
     llvm::sys::path::append(DefaultLibPath, CLANG_INSTALL_LIBDIR_BASENAME);
->>>>>>> cab58b7e
     CmdArgs.push_back("-rpath");
     CmdArgs.push_back(Args.MakeArgString(CandidateRPath.c_str()));
   }
