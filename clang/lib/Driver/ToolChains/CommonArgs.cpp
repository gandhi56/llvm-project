--- conflicted
+++ resolved
@@ -498,9 +498,6 @@
     else
       A.renderAsInput(Args, CmdArgs);
   }
-<<<<<<< HEAD
-
-=======
   if (const Arg *A = Args.getLastArg(options::OPT_fveclib)) {
     const llvm::Triple &Triple = TC.getTriple();
     StringRef V = A->getValue();
@@ -534,7 +531,6 @@
       addArchSpecificRPath(TC, Args, CmdArgs);
     }
   }
->>>>>>> 151901c7
 }
 
 void tools::addLinkerCompressDebugSectionsOption(
