//===-- Flang.cpp - Flang+LLVM ToolChain Implementations --------*- C++ -*-===//
//
// Part of the LLVM Project, under the Apache License v2.0 with LLVM Exceptions.
// See https://llvm.org/LICENSE.txt for license information.
// SPDX-License-Identifier: Apache-2.0 WITH LLVM-exception
//
//===----------------------------------------------------------------------===//

#include "Flang.h"
#include "Arch/RISCV.h"

#include "clang/Basic/CodeGenOptions.h"
#include "clang/Driver/CommonArgs.h"
#include "clang/Options/Options.h"
#include "llvm/Frontend/Debug/Options.h"
#include "llvm/Support/Path.h"
#include "llvm/TargetParser/Host.h"
#include "llvm/TargetParser/RISCVISAInfo.h"
#include "llvm/TargetParser/RISCVTargetParser.h"

#include <cassert>

using namespace clang::driver;
using namespace clang::driver::tools;
using namespace clang;
using namespace llvm::opt;

/// Add -x lang to \p CmdArgs for \p Input.
static void addDashXForInput(const ArgList &Args, const InputInfo &Input,
                             ArgStringList &CmdArgs) {
  CmdArgs.push_back("-x");
  // Map the driver type to the frontend type.
  CmdArgs.push_back(types::getTypeName(Input.getType()));
}

void Flang::addFortranDialectOptions(const ArgList &Args,
                                     ArgStringList &CmdArgs) const {
  Args.addAllArgs(CmdArgs, {options::OPT_ffixed_form,
                            options::OPT_ffree_form,
                            options::OPT_ffixed_line_length_EQ,
                            options::OPT_fopenacc,
                            options::OPT_finput_charset_EQ,
                            options::OPT_fimplicit_none,
                            options::OPT_fimplicit_none_ext,
                            options::OPT_fno_implicit_none,
                            options::OPT_fbackslash,
                            options::OPT_fno_backslash,
                            options::OPT_flogical_abbreviations,
                            options::OPT_fno_logical_abbreviations,
                            options::OPT_fxor_operator,
                            options::OPT_fno_xor_operator,
                            options::OPT_falternative_parameter_statement,
                            options::OPT_fdefault_real_8,
                            options::OPT_fdefault_integer_8,
                            options::OPT_fdefault_double_8,
                            options::OPT_flarge_sizes,
                            options::OPT_fno_automatic,
                            options::OPT_fhermetic_module_files,
                            options::OPT_frealloc_lhs,
                            options::OPT_fno_realloc_lhs,
                            options::OPT_fsave_main_program,
                            options::OPT_fd_lines_as_code,
                            options::OPT_fd_lines_as_comments,
                            options::OPT_fno_save_main_program});
}

void Flang::addPreprocessingOptions(const ArgList &Args,
                                    ArgStringList &CmdArgs) const {
  Args.addAllArgs(CmdArgs,
                  {options::OPT_P, options::OPT_D, options::OPT_U,
                   options::OPT_I, options::OPT_cpp, options::OPT_nocpp});
}

/// @C shouldLoopVersion
///
/// Check if Loop Versioning should be enabled.
/// We look for the last of one of the following:
///   -Ofast, -O4, -O<number> and -f[no-]version-loops-for-stride.
/// Loop versioning is disabled if the last option is
///  -fno-version-loops-for-stride.
/// Loop versioning is enabled if the last option is one of:
///  -floop-versioning
///  -Ofast
///  -O4
///  -O3
/// For all other cases, loop versioning is is disabled.
///
/// The gfortran compiler automatically enables the option for -O3 or -Ofast.
///
/// @return true if loop-versioning should be enabled, otherwise false.
static bool shouldLoopVersion(const ArgList &Args) {
  const Arg *LoopVersioningArg = Args.getLastArg(
      options::OPT_Ofast, options::OPT_O, options::OPT_O4,
      options::OPT_floop_versioning, options::OPT_fno_loop_versioning);
  if (!LoopVersioningArg)
    return false;

  if (LoopVersioningArg->getOption().matches(options::OPT_fno_loop_versioning))
    return false;

  if (LoopVersioningArg->getOption().matches(options::OPT_floop_versioning))
    return true;

  if (LoopVersioningArg->getOption().matches(options::OPT_Ofast) ||
      LoopVersioningArg->getOption().matches(options::OPT_O4))
    return true;

  if (LoopVersioningArg->getOption().matches(options::OPT_O)) {
    StringRef S(LoopVersioningArg->getValue());
    unsigned OptLevel = 0;
    // Note -Os or Oz woould "fail" here, so return false. Which is the
    // desiered behavior.
    if (S.getAsInteger(10, OptLevel))
      return false;

    return OptLevel > 2;
  }

  llvm_unreachable("We should not end up here");
  return false;
}

void Flang::addDebugOptions(const llvm::opt::ArgList &Args, const JobAction &JA,
                            const InputInfo &Output, const InputInfo &Input,
                            llvm::opt::ArgStringList &CmdArgs) const {
  const auto &TC = getToolChain();
  const Driver &D = TC.getDriver();
  Args.addAllArgs(CmdArgs,
                  {options::OPT_module_dir, options::OPT_fdebug_module_writer,
                   options::OPT_fintrinsic_modules_path, options::OPT_pedantic,
                   options::OPT_std_EQ, options::OPT_W_Joined,
                   options::OPT_fconvert_EQ, options::OPT_fpass_plugin_EQ,
                   options::OPT_funderscoring, options::OPT_fno_underscoring,
                   options::OPT_foffload_global_filtering,
                   options::OPT_fno_offload_global_filtering,
                   options::OPT_funsigned, options::OPT_fno_unsigned,
                   options::OPT_finstrument_functions});

  if (Args.hasArg(options::OPT_fopenacc)) {
     const Driver &D = getToolChain().getDriver();
     D.Diag(diag::warn_openacc_experimental);
  }

  llvm::codegenoptions::DebugInfoKind DebugInfoKind;
  bool hasDwarfNArg = getDwarfNArg(Args) != nullptr;
  if (Args.hasArg(options::OPT_gN_Group)) {
    Arg *gNArg = Args.getLastArg(options::OPT_gN_Group);
    DebugInfoKind = debugLevelToInfoKind(*gNArg);
  } else if (Args.hasArg(options::OPT_g_Flag) || hasDwarfNArg) {
    DebugInfoKind = llvm::codegenoptions::FullDebugInfo;
  } else {
    DebugInfoKind = llvm::codegenoptions::NoDebugInfo;
  }
  addDebugInfoKind(CmdArgs, DebugInfoKind);
  if (hasDwarfNArg) {
    const unsigned DwarfVersion = getDwarfVersion(getToolChain(), Args);
    CmdArgs.push_back(
        Args.MakeArgString("-dwarf-version=" + Twine(DwarfVersion)));
  }
  if (Args.hasArg(options::OPT_gsplit_dwarf) ||
      Args.hasArg(options::OPT_gsplit_dwarf_EQ)) {
    // FIXME: -gsplit-dwarf on AIX is currently unimplemented.
    if (TC.getTriple().isOSAIX()) {
      D.Diag(diag::err_drv_unsupported_opt_for_target)
          << Args.getLastArg(options::OPT_gsplit_dwarf)->getSpelling()
          << TC.getTriple().str();
      return;
    }
    if (DebugInfoKind == llvm::codegenoptions::NoDebugInfo)
      return;

    Arg *SplitDWARFArg;
    DwarfFissionKind DwarfFission = getDebugFissionKind(D, Args, SplitDWARFArg);

    if (DwarfFission == DwarfFissionKind::None ||
        !checkDebugInfoOption(SplitDWARFArg, Args, D, TC))
      return;

    if (!TC.getTriple().isOSBinFormatELF() &&
        !TC.getTriple().isOSBinFormatWasm() &&
        !TC.getTriple().isOSBinFormatCOFF()) {
      D.Diag(diag::warn_drv_unsupported_debug_info_opt_for_target)
          << SplitDWARFArg->getSpelling() << TC.getTriple().str();
      return;
    }

    if (!isa<AssembleJobAction>(JA) && !isa<CompileJobAction>(JA) &&
        isa<BackendJobAction>(JA))
      return;

    const char *SplitDWARFOut = SplitDebugName(JA, Args, Input, Output);
    CmdArgs.push_back("-split-dwarf-file");
    CmdArgs.push_back(SplitDWARFOut);
    if (DwarfFission == DwarfFissionKind::Split) {
      CmdArgs.push_back("-split-dwarf-output");
      CmdArgs.push_back(SplitDWARFOut);
    }
  }
}

void Flang::addCodegenOptions(const ArgList &Args,
                              ArgStringList &CmdArgs) const {
  Arg *stackArrays =
      Args.getLastArg(options::OPT_Ofast, options::OPT_fstack_arrays,
                      options::OPT_fno_stack_arrays);
  if (stackArrays &&
      !stackArrays->getOption().matches(options::OPT_fno_stack_arrays))
    CmdArgs.push_back("-fstack-arrays");

  Args.addOptInFlag(CmdArgs, options::OPT_fexperimental_loop_fusion,
                    options::OPT_fno_experimental_loop_fusion);

  handleInterchangeLoopsArgs(Args, CmdArgs);
  handleVectorizeLoopsArgs(Args, CmdArgs);
  handleVectorizeSLPArgs(Args, CmdArgs);

  if (shouldLoopVersion(Args))
    CmdArgs.push_back("-fversion-loops-for-stride");

  for (const auto &arg :
       Args.getAllArgValues(options::OPT_frepack_arrays_contiguity_EQ))
    if (arg != "whole" && arg != "innermost") {
      getToolChain().getDriver().Diag(diag::err_drv_unsupported_option_argument)
          << "-frepack-arrays-contiguity=" << arg;
    }

  Args.addAllArgs(
      CmdArgs,
      {options::OPT_fdo_concurrent_to_openmp_EQ,
       options::OPT_flang_experimental_hlfir,
       options::OPT_flang_deprecated_no_hlfir,
       options::OPT_fno_ppc_native_vec_elem_order,
       options::OPT_fppc_native_vec_elem_order, options::OPT_finit_global_zero,
       options::OPT_fno_init_global_zero, options::OPT_frepack_arrays,
       options::OPT_fno_repack_arrays,
       options::OPT_frepack_arrays_contiguity_EQ,
       options::OPT_fstack_repack_arrays, options::OPT_fno_stack_repack_arrays,
       options::OPT_ftime_report, options::OPT_ftime_report_EQ,
<<<<<<< HEAD
       options::OPT_funroll_loops, options::OPT_fno_unroll_loops,
       options::OPT_fdefer_desc_map, options::OPT_fno_defer_desc_map});
  if (Args.hasArg(clang::driver::options::OPT_fcoarray))
=======
       options::OPT_funroll_loops, options::OPT_fno_unroll_loops});
  if (Args.hasArg(options::OPT_fcoarray))
>>>>>>> f63d33da
    CmdArgs.push_back("-fcoarray");
}

void Flang::addLTOOptions(const ArgList &Args, ArgStringList &CmdArgs) const {
  const ToolChain &TC = getToolChain();
  const Driver &D = TC.getDriver();
  DiagnosticsEngine &Diags = D.getDiags();
  LTOKind LTOMode = D.getLTOMode();
  // LTO mode is parsed by the Clang driver library.
  assert(LTOMode != LTOK_Unknown && "Unknown LTO mode.");
  if (LTOMode == LTOK_Full)
    CmdArgs.push_back("-flto=full");
  else if (LTOMode == LTOK_Thin) {
    Diags.Report(
        Diags.getCustomDiagID(DiagnosticsEngine::Warning,
                              "the option '-flto=thin' is a work in progress"));
    CmdArgs.push_back("-flto=thin");
  }
  Args.addAllArgs(CmdArgs, {options::OPT_ffat_lto_objects,
                            options::OPT_fno_fat_lto_objects});
}

void Flang::addPicOptions(const ArgList &Args, ArgStringList &CmdArgs) const {
  // ParsePICArgs parses -fPIC/-fPIE and their variants and returns a tuple of
  // (RelocationModel, PICLevel, IsPIE).
  llvm::Reloc::Model RelocationModel;
  unsigned PICLevel;
  bool IsPIE;
  std::tie(RelocationModel, PICLevel, IsPIE) =
      ParsePICArgs(getToolChain(), Args);

  if (auto *RMName = RelocationModelName(RelocationModel)) {
    CmdArgs.push_back("-mrelocation-model");
    CmdArgs.push_back(RMName);
  }
  if (PICLevel > 0) {
    CmdArgs.push_back("-pic-level");
    CmdArgs.push_back(PICLevel == 1 ? "1" : "2");
    if (IsPIE)
      CmdArgs.push_back("-pic-is-pie");
  }
}

void Flang::AddAArch64TargetArgs(const ArgList &Args,
                                 ArgStringList &CmdArgs) const {
  // Handle -msve_vector_bits=<bits>
  if (Arg *A = Args.getLastArg(options::OPT_msve_vector_bits_EQ)) {
    StringRef Val = A->getValue();
    const Driver &D = getToolChain().getDriver();
    if (Val == "128" || Val == "256" || Val == "512" || Val == "1024" ||
        Val == "2048" || Val == "128+" || Val == "256+" || Val == "512+" ||
        Val == "1024+" || Val == "2048+") {
      unsigned Bits = 0;
      if (!Val.consume_back("+")) {
        [[maybe_unused]] bool Invalid = Val.getAsInteger(10, Bits);
        assert(!Invalid && "Failed to parse value");
        CmdArgs.push_back(
            Args.MakeArgString("-mvscale-max=" + llvm::Twine(Bits / 128)));
      }

      [[maybe_unused]] bool Invalid = Val.getAsInteger(10, Bits);
      assert(!Invalid && "Failed to parse value");
      CmdArgs.push_back(
          Args.MakeArgString("-mvscale-min=" + llvm::Twine(Bits / 128)));
      // Silently drop requests for vector-length agnostic code as it's implied.
    } else if (Val != "scalable")
      // Handle the unsupported values passed to msve-vector-bits.
      D.Diag(diag::err_drv_unsupported_option_argument)
          << A->getSpelling() << Val;
  }
}

void Flang::AddLoongArch64TargetArgs(const ArgList &Args,
                                     ArgStringList &CmdArgs) const {
  const Driver &D = getToolChain().getDriver();
  // Currently, flang only support `-mabi=lp64d` in LoongArch64.
  if (const Arg *A = Args.getLastArg(options::OPT_mabi_EQ)) {
    StringRef V = A->getValue();
    if (V != "lp64d") {
      D.Diag(diag::err_drv_argument_not_allowed_with) << "-mabi" << V;
    }
  }

  if (const Arg *A = Args.getLastArg(options::OPT_mannotate_tablejump,
                                     options::OPT_mno_annotate_tablejump)) {
    if (A->getOption().matches(options::OPT_mannotate_tablejump)) {
      CmdArgs.push_back("-mllvm");
      CmdArgs.push_back("-loongarch-annotate-tablejump");
    }
  }
}

void Flang::AddPPCTargetArgs(const ArgList &Args,
                             ArgStringList &CmdArgs) const {
  const Driver &D = getToolChain().getDriver();
  bool VecExtabi = false;

  if (const Arg *A = Args.getLastArg(options::OPT_mabi_EQ)) {
    StringRef V = A->getValue();
    if (V == "vec-extabi")
      VecExtabi = true;
    else if (V == "vec-default")
      VecExtabi = false;
    else
      D.Diag(diag::err_drv_unsupported_option_argument)
          << A->getSpelling() << V;
  }

  const llvm::Triple &T = getToolChain().getTriple();
  if (VecExtabi) {
    if (!T.isOSAIX()) {
      D.Diag(diag::err_drv_unsupported_opt_for_target)
          << "-mabi=vec-extabi" << T.str();
    }
    CmdArgs.push_back("-mabi=vec-extabi");
  }
}

void Flang::AddRISCVTargetArgs(const ArgList &Args,
                               ArgStringList &CmdArgs) const {
  const Driver &D = getToolChain().getDriver();
  const llvm::Triple &Triple = getToolChain().getTriple();

  StringRef ABIName = riscv::getRISCVABI(Args, Triple);
  if (ABIName == "lp64" || ABIName == "lp64f" || ABIName == "lp64d")
    CmdArgs.push_back(Args.MakeArgString("-mabi=" + ABIName));
  else
    D.Diag(diag::err_drv_unsupported_option_argument) << "-mabi=" << ABIName;

  // Handle -mrvv-vector-bits=<bits>
  if (Arg *A = Args.getLastArg(options::OPT_mrvv_vector_bits_EQ)) {
    StringRef Val = A->getValue();

    // Get minimum VLen from march.
    unsigned MinVLen = 0;
    std::string Arch = riscv::getRISCVArch(Args, Triple);
    auto ISAInfo = llvm::RISCVISAInfo::parseArchString(
        Arch, /*EnableExperimentalExtensions*/ true);
    // Ignore parsing error.
    if (!errorToBool(ISAInfo.takeError()))
      MinVLen = (*ISAInfo)->getMinVLen();

    // If the value is "zvl", use MinVLen from march. Otherwise, try to parse
    // as integer as long as we have a MinVLen.
    unsigned Bits = 0;
    if (Val == "zvl" && MinVLen >= llvm::RISCV::RVVBitsPerBlock) {
      Bits = MinVLen;
    } else if (!Val.getAsInteger(10, Bits)) {
      // Only accept power of 2 values beteen RVVBitsPerBlock and 65536 that
      // at least MinVLen.
      if (Bits < MinVLen || Bits < llvm::RISCV::RVVBitsPerBlock ||
          Bits > 65536 || !llvm::isPowerOf2_32(Bits))
        Bits = 0;
    }

    // If we got a valid value try to use it.
    if (Bits != 0) {
      unsigned VScaleMin = Bits / llvm::RISCV::RVVBitsPerBlock;
      CmdArgs.push_back(
          Args.MakeArgString("-mvscale-max=" + llvm::Twine(VScaleMin)));
      CmdArgs.push_back(
          Args.MakeArgString("-mvscale-min=" + llvm::Twine(VScaleMin)));
    } else if (Val != "scalable") {
      // Handle the unsupported values passed to mrvv-vector-bits.
      D.Diag(diag::err_drv_unsupported_option_argument)
          << A->getSpelling() << Val;
    }
  }
}

void Flang::AddX86_64TargetArgs(const ArgList &Args,
                                ArgStringList &CmdArgs) const {
  if (Arg *A = Args.getLastArg(options::OPT_masm_EQ)) {
    StringRef Value = A->getValue();
    if (Value == "intel" || Value == "att") {
      CmdArgs.push_back(Args.MakeArgString("-mllvm"));
      CmdArgs.push_back(Args.MakeArgString("-x86-asm-syntax=" + Value));
    } else {
      getToolChain().getDriver().Diag(diag::err_drv_unsupported_option_argument)
          << A->getSpelling() << Value;
    }
  }
}

static void addVSDefines(const ToolChain &TC, const ArgList &Args,
                         ArgStringList &CmdArgs) {

  unsigned ver = 0;
  const VersionTuple vt = TC.computeMSVCVersion(nullptr, Args);
  ver = vt.getMajor() * 10000000 + vt.getMinor().value_or(0) * 100000 +
        vt.getSubminor().value_or(0);
  CmdArgs.push_back(Args.MakeArgString("-D_MSC_VER=" + Twine(ver / 100000)));
  CmdArgs.push_back(Args.MakeArgString("-D_MSC_FULL_VER=" + Twine(ver)));
  CmdArgs.push_back(Args.MakeArgString("-D_WIN32"));

  const llvm::Triple &triple = TC.getTriple();
  if (triple.isAArch64()) {
    CmdArgs.push_back("-D_M_ARM64=1");
  } else if (triple.isX86() && triple.isArch32Bit()) {
    CmdArgs.push_back("-D_M_IX86=600");
  } else if (triple.isX86() && triple.isArch64Bit()) {
    CmdArgs.push_back("-D_M_X64=100");
  } else {
    llvm_unreachable(
        "Flang on Windows only supports X86_32, X86_64 and AArch64");
  }
}

static void processVSRuntimeLibrary(const ToolChain &TC, const ArgList &Args,
                                    ArgStringList &CmdArgs) {
  assert(TC.getTriple().isKnownWindowsMSVCEnvironment() &&
         "can only add VS runtime library on Windows!");

  // Flang/Clang (including clang-cl) -compiled programs targeting the MSVC ABI
  // should only depend on msv(u)crt. LLVM still emits libgcc/compiler-rt
  // functions in some cases like 128-bit integer math (__udivti3, __modti3,
  // __fixsfti, __floattidf, ...) that msvc does not support. We are injecting a
  // dependency to Compiler-RT's builtin library where these are implemented.
  CmdArgs.push_back(Args.MakeArgString(
      "--dependent-lib=" + TC.getCompilerRTBasename(Args, "builtins")));

  unsigned RTOptionID = options::OPT__SLASH_MT;
  if (auto *rtl = Args.getLastArg(options::OPT_fms_runtime_lib_EQ)) {
    RTOptionID = llvm::StringSwitch<unsigned>(rtl->getValue())
                     .Case("static", options::OPT__SLASH_MT)
                     .Case("static_dbg", options::OPT__SLASH_MTd)
                     .Case("dll", options::OPT__SLASH_MD)
                     .Case("dll_dbg", options::OPT__SLASH_MDd)
                     .Default(options::OPT__SLASH_MT);
  }
  switch (RTOptionID) {
  case options::OPT__SLASH_MT:
    CmdArgs.push_back("-D_MT");
    CmdArgs.push_back("--dependent-lib=libcmt");
    CmdArgs.push_back("--dependent-lib=flang_rt.runtime.static.lib");
    break;
  case options::OPT__SLASH_MTd:
    CmdArgs.push_back("-D_MT");
    CmdArgs.push_back("-D_DEBUG");
    CmdArgs.push_back("--dependent-lib=libcmtd");
    CmdArgs.push_back("--dependent-lib=flang_rt.runtime.static_dbg.lib");
    break;
  case options::OPT__SLASH_MD:
    CmdArgs.push_back("-D_MT");
    CmdArgs.push_back("-D_DLL");
    CmdArgs.push_back("--dependent-lib=msvcrt");
    CmdArgs.push_back("--dependent-lib=flang_rt.runtime.dynamic.lib");
    break;
  case options::OPT__SLASH_MDd:
    CmdArgs.push_back("-D_MT");
    CmdArgs.push_back("-D_DEBUG");
    CmdArgs.push_back("-D_DLL");
    CmdArgs.push_back("--dependent-lib=msvcrtd");
    CmdArgs.push_back("--dependent-lib=flang_rt.runtime.dynamic_dbg.lib");
    break;
  }
}

void Flang::AddAMDGPUTargetArgs(const ArgList &Args,
                                ArgStringList &CmdArgs) const {
  if (Arg *A = Args.getLastArg(options::OPT_mcode_object_version_EQ)) {
    StringRef Val = A->getValue();
    CmdArgs.push_back(Args.MakeArgString("-mcode-object-version=" + Val));
    CmdArgs.push_back(Args.MakeArgString("-mllvm"));
    CmdArgs.push_back(
        Args.MakeArgString("--amdhsa-code-object-version=" + Val));
  }

  const ToolChain &TC = getToolChain();
  TC.addClangTargetOptions(Args, CmdArgs, Action::OffloadKind::OFK_OpenMP);
}

void Flang::addTargetOptions(const ArgList &Args,
                             ArgStringList &CmdArgs) const {
  const ToolChain &TC = getToolChain();
  const llvm::Triple &Triple = TC.getEffectiveTriple();
  const Driver &D = TC.getDriver();

  std::string CPU = getCPUName(D, Args, Triple);
  if (!CPU.empty()) {
    CmdArgs.push_back("-target-cpu");
    CmdArgs.push_back(Args.MakeArgString(CPU));
  }

  addOutlineAtomicsArgs(D, getToolChain(), Args, CmdArgs, Triple);

  // Add the target features.
  switch (TC.getArch()) {
  default:
    getTargetFeatures(D, Triple, Args, CmdArgs, /*ForAs*/ false);
    break;
  case llvm::Triple::aarch64:
    getTargetFeatures(D, Triple, Args, CmdArgs, /*ForAs*/ false);
    AddAArch64TargetArgs(Args, CmdArgs);
    break;

  case llvm::Triple::r600:
  case llvm::Triple::amdgcn:
    getTargetFeatures(D, Triple, Args, CmdArgs, /*ForAs*/ false);
    AddAMDGPUTargetArgs(Args, CmdArgs);
    break;
  case llvm::Triple::riscv64:
    getTargetFeatures(D, Triple, Args, CmdArgs, /*ForAs*/ false);
    AddRISCVTargetArgs(Args, CmdArgs);
    break;
  case llvm::Triple::x86_64:
    getTargetFeatures(D, Triple, Args, CmdArgs, /*ForAs*/ false);
    AddX86_64TargetArgs(Args, CmdArgs);
    break;
  case llvm::Triple::ppc:
  case llvm::Triple::ppc64:
  case llvm::Triple::ppc64le:
    AddPPCTargetArgs(Args, CmdArgs);
    break;
  case llvm::Triple::loongarch64:
    getTargetFeatures(D, Triple, Args, CmdArgs, /*ForAs*/ false);
    AddLoongArch64TargetArgs(Args, CmdArgs);
    break;
  }

  if (Arg *A = Args.getLastArg(options::OPT_fveclib)) {
    StringRef Name = A->getValue();
    if (Name == "SVML") {
      if (Triple.getArch() != llvm::Triple::x86 &&
          Triple.getArch() != llvm::Triple::x86_64)
        D.Diag(diag::err_drv_unsupported_opt_for_target)
            << Name << Triple.getArchName();
    } else if (Name == "AMDLIBM") {
      if (Triple.getArch() != llvm::Triple::x86 &&
          Triple.getArch() != llvm::Triple::x86_64)
        D.Diag(diag::err_drv_unsupported_opt_for_target)
            << Name << Triple.getArchName();
    } else if (Name == "libmvec") {
      if (Triple.getArch() != llvm::Triple::x86 &&
          Triple.getArch() != llvm::Triple::x86_64 &&
          Triple.getArch() != llvm::Triple::aarch64 &&
          Triple.getArch() != llvm::Triple::aarch64_be)
        D.Diag(diag::err_drv_unsupported_opt_for_target)
            << Name << Triple.getArchName();
    } else if (Name == "SLEEF" || Name == "ArmPL") {
      if (Triple.getArch() != llvm::Triple::aarch64 &&
          Triple.getArch() != llvm::Triple::aarch64_be)
        D.Diag(diag::err_drv_unsupported_opt_for_target)
            << Name << Triple.getArchName();
    }

    if (Triple.isOSDarwin()) {
      // flang doesn't currently suport nostdlib, nodefaultlibs. Adding these
      // here incase they are added someday
      if (!Args.hasArg(options::OPT_nostdlib, options::OPT_nodefaultlibs)) {
        if (A->getValue() == StringRef{"Accelerate"}) {
          CmdArgs.push_back("-framework");
          CmdArgs.push_back("Accelerate");
        }
      }
    }
    A->render(Args, CmdArgs);
  }

  if (Triple.isKnownWindowsMSVCEnvironment()) {
    processVSRuntimeLibrary(TC, Args, CmdArgs);
    addVSDefines(TC, Args, CmdArgs);
  }

  // TODO: Add target specific flags, ABI, mtune option etc.
  if (const Arg *A = Args.getLastArg(options::OPT_mtune_EQ)) {
    CmdArgs.push_back("-tune-cpu");
    if (A->getValue() == StringRef{"native"})
      CmdArgs.push_back(Args.MakeArgString(llvm::sys::getHostCPUName()));
    else
      CmdArgs.push_back(A->getValue());
  }

  Args.addAllArgs(CmdArgs,
                  {options::OPT_fverbose_asm, options::OPT_fno_verbose_asm,
                   options::OPT_fatomic_ignore_denormal_mode,
                   options::OPT_fno_atomic_ignore_denormal_mode,
                   options::OPT_fatomic_fine_grained_memory,
                   options::OPT_fno_atomic_fine_grained_memory,
                   options::OPT_fatomic_remote_memory,
                   options::OPT_fno_atomic_remote_memory,
                   options::OPT_munsafe_fp_atomics});
}

void Flang::addOffloadOptions(Compilation &C, const InputInfoList &Inputs,
                              const JobAction &JA, const ArgList &Args,
                              ArgStringList &CmdArgs) const {
  bool IsOpenMPDevice = JA.isDeviceOffloading(Action::OFK_OpenMP);
  bool IsHostOffloadingAction = JA.isHostOffloading(Action::OFK_OpenMP) ||
                                JA.isHostOffloading(C.getActiveOffloadKinds());

  // Skips the primary input file, which is the input file that the compilation
  // proccess will be executed upon (e.g. the host bitcode file) and
  // adds other secondary input (e.g. device bitcode files for embedding to the
  // -fembed-offload-object argument or the host IR file for proccessing
  // during device compilation to the fopenmp-host-ir-file-path argument via
  // OpenMPDeviceInput). This is condensed logic from the ConstructJob
  // function inside of the Clang driver for pushing on further input arguments
  // needed for offloading during various phases of compilation.
  for (size_t i = 1; i < Inputs.size(); ++i) {
    if (Inputs[i].getType() == types::TY_Nothing) {
      // contains nothing, so it's skippable
    } else if (IsHostOffloadingAction) {
      CmdArgs.push_back(
          Args.MakeArgString("-fembed-offload-object=" +
                             getToolChain().getInputFilename(Inputs[i])));
    } else if (IsOpenMPDevice) {
      if (Inputs[i].getFilename()) {
        CmdArgs.push_back("-fopenmp-host-ir-file-path");
        CmdArgs.push_back(Args.MakeArgString(Inputs[i].getFilename()));
      } else {
        llvm_unreachable("missing openmp host-ir file for device offloading");
      }
    } else {
      llvm_unreachable(
          "unexpectedly given multiple inputs or given unknown input");
    }
  }

  if (IsOpenMPDevice) {
    // -fopenmp-is-target-device is passed along to tell the frontend that it is
    // generating code for a device, so that only the relevant code is emitted.
    CmdArgs.push_back("-fopenmp-is-target-device");

    // When in OpenMP offloading mode, enable debugging on the device.
    Args.AddAllArgs(CmdArgs, options::OPT_fopenmp_target_debug_EQ);
    if (Args.hasFlag(options::OPT_fopenmp_target_debug,
                     options::OPT_fno_openmp_target_debug, /*Default=*/false))
      CmdArgs.push_back("-fopenmp-target-debug");

    // When in OpenMP offloading mode, forward assumptions information about
    // thread and team counts in the device.
    if (Args.hasFlag(options::OPT_fopenmp_assume_teams_oversubscription,
                     options::OPT_fno_openmp_assume_teams_oversubscription,
                     /*Default=*/false))
      CmdArgs.push_back("-fopenmp-assume-teams-oversubscription");
    if (Args.hasFlag(options::OPT_fopenmp_assume_threads_oversubscription,
                     options::OPT_fno_openmp_assume_threads_oversubscription,
                     /*Default=*/false))
      CmdArgs.push_back("-fopenmp-assume-threads-oversubscription");
    if (Args.hasArg(options::OPT_fopenmp_assume_no_thread_state))
      CmdArgs.push_back("-fopenmp-assume-no-thread-state");
    if (Args.hasArg(options::OPT_fopenmp_assume_no_nested_parallelism))
      CmdArgs.push_back("-fopenmp-assume-no-nested-parallelism");
    if (!Args.hasFlag(options::OPT_offloadlib, options::OPT_no_offloadlib,
                      true))
      CmdArgs.push_back("-nogpulib");
  }

  addOpenMPHostOffloadingArgs(C, JA, Args, CmdArgs);
}

static void addFloatingPointOptions(const Driver &D, const ArgList &Args,
                                    ArgStringList &CmdArgs) {
  StringRef FPContract;
  bool HonorINFs = true;
  bool HonorNaNs = true;
  bool ApproxFunc = false;
  bool SignedZeros = true;
  bool AssociativeMath = false;
  bool ReciprocalMath = false;

  StringRef LastComplexRangeOption;
  LangOptions::ComplexRangeKind Range = LangOptions::ComplexRangeKind::CX_None;

  if (const Arg *A = Args.getLastArg(options::OPT_ffp_contract)) {
    const StringRef Val = A->getValue();
    if (Val == "fast" || Val == "off") {
      FPContract = Val;
    } else if (Val == "on") {
      // Warn instead of error because users might have makefiles written for
      // gfortran (which accepts -ffp-contract=on)
      D.Diag(diag::warn_drv_unsupported_option_for_flang)
          << Val << A->getOption().getName() << "off";
      FPContract = "off";
    } else
      // Clang's "fast-honor-pragmas" option is not supported because it is
      // non-standard
      D.Diag(diag::err_drv_unsupported_option_argument)
          << A->getSpelling() << Val;
  }

  for (const Arg *A : Args) {
    auto optId = A->getOption().getID();
    switch (optId) {
    // if this isn't an FP option, skip the claim below
    default:
      continue;

    case options::OPT_fcomplex_arithmetic_EQ: {
      LangOptions::ComplexRangeKind NewRange;
      StringRef Val = A->getValue();
      if (Val == "full")
        NewRange = LangOptions::ComplexRangeKind::CX_Full;
      else if (Val == "improved")
        NewRange = LangOptions::ComplexRangeKind::CX_Improved;
      else if (Val == "basic")
        NewRange = LangOptions::ComplexRangeKind::CX_Basic;
      else {
        D.Diag(diag::err_drv_unsupported_option_argument)
            << A->getSpelling() << Val;
        break;
      }

      setComplexRange(D, Args.MakeArgString(A->getSpelling() + Val), NewRange,
                      LastComplexRangeOption, Range);
      break;
    }
    case options::OPT_fhonor_infinities:
      HonorINFs = true;
      break;
    case options::OPT_fno_honor_infinities:
      HonorINFs = false;
      break;
    case options::OPT_fhonor_nans:
      HonorNaNs = true;
      break;
    case options::OPT_fno_honor_nans:
      HonorNaNs = false;
      break;
    case options::OPT_fapprox_func:
      ApproxFunc = true;
      break;
    case options::OPT_fno_approx_func:
      ApproxFunc = false;
      break;
    case options::OPT_fsigned_zeros:
      SignedZeros = true;
      break;
    case options::OPT_fno_signed_zeros:
      SignedZeros = false;
      break;
    case options::OPT_fassociative_math:
      AssociativeMath = true;
      break;
    case options::OPT_fno_associative_math:
      AssociativeMath = false;
      break;
    case options::OPT_freciprocal_math:
      ReciprocalMath = true;
      break;
    case options::OPT_fno_reciprocal_math:
      ReciprocalMath = false;
      break;
    case options::OPT_Ofast:
      [[fallthrough]];
    case options::OPT_ffast_math:
      HonorINFs = false;
      HonorNaNs = false;
      AssociativeMath = true;
      ReciprocalMath = true;
      ApproxFunc = true;
      SignedZeros = false;
      FPContract = "fast";
      setComplexRange(D, A->getSpelling(),
                      LangOptions::ComplexRangeKind::CX_Basic,
                      LastComplexRangeOption, Range);
      break;
    case options::OPT_fno_fast_math:
      HonorINFs = true;
      HonorNaNs = true;
      AssociativeMath = false;
      ReciprocalMath = false;
      ApproxFunc = false;
      SignedZeros = true;
      // -fno-fast-math should undo -ffast-math so I return FPContract to the
      // default. It is important to check it is "fast" (the default) so that
      // --ffp-contract=off -fno-fast-math --> -ffp-contract=off
      if (FPContract == "fast")
        FPContract = "";
      setComplexRange(D, A->getSpelling(),
                      LangOptions::ComplexRangeKind::CX_None,
                      LastComplexRangeOption, Range);
      break;
    }

    // If we handled this option claim it
    A->claim();
  }

  StringRef Recip = parseMRecipOption(D.getDiags(), Args);
  if (!Recip.empty())
    CmdArgs.push_back(Args.MakeArgString("-mrecip=" + Recip));

  if (Range != LangOptions::ComplexRangeKind::CX_None) {
    std::string ComplexRangeStr = renderComplexRangeOption(Range);
    CmdArgs.push_back(Args.MakeArgString(ComplexRangeStr));
    CmdArgs.push_back(Args.MakeArgString("-fcomplex-arithmetic=" +
                                         complexRangeKindToStr(Range)));
  }

  if (Args.hasArg(options::OPT_fno_fast_real_mod))
    CmdArgs.push_back("-fno-fast-real-mod");

  if (!HonorINFs && !HonorNaNs && AssociativeMath && ReciprocalMath &&
      ApproxFunc && !SignedZeros &&
      (FPContract == "fast" || FPContract.empty())) {
    CmdArgs.push_back("-ffast-math");
    return;
  }

  if (!FPContract.empty())
    CmdArgs.push_back(Args.MakeArgString("-ffp-contract=" + FPContract));

  if (!HonorINFs)
    CmdArgs.push_back("-menable-no-infs");

  if (!HonorNaNs)
    CmdArgs.push_back("-menable-no-nans");

  if (ApproxFunc)
    CmdArgs.push_back("-fapprox-func");

  if (!SignedZeros)
    CmdArgs.push_back("-fno-signed-zeros");

  if (AssociativeMath && !SignedZeros)
    CmdArgs.push_back("-mreassociate");

  if (ReciprocalMath)
    CmdArgs.push_back("-freciprocal-math");
}

static void renderRemarksOptions(const ArgList &Args, ArgStringList &CmdArgs,
                                 const InputInfo &Input) {
  StringRef Format = "yaml";
  if (const Arg *A = Args.getLastArg(options::OPT_fsave_optimization_record_EQ))
    Format = A->getValue();

  CmdArgs.push_back("-opt-record-file");

  const Arg *A = Args.getLastArg(options::OPT_foptimization_record_file_EQ);
  if (A) {
    CmdArgs.push_back(A->getValue());
  } else {
    SmallString<128> F;

    if (Args.hasArg(options::OPT_c) || Args.hasArg(options::OPT_S)) {
      if (Arg *FinalOutput = Args.getLastArg(options::OPT_o))
        F = FinalOutput->getValue();
    }

    if (F.empty()) {
      // Use the input filename.
      F = llvm::sys::path::stem(Input.getBaseInput());
    }

    SmallString<32> Extension;
    Extension += "opt.";
    Extension += Format;

    llvm::sys::path::replace_extension(F, Extension);
    CmdArgs.push_back(Args.MakeArgString(F));
  }

  if (const Arg *A =
          Args.getLastArg(options::OPT_foptimization_record_passes_EQ)) {
    CmdArgs.push_back("-opt-record-passes");
    CmdArgs.push_back(A->getValue());
  }

  if (!Format.empty()) {
    CmdArgs.push_back("-opt-record-format");
    CmdArgs.push_back(Format.data());
  }
}

void Flang::ConstructJob(Compilation &C, const JobAction &JA,
                         const InputInfo &Output, const InputInfoList &Inputs,
                         const ArgList &Args, const char *LinkingOutput) const {
  const auto &TC = getToolChain();
  const llvm::Triple &Triple = TC.getEffectiveTriple();
  const std::string &TripleStr = Triple.getTriple();

  const Driver &D = TC.getDriver();
  ArgStringList CmdArgs;

  // Invoke ourselves in -fc1 mode.
  CmdArgs.push_back("-fc1");

  // Add the "effective" target triple.
  CmdArgs.push_back("-triple");
  CmdArgs.push_back(Args.MakeArgString(TripleStr));

  if (isa<PreprocessJobAction>(JA)) {
    CmdArgs.push_back("-E");
    if (Args.getLastArg(options::OPT_dM)) {
      CmdArgs.push_back("-dM");
    }
  } else if (isa<CompileJobAction>(JA) || isa<BackendJobAction>(JA)) {
    if (JA.getType() == types::TY_Nothing) {
      CmdArgs.push_back("-fsyntax-only");
    } else if (JA.getType() == types::TY_AST) {
      CmdArgs.push_back("-emit-ast");
    } else if (JA.getType() == types::TY_LLVM_IR ||
               JA.getType() == types::TY_LTO_IR) {
      CmdArgs.push_back("-emit-llvm");
    } else if (JA.getType() == types::TY_LLVM_BC ||
               JA.getType() == types::TY_LTO_BC) {
      CmdArgs.push_back("-emit-llvm-bc");
    } else if (JA.getType() == types::TY_PP_Asm) {
      CmdArgs.push_back("-S");
    } else {
      assert(false && "Unexpected output type!");
    }
  } else if (isa<AssembleJobAction>(JA)) {
    CmdArgs.push_back("-emit-obj");
  } else if (isa<PrecompileJobAction>(JA)) {
    // The precompile job action is only needed for options such as -mcpu=help.
    // Those will already have been handled by the fc1 driver.
  } else {
    assert(false && "Unexpected action class for Flang tool.");
  }

  // We support some options that are invalid for Fortran and have no effect.
  // These are solely for compatibility with other compilers. Emit a warning if
  // any such options are provided, then proceed normally.
  for (options::ID Opt : {options::OPT_fbuiltin, options::OPT_fno_builtin})
    if (const Arg *A = Args.getLastArg(Opt))
      D.Diag(diag::warn_drv_invalid_argument_for_flang) << A->getSpelling();

  const InputInfo &Input = Inputs[0];
  types::ID InputType = Input.getType();

  // Add preprocessing options like -I, -D, etc. if we are using the
  // preprocessor (i.e. skip when dealing with e.g. binary files).
  if (types::getPreprocessedType(InputType) != types::TY_INVALID)
    addPreprocessingOptions(Args, CmdArgs);

  addFortranDialectOptions(Args, CmdArgs);

  if (Args.hasArg(options::OPT_ffast_amd_memory_allocator)) {
    CmdArgs.push_back("-ffast-amd-memory-allocator");
    CmdArgs.push_back("-mmlir");
    CmdArgs.push_back("-use-alloc-runtime");
  }

  // 'flang -E' always produces output that is suitable for use as fixed form
  // Fortran. However it is only valid free form source if the original is also
  // free form. Ensure this logic does not incorrectly assume fixed-form for
  // cases where it shouldn't, such as `flang -x f95 foo.f90`.
  bool isAtemporaryPreprocessedFile =
      Input.isFilename() &&
      llvm::sys::path::extension(Input.getFilename())
          .ends_with(types::getTypeTempSuffix(InputType, /*CLStyle=*/false));
  if (InputType == types::TY_PP_Fortran && isAtemporaryPreprocessedFile &&
      !Args.getLastArg(options::OPT_ffixed_form, options::OPT_ffree_form))
    CmdArgs.push_back("-ffixed-form");

  handleColorDiagnosticsArgs(D, Args, CmdArgs);

  addLTOOptions(Args, CmdArgs);

  // -fPIC and related options.
  addPicOptions(Args, CmdArgs);

  // Floating point related options
  addFloatingPointOptions(D, Args, CmdArgs);

  // Add target args, features, etc.
  addTargetOptions(Args, CmdArgs);

  llvm::Reloc::Model RelocationModel =
      std::get<0>(ParsePICArgs(getToolChain(), Args));
  // Add MCModel information
  addMCModel(D, Args, Triple, RelocationModel, CmdArgs);

  // Add Codegen options
  addCodegenOptions(Args, CmdArgs);

  // Add R Group options
  Args.AddAllArgs(CmdArgs, options::OPT_R_Group);

  // Remarks can be enabled with any of the `-f.*optimization-record.*` flags.
  if (willEmitRemarks(Args))
    renderRemarksOptions(Args, CmdArgs, Input);

  // Add debug compile options
  addDebugOptions(Args, JA, Output, Input, CmdArgs);

  // Disable all warnings
  // TODO: Handle interactions between -w, -pedantic, -Wall, -WOption
  Args.AddLastArg(CmdArgs, options::OPT_w);

  // recognise options: fprofile-generate -fprofile-use=
  Args.addAllArgs(
      CmdArgs, {options::OPT_fprofile_generate, options::OPT_fprofile_use_EQ});

  // Forward flags for OpenMP. We don't do this if the current action is an
  // device offloading action other than OpenMP.
  if (Args.hasFlag(options::OPT_fopenmp, options::OPT_fopenmp_EQ,
                   options::OPT_fno_openmp, false) &&
      (JA.isDeviceOffloading(Action::OFK_None) ||
       JA.isDeviceOffloading(Action::OFK_OpenMP))) {
    switch (D.getOpenMPRuntime(Args)) {
    case Driver::OMPRT_OMP:
    case Driver::OMPRT_IOMP5:
      // Clang can generate useful OpenMP code for these two runtime libraries.
      CmdArgs.push_back("-fopenmp");
      Args.AddAllArgs(CmdArgs, options::OPT_fopenmp_version_EQ);

      if (Args.hasArg(options::OPT_fopenmp_force_usm))
        CmdArgs.push_back("-fopenmp-force-usm");
      Args.AddLastArg(CmdArgs, options::OPT_fopenmp_simd,
                      options::OPT_fno_openmp_simd);

      // FIXME: Clang supports a whole bunch more flags here.
      break;
    default:
      // By default, if Clang doesn't know how to generate useful OpenMP code
      // for a specific runtime library, we just don't pass the '-fopenmp' flag
      // down to the actual compilation.
      // FIXME: It would be better to have a mode which *only* omits IR
      // generation based on the OpenMP support so that we get consistent
      // semantic analysis, etc.
      const Arg *A = Args.getLastArg(options::OPT_fopenmp_EQ);
      D.Diag(diag::warn_drv_unsupported_openmp_library)
          << A->getSpelling() << A->getValue();
      break;
    }
  } else {
    Args.AddLastArg(CmdArgs, options::OPT_fopenmp_simd,
                    options::OPT_fno_openmp_simd);
  }

  if (Args.hasArg(options::OPT_famd_allow_threadprivate_equivalence))
    CmdArgs.push_back("-famd-allow-threadprivate-equivalence");

  // Pass the path to compiler resource files.
  CmdArgs.push_back("-resource-dir");
  CmdArgs.push_back(D.ResourceDir.c_str());

  // Offloading related options
  addOffloadOptions(C, Inputs, JA, Args, CmdArgs);

  // Forward -Xflang arguments to -fc1
  Args.AddAllArgValues(CmdArgs, options::OPT_Xflang);

  CodeGenOptions::FramePointerKind FPKeepKind =
      getFramePointerKind(Args, Triple);

  const char *FPKeepKindStr = nullptr;
  switch (FPKeepKind) {
  case CodeGenOptions::FramePointerKind::None:
    FPKeepKindStr = "-mframe-pointer=none";
    break;
  case CodeGenOptions::FramePointerKind::Reserved:
    FPKeepKindStr = "-mframe-pointer=reserved";
    break;
  case CodeGenOptions::FramePointerKind::NonLeaf:
    FPKeepKindStr = "-mframe-pointer=non-leaf";
    break;
  case CodeGenOptions::FramePointerKind::All:
    FPKeepKindStr = "-mframe-pointer=all";
    break;
  }
  assert(FPKeepKindStr && "unknown FramePointerKind");
  CmdArgs.push_back(FPKeepKindStr);

  // Forward -mllvm options to the LLVM option parser. In practice, this means
  // forwarding to `-fc1` as that's where the LLVM parser is run.
  for (const Arg *A : Args.filtered(options::OPT_mllvm)) {
    A->claim();
    A->render(Args, CmdArgs);
  }

  for (const Arg *A : Args.filtered(options::OPT_mmlir)) {
    A->claim();
    A->render(Args, CmdArgs);
  }

  // Remove any unsupported gfortran diagnostic options
  for (const Arg *A : Args.filtered(options::OPT_flang_ignored_w_Group)) {
    A->claim();
    D.Diag(diag::warn_drv_unsupported_diag_option_for_flang)
        << A->getOption().getName();
  }

  // Optimization level for CodeGen.
  if (const Arg *A = Args.getLastArg(options::OPT_O_Group)) {
    if (A->getOption().matches(options::OPT_O4)) {
      CmdArgs.push_back("-O3");
      D.Diag(diag::warn_O4_is_O3);
    } else if (A->getOption().matches(options::OPT_Ofast)) {
      CmdArgs.push_back("-O3");
      D.Diag(diag::warn_drv_deprecated_arg_ofast_for_flang);
    } else {
      A->render(Args, CmdArgs);
    }
  }

  renderCommonIntegerOverflowOptions(Args, CmdArgs);

  assert((Output.isFilename() || Output.isNothing()) && "Invalid output.");
  if (Output.isFilename()) {
    CmdArgs.push_back("-o");
    CmdArgs.push_back(Output.getFilename());
  }

  if (Args.getLastArg(options::OPT_save_temps_EQ))
    Args.AddLastArg(CmdArgs, options::OPT_save_temps_EQ);

  addDashXForInput(Args, Input, CmdArgs);

  bool FRecordCmdLine = false;
  bool GRecordCmdLine = false;
  if (shouldRecordCommandLine(TC, Args, FRecordCmdLine, GRecordCmdLine)) {
    const char *CmdLine = renderEscapedCommandLine(TC, Args);
    if (FRecordCmdLine) {
      CmdArgs.push_back("-record-command-line");
      CmdArgs.push_back(CmdLine);
    }
    if (TC.UseDwarfDebugFlags() || GRecordCmdLine) {
      CmdArgs.push_back("-dwarf-debug-flags");
      CmdArgs.push_back(CmdLine);
    }
  }

  // The input could be Ty_Nothing when "querying" options such as -mcpu=help
  // are used.
  ArrayRef<InputInfo> FrontendInputs = Input;
  if (Input.isNothing())
    FrontendInputs = {};

  for (const InputInfo &Input : FrontendInputs) {
    if (Input.isFilename())
      CmdArgs.push_back(Input.getFilename());
    else
      Input.getInputArg().renderAsInput(Args, CmdArgs);
  }

  const char *Exec = Args.MakeArgString(D.GetProgramPath("flang", TC));
  C.addCommand(std::make_unique<Command>(JA, *this,
                                         ResponseFileSupport::AtFileUTF8(),
                                         Exec, CmdArgs, Inputs, Output));
}

Flang::Flang(const ToolChain &TC) : Tool("flang", "flang frontend", TC) {}

Flang::~Flang() {}<|MERGE_RESOLUTION|>--- conflicted
+++ resolved
@@ -236,14 +236,8 @@
        options::OPT_frepack_arrays_contiguity_EQ,
        options::OPT_fstack_repack_arrays, options::OPT_fno_stack_repack_arrays,
        options::OPT_ftime_report, options::OPT_ftime_report_EQ,
-<<<<<<< HEAD
-       options::OPT_funroll_loops, options::OPT_fno_unroll_loops,
-       options::OPT_fdefer_desc_map, options::OPT_fno_defer_desc_map});
-  if (Args.hasArg(clang::driver::options::OPT_fcoarray))
-=======
        options::OPT_funroll_loops, options::OPT_fno_unroll_loops});
   if (Args.hasArg(options::OPT_fcoarray))
->>>>>>> f63d33da
     CmdArgs.push_back("-fcoarray");
 }
 
