--- conflicted
+++ resolved
@@ -184,14 +184,10 @@
        options::OPT_frepack_arrays_contiguity_EQ,
        options::OPT_fstack_repack_arrays, options::OPT_fno_stack_repack_arrays,
        options::OPT_ftime_report, options::OPT_ftime_report_EQ,
-<<<<<<< HEAD
        options::OPT_funroll_loops, options::OPT_fno_unroll_loops,
        options::OPT_fdefer_desc_map, options::OPT_fno_defer_desc_map});
-=======
-       options::OPT_funroll_loops, options::OPT_fno_unroll_loops});
   if (Args.hasArg(clang::driver::options::OPT_fcoarray))
     CmdArgs.push_back("-fcoarray");
->>>>>>> 3e5d8a14
 }
 
 void Flang::addPicOptions(const ArgList &Args, ArgStringList &CmdArgs) const {
