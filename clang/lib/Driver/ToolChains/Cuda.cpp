//===--- Cuda.cpp - Cuda Tool and ToolChain Implementations -----*- C++ -*-===//
//
// Part of the LLVM Project, under the Apache License v2.0 with LLVM Exceptions.
// See https://llvm.org/LICENSE.txt for license information.
// SPDX-License-Identifier: Apache-2.0 WITH LLVM-exception
//
//===----------------------------------------------------------------------===//

#include "Cuda.h"
#include "CommonArgs.h"
#include "clang/Basic/Cuda.h"
#include "clang/Basic/TargetID.h"
#include "clang/Config/config.h"
#include "clang/Driver/Compilation.h"
#include "clang/Driver/Distro.h"
#include "clang/Driver/Driver.h"
#include "clang/Driver/DriverDiagnostic.h"
#include "clang/Driver/InputInfo.h"
#include "clang/Driver/Options.h"
#include "llvm/ADT/StringExtras.h"
#include "llvm/Option/ArgList.h"
#include "llvm/Support/FileSystem.h"
#include "llvm/Support/FormatAdapters.h"
#include "llvm/Support/FormatVariadic.h"
#include "llvm/Support/Path.h"
#include "llvm/Support/Process.h"
#include "llvm/Support/Program.h"
#include "llvm/Support/VirtualFileSystem.h"
#include "llvm/TargetParser/Host.h"
#include "llvm/TargetParser/TargetParser.h"
#include <system_error>

using namespace clang::driver;
using namespace clang::driver::toolchains;
using namespace clang::driver::tools;
using namespace clang;
using namespace llvm::opt;

namespace {

CudaVersion getCudaVersion(uint32_t raw_version) {
  if (raw_version < 7050)
    return CudaVersion::CUDA_70;
  if (raw_version < 8000)
    return CudaVersion::CUDA_75;
  if (raw_version < 9000)
    return CudaVersion::CUDA_80;
  if (raw_version < 9010)
    return CudaVersion::CUDA_90;
  if (raw_version < 9020)
    return CudaVersion::CUDA_91;
  if (raw_version < 10000)
    return CudaVersion::CUDA_92;
  if (raw_version < 10010)
    return CudaVersion::CUDA_100;
  if (raw_version < 10020)
    return CudaVersion::CUDA_101;
  if (raw_version < 11000)
    return CudaVersion::CUDA_102;
  if (raw_version < 11010)
    return CudaVersion::CUDA_110;
  if (raw_version < 11020)
    return CudaVersion::CUDA_111;
  if (raw_version < 11030)
    return CudaVersion::CUDA_112;
  if (raw_version < 11040)
    return CudaVersion::CUDA_113;
  if (raw_version < 11050)
    return CudaVersion::CUDA_114;
  if (raw_version < 11060)
    return CudaVersion::CUDA_115;
  if (raw_version < 11070)
    return CudaVersion::CUDA_116;
  if (raw_version < 11080)
    return CudaVersion::CUDA_117;
  if (raw_version < 11090)
    return CudaVersion::CUDA_118;
  if (raw_version < 12010)
    return CudaVersion::CUDA_120;
  if (raw_version < 12020)
    return CudaVersion::CUDA_121;
  if (raw_version < 12030)
    return CudaVersion::CUDA_122;
  if (raw_version < 12040)
    return CudaVersion::CUDA_123;
  if (raw_version < 12050)
    return CudaVersion::CUDA_124;
  if (raw_version < 12060)
    return CudaVersion::CUDA_125;
  return CudaVersion::NEW;
}

CudaVersion parseCudaHFile(llvm::StringRef Input) {
  // Helper lambda which skips the words if the line starts with them or returns
  // std::nullopt otherwise.
  auto StartsWithWords =
      [](llvm::StringRef Line,
         const SmallVector<StringRef, 3> words) -> std::optional<StringRef> {
    for (StringRef word : words) {
      if (!Line.consume_front(word))
        return {};
      Line = Line.ltrim();
    }
    return Line;
  };

  Input = Input.ltrim();
  while (!Input.empty()) {
    if (auto Line =
            StartsWithWords(Input.ltrim(), {"#", "define", "CUDA_VERSION"})) {
      uint32_t RawVersion;
      Line->consumeInteger(10, RawVersion);
      return getCudaVersion(RawVersion);
    }
    // Find next non-empty line.
    Input = Input.drop_front(Input.find_first_of("\n\r")).ltrim();
  }
  return CudaVersion::UNKNOWN;
}
} // namespace

void CudaInstallationDetector::WarnIfUnsupportedVersion() {
  if (Version > CudaVersion::PARTIALLY_SUPPORTED) {
    std::string VersionString = CudaVersionToString(Version);
    if (!VersionString.empty())
      VersionString.insert(0, " ");
    D.Diag(diag::warn_drv_new_cuda_version)
        << VersionString
        << (CudaVersion::PARTIALLY_SUPPORTED != CudaVersion::FULLY_SUPPORTED)
        << CudaVersionToString(CudaVersion::PARTIALLY_SUPPORTED);
  } else if (Version > CudaVersion::FULLY_SUPPORTED)
    D.Diag(diag::warn_drv_partially_supported_cuda_version)
        << CudaVersionToString(Version);
}

CudaInstallationDetector::CudaInstallationDetector(
    const Driver &D, const llvm::Triple &HostTriple,
    const llvm::opt::ArgList &Args)
    : D(D) {
  struct Candidate {
    std::string Path;
    bool StrictChecking;

    Candidate(std::string Path, bool StrictChecking = false)
        : Path(Path), StrictChecking(StrictChecking) {}
  };
  SmallVector<Candidate, 4> Candidates;

  // In decreasing order so we prefer newer versions to older versions.
  std::initializer_list<const char *> Versions = {"8.0", "7.5", "7.0"};
  auto &FS = D.getVFS();

  if (Args.hasArg(clang::driver::options::OPT_cuda_path_EQ)) {
    Candidates.emplace_back(
        Args.getLastArgValue(clang::driver::options::OPT_cuda_path_EQ).str());
  } else if (HostTriple.isOSWindows()) {
    for (const char *Ver : Versions)
      Candidates.emplace_back(
          D.SysRoot + "/Program Files/NVIDIA GPU Computing Toolkit/CUDA/v" +
          Ver);
  } else {
    if (!Args.hasArg(clang::driver::options::OPT_cuda_path_ignore_env)) {
      // Try to find ptxas binary. If the executable is located in a directory
      // called 'bin/', its parent directory might be a good guess for a valid
      // CUDA installation.
      // However, some distributions might installs 'ptxas' to /usr/bin. In that
      // case the candidate would be '/usr' which passes the following checks
      // because '/usr/include' exists as well. To avoid this case, we always
      // check for the directory potentially containing files for libdevice,
      // even if the user passes -nocudalib.
      if (llvm::ErrorOr<std::string> ptxas =
              llvm::sys::findProgramByName("ptxas")) {
        SmallString<256> ptxasAbsolutePath;
        llvm::sys::fs::real_path(*ptxas, ptxasAbsolutePath);

        StringRef ptxasDir = llvm::sys::path::parent_path(ptxasAbsolutePath);
        if (llvm::sys::path::filename(ptxasDir) == "bin")
          Candidates.emplace_back(
              std::string(llvm::sys::path::parent_path(ptxasDir)),
              /*StrictChecking=*/true);
      }
    }

    Candidates.emplace_back(D.SysRoot + "/usr/local/cuda");
    for (const char *Ver : Versions)
      Candidates.emplace_back(D.SysRoot + "/usr/local/cuda-" + Ver);

    Distro Dist(FS, llvm::Triple(llvm::sys::getProcessTriple()));
    if (Dist.IsDebian() || Dist.IsUbuntu())
      // Special case for Debian to have nvidia-cuda-toolkit work
      // out of the box. More info on http://bugs.debian.org/882505
      Candidates.emplace_back(D.SysRoot + "/usr/lib/cuda");
  }

  bool NoCudaLib = Args.hasArg(options::OPT_nogpulib);

  for (const auto &Candidate : Candidates) {
    InstallPath = Candidate.Path;
    if (InstallPath.empty() || !FS.exists(InstallPath))
      continue;

    BinPath = InstallPath + "/bin";
    IncludePath = InstallPath + "/include";
    LibDevicePath = InstallPath + "/nvvm/libdevice";

    if (!(FS.exists(IncludePath) && FS.exists(BinPath)))
      continue;
    bool CheckLibDevice = (!NoCudaLib || Candidate.StrictChecking);
    if (CheckLibDevice && !FS.exists(LibDevicePath))
      continue;

    Version = CudaVersion::UNKNOWN;
    if (auto CudaHFile = FS.getBufferForFile(InstallPath + "/include/cuda.h"))
      Version = parseCudaHFile((*CudaHFile)->getBuffer());
    // As the last resort, make an educated guess between CUDA-7.0, which had
    // old-style libdevice bitcode, and an unknown recent CUDA version.
    if (Version == CudaVersion::UNKNOWN) {
      Version = FS.exists(LibDevicePath + "/libdevice.10.bc")
                    ? CudaVersion::NEW
                    : CudaVersion::CUDA_70;
    }

    if (Version >= CudaVersion::CUDA_90) {
      // CUDA-9+ uses single libdevice file for all GPU variants.
      std::string FilePath = LibDevicePath + "/libdevice.10.bc";
      if (FS.exists(FilePath)) {
        for (int Arch = (int)OffloadArch::SM_30, E = (int)OffloadArch::LAST;
             Arch < E; ++Arch) {
          OffloadArch OA = static_cast<OffloadArch>(Arch);
          if (!IsNVIDIAOffloadArch(OA))
            continue;
          std::string OffloadArchName(OffloadArchToString(OA));
          LibDeviceMap[OffloadArchName] = FilePath;
        }
      }
    } else {
      std::error_code EC;
      for (llvm::vfs::directory_iterator LI = FS.dir_begin(LibDevicePath, EC),
                                         LE;
           !EC && LI != LE; LI = LI.increment(EC)) {
        StringRef FilePath = LI->path();
        StringRef FileName = llvm::sys::path::filename(FilePath);
        // Process all bitcode filenames that look like
        // libdevice.compute_XX.YY.bc
        const StringRef LibDeviceName = "libdevice.";
        if (!(FileName.starts_with(LibDeviceName) && FileName.ends_with(".bc")))
          continue;
        StringRef GpuArch = FileName.slice(
            LibDeviceName.size(), FileName.find('.', LibDeviceName.size()));
        LibDeviceMap[GpuArch] = FilePath.str();
        // Insert map entries for specific devices with this compute
        // capability. NVCC's choice of the libdevice library version is
        // rather peculiar and depends on the CUDA version.
        if (GpuArch == "compute_20") {
          LibDeviceMap["sm_20"] = std::string(FilePath);
          LibDeviceMap["sm_21"] = std::string(FilePath);
          LibDeviceMap["sm_32"] = std::string(FilePath);
        } else if (GpuArch == "compute_30") {
          LibDeviceMap["sm_30"] = std::string(FilePath);
          if (Version < CudaVersion::CUDA_80) {
            LibDeviceMap["sm_50"] = std::string(FilePath);
            LibDeviceMap["sm_52"] = std::string(FilePath);
            LibDeviceMap["sm_53"] = std::string(FilePath);
          }
          LibDeviceMap["sm_60"] = std::string(FilePath);
          LibDeviceMap["sm_61"] = std::string(FilePath);
          LibDeviceMap["sm_62"] = std::string(FilePath);
        } else if (GpuArch == "compute_35") {
          LibDeviceMap["sm_35"] = std::string(FilePath);
          LibDeviceMap["sm_37"] = std::string(FilePath);
        } else if (GpuArch == "compute_50") {
          if (Version >= CudaVersion::CUDA_80) {
            LibDeviceMap["sm_50"] = std::string(FilePath);
            LibDeviceMap["sm_52"] = std::string(FilePath);
            LibDeviceMap["sm_53"] = std::string(FilePath);
          }
        }
      }
    }

    // Check that we have found at least one libdevice that we can link in if
    // -nocudalib hasn't been specified.
    if (LibDeviceMap.empty() && !NoCudaLib)
      continue;

    IsValid = true;
    break;
  }
}

void CudaInstallationDetector::AddCudaIncludeArgs(
    const ArgList &DriverArgs, ArgStringList &CC1Args) const {
  if (!DriverArgs.hasArg(options::OPT_nobuiltininc)) {
    // Add cuda_wrappers/* to our system include path.  This lets us wrap
    // standard library headers.
    SmallString<128> P(D.ResourceDir);
    llvm::sys::path::append(P, "include");
    llvm::sys::path::append(P, "cuda_wrappers");
    CC1Args.push_back("-internal-isystem");
    CC1Args.push_back(DriverArgs.MakeArgString(P));
  }

  if (DriverArgs.hasArg(options::OPT_nogpuinc))
    return;

  if (!isValid()) {
    D.Diag(diag::err_drv_no_cuda_installation);
    return;
  }

  CC1Args.push_back("-include");
  CC1Args.push_back("__clang_cuda_runtime_wrapper.h");
}

void CudaInstallationDetector::CheckCudaVersionSupportsArch(
    OffloadArch Arch) const {
  if (Arch == OffloadArch::UNKNOWN || Version == CudaVersion::UNKNOWN ||
      ArchsWithBadVersion[(int)Arch])
    return;

  auto MinVersion = MinVersionForOffloadArch(Arch);
  auto MaxVersion = MaxVersionForOffloadArch(Arch);
  if (Version < MinVersion || Version > MaxVersion) {
    ArchsWithBadVersion[(int)Arch] = true;
    D.Diag(diag::err_drv_cuda_version_unsupported)
        << OffloadArchToString(Arch) << CudaVersionToString(MinVersion)
        << CudaVersionToString(MaxVersion) << InstallPath
        << CudaVersionToString(Version);
  }
}

void CudaInstallationDetector::print(raw_ostream &OS) const {
  if (isValid())
    OS << "Found CUDA installation: " << InstallPath << ", version "
       << CudaVersionToString(Version) << "\n";
}

namespace {
/// Debug info level for the NVPTX devices. We may need to emit different debug
/// info level for the host and for the device itselfi. This type controls
/// emission of the debug info for the devices. It either prohibits disable info
/// emission completely, or emits debug directives only, or emits same debug
/// info as for the host.
enum DeviceDebugInfoLevel {
  DisableDebugInfo,        /// Do not emit debug info for the devices.
  DebugDirectivesOnly,     /// Emit only debug directives.
  EmitSameDebugInfoAsHost, /// Use the same debug info level just like for the
                           /// host.
};
} // anonymous namespace

/// Define debug info level for the NVPTX devices. If the debug info for both
/// the host and device are disabled (-g0/-ggdb0 or no debug options at all). If
/// only debug directives are requested for the both host and device
/// (-gline-directvies-only), or the debug info only for the device is disabled
/// (optimization is on and --cuda-noopt-device-debug was not specified), the
/// debug directves only must be emitted for the device. Otherwise, use the same
/// debug info level just like for the host (with the limitations of only
/// supported DWARF2 standard).
static DeviceDebugInfoLevel mustEmitDebugInfo(const ArgList &Args) {
  const Arg *A = Args.getLastArg(options::OPT_O_Group);
  bool IsDebugEnabled = !A || A->getOption().matches(options::OPT_O0) ||
                        Args.hasFlag(options::OPT_cuda_noopt_device_debug,
                                     options::OPT_no_cuda_noopt_device_debug,
                                     /*Default=*/false);
  if (const Arg *A = Args.getLastArg(options::OPT_g_Group)) {
    const Option &Opt = A->getOption();
    if (Opt.matches(options::OPT_gN_Group)) {
      if (Opt.matches(options::OPT_g0) || Opt.matches(options::OPT_ggdb0))
        return DisableDebugInfo;
      if (Opt.matches(options::OPT_gline_directives_only))
        return DebugDirectivesOnly;
    }
    return IsDebugEnabled ? EmitSameDebugInfoAsHost : DebugDirectivesOnly;
  }
  return willEmitRemarks(Args) ? DebugDirectivesOnly : DisableDebugInfo;
}

void NVPTX::Assembler::ConstructJob(Compilation &C, const JobAction &JA,
                                    const InputInfo &Output,
                                    const InputInfoList &Inputs,
                                    const ArgList &Args,
                                    const char *LinkingOutput) const {
  const auto &TC =
      static_cast<const toolchains::NVPTXToolChain &>(getToolChain());
  assert(TC.getTriple().isNVPTX() && "Wrong platform");

  StringRef GPUArchName;
  // If this is a CUDA action we need to extract the device architecture
  // from the Job's associated architecture, otherwise use the -march=arch
  // option. This option may come from -Xopenmp-target flag or the default
  // value.
  if (JA.isDeviceOffloading(Action::OFK_Cuda)) {
    GPUArchName = JA.getOffloadingArch();
  } else {
    GPUArchName = Args.getLastArgValue(options::OPT_march_EQ);
    if (GPUArchName.empty())
      GPUArchName = getProcessorFromTargetID(TC.getTriple(), TC.getTargetID());
      
    if (GPUArchName.empty()) {
      C.getDriver().Diag(diag::err_drv_offload_missing_gpu_arch)
          << getToolChain().getArchName() << getShortName();
      return;
    }
  }

  // Obtain architecture from the action.
  OffloadArch gpu_arch = StringToOffloadArch(GPUArchName);
  assert(gpu_arch != OffloadArch::UNKNOWN &&
         "Device action expected to have an architecture.");

  // Check that our installation's ptxas supports gpu_arch.
  if (!Args.hasArg(options::OPT_no_cuda_version_check)) {
    TC.CudaInstallation.CheckCudaVersionSupportsArch(gpu_arch);
  }

  ArgStringList CmdArgs;
  CmdArgs.push_back(TC.getTriple().isArch64Bit() ? "-m64" : "-m32");
  DeviceDebugInfoLevel DIKind = mustEmitDebugInfo(Args);
  if (DIKind == EmitSameDebugInfoAsHost) {
    // ptxas does not accept -g option if optimization is enabled, so
    // we ignore the compiler's -O* options if we want debug info.
    CmdArgs.push_back("-g");
    CmdArgs.push_back("--dont-merge-basicblocks");
    CmdArgs.push_back("--return-at-end");
  } else if (Arg *A = Args.getLastArg(options::OPT_O_Group)) {
    // Map the -O we received to -O{0,1,2,3}.
    //
    // TODO: Perhaps we should map host -O2 to ptxas -O3. -O3 is ptxas's
    // default, so it may correspond more closely to the spirit of clang -O2.

    // -O3 seems like the least-bad option when -Osomething is specified to
    // clang but it isn't handled below.
    StringRef OOpt = "3";
    if (A->getOption().matches(options::OPT_O4) ||
        A->getOption().matches(options::OPT_Ofast))
      OOpt = "3";
    else if (A->getOption().matches(options::OPT_O0))
      OOpt = "0";
    else if (A->getOption().matches(options::OPT_O)) {
      // -Os, -Oz, and -O(anything else) map to -O2, for lack of better options.
      OOpt = llvm::StringSwitch<const char *>(A->getValue())
                 .Case("1", "1")
                 .Case("2", "2")
                 .Case("3", "3")
                 .Case("s", "2")
                 .Case("z", "2")
                 .Default("2");
    }
    CmdArgs.push_back(Args.MakeArgString(llvm::Twine("-O") + OOpt));
  } else {
    // If no -O was passed, pass -O0 to ptxas -- no opt flag should correspond
    // to no optimizations, but ptxas's default is -O3.
    CmdArgs.push_back("-O0");
  }
  if (DIKind == DebugDirectivesOnly)
    CmdArgs.push_back("-lineinfo");

  // Pass -v to ptxas if it was passed to the driver.
  if (Args.hasArg(options::OPT_v))
    CmdArgs.push_back("-v");

  CmdArgs.push_back("--gpu-name");
  CmdArgs.push_back(Args.MakeArgString(OffloadArchToString(gpu_arch)));
  CmdArgs.push_back("--output-file");
  std::string OutputFileName = TC.getInputFilename(Output);

  if (Output.isFilename() && OutputFileName != Output.getFilename())
    C.addTempFile(Args.MakeArgString(OutputFileName));

  CmdArgs.push_back(Args.MakeArgString(OutputFileName));
  for (const auto &II : Inputs)
    CmdArgs.push_back(Args.MakeArgString(II.getFilename()));

  for (const auto &A : Args.getAllArgValues(options::OPT_Xcuda_ptxas))
    CmdArgs.push_back(Args.MakeArgString(A));

  bool Relocatable;
  if (JA.isOffloading(Action::OFK_OpenMP))
    // In OpenMP we need to generate relocatable code.
    Relocatable = Args.hasFlag(options::OPT_fopenmp_relocatable_target,
                               options::OPT_fnoopenmp_relocatable_target,
                               /*Default=*/true);
  else if (JA.isOffloading(Action::OFK_Cuda))
    // In CUDA we generate relocatable code by default.
    Relocatable = Args.hasFlag(options::OPT_fgpu_rdc, options::OPT_fno_gpu_rdc,
                               /*Default=*/false);
  else
    // Otherwise, we are compiling directly and should create linkable output.
    Relocatable = true;

  if (Relocatable)
    CmdArgs.push_back("-c");

  const char *Exec;
  if (Arg *A = Args.getLastArg(options::OPT_ptxas_path_EQ))
    Exec = A->getValue();
  else
    Exec = Args.MakeArgString(TC.GetProgramPath("ptxas"));
  C.addCommand(std::make_unique<Command>(
      JA, *this,
      ResponseFileSupport{ResponseFileSupport::RF_Full, llvm::sys::WEM_UTF8,
                          "--options-file"},
      Exec, CmdArgs, Inputs, Output));
}

static bool shouldIncludePTX(const ArgList &Args, StringRef InputArch) {
  // The new driver does not include PTX by default to avoid overhead.
  bool includePTX = !Args.hasFlag(options::OPT_offload_new_driver,
                                  options::OPT_no_offload_new_driver, false);
  for (Arg *A : Args.filtered(options::OPT_cuda_include_ptx_EQ,
                              options::OPT_no_cuda_include_ptx_EQ)) {
    A->claim();
    const StringRef ArchStr = A->getValue();
    if (A->getOption().matches(options::OPT_cuda_include_ptx_EQ) &&
        (ArchStr == "all" || ArchStr == InputArch))
      includePTX = true;
    else if (A->getOption().matches(options::OPT_no_cuda_include_ptx_EQ) &&
             (ArchStr == "all" || ArchStr == InputArch))
      includePTX = false;
  }
  return includePTX;
}

// All inputs to this linker must be from CudaDeviceActions, as we need to look
// at the Inputs' Actions in order to figure out which GPU architecture they
// correspond to.
void NVPTX::FatBinary::ConstructJob(Compilation &C, const JobAction &JA,
                                    const InputInfo &Output,
                                    const InputInfoList &Inputs,
                                    const ArgList &Args,
                                    const char *LinkingOutput) const {
  const auto &TC =
      static_cast<const toolchains::CudaToolChain &>(getToolChain());
  assert(TC.getTriple().isNVPTX() && "Wrong platform");

  ArgStringList CmdArgs;
  if (TC.CudaInstallation.version() <= CudaVersion::CUDA_100)
    CmdArgs.push_back("--cuda");
  CmdArgs.push_back(TC.getTriple().isArch64Bit() ? "-64" : "-32");
  CmdArgs.push_back(Args.MakeArgString("--create"));
  CmdArgs.push_back(Args.MakeArgString(Output.getFilename()));
  if (mustEmitDebugInfo(Args) == EmitSameDebugInfoAsHost)
    CmdArgs.push_back("-g");

  for (const auto &II : Inputs) {
    auto *A = II.getAction();
    assert(A->getInputs().size() == 1 &&
           "Device offload action is expected to have a single input");
    const char *gpu_arch_str = A->getOffloadingArch();
    assert(gpu_arch_str &&
           "Device action expected to have associated a GPU architecture!");
    OffloadArch gpu_arch = StringToOffloadArch(gpu_arch_str);

    if (II.getType() == types::TY_PP_Asm &&
        !shouldIncludePTX(Args, gpu_arch_str))
      continue;
    // We need to pass an Arch of the form "sm_XX" for cubin files and
    // "compute_XX" for ptx.
    const char *Arch = (II.getType() == types::TY_PP_Asm)
                           ? OffloadArchToVirtualArchString(gpu_arch)
                           : gpu_arch_str;
    CmdArgs.push_back(
        Args.MakeArgString(llvm::Twine("--image=profile=") + Arch +
                           ",file=" + getToolChain().getInputFilename(II)));
  }

  for (const auto &A : Args.getAllArgValues(options::OPT_Xcuda_fatbinary))
    CmdArgs.push_back(Args.MakeArgString(A));

  const char *Exec = Args.MakeArgString(TC.GetProgramPath("fatbinary"));
  C.addCommand(std::make_unique<Command>(
      JA, *this,
      ResponseFileSupport{ResponseFileSupport::RF_Full, llvm::sys::WEM_UTF8,
                          "--options-file"},
      Exec, CmdArgs, Inputs, Output));
}

void NVPTX::Linker::ConstructJob(Compilation &C, const JobAction &JA,
                                 const InputInfo &Output,
                                 const InputInfoList &Inputs,
                                 const ArgList &Args,
                                 const char *LinkingOutput) const {
  const auto &TC =
      static_cast<const toolchains::NVPTXToolChain &>(getToolChain());
  ArgStringList CmdArgs;

  assert(TC.getTriple().isNVPTX() && "Wrong platform");

  assert((Output.isFilename() || Output.isNothing()) && "Invalid output.");
  if (Output.isFilename()) {
    CmdArgs.push_back("-o");
    CmdArgs.push_back(Output.getFilename());
  }

  if (mustEmitDebugInfo(Args) == EmitSameDebugInfoAsHost)
    CmdArgs.push_back("-g");

  if (Args.hasArg(options::OPT_v))
    CmdArgs.push_back("-v");

  StringRef GPUArch = Args.getLastArgValue(options::OPT_march_EQ);
  if (GPUArch.empty())
    GPUArch = getProcessorFromTargetID(getToolChain().getTriple(),
                                       getToolChain().getTargetID());
  if (GPUArch.empty()) {
    C.getDriver().Diag(diag::err_drv_offload_missing_gpu_arch)
        << getToolChain().getArchName() << getShortName();
    return;
  }

  CmdArgs.push_back("-arch");
  CmdArgs.push_back(Args.MakeArgString(GPUArch));

  if (Args.hasArg(options::OPT_ptxas_path_EQ))
    CmdArgs.push_back(Args.MakeArgString(
        "--pxtas-path=" + Args.getLastArgValue(options::OPT_ptxas_path_EQ)));

  // Add paths specified in LIBRARY_PATH environment variable as -L options.
  addDirectoryList(Args, CmdArgs, "-L", "LIBRARY_PATH");

  // Add standard library search paths passed on the command line.
  Args.AddAllArgs(CmdArgs, options::OPT_L);
  getToolChain().AddFilePathLibArgs(Args, CmdArgs);
  AddLinkerInputs(getToolChain(), Inputs, Args, CmdArgs, JA);

  if (C.getDriver().isUsingLTO())
    addLTOOptions(getToolChain(), Args, CmdArgs, Output, Inputs[0],
                  C.getDriver().getLTOMode() == LTOK_Thin);

  // Add paths for the default clang library path.
  SmallString<256> DefaultLibPath =
      llvm::sys::path::parent_path(TC.getDriver().Dir);
  llvm::sys::path::append(DefaultLibPath, CLANG_INSTALL_LIBDIR_BASENAME);
  CmdArgs.push_back(Args.MakeArgString(Twine("-L") + DefaultLibPath));

<<<<<<< HEAD
  for (const auto &II : Inputs) {
    if (II.getType() == types::TY_LLVM_IR || II.getType() == types::TY_LTO_IR ||
        II.getType() == types::TY_LTO_BC || II.getType() == types::TY_LLVM_BC) {
      C.getDriver().Diag(diag::err_drv_no_linker_llvm_support)
          << getToolChain().getTripleString();
      continue;
    }

    AddStaticDeviceLibsLinking(C, *this, JA, Inputs, Args, CmdArgs, "nvptx",
                             GPUArch, /*isBitCodeSDL=*/false,
                             /*postClangLink=*/false);

    // The 'nvlink' application performs RDC-mode linking when given a '.o'
    // file and device linking when given a '.cubin' file. We always want to
    // perform device linking, so just rename any '.o' files.
    // FIXME: This should hopefully be removed if NVIDIA updates their tooling.
    if (II.isFilename()) {
      auto InputFile = getToolChain().getInputFilename(II);
      if (llvm::sys::path::extension(InputFile) != ".cubin") {
        // If there are no actions above this one then this is direct input and
        // we can copy it. Otherwise the input is internal so a `.cubin` file
        // should exist.
        if (II.getAction() && II.getAction()->getInputs().size() == 0) {
          const char *CubinF =
              Args.MakeArgString(getToolChain().getDriver().GetTemporaryPath(
                  llvm::sys::path::stem(InputFile), "cubin"));
          if (llvm::sys::fs::copy_file(InputFile, C.addTempFile(CubinF)))
            continue;

          CmdArgs.push_back(CubinF);
        } else {
          SmallString<256> Filename(InputFile);
          llvm::sys::path::replace_extension(Filename, "cubin");
          CmdArgs.push_back(Args.MakeArgString(Filename));
        }
      } else {
        CmdArgs.push_back(Args.MakeArgString(InputFile));
      }
    } else if (!II.isNothing()) {
      II.getInputArg().renderAsInput(Args, CmdArgs);
    }
  }

=======
>>>>>>> d89f3e8d
  C.addCommand(std::make_unique<Command>(
      JA, *this,
      ResponseFileSupport{ResponseFileSupport::RF_Full, llvm::sys::WEM_UTF8,
                          "--options-file"},
      Args.MakeArgString(getToolChain().GetProgramPath("clang-nvlink-wrapper")),
      CmdArgs, Inputs, Output));
}

void NVPTX::getNVPTXTargetFeatures(const Driver &D, const llvm::Triple &Triple,
                                   const llvm::opt::ArgList &Args,
                                   std::vector<StringRef> &Features) {
  if (Args.hasArg(options::OPT_cuda_feature_EQ)) {
    StringRef PtxFeature =
        Args.getLastArgValue(options::OPT_cuda_feature_EQ, "+ptx42");
    Features.push_back(Args.MakeArgString(PtxFeature));
    return;
  }
  CudaInstallationDetector CudaInstallation(D, Triple, Args);

  // New CUDA versions often introduce new instructions that are only supported
  // by new PTX version, so we need to raise PTX level to enable them in NVPTX
  // back-end.
  const char *PtxFeature = nullptr;
  switch (CudaInstallation.version()) {
#define CASE_CUDA_VERSION(CUDA_VER, PTX_VER)                                   \
  case CudaVersion::CUDA_##CUDA_VER:                                           \
    PtxFeature = "+ptx" #PTX_VER;                                              \
    break;
    CASE_CUDA_VERSION(125, 85);
    CASE_CUDA_VERSION(124, 84);
    CASE_CUDA_VERSION(123, 83);
    CASE_CUDA_VERSION(122, 82);
    CASE_CUDA_VERSION(121, 81);
    CASE_CUDA_VERSION(120, 80);
    CASE_CUDA_VERSION(118, 78);
    CASE_CUDA_VERSION(117, 77);
    CASE_CUDA_VERSION(116, 76);
    CASE_CUDA_VERSION(115, 75);
    CASE_CUDA_VERSION(114, 74);
    CASE_CUDA_VERSION(113, 73);
    CASE_CUDA_VERSION(112, 72);
    CASE_CUDA_VERSION(111, 71);
    CASE_CUDA_VERSION(110, 70);
    CASE_CUDA_VERSION(102, 65);
    CASE_CUDA_VERSION(101, 64);
    CASE_CUDA_VERSION(100, 63);
    CASE_CUDA_VERSION(92, 61);
    CASE_CUDA_VERSION(91, 61);
    CASE_CUDA_VERSION(90, 60);
#undef CASE_CUDA_VERSION
  default:
    PtxFeature = "+ptx42";
  }
  Features.push_back(PtxFeature);
}

/// NVPTX toolchain. Our assembler is ptxas, and our linker is nvlink. This
/// operates as a stand-alone version of the NVPTX tools without the host
/// toolchain.
NVPTXToolChain::NVPTXToolChain(const Driver &D, const llvm::Triple &Triple,
                               const llvm::Triple &HostTriple,
                               const ArgList &Args, bool Freestanding = false)
    : ToolChain(D, Triple, Args), CudaInstallation(D, HostTriple, Args),
      Freestanding(Freestanding) {
  if (CudaInstallation.isValid())
    getProgramPaths().push_back(std::string(CudaInstallation.getBinPath()));
  // Lookup binaries into the driver directory, this is used to
  // discover the 'nvptx-arch' executable.
  getProgramPaths().push_back(getDriver().Dir);
}

NVPTXToolChain::NVPTXToolChain(const Driver &D, const llvm::Triple &Triple,
                               const llvm::Triple &HostTriple,
                               const ArgList &Args,
                               const std::string TargetID)
    : ToolChain(D, Triple, Args), CudaInstallation(D, HostTriple, Args) {
  if (CudaInstallation.isValid())
    getProgramPaths().push_back(std::string(CudaInstallation.getBinPath()));
  // Lookup binaries into the driver directory, this is used to
  // discover the clang-offload-bundler executable.
  getProgramPaths().push_back(getDriver().Dir);
  this->TargetID = std::move(TargetID);
}

/// We only need the host triple to locate the CUDA binary utilities, use the
/// system's default triple if not provided.
NVPTXToolChain::NVPTXToolChain(const Driver &D, const llvm::Triple &Triple,
                               const ArgList &Args)
    : NVPTXToolChain(D, Triple, llvm::Triple(LLVM_HOST_TRIPLE), Args,
                     /*Freestanding=*/true) {}

llvm::opt::DerivedArgList *
NVPTXToolChain::TranslateArgs(const llvm::opt::DerivedArgList &Args,
                              StringRef BoundArch,
                              Action::OffloadKind OffloadKind) const {
  DerivedArgList *DAL = ToolChain::TranslateArgs(Args, BoundArch, OffloadKind);
  if (!DAL)
    DAL = new DerivedArgList(Args.getBaseArgs());

  const OptTable &Opts = getDriver().getOpts();

  for (Arg *A : Args)
    if (!llvm::is_contained(*DAL, A))
      DAL->append(A);

  if (!DAL->hasArg(options::OPT_march_EQ) && OffloadKind != Action::OFK_None) {
    DAL->AddJoinedArg(nullptr, Opts.getOption(options::OPT_march_EQ),
                      OffloadArchToString(OffloadArch::CudaDefault));
  } else if (DAL->getLastArgValue(options::OPT_march_EQ) == "generic" &&
             OffloadKind == Action::OFK_None) {
    DAL->eraseArg(options::OPT_march_EQ);
  } else if (DAL->getLastArgValue(options::OPT_march_EQ) == "native") {
    auto GPUsOrErr = getSystemGPUArchs(Args);
    if (!GPUsOrErr) {
      getDriver().Diag(diag::err_drv_undetermined_gpu_arch)
          << getArchName() << llvm::toString(GPUsOrErr.takeError()) << "-march";
    } else {
      if (GPUsOrErr->size() > 1)
        getDriver().Diag(diag::warn_drv_multi_gpu_arch)
            << getArchName() << llvm::join(*GPUsOrErr, ", ") << "-march";
      DAL->AddJoinedArg(nullptr, Opts.getOption(options::OPT_march_EQ),
                        Args.MakeArgString(GPUsOrErr->front()));
    }
  }

  return DAL;
}

void NVPTXToolChain::addClangTargetOptions(
    const llvm::opt::ArgList &DriverArgs, llvm::opt::ArgStringList &CC1Args,
    Action::OffloadKind DeviceOffloadingKind) const {
  // If we are compiling with a standalone NVPTX toolchain we want to try to
  // mimic a standard environment as much as possible. So we enable lowering
  // ctor / dtor functions to global symbols that can be registered.
  if (Freestanding)
    CC1Args.append({"-mllvm", "--nvptx-lower-global-ctor-dtor"});
}

bool NVPTXToolChain::supportsDebugInfoOption(const llvm::opt::Arg *A) const {
  const Option &O = A->getOption();
  return (O.matches(options::OPT_gN_Group) &&
          !O.matches(options::OPT_gmodules)) ||
         O.matches(options::OPT_g_Flag) ||
         O.matches(options::OPT_ggdbN_Group) || O.matches(options::OPT_ggdb) ||
         O.matches(options::OPT_gdwarf) || O.matches(options::OPT_gdwarf_2) ||
         O.matches(options::OPT_gdwarf_3) || O.matches(options::OPT_gdwarf_4) ||
         O.matches(options::OPT_gdwarf_5) ||
         O.matches(options::OPT_gcolumn_info);
}

void NVPTXToolChain::adjustDebugInfoKind(
    llvm::codegenoptions::DebugInfoKind &DebugInfoKind,
    const ArgList &Args) const {
  switch (mustEmitDebugInfo(Args)) {
  case DisableDebugInfo:
    DebugInfoKind = llvm::codegenoptions::NoDebugInfo;
    break;
  case DebugDirectivesOnly:
    DebugInfoKind = llvm::codegenoptions::DebugDirectivesOnly;
    break;
  case EmitSameDebugInfoAsHost:
    // Use same debug info level as the host.
    break;
  }
}

Expected<SmallVector<std::string>>
NVPTXToolChain::getSystemGPUArchs(const ArgList &Args) const {
  // Detect NVIDIA GPUs availible on the system.
  std::string Program;
  if (Arg *A = Args.getLastArg(options::OPT_nvptx_arch_tool_EQ))
    Program = A->getValue();
  else
    Program = GetProgramPath("nvptx-arch");

  auto StdoutOrErr = executeToolChainProgram(Program, /*SecondsToWait=*/10);
  if (!StdoutOrErr)
    return StdoutOrErr.takeError();

  SmallVector<std::string, 1> GPUArchs;
  for (StringRef Arch : llvm::split((*StdoutOrErr)->getBuffer(), "\n"))
    if (!Arch.empty())
      GPUArchs.push_back(Arch.str());

  if (GPUArchs.empty())
    return llvm::createStringError(std::error_code(),
                                   "No NVIDIA GPU detected in the system");

  return std::move(GPUArchs);
}

/// CUDA toolchain.  Our assembler is ptxas, and our "linker" is fatbinary,
/// which isn't properly a linker but nonetheless performs the step of stitching
/// together object files from the assembler into a single blob.

CudaToolChain::CudaToolChain(const Driver &D, const llvm::Triple &Triple,
                             const ToolChain &HostTC, const ArgList &Args,
                             const std::string TargetID)
    : NVPTXToolChain(D, Triple, HostTC.getTriple(), Args, TargetID), HostTC(HostTC) {}

CudaToolChain::CudaToolChain(const Driver &D, const llvm::Triple &Triple,
                             const ToolChain &HostTC, const ArgList &Args)
    : NVPTXToolChain(D, Triple, HostTC.getTriple(), Args), HostTC(HostTC) {}

void CudaToolChain::addClangTargetOptions(
    const llvm::opt::ArgList &DriverArgs, llvm::opt::ArgStringList &CC1Args,
    Action::OffloadKind DeviceOffloadingKind) const {
  HostTC.addClangTargetOptions(DriverArgs, CC1Args, DeviceOffloadingKind);

  StringRef GpuArch = DriverArgs.getLastArgValue(options::OPT_march_EQ);
  if (GpuArch.empty())
    GpuArch = getProcessorFromTargetID(this->getTriple(), this->getTargetID());
  assert(!GpuArch.empty() && "Must have an explicit GPU arch.");
  assert((DeviceOffloadingKind == Action::OFK_OpenMP ||
          DeviceOffloadingKind == Action::OFK_Cuda) &&
         "Only OpenMP or CUDA offloading kinds are supported for NVIDIA GPUs.");

  if (DeviceOffloadingKind == Action::OFK_Cuda) {
    CC1Args.append(
        {"-fcuda-is-device", "-mllvm", "-enable-memcpyopt-without-libcalls"});

    // Unsized function arguments used for variadics were introduced in CUDA-9.0
    // We still do not support generating code that actually uses variadic
    // arguments yet, but we do need to allow parsing them as recent CUDA
    // headers rely on that. https://github.com/llvm/llvm-project/issues/58410
    if (CudaInstallation.version() >= CudaVersion::CUDA_90)
      CC1Args.push_back("-fcuda-allow-variadic-functions");
  }

  if (DriverArgs.hasArg(options::OPT_nogpulib))
    return;

  if (DeviceOffloadingKind == Action::OFK_OpenMP &&
      DriverArgs.hasArg(options::OPT_S))
    return;

  std::string LibDeviceFile = CudaInstallation.getLibDeviceFile(GpuArch);
  if (LibDeviceFile.empty()) {
    getDriver().Diag(diag::err_drv_no_cuda_libdevice) << GpuArch;
    return;
  }

  CC1Args.push_back("-mlink-builtin-bitcode");
  CC1Args.push_back(DriverArgs.MakeArgString(LibDeviceFile));

  clang::CudaVersion CudaInstallationVersion = CudaInstallation.version();

  if (DriverArgs.hasFlag(options::OPT_fcuda_short_ptr,
                         options::OPT_fno_cuda_short_ptr, false))
    CC1Args.append({"-mllvm", "--nvptx-short-ptr"});

  if (CudaInstallationVersion >= CudaVersion::UNKNOWN)
    CC1Args.push_back(
        DriverArgs.MakeArgString(Twine("-target-sdk-version=") +
                                 CudaVersionToString(CudaInstallationVersion)));

  if (DeviceOffloadingKind == Action::OFK_OpenMP) {
    if (CudaInstallationVersion < CudaVersion::CUDA_92) {
      getDriver().Diag(
          diag::err_drv_omp_offload_target_cuda_version_not_support)
          << CudaVersionToString(CudaInstallationVersion);
      return;
    }

    // Link the bitcode library late if we're using device LTO.
    if (getDriver().isUsingLTO(/* IsOffload */ true))
      return;

    addOpenMPDeviceRTL(getDriver(), DriverArgs, CC1Args, GpuArch.str(),
                       getTriple(), HostTC);
    AddStaticDeviceLibsPostLinking(getDriver(), DriverArgs, CC1Args, "nvptx",
                                   GpuArch, /*isBitCodeSDL=*/true,
                                   /*postClangLink=*/true);
  }
}

llvm::DenormalMode CudaToolChain::getDefaultDenormalModeForType(
    const llvm::opt::ArgList &DriverArgs, const JobAction &JA,
    const llvm::fltSemantics *FPType) const {
  if (JA.getOffloadingDeviceKind() == Action::OFK_Cuda) {
    if (FPType && FPType == &llvm::APFloat::IEEEsingle() &&
        DriverArgs.hasFlag(options::OPT_fgpu_flush_denormals_to_zero,
                           options::OPT_fno_gpu_flush_denormals_to_zero, false))
      return llvm::DenormalMode::getPreserveSign();
  }

  assert(JA.getOffloadingDeviceKind() != Action::OFK_Host);
  return llvm::DenormalMode::getIEEE();
}

void CudaToolChain::AddCudaIncludeArgs(const ArgList &DriverArgs,
                                       ArgStringList &CC1Args) const {
  // Check our CUDA version if we're going to include the CUDA headers.
  if (!DriverArgs.hasArg(options::OPT_nogpuinc) &&
      !DriverArgs.hasArg(options::OPT_no_cuda_version_check)) {
    StringRef Arch = DriverArgs.getLastArgValue(options::OPT_march_EQ);
    assert(!Arch.empty() && "Must have an explicit GPU arch.");
    CudaInstallation.CheckCudaVersionSupportsArch(StringToOffloadArch(Arch));
  }
  CudaInstallation.AddCudaIncludeArgs(DriverArgs, CC1Args);
}

std::string CudaToolChain::getInputFilename(const InputInfo &Input) const {
  // Only object files are changed, for example assembly files keep their .s
  // extensions. If the user requested device-only compilation don't change it.
  if (Input.getType() != types::TY_Object || getDriver().offloadDeviceOnly())
    return ToolChain::getInputFilename(Input);

  return ToolChain::getInputFilename(Input);
}

llvm::opt::DerivedArgList *
CudaToolChain::TranslateArgs(const llvm::opt::DerivedArgList &Args,
                             StringRef BoundArch,
                             Action::OffloadKind DeviceOffloadKind) const {
  DerivedArgList *DAL =
      HostTC.TranslateArgs(Args, BoundArch, DeviceOffloadKind);
  if (!DAL)
    DAL = new DerivedArgList(Args.getBaseArgs());

  const OptTable &Opts = getDriver().getOpts();

  // For OpenMP device offloading, append derived arguments. Make sure
  // flags are not duplicated.
  // Also append the compute capability.
  if (DeviceOffloadKind == Action::OFK_OpenMP) {
    for (Arg *A : Args)
      if (!llvm::is_contained(*DAL, A))
        DAL->append(A);

    if (!DAL->hasArg(options::OPT_march_EQ)) {
      StringRef Arch = BoundArch;
      if (Arch.empty()) {
        auto ArchsOrErr = getSystemGPUArchs(Args);
        if (!ArchsOrErr) {
          std::string ErrMsg =
              llvm::formatv("{0}", llvm::fmt_consume(ArchsOrErr.takeError()));
          getDriver().Diag(diag::err_drv_undetermined_gpu_arch)
              << llvm::Triple::getArchTypeName(getArch()) << ErrMsg << "-march";
          Arch = OffloadArchToString(OffloadArch::CudaDefault);
        } else {
          Arch = Args.MakeArgString(ArchsOrErr->front());
        }
      }
      DAL->AddJoinedArg(nullptr, Opts.getOption(options::OPT_march_EQ), Arch);
    }

    return DAL;
  }

  for (Arg *A : Args) {
    // Make sure flags are not duplicated.
    if (!llvm::is_contained(*DAL, A)) {
      DAL->append(A);
    }
  }

  if (!BoundArch.empty()) {
    DAL->eraseArg(options::OPT_march_EQ);
    DAL->AddJoinedArg(nullptr, Opts.getOption(options::OPT_march_EQ),
                      BoundArch);
  }
  return DAL;
}

Tool *NVPTXToolChain::buildAssembler() const {
  return new tools::NVPTX::Assembler(*this);
}

Tool *NVPTXToolChain::buildLinker() const {
  return new tools::NVPTX::Linker(*this);
}

Tool *CudaToolChain::buildAssembler() const {
  return new tools::NVPTX::Assembler(*this);
}

Tool *CudaToolChain::buildLinker() const {
  return new tools::NVPTX::FatBinary(*this);
}

void CudaToolChain::addClangWarningOptions(ArgStringList &CC1Args) const {
  HostTC.addClangWarningOptions(CC1Args);
}

ToolChain::CXXStdlibType
CudaToolChain::GetCXXStdlibType(const ArgList &Args) const {
  return HostTC.GetCXXStdlibType(Args);
}

void CudaToolChain::AddClangSystemIncludeArgs(const ArgList &DriverArgs,
                                              ArgStringList &CC1Args) const {
  HostTC.AddClangSystemIncludeArgs(DriverArgs, CC1Args);

  if (!DriverArgs.hasArg(options::OPT_nogpuinc) && CudaInstallation.isValid())
    CC1Args.append(
        {"-internal-isystem",
         DriverArgs.MakeArgString(CudaInstallation.getIncludePath())});
}

void CudaToolChain::AddClangCXXStdlibIncludeArgs(const ArgList &Args,
                                                 ArgStringList &CC1Args) const {
  HostTC.AddClangCXXStdlibIncludeArgs(Args, CC1Args);
}

void CudaToolChain::AddIAMCUIncludeArgs(const ArgList &Args,
                                        ArgStringList &CC1Args) const {
  HostTC.AddIAMCUIncludeArgs(Args, CC1Args);
}

SanitizerMask CudaToolChain::getSupportedSanitizers() const {
  // The CudaToolChain only supports sanitizers in the sense that it allows
  // sanitizer arguments on the command line if they are supported by the host
  // toolchain. The CudaToolChain will actually ignore any command line
  // arguments for any of these "supported" sanitizers. That means that no
  // sanitization of device code is actually supported at this time.
  //
  // This behavior is necessary because the host and device toolchains
  // invocations often share the command line, so the device toolchain must
  // tolerate flags meant only for the host toolchain.
  return HostTC.getSupportedSanitizers();
}

VersionTuple CudaToolChain::computeMSVCVersion(const Driver *D,
                                               const ArgList &Args) const {
  return HostTC.computeMSVCVersion(D, Args);
}<|MERGE_RESOLUTION|>--- conflicted
+++ resolved
@@ -634,52 +634,6 @@
   llvm::sys::path::append(DefaultLibPath, CLANG_INSTALL_LIBDIR_BASENAME);
   CmdArgs.push_back(Args.MakeArgString(Twine("-L") + DefaultLibPath));
 
-<<<<<<< HEAD
-  for (const auto &II : Inputs) {
-    if (II.getType() == types::TY_LLVM_IR || II.getType() == types::TY_LTO_IR ||
-        II.getType() == types::TY_LTO_BC || II.getType() == types::TY_LLVM_BC) {
-      C.getDriver().Diag(diag::err_drv_no_linker_llvm_support)
-          << getToolChain().getTripleString();
-      continue;
-    }
-
-    AddStaticDeviceLibsLinking(C, *this, JA, Inputs, Args, CmdArgs, "nvptx",
-                             GPUArch, /*isBitCodeSDL=*/false,
-                             /*postClangLink=*/false);
-
-    // The 'nvlink' application performs RDC-mode linking when given a '.o'
-    // file and device linking when given a '.cubin' file. We always want to
-    // perform device linking, so just rename any '.o' files.
-    // FIXME: This should hopefully be removed if NVIDIA updates their tooling.
-    if (II.isFilename()) {
-      auto InputFile = getToolChain().getInputFilename(II);
-      if (llvm::sys::path::extension(InputFile) != ".cubin") {
-        // If there are no actions above this one then this is direct input and
-        // we can copy it. Otherwise the input is internal so a `.cubin` file
-        // should exist.
-        if (II.getAction() && II.getAction()->getInputs().size() == 0) {
-          const char *CubinF =
-              Args.MakeArgString(getToolChain().getDriver().GetTemporaryPath(
-                  llvm::sys::path::stem(InputFile), "cubin"));
-          if (llvm::sys::fs::copy_file(InputFile, C.addTempFile(CubinF)))
-            continue;
-
-          CmdArgs.push_back(CubinF);
-        } else {
-          SmallString<256> Filename(InputFile);
-          llvm::sys::path::replace_extension(Filename, "cubin");
-          CmdArgs.push_back(Args.MakeArgString(Filename));
-        }
-      } else {
-        CmdArgs.push_back(Args.MakeArgString(InputFile));
-      }
-    } else if (!II.isNothing()) {
-      II.getInputArg().renderAsInput(Args, CmdArgs);
-    }
-  }
-
-=======
->>>>>>> d89f3e8d
   C.addCommand(std::make_unique<Command>(
       JA, *this,
       ResponseFileSupport{ResponseFileSupport::RF_Full, llvm::sys::WEM_UTF8,
