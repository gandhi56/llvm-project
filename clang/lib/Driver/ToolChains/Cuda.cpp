--- conflicted
+++ resolved
@@ -390,17 +390,14 @@
     GPUArchName = JA.getOffloadingArch();
   } else {
     GPUArchName = Args.getLastArgValue(options::OPT_march_EQ);
-<<<<<<< HEAD
     if (GPUArchName.empty())
       GPUArchName = getProcessorFromTargetID(TC.getTriple(), TC.getTargetID());
-    assert(!GPUArchName.empty() && "Must have an architecture passed in.");
-=======
+      
     if (GPUArchName.empty()) {
       C.getDriver().Diag(diag::err_drv_offload_missing_gpu_arch)
           << getToolChain().getArchName() << getShortName();
       return;
     }
->>>>>>> 3abf55a6
   }
 
   // Obtain architecture from the action.
@@ -604,18 +601,14 @@
     CmdArgs.push_back("-v");
 
   StringRef GPUArch = Args.getLastArgValue(options::OPT_march_EQ);
-<<<<<<< HEAD
   if (GPUArch.empty())
     GPUArch = getProcessorFromTargetID(getToolChain().getTriple(),
                                        getToolChain().getTargetID());
-  assert(!GPUArch.empty() && "At least one GPU Arch required for nvlink.");
-=======
   if (GPUArch.empty()) {
     C.getDriver().Diag(diag::err_drv_offload_missing_gpu_arch)
         << getToolChain().getArchName() << getShortName();
     return;
   }
->>>>>>> 3abf55a6
 
   CmdArgs.push_back("-arch");
   CmdArgs.push_back(Args.MakeArgString(GPUArch));
