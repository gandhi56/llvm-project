//===--- CommonArgs.h - Args handling for multiple toolchains ---*- C++ -*-===//
//
// Part of the LLVM Project, under the Apache License v2.0 with LLVM Exceptions.
// See https://llvm.org/LICENSE.txt for license information.
// SPDX-License-Identifier: Apache-2.0 WITH LLVM-exception
//
//===----------------------------------------------------------------------===//

#ifndef LLVM_CLANG_LIB_DRIVER_TOOLCHAINS_COMMONARGS_H
#define LLVM_CLANG_LIB_DRIVER_TOOLCHAINS_COMMONARGS_H

#include "clang/Driver/Driver.h"
#include "clang/Driver/InputInfo.h"
#include "clang/Driver/Multilib.h"
#include "clang/Driver/Tool.h"
#include "clang/Driver/ToolChain.h"
#include "llvm/Support/CodeGen.h"
#include "AmdOptArgs.h"

namespace clang {
namespace driver {
namespace tools {

bool needFortranLibs(const Driver &D, const llvm::opt::ArgList &Args);

void addPathIfExists(const Driver &D, const Twine &Path,
                     ToolChain::path_list &Paths);

void AddLinkerInputs(const ToolChain &TC, const InputInfoList &Inputs,
                     const llvm::opt::ArgList &Args,
                     llvm::opt::ArgStringList &CmdArgs, const JobAction &JA);

void addLinkerCompressDebugSectionsOption(const ToolChain &TC,
                                          const llvm::opt::ArgList &Args,
                                          llvm::opt::ArgStringList &CmdArgs);

void claimNoWarnArgs(const llvm::opt::ArgList &Args);

bool addSanitizerRuntimes(const ToolChain &TC, const llvm::opt::ArgList &Args,
                          llvm::opt::ArgStringList &CmdArgs);

void linkSanitizerRuntimeDeps(const ToolChain &TC,
                              llvm::opt::ArgStringList &CmdArgs);

bool addXRayRuntime(const ToolChain &TC, const llvm::opt::ArgList &Args,
                    llvm::opt::ArgStringList &CmdArgs);

void linkXRayRuntimeDeps(const ToolChain &TC,
                         llvm::opt::ArgStringList &CmdArgs);

void AddRunTimeLibs(const ToolChain &TC, const Driver &D,
                    llvm::opt::ArgStringList &CmdArgs,
                    const llvm::opt::ArgList &Args);

void AddStaticDeviceLibsLinking(Compilation &C, const Tool &T,
                                const JobAction &JA,
                                const InputInfoList &Inputs,
                                const llvm::opt::ArgList &DriverArgs,
                                llvm::opt::ArgStringList &CmdArgs,
                                StringRef Arch, StringRef TargetID,
                                bool isBitCodeSDL, bool postClangLink);
void AddStaticDeviceLibsPostLinking(const Driver &D,
                                    const llvm::opt::ArgList &DriverArgs,
                                    llvm::opt::ArgStringList &CmdArgs,
                                    StringRef Arch, StringRef TargetID,
                                    bool isBitCodeSDL, bool postClangLink);
void AddStaticDeviceLibs(Compilation *C, const Tool *T, const JobAction *JA,
                         const InputInfoList *Inputs, const Driver &D,
                         const llvm::opt::ArgList &DriverArgs,
                         llvm::opt::ArgStringList &CmdArgs, StringRef Arch,
                         StringRef TargetID, bool isBitCodeSDL,
                         bool postClangLink);

bool SDLSearch(const Driver &D, const llvm::opt::ArgList &DriverArgs,
               llvm::opt::ArgStringList &CmdArgs,
               SmallVector<std::string, 8> LibraryPaths, std::string Lib,
               StringRef Arch, StringRef TargetID, bool isBitCodeSDL,
               bool postClangLink);

bool GetSDLFromOffloadArchive(Compilation &C, const Driver &D, const Tool &T,
                              const JobAction &JA, const InputInfoList &Inputs,
                              const llvm::opt::ArgList &DriverArgs,
                              llvm::opt::ArgStringList &CC1Args,
                              SmallVector<std::string, 8> LibraryPaths,
                              StringRef Lib, StringRef Arch, StringRef TargetID,
                              bool isBitCodeSDL, bool postClangLink);

const char *SplitDebugName(const JobAction &JA, const llvm::opt::ArgList &Args,
                           const InputInfo &Input, const InputInfo &Output);

void SplitDebugInfo(const ToolChain &TC, Compilation &C, const Tool &T,
                    const JobAction &JA, const llvm::opt::ArgList &Args,
                    const InputInfo &Output, const char *OutFile);

void addLTOOptions(const ToolChain &ToolChain, const llvm::opt::ArgList &Args,
                   llvm::opt::ArgStringList &CmdArgs, const InputInfo &Output,
                   const InputInfo &Input, bool IsThinLTO);

std::tuple<llvm::Reloc::Model, unsigned, bool>
ParsePICArgs(const ToolChain &ToolChain, const llvm::opt::ArgList &Args);

unsigned ParseFunctionAlignment(const ToolChain &TC,
                                const llvm::opt::ArgList &Args);

unsigned ParseDebugDefaultVersion(const ToolChain &TC,
                                  const llvm::opt::ArgList &Args);

void AddAssemblerKPIC(const ToolChain &ToolChain,
                      const llvm::opt::ArgList &Args,
                      llvm::opt::ArgStringList &CmdArgs);

<<<<<<< HEAD
std::string FindDebugInLibraryPath();

void addOpenMPRuntimeSpecificRPath(const ToolChain &TC, const llvm::opt::ArgList &Args,
                          llvm::opt::ArgStringList &CmdArgs);

=======
void addOpenMPRuntimeSpecificRPath(const ToolChain &TC,
                                   const llvm::opt::ArgList &Args,
                                   llvm::opt::ArgStringList &CmdArgs);
>>>>>>> 5b2c3d7b
void addArchSpecificRPath(const ToolChain &TC, const llvm::opt::ArgList &Args,
                          llvm::opt::ArgStringList &CmdArgs);
/// Returns true, if an OpenMP runtime has been added.
bool addOpenMPRuntime(llvm::opt::ArgStringList &CmdArgs, const ToolChain &TC,
                      const llvm::opt::ArgList &Args,
                      bool ForceStaticHostRuntime = false,
                      bool IsOffloadingHost = false, bool GompNeedsRT = false);

llvm::opt::Arg *getLastProfileUseArg(const llvm::opt::ArgList &Args);
llvm::opt::Arg *getLastProfileSampleUseArg(const llvm::opt::ArgList &Args);

bool isObjCAutoRefCount(const llvm::opt::ArgList &Args);

llvm::StringRef getLTOParallelism(const llvm::opt::ArgList &Args,
                                  const Driver &D);

bool areOptimizationsEnabled(const llvm::opt::ArgList &Args);

bool isUseSeparateSections(const llvm::Triple &Triple);

/// \p EnvVar is split by system delimiter for environment variables.
/// If \p ArgName is "-I", "-L", or an empty string, each entry from \p EnvVar
/// is prefixed by \p ArgName then added to \p Args. Otherwise, for each
/// entry of \p EnvVar, \p ArgName is added to \p Args first, then the entry
/// itself is added.
void addDirectoryList(const llvm::opt::ArgList &Args,
                      llvm::opt::ArgStringList &CmdArgs, const char *ArgName,
                      const char *EnvVar);

void AddTargetFeature(const llvm::opt::ArgList &Args,
                      std::vector<StringRef> &Features,
                      llvm::opt::OptSpecifier OnOpt,
                      llvm::opt::OptSpecifier OffOpt, StringRef FeatureName);

std::string getCPUName(const Driver &D, const llvm::opt::ArgList &Args,
                       const llvm::Triple &T, bool FromAs = false);

/// Iterate \p Args and convert -mxxx to +xxx and -mno-xxx to -xxx and
/// append it to \p Features.
///
/// Note: Since \p Features may contain default values before calling
/// this function, or may be appended with entries to override arguments,
/// entries in \p Features are not unique.
void handleTargetFeaturesGroup(const llvm::opt::ArgList &Args,
                               std::vector<StringRef> &Features,
                               llvm::opt::OptSpecifier Group);

/// If there are multiple +xxx or -xxx features, keep the last one.
std::vector<StringRef>
unifyTargetFeatures(const std::vector<StringRef> &Features);

/// Handles the -save-stats option and returns the filename to save statistics
/// to.
SmallString<128> getStatsFileName(const llvm::opt::ArgList &Args,
                                  const InputInfo &Output,
                                  const InputInfo &Input, const Driver &D);

/// \p Flag must be a flag accepted by the driver with its leading '-' removed,
//     otherwise '-print-multi-lib' will not emit them correctly.
void addMultilibFlag(bool Enabled, const char *const Flag,
                     Multilib::flags_list &Flags);

void addX86AlignBranchArgs(const Driver &D, const llvm::opt::ArgList &Args,
                           llvm::opt::ArgStringList &CmdArgs, bool IsLTO);

unsigned getOrCheckAMDGPUCodeObjectVersion(const Driver &D,
                              const llvm::opt::ArgList &Args,
                              bool Diagnose = false);

void checkAMDGPUCodeObjectVersion(const Driver &D,
                                  const llvm::opt::ArgList &Args);

unsigned getAMDGPUCodeObjectVersion(const Driver &D,
                                    const llvm::opt::ArgList &Args);

bool haveAMDGPUCodeObjectVersionArgument(const Driver &D,
                                         const llvm::opt::ArgList &Args);

void addMachineOutlinerArgs(const Driver &D, const llvm::opt::ArgList &Args,
                            llvm::opt::ArgStringList &CmdArgs,
                            const llvm::Triple &Triple, bool IsLTO);

void addOpenMPDeviceRTL(const Driver &D, const llvm::opt::ArgList &DriverArgs,
                        llvm::opt::ArgStringList &CC1Args,
                        StringRef BitcodeSuffix, const llvm::Triple &Triple);

} // end namespace tools
} // end namespace driver
} // end namespace clang

#endif // LLVM_CLANG_LIB_DRIVER_TOOLCHAINS_COMMONARGS_H<|MERGE_RESOLUTION|>--- conflicted
+++ resolved
@@ -109,17 +109,11 @@
                       const llvm::opt::ArgList &Args,
                       llvm::opt::ArgStringList &CmdArgs);
 
-<<<<<<< HEAD
 std::string FindDebugInLibraryPath();
 
-void addOpenMPRuntimeSpecificRPath(const ToolChain &TC, const llvm::opt::ArgList &Args,
-                          llvm::opt::ArgStringList &CmdArgs);
-
-=======
 void addOpenMPRuntimeSpecificRPath(const ToolChain &TC,
                                    const llvm::opt::ArgList &Args,
                                    llvm::opt::ArgStringList &CmdArgs);
->>>>>>> 5b2c3d7b
 void addArchSpecificRPath(const ToolChain &TC, const llvm::opt::ArgList &Args,
                           llvm::opt::ArgStringList &CmdArgs);
 /// Returns true, if an OpenMP runtime has been added.
