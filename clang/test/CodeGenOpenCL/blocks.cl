// RUN: %clang_cc1 %s -cl-std=CL2.0 -emit-llvm -o - -O0 -triple spir-unknown-unknown | FileCheck -check-prefixes=COMMON,SPIR %s
// RUN: %clang_cc1 %s -cl-std=CL2.0 -emit-llvm -o - -O0 -triple amdgcn-amd-amdhsa | FileCheck -check-prefixes=COMMON,AMDGCN %s
// RUN: %clang_cc1 %s -cl-std=CL2.0 -emit-llvm -o - -O0 -debug-info-kind=limited -triple spir-unknown-unknown | FileCheck -check-prefixes=CHECK-DEBUG %s
// RUN: %clang_cc1 %s -cl-std=CL2.0 -emit-llvm -o - -O0 -debug-info-kind=limited -triple amdgcn-amd-amdhsa | FileCheck -check-prefixes=CHECK-DEBUG %s
// RUN: %clang_cc1 %s -cl-std=CL3.0 -cl-ext=-all,+__opencl_c_device_enqueue,+__opencl_c_generic_address_space,+__opencl_c_program_scope_global_variables -emit-llvm -o - -O0 -triple spir-unknown-unknown | FileCheck -check-prefixes=COMMON,SPIR %s
// RUN: %clang_cc1 %s -cl-std=CL3.0 -cl-ext=-all,+__opencl_c_device_enqueue,+__opencl_c_generic_address_space,+__opencl_c_program_scope_global_variables  -emit-llvm -o - -O0 -triple amdgcn-amd-amdhsa | FileCheck -check-prefixes=COMMON,AMDGCN %s
// RUN: %clang_cc1 %s -cl-std=CL3.0 -cl-ext=-all,+__opencl_c_device_enqueue,+__opencl_c_generic_address_space,+__opencl_c_program_scope_global_variables  -emit-llvm -o - -O0 -debug-info-kind=limited -triple spir-unknown-unknown | FileCheck -check-prefixes=CHECK-DEBUG %s
// RUN: %clang_cc1 %s -cl-std=CL3.0 -cl-ext=-all,+__opencl_c_device_enqueue,+__opencl_c_generic_address_space,+__opencl_c_program_scope_global_variables -emit-llvm -o - -O0 -debug-info-kind=limited -triple amdgcn-amd-amdhsa | FileCheck -check-prefixes=CHECK-DEBUG %s

// SPIR: @__block_literal_global = internal addrspace(1) constant { i32, i32, ptr addrspace(4) } { i32 12, i32 4, ptr addrspace(4) addrspacecast (ptr @block_A_block_invoke to ptr addrspace(4)) }
// AMDGCN: @__block_literal_global = internal addrspace(1) constant { i32, i32, ptr } { i32 16, i32 8, ptr @block_A_block_invoke }
// COMMON-NOT: .str

// SPIR-LABEL: define internal {{.*}}void @block_A_block_invoke(ptr addrspace(4) noundef %.block_descriptor, ptr addrspace(3) noundef %a)
// AMDGCN-LABEL: define internal {{.*}}void @block_A_block_invoke(ptr noundef %.block_descriptor, ptr addrspace(3) noundef %a)
void (^block_A)(local void *) = ^(local void *a) {
  return;
};

// COMMON-LABEL: define {{.*}}void @foo()
void foo(){
  int i;
  // COMMON-NOT: %block.isa
  // COMMON-NOT: %block.flags
  // COMMON-NOT: %block.reserved
  // COMMON-NOT: %block.descriptor
  // SPIR: %[[block_size:.*]] = getelementptr inbounds nuw <{ i32, i32, ptr addrspace(4), i32 }>, ptr %block, i32 0, i32 0
  // AMDGCN: %[[block_size:.*]] = getelementptr inbounds nuw <{ i32, i32, ptr, i32 }>, ptr addrspace(5) %block, i32 0, i32 0
  // SPIR: store i32 16, ptr %[[block_size]]
  // AMDGCN: store i32 20, ptr addrspace(5) %[[block_size]]
  // SPIR: %[[block_align:.*]] = getelementptr inbounds nuw <{ i32, i32, ptr addrspace(4), i32 }>, ptr %block, i32 0, i32 1
  // AMDGCN: %[[block_align:.*]] = getelementptr inbounds nuw <{ i32, i32, ptr, i32 }>, ptr addrspace(5) %block, i32 0, i32 1
  // SPIR: store i32 4, ptr %[[block_align]]
  // AMDGCN: store i32 8, ptr addrspace(5) %[[block_align]]
  // SPIR: %[[block_invoke:.*]] = getelementptr inbounds nuw <{ i32, i32, ptr addrspace(4), i32 }>, ptr %[[block:.*]], i32 0, i32 2
  // SPIR: store ptr addrspace(4) addrspacecast (ptr @__foo_block_invoke to ptr addrspace(4)), ptr %[[block_invoke]]
  // SPIR: %[[block_captured:.*]] = getelementptr inbounds nuw <{ i32, i32, ptr addrspace(4), i32 }>, ptr %[[block]], i32 0, i32 3
  // SPIR: %[[i_value:.*]] = load i32, ptr %i
  // SPIR: store i32 %[[i_value]], ptr %[[block_captured]],
  // SPIR: %[[blk_gen_ptr:.*]] = addrspacecast ptr %[[block]] to ptr addrspace(4)
  // SPIR: store ptr addrspace(4) %[[blk_gen_ptr]], ptr %[[block_B:.*]],
  // SPIR: %[[block_literal:.*]] = load ptr addrspace(4), ptr %[[block_B]]
  // SPIR: call {{.*}}i32 @__foo_block_invoke(ptr addrspace(4) noundef %[[block_literal]])
<<<<<<< HEAD
  // AMDGCN: %[[block_invoke:.*]] = getelementptr inbounds nuw <{ i32, i32, ptr, i32 }>, ptr addrspace(5) %[[block:.*]], i32 0, i32 2
  // AMDGCN: store ptr @__foo_block_invoke, ptr addrspace(5) %[[block_invoke]]
  // AMDGCN: %[[block_captured:.*]] = getelementptr inbounds nuw <{ i32, i32, ptr, i32 }>, ptr addrspace(5) %[[block]], i32 0, i32 3
  // AMDGCN: %[[i_value:.*]] = load i32, ptr addrspace(5) %i
  // AMDGCN: store i32 %[[i_value]], ptr addrspace(5) %[[block_captured]],
  // AMDGCN: %[[blk_gen_ptr:.*]] = addrspacecast ptr addrspace(5) %[[block]] to ptr
  // AMDGCN: store ptr %[[blk_gen_ptr]], ptr addrspace(5) %[[block_B:.*]],
=======
  // AMDGCN: %[[block_invoke:.*]] = getelementptr inbounds nuw <{ i32, i32, ptr, i32 }>, ptr %[[block:.*]], i32 0, i32 2
  // AMDGCN: store ptr @__foo_block_invoke, ptr %[[block_invoke]]
  // AMDGCN: %[[block_captured:.*]] = getelementptr inbounds nuw <{ i32, i32, ptr, i32 }>, ptr %[[block]], i32 0, i32 3
  // AMDGCN: %[[i_value:.*]] = load i32, ptr addrspace(5) %i
  // AMDGCN: store i32 %[[i_value]], ptr %[[block_captured]],
  // AMDGCN: store ptr %[[block]], ptr addrspace(5) %[[block_B:.*]],
>>>>>>> d9bdc2d6
  // AMDGCN: %[[block_literal:.*]] = load ptr, ptr addrspace(5) %[[block_B]]
  // AMDGCN: call {{.*}}i32 @__foo_block_invoke(ptr noundef %[[block_literal]])

  int (^ block_B)(void) = ^{
    return i;
  };
  block_B();
}

// SPIR-LABEL: define internal {{.*}}i32 @__foo_block_invoke(ptr addrspace(4) noundef %.block_descriptor)
// SPIR:  %[[block_capture_addr:.*]] = getelementptr inbounds nuw <{ i32, i32, ptr addrspace(4), i32 }>, ptr addrspace(4) %.block_descriptor, i32 0, i32 3
// SPIR:  %[[block_capture:.*]] = load i32, ptr addrspace(4) %[[block_capture_addr]]
// AMDGCN-LABEL: define internal {{.*}}i32 @__foo_block_invoke(ptr noundef %.block_descriptor)
// AMDGCN:  %[[block_capture_addr:.*]] = getelementptr inbounds nuw <{ i32, i32, ptr, i32 }>, ptr %.block_descriptor, i32 0, i32 3
// AMDGCN:  %[[block_capture:.*]] = load i32, ptr %[[block_capture_addr]]

// COMMON-NOT: define{{.*}}@__foo_block_invoke_kernel

// COMMON-LABEL: define {{.*}}@call_block
// call {{.*}}@__call_block_block_invoke
int call_block() {
  return ^int(int num) { return num; } (11);
}

// CHECK-DEBUG: !DIDerivedType(tag: DW_TAG_member, name: "__size"
// CHECK-DEBUG: !DIDerivedType(tag: DW_TAG_member, name: "__align"

// CHECK-DEBUG-NOT: !DIDerivedType(tag: DW_TAG_member, name: "__isa"
// CHECK-DEBUG-NOT: !DIDerivedType(tag: DW_TAG_member, name: "__flags"
// CHECK-DEBUG-NOT: !DIDerivedType(tag: DW_TAG_member, name: "__reserved"
// CHECK-DEBUG-NOT: !DIDerivedType(tag: DW_TAG_member, name: "__FuncPtr"<|MERGE_RESOLUTION|>--- conflicted
+++ resolved
@@ -41,22 +41,12 @@
   // SPIR: store ptr addrspace(4) %[[blk_gen_ptr]], ptr %[[block_B:.*]],
   // SPIR: %[[block_literal:.*]] = load ptr addrspace(4), ptr %[[block_B]]
   // SPIR: call {{.*}}i32 @__foo_block_invoke(ptr addrspace(4) noundef %[[block_literal]])
-<<<<<<< HEAD
-  // AMDGCN: %[[block_invoke:.*]] = getelementptr inbounds nuw <{ i32, i32, ptr, i32 }>, ptr addrspace(5) %[[block:.*]], i32 0, i32 2
-  // AMDGCN: store ptr @__foo_block_invoke, ptr addrspace(5) %[[block_invoke]]
-  // AMDGCN: %[[block_captured:.*]] = getelementptr inbounds nuw <{ i32, i32, ptr, i32 }>, ptr addrspace(5) %[[block]], i32 0, i32 3
-  // AMDGCN: %[[i_value:.*]] = load i32, ptr addrspace(5) %i
-  // AMDGCN: store i32 %[[i_value]], ptr addrspace(5) %[[block_captured]],
-  // AMDGCN: %[[blk_gen_ptr:.*]] = addrspacecast ptr addrspace(5) %[[block]] to ptr
-  // AMDGCN: store ptr %[[blk_gen_ptr]], ptr addrspace(5) %[[block_B:.*]],
-=======
   // AMDGCN: %[[block_invoke:.*]] = getelementptr inbounds nuw <{ i32, i32, ptr, i32 }>, ptr %[[block:.*]], i32 0, i32 2
   // AMDGCN: store ptr @__foo_block_invoke, ptr %[[block_invoke]]
   // AMDGCN: %[[block_captured:.*]] = getelementptr inbounds nuw <{ i32, i32, ptr, i32 }>, ptr %[[block]], i32 0, i32 3
   // AMDGCN: %[[i_value:.*]] = load i32, ptr addrspace(5) %i
   // AMDGCN: store i32 %[[i_value]], ptr %[[block_captured]],
   // AMDGCN: store ptr %[[block]], ptr addrspace(5) %[[block_B:.*]],
->>>>>>> d9bdc2d6
   // AMDGCN: %[[block_literal:.*]] = load ptr, ptr addrspace(5) %[[block_B]]
   // AMDGCN: call {{.*}}i32 @__foo_block_invoke(ptr noundef %[[block_literal]])
 
