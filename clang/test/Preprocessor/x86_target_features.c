// RUN: %clang -target i386-unknown-unknown -march=core2 -msse4 -x c -E -dM -o - %s | FileCheck -match-full-lines --check-prefix=SSE4 %s

// SSE4: #define __SSE2_MATH__ 1
// SSE4: #define __SSE2__ 1
// SSE4: #define __SSE3__ 1
// SSE4: #define __SSE4_1__ 1
// SSE4: #define __SSE4_2__ 1
// SSE4: #define __SSE_MATH__ 1
// SSE4: #define __SSE__ 1
// SSE4: #define __SSSE3__ 1

// RUN: %clang -target i386-unknown-unknown -march=core2 -msse4.1 -mno-sse4 -x c -E -dM -o - %s | FileCheck -match-full-lines --check-prefix=NOSSE4 %s

// NOSSE4-NOT: #define __SSE4_1__ 1

// RUN: %clang -target i386-unknown-unknown -march=core2 -msse4 -mno-sse2 -x c -E -dM -o - %s | FileCheck -match-full-lines --check-prefix=SSE %s

// SSE-NOT: #define __SSE2_MATH__ 1
// SSE-NOT: #define __SSE2__ 1
// SSE-NOT: #define __SSE3__ 1
// SSE-NOT: #define __SSE4_1__ 1
// SSE-NOT: #define __SSE4_2__ 1
// SSE: #define __SSE_MATH__ 1
// SSE: #define __SSE__ 1
// SSE-NOT: #define __SSSE3__ 1

// RUN: %clang -target i386-unknown-unknown -march=pentium-m -x c -E -dM -o - %s | FileCheck -match-full-lines --check-prefix=SSE2 %s

// SSE2: #define __SSE2_MATH__ 1
// SSE2: #define __SSE2__ 1
// SSE2-NOT: #define __SSE3__ 1
// SSE2-NOT: #define __SSE4_1__ 1
// SSE2-NOT: #define __SSE4_2__ 1
// SSE2: #define __SSE_MATH__ 1
// SSE2: #define __SSE__ 1
// SSE2-NOT: #define __SSSE3__ 1

// RUN: %clang -target i386-unknown-unknown -march=pentium-m -mno-sse -mavx -x c -E -dM -o - %s | FileCheck -match-full-lines --check-prefix=AVX %s

// AVX: #define __AVX__ 1
// AVX: #define __SSE2_MATH__ 1
// AVX: #define __SSE2__ 1
// AVX: #define __SSE3__ 1
// AVX: #define __SSE4_1__ 1
// AVX: #define __SSE4_2__ 1
// AVX: #define __SSE_MATH__ 1
// AVX: #define __SSE__ 1
// AVX: #define __SSSE3__ 1

// RUN: %clang -target i386-unknown-unknown -march=pentium-m -mxop -mno-avx -x c -E -dM -o - %s | FileCheck -match-full-lines --check-prefix=SSE4A %s

// SSE4A: #define __SSE2_MATH__ 1
// SSE4A: #define __SSE2__ 1
// SSE4A: #define __SSE3__ 1
// SSE4A: #define __SSE4A__ 1
// SSE4A: #define __SSE4_1__ 1
// SSE4A: #define __SSE4_2__ 1
// SSE4A: #define __SSE_MATH__ 1
// SSE4A: #define __SSE__ 1
// SSE4A: #define __SSSE3__ 1

// RUN: %clang -target i386-unknown-unknown -march=atom -mavx512f -x c -E -dM -o - %s | FileCheck -match-full-lines --check-prefix=AVX512F %s

// AVX512F: #define __AVX2__ 1
// AVX512F: #define __AVX512F__ 1
// AVX512F: #define __AVX__ 1
// AVX512F: #define __EVEX512__ 1
// AVX512F: #define __SSE2_MATH__ 1
// AVX512F: #define __SSE2__ 1
// AVX512F: #define __SSE3__ 1
// AVX512F: #define __SSE4_1__ 1
// AVX512F: #define __SSE4_2__ 1
// AVX512F: #define __SSE_MATH__ 1
// AVX512F: #define __SSE__ 1
// AVX512F: #define __SSSE3__ 1

// RUN: %clang -target i386-unknown-unknown -march=atom -mavx512cd -x c -E -dM -o - %s | FileCheck -match-full-lines --check-prefix=AVX512CD %s

// AVX512CD: #define __AVX2__ 1
// AVX512CD: #define __AVX512CD__ 1
// AVX512CD: #define __AVX512F__ 1
// AVX512CD: #define __AVX__ 1
// AVX512CD: #define __EVEX512__ 1
// AVX512CD: #define __SSE2_MATH__ 1
// AVX512CD: #define __SSE2__ 1
// AVX512CD: #define __SSE3__ 1
// AVX512CD: #define __SSE4_1__ 1
// AVX512CD: #define __SSE4_2__ 1
// AVX512CD: #define __SSE_MATH__ 1
// AVX512CD: #define __SSE__ 1
// AVX512CD: #define __SSSE3__ 1

// RUN: %clang -target i386-unknown-unknown -march=atom -mavx512er -x c -E -dM -o - %s | FileCheck -match-full-lines --check-prefix=AVX512ER %s

// AVX512ER: #define __AVX2__ 1
// AVX512ER: #define __AVX512ER__ 1
// AVX512ER: #define __AVX512F__ 1
// AVX512ER: #define __AVX__ 1
// AVX512ER: #define __EVEX512__ 1
// AVX512ER: #define __SSE2_MATH__ 1
// AVX512ER: #define __SSE2__ 1
// AVX512ER: #define __SSE3__ 1
// AVX512ER: #define __SSE4_1__ 1
// AVX512ER: #define __SSE4_2__ 1
// AVX512ER: #define __SSE_MATH__ 1
// AVX512ER: #define __SSE__ 1
// AVX512ER: #define __SSSE3__ 1

// RUN: %clang -target i386-unknown-unknown -march=atom -mavx512pf -x c -E -dM -o - %s | FileCheck -match-full-lines --check-prefix=AVX512PF %s

// AVX512PF: #define __AVX2__ 1
// AVX512PF: #define __AVX512F__ 1
// AVX512PF: #define __AVX512PF__ 1
// AVX512PF: #define __AVX__ 1
// AVX512PF: #define __EVEX512__ 1
// AVX512PF: #define __SSE2_MATH__ 1
// AVX512PF: #define __SSE2__ 1
// AVX512PF: #define __SSE3__ 1
// AVX512PF: #define __SSE4_1__ 1
// AVX512PF: #define __SSE4_2__ 1
// AVX512PF: #define __SSE_MATH__ 1
// AVX512PF: #define __SSE__ 1
// AVX512PF: #define __SSSE3__ 1

// RUN: %clang -target i386-unknown-unknown -march=atom -mavx512dq -x c -E -dM -o - %s | FileCheck -match-full-lines --check-prefix=AVX512DQ %s

// AVX512DQ: #define __AVX2__ 1
// AVX512DQ: #define __AVX512DQ__ 1
// AVX512DQ: #define __AVX512F__ 1
// AVX512DQ: #define __AVX__ 1
// AVX512DQ: #define __EVEX512__ 1
// AVX512DQ: #define __SSE2_MATH__ 1
// AVX512DQ: #define __SSE2__ 1
// AVX512DQ: #define __SSE3__ 1
// AVX512DQ: #define __SSE4_1__ 1
// AVX512DQ: #define __SSE4_2__ 1
// AVX512DQ: #define __SSE_MATH__ 1
// AVX512DQ: #define __SSE__ 1
// AVX512DQ: #define __SSSE3__ 1

// RUN: %clang -target i386-unknown-unknown -march=atom -mavx512bw -x c -E -dM -o - %s | FileCheck -match-full-lines --check-prefix=AVX512BW %s

// AVX512BW: #define __AVX2__ 1
// AVX512BW: #define __AVX512BW__ 1
// AVX512BW: #define __AVX512F__ 1
// AVX512BW: #define __AVX__ 1
// AVX512BW: #define __EVEX512__ 1
// AVX512BW: #define __SSE2_MATH__ 1
// AVX512BW: #define __SSE2__ 1
// AVX512BW: #define __SSE3__ 1
// AVX512BW: #define __SSE4_1__ 1
// AVX512BW: #define __SSE4_2__ 1
// AVX512BW: #define __SSE_MATH__ 1
// AVX512BW: #define __SSE__ 1
// AVX512BW: #define __SSSE3__ 1

// RUN: %clang -target i386-unknown-unknown -march=atom -mavx512vl -x c -E -dM -o - %s | FileCheck -match-full-lines --check-prefix=AVX512VL %s

// AVX512VL: #define __AVX2__ 1
// AVX512VL: #define __AVX512F__ 1
// AVX512VL: #define __AVX512VL__ 1
// AVX512VL: #define __AVX__ 1
// AVX512VL: #define __EVEX512__ 1
// AVX512VL: #define __SSE2_MATH__ 1
// AVX512VL: #define __SSE2__ 1
// AVX512VL: #define __SSE3__ 1
// AVX512VL: #define __SSE4_1__ 1
// AVX512VL: #define __SSE4_2__ 1
// AVX512VL: #define __SSE_MATH__ 1
// AVX512VL: #define __SSE__ 1
// AVX512VL: #define __SSSE3__ 1

// RUN: %clang -target i386-unknown-unknown -march=atom -mavx512pf -mno-avx512f -x c -E -dM -o - %s | FileCheck -match-full-lines --check-prefix=AVX512F2 %s

// AVX512F2: #define __AVX2__ 1
// AVX512F2-NOT: #define __AVX512F__ 1
// AVX512F2-NOT: #define __AVX512PF__ 1
// AVX512F2-NOT: #define __EVEX512__ 1
// AVX512F2: #define __AVX__ 1
// AVX512F2: #define __SSE2_MATH__ 1
// AVX512F2: #define __SSE2__ 1
// AVX512F2: #define __SSE3__ 1
// AVX512F2: #define __SSE4_1__ 1
// AVX512F2: #define __SSE4_2__ 1
// AVX512F2: #define __SSE_MATH__ 1
// AVX512F2: #define __SSE__ 1
// AVX512F2: #define __SSSE3__ 1

// RUN: %clang -target i386-unknown-unknown -march=atom -mavx512ifma -x c -E -dM -o - %s | FileCheck -match-full-lines --check-prefix=AVX512IFMA %s

// AVX512IFMA: #define __AVX2__ 1
// AVX512IFMA: #define __AVX512F__ 1
// AVX512IFMA: #define __AVX512IFMA__ 1
// AVX512IFMA: #define __AVX__ 1
// AVX512IFMA: #define __EVEX512__ 1
// AVX512IFMA: #define __SSE2_MATH__ 1
// AVX512IFMA: #define __SSE2__ 1
// AVX512IFMA: #define __SSE3__ 1
// AVX512IFMA: #define __SSE4_1__ 1
// AVX512IFMA: #define __SSE4_2__ 1
// AVX512IFMA: #define __SSE_MATH__ 1
// AVX512IFMA: #define __SSE__ 1
// AVX512IFMA: #define __SSSE3__ 1

// RUN: %clang -target i386-unknown-unknown -march=atom -mavx512vbmi -x c -E -dM -o - %s | FileCheck -match-full-lines --check-prefix=AVX512VBMI %s

// AVX512VBMI: #define __AVX2__ 1
// AVX512VBMI: #define __AVX512BW__ 1
// AVX512VBMI: #define __AVX512F__ 1
// AVX512VBMI: #define __AVX512VBMI__ 1
// AVX512VBMI: #define __AVX__ 1
// AVX512VBMI: #define __EVEX512__ 1
// AVX512VBMI: #define __SSE2_MATH__ 1
// AVX512VBMI: #define __SSE2__ 1
// AVX512VBMI: #define __SSE3__ 1
// AVX512VBMI: #define __SSE4_1__ 1
// AVX512VBMI: #define __SSE4_2__ 1
// AVX512VBMI: #define __SSE_MATH__ 1
// AVX512VBMI: #define __SSE__ 1
// AVX512VBMI: #define __SSSE3__ 1

// RUN: %clang -target i386-unknown-unknown -march=atom -mavx512bitalg -x c -E -dM -o - %s | FileCheck -match-full-lines --check-prefix=AVX512BITALG %s

// AVX512BITALG: #define __AVX2__ 1
// AVX512BITALG: #define __AVX512BITALG__ 1
// AVX512BITALG: #define __AVX512BW__ 1
// AVX512BITALG: #define __AVX512F__ 1
// AVX512BITALG: #define __AVX__ 1
// AVX512BITALG: #define __EVEX512__ 1
// AVX512BITALG: #define __SSE2_MATH__ 1
// AVX512BITALG: #define __SSE2__ 1
// AVX512BITALG: #define __SSE3__ 1
// AVX512BITALG: #define __SSE4_1__ 1
// AVX512BITALG: #define __SSE4_2__ 1
// AVX512BITALG: #define __SSE_MATH__ 1
// AVX512BITALG: #define __SSE__ 1
// AVX512BITALG: #define __SSSE3__ 1


// RUN: %clang -target i386-unknown-unknown -march=atom -mavx512vbmi -mno-avx512bw -x c -E -dM -o - %s | FileCheck -match-full-lines --check-prefix=AVX512VBMINOAVX512BW %s

// AVX512VBMINOAVX512BW-NOT: #define __AVX512BW__ 1
// AVX512VBMINOAVX512BW-NOT: #define __AVX512VBMI__ 1
// AVX512VBMINOAVX512BW: #define __EVEX512__ 1

// RUN: %clang -target i386-unknown-unknown -march=atom -mavx512vbmi2 -x c -E -dM -o - %s | FileCheck -match-full-lines --check-prefix=AVX512VBMI2 %s

// AVX512VBMI2: #define __AVX2__ 1
// AVX512VBMI2: #define __AVX512BW__ 1
// AVX512VBMI2: #define __AVX512F__ 1
// AVX512VBMI2: #define __AVX512VBMI2__ 1
// AVX512VBMI2: #define __AVX__ 1
// AVX512VBMI2: #define __EVEX512__ 1
// AVX512VBMI2: #define __SSE2_MATH__ 1
// AVX512VBMI2: #define __SSE2__ 1
// AVX512VBMI2: #define __SSE3__ 1
// AVX512VBMI2: #define __SSE4_1__ 1
// AVX512VBMI2: #define __SSE4_2__ 1
// AVX512VBMI2: #define __SSE_MATH__ 1
// AVX512VBMI2: #define __SSE__ 1
// AVX512VBMI2: #define __SSSE3__ 1

// RUN: %clang -target i386-unknown-unknown -march=atom -mavx512vbmi2 -mno-avx512bw -x c -E -dM -o - %s | FileCheck -match-full-lines --check-prefix=AVX512VBMI2NOAVX512BW %s

// AVX512VBMI2NOAVX512BW-NOT: #define __AVX512BW__ 1
// AVX512VBMI2NOAVX512BW-NOT: #define __AVX512VBMI2__ 1
// AVX512VBMI2NOAVX512BW: #define __EVEX512__ 1

// RUN: %clang -target i386-unknown-unknown -march=atom -mavx512bitalg -mno-avx512bw -x c -E -dM -o - %s | FileCheck -match-full-lines --check-prefix=AVX512BITALGNOAVX512BW %s

// AVX512BITALGNOAVX512BW-NOT: #define __AVX512BITALG__ 1
// AVX512BITALGNOAVX512BW-NOT: #define __AVX512BW__ 1
// AVX512BITALGNOAVX512BW: #define __EVEX512__ 1

// RUN: %clang -target i386-unknown-unknown -march=atom -msse4.2 -x c -E -dM -o - %s | FileCheck -match-full-lines --check-prefix=SSE42POPCNT %s

// SSE42POPCNT: #define __POPCNT__ 1

// RUN: %clang -target i386-unknown-unknown -march=atom -mno-popcnt -msse4.2 -x c -E -dM -o - %s | FileCheck -match-full-lines --check-prefix=SSE42NOPOPCNT %s

// SSE42NOPOPCNT-NOT: #define __POPCNT__ 1

// RUN: %clang -target i386-unknown-unknown -march=atom -mpopcnt -mno-sse4.2 -x c -E -dM -o - %s | FileCheck -match-full-lines --check-prefix=NOSSE42POPCNT %s

// NOSSE42POPCNT: #define __POPCNT__ 1

// RUN: %clang -target i386-unknown-unknown -march=nehalem -mno-sse4.2 -x c -E -dM -o - %s | FileCheck -match-full-lines --check-prefix=CPUPOPCNT %s
// RUN: %clang -target i386-unknown-unknown -march=silvermont -mno-sse4.2 -x c -E -dM -o - %s | FileCheck -match-full-lines --check-prefix=CPUPOPCNT %s
// RUN: %clang -target i386-unknown-unknown -march=knl -mno-sse4.2 -x c -E -dM -o - %s | FileCheck -match-full-lines --check-prefix=CPUPOPCNT %s

// CPUPOPCNT: #define __POPCNT__ 1

// RUN: %clang -target i386-unknown-unknown -march=pentium -msse -x c -E -dM -o - %s | FileCheck -match-full-lines --check-prefix=SSEMMX %s

// SSEMMX: #define __MMX__ 1

// RUN: %clang -target i386-unknown-unknown -march=pentium -msse -mno-sse -x c -E -dM -o - %s | FileCheck -match-full-lines --check-prefix=SSENOSSEMMX %s

// SSENOSSEMMX-NOT: #define __MMX__ 1

// RUN: %clang -target i386-unknown-unknown -march=pentium -msse -mno-mmx -x c -E -dM -o - %s | FileCheck -match-full-lines --check-prefix=SSENOMMX %s

// SSENOMMX-NOT: #define __MMX__ 1

// RUN: %clang -target i386-unknown-unknown -march=pentium3 -mno-sse -x c -E -dM -o - %s | FileCheck -match-full-lines --check-prefix=MARCHMMXNOSSE %s
// RUN: %clang -target i386-unknown-unknown -march=atom -mno-sse -x c -E -dM -o - %s | FileCheck -match-full-lines --check-prefix=MARCHMMXNOSSE %s
// RUN: %clang -target i386-unknown-unknown -march=knl -mno-sse -x c -E -dM -o - %s | FileCheck -match-full-lines --check-prefix=MARCHMMXNOSSE %s
// RUN: %clang -target i386-unknown-unknown -march=btver1 -mno-sse -x c -E -dM -o - %s | FileCheck -match-full-lines --check-prefix=MARCHMMXNOSSE %s
// RUN: %clang -target i386-unknown-unknown -march=znver1 -mno-sse -x c -E -dM -o - %s | FileCheck -match-full-lines --check-prefix=MARCHMMXNOSSE %s

// MARCHMMXNOSSE: #define __MMX__ 1

// RUN: %clang -target i386-unknown-unknown -march=atom -mf16c -x c -E -dM -o - %s | FileCheck -match-full-lines --check-prefix=F16C %s

// F16C: #define __AVX__ 1
// F16C: #define __F16C__ 1

// RUN: %clang -target i386-unknown-unknown -march=atom -mf16c -mno-avx -x c -E -dM -o - %s | FileCheck -match-full-lines --check-prefix=F16CNOAVX %s

// F16CNOAVX-NOT: #define __AVX__ 1
// F16CNOAVX-NOT: #define __F16C__ 1

// RUN: %clang -target i386-unknown-unknown -march=pentiumpro -mpclmul -x c -E -dM -o - %s | FileCheck -match-full-lines --check-prefix=PCLMUL %s

// PCLMUL: #define __PCLMUL__ 1
// PCLMUL: #define __SSE2__ 1
// PCLMUL-NOT: #define __SSE3__ 1

// RUN: %clang -target i386-unknown-unknown -march=pentiumpro -mpclmul -mno-sse2 -x c -E -dM -o - %s | FileCheck -match-full-lines --check-prefix=PCLMULNOSSE2 %s

// PCLMULNOSSE2-NOT: #define __PCLMUL__ 1
// PCLMULNOSSE2-NOT: #define __SSE2__ 1
// PCLMULNOSSE2-NOT: #define __SSE3__ 1

// RUN: %clang -target i386-unknown-unknown -march=pentiumpro -maes -x c -E -dM -o - %s | FileCheck -match-full-lines --check-prefix=AES %s

// AES: #define __AES__ 1
// AES: #define __SSE2__ 1
// AES-NOT: #define __SSE3__ 1

// RUN: %clang -target i386-unknown-unknown -march=pentiumpro -maes -mno-sse2 -x c -E -dM -o - %s | FileCheck -match-full-lines --check-prefix=AESNOSSE2 %s

// AESNOSSE2-NOT: #define __AES__ 1
// AESNOSSE2-NOT: #define __SSE2__ 1
// AESNOSSE2-NOT: #define __SSE3__ 1

// RUN: %clang -target i386-unknown-unknown -march=pentiumpro -mlwp -x c -E -dM -o - %s | FileCheck -match-full-lines --check-prefix=LWP %s

// LWP: #define __LWP__ 1

// RUN: %clang -target i386-unknown-unknown -march=bdver1 -mno-lwp -x c -E -dM -o - %s | FileCheck -match-full-lines --check-prefix=NOLWP %s

// NOLWP-NOT: #define __LWP__ 1

// RUN: %clang -target i386-unknown-unknown -march=pentiumpro -msha -x c -E -dM -o - %s | FileCheck -match-full-lines --check-prefix=SHA %s

// SHA: #define __SHA__ 1
// SHA: #define __SSE2__ 1
// SHA-NOT: #define __SSE3__ 1

// RUN: %clang -target i386-unknown-unknown -march=pentiumpro -msha -mno-sha -x c -E -dM -o - %s | FileCheck -match-full-lines --check-prefix=SHANOSHA %s

// SHANOSHA-NOT: #define __SHA__ 1
// SHANOSHA-NOT: #define __SSE2__ 1

// RUN: %clang -target i386-unknown-unknown -march=pentiumpro -msha -mno-sse2 -x c -E -dM -o - %s | FileCheck -match-full-lines --check-prefix=SHANOSSE2 %s

// SHANOSSE2-NOT: #define __SHA__ 1
// SHANOSSE2-NOT: #define __SSE2__ 1
// SHANOSSE2-NOT: #define __SSE3__ 1

// RUN: %clang -target i386-unknown-unknown -march=atom -mtbm -x c -E -dM -o - %s | FileCheck -match-full-lines --check-prefix=TBM %s

// TBM: #define __TBM__ 1

// RUN: %clang -target i386-unknown-unknown -march=bdver2 -mno-tbm -x c -E -dM -o - %s | FileCheck -match-full-lines --check-prefix=NOTBM %s

// NOTBM-NOT: #define __TBM__ 1

// RUN: %clang -target i386-unknown-unknown -march=pentiumpro -mcx16 -x c -E -dM -o - %s | FileCheck -match-full-lines --check-prefix=MCX16-32 %s

// MCX16-32-NOT: #define __GCC_HAVE_SYNC_COMPARE_AND_SWAP_16 1

// RUN: %clang -target x86_64-unknown-unknown -march=x86-64 -mcx16 -x c -E -dM -o - %s | FileCheck -match-full-lines --check-prefix=MCX16-64 %s

// MCX16-64: #define __GCC_HAVE_SYNC_COMPARE_AND_SWAP_16 1

// RUN: %clang -target i386-unknown-unknown -march=atom -mprfchw -x c -E -dM -o - %s | FileCheck -match-full-lines --check-prefix=PRFCHW %s

// PRFCHW: #define __PRFCHW__ 1

// RUN: %clang -target i386-unknown-unknown -march=btver2 -mno-prfchw -x c -E -dM -o - %s | FileCheck -match-full-lines --check-prefix=NOPRFCHW %s

// NOPRFCHW-NOT: #define __PRFCHW__ 1

// RUN: %clang -target i386-unknown-unknown -march=atom -m3dnow -x c -E -dM -o - %s | FileCheck -match-full-lines --check-prefix=3DNOWPRFCHW %s

// 3DNOWPRFCHW: #define __3dNOW__ 1
// 3DNOWPRFCHW-NOT: #define __PRFCHW__ 1

// RUN: %clang -target i386-unknown-unknown -march=atom -mno-prfchw -m3dnow -x c -E -dM -o - %s | FileCheck -match-full-lines --check-prefix=3DNOWNOPRFCHW %s

// 3DNOWNOPRFCHW: #define __3dNOW__ 1
// 3DNOWNOPRFCHW-NOT: #define __PRFCHW__ 1

// RUN: %clang -target i386-unknown-unknown -march=atom -mprfchw -mno-3dnow -x c -E -dM -o - %s | FileCheck -match-full-lines --check-prefix=NO3DNOWPRFCHW %s

// NO3DNOWPRFCHW: #define __PRFCHW__ 1

// RUN: %clang -target i386-unknown-unknown -march=atom -madx -x c -E -dM -o - %s | FileCheck -match-full-lines --check-prefix=ADX %s

// ADX: #define __ADX__ 1

// RUN: %clang -target i386-unknown-unknown -mshstk -x c -E -dM -o - %s | FileCheck -match-full-lines --check-prefix=SHSTK %s

// SHSTK: #define __SHSTK__ 1

// RUN: %clang -target i386-unknown-unknown -march=atom -mrdseed -x c -E -dM -o - %s | FileCheck -match-full-lines --check-prefix=RDSEED %s

// RDSEED: #define __RDSEED__ 1

// RUN: %clang -target i386-unknown-unknown -march=atom -mxsave -x c -E -dM -o - %s | FileCheck -match-full-lines --check-prefix=XSAVE %s

// XSAVE: #define __XSAVE__ 1

// RUN: %clang -target i386-unknown-unknown -march=atom -mxsaveopt -x c -E -dM -o - %s | FileCheck -match-full-lines --check-prefix=XSAVEOPT %s

// XSAVEOPT: #define __XSAVEOPT__ 1
// XSAVEOPT: #define __XSAVE__ 1

// RUN: %clang -target i386-unknown-unknown -march=atom -mxsavec -x c -E -dM -o - %s | FileCheck -match-full-lines --check-prefix=XSAVEC %s

// XSAVEC: #define __XSAVEC__ 1
// XSAVEC: #define __XSAVE__ 1

// RUN: %clang -target i386-unknown-unknown -march=atom -mxsaves -x c -E -dM -o - %s | FileCheck -match-full-lines --check-prefix=XSAVES %s

// XSAVES: #define __XSAVES__ 1
// XSAVES: #define __XSAVE__ 1

// RUN: %clang -target i386-unknown-unknown -march=atom -mxsaveopt -mxsavec -mxsaves -mno-xsave -x c -E -dM -o - %s | FileCheck -match-full-lines --check-prefix=NOXSAVE %s

// NOXSAVE-NOT: #define __XSAVEC__ 1
// NOXSAVE-NOT: #define __XSAVEOPT__ 1
// NOXSAVE-NOT: #define __XSAVES__ 1
// NOXSAVE-NOT: #define __XSAVE__ 1

// RUN: %clang -target i386-unknown-unknown -march=atom -mclflushopt -x c -E -dM -o - %s | FileCheck -match-full-lines --check-prefix=CLFLUSHOPT %s

// CLFLUSHOPT: #define __CLFLUSHOPT__ 1

// RUN: %clang -target i386-unknown-unknown -march=atom -mvaes -x c -E -dM -o - %s | FileCheck -match-full-lines --check-prefix=VAES %s

// VAES: #define __AES__ 1
// VAES: #define __VAES__ 1

// RUN: %clang -target i386-unknown-unknown -march=atom -mvaes -mno-aes -x c -E -dM -o - %s | FileCheck -match-full-lines --check-prefix=VAESNOAES %s

// VAESNOAES-NOT: #define __AES__ 1
// VAESNOAES-NOT: #define __VAES__ 1

// RUN: %clang -target i386-unknown-unknown -march=atom -mgfni -x c -E -dM -o - %s | FileCheck -match-full-lines --check-prefix=GFNI %s

// GFNI: #define __GFNI__ 1
// GFNI: #define __SSE2__ 1

// RUN: %clang -target i386-unknown-unknown -march=atom -mvpclmulqdq -x c -E -dM -o - %s | FileCheck -match-full-lines --check-prefix=VPCLMULQDQ %s

// VPCLMULQDQ: #define __PCLMUL__ 1
// VPCLMULQDQ: #define __VPCLMULQDQ__ 1

// RUN: %clang -target i386-unknown-unknown -march=atom -mvpclmulqdq -mno-pclmul -x c -E -dM -o - %s | FileCheck -match-full-lines --check-prefix=VPCLMULQDQNOPCLMUL %s
// VPCLMULQDQNOPCLMUL-NOT: #define __PCLMUL__ 1
// VPCLMULQDQNOPCLMUL-NOT: #define __VPCLMULQDQ__ 1

// RUN: %clang -target i386-unknown-unknown -march=atom -mrdpid -x c -E -dM -o - %s | FileCheck -match-full-lines --check-prefix=RDPID %s

// RDPID: #define __RDPID__ 1

// RUN: %clang -target i386-unknown-unknown -march=atom -mavx512bf16 -x c -E -dM -o - %s | FileCheck -match-full-lines --check-prefix=AVX512BF16 %s

// AVX512BF16: #define __AVX512BF16__ 1
// AVX512BF16: #define __AVX512BW__ 1
// AVX512BF16-NOT: #define __AVX512VL__ 1
// AVX512BF16: #define __EVEX512__ 1

// RUN: %clang -target i386-unknown-unknown -march=atom -mavx512bf16 -mno-avx512bw -x c -E -dM -o - %s | FileCheck -match-full-lines --check-prefix=AVX512BF16_NOAVX512BW %s

// AVX512BF16_NOAVX512BW-NOT: #define __AVX512BF16__ 1
// AVX512BF16_NOAVX512BW: #define __EVEX512__ 1

// RUN: %clang -target i386-unknown-unknown -march=atom -mavx512bf16 -mno-avx512vl -x c -E -dM -o - %s | FileCheck -match-full-lines --check-prefix=AVX512BF16_NOAVX512VL %s

// AVX512BF16_NOAVX512VL: #define __AVX512BF16__ 1
// AVX512BF16_NOAVX512VL: #define __EVEX512__ 1

// RUN: %clang -target i386-unknown-linux-gnu -march=i386 -mavx512vp2intersect -x c -E -dM -o - %s | FileCheck  -check-prefix=VP2INTERSECT %s

// VP2INTERSECT: #define __AVX512F__ 1
// VP2INTERSECT: #define __AVX512VP2INTERSECT__ 1
// VP2INTERSECT: #define __EVEX512__ 1

// RUN: %clang -target i386-unknown-linux-gnu -march=i386 -mno-avx512vp2intersect -x c -E -dM -o - %s | FileCheck  -check-prefix=NOVP2INTERSECT %s
// RUN: %clang -target i386-unknown-linux-gnu -march=i386 -mavx512vp2intersect -mno-avx512f -x c -E -dM -o - %s | FileCheck  -check-prefix=NOVP2INTERSECT %s

// NOVP2INTERSECT-NOT: #define __AVX512VP2INTERSECT__ 1
// NOVP2INTERSECT-NOT: #define __EVEX512__ 1


// RUN: %clang -target i386-unknown-linux-gnu -march=i386 -mkl -x c -E -dM -o - %s | FileCheck  -check-prefix=KEYLOCKER %s
// KEYLOCKER: #define __KL__ 1

// RUN: %clang -target i386-unknown-linux-gnu -march=i386 -mno-kl -x c -E -dM -o - %s | FileCheck  -check-prefix=NOKEYLOCKER %s
// NOKEYLOCKER-NOT: #define __KL__ 1

// RUN: %clang -target i386-unknown-linux-gnu -march=i386 -mwidekl -x c -E -dM -o - %s | FileCheck  -check-prefix=KEYLOCKERW %s
// KEYLOCKERW: #define __KL__ 1
// KEYLOCKERW: #define __WIDEKL__ 1

// RUN: %clang -target i386-unknown-linux-gnu -march=i386 -mno-widekl -x c -E -dM -o - %s | FileCheck  -check-prefix=NOKEYLOCKERW %s
// NOKEYLOCKERW-NOT: #define __KL__ 1
// NOKEYLOCKERW-NOT: #define __WIDEKL__ 1

// RUN: %clang -target i386-unknown-linux-gnu -march=i386 -mwidekl -mno-kl -x c -E -dM -o - %s | FileCheck  -check-prefix=NOKEYLOCKERW2 %s
// NOKEYLOCKERW2-NOT: #define __KL__ 1
// NOKEYLOCKERW2-NOT: #define __WIDEKL__ 1

// RUN: %clang -target i386-unknown-unknown -march=atom -menqcmd -x c -E -dM -o - %s | FileCheck -match-full-lines --check-prefix=ENQCMD %s

// ENQCMD: #define __ENQCMD__ 1

// RUN: %clang -target i386-unknown-unknown -march=atom -mno-enqcmd -x c -E -dM -o - %s | FileCheck -match-full-lines --check-prefix=NOENQCMD %s

// NOENQCMD-NOT: #define __ENQCMD__ 1

// RUN: %clang -target i386-unknown-unknown -march=atom -mserialize -x c -E -dM -o - %s | FileCheck -match-full-lines --check-prefix=SERIALIZE %s

// SERIALIZE: #define __SERIALIZE__ 1

// RUN: %clang -target i386-unknown-unknown -march=atom -mno-serialize -x c -E -dM -o - %s | FileCheck -match-full-lines --check-prefix=NOSERIALIZE %s

// NOSERIALIZE-NOT: #define __SERIALIZE__ 1

// RUN: %clang -target i386-unknown-unknown -march=atom -mtsxldtrk -x c -E -dM -o - %s | FileCheck -match-full-lines --check-prefix=TSXLDTRK %s

// TSXLDTRK: #define __TSXLDTRK__ 1

// RUN: %clang -target i386-unknown-unknown -march=atom -mno-tsxldtrk -x c -E -dM -o - %s | FileCheck -match-full-lines --check-prefix=NOTSXLDTRK %s

// NOTSXLDTRK-NOT: #define __TSXLDTRK__ 1

// RUN: %clang -target i386-unknown-unknown -march=atom -mhreset -x c -E -dM -o - %s | FileCheck -match-full-lines --check-prefix=HRESET %s

// HRESET: #define __HRESET__ 1

// RUN: %clang -target i386-unknown-unknown -march=atom -mno-hreset -x c -E -dM -o - %s | FileCheck -match-full-lines --check-prefix=NOHRESET %s

// NOHRESET-NOT: #define __HRESET__ 1

// RUN: %clang -target i386-unknown-linux-gnu -march=i386 -muintr -x c -E -dM -o - %s | FileCheck -check-prefix=UINTR %s

// UINTR: #define __UINTR__ 1

// RUN: %clang -target i386-unknown-linux-gnu -march=i386 -mno-uintr -x c -E -dM -o - %s | FileCheck -check-prefix=NOUINTR %s

// NOUINTR-NOT: #define __UINTR__ 1

// RUN: %clang -target x86_64-unknown-linux-gnu -march=atom -mamx-fp16 -x c \
// RUN: -E -dM -o - %s | FileCheck  -check-prefix=AMX-FP16 %s

// AMX-FP16: #define __AMX_FP16__ 1
// AMX-FP16: #define __AMX_TILE__ 1

// RUN: %clang -target x86_64-unknown-linux-gnu -march=atom -mno-amx-fp16 \
// RUN: -x c -E -dM -o - %s | FileCheck  -check-prefix=NO-AMX-FP16 %s
// RUN: %clang -target x86_64-unknown-linux-gnu -march=atom -mamx-fp16 \
// RUN: -mno-amx-tile -x c -E -dM -o - %s | FileCheck  -check-prefix=NO-AMX-FP16 %s

// NO-AMX-FP16-NOT: #define __AMX_FP16__ 1
// NO-AMX-FP16-NOT: #define __AMX_TILE__ 1

// RUN: %clang -target x86_64-unknown-linux-gnu -march=x86-64 -mamx-complex -x c \
// RUN: -E -dM -o - %s | FileCheck  -check-prefix=AMX-COMPLEX %s

// AMX-COMPLEX: #define __AMX_COMPLEX__ 1

// RUN: %clang -target x86_64-unknown-linux-gnu -march=x86-64 -mno-amx-complex -x c \
// RUN: -E -dM -o - %s | FileCheck  -check-prefix=NO-AMX-COMPLEX %s
// RUN: %clang -target x86_64-unknown-linux-gnu -march=x86-64 -mamx-complex -mno-amx-tile \
// RUN: -x c -E -dM -o - %s | FileCheck  -check-prefix=NO-AMX-COMPLEX %s

// NO-AMX-COMPLEX-NOT: #define __AMX_COMPLEX__ 1

// RUN: %clang -target i386-unknown-unknown -march=atom -mavxvnni -x c -E -dM -o - %s | FileCheck -match-full-lines --check-prefix=AVXVNNI %s

// AVXVNNI: #define __AVX2__ 1
// AVXVNNI: #define __AVXVNNI__ 1

// RUN: %clang -target i386-unknown-unknown -march=atom -mno-avxvnni -x c -E -dM -o - %s | FileCheck -match-full-lines --check-prefix=NOAVXVNNI %s

// NOAVXVNNI-NOT: #define __AVXVNNI__ 1

// RUN: %clang -target i386-unknown-unknown -march=atom -mavxvnni -mno-avx2 -x c -E -dM -o - %s | FileCheck -match-full-lines --check-prefix=AVXVNNINOAVX2 %s

// AVXVNNINOAVX2-NOT: #define __AVX2__ 1
// AVXVNNINOAVX2-NOT: #define __AVXVNNI__ 1

// RUN: %clang -target i386-unknown-unknown -march=atom -mavx512fp16 -x c -E -dM -o - %s | FileCheck -match-full-lines --check-prefix=AVX512FP16 %s

// AVX512FP16: #define __AVX512BW__ 1
// AVX512FP16: #define __AVX512DQ__ 1
// AVX512FP16: #define __AVX512FP16__ 1
// AVX512FP16: #define __AVX512VL__ 1
// AVX512FP16: #define __EVEX512__ 1

// RUN: %clang -target i386-unknown-unknown -march=atom -mavx512fp16 -mno-avx512vl -x c -E -dM -o - %s | FileCheck -match-full-lines --check-prefix=AVX512FP16NOAVX512VL %s

// AVX512FP16NOAVX512VL-NOT: #define __AVX512FP16__ 1
// AVX512FP16NOAVX512VL-NOT: #define __AVX512VL__ 1
// AVX512FP16NOAVX512VL: #define __EVEX512__ 1

// RUN: %clang -target i386-unknown-unknown -march=atom -mavx512fp16 -mno-avx512bw -x c -E -dM -o - %s | FileCheck -match-full-lines --check-prefix=AVX512FP16NOAVX512BW %s

// AVX512FP16NOAVX512BW-NOT: #define __AVX512BW__ 1
// AVX512FP16NOAVX512BW-NOT: #define __AVX512FP16__ 1
// AVX512FP16NOAVX512BW: #define __EVEX512__ 1

// RUN: %clang -target i386-unknown-unknown -march=atom -mavx512fp16 -mno-avx512dq -x c -E -dM -o - %s | FileCheck -match-full-lines --check-prefix=AVX512FP16NOAVX512DQ %s

// AVX512FP16NOAVX512DQ-NOT: #define __AVX512DQ__ 1
// AVX512FP16NOAVX512DQ-NOT: #define __AVX512FP16__ 1
// AVX512FP16NOAVX512DQ: #define __EVEX512__ 1

// RUN: %clang -target i386-unknown-unknown -march=atom -mavx512f -mno-avx512f -x c -E -dM -o - %s | FileCheck -match-full-lines --check-prefix=NOEVEX512 %s
// RUN: %clang -target i386-unknown-unknown -march=atom -mavx512cd -mno-avx512f -x c -E -dM -o - %s | FileCheck -match-full-lines --check-prefix=NOEVEX512 %s
// RUN: %clang -target i386-unknown-unknown -march=atom -mavx512er -mno-avx512f -x c -E -dM -o - %s | FileCheck -match-full-lines --check-prefix=NOEVEX512 %s
// NOEVEX512-NOT: #define __AVX512F__ 1
// NOEVEX512-NOT: #define __EVEX512__ 1

// RUN: %clang -target i386-unknown-unknown -march=atom -mavx512f -mno-evex512 -x c -E -dM -o - %s | FileCheck -match-full-lines --check-prefix=AVX512NOEVEX512 %s
// RUN: %clang -target i386-unknown-unknown -march=atom -mavx512cd -mno-evex512 -x c -E -dM -o - %s | FileCheck -match-full-lines --check-prefix=AVX512NOEVEX512 %s
// RUN: %clang -target i386-unknown-unknown -march=atom -mavx512er -mno-evex512 -x c -E -dM -o - %s | FileCheck -match-full-lines --check-prefix=AVX512NOEVEX512 %s
// AVX512NOEVEX512: #define __AVX512F__ 1
// AVX512NOEVEX512-NOT: #define __EVEX512__ 1

// RUN: %clang -target x86_64-unknown-linux-gnu -march=atom -mcmpccxadd -x c -E -dM -o - %s | FileCheck  -check-prefix=CMPCCXADD %s

// CMPCCXADD: #define __CMPCCXADD__ 1

// RUN: %clang -target x86_64-unknown-linux-gnu -march=atom -mno-cmpccxadd -x c -E -dM -o - %s | FileCheck  -check-prefix=NO-CMPCCXADD %s

// NO-CMPCCXADD-NOT: #define __CMPCCXADD__ 1
// RUN: %clang -target i386-unknown-unknown -march=atom -mavxifma -x c -E -dM -o - %s | FileCheck -match-full-lines --check-prefix=AVXIFMA %s

// AVXIFMA: #define __AVX2__ 1
// AVXIFMA: #define __AVXIFMA__ 1

// RUN: %clang -target i386-unknown-unknown -march=atom -mavxifma -mno-avx2 -x c -E -dM -o - %s | FileCheck -match-full-lines --check-prefix=AVXIFMANOAVX2 %s

// AVXIFMANOAVX2-NOT: #define __AVX2__ 1
// AVXIFMANOAVX2-NOT: #define __AVXIFMA__ 1

// RUN: %clang -target i386-unknown-linux-gnu -march=atom -mraoint -x c -E -dM -o - %s | FileCheck  -check-prefix=RAOINT %s

// RAOINT: #define __RAOINT__ 1

// RUN: %clang -target i386-unknown-linux-gnu -march=atom -mno-raoint -x c -E -dM -o - %s | FileCheck  -check-prefix=NO-RAOINT %s

// NO-RAOINT-NOT: #define __RAOINT__ 1

// RUN: %clang -target i386-unknown-unknown -march=atom -mavxvnniint8 -x c -E -dM -o - %s | FileCheck -match-full-lines --check-prefix=AVXVNNIINT8 %s

// AVXVNNIINT8: #define __AVX2__ 1
// AVXVNNIINT8: #define __AVXVNNIINT8__ 1

// RUN: %clang -target i386-unknown-unknown -march=atom -mno-avxvnniint8 -x c -E -dM -o - %s | FileCheck -match-full-lines --check-prefix=NOAVXVNNIINT8 %s

// NOAVXVNNIINT8-NOT: #define __AVXVNNIINT8__ 1

// RUN: %clang -target i386-unknown-unknown -march=atom -mavxvnniint8 -mno-avx2 -x c -E -dM -o - %s | FileCheck -match-full-lines --check-prefix=AVXVNNIINT8NOAVX2 %s

// AVXVNNIINT8NOAVX2-NOT: #define __AVX2__ 1
// AVXVNNIINT8NOAVX2-NOT: #define __AVXVNNIINT8__ 1

<<<<<<< HEAD
=======
// RUN: %clang -target i386-unknown-unknown -march=atom -mavxneconvert -x c -E -dM -o - %s | FileCheck -match-full-lines --check-prefix=AVXNECONVERT %s

// AVXNECONVERT: #define __AVX2__ 1
// AVXNECONVERT: #define __AVXNECONVERT__ 1

// RUN: %clang -target i386-unknown-unknown -march=atom -mno-avxneconvert -x c -E -dM -o - %s | FileCheck -match-full-lines --check-prefix=NOAVXNECONVERT %s

// NOAVXNECONVERT-NOT: #define __AVXNECONVERT__ 1

// RUN: %clang -target i386-unknown-unknown -march=atom -mavxneconvert -mno-avx2 -x c -E -dM -o - %s | FileCheck -match-full-lines --check-prefix=AVXNECONVERTNOAVX2 %s

// AVXNECONVERTNOAVX2-NOT: #define __AVX2__ 1
// AVXNECONVERTNOAVX2-NOT: #define __AVXNECONVERT__ 1

// RUN: %clang -target i386-unknown-linux-gnu -march=atom -msha512 -x c -E -dM -o - %s | FileCheck  -check-prefix=SHA512 %s

// SHA512: #define __AVX__ 1
// SHA512: #define __SHA512__ 1

// RUN: %clang -target i386-unknown-linux-gnu -march=atom -mno-sha512 -x c -E -dM -o - %s | FileCheck  -check-prefix=NOSHA512 %s
// NOSHA512-NOT: #define __SHA512__ 1

// RUN: %clang -target i386-unknown-linux-gnu -march=atom -msha512 -mno-avx -x c -E -dM -o - %s | FileCheck  -check-prefix=SHA512NOAVX %s

// SHA512NOAVX-NOT: #define __AVX__ 1
// SHA512NOAVX-NOT: #define __SHA512__ 1

// RUN: %clang -target i686-unknown-linux-gnu -march=atom -msm3 -x c -E -dM -o - %s | FileCheck  -check-prefix=SM3 %s

// SM3: #define __AVX__ 1
// SM3: #define __SM3__ 1

// RUN: %clang -target i686-unknown-linux-gnu -march=atom -mno-sm3 -x c -E -dM -o - %s | FileCheck  -check-prefix=NOSM3 %s

// NOSM3-NOT: #define __SM3__ 1

// RUN: %clang -target i686-unknown-linux-gnu -march=atom -msm3 -mno-avx -x c -E -dM -o - %s | FileCheck  -check-prefix=SM3NOAVX %s

// SM3NOAVX-NOT: #define __SM3__ 1
// SM3NOAVX-NOT: #define __AVX__ 1

// RUN: %clang -target i686-unknown-linux-gnu -march=atom -msm4 -x c -E -dM -o - %s | FileCheck  -check-prefix=SM4 %s

// SM4: #define __AVX__ 1
// SM4: #define __SM4__ 1

// RUN: %clang -target i686-unknown-linux-gnu -march=atom -mno-sm4 -x c -E -dM -o - %s | FileCheck  -check-prefix=NOSM4 %s
// NOSM4-NOT: #define __SM4__ 1

// RUN: %clang -target i686-unknown-linux-gnu -march=atom -msm4 -mno-avx -x c -E -dM -o - %s | FileCheck  -check-prefix=SM4NOAVX %s

// SM4NOAVX-NOT: #define __AVX__ 1
// SM4NOAVX-NOT: #define __SM4__ 1

// RUN: %clang -target i686-unknown-linux-gnu -march=atom -mavxvnniint16 -x c -E -dM -o - %s | FileCheck  -check-prefix=AVXVNNIINT16 %s

// AVXVNNIINT16: #define __AVX2__ 1
// AVXVNNIINT16: #define __AVXVNNIINT16__ 1

// RUN: %clang -target i686-unknown-linux-gnu -march=atom -mno-avxvnniint16 -x c -E -dM -o - %s | FileCheck  -check-prefix=NOAVXVNNIINT16 %s

// NOAVXVNNIINT16-NOT: #define __AVXVNNIINT16__ 1

// RUN: %clang -target i686-unknown-linux-gnu -march=atom -mavxvnniint16 -mno-avx2 -x c -E -dM -o - %s | FileCheck  -check-prefix=AVXVNNIINT16NOAVX2 %s

// AVXVNNIINT16NOAVX2-NOT: #define __AVX2__ 1
// AVXVNNIINT16NOAVX2-NOT: #define __AVXVNNIINT16__ 1

// RUN: %clang -target i686-unknown-linux-gnu -march=atom -musermsr -x c -E -dM -o - %s | FileCheck  -check-prefix=USERMSR %s
// USERMSR: #define __USERMSR__ 1

// RUN: %clang -target i686-unknown-linux-gnu -march=atom -mno-usermsr -x c -E -dM -o - %s | FileCheck  -check-prefix=NO-USERMSR %s
// NO-USERMSR-NOT: #define __USERMSR__ 1

>>>>>>> 544d9128
// RUN: %clang -target i386-unknown-linux-gnu -march=i386 -mcrc32 -x c -E -dM -o - %s | FileCheck -check-prefix=CRC32 %s

// CRC32: #define __CRC32__ 1

// RUN: %clang -target i386-unknown-linux-gnu -march=i386 -mno-crc32 -x c -E -dM -o - %s | FileCheck -check-prefix=NOCRC32 %s

// NOCRC32-NOT: #define __CRC32__ 1

// RUN: %clang -target i386-unknown-linux-gnu -march=i386 -mrdpru -x c -E -dM -o - %s | FileCheck -check-prefix=RDPRU %s

// RDPRU: #define __RDPRU__ 1

// RUN: %clang -target i386-unknown-linux-gnu -march=i386 -mno-rdpru -x c -E -dM -o - %s | FileCheck -check-prefix=NORDPRU %s

// NORDPRU-NOT: #define __RDPRU__ 1<|MERGE_RESOLUTION|>--- conflicted
+++ resolved
@@ -682,8 +682,6 @@
 // AVXVNNIINT8NOAVX2-NOT: #define __AVX2__ 1
 // AVXVNNIINT8NOAVX2-NOT: #define __AVXVNNIINT8__ 1
 
-<<<<<<< HEAD
-=======
 // RUN: %clang -target i386-unknown-unknown -march=atom -mavxneconvert -x c -E -dM -o - %s | FileCheck -match-full-lines --check-prefix=AVXNECONVERT %s
 
 // AVXNECONVERT: #define __AVX2__ 1
@@ -758,7 +756,6 @@
 // RUN: %clang -target i686-unknown-linux-gnu -march=atom -mno-usermsr -x c -E -dM -o - %s | FileCheck  -check-prefix=NO-USERMSR %s
 // NO-USERMSR-NOT: #define __USERMSR__ 1
 
->>>>>>> 544d9128
 // RUN: %clang -target i386-unknown-linux-gnu -march=i386 -mcrc32 -x c -E -dM -o - %s | FileCheck -check-prefix=CRC32 %s
 
 // CRC32: #define __CRC32__ 1
