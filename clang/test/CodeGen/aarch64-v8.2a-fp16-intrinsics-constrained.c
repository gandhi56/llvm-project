--- conflicted
+++ resolved
@@ -1,19 +1,10 @@
 // RUN: %clang_cc1 -triple arm64-none-linux-gnu -target-feature +fullfp16 \
-<<<<<<< HEAD
-// RUN: -fallow-half-arguments-and-returns -S -disable-O0-optnone \
-// RUN: -emit-llvm -o - %s | opt -S -mem2reg \
-// RUN: | FileCheck --check-prefixes=COMMON,COMMONIR,UNCONSTRAINED %s
-// RUN: %clang_cc1 -triple arm64-none-linux-gnu -target-feature +fullfp16 \
-// RUN: -fallow-half-arguments-and-returns -S -disable-O0-optnone \
-// RUN: -ffp-exception-behavior=strict -fexperimental-strict-floating-point -emit-llvm -o - %s | opt -S -mem2reg \
-=======
 // RUN: -S -disable-O0-optnone \
 // RUN: -emit-llvm -o - %s | opt -S -passes=mem2reg \
 // RUN: | FileCheck --check-prefixes=COMMON,COMMONIR,UNCONSTRAINED %s
 // RUN: %clang_cc1 -triple arm64-none-linux-gnu -target-feature +fullfp16 \
 // RUN: -S -disable-O0-optnone \
 // RUN: -ffp-exception-behavior=strict -fexperimental-strict-floating-point -emit-llvm -o - %s | opt -S -passes=mem2reg \
->>>>>>> f4f6c63f
 // RUN: | FileCheck --check-prefixes=COMMON,COMMONIR,CONSTRAINED %s
 
 // REQUIRES: aarch64-registered-target
