--- conflicted
+++ resolved
@@ -1,13 +1,7 @@
 // REQUIRES: arm-registered-target
-<<<<<<< HEAD
-// RUN: %clang_cc1 -no-opaque-pointers -triple arm64-apple-ios9 -emit-llvm -o - -fallow-half-arguments-and-returns %s | FileCheck %s --check-prefix=CHECK
-// RUN: %clang_cc1 -no-opaque-pointers -triple armv7-apple-ios9 -emit-llvm -o - -fallow-half-arguments-and-returns %s | FileCheck %s --check-prefix=CHECK
-// RUN: %clang_cc1 -no-opaque-pointers -triple x86_64-apple-macos10.13 -emit-llvm -o - %s | FileCheck %s --check-prefix=CHECK
-=======
 // RUN: %clang_cc1 -triple arm64-apple-ios9 -emit-llvm -o - %s | FileCheck %s --check-prefix=CHECK
 // RUN: %clang_cc1 -triple armv7-apple-ios9 -emit-llvm -o - %s | FileCheck %s --check-prefix=CHECK
 // RUN: %clang_cc1 -triple x86_64-apple-macos10.13 -emit-llvm -o - %s | FileCheck %s --check-prefix=CHECK
->>>>>>> 7721cba2
 
 typedef __fp16 half4 __attribute__ ((vector_size (8)));
 typedef short short4 __attribute__ ((vector_size (8)));
