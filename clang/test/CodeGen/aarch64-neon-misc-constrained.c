// RUN: %clang_cc1 -triple arm64-none-linux-gnu -target-feature +neon \
<<<<<<< HEAD
// RUN:  -disable-O0-optnone -fallow-half-arguments-and-returns -emit-llvm -o - %s \
// RUN: | opt -S -mem2reg | FileCheck --check-prefix=COMMON --check-prefix=COMMONIR --check-prefix=UNCONSTRAINED %s
// RUN: %clang_cc1 -triple arm64-none-linux-gnu -target-feature +neon \
// RUN:  -ffp-exception-behavior=strict \
// RUN:  -fexperimental-strict-floating-point \
// RUN:  -disable-O0-optnone -fallow-half-arguments-and-returns -emit-llvm -o - %s \
// RUN: | opt -S -mem2reg | FileCheck --check-prefix=COMMON --check-prefix=COMMONIR --check-prefix=CONSTRAINED %s
=======
// RUN:  -disable-O0-optnone -emit-llvm -o - %s \
// RUN: | opt -S -passes=mem2reg | FileCheck --check-prefix=COMMON --check-prefix=COMMONIR --check-prefix=UNCONSTRAINED %s
// RUN: %clang_cc1 -triple arm64-none-linux-gnu -target-feature +neon \
// RUN:  -ffp-exception-behavior=strict \
// RUN:  -fexperimental-strict-floating-point \
// RUN:  -disable-O0-optnone -emit-llvm -o - %s \
// RUN: | opt -S -passes=mem2reg | FileCheck --check-prefix=COMMON --check-prefix=COMMONIR --check-prefix=CONSTRAINED %s
>>>>>>> f4f6c63f
// RUN: %clang_cc1 -triple arm64-none-linux-gnu -target-feature +neon \
// RUN:  -disable-O0-optnone -fallow-half-arguments-and-returns -S -o - %s \
// RUN: | FileCheck --check-prefix=COMMON --check-prefix=CHECK-ASM %s
// RUN: %clang_cc1 -triple arm64-none-linux-gnu -target-feature +neon \
// RUN:  -ffp-exception-behavior=strict \
// RUN:  -fexperimental-strict-floating-point \
// RUN:  -disable-O0-optnone -fallow-half-arguments-and-returns -S -o - %s \
// RUN: | FileCheck --check-prefix=COMMON --check-prefix=CHECK-ASM %s

// REQUIRES: aarch64-registered-target

// Test new aarch64 intrinsics and types but constrained

#include <arm_neon.h>

// COMMON-LABEL: test_vrndaq_f64
// COMMONIR:   [[TMP0:%.*]] = bitcast <2 x double> %a to <16 x i8>
// UNCONSTRAINED: [[VRNDA1_I:%.*]] = call <2 x double> @llvm.round.v2f64(<2 x double> %a)
// CONSTRAINED:   [[VRNDA1_I:%.*]] = call <2 x double> @llvm.experimental.constrained.round.v2f64(<2 x double> %a, metadata !"fpexcept.strict")
// CHECK-ASM:     frinta v{{[0-9]+}}.2d, v{{[0-9]+}}.2d
// COMMONIR:      ret <2 x double> [[VRNDA1_I]]
float64x2_t test_vrndaq_f64(float64x2_t a) {
  return vrndaq_f64(a);
}

// COMMON-LABEL: test_vrndpq_f64
// COMMONIR:   [[TMP0:%.*]] = bitcast <2 x double> %a to <16 x i8>
// UNCONSTRAINED: [[VRNDP1_I:%.*]] = call <2 x double> @llvm.ceil.v2f64(<2 x double> %a)
// CONSTRAINED:   [[VRNDP1_I:%.*]] = call <2 x double> @llvm.experimental.constrained.ceil.v2f64(<2 x double> %a, metadata !"fpexcept.strict")
// CHECK-ASM:     frintp v{{[0-9]+}}.2d, v{{[0-9]+}}.2d
// COMMONIR:      ret <2 x double> [[VRNDP1_I]]
float64x2_t test_vrndpq_f64(float64x2_t a) {
  return vrndpq_f64(a);
}

// COMMON-LABEL: test_vsqrtq_f32
// COMMONIR:   [[TMP0:%.*]] = bitcast <4 x float> %a to <16 x i8>
// UNCONSTRAINED: [[VSQRT_I:%.*]] = call <4 x float> @llvm.sqrt.v4f32(<4 x float> %a)
// CONSTRAINED:   [[VSQRT_I:%.*]] = call <4 x float> @llvm.experimental.constrained.sqrt.v4f32(<4 x float> %a, metadata !"round.tonearest", metadata !"fpexcept.strict")
// CHECK-ASM:     fsqrt v{{[0-9]+}}.4s, v{{[0-9]+}}.4s
// COMMONIR:      ret <4 x float> [[VSQRT_I]]
float32x4_t test_vsqrtq_f32(float32x4_t a) {
  return vsqrtq_f32(a);
}

// COMMON-LABEL: test_vsqrtq_f64
// COMMONIR:   [[TMP0:%.*]] = bitcast <2 x double> %a to <16 x i8>
// UNCONSTRAINED: [[VSQRT_I:%.*]] = call <2 x double> @llvm.sqrt.v2f64(<2 x double> %a)
// CONSTRAINED:   [[VSQRT_I:%.*]] = call <2 x double> @llvm.experimental.constrained.sqrt.v2f64(<2 x double> %a, metadata !"round.tonearest", metadata !"fpexcept.strict")
// CHECK-ASM:     fsqrt v{{[0-9]+}}.2d, v{{[0-9]+}}.2d
// COMMONIR:      ret <2 x double> [[VSQRT_I]]
float64x2_t test_vsqrtq_f64(float64x2_t a) {
  return vsqrtq_f64(a);
}<|MERGE_RESOLUTION|>--- conflicted
+++ resolved
@@ -1,13 +1,4 @@
 // RUN: %clang_cc1 -triple arm64-none-linux-gnu -target-feature +neon \
-<<<<<<< HEAD
-// RUN:  -disable-O0-optnone -fallow-half-arguments-and-returns -emit-llvm -o - %s \
-// RUN: | opt -S -mem2reg | FileCheck --check-prefix=COMMON --check-prefix=COMMONIR --check-prefix=UNCONSTRAINED %s
-// RUN: %clang_cc1 -triple arm64-none-linux-gnu -target-feature +neon \
-// RUN:  -ffp-exception-behavior=strict \
-// RUN:  -fexperimental-strict-floating-point \
-// RUN:  -disable-O0-optnone -fallow-half-arguments-and-returns -emit-llvm -o - %s \
-// RUN: | opt -S -mem2reg | FileCheck --check-prefix=COMMON --check-prefix=COMMONIR --check-prefix=CONSTRAINED %s
-=======
 // RUN:  -disable-O0-optnone -emit-llvm -o - %s \
 // RUN: | opt -S -passes=mem2reg | FileCheck --check-prefix=COMMON --check-prefix=COMMONIR --check-prefix=UNCONSTRAINED %s
 // RUN: %clang_cc1 -triple arm64-none-linux-gnu -target-feature +neon \
@@ -15,14 +6,13 @@
 // RUN:  -fexperimental-strict-floating-point \
 // RUN:  -disable-O0-optnone -emit-llvm -o - %s \
 // RUN: | opt -S -passes=mem2reg | FileCheck --check-prefix=COMMON --check-prefix=COMMONIR --check-prefix=CONSTRAINED %s
->>>>>>> f4f6c63f
 // RUN: %clang_cc1 -triple arm64-none-linux-gnu -target-feature +neon \
-// RUN:  -disable-O0-optnone -fallow-half-arguments-and-returns -S -o - %s \
+// RUN:  -disable-O0-optnone -S -o - %s \
 // RUN: | FileCheck --check-prefix=COMMON --check-prefix=CHECK-ASM %s
 // RUN: %clang_cc1 -triple arm64-none-linux-gnu -target-feature +neon \
 // RUN:  -ffp-exception-behavior=strict \
 // RUN:  -fexperimental-strict-floating-point \
-// RUN:  -disable-O0-optnone -fallow-half-arguments-and-returns -S -o - %s \
+// RUN:  -disable-O0-optnone -S -o - %s \
 // RUN: | FileCheck --check-prefix=COMMON --check-prefix=CHECK-ASM %s
 
 // REQUIRES: aarch64-registered-target
