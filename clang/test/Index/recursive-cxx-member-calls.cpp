typedef long unsigned int __darwin_size_t;
typedef __darwin_size_t size_t;
namespace std {
  template < class _T1, class _T2 > struct pair { _T2 second; };
}
extern "C" {
  int memcmp(const void *, const void *, size_t);
  size_t strlen(const char *);
}
namespace       clang {
  class IdentifierInfo;
  class AttributeList {
    enum Kind {
      AT_IBAction, AT_IBOutlet, AT_IBOutletCollection,
      AT_address_space, AT_alias, AT_aligned, AT_always_inline,
      AT_analyzer_noreturn, AT_annotate, AT_base_check, AT_blocks,
      AT_carries_dependency, AT_cdecl, AT_cleanup, AT_const, AT_constructor,
      AT_deprecated, AT_destructor, AT_dllexport, AT_dllimport,
      AT_ext_vector_type, AT_fastcall, AT_final, AT_format, AT_format_arg,
      AT_gnu_inline, AT_hiding, AT_malloc, AT_mode, AT_naked, AT_nodebug,
      AT_noinline, AT_no_instrument_function, AT_nonnull, AT_noreturn,
      AT_nothrow, AT_nsobject, AT_objc_exception, AT_override,
      AT_cf_returns_not_retained, AT_cf_returns_retained,
      AT_ns_returns_not_retained, AT_ns_returns_retained, AT_objc_gc,
      AT_overloadable, AT_ownership_holds, AT_ownership_returns,
      AT_ownership_takes, AT_packed, AT_pascal, AT_pure, AT_regparm,
      AT_section, AT_sentinel, AT_stdcall, AT_thiscall, AT_transparent_union,
      AT_unavailable, AT_unused, AT_used, AT_vecreturn, AT_vector_size,
      AT_visibility, AT_warn_unused_result, AT_weak, AT_weakref,
      AT_weak_import, AT_reqd_wg_size, AT_init_priority,
      AT_returns_twice, IgnoredAttribute, UnknownAttribute
    };
    static Kind getKind(const IdentifierInfo * Name);
  };
}
size_t magic_length(const char *s);
namespace llvm {
class StringRef {
public:
  typedef const char *iterator;
  static const size_t npos = ~size_t(0);
private:
  const char *Data;
  size_t Length;
  static size_t min(size_t a, size_t b) { return a < b ? a : b; }
public:
  StringRef(): Data(0), Length(0) {}
  StringRef(const char *Str) : Data(Str), Length(magic_length(Str)) {}
  StringRef(const char *data, size_t length) : Data(data), Length(length) {}
  iterator end() const { return Data; }
  size_t size() const { return Length; }
  bool starts_with(StringRef Prefix) const {
    return Length >= Prefix.Length &&
          memcmp(Data, Prefix.Data, Prefix.Length) == 0;
  }
  bool ends_with(StringRef Suffix) const {
    return Length >= Suffix.Length &&
      memcmp(end() - Suffix.Length, Suffix.Data, Suffix.Length) == 0;
  }
  StringRef substr(size_t Start, size_t N = npos) const {
    return StringRef(Data + Start, min(N, Length - Start));
  }
};
}
namespace clang {
class IdentifierInfo {
public:IdentifierInfo();
  const char *getNameStart() const {
    typedef std::pair < IdentifierInfo, const char *>actualtype;
    return ((const actualtype *) this)->second;
  }
  unsigned getLength() const {
    typedef std::pair < IdentifierInfo, const char *>actualtype;
    const char *p = ((const actualtype *) this)->second - 2;
    return (((unsigned) p[0]) | (((unsigned) p[1]) << 8)) - 1;
  }
  llvm::StringRef getName() const {
    return llvm::StringRef(getNameStart(), getLength());
  }
};
}
namespace llvm {
template < typename T, typename R = T > class StringSwitch {
  StringRef Str;
  const T *Result;
public:
  explicit StringSwitch(StringRef Str) : Str(Str), Result(0) {}
  template < unsigned N > StringSwitch & Case(const char (&S)[N],
                                              const T & Value) {
    return *this;
  }
  R Default(const T & Value) const {
    return Value;
  }
};
}

using namespace clang;

AttributeList::Kind AttributeList::getKind(const IdentifierInfo * Name) {
  llvm::StringRef AttrName = Name->getName();
  if (AttrName.starts_with("__") && AttrName.ends_with("__"))
    AttrName = AttrName.substr(2, AttrName.size() - 4);

  return llvm::StringSwitch < AttributeList::Kind > (AttrName)
    .Case("weak", AT_weak)
    .Case("weakref", AT_weakref)
    .Case("pure", AT_pure)
    .Case("mode", AT_mode)
    .Case("used", AT_used)
    .Case("alias", AT_alias)
    .Case("align", AT_aligned)
    .Case("final", AT_final)
    .Case("cdecl", AT_cdecl)
    .Case("const", AT_const)
    .Case("__const", AT_const)
    .Case("blocks", AT_blocks)
    .Case("format", AT_format)
    .Case("hiding", AT_hiding)
    .Case("malloc", AT_malloc)
    .Case("packed", AT_packed)
    .Case("unused", AT_unused)
    .Case("aligned", AT_aligned)
    .Case("cleanup", AT_cleanup)
    .Case("naked", AT_naked)
    .Case("nodebug", AT_nodebug)
    .Case("nonnull", AT_nonnull)
    .Case("nothrow", AT_nothrow)
    .Case("objc_gc", AT_objc_gc)
    .Case("regparm", AT_regparm)
    .Case("section", AT_section)
    .Case("stdcall", AT_stdcall)
    .Case("annotate", AT_annotate)
    .Case("fastcall", AT_fastcall)
    .Case("ibaction", AT_IBAction)
    .Case("iboutlet", AT_IBOutlet)
    .Case("iboutletcollection", AT_IBOutletCollection)
    .Case("noreturn", AT_noreturn)
    .Case("noinline", AT_noinline)
    .Case("override", AT_override)
    .Case("sentinel", AT_sentinel)
    .Case("NSObject", AT_nsobject)
    .Case("dllimport", AT_dllimport)
    .Case("dllexport", AT_dllexport)
    .Case("may_alias", IgnoredAttribute)
    .Case("base_check", AT_base_check)
    .Case("deprecated", AT_deprecated)
    .Case("visibility", AT_visibility)
    .Case("destructor", AT_destructor)
    .Case("format_arg", AT_format_arg)
    .Case("gnu_inline", AT_gnu_inline)
    .Case("weak_import", AT_weak_import)
    .Case("vecreturn", AT_vecreturn)
    .Case("vector_size", AT_vector_size)
    .Case("constructor", AT_constructor)
    .Case("unavailable", AT_unavailable)
    .Case("overloadable", AT_overloadable)
    .Case("address_space", AT_address_space)
    .Case("always_inline", AT_always_inline)
    .Case("returns_twice", AT_returns_twice)
    .Case("vec_type_hint", IgnoredAttribute)
    .Case("objc_exception", AT_objc_exception)
    .Case("ext_vector_type", AT_ext_vector_type)
    .Case("transparent_union", AT_transparent_union)
    .Case("analyzer_noreturn", AT_analyzer_noreturn)
    .Case("warn_unused_result", AT_warn_unused_result)
    .Case("carries_dependency", AT_carries_dependency)
    .Case("ns_returns_not_retained", AT_ns_returns_not_retained)
    .Case("ns_returns_retained", AT_ns_returns_retained)
    .Case("cf_returns_not_retained", AT_cf_returns_not_retained)
    .Case("cf_returns_retained", AT_cf_returns_retained)
    .Case("ownership_returns", AT_ownership_returns)
    .Case("ownership_holds", AT_ownership_holds)
    .Case("ownership_takes", AT_ownership_takes)
    .Case("reqd_work_group_size", AT_reqd_wg_size)
    .Case("init_priority", AT_init_priority)
    .Case("no_instrument_function", AT_no_instrument_function)
    .Case("thiscall", AT_thiscall)
    .Case("pascal", AT_pascal)
    .Case("__cdecl", AT_cdecl)
    .Case("__stdcall", AT_stdcall)
    .Case("__fastcall", AT_fastcall)
    .Case("__thiscall", AT_thiscall)
    .Case("__pascal", AT_pascal)
    .Default(UnknownAttribute);
}

// RUN: c-index-test -test-annotate-tokens=%s:1:1:186:1 -target x86_64-unknown-unknown %s 2>&1 | FileCheck -check-prefix=CHECK-tokens %s
// CHECK-tokens: Keyword: "typedef" [1:1 - 1:8] TypedefDecl=__darwin_size_t:1:27 (Definition)
// CHECK-tokens: Keyword: "long" [1:9 - 1:13] TypedefDecl=__darwin_size_t:1:27 (Definition)
// CHECK-tokens: Keyword: "unsigned" [1:14 - 1:22] TypedefDecl=__darwin_size_t:1:27 (Definition)
// CHECK-tokens: Keyword: "int" [1:23 - 1:26] TypedefDecl=__darwin_size_t:1:27 (Definition)
// CHECK-tokens: Identifier: "__darwin_size_t" [1:27 - 1:42] TypedefDecl=__darwin_size_t:1:27 (Definition)
// CHECK-tokens: Punctuation: ";" [1:42 - 1:43]
// CHECK-tokens: Keyword: "typedef" [2:1 - 2:8] TypedefDecl=size_t:2:25 (Definition)
// CHECK-tokens: Identifier: "__darwin_size_t" [2:9 - 2:24] TypeRef=__darwin_size_t:1:27
// CHECK-tokens: Identifier: "size_t" [2:25 - 2:31] TypedefDecl=size_t:2:25 (Definition)
// CHECK-tokens: Punctuation: ";" [2:31 - 2:32]
// CHECK-tokens: Keyword: "namespace" [3:1 - 3:10] Namespace=std:3:11 (Definition)
// CHECK-tokens: Identifier: "std" [3:11 - 3:14] Namespace=std:3:11 (Definition)
// CHECK-tokens: Punctuation: "{" [3:15 - 3:16] Namespace=std:3:11 (Definition)
// CHECK-tokens: Keyword: "template" [4:3 - 4:11] ClassTemplate=pair:4:44 (Definition)
// CHECK-tokens: Punctuation: "<" [4:12 - 4:13] ClassTemplate=pair:4:44 (Definition)
// CHECK-tokens: Keyword: "class" [4:14 - 4:19] TemplateTypeParameter=_T1:4:20 (Definition)
// CHECK-tokens: Identifier: "_T1" [4:20 - 4:23] TemplateTypeParameter=_T1:4:20 (Definition)
// CHECK-tokens: Punctuation: "," [4:23 - 4:24] ClassTemplate=pair:4:44 (Definition)
// CHECK-tokens: Keyword: "class" [4:25 - 4:30] TemplateTypeParameter=_T2:4:31 (Definition)
// CHECK-tokens: Identifier: "_T2" [4:31 - 4:34] TemplateTypeParameter=_T2:4:31 (Definition)
// CHECK-tokens: Punctuation: ">" [4:35 - 4:36] ClassTemplate=pair:4:44 (Definition)
// CHECK-tokens: Keyword: "struct" [4:37 - 4:43] ClassTemplate=pair:4:44 (Definition)
// CHECK-tokens: Identifier: "pair" [4:44 - 4:48] ClassTemplate=pair:4:44 (Definition)
// CHECK-tokens: Punctuation: "{" [4:49 - 4:50] ClassTemplate=pair:4:44 (Definition)
// CHECK-tokens: Identifier: "_T2" [4:51 - 4:54] TypeRef=_T2:4:31
// CHECK-tokens: Identifier: "second" [4:55 - 4:61] FieldDecl=second:4:55 (Definition)
// CHECK-tokens: Punctuation: ";" [4:61 - 4:62] ClassTemplate=pair:4:44 (Definition)
// CHECK-tokens: Punctuation: "}" [4:63 - 4:64] ClassTemplate=pair:4:44 (Definition)
// CHECK-tokens: Punctuation: ";" [4:64 - 4:65] Namespace=std:3:11 (Definition)
// CHECK-tokens: Punctuation: "}" [5:1 - 5:2] Namespace=std:3:11 (Definition)
// CHECK-tokens: Keyword: "extern" [6:1 - 6:7] LinkageSpec=:6:8 (Definition)
// CHECK-tokens: Literal: ""C"" [6:8 - 6:11] LinkageSpec=:6:8 (Definition)
// CHECK-tokens: Punctuation: "{" [6:12 - 6:13] LinkageSpec=:6:8 (Definition)
// CHECK-tokens: Keyword: "int" [7:3 - 7:6] FunctionDecl=memcmp:7:7
// CHECK-tokens: Identifier: "memcmp" [7:7 - 7:13] FunctionDecl=memcmp:7:7
// CHECK-tokens: Punctuation: "(" [7:13 - 7:14] FunctionDecl=memcmp:7:7
// CHECK-tokens: Keyword: "const" [7:14 - 7:19] ParmDecl=:7:26 (Definition)
// CHECK-tokens: Keyword: "void" [7:20 - 7:24] ParmDecl=:7:26 (Definition)
// CHECK-tokens: Punctuation: "*" [7:25 - 7:26] ParmDecl=:7:26 (Definition)
// CHECK-tokens: Punctuation: "," [7:26 - 7:27] FunctionDecl=memcmp:7:7
// CHECK-tokens: Keyword: "const" [7:28 - 7:33] ParmDecl=:7:40 (Definition)
// CHECK-tokens: Keyword: "void" [7:34 - 7:38] ParmDecl=:7:40 (Definition)
// CHECK-tokens: Punctuation: "*" [7:39 - 7:40] ParmDecl=:7:40 (Definition)
// CHECK-tokens: Punctuation: "," [7:40 - 7:41] FunctionDecl=memcmp:7:7
// CHECK-tokens: Identifier: "size_t" [7:42 - 7:48] TypeRef=size_t:2:25
// CHECK-tokens: Punctuation: ")" [7:48 - 7:49] FunctionDecl=memcmp:7:7
// CHECK-tokens: Punctuation: ";" [7:49 - 7:50] LinkageSpec=:6:8 (Definition)
// CHECK-tokens: Identifier: "size_t" [8:3 - 8:9] TypeRef=size_t:2:25
// CHECK-tokens: Identifier: "strlen" [8:10 - 8:16] FunctionDecl=strlen:8:10
// CHECK-tokens: Punctuation: "(" [8:16 - 8:17] FunctionDecl=strlen:8:10
// CHECK-tokens: Keyword: "const" [8:17 - 8:22] ParmDecl=:8:29 (Definition)
// CHECK-tokens: Keyword: "char" [8:23 - 8:27] ParmDecl=:8:29 (Definition)
// CHECK-tokens: Punctuation: "*" [8:28 - 8:29] ParmDecl=:8:29 (Definition)
// CHECK-tokens: Punctuation: ")" [8:29 - 8:30] FunctionDecl=strlen:8:10
// CHECK-tokens: Punctuation: ";" [8:30 - 8:31] LinkageSpec=:6:8 (Definition)
// CHECK-tokens: Punctuation: "}" [9:1 - 9:2] LinkageSpec=:6:8 (Definition)
// CHECK-tokens: Keyword: "namespace" [10:1 - 10:10] Namespace=clang:10:17 (Definition)
// CHECK-tokens: Identifier: "clang" [10:17 - 10:22] Namespace=clang:10:17 (Definition)
// CHECK-tokens: Punctuation: "{" [10:23 - 10:24] Namespace=clang:10:17 (Definition)
// CHECK-tokens: Keyword: "class" [11:3 - 11:8] ClassDecl=IdentifierInfo:11:9
// CHECK-tokens: Identifier: "IdentifierInfo" [11:9 - 11:23] ClassDecl=IdentifierInfo:11:9
// CHECK-tokens: Punctuation: ";" [11:23 - 11:24] Namespace=clang:10:17 (Definition)
// CHECK-tokens: Keyword: "class" [12:3 - 12:8] ClassDecl=AttributeList:12:9 (Definition)
// CHECK-tokens: Identifier: "AttributeList" [12:9 - 12:22] ClassDecl=AttributeList:12:9 (Definition)
// CHECK-tokens: Punctuation: "{" [12:23 - 12:24] ClassDecl=AttributeList:12:9 (Definition)
// CHECK-tokens: Keyword: "enum" [13:5 - 13:9] EnumDecl=Kind:13:10 (Definition)
// CHECK-tokens: Identifier: "Kind" [13:10 - 13:14] EnumDecl=Kind:13:10 (Definition)
// CHECK-tokens: Punctuation: "{" [13:15 - 13:16] EnumDecl=Kind:13:10 (Definition)
// CHECK-tokens: Identifier: "AT_IBAction" [14:7 - 14:18] EnumConstantDecl=AT_IBAction:14:7 (Definition)
// CHECK-tokens: Punctuation: "," [14:18 - 14:19] EnumDecl=Kind:13:10 (Definition)
// CHECK-tokens: Identifier: "AT_IBOutlet" [14:20 - 14:31] EnumConstantDecl=AT_IBOutlet:14:20 (Definition)
// CHECK-tokens: Punctuation: "," [14:31 - 14:32] EnumDecl=Kind:13:10 (Definition)
// CHECK-tokens: Identifier: "AT_IBOutletCollection" [14:33 - 14:54] EnumConstantDecl=AT_IBOutletCollection:14:33 (Definition)
// CHECK-tokens: Punctuation: "," [14:54 - 14:55] EnumDecl=Kind:13:10 (Definition)
// CHECK-tokens: Identifier: "AT_address_space" [15:7 - 15:23] EnumConstantDecl=AT_address_space:15:7 (Definition)
// CHECK-tokens: Punctuation: "," [15:23 - 15:24] EnumDecl=Kind:13:10 (Definition)
// CHECK-tokens: Identifier: "AT_alias" [15:25 - 15:33] EnumConstantDecl=AT_alias:15:25 (Definition)
// CHECK-tokens: Punctuation: "," [15:33 - 15:34] EnumDecl=Kind:13:10 (Definition)
// CHECK-tokens: Identifier: "AT_aligned" [15:35 - 15:45] EnumConstantDecl=AT_aligned:15:35 (Definition)
// CHECK-tokens: Punctuation: "," [15:45 - 15:46] EnumDecl=Kind:13:10 (Definition)
// CHECK-tokens: Identifier: "AT_always_inline" [15:47 - 15:63] EnumConstantDecl=AT_always_inline:15:47 (Definition)
// CHECK-tokens: Punctuation: "," [15:63 - 15:64] EnumDecl=Kind:13:10 (Definition)
// CHECK-tokens: Identifier: "AT_analyzer_noreturn" [16:7 - 16:27] EnumConstantDecl=AT_analyzer_noreturn:16:7 (Definition)
// CHECK-tokens: Punctuation: "," [16:27 - 16:28] EnumDecl=Kind:13:10 (Definition)
// CHECK-tokens: Identifier: "AT_annotate" [16:29 - 16:40] EnumConstantDecl=AT_annotate:16:29 (Definition)
// CHECK-tokens: Punctuation: "," [16:40 - 16:41] EnumDecl=Kind:13:10 (Definition)
// CHECK-tokens: Identifier: "AT_base_check" [16:42 - 16:55] EnumConstantDecl=AT_base_check:16:42 (Definition)
// CHECK-tokens: Punctuation: "," [16:55 - 16:56] EnumDecl=Kind:13:10 (Definition)
// CHECK-tokens: Identifier: "AT_blocks" [16:57 - 16:66] EnumConstantDecl=AT_blocks:16:57 (Definition)
// CHECK-tokens: Punctuation: "," [16:66 - 16:67] EnumDecl=Kind:13:10 (Definition)
// CHECK-tokens: Identifier: "AT_carries_dependency" [17:7 - 17:28] EnumConstantDecl=AT_carries_dependency:17:7 (Definition)
// CHECK-tokens: Punctuation: "," [17:28 - 17:29] EnumDecl=Kind:13:10 (Definition)
// CHECK-tokens: Identifier: "AT_cdecl" [17:30 - 17:38] EnumConstantDecl=AT_cdecl:17:30 (Definition)
// CHECK-tokens: Punctuation: "," [17:38 - 17:39] EnumDecl=Kind:13:10 (Definition)
// CHECK-tokens: Identifier: "AT_cleanup" [17:40 - 17:50] EnumConstantDecl=AT_cleanup:17:40 (Definition)
// CHECK-tokens: Punctuation: "," [17:50 - 17:51] EnumDecl=Kind:13:10 (Definition)
// CHECK-tokens: Identifier: "AT_const" [17:52 - 17:60] EnumConstantDecl=AT_const:17:52 (Definition)
// CHECK-tokens: Punctuation: "," [17:60 - 17:61] EnumDecl=Kind:13:10 (Definition)
// CHECK-tokens: Identifier: "AT_constructor" [17:62 - 17:76] EnumConstantDecl=AT_constructor:17:62 (Definition)
// CHECK-tokens: Punctuation: "," [17:76 - 17:77] EnumDecl=Kind:13:10 (Definition)
// CHECK-tokens: Identifier: "AT_deprecated" [18:7 - 18:20] EnumConstantDecl=AT_deprecated:18:7 (Definition)
// CHECK-tokens: Punctuation: "," [18:20 - 18:21] EnumDecl=Kind:13:10 (Definition)
// CHECK-tokens: Identifier: "AT_destructor" [18:22 - 18:35] EnumConstantDecl=AT_destructor:18:22 (Definition)
// CHECK-tokens: Punctuation: "," [18:35 - 18:36] EnumDecl=Kind:13:10 (Definition)
// CHECK-tokens: Identifier: "AT_dllexport" [18:37 - 18:49] EnumConstantDecl=AT_dllexport:18:37 (Definition)
// CHECK-tokens: Punctuation: "," [18:49 - 18:50] EnumDecl=Kind:13:10 (Definition)
// CHECK-tokens: Identifier: "AT_dllimport" [18:51 - 18:63] EnumConstantDecl=AT_dllimport:18:51 (Definition)
// CHECK-tokens: Punctuation: "," [18:63 - 18:64] EnumDecl=Kind:13:10 (Definition)
// CHECK-tokens: Identifier: "AT_ext_vector_type" [19:7 - 19:25] EnumConstantDecl=AT_ext_vector_type:19:7 (Definition)
// CHECK-tokens: Punctuation: "," [19:25 - 19:26] EnumDecl=Kind:13:10 (Definition)
// CHECK-tokens: Identifier: "AT_fastcall" [19:27 - 19:38] EnumConstantDecl=AT_fastcall:19:27 (Definition)
// CHECK-tokens: Punctuation: "," [19:38 - 19:39] EnumDecl=Kind:13:10 (Definition)
// CHECK-tokens: Identifier: "AT_final" [19:40 - 19:48] EnumConstantDecl=AT_final:19:40 (Definition)
// CHECK-tokens: Punctuation: "," [19:48 - 19:49] EnumDecl=Kind:13:10 (Definition)
// CHECK-tokens: Identifier: "AT_format" [19:50 - 19:59] EnumConstantDecl=AT_format:19:50 (Definition)
// CHECK-tokens: Punctuation: "," [19:59 - 19:60] EnumDecl=Kind:13:10 (Definition)
// CHECK-tokens: Identifier: "AT_format_arg" [19:61 - 19:74] EnumConstantDecl=AT_format_arg:19:61 (Definition)
// CHECK-tokens: Punctuation: "," [19:74 - 19:75] EnumDecl=Kind:13:10 (Definition)
// CHECK-tokens: Identifier: "AT_gnu_inline" [20:7 - 20:20] EnumConstantDecl=AT_gnu_inline:20:7 (Definition)
// CHECK-tokens: Punctuation: "," [20:20 - 20:21] EnumDecl=Kind:13:10 (Definition)
// CHECK-tokens: Identifier: "AT_hiding" [20:22 - 20:31] EnumConstantDecl=AT_hiding:20:22 (Definition)
// CHECK-tokens: Punctuation: "," [20:31 - 20:32] EnumDecl=Kind:13:10 (Definition)
// CHECK-tokens: Identifier: "AT_malloc" [20:33 - 20:42] EnumConstantDecl=AT_malloc:20:33 (Definition)
// CHECK-tokens: Punctuation: "," [20:42 - 20:43] EnumDecl=Kind:13:10 (Definition)
// CHECK-tokens: Identifier: "AT_mode" [20:44 - 20:51] EnumConstantDecl=AT_mode:20:44 (Definition)
// CHECK-tokens: Punctuation: "," [20:51 - 20:52] EnumDecl=Kind:13:10 (Definition)
// CHECK-tokens: Identifier: "AT_naked" [20:53 - 20:61] EnumConstantDecl=AT_naked:20:53 (Definition)
// CHECK-tokens: Punctuation: "," [20:61 - 20:62] EnumDecl=Kind:13:10 (Definition)
// CHECK-tokens: Identifier: "AT_nodebug" [20:63 - 20:73] EnumConstantDecl=AT_nodebug:20:63 (Definition)
// CHECK-tokens: Punctuation: "," [20:73 - 20:74] EnumDecl=Kind:13:10 (Definition)
// CHECK-tokens: Identifier: "AT_noinline" [21:7 - 21:18] EnumConstantDecl=AT_noinline:21:7 (Definition)
// CHECK-tokens: Punctuation: "," [21:18 - 21:19] EnumDecl=Kind:13:10 (Definition)
// CHECK-tokens: Identifier: "AT_no_instrument_function" [21:20 - 21:45] EnumConstantDecl=AT_no_instrument_function:21:20 (Definition)
// CHECK-tokens: Punctuation: "," [21:45 - 21:46] EnumDecl=Kind:13:10 (Definition)
// CHECK-tokens: Identifier: "AT_nonnull" [21:47 - 21:57] EnumConstantDecl=AT_nonnull:21:47 (Definition)
// CHECK-tokens: Punctuation: "," [21:57 - 21:58] EnumDecl=Kind:13:10 (Definition)
// CHECK-tokens: Identifier: "AT_noreturn" [21:59 - 21:70] EnumConstantDecl=AT_noreturn:21:59 (Definition)
// CHECK-tokens: Punctuation: "," [21:70 - 21:71] EnumDecl=Kind:13:10 (Definition)
// CHECK-tokens: Identifier: "AT_nothrow" [22:7 - 22:17] EnumConstantDecl=AT_nothrow:22:7 (Definition)
// CHECK-tokens: Punctuation: "," [22:17 - 22:18] EnumDecl=Kind:13:10 (Definition)
// CHECK-tokens: Identifier: "AT_nsobject" [22:19 - 22:30] EnumConstantDecl=AT_nsobject:22:19 (Definition)
// CHECK-tokens: Punctuation: "," [22:30 - 22:31] EnumDecl=Kind:13:10 (Definition)
// CHECK-tokens: Identifier: "AT_objc_exception" [22:32 - 22:49] EnumConstantDecl=AT_objc_exception:22:32 (Definition)
// CHECK-tokens: Punctuation: "," [22:49 - 22:50] EnumDecl=Kind:13:10 (Definition)
// CHECK-tokens: Identifier: "AT_override" [22:51 - 22:62] EnumConstantDecl=AT_override:22:51 (Definition)
// CHECK-tokens: Punctuation: "," [22:62 - 22:63] EnumDecl=Kind:13:10 (Definition)
// CHECK-tokens: Identifier: "AT_cf_returns_not_retained" [23:7 - 23:33] EnumConstantDecl=AT_cf_returns_not_retained:23:7 (Definition)
// CHECK-tokens: Punctuation: "," [23:33 - 23:34] EnumDecl=Kind:13:10 (Definition)
// CHECK-tokens: Identifier: "AT_cf_returns_retained" [23:35 - 23:57] EnumConstantDecl=AT_cf_returns_retained:23:35 (Definition)
// CHECK-tokens: Punctuation: "," [23:57 - 23:58] EnumDecl=Kind:13:10 (Definition)
// CHECK-tokens: Identifier: "AT_ns_returns_not_retained" [24:7 - 24:33] EnumConstantDecl=AT_ns_returns_not_retained:24:7 (Definition)
// CHECK-tokens: Punctuation: "," [24:33 - 24:34] EnumDecl=Kind:13:10 (Definition)
// CHECK-tokens: Identifier: "AT_ns_returns_retained" [24:35 - 24:57] EnumConstantDecl=AT_ns_returns_retained:24:35 (Definition)
// CHECK-tokens: Punctuation: "," [24:57 - 24:58] EnumDecl=Kind:13:10 (Definition)
// CHECK-tokens: Identifier: "AT_objc_gc" [24:59 - 24:69] EnumConstantDecl=AT_objc_gc:24:59 (Definition)
// CHECK-tokens: Punctuation: "," [24:69 - 24:70] EnumDecl=Kind:13:10 (Definition)
// CHECK-tokens: Identifier: "AT_overloadable" [25:7 - 25:22] EnumConstantDecl=AT_overloadable:25:7 (Definition)
// CHECK-tokens: Punctuation: "," [25:22 - 25:23] EnumDecl=Kind:13:10 (Definition)
// CHECK-tokens: Identifier: "AT_ownership_holds" [25:24 - 25:42] EnumConstantDecl=AT_ownership_holds:25:24 (Definition)
// CHECK-tokens: Punctuation: "," [25:42 - 25:43] EnumDecl=Kind:13:10 (Definition)
// CHECK-tokens: Identifier: "AT_ownership_returns" [25:44 - 25:64] EnumConstantDecl=AT_ownership_returns:25:44 (Definition)
// CHECK-tokens: Punctuation: "," [25:64 - 25:65] EnumDecl=Kind:13:10 (Definition)
// CHECK-tokens: Identifier: "AT_ownership_takes" [26:7 - 26:25] EnumConstantDecl=AT_ownership_takes:26:7 (Definition)
// CHECK-tokens: Punctuation: "," [26:25 - 26:26] EnumDecl=Kind:13:10 (Definition)
// CHECK-tokens: Identifier: "AT_packed" [26:27 - 26:36] EnumConstantDecl=AT_packed:26:27 (Definition)
// CHECK-tokens: Punctuation: "," [26:36 - 26:37] EnumDecl=Kind:13:10 (Definition)
// CHECK-tokens: Identifier: "AT_pascal" [26:38 - 26:47] EnumConstantDecl=AT_pascal:26:38 (Definition)
// CHECK-tokens: Punctuation: "," [26:47 - 26:48] EnumDecl=Kind:13:10 (Definition)
// CHECK-tokens: Identifier: "AT_pure" [26:49 - 26:56] EnumConstantDecl=AT_pure:26:49 (Definition)
// CHECK-tokens: Punctuation: "," [26:56 - 26:57] EnumDecl=Kind:13:10 (Definition)
// CHECK-tokens: Identifier: "AT_regparm" [26:58 - 26:68] EnumConstantDecl=AT_regparm:26:58 (Definition)
// CHECK-tokens: Punctuation: "," [26:68 - 26:69] EnumDecl=Kind:13:10 (Definition)
// CHECK-tokens: Identifier: "AT_section" [27:7 - 27:17] EnumConstantDecl=AT_section:27:7 (Definition)
// CHECK-tokens: Punctuation: "," [27:17 - 27:18] EnumDecl=Kind:13:10 (Definition)
// CHECK-tokens: Identifier: "AT_sentinel" [27:19 - 27:30] EnumConstantDecl=AT_sentinel:27:19 (Definition)
// CHECK-tokens: Punctuation: "," [27:30 - 27:31] EnumDecl=Kind:13:10 (Definition)
// CHECK-tokens: Identifier: "AT_stdcall" [27:32 - 27:42] EnumConstantDecl=AT_stdcall:27:32 (Definition)
// CHECK-tokens: Punctuation: "," [27:42 - 27:43] EnumDecl=Kind:13:10 (Definition)
// CHECK-tokens: Identifier: "AT_thiscall" [27:44 - 27:55] EnumConstantDecl=AT_thiscall:27:44 (Definition)
// CHECK-tokens: Punctuation: "," [27:55 - 27:56] EnumDecl=Kind:13:10 (Definition)
// CHECK-tokens: Identifier: "AT_transparent_union" [27:57 - 27:77] EnumConstantDecl=AT_transparent_union:27:57 (Definition)
// CHECK-tokens: Punctuation: "," [27:77 - 27:78] EnumDecl=Kind:13:10 (Definition)
// CHECK-tokens: Identifier: "AT_unavailable" [28:7 - 28:21] EnumConstantDecl=AT_unavailable:28:7 (Definition)
// CHECK-tokens: Punctuation: "," [28:21 - 28:22] EnumDecl=Kind:13:10 (Definition)
// CHECK-tokens: Identifier: "AT_unused" [28:23 - 28:32] EnumConstantDecl=AT_unused:28:23 (Definition)
// CHECK-tokens: Punctuation: "," [28:32 - 28:33] EnumDecl=Kind:13:10 (Definition)
// CHECK-tokens: Identifier: "AT_used" [28:34 - 28:41] EnumConstantDecl=AT_used:28:34 (Definition)
// CHECK-tokens: Punctuation: "," [28:41 - 28:42] EnumDecl=Kind:13:10 (Definition)
// CHECK-tokens: Identifier: "AT_vecreturn" [28:43 - 28:55] EnumConstantDecl=AT_vecreturn:28:43 (Definition)
// CHECK-tokens: Punctuation: "," [28:55 - 28:56] EnumDecl=Kind:13:10 (Definition)
// CHECK-tokens: Identifier: "AT_vector_size" [28:57 - 28:71] EnumConstantDecl=AT_vector_size:28:57 (Definition)
// CHECK-tokens: Punctuation: "," [28:71 - 28:72] EnumDecl=Kind:13:10 (Definition)
// CHECK-tokens: Identifier: "AT_visibility" [29:7 - 29:20] EnumConstantDecl=AT_visibility:29:7 (Definition)
// CHECK-tokens: Punctuation: "," [29:20 - 29:21] EnumDecl=Kind:13:10 (Definition)
// CHECK-tokens: Identifier: "AT_warn_unused_result" [29:22 - 29:43] EnumConstantDecl=AT_warn_unused_result:29:22 (Definition)
// CHECK-tokens: Punctuation: "," [29:43 - 29:44] EnumDecl=Kind:13:10 (Definition)
// CHECK-tokens: Identifier: "AT_weak" [29:45 - 29:52] EnumConstantDecl=AT_weak:29:45 (Definition)
// CHECK-tokens: Punctuation: "," [29:52 - 29:53] EnumDecl=Kind:13:10 (Definition)
// CHECK-tokens: Identifier: "AT_weakref" [29:54 - 29:64] EnumConstantDecl=AT_weakref:29:54 (Definition)
// CHECK-tokens: Punctuation: "," [29:64 - 29:65] EnumDecl=Kind:13:10 (Definition)
// CHECK-tokens: Identifier: "AT_weak_import" [30:7 - 30:21] EnumConstantDecl=AT_weak_import:30:7 (Definition)
// CHECK-tokens: Punctuation: "," [30:21 - 30:22] EnumDecl=Kind:13:10 (Definition)
// CHECK-tokens: Identifier: "AT_reqd_wg_size" [30:23 - 30:38] EnumConstantDecl=AT_reqd_wg_size:30:23 (Definition)
// CHECK-tokens: Punctuation: "," [30:38 - 30:39] EnumDecl=Kind:13:10 (Definition)
// CHECK-tokens: Identifier: "AT_init_priority" [30:40 - 30:56] EnumConstantDecl=AT_init_priority:30:40 (Definition)
// CHECK-tokens: Punctuation: "," [30:56 - 30:57] EnumDecl=Kind:13:10 (Definition)
// CHECK-tokens: Identifier: "AT_returns_twice" [31:7 - 31:23] EnumConstantDecl=AT_returns_twice:31:7 (Definition)
// CHECK-tokens: Punctuation: "," [31:23 - 31:24] EnumDecl=Kind:13:10 (Definition)
// CHECK-tokens: Identifier: "IgnoredAttribute" [31:25 - 31:41] EnumConstantDecl=IgnoredAttribute:31:25 (Definition)
// CHECK-tokens: Punctuation: "," [31:41 - 31:42] EnumDecl=Kind:13:10 (Definition)
// CHECK-tokens: Identifier: "UnknownAttribute" [31:43 - 31:59] EnumConstantDecl=UnknownAttribute:31:43 (Definition)
// CHECK-tokens: Punctuation: "}" [32:5 - 32:6] EnumDecl=Kind:13:10 (Definition)
// CHECK-tokens: Punctuation: ";" [32:6 - 32:7] ClassDecl=AttributeList:12:9 (Definition)
// CHECK-tokens: Keyword: "static" [33:5 - 33:11] CXXMethod=getKind:33:17 (static)
// CHECK-tokens: Identifier: "Kind" [33:12 - 33:16] TypeRef=enum clang::AttributeList::Kind:13:10
// CHECK-tokens: Identifier: "getKind" [33:17 - 33:24] CXXMethod=getKind:33:17 (static)
// CHECK-tokens: Punctuation: "(" [33:24 - 33:25] CXXMethod=getKind:33:17 (static)
// CHECK-tokens: Keyword: "const" [33:25 - 33:30] ParmDecl=Name:33:48 (Definition)
// CHECK-tokens: Identifier: "IdentifierInfo" [33:31 - 33:45] TypeRef=class clang::IdentifierInfo:11:9
// CHECK-tokens: Punctuation: "*" [33:46 - 33:47] ParmDecl=Name:33:48 (Definition)
// CHECK-tokens: Identifier: "Name" [33:48 - 33:52] ParmDecl=Name:33:48 (Definition)
// CHECK-tokens: Punctuation: ")" [33:52 - 33:53] CXXMethod=getKind:33:17 (static)
// CHECK-tokens: Punctuation: ";" [33:53 - 33:54] ClassDecl=AttributeList:12:9 (Definition)
// CHECK-tokens: Punctuation: "}" [34:3 - 34:4] ClassDecl=AttributeList:12:9 (Definition)
// CHECK-tokens: Punctuation: ";" [34:4 - 34:5] Namespace=clang:10:17 (Definition)
// CHECK-tokens: Punctuation: "}" [35:1 - 35:2] Namespace=clang:10:17 (Definition)
// CHECK-tokens: Identifier: "size_t" [36:1 - 36:7] TypeRef=size_t:2:25
// CHECK-tokens: Identifier: "magic_length" [36:8 - 36:20] FunctionDecl=magic_length:36:8
// CHECK-tokens: Punctuation: "(" [36:20 - 36:21] FunctionDecl=magic_length:36:8
// CHECK-tokens: Keyword: "const" [36:21 - 36:26] ParmDecl=s:36:33 (Definition)
// CHECK-tokens: Keyword: "char" [36:27 - 36:31] ParmDecl=s:36:33 (Definition)
// CHECK-tokens: Punctuation: "*" [36:32 - 36:33] ParmDecl=s:36:33 (Definition)
// CHECK-tokens: Identifier: "s" [36:33 - 36:34] ParmDecl=s:36:33 (Definition)
// CHECK-tokens: Punctuation: ")" [36:34 - 36:35] FunctionDecl=magic_length:36:8
// CHECK-tokens: Punctuation: ";" [36:35 - 36:36]
// CHECK-tokens: Keyword: "namespace" [37:1 - 37:10] Namespace=llvm:37:11 (Definition)
// CHECK-tokens: Identifier: "llvm" [37:11 - 37:15] Namespace=llvm:37:11 (Definition)
// CHECK-tokens: Punctuation: "{" [37:16 - 37:17] Namespace=llvm:37:11 (Definition)
// CHECK-tokens: Keyword: "class" [38:1 - 38:6] ClassDecl=StringRef:38:7 (Definition)
// CHECK-tokens: Identifier: "StringRef" [38:7 - 38:16] ClassDecl=StringRef:38:7 (Definition)
// CHECK-tokens: Punctuation: "{" [38:17 - 38:18] ClassDecl=StringRef:38:7 (Definition)
// CHECK-tokens: Keyword: "public" [39:1 - 39:7] CXXAccessSpecifier=:39:1 (Definition)
// CHECK-tokens: Punctuation: ":" [39:7 - 39:8] CXXAccessSpecifier=:39:1 (Definition)
// CHECK-tokens: Keyword: "typedef" [40:3 - 40:10] TypedefDecl=iterator:40:23 (Definition)
// CHECK-tokens: Keyword: "const" [40:11 - 40:16] TypedefDecl=iterator:40:23 (Definition)
// CHECK-tokens: Keyword: "char" [40:17 - 40:21] TypedefDecl=iterator:40:23 (Definition)
// CHECK-tokens: Punctuation: "*" [40:22 - 40:23] TypedefDecl=iterator:40:23 (Definition)
// CHECK-tokens: Identifier: "iterator" [40:23 - 40:31] TypedefDecl=iterator:40:23 (Definition)
// CHECK-tokens: Punctuation: ";" [40:31 - 40:32] ClassDecl=StringRef:38:7 (Definition)
// CHECK-tokens: Keyword: "static" [41:3 - 41:9] VarDecl=npos:41:23
// CHECK-tokens: Keyword: "const" [41:10 - 41:15] VarDecl=npos:41:23
// CHECK-tokens: Identifier: "size_t" [41:16 - 41:22] TypeRef=size_t:2:25
// CHECK-tokens: Identifier: "npos" [41:23 - 41:27] VarDecl=npos:41:23
// CHECK-tokens: Punctuation: "=" [41:28 - 41:29] VarDecl=npos:41:23
// CHECK-tokens: Punctuation: "~" [41:30 - 41:31] UnaryOperator=
// CHECK-tokens: Identifier: "size_t" [41:31 - 41:37] TypeRef=size_t:2:25
// CHECK-tokens: Punctuation: "(" [41:37 - 41:38] CXXFunctionalCastExpr=
// CHECK-tokens: Literal: "0" [41:38 - 41:39] IntegerLiteral=
// CHECK-tokens: Punctuation: ")" [41:39 - 41:40] CXXFunctionalCastExpr=
// CHECK-tokens: Punctuation: ";" [41:40 - 41:41] ClassDecl=StringRef:38:7 (Definition)
// CHECK-tokens: Keyword: "private" [42:1 - 42:8] CXXAccessSpecifier=:42:1 (Definition)
// CHECK-tokens: Punctuation: ":" [42:8 - 42:9] CXXAccessSpecifier=:42:1 (Definition)
// CHECK-tokens: Keyword: "const" [43:3 - 43:8] FieldDecl=Data:43:15 (Definition)
// CHECK-tokens: Keyword: "char" [43:9 - 43:13] FieldDecl=Data:43:15 (Definition)
// CHECK-tokens: Punctuation: "*" [43:14 - 43:15] FieldDecl=Data:43:15 (Definition)
// CHECK-tokens: Identifier: "Data" [43:15 - 43:19] FieldDecl=Data:43:15 (Definition)
// CHECK-tokens: Punctuation: ";" [43:19 - 43:20] ClassDecl=StringRef:38:7 (Definition)
// CHECK-tokens: Identifier: "size_t" [44:3 - 44:9] TypeRef=size_t:2:25
// CHECK-tokens: Identifier: "Length" [44:10 - 44:16] FieldDecl=Length:44:10 (Definition)
// CHECK-tokens: Punctuation: ";" [44:16 - 44:17] ClassDecl=StringRef:38:7 (Definition)
// CHECK-tokens: Keyword: "static" [45:3 - 45:9] CXXMethod=min:45:17 (Definition) (static)
// CHECK-tokens: Identifier: "size_t" [45:10 - 45:16] TypeRef=size_t:2:25
// CHECK-tokens: Identifier: "min" [45:17 - 45:20] CXXMethod=min:45:17 (Definition) (static)
// CHECK-tokens: Punctuation: "(" [45:20 - 45:21] CXXMethod=min:45:17 (Definition) (static)
// CHECK-tokens: Identifier: "size_t" [45:21 - 45:27] TypeRef=size_t:2:25
// CHECK-tokens: Identifier: "a" [45:28 - 45:29] ParmDecl=a:45:28 (Definition)
// CHECK-tokens: Punctuation: "," [45:29 - 45:30] CXXMethod=min:45:17 (Definition) (static)
// CHECK-tokens: Identifier: "size_t" [45:31 - 45:37] TypeRef=size_t:2:25
// CHECK-tokens: Identifier: "b" [45:38 - 45:39] ParmDecl=b:45:38 (Definition)
// CHECK-tokens: Punctuation: ")" [45:39 - 45:40] CXXMethod=min:45:17 (Definition) (static)
// CHECK-tokens: Punctuation: "{" [45:41 - 45:42] CompoundStmt=
// CHECK-tokens: Keyword: "return" [45:43 - 45:49] ReturnStmt=
// CHECK-tokens: Identifier: "a" [45:50 - 45:51] DeclRefExpr=a:45:28
// CHECK-tokens: Punctuation: "<" [45:52 - 45:53] BinaryOperator=<
// CHECK-tokens: Identifier: "b" [45:54 - 45:55] DeclRefExpr=b:45:38
// CHECK-tokens: Punctuation: "?" [45:56 - 45:57] ConditionalOperator=
// CHECK-tokens: Identifier: "a" [45:58 - 45:59] DeclRefExpr=a:45:28
// CHECK-tokens: Punctuation: ":" [45:60 - 45:61] ConditionalOperator=
// CHECK-tokens: Identifier: "b" [45:62 - 45:63] DeclRefExpr=b:45:38
// CHECK-tokens: Punctuation: ";" [45:63 - 45:64] CompoundStmt=
// CHECK-tokens: Punctuation: "}" [45:65 - 45:66] CompoundStmt=
// CHECK-tokens: Keyword: "public" [46:1 - 46:7] CXXAccessSpecifier=:46:1 (Definition)
// CHECK-tokens: Punctuation: ":" [46:7 - 46:8] CXXAccessSpecifier=:46:1 (Definition)
// CHECK-tokens: Identifier: "StringRef" [47:3 - 47:12] CXXConstructor=StringRef:47:3 (Definition) (default constructor)
// CHECK-tokens: Punctuation: "(" [47:12 - 47:13] CXXConstructor=StringRef:47:3 (Definition) (default constructor)
// CHECK-tokens: Punctuation: ")" [47:13 - 47:14] CXXConstructor=StringRef:47:3 (Definition) (default constructor)
// CHECK-tokens: Punctuation: ":" [47:14 - 47:15] CXXConstructor=StringRef:47:3 (Definition) (default constructor)
// CHECK-tokens: Identifier: "Data" [47:16 - 47:20] MemberRef=Data:43:15
// CHECK-tokens: Punctuation: "(" [47:20 - 47:21] CXXConstructor=StringRef:47:3 (Definition) (default constructor)
// CHECK-tokens: Literal: "0" [47:21 - 47:22] IntegerLiteral=
// CHECK-tokens: Punctuation: ")" [47:22 - 47:23] CXXConstructor=StringRef:47:3 (Definition) (default constructor)
// CHECK-tokens: Punctuation: "," [47:23 - 47:24] CXXConstructor=StringRef:47:3 (Definition) (default constructor)
// CHECK-tokens: Identifier: "Length" [47:25 - 47:31] MemberRef=Length:44:10
// CHECK-tokens: Punctuation: "(" [47:31 - 47:32] CXXConstructor=StringRef:47:3 (Definition) (default constructor)
// CHECK-tokens: Literal: "0" [47:32 - 47:33] IntegerLiteral=
// CHECK-tokens: Punctuation: ")" [47:33 - 47:34] CXXConstructor=StringRef:47:3 (Definition) (default constructor)
// CHECK-tokens: Punctuation: "{" [47:35 - 47:36] CompoundStmt=
// CHECK-tokens: Punctuation: "}" [47:36 - 47:37] CompoundStmt=
// CHECK-tokens: Identifier: "StringRef" [48:3 - 48:12] CXXConstructor=StringRef:48:3 (Definition) (converting constructor)
// CHECK-tokens: Punctuation: "(" [48:12 - 48:13] CXXConstructor=StringRef:48:3 (Definition) (converting constructor)
// CHECK-tokens: Keyword: "const" [48:13 - 48:18] ParmDecl=Str:48:25 (Definition)
// CHECK-tokens: Keyword: "char" [48:19 - 48:23] ParmDecl=Str:48:25 (Definition)
// CHECK-tokens: Punctuation: "*" [48:24 - 48:25] ParmDecl=Str:48:25 (Definition)
// CHECK-tokens: Identifier: "Str" [48:25 - 48:28] ParmDecl=Str:48:25 (Definition)
// CHECK-tokens: Punctuation: ")" [48:28 - 48:29] CXXConstructor=StringRef:48:3 (Definition) (converting constructor)
// CHECK-tokens: Punctuation: ":" [48:30 - 48:31] CXXConstructor=StringRef:48:3 (Definition) (converting constructor)
// CHECK-tokens: Identifier: "Data" [48:32 - 48:36] MemberRef=Data:43:15
// CHECK-tokens: Punctuation: "(" [48:36 - 48:37] CXXConstructor=StringRef:48:3 (Definition) (converting constructor)
// CHECK-tokens: Identifier: "Str" [48:37 - 48:40] DeclRefExpr=Str:48:25
// CHECK-tokens: Punctuation: ")" [48:40 - 48:41] CXXConstructor=StringRef:48:3 (Definition) (converting constructor)
// CHECK-tokens: Punctuation: "," [48:41 - 48:42] CXXConstructor=StringRef:48:3 (Definition) (converting constructor)
// CHECK-tokens: Identifier: "Length" [48:43 - 48:49] MemberRef=Length:44:10
// CHECK-tokens: Punctuation: "(" [48:49 - 48:50] CXXConstructor=StringRef:48:3 (Definition) (converting constructor)
// CHECK-tokens: Identifier: "magic_length" [48:50 - 48:62] DeclRefExpr=magic_length:36:8
// CHECK-tokens: Punctuation: "(" [48:62 - 48:63] CallExpr=magic_length:36:8
// CHECK-tokens: Identifier: "Str" [48:63 - 48:66] DeclRefExpr=Str:48:25
// CHECK-tokens: Punctuation: ")" [48:66 - 48:67] CallExpr=magic_length:36:8
// CHECK-tokens: Punctuation: ")" [48:67 - 48:68] CXXConstructor=StringRef:48:3 (Definition) (converting constructor)
// CHECK-tokens: Punctuation: "{" [48:69 - 48:70] CompoundStmt=
// CHECK-tokens: Punctuation: "}" [48:70 - 48:71] CompoundStmt=
// CHECK-tokens: Identifier: "StringRef" [49:3 - 49:12] CXXConstructor=StringRef:49:3 (Definition)
// CHECK-tokens: Punctuation: "(" [49:12 - 49:13] CXXConstructor=StringRef:49:3 (Definition)
// CHECK-tokens: Keyword: "const" [49:13 - 49:18] ParmDecl=data:49:25 (Definition)
// CHECK-tokens: Keyword: "char" [49:19 - 49:23] ParmDecl=data:49:25 (Definition)
// CHECK-tokens: Punctuation: "*" [49:24 - 49:25] ParmDecl=data:49:25 (Definition)
// CHECK-tokens: Identifier: "data" [49:25 - 49:29] ParmDecl=data:49:25 (Definition)
// CHECK-tokens: Punctuation: "," [49:29 - 49:30] CXXConstructor=StringRef:49:3 (Definition)
// CHECK-tokens: Identifier: "size_t" [49:31 - 49:37] TypeRef=size_t:2:25
// CHECK-tokens: Identifier: "length" [49:38 - 49:44] ParmDecl=length:49:38 (Definition)
// CHECK-tokens: Punctuation: ")" [49:44 - 49:45] CXXConstructor=StringRef:49:3 (Definition)
// CHECK-tokens: Punctuation: ":" [49:46 - 49:47] CXXConstructor=StringRef:49:3 (Definition)
// CHECK-tokens: Identifier: "Data" [49:48 - 49:52] MemberRef=Data:43:15
// CHECK-tokens: Punctuation: "(" [49:52 - 49:53] CXXConstructor=StringRef:49:3 (Definition)
// CHECK-tokens: Identifier: "data" [49:53 - 49:57] DeclRefExpr=data:49:25
// CHECK-tokens: Punctuation: ")" [49:57 - 49:58] CXXConstructor=StringRef:49:3 (Definition)
// CHECK-tokens: Punctuation: "," [49:58 - 49:59] CXXConstructor=StringRef:49:3 (Definition)
// CHECK-tokens: Identifier: "Length" [49:60 - 49:66] MemberRef=Length:44:10
// CHECK-tokens: Punctuation: "(" [49:66 - 49:67] CXXConstructor=StringRef:49:3 (Definition)
// CHECK-tokens: Identifier: "length" [49:67 - 49:73] DeclRefExpr=length:49:38
// CHECK-tokens: Punctuation: ")" [49:73 - 49:74] CXXConstructor=StringRef:49:3 (Definition)
// CHECK-tokens: Punctuation: "{" [49:75 - 49:76] CompoundStmt=
// CHECK-tokens: Punctuation: "}" [49:76 - 49:77] CompoundStmt=
// CHECK-tokens: Identifier: "iterator" [50:3 - 50:11] TypeRef=llvm::StringRef::iterator:40:23
// CHECK-tokens: Identifier: "end" [50:12 - 50:15] CXXMethod=end:50:12 (Definition) (const)
// CHECK-tokens: Punctuation: "(" [50:15 - 50:16] CXXMethod=end:50:12 (Definition) (const)
// CHECK-tokens: Punctuation: ")" [50:16 - 50:17] CXXMethod=end:50:12 (Definition) (const)
// CHECK-tokens: Keyword: "const" [50:18 - 50:23] CXXMethod=end:50:12 (Definition) (const)
// CHECK-tokens: Punctuation: "{" [50:24 - 50:25] CompoundStmt=
// CHECK-tokens: Keyword: "return" [50:26 - 50:32] ReturnStmt=
// CHECK-tokens: Identifier: "Data" [50:33 - 50:37] MemberRefExpr=Data:43:15
// CHECK-tokens: Punctuation: ";" [50:37 - 50:38] CompoundStmt=
// CHECK-tokens: Punctuation: "}" [50:39 - 50:40] CompoundStmt=
// CHECK-tokens: Identifier: "size_t" [51:3 - 51:9] TypeRef=size_t:2:25
// CHECK-tokens: Identifier: "size" [51:10 - 51:14] CXXMethod=size:51:10 (Definition) (const)
// CHECK-tokens: Punctuation: "(" [51:14 - 51:15] CXXMethod=size:51:10 (Definition) (const)
// CHECK-tokens: Punctuation: ")" [51:15 - 51:16] CXXMethod=size:51:10 (Definition) (const)
// CHECK-tokens: Keyword: "const" [51:17 - 51:22] CXXMethod=size:51:10 (Definition) (const)
// CHECK-tokens: Punctuation: "{" [51:23 - 51:24] CompoundStmt=
// CHECK-tokens: Keyword: "return" [51:25 - 51:31] ReturnStmt=
// CHECK-tokens: Identifier: "Length" [51:32 - 51:38] MemberRefExpr=Length:44:10
// CHECK-tokens: Punctuation: ";" [51:38 - 51:39] CompoundStmt=
// CHECK-tokens: Punctuation: "}" [51:40 - 51:41] CompoundStmt=
// CHECK-tokens: Keyword: "bool" [52:3 - 52:7] CXXMethod=starts_with:52:8 (Definition) (const)
// CHECK-tokens: Identifier: "starts_with" [52:8 - 52:19] CXXMethod=starts_with:52:8 (Definition) (const)
// CHECK-tokens: Punctuation: "(" [52:19 - 52:20] CXXMethod=starts_with:52:8 (Definition) (const)
// CHECK-tokens: Identifier: "StringRef" [52:20 - 52:29] TypeRef=class llvm::StringRef:38:7
// CHECK-tokens: Identifier: "Prefix" [52:30 - 52:36] ParmDecl=Prefix:52:30 (Definition)
// CHECK-tokens: Punctuation: ")" [52:36 - 52:37] CXXMethod=starts_with:52:8 (Definition) (const)
// CHECK-tokens: Keyword: "const" [52:38 - 52:43] CXXMethod=starts_with:52:8 (Definition) (const)
// CHECK-tokens: Punctuation: "{" [52:44 - 52:45] CompoundStmt=
// CHECK-tokens: Keyword: "return" [53:5 - 53:11] ReturnStmt=
// CHECK-tokens: Identifier: "Length" [53:12 - 53:18] MemberRefExpr=Length:44:10
// CHECK-tokens: Punctuation: ">=" [53:19 - 53:21] BinaryOperator=>=
// CHECK-tokens: Identifier: "Prefix" [53:22 - 53:28] DeclRefExpr=Prefix:52:30
// CHECK-tokens: Punctuation: "." [53:28 - 53:29] MemberRefExpr=Length:44:10 SingleRefName=[53:29 - 53:35] RefName=[53:29 - 53:35]
// CHECK-tokens: Identifier: "Length" [53:29 - 53:35] MemberRefExpr=Length:44:10 SingleRefName=[53:29 - 53:35] RefName=[53:29 - 53:35]
// CHECK-tokens: Punctuation: "&&" [53:36 - 53:38] BinaryOperator=&&
// CHECK-tokens: Identifier: "memcmp" [54:11 - 54:17] DeclRefExpr=memcmp:7:7
// CHECK-tokens: Punctuation: "(" [54:17 - 54:18] CallExpr=memcmp:7:7
// CHECK-tokens: Identifier: "Data" [54:18 - 54:22] MemberRefExpr=Data:43:15
// CHECK-tokens: Punctuation: "," [54:22 - 54:23] CallExpr=memcmp:7:7
// CHECK-tokens: Identifier: "Prefix" [54:24 - 54:30] DeclRefExpr=Prefix:52:30
// CHECK-tokens: Punctuation: "." [54:30 - 54:31] MemberRefExpr=Data:43:15 SingleRefName=[54:31 - 54:35] RefName=[54:31 - 54:35]
// CHECK-tokens: Identifier: "Data" [54:31 - 54:35] MemberRefExpr=Data:43:15 SingleRefName=[54:31 - 54:35] RefName=[54:31 - 54:35]
// CHECK-tokens: Punctuation: "," [54:35 - 54:36] CallExpr=memcmp:7:7
// CHECK-tokens: Identifier: "Prefix" [54:37 - 54:43] DeclRefExpr=Prefix:52:30
// CHECK-tokens: Punctuation: "." [54:43 - 54:44] MemberRefExpr=Length:44:10 SingleRefName=[54:44 - 54:50] RefName=[54:44 - 54:50]
// CHECK-tokens: Identifier: "Length" [54:44 - 54:50] MemberRefExpr=Length:44:10 SingleRefName=[54:44 - 54:50] RefName=[54:44 - 54:50]
// CHECK-tokens: Punctuation: ")" [54:50 - 54:51] CallExpr=memcmp:7:7
// CHECK-tokens: Punctuation: "==" [54:52 - 54:54] BinaryOperator===
// CHECK-tokens: Literal: "0" [54:55 - 54:56] IntegerLiteral=
// CHECK-tokens: Punctuation: ";" [54:56 - 54:57] CompoundStmt=
// CHECK-tokens: Punctuation: "}" [55:3 - 55:4] CompoundStmt=
// CHECK-tokens: Keyword: "bool" [56:3 - 56:7] CXXMethod=ends_with:56:8 (Definition) (const)
// CHECK-tokens: Identifier: "ends_with" [56:8 - 56:17] CXXMethod=ends_with:56:8 (Definition) (const)
// CHECK-tokens: Punctuation: "(" [56:17 - 56:18] CXXMethod=ends_with:56:8 (Definition) (const)
// CHECK-tokens: Identifier: "StringRef" [56:18 - 56:27] TypeRef=class llvm::StringRef:38:7
// CHECK-tokens: Identifier: "Suffix" [56:28 - 56:34] ParmDecl=Suffix:56:28 (Definition)
// CHECK-tokens: Punctuation: ")" [56:34 - 56:35] CXXMethod=ends_with:56:8 (Definition) (const)
// CHECK-tokens: Keyword: "const" [56:36 - 56:41] CXXMethod=ends_with:56:8 (Definition) (const)
// CHECK-tokens: Punctuation: "{" [56:42 - 56:43] CompoundStmt=
// CHECK-tokens: Keyword: "return" [57:5 - 57:11] ReturnStmt=
// CHECK-tokens: Identifier: "Length" [57:12 - 57:18] MemberRefExpr=Length:44:10
// CHECK-tokens: Punctuation: ">=" [57:19 - 57:21] BinaryOperator=>=
// CHECK-tokens: Identifier: "Suffix" [57:22 - 57:28] DeclRefExpr=Suffix:56:28
// CHECK-tokens: Punctuation: "." [57:28 - 57:29] MemberRefExpr=Length:44:10 SingleRefName=[57:29 - 57:35] RefName=[57:29 - 57:35]
// CHECK-tokens: Identifier: "Length" [57:29 - 57:35] MemberRefExpr=Length:44:10 SingleRefName=[57:29 - 57:35] RefName=[57:29 - 57:35]
// CHECK-tokens: Punctuation: "&&" [57:36 - 57:38] BinaryOperator=&&
// CHECK-tokens: Identifier: "memcmp" [58:7 - 58:13] DeclRefExpr=memcmp:7:7
// CHECK-tokens: Punctuation: "(" [58:13 - 58:14] CallExpr=memcmp:7:7
// CHECK-tokens: Identifier: "end" [58:14 - 58:17] MemberRefExpr=end:50:12
// CHECK-tokens: Punctuation: "(" [58:17 - 58:18] CallExpr=end:50:12
// CHECK-tokens: Punctuation: ")" [58:18 - 58:19] CallExpr=end:50:12
// CHECK-tokens: Punctuation: "-" [58:20 - 58:21] BinaryOperator=-
// CHECK-tokens: Identifier: "Suffix" [58:22 - 58:28] DeclRefExpr=Suffix:56:28
// CHECK-tokens: Punctuation: "." [58:28 - 58:29] MemberRefExpr=Length:44:10 SingleRefName=[58:29 - 58:35] RefName=[58:29 - 58:35]
// CHECK-tokens: Identifier: "Length" [58:29 - 58:35] MemberRefExpr=Length:44:10 SingleRefName=[58:29 - 58:35] RefName=[58:29 - 58:35]
// CHECK-tokens: Punctuation: "," [58:35 - 58:36] CallExpr=memcmp:7:7
// CHECK-tokens: Identifier: "Suffix" [58:37 - 58:43] DeclRefExpr=Suffix:56:28
// CHECK-tokens: Punctuation: "." [58:43 - 58:44] MemberRefExpr=Data:43:15 SingleRefName=[58:44 - 58:48] RefName=[58:44 - 58:48]
// CHECK-tokens: Identifier: "Data" [58:44 - 58:48] MemberRefExpr=Data:43:15 SingleRefName=[58:44 - 58:48] RefName=[58:44 - 58:48]
// CHECK-tokens: Punctuation: "," [58:48 - 58:49] CallExpr=memcmp:7:7
// CHECK-tokens: Identifier: "Suffix" [58:50 - 58:56] DeclRefExpr=Suffix:56:28
// CHECK-tokens: Punctuation: "." [58:56 - 58:57] MemberRefExpr=Length:44:10 SingleRefName=[58:57 - 58:63] RefName=[58:57 - 58:63]
// CHECK-tokens: Identifier: "Length" [58:57 - 58:63] MemberRefExpr=Length:44:10 SingleRefName=[58:57 - 58:63] RefName=[58:57 - 58:63]
// CHECK-tokens: Punctuation: ")" [58:63 - 58:64] CallExpr=memcmp:7:7
// CHECK-tokens: Punctuation: "==" [58:65 - 58:67] BinaryOperator===
// CHECK-tokens: Literal: "0" [58:68 - 58:69] IntegerLiteral=
// CHECK-tokens: Punctuation: ";" [58:69 - 58:70] CompoundStmt=
// CHECK-tokens: Punctuation: "}" [59:3 - 59:4] CompoundStmt=
// CHECK-tokens: Identifier: "StringRef" [60:3 - 60:12] TypeRef=class llvm::StringRef:38:7
// CHECK-tokens: Identifier: "substr" [60:13 - 60:19] CXXMethod=substr:60:13 (Definition) (const)
// CHECK-tokens: Punctuation: "(" [60:19 - 60:20] CXXMethod=substr:60:13 (Definition) (const)
// CHECK-tokens: Identifier: "size_t" [60:20 - 60:26] TypeRef=size_t:2:25
// CHECK-tokens: Identifier: "Start" [60:27 - 60:32] ParmDecl=Start:60:27 (Definition)
// CHECK-tokens: Punctuation: "," [60:32 - 60:33] CXXMethod=substr:60:13 (Definition) (const)
// CHECK-tokens: Identifier: "size_t" [60:34 - 60:40] TypeRef=size_t:2:25
// CHECK-tokens: Identifier: "N" [60:41 - 60:42] ParmDecl=N:60:41 (Definition)
// CHECK-tokens: Punctuation: "=" [60:43 - 60:44] ParmDecl=N:60:41 (Definition)
// CHECK-tokens: Identifier: "npos" [60:45 - 60:49] DeclRefExpr=npos:41:23
// CHECK-tokens: Punctuation: ")" [60:49 - 60:50] CXXMethod=substr:60:13 (Definition) (const)
// CHECK-tokens: Keyword: "const" [60:51 - 60:56] CXXMethod=substr:60:13 (Definition) (const)
// CHECK-tokens: Punctuation: "{" [60:57 - 60:58] CompoundStmt=
// CHECK-tokens: Keyword: "return" [61:5 - 61:11] ReturnStmt=
// CHECK-tokens: Identifier: "StringRef" [61:12 - 61:21] TypeRef=class llvm::StringRef:38:7
// CHECK-tokens: Punctuation: "(" [61:21 - 61:22] CallExpr=StringRef:49:3
// CHECK-tokens: Identifier: "Data" [61:22 - 61:26] MemberRefExpr=Data:43:15
// CHECK-tokens: Punctuation: "+" [61:27 - 61:28] BinaryOperator=+
// CHECK-tokens: Identifier: "Start" [61:29 - 61:34] DeclRefExpr=Start:60:27
// CHECK-tokens: Punctuation: "," [61:34 - 61:35] CallExpr=StringRef:49:3
// CHECK-tokens: Identifier: "min" [61:36 - 61:39] DeclRefExpr=min:45:17
// CHECK-tokens: Punctuation: "(" [61:39 - 61:40] CallExpr=min:45:17
// CHECK-tokens: Identifier: "N" [61:40 - 61:41] DeclRefExpr=N:60:41
// CHECK-tokens: Punctuation: "," [61:41 - 61:42] CallExpr=min:45:17
// CHECK-tokens: Identifier: "Length" [61:43 - 61:49] MemberRefExpr=Length:44:10
// CHECK-tokens: Punctuation: "-" [61:50 - 61:51] BinaryOperator=-
// CHECK-tokens: Identifier: "Start" [61:52 - 61:57] DeclRefExpr=Start:60:27
// CHECK-tokens: Punctuation: ")" [61:57 - 61:58] CallExpr=min:45:17
// CHECK-tokens: Punctuation: ")" [61:58 - 61:59] CallExpr=StringRef:49:3
// CHECK-tokens: Punctuation: ";" [61:59 - 61:60] CompoundStmt=
// CHECK-tokens: Punctuation: "}" [62:3 - 62:4] CompoundStmt=
// CHECK-tokens: Punctuation: "}" [63:1 - 63:2] ClassDecl=StringRef:38:7 (Definition)
// CHECK-tokens: Punctuation: ";" [63:2 - 63:3] Namespace=llvm:37:11 (Definition)
// CHECK-tokens: Punctuation: "}" [64:1 - 64:2] Namespace=llvm:37:11 (Definition)
// CHECK-tokens: Keyword: "namespace" [65:1 - 65:10] Namespace=clang:65:11 (Definition)
// CHECK-tokens: Identifier: "clang" [65:11 - 65:16] Namespace=clang:65:11 (Definition)
// CHECK-tokens: Punctuation: "{" [65:17 - 65:18] Namespace=clang:65:11 (Definition)
// CHECK-tokens: Keyword: "class" [66:1 - 66:6] ClassDecl=IdentifierInfo:66:7 (Definition)
// CHECK-tokens: Identifier: "IdentifierInfo" [66:7 - 66:21] ClassDecl=IdentifierInfo:66:7 (Definition)
// CHECK-tokens: Punctuation: "{" [66:22 - 66:23] ClassDecl=IdentifierInfo:66:7 (Definition)
// CHECK-tokens: Keyword: "public" [67:1 - 67:7] CXXAccessSpecifier=:67:1 (Definition)
// CHECK-tokens: Punctuation: ":" [67:7 - 67:8] CXXAccessSpecifier=:67:1 (Definition)
// CHECK-tokens: Identifier: "IdentifierInfo" [67:8 - 67:22] CXXConstructor=IdentifierInfo:67:8 (default constructor)
// CHECK-tokens: Punctuation: "(" [67:22 - 67:23] CXXConstructor=IdentifierInfo:67:8 (default constructor)
// CHECK-tokens: Punctuation: ")" [67:23 - 67:24] CXXConstructor=IdentifierInfo:67:8 (default constructor)
// CHECK-tokens: Punctuation: ";" [67:24 - 67:25] ClassDecl=IdentifierInfo:66:7 (Definition)
// CHECK-tokens: Keyword: "const" [68:3 - 68:8] CXXMethod=getNameStart:68:15 (Definition) (const)
// CHECK-tokens: Keyword: "char" [68:9 - 68:13] CXXMethod=getNameStart:68:15 (Definition) (const)
// CHECK-tokens: Punctuation: "*" [68:14 - 68:15] CXXMethod=getNameStart:68:15 (Definition) (const)
// CHECK-tokens: Identifier: "getNameStart" [68:15 - 68:27] CXXMethod=getNameStart:68:15 (Definition) (const)
// CHECK-tokens: Punctuation: "(" [68:27 - 68:28] CXXMethod=getNameStart:68:15 (Definition) (const)
// CHECK-tokens: Punctuation: ")" [68:28 - 68:29] CXXMethod=getNameStart:68:15 (Definition) (const)
// CHECK-tokens: Keyword: "const" [68:30 - 68:35] CXXMethod=getNameStart:68:15 (Definition) (const)
// CHECK-tokens: Punctuation: "{" [68:36 - 68:37] CompoundStmt=
// CHECK-tokens: Keyword: "typedef" [69:5 - 69:12] TypedefDecl=actualtype:69:54 (Definition)
// CHECK-tokens: Identifier: "std" [69:13 - 69:16] NamespaceRef=std:3:11
// CHECK-tokens: Punctuation: "::" [69:16 - 69:18] TypedefDecl=actualtype:69:54 (Definition)
// CHECK-tokens: Identifier: "pair" [69:18 - 69:22] TemplateRef=pair:4:44
// CHECK-tokens: Punctuation: "<" [69:23 - 69:24] TypedefDecl=actualtype:69:54 (Definition)
// CHECK-tokens: Identifier: "IdentifierInfo" [69:25 - 69:39] TypeRef=class clang::IdentifierInfo:66:7
// CHECK-tokens: Punctuation: "," [69:39 - 69:40] TypedefDecl=actualtype:69:54 (Definition)
// CHECK-tokens: Keyword: "const" [69:41 - 69:46] TypedefDecl=actualtype:69:54 (Definition)
// CHECK-tokens: Keyword: "char" [69:47 - 69:51] TypedefDecl=actualtype:69:54 (Definition)
// CHECK-tokens: Punctuation: "*" [69:52 - 69:53] TypedefDecl=actualtype:69:54 (Definition)
// CHECK-tokens: Punctuation: ">" [69:53 - 69:54] TypedefDecl=actualtype:69:54 (Definition)
// CHECK-tokens: Identifier: "actualtype" [69:54 - 69:64] TypedefDecl=actualtype:69:54 (Definition)
// CHECK-tokens: Punctuation: ";" [69:64 - 69:65] DeclStmt=
// CHECK-tokens: Keyword: "return" [70:5 - 70:11] ReturnStmt=
// CHECK-tokens: Punctuation: "(" [70:12 - 70:13] ParenExpr=
// CHECK-tokens: Punctuation: "(" [70:13 - 70:14] CStyleCastExpr=
// CHECK-tokens: Keyword: "const" [70:14 - 70:19] CStyleCastExpr=
// CHECK-tokens: Identifier: "actualtype" [70:20 - 70:30] TypeRef=actualtype:69:54
// CHECK-tokens: Punctuation: "*" [70:31 - 70:32] CStyleCastExpr=
// CHECK-tokens: Punctuation: ")" [70:32 - 70:33] CStyleCastExpr=
// CHECK-tokens: Keyword: "this" [70:34 - 70:38] CXXThisExpr=
// CHECK-tokens: Punctuation: ")" [70:38 - 70:39] ParenExpr=
// CHECK-tokens: Punctuation: "->" [70:39 - 70:41] MemberRefExpr=second:4:55 SingleRefName=[70:41 - 70:47] RefName=[70:41 - 70:47]
// CHECK-tokens: Identifier: "second" [70:41 - 70:47] MemberRefExpr=second:4:55 SingleRefName=[70:41 - 70:47] RefName=[70:41 - 70:47]
// CHECK-tokens: Punctuation: ";" [70:47 - 70:48] CompoundStmt=
// CHECK-tokens: Punctuation: "}" [71:3 - 71:4] CompoundStmt=
// CHECK-tokens: Keyword: "unsigned" [72:3 - 72:11] CXXMethod=getLength:72:12 (Definition) (const)
// CHECK-tokens: Identifier: "getLength" [72:12 - 72:21] CXXMethod=getLength:72:12 (Definition) (const)
// CHECK-tokens: Punctuation: "(" [72:21 - 72:22] CXXMethod=getLength:72:12 (Definition) (const)
// CHECK-tokens: Punctuation: ")" [72:22 - 72:23] CXXMethod=getLength:72:12 (Definition) (const)
// CHECK-tokens: Keyword: "const" [72:24 - 72:29] CXXMethod=getLength:72:12 (Definition) (const)
// CHECK-tokens: Punctuation: "{" [72:30 - 72:31] CompoundStmt=
// CHECK-tokens: Keyword: "typedef" [73:5 - 73:12] TypedefDecl=actualtype:73:54 (Definition)
// CHECK-tokens: Identifier: "std" [73:13 - 73:16] NamespaceRef=std:3:11
// CHECK-tokens: Punctuation: "::" [73:16 - 73:18] TypedefDecl=actualtype:73:54 (Definition)
// CHECK-tokens: Identifier: "pair" [73:18 - 73:22] TemplateRef=pair:4:44
// CHECK-tokens: Punctuation: "<" [73:23 - 73:24] TypedefDecl=actualtype:73:54 (Definition)
// CHECK-tokens: Identifier: "IdentifierInfo" [73:25 - 73:39] TypeRef=class clang::IdentifierInfo:66:7
// CHECK-tokens: Punctuation: "," [73:39 - 73:40] TypedefDecl=actualtype:73:54 (Definition)
// CHECK-tokens: Keyword: "const" [73:41 - 73:46] TypedefDecl=actualtype:73:54 (Definition)
// CHECK-tokens: Keyword: "char" [73:47 - 73:51] TypedefDecl=actualtype:73:54 (Definition)
// CHECK-tokens: Punctuation: "*" [73:52 - 73:53] TypedefDecl=actualtype:73:54 (Definition)
// CHECK-tokens: Punctuation: ">" [73:53 - 73:54] TypedefDecl=actualtype:73:54 (Definition)
// CHECK-tokens: Identifier: "actualtype" [73:54 - 73:64] TypedefDecl=actualtype:73:54 (Definition)
// CHECK-tokens: Punctuation: ";" [73:64 - 73:65] DeclStmt=
// CHECK-tokens: Keyword: "const" [74:5 - 74:10] VarDecl=p:74:17 (Definition)
// CHECK-tokens: Keyword: "char" [74:11 - 74:15] VarDecl=p:74:17 (Definition)
// CHECK-tokens: Punctuation: "*" [74:16 - 74:17] VarDecl=p:74:17 (Definition)
// CHECK-tokens: Identifier: "p" [74:17 - 74:18] VarDecl=p:74:17 (Definition)
// CHECK-tokens: Punctuation: "=" [74:19 - 74:20] VarDecl=p:74:17 (Definition)
// CHECK-tokens: Punctuation: "(" [74:21 - 74:22] ParenExpr=
// CHECK-tokens: Punctuation: "(" [74:22 - 74:23] CStyleCastExpr=
// CHECK-tokens: Keyword: "const" [74:23 - 74:28] CStyleCastExpr=
// CHECK-tokens: Identifier: "actualtype" [74:29 - 74:39] TypeRef=actualtype:73:54
// CHECK-tokens: Punctuation: "*" [74:40 - 74:41] CStyleCastExpr=
// CHECK-tokens: Punctuation: ")" [74:41 - 74:42] CStyleCastExpr=
// CHECK-tokens: Keyword: "this" [74:43 - 74:47] CXXThisExpr=
// CHECK-tokens: Punctuation: ")" [74:47 - 74:48] ParenExpr=
// CHECK-tokens: Punctuation: "->" [74:48 - 74:50] MemberRefExpr=second:4:55 SingleRefName=[74:50 - 74:56] RefName=[74:50 - 74:56]
// CHECK-tokens: Identifier: "second" [74:50 - 74:56] MemberRefExpr=second:4:55 SingleRefName=[74:50 - 74:56] RefName=[74:50 - 74:56]
// CHECK-tokens: Punctuation: "-" [74:57 - 74:58] BinaryOperator=-
// CHECK-tokens: Literal: "2" [74:59 - 74:60] IntegerLiteral=
// CHECK-tokens: Punctuation: ";" [74:60 - 74:61] DeclStmt=
// CHECK-tokens: Keyword: "return" [75:5 - 75:11] ReturnStmt=
// CHECK-tokens: Punctuation: "(" [75:12 - 75:13] ParenExpr=
// CHECK-tokens: Punctuation: "(" [75:13 - 75:14] ParenExpr=
// CHECK-tokens: Punctuation: "(" [75:14 - 75:15] CStyleCastExpr=
// CHECK-tokens: Keyword: "unsigned" [75:15 - 75:23] CStyleCastExpr=
// CHECK-tokens: Punctuation: ")" [75:23 - 75:24] CStyleCastExpr=
// CHECK-tokens: Identifier: "p" [75:25 - 75:26] DeclRefExpr=p:74:17
// CHECK-tokens: Punctuation: "[" [75:26 - 75:27] ArraySubscriptExpr=
// CHECK-tokens: Literal: "0" [75:27 - 75:28] IntegerLiteral=
// CHECK-tokens: Punctuation: "]" [75:28 - 75:29] ArraySubscriptExpr=
// CHECK-tokens: Punctuation: ")" [75:29 - 75:30] ParenExpr=
// CHECK-tokens: Punctuation: "|" [75:31 - 75:32] BinaryOperator=|
// CHECK-tokens: Punctuation: "(" [75:33 - 75:34] ParenExpr=
// CHECK-tokens: Punctuation: "(" [75:34 - 75:35] ParenExpr=
// CHECK-tokens: Punctuation: "(" [75:35 - 75:36] CStyleCastExpr=
// CHECK-tokens: Keyword: "unsigned" [75:36 - 75:44] CStyleCastExpr=
// CHECK-tokens: Punctuation: ")" [75:44 - 75:45] CStyleCastExpr=
// CHECK-tokens: Identifier: "p" [75:46 - 75:47] DeclRefExpr=p:74:17
// CHECK-tokens: Punctuation: "[" [75:47 - 75:48] ArraySubscriptExpr=
// CHECK-tokens: Literal: "1" [75:48 - 75:49] IntegerLiteral=
// CHECK-tokens: Punctuation: "]" [75:49 - 75:50] ArraySubscriptExpr=
// CHECK-tokens: Punctuation: ")" [75:50 - 75:51] ParenExpr=
// CHECK-tokens: Punctuation: "<<" [75:52 - 75:54] BinaryOperator=<<
// CHECK-tokens: Literal: "8" [75:55 - 75:56] IntegerLiteral=
// CHECK-tokens: Punctuation: ")" [75:56 - 75:57] ParenExpr=
// CHECK-tokens: Punctuation: ")" [75:57 - 75:58] ParenExpr=
// CHECK-tokens: Punctuation: "-" [75:59 - 75:60] BinaryOperator=-
// CHECK-tokens: Literal: "1" [75:61 - 75:62] IntegerLiteral=
// CHECK-tokens: Punctuation: ";" [75:62 - 75:63] CompoundStmt=
// CHECK-tokens: Punctuation: "}" [76:3 - 76:4] CompoundStmt=
// CHECK-tokens: Identifier: "llvm" [77:3 - 77:7] NamespaceRef=llvm:37:11
// CHECK-tokens: Punctuation: "::" [77:7 - 77:9] CXXMethod=getName:77:19 (Definition) (const)
// CHECK-tokens: Identifier: "StringRef" [77:9 - 77:18] TypeRef=class llvm::StringRef:38:7
// CHECK-tokens: Identifier: "getName" [77:19 - 77:26] CXXMethod=getName:77:19 (Definition) (const)
// CHECK-tokens: Punctuation: "(" [77:26 - 77:27] CXXMethod=getName:77:19 (Definition) (const)
// CHECK-tokens: Punctuation: ")" [77:27 - 77:28] CXXMethod=getName:77:19 (Definition) (const)
// CHECK-tokens: Keyword: "const" [77:29 - 77:34] CXXMethod=getName:77:19 (Definition) (const)
// CHECK-tokens: Punctuation: "{" [77:35 - 77:36] CompoundStmt=
// CHECK-tokens: Keyword: "return" [78:5 - 78:11] ReturnStmt=
// CHECK-tokens: Identifier: "llvm" [78:12 - 78:16] NamespaceRef=llvm:37:11
// CHECK-tokens: Punctuation: "::" [78:16 - 78:18] CallExpr=StringRef:49:3
// CHECK-tokens: Identifier: "StringRef" [78:18 - 78:27] TypeRef=class llvm::StringRef:38:7
// CHECK-tokens: Punctuation: "(" [78:27 - 78:28] CallExpr=StringRef:49:3
// CHECK-tokens: Identifier: "getNameStart" [78:28 - 78:40] MemberRefExpr=getNameStart:68:15
// CHECK-tokens: Punctuation: "(" [78:40 - 78:41] CallExpr=getNameStart:68:15
// CHECK-tokens: Punctuation: ")" [78:41 - 78:42] CallExpr=getNameStart:68:15
// CHECK-tokens: Punctuation: "," [78:42 - 78:43] CallExpr=StringRef:49:3
// CHECK-tokens: Identifier: "getLength" [78:44 - 78:53] MemberRefExpr=getLength:72:12
// CHECK-tokens: Punctuation: "(" [78:53 - 78:54] CallExpr=getLength:72:12
// CHECK-tokens: Punctuation: ")" [78:54 - 78:55] CallExpr=getLength:72:12
// CHECK-tokens: Punctuation: ")" [78:55 - 78:56] CallExpr=StringRef:49:3
// CHECK-tokens: Punctuation: ";" [78:56 - 78:57] CompoundStmt=
// CHECK-tokens: Punctuation: "}" [79:3 - 79:4] CompoundStmt=
// CHECK-tokens: Punctuation: "}" [80:1 - 80:2] ClassDecl=IdentifierInfo:66:7 (Definition)
// CHECK-tokens: Punctuation: ";" [80:2 - 80:3] Namespace=clang:65:11 (Definition)
// CHECK-tokens: Punctuation: "}" [81:1 - 81:2] Namespace=clang:65:11 (Definition)
// CHECK-tokens: Keyword: "namespace" [82:1 - 82:10] Namespace=llvm:82:11 (Definition)
// CHECK-tokens: Identifier: "llvm" [82:11 - 82:15] Namespace=llvm:82:11 (Definition)
// CHECK-tokens: Punctuation: "{" [82:16 - 82:17] Namespace=llvm:82:11 (Definition)
// CHECK-tokens: Keyword: "template" [83:1 - 83:9] ClassTemplate=StringSwitch:83:47 (Definition)
// CHECK-tokens: Punctuation: "<" [83:10 - 83:11] ClassTemplate=StringSwitch:83:47 (Definition)
// CHECK-tokens: Keyword: "typename" [83:12 - 83:20] TemplateTypeParameter=T:83:21 (Definition)
// CHECK-tokens: Identifier: "T" [83:21 - 83:22] TemplateTypeParameter=T:83:21 (Definition)
// CHECK-tokens: Punctuation: "," [83:22 - 83:23] ClassTemplate=StringSwitch:83:47 (Definition)
// CHECK-tokens: Keyword: "typename" [83:24 - 83:32] TemplateTypeParameter=R:83:33 (Definition)
// CHECK-tokens: Identifier: "R" [83:33 - 83:34] TemplateTypeParameter=R:83:33 (Definition)
// CHECK-tokens: Punctuation: "=" [83:35 - 83:36] TemplateTypeParameter=R:83:33 (Definition)
// CHECK-tokens: Identifier: "T" [83:37 - 83:38] TypeRef=T:83:21
// CHECK-tokens: Punctuation: ">" [83:39 - 83:40] ClassTemplate=StringSwitch:83:47 (Definition)
// CHECK-tokens: Keyword: "class" [83:41 - 83:46] ClassTemplate=StringSwitch:83:47 (Definition)
// CHECK-tokens: Identifier: "StringSwitch" [83:47 - 83:59] ClassTemplate=StringSwitch:83:47 (Definition)
// CHECK-tokens: Punctuation: "{" [83:60 - 83:61] ClassTemplate=StringSwitch:83:47 (Definition)
// CHECK-tokens: Identifier: "StringRef" [84:3 - 84:12] TypeRef=class llvm::StringRef:38:7
// CHECK-tokens: Identifier: "Str" [84:13 - 84:16] FieldDecl=Str:84:13 (Definition)
// CHECK-tokens: Punctuation: ";" [84:16 - 84:17] ClassTemplate=StringSwitch:83:47 (Definition)
// CHECK-tokens: Keyword: "const" [85:3 - 85:8] FieldDecl=Result:85:12 (Definition)
// CHECK-tokens: Identifier: "T" [85:9 - 85:10] TypeRef=T:83:21
// CHECK-tokens: Punctuation: "*" [85:11 - 85:12] FieldDecl=Result:85:12 (Definition)
// CHECK-tokens: Identifier: "Result" [85:12 - 85:18] FieldDecl=Result:85:12 (Definition)
// CHECK-tokens: Punctuation: ";" [85:18 - 85:19] ClassTemplate=StringSwitch:83:47 (Definition)
// CHECK-tokens: Keyword: "public" [86:1 - 86:7] CXXAccessSpecifier=:86:1 (Definition)
// CHECK-tokens: Punctuation: ":" [86:7 - 86:8] CXXAccessSpecifier=:86:1 (Definition)
<<<<<<< HEAD
// CHECK-tokens: Keyword: "explicit" [87:3 - 87:11] CXXConstructor=StringSwitch<T, R>:87:12 (Definition) (explicit)
// CHECK-tokens: Identifier: "StringSwitch" [87:12 - 87:24] CXXConstructor=StringSwitch<T, R>:87:12 (Definition) (explicit)
// CHECK-tokens: Punctuation: "(" [87:24 - 87:25] CXXConstructor=StringSwitch<T, R>:87:12 (Definition) (explicit)
// CHECK-tokens: Identifier: "StringRef" [87:25 - 87:34] TypeRef=class llvm::StringRef:38:7
// CHECK-tokens: Identifier: "Str" [87:35 - 87:38] ParmDecl=Str:87:35 (Definition)
// CHECK-tokens: Punctuation: ")" [87:38 - 87:39] CXXConstructor=StringSwitch<T, R>:87:12 (Definition) (explicit)
// CHECK-tokens: Punctuation: ":" [87:40 - 87:41] CXXConstructor=StringSwitch<T, R>:87:12 (Definition) (explicit)
=======
// CHECK-tokens: Keyword: "explicit" [87:3 - 87:11] CXXConstructor=llvm::StringSwitch<T, R>:87:12 (Definition)
// CHECK-tokens: Identifier: "StringSwitch" [87:12 - 87:24] CXXConstructor=llvm::StringSwitch<T, R>:87:12 (Definition) (explicit)
// CHECK-tokens: Punctuation: "(" [87:24 - 87:25] CXXConstructor=llvm::StringSwitch<T, R>:87:12 (Definition)
// CHECK-tokens: Identifier: "StringRef" [87:25 - 87:34] TypeRef=class llvm::StringRef:38:7
// CHECK-tokens: Identifier: "Str" [87:35 - 87:38] ParmDecl=Str:87:35 (Definition)
// CHECK-tokens: Punctuation: ")" [87:38 - 87:39] CXXConstructor=llvm::StringSwitch<T, R>:87:12 (Definition)
// CHECK-tokens: Punctuation: ":" [87:40 - 87:41] CXXConstructor=llvm::StringSwitch<T, R>:87:12 (Definition)
>>>>>>> 91cdd350
// CHECK-tokens: Identifier: "Str" [87:42 - 87:45] MemberRef=Str:84:13
// CHECK-tokens: Punctuation: "(" [87:45 - 87:46] CallExpr=StringRef:38:7
// CHECK-tokens: Identifier: "Str" [87:46 - 87:49] DeclRefExpr=Str:87:35
// CHECK-tokens: Punctuation: ")" [87:49 - 87:50] CallExpr=StringRef:38:7
<<<<<<< HEAD
// CHECK-tokens: Punctuation: "," [87:50 - 87:51] CXXConstructor=StringSwitch<T, R>:87:12 (Definition) (explicit)
=======
// CHECK-tokens: Punctuation: "," [87:50 - 87:51] CXXConstructor=llvm::StringSwitch<T, R>:87:12 (Definition)
>>>>>>> 91cdd350
// CHECK-tokens: Identifier: "Result" [87:52 - 87:58] MemberRef=Result:85:12
// CHECK-tokens: Punctuation: "(" [87:58 - 87:59] UnexposedExpr=
// CHECK-tokens: Literal: "0" [87:59 - 87:60] IntegerLiteral=
// CHECK-tokens: Punctuation: ")" [87:60 - 87:61] UnexposedExpr=
// CHECK-tokens: Punctuation: "{" [87:62 - 87:63] CompoundStmt=
// CHECK-tokens: Punctuation: "}" [87:63 - 87:64] CompoundStmt=
// CHECK-tokens: Keyword: "template" [88:3 - 88:11] FunctionTemplate=Case:88:42 (Definition)
// CHECK-tokens: Punctuation: "<" [88:12 - 88:13] FunctionTemplate=Case:88:42 (Definition)
// CHECK-tokens: Keyword: "unsigned" [88:14 - 88:22] NonTypeTemplateParameter=N:88:23 (Definition)
// CHECK-tokens: Identifier: "N" [88:23 - 88:24] NonTypeTemplateParameter=N:88:23 (Definition)
// CHECK-tokens: Punctuation: ">" [88:25 - 88:26] FunctionTemplate=Case:88:42 (Definition)
// CHECK-tokens: Identifier: "StringSwitch" [88:27 - 88:39] TypeRef=llvm::StringSwitch<T, R>:83:47
// CHECK-tokens: Punctuation: "&" [88:40 - 88:41] FunctionTemplate=Case:88:42 (Definition)
// CHECK-tokens: Identifier: "Case" [88:42 - 88:46] FunctionTemplate=Case:88:42 (Definition)
// CHECK-tokens: Punctuation: "(" [88:46 - 88:47] FunctionTemplate=Case:88:42 (Definition)
// CHECK-tokens: Keyword: "const" [88:47 - 88:52] ParmDecl=S:88:60 (Definition)
// CHECK-tokens: Keyword: "char" [88:53 - 88:57] ParmDecl=S:88:60 (Definition)
// CHECK-tokens: Punctuation: "(" [88:58 - 88:59] ParmDecl=S:88:60 (Definition)
// CHECK-tokens: Punctuation: "&" [88:59 - 88:60] ParmDecl=S:88:60 (Definition)
// CHECK-tokens: Identifier: "S" [88:60 - 88:61] ParmDecl=S:88:60 (Definition)
// CHECK-tokens: Punctuation: ")" [88:61 - 88:62] ParmDecl=S:88:60 (Definition)
// CHECK-tokens: Punctuation: "[" [88:62 - 88:63] ParmDecl=S:88:60 (Definition)
// CHECK-tokens: Identifier: "N" [88:63 - 88:64] DeclRefExpr=N:88:23
// CHECK-tokens: Punctuation: "]" [88:64 - 88:65] ParmDecl=S:88:60 (Definition)
// CHECK-tokens: Punctuation: "," [88:65 - 88:66] FunctionTemplate=Case:88:42 (Definition)
// CHECK-tokens: Keyword: "const" [89:47 - 89:52] ParmDecl=Value:89:57 (Definition)
// CHECK-tokens: Identifier: "T" [89:53 - 89:54] TypeRef=T:83:21
// CHECK-tokens: Punctuation: "&" [89:55 - 89:56] ParmDecl=Value:89:57 (Definition)
// CHECK-tokens: Identifier: "Value" [89:57 - 89:62] ParmDecl=Value:89:57 (Definition)
// CHECK-tokens: Punctuation: ")" [89:62 - 89:63] FunctionTemplate=Case:88:42 (Definition)
// CHECK-tokens: Punctuation: "{" [89:64 - 89:65] CompoundStmt=
// CHECK-tokens: Keyword: "return" [90:5 - 90:11] ReturnStmt=
// CHECK-tokens: Punctuation: "*" [90:12 - 90:13] UnaryOperator=
// CHECK-tokens: Keyword: "this" [90:13 - 90:17] CXXThisExpr=
// CHECK-tokens: Punctuation: ";" [90:17 - 90:18] CompoundStmt=
// CHECK-tokens: Punctuation: "}" [91:3 - 91:4] CompoundStmt=
// CHECK-tokens: Identifier: "R" [92:3 - 92:4] TypeRef=R:83:33
// CHECK-tokens: Identifier: "Default" [92:5 - 92:12] CXXMethod=Default:92:5 (Definition) (const)
// CHECK-tokens: Punctuation: "(" [92:12 - 92:13] CXXMethod=Default:92:5 (Definition) (const)
// CHECK-tokens: Keyword: "const" [92:13 - 92:18] ParmDecl=Value:92:23 (Definition)
// CHECK-tokens: Identifier: "T" [92:19 - 92:20] TypeRef=T:83:21
// CHECK-tokens: Punctuation: "&" [92:21 - 92:22] ParmDecl=Value:92:23 (Definition)
// CHECK-tokens: Identifier: "Value" [92:23 - 92:28] ParmDecl=Value:92:23 (Definition)
// CHECK-tokens: Punctuation: ")" [92:28 - 92:29] CXXMethod=Default:92:5 (Definition) (const)
// CHECK-tokens: Keyword: "const" [92:30 - 92:35] CXXMethod=Default:92:5 (Definition) (const)
// CHECK-tokens: Punctuation: "{" [92:36 - 92:37] CompoundStmt=
// CHECK-tokens: Keyword: "return" [93:5 - 93:11] ReturnStmt=
// CHECK-tokens: Identifier: "Value" [93:12 - 93:17] DeclRefExpr=Value:92:23
// CHECK-tokens: Punctuation: ";" [93:17 - 93:18] CompoundStmt=
// CHECK-tokens: Punctuation: "}" [94:3 - 94:4] CompoundStmt=
// CHECK-tokens: Punctuation: "}" [95:1 - 95:2] ClassTemplate=StringSwitch:83:47 (Definition)
// CHECK-tokens: Punctuation: ";" [95:2 - 95:3] Namespace=llvm:82:11 (Definition)
// CHECK-tokens: Punctuation: "}" [96:1 - 96:2] Namespace=llvm:82:11 (Definition)
// CHECK-tokens: Keyword: "using" [98:1 - 98:6] UsingDirective=:98:17
// CHECK-tokens: Keyword: "namespace" [98:7 - 98:16] UsingDirective=:98:17
// CHECK-tokens: Identifier: "clang" [98:17 - 98:22] NamespaceRef=clang:10:17
// CHECK-tokens: Punctuation: ";" [98:22 - 98:23]
// CHECK-tokens: Identifier: "AttributeList" [100:1 - 100:14] TypeRef=class clang::AttributeList:12:9
// CHECK-tokens: Punctuation: "::" [100:14 - 100:16] CXXMethod=getKind:100:36 (Definition) (static)
// CHECK-tokens: Identifier: "Kind" [100:16 - 100:20] TypeRef=enum clang::AttributeList::Kind:13:10
// CHECK-tokens: Identifier: "AttributeList" [100:21 - 100:34] TypeRef=class clang::AttributeList:12:9
// CHECK-tokens: Punctuation: "::" [100:34 - 100:36] CXXMethod=getKind:100:36 (Definition) (static)
// CHECK-tokens: Identifier: "getKind" [100:36 - 100:43] CXXMethod=getKind:100:36 (Definition) (static)
// CHECK-tokens: Punctuation: "(" [100:43 - 100:44] CXXMethod=getKind:100:36 (Definition) (static)
// CHECK-tokens: Keyword: "const" [100:44 - 100:49] ParmDecl=Name:100:67 (Definition)
// CHECK-tokens: Identifier: "IdentifierInfo" [100:50 - 100:64] TypeRef=class clang::IdentifierInfo:66:7
// CHECK-tokens: Punctuation: "*" [100:65 - 100:66] ParmDecl=Name:100:67 (Definition)
// CHECK-tokens: Identifier: "Name" [100:67 - 100:71] ParmDecl=Name:100:67 (Definition)
// CHECK-tokens: Punctuation: ")" [100:71 - 100:72] CXXMethod=getKind:100:36 (Definition) (static)
// CHECK-tokens: Punctuation: "{" [100:73 - 100:74] CompoundStmt=
// CHECK-tokens: Identifier: "llvm" [101:3 - 101:7] NamespaceRef=llvm:82:11
// CHECK-tokens: Punctuation: "::" [101:7 - 101:9] VarDecl=AttrName:101:19 (Definition)
// CHECK-tokens: Identifier: "StringRef" [101:9 - 101:18] TypeRef=class llvm::StringRef:38:7
// CHECK-tokens: Identifier: "AttrName" [101:19 - 101:27] VarDecl=AttrName:101:19 (Definition)
// CHECK-tokens: Punctuation: "=" [101:28 - 101:29] VarDecl=AttrName:101:19 (Definition)
// CHECK-tokens: Identifier: "Name" [101:30 - 101:34] DeclRefExpr=Name:100:67
// CHECK-tokens: Punctuation: "->" [101:34 - 101:36] MemberRefExpr=getName:77:19 SingleRefName=[101:36 - 101:43] RefName=[101:36 - 101:43]
// CHECK-tokens: Identifier: "getName" [101:36 - 101:43] MemberRefExpr=getName:77:19 SingleRefName=[101:36 - 101:43] RefName=[101:36 - 101:43]
// CHECK-tokens: Punctuation: "(" [101:43 - 101:44] CallExpr=getName:77:19
// CHECK-tokens: Punctuation: ")" [101:44 - 101:45] CallExpr=getName:77:19
// CHECK-tokens: Punctuation: ";" [101:45 - 101:46] DeclStmt=
// CHECK-tokens: Keyword: "if" [102:3 - 102:5] IfStmt=
// CHECK-tokens: Punctuation: "(" [102:6 - 102:7] IfStmt=
// CHECK-tokens: Identifier: "AttrName" [102:7 - 102:15] DeclRefExpr=AttrName:101:19
// CHECK-tokens: Punctuation: "." [102:15 - 102:16] MemberRefExpr=starts_with:52:8 SingleRefName=[102:16 - 102:27] RefName=[102:16 - 102:27]
// CHECK-tokens: Identifier: "starts_with" [102:16 - 102:27] MemberRefExpr=starts_with:52:8 SingleRefName=[102:16 - 102:27] RefName=[102:16 - 102:27]
// CHECK-tokens: Punctuation: "(" [102:27 - 102:28] CallExpr=starts_with:52:8
// CHECK-tokens: Literal: ""__"" [102:28 - 102:32] StringLiteral="__"
// CHECK-tokens: Punctuation: ")" [102:32 - 102:33] CallExpr=starts_with:52:8
// CHECK-tokens: Punctuation: "&&" [102:34 - 102:36] BinaryOperator=&&
// CHECK-tokens: Identifier: "AttrName" [102:37 - 102:45] DeclRefExpr=AttrName:101:19
// CHECK-tokens: Punctuation: "." [102:45 - 102:46] MemberRefExpr=ends_with:56:8 SingleRefName=[102:46 - 102:55] RefName=[102:46 - 102:55]
// CHECK-tokens: Identifier: "ends_with" [102:46 - 102:55] MemberRefExpr=ends_with:56:8 SingleRefName=[102:46 - 102:55] RefName=[102:46 - 102:55]
// CHECK-tokens: Punctuation: "(" [102:55 - 102:56] CallExpr=ends_with:56:8
// CHECK-tokens: Literal: ""__"" [102:56 - 102:60] StringLiteral="__"
// CHECK-tokens: Punctuation: ")" [102:60 - 102:61] CallExpr=ends_with:56:8
// CHECK-tokens: Punctuation: ")" [102:61 - 102:62] IfStmt=
// CHECK-tokens: Identifier: "AttrName" [103:5 - 103:13] DeclRefExpr=AttrName:101:19
// CHECK-tokens: Punctuation: "=" [103:14 - 103:15] DeclRefExpr=operator=:38:7
// CHECK-tokens: Identifier: "AttrName" [103:16 - 103:24] DeclRefExpr=AttrName:101:19
// CHECK-tokens: Punctuation: "." [103:24 - 103:25] MemberRefExpr=substr:60:13 SingleRefName=[103:25 - 103:31] RefName=[103:25 - 103:31]
// CHECK-tokens: Identifier: "substr" [103:25 - 103:31] MemberRefExpr=substr:60:13 SingleRefName=[103:25 - 103:31] RefName=[103:25 - 103:31]
// CHECK-tokens: Punctuation: "(" [103:31 - 103:32] CallExpr=substr:60:13
// CHECK-tokens: Literal: "2" [103:32 - 103:33] IntegerLiteral=
// CHECK-tokens: Punctuation: "," [103:33 - 103:34] CallExpr=substr:60:13
// CHECK-tokens: Identifier: "AttrName" [103:35 - 103:43] DeclRefExpr=AttrName:101:19
// CHECK-tokens: Punctuation: "." [103:43 - 103:44] MemberRefExpr=size:51:10 SingleRefName=[103:44 - 103:48] RefName=[103:44 - 103:48]
// CHECK-tokens: Identifier: "size" [103:44 - 103:48] MemberRefExpr=size:51:10 SingleRefName=[103:44 - 103:48] RefName=[103:44 - 103:48]
// CHECK-tokens: Punctuation: "(" [103:48 - 103:49] CallExpr=size:51:10
// CHECK-tokens: Punctuation: ")" [103:49 - 103:50] CallExpr=size:51:10
// CHECK-tokens: Punctuation: "-" [103:51 - 103:52] BinaryOperator=-
// CHECK-tokens: Literal: "4" [103:53 - 103:54] IntegerLiteral=
// CHECK-tokens: Punctuation: ")" [103:54 - 103:55] CallExpr=substr:60:13
// CHECK-tokens: Punctuation: ";" [103:55 - 103:56] CompoundStmt=
// CHECK-tokens: Keyword: "return" [105:3 - 105:9] ReturnStmt=
// CHECK-tokens: Identifier: "llvm" [105:10 - 105:14] NamespaceRef=llvm:82:11
// CHECK-tokens: Punctuation: "::" [105:14 - 105:16] CXXFunctionalCastExpr=
// CHECK-tokens: Identifier: "StringSwitch" [105:16 - 105:28] TemplateRef=StringSwitch:83:47
// CHECK-tokens: Punctuation: "<" [105:29 - 105:30] CXXFunctionalCastExpr=
// CHECK-tokens: Identifier: "AttributeList" [105:31 - 105:44] TypeRef=class clang::AttributeList:12:9
// CHECK-tokens: Punctuation: "::" [105:44 - 105:46] CXXFunctionalCastExpr=
// CHECK-tokens: Identifier: "Kind" [105:46 - 105:50] TypeRef=enum clang::AttributeList::Kind:13:10
// CHECK-tokens: Punctuation: ">" [105:51 - 105:52] CallExpr=StringSwitch:87:12
// CHECK-tokens: Punctuation: "(" [105:53 - 105:54] CallExpr=StringSwitch:87:12
// CHECK-tokens: Identifier: "AttrName" [105:54 - 105:62] DeclRefExpr=AttrName:101:19
// CHECK-tokens: Punctuation: ")" [105:62 - 105:63] CallExpr=StringSwitch:87:12
// CHECK-tokens: Punctuation: "." [106:5 - 106:6] MemberRefExpr=Case:88:42 SingleRefName=[106:6 - 106:10] RefName=[106:6 - 106:10]
// CHECK-tokens: Identifier: "Case" [106:6 - 106:10] MemberRefExpr=Case:88:42 SingleRefName=[106:6 - 106:10] RefName=[106:6 - 106:10]
// CHECK-tokens: Punctuation: "(" [106:10 - 106:11] CallExpr=Case:88:42
// CHECK-tokens: Literal: ""weak"" [106:11 - 106:17] StringLiteral="weak"
// CHECK-tokens: Punctuation: "," [106:17 - 106:18] CallExpr=Case:88:42
// CHECK-tokens: Identifier: "AT_weak" [106:19 - 106:26] DeclRefExpr=AT_weak:29:45
// CHECK-tokens: Punctuation: ")" [106:26 - 106:27] CallExpr=Case:88:42
// CHECK-tokens: Punctuation: "." [107:5 - 107:6] MemberRefExpr=Case:88:42 SingleRefName=[107:6 - 107:10] RefName=[107:6 - 107:10]
// CHECK-tokens: Identifier: "Case" [107:6 - 107:10] MemberRefExpr=Case:88:42 SingleRefName=[107:6 - 107:10] RefName=[107:6 - 107:10]
// CHECK-tokens: Punctuation: "(" [107:10 - 107:11] CallExpr=Case:88:42
// CHECK-tokens: Literal: ""weakref"" [107:11 - 107:20] StringLiteral="weakref"
// CHECK-tokens: Punctuation: "," [107:20 - 107:21] CallExpr=Case:88:42
// CHECK-tokens: Identifier: "AT_weakref" [107:22 - 107:32] DeclRefExpr=AT_weakref:29:54
// CHECK-tokens: Punctuation: ")" [107:32 - 107:33] CallExpr=Case:88:42
// CHECK-tokens: Punctuation: "." [108:5 - 108:6] MemberRefExpr=Case:88:42 SingleRefName=[108:6 - 108:10] RefName=[108:6 - 108:10]
// CHECK-tokens: Identifier: "Case" [108:6 - 108:10] MemberRefExpr=Case:88:42 SingleRefName=[108:6 - 108:10] RefName=[108:6 - 108:10]
// CHECK-tokens: Punctuation: "(" [108:10 - 108:11] CallExpr=Case:88:42
// CHECK-tokens: Literal: ""pure"" [108:11 - 108:17] StringLiteral="pure"
// CHECK-tokens: Punctuation: "," [108:17 - 108:18] CallExpr=Case:88:42
// CHECK-tokens: Identifier: "AT_pure" [108:19 - 108:26] DeclRefExpr=AT_pure:26:49
// CHECK-tokens: Punctuation: ")" [108:26 - 108:27] CallExpr=Case:88:42
// CHECK-tokens: Punctuation: "." [109:5 - 109:6] MemberRefExpr=Case:88:42 SingleRefName=[109:6 - 109:10] RefName=[109:6 - 109:10]
// CHECK-tokens: Identifier: "Case" [109:6 - 109:10] MemberRefExpr=Case:88:42 SingleRefName=[109:6 - 109:10] RefName=[109:6 - 109:10]
// CHECK-tokens: Punctuation: "(" [109:10 - 109:11] CallExpr=Case:88:42
// CHECK-tokens: Literal: ""mode"" [109:11 - 109:17] StringLiteral="mode"
// CHECK-tokens: Punctuation: "," [109:17 - 109:18] CallExpr=Case:88:42
// CHECK-tokens: Identifier: "AT_mode" [109:19 - 109:26] DeclRefExpr=AT_mode:20:44
// CHECK-tokens: Punctuation: ")" [109:26 - 109:27] CallExpr=Case:88:42
// CHECK-tokens: Punctuation: "." [110:5 - 110:6] MemberRefExpr=Case:88:42 SingleRefName=[110:6 - 110:10] RefName=[110:6 - 110:10]
// CHECK-tokens: Identifier: "Case" [110:6 - 110:10] MemberRefExpr=Case:88:42 SingleRefName=[110:6 - 110:10] RefName=[110:6 - 110:10]
// CHECK-tokens: Punctuation: "(" [110:10 - 110:11] CallExpr=Case:88:42
// CHECK-tokens: Literal: ""used"" [110:11 - 110:17] StringLiteral="used"
// CHECK-tokens: Punctuation: "," [110:17 - 110:18] CallExpr=Case:88:42
// CHECK-tokens: Identifier: "AT_used" [110:19 - 110:26] DeclRefExpr=AT_used:28:34
// CHECK-tokens: Punctuation: ")" [110:26 - 110:27] CallExpr=Case:88:42
// CHECK-tokens: Punctuation: "." [111:5 - 111:6] MemberRefExpr=Case:88:42 SingleRefName=[111:6 - 111:10] RefName=[111:6 - 111:10]
// CHECK-tokens: Identifier: "Case" [111:6 - 111:10] MemberRefExpr=Case:88:42 SingleRefName=[111:6 - 111:10] RefName=[111:6 - 111:10]
// CHECK-tokens: Punctuation: "(" [111:10 - 111:11] CallExpr=Case:88:42
// CHECK-tokens: Literal: ""alias"" [111:11 - 111:18] StringLiteral="alias"
// CHECK-tokens: Punctuation: "," [111:18 - 111:19] CallExpr=Case:88:42
// CHECK-tokens: Identifier: "AT_alias" [111:20 - 111:28] DeclRefExpr=AT_alias:15:25
// CHECK-tokens: Punctuation: ")" [111:28 - 111:29] CallExpr=Case:88:42
// CHECK-tokens: Punctuation: "." [112:5 - 112:6] MemberRefExpr=Case:88:42 SingleRefName=[112:6 - 112:10] RefName=[112:6 - 112:10]
// CHECK-tokens: Identifier: "Case" [112:6 - 112:10] MemberRefExpr=Case:88:42 SingleRefName=[112:6 - 112:10] RefName=[112:6 - 112:10]
// CHECK-tokens: Punctuation: "(" [112:10 - 112:11] CallExpr=Case:88:42
// CHECK-tokens: Literal: ""align"" [112:11 - 112:18] StringLiteral="align"
// CHECK-tokens: Punctuation: "," [112:18 - 112:19] CallExpr=Case:88:42
// CHECK-tokens: Identifier: "AT_aligned" [112:20 - 112:30] DeclRefExpr=AT_aligned:15:35
// CHECK-tokens: Punctuation: ")" [112:30 - 112:31] CallExpr=Case:88:42
// CHECK-tokens: Punctuation: "." [113:5 - 113:6] MemberRefExpr=Case:88:42 SingleRefName=[113:6 - 113:10] RefName=[113:6 - 113:10]
// CHECK-tokens: Identifier: "Case" [113:6 - 113:10] MemberRefExpr=Case:88:42 SingleRefName=[113:6 - 113:10] RefName=[113:6 - 113:10]
// CHECK-tokens: Punctuation: "(" [113:10 - 113:11] CallExpr=Case:88:42
// CHECK-tokens: Literal: ""final"" [113:11 - 113:18] StringLiteral="final"
// CHECK-tokens: Punctuation: "," [113:18 - 113:19] CallExpr=Case:88:42
// CHECK-tokens: Identifier: "AT_final" [113:20 - 113:28] DeclRefExpr=AT_final:19:40
// CHECK-tokens: Punctuation: ")" [113:28 - 113:29] CallExpr=Case:88:42
// CHECK-tokens: Punctuation: "." [114:5 - 114:6] MemberRefExpr=Case:88:42 SingleRefName=[114:6 - 114:10] RefName=[114:6 - 114:10]
// CHECK-tokens: Identifier: "Case" [114:6 - 114:10] MemberRefExpr=Case:88:42 SingleRefName=[114:6 - 114:10] RefName=[114:6 - 114:10]
// CHECK-tokens: Punctuation: "(" [114:10 - 114:11] CallExpr=Case:88:42
// CHECK-tokens: Literal: ""cdecl"" [114:11 - 114:18] StringLiteral="cdecl"
// CHECK-tokens: Punctuation: "," [114:18 - 114:19] CallExpr=Case:88:42
// CHECK-tokens: Identifier: "AT_cdecl" [114:20 - 114:28] DeclRefExpr=AT_cdecl:17:30
// CHECK-tokens: Punctuation: ")" [114:28 - 114:29] CallExpr=Case:88:42
// CHECK-tokens: Punctuation: "." [115:5 - 115:6] MemberRefExpr=Case:88:42 SingleRefName=[115:6 - 115:10] RefName=[115:6 - 115:10]
// CHECK-tokens: Identifier: "Case" [115:6 - 115:10] MemberRefExpr=Case:88:42 SingleRefName=[115:6 - 115:10] RefName=[115:6 - 115:10]
// CHECK-tokens: Punctuation: "(" [115:10 - 115:11] CallExpr=Case:88:42
// CHECK-tokens: Literal: ""const"" [115:11 - 115:18] StringLiteral="const"
// CHECK-tokens: Punctuation: "," [115:18 - 115:19] CallExpr=Case:88:42
// CHECK-tokens: Identifier: "AT_const" [115:20 - 115:28] DeclRefExpr=AT_const:17:52
// CHECK-tokens: Punctuation: ")" [115:28 - 115:29] CallExpr=Case:88:42
// CHECK-tokens: Punctuation: "." [116:5 - 116:6] MemberRefExpr=Case:88:42 SingleRefName=[116:6 - 116:10] RefName=[116:6 - 116:10]
// CHECK-tokens: Identifier: "Case" [116:6 - 116:10] MemberRefExpr=Case:88:42 SingleRefName=[116:6 - 116:10] RefName=[116:6 - 116:10]
// CHECK-tokens: Punctuation: "(" [116:10 - 116:11] CallExpr=Case:88:42
// CHECK-tokens: Literal: ""__const"" [116:11 - 116:20] StringLiteral="__const"
// CHECK-tokens: Punctuation: "," [116:20 - 116:21] CallExpr=Case:88:42
// CHECK-tokens: Identifier: "AT_const" [116:22 - 116:30] DeclRefExpr=AT_const:17:52
// CHECK-tokens: Punctuation: ")" [116:30 - 116:31] CallExpr=Case:88:42
// CHECK-tokens: Punctuation: "." [117:5 - 117:6] MemberRefExpr=Case:88:42 SingleRefName=[117:6 - 117:10] RefName=[117:6 - 117:10]
// CHECK-tokens: Identifier: "Case" [117:6 - 117:10] MemberRefExpr=Case:88:42 SingleRefName=[117:6 - 117:10] RefName=[117:6 - 117:10]
// CHECK-tokens: Punctuation: "(" [117:10 - 117:11] CallExpr=Case:88:42
// CHECK-tokens: Literal: ""blocks"" [117:11 - 117:19] StringLiteral="blocks"
// CHECK-tokens: Punctuation: "," [117:19 - 117:20] CallExpr=Case:88:42
// CHECK-tokens: Identifier: "AT_blocks" [117:21 - 117:30] DeclRefExpr=AT_blocks:16:57
// CHECK-tokens: Punctuation: ")" [117:30 - 117:31] CallExpr=Case:88:42
// CHECK-tokens: Punctuation: "." [118:5 - 118:6] MemberRefExpr=Case:88:42 SingleRefName=[118:6 - 118:10] RefName=[118:6 - 118:10]
// CHECK-tokens: Identifier: "Case" [118:6 - 118:10] MemberRefExpr=Case:88:42 SingleRefName=[118:6 - 118:10] RefName=[118:6 - 118:10]
// CHECK-tokens: Punctuation: "(" [118:10 - 118:11] CallExpr=Case:88:42
// CHECK-tokens: Literal: ""format"" [118:11 - 118:19] StringLiteral="format"
// CHECK-tokens: Punctuation: "," [118:19 - 118:20] CallExpr=Case:88:42
// CHECK-tokens: Identifier: "AT_format" [118:21 - 118:30] DeclRefExpr=AT_format:19:50
// CHECK-tokens: Punctuation: ")" [118:30 - 118:31] CallExpr=Case:88:42
// CHECK-tokens: Punctuation: "." [119:5 - 119:6] MemberRefExpr=Case:88:42 SingleRefName=[119:6 - 119:10] RefName=[119:6 - 119:10]
// CHECK-tokens: Identifier: "Case" [119:6 - 119:10] MemberRefExpr=Case:88:42 SingleRefName=[119:6 - 119:10] RefName=[119:6 - 119:10]
// CHECK-tokens: Punctuation: "(" [119:10 - 119:11] CallExpr=Case:88:42
// CHECK-tokens: Literal: ""hiding"" [119:11 - 119:19] StringLiteral="hiding"
// CHECK-tokens: Punctuation: "," [119:19 - 119:20] CallExpr=Case:88:42
// CHECK-tokens: Identifier: "AT_hiding" [119:21 - 119:30] DeclRefExpr=AT_hiding:20:22
// CHECK-tokens: Punctuation: ")" [119:30 - 119:31] CallExpr=Case:88:42
// CHECK-tokens: Punctuation: "." [120:5 - 120:6] MemberRefExpr=Case:88:42 SingleRefName=[120:6 - 120:10] RefName=[120:6 - 120:10]
// CHECK-tokens: Identifier: "Case" [120:6 - 120:10] MemberRefExpr=Case:88:42 SingleRefName=[120:6 - 120:10] RefName=[120:6 - 120:10]
// CHECK-tokens: Punctuation: "(" [120:10 - 120:11] CallExpr=Case:88:42
// CHECK-tokens: Literal: ""malloc"" [120:11 - 120:19] StringLiteral="malloc"
// CHECK-tokens: Punctuation: "," [120:19 - 120:20] CallExpr=Case:88:42
// CHECK-tokens: Identifier: "AT_malloc" [120:21 - 120:30] DeclRefExpr=AT_malloc:20:33
// CHECK-tokens: Punctuation: ")" [120:30 - 120:31] CallExpr=Case:88:42
// CHECK-tokens: Punctuation: "." [121:5 - 121:6] MemberRefExpr=Case:88:42 SingleRefName=[121:6 - 121:10] RefName=[121:6 - 121:10]
// CHECK-tokens: Identifier: "Case" [121:6 - 121:10] MemberRefExpr=Case:88:42 SingleRefName=[121:6 - 121:10] RefName=[121:6 - 121:10]
// CHECK-tokens: Punctuation: "(" [121:10 - 121:11] CallExpr=Case:88:42
// CHECK-tokens: Literal: ""packed"" [121:11 - 121:19] StringLiteral="packed"
// CHECK-tokens: Punctuation: "," [121:19 - 121:20] CallExpr=Case:88:42
// CHECK-tokens: Identifier: "AT_packed" [121:21 - 121:30] DeclRefExpr=AT_packed:26:27
// CHECK-tokens: Punctuation: ")" [121:30 - 121:31] CallExpr=Case:88:42
// CHECK-tokens: Punctuation: "." [122:5 - 122:6] MemberRefExpr=Case:88:42 SingleRefName=[122:6 - 122:10] RefName=[122:6 - 122:10]
// CHECK-tokens: Identifier: "Case" [122:6 - 122:10] MemberRefExpr=Case:88:42 SingleRefName=[122:6 - 122:10] RefName=[122:6 - 122:10]
// CHECK-tokens: Punctuation: "(" [122:10 - 122:11] CallExpr=Case:88:42
// CHECK-tokens: Literal: ""unused"" [122:11 - 122:19] StringLiteral="unused"
// CHECK-tokens: Punctuation: "," [122:19 - 122:20] CallExpr=Case:88:42
// CHECK-tokens: Identifier: "AT_unused" [122:21 - 122:30] DeclRefExpr=AT_unused:28:23
// CHECK-tokens: Punctuation: ")" [122:30 - 122:31] CallExpr=Case:88:42
// CHECK-tokens: Punctuation: "." [123:5 - 123:6] MemberRefExpr=Case:88:42 SingleRefName=[123:6 - 123:10] RefName=[123:6 - 123:10]
// CHECK-tokens: Identifier: "Case" [123:6 - 123:10] MemberRefExpr=Case:88:42 SingleRefName=[123:6 - 123:10] RefName=[123:6 - 123:10]
// CHECK-tokens: Punctuation: "(" [123:10 - 123:11] CallExpr=Case:88:42
// CHECK-tokens: Literal: ""aligned"" [123:11 - 123:20] StringLiteral="aligned"
// CHECK-tokens: Punctuation: "," [123:20 - 123:21] CallExpr=Case:88:42
// CHECK-tokens: Identifier: "AT_aligned" [123:22 - 123:32] DeclRefExpr=AT_aligned:15:35
// CHECK-tokens: Punctuation: ")" [123:32 - 123:33] CallExpr=Case:88:42
// CHECK-tokens: Punctuation: "." [124:5 - 124:6] MemberRefExpr=Case:88:42 SingleRefName=[124:6 - 124:10] RefName=[124:6 - 124:10]
// CHECK-tokens: Identifier: "Case" [124:6 - 124:10] MemberRefExpr=Case:88:42 SingleRefName=[124:6 - 124:10] RefName=[124:6 - 124:10]
// CHECK-tokens: Punctuation: "(" [124:10 - 124:11] CallExpr=Case:88:42
// CHECK-tokens: Literal: ""cleanup"" [124:11 - 124:20] StringLiteral="cleanup"
// CHECK-tokens: Punctuation: "," [124:20 - 124:21] CallExpr=Case:88:42
// CHECK-tokens: Identifier: "AT_cleanup" [124:22 - 124:32] DeclRefExpr=AT_cleanup:17:40
// CHECK-tokens: Punctuation: ")" [124:32 - 124:33] CallExpr=Case:88:42
// CHECK-tokens: Punctuation: "." [125:5 - 125:6] MemberRefExpr=Case:88:42 SingleRefName=[125:6 - 125:10] RefName=[125:6 - 125:10]
// CHECK-tokens: Identifier: "Case" [125:6 - 125:10] MemberRefExpr=Case:88:42 SingleRefName=[125:6 - 125:10] RefName=[125:6 - 125:10]
// CHECK-tokens: Punctuation: "(" [125:10 - 125:11] CallExpr=Case:88:42
// CHECK-tokens: Literal: ""naked"" [125:11 - 125:18] StringLiteral="naked"
// CHECK-tokens: Punctuation: "," [125:18 - 125:19] CallExpr=Case:88:42
// CHECK-tokens: Identifier: "AT_naked" [125:20 - 125:28] DeclRefExpr=AT_naked:20:53
// CHECK-tokens: Punctuation: ")" [125:28 - 125:29] CallExpr=Case:88:42
// CHECK-tokens: Punctuation: "." [126:5 - 126:6] MemberRefExpr=Case:88:42 SingleRefName=[126:6 - 126:10] RefName=[126:6 - 126:10]
// CHECK-tokens: Identifier: "Case" [126:6 - 126:10] MemberRefExpr=Case:88:42 SingleRefName=[126:6 - 126:10] RefName=[126:6 - 126:10]
// CHECK-tokens: Punctuation: "(" [126:10 - 126:11] CallExpr=Case:88:42
// CHECK-tokens: Literal: ""nodebug"" [126:11 - 126:20] StringLiteral="nodebug"
// CHECK-tokens: Punctuation: "," [126:20 - 126:21] CallExpr=Case:88:42
// CHECK-tokens: Identifier: "AT_nodebug" [126:22 - 126:32] DeclRefExpr=AT_nodebug:20:63
// CHECK-tokens: Punctuation: ")" [126:32 - 126:33] CallExpr=Case:88:42
// CHECK-tokens: Punctuation: "." [127:5 - 127:6] MemberRefExpr=Case:88:42 SingleRefName=[127:6 - 127:10] RefName=[127:6 - 127:10]
// CHECK-tokens: Identifier: "Case" [127:6 - 127:10] MemberRefExpr=Case:88:42 SingleRefName=[127:6 - 127:10] RefName=[127:6 - 127:10]
// CHECK-tokens: Punctuation: "(" [127:10 - 127:11] CallExpr=Case:88:42
// CHECK-tokens: Literal: ""nonnull"" [127:11 - 127:20] StringLiteral="nonnull"
// CHECK-tokens: Punctuation: "," [127:20 - 127:21] CallExpr=Case:88:42
// CHECK-tokens: Identifier: "AT_nonnull" [127:22 - 127:32] DeclRefExpr=AT_nonnull:21:47
// CHECK-tokens: Punctuation: ")" [127:32 - 127:33] CallExpr=Case:88:42
// CHECK-tokens: Punctuation: "." [128:5 - 128:6] MemberRefExpr=Case:88:42 SingleRefName=[128:6 - 128:10] RefName=[128:6 - 128:10]
// CHECK-tokens: Identifier: "Case" [128:6 - 128:10] MemberRefExpr=Case:88:42 SingleRefName=[128:6 - 128:10] RefName=[128:6 - 128:10]
// CHECK-tokens: Punctuation: "(" [128:10 - 128:11] CallExpr=Case:88:42
// CHECK-tokens: Literal: ""nothrow"" [128:11 - 128:20] StringLiteral="nothrow"
// CHECK-tokens: Punctuation: "," [128:20 - 128:21] CallExpr=Case:88:42
// CHECK-tokens: Identifier: "AT_nothrow" [128:22 - 128:32] DeclRefExpr=AT_nothrow:22:7
// CHECK-tokens: Punctuation: ")" [128:32 - 128:33] CallExpr=Case:88:42
// CHECK-tokens: Punctuation: "." [129:5 - 129:6] MemberRefExpr=Case:88:42 SingleRefName=[129:6 - 129:10] RefName=[129:6 - 129:10]
// CHECK-tokens: Identifier: "Case" [129:6 - 129:10] MemberRefExpr=Case:88:42 SingleRefName=[129:6 - 129:10] RefName=[129:6 - 129:10]
// CHECK-tokens: Punctuation: "(" [129:10 - 129:11] CallExpr=Case:88:42
// CHECK-tokens: Literal: ""objc_gc"" [129:11 - 129:20] StringLiteral="objc_gc"
// CHECK-tokens: Punctuation: "," [129:20 - 129:21] CallExpr=Case:88:42
// CHECK-tokens: Identifier: "AT_objc_gc" [129:22 - 129:32] DeclRefExpr=AT_objc_gc:24:59
// CHECK-tokens: Punctuation: ")" [129:32 - 129:33] CallExpr=Case:88:42
// CHECK-tokens: Punctuation: "." [130:5 - 130:6] MemberRefExpr=Case:88:42 SingleRefName=[130:6 - 130:10] RefName=[130:6 - 130:10]
// CHECK-tokens: Identifier: "Case" [130:6 - 130:10] MemberRefExpr=Case:88:42 SingleRefName=[130:6 - 130:10] RefName=[130:6 - 130:10]
// CHECK-tokens: Punctuation: "(" [130:10 - 130:11] CallExpr=Case:88:42
// CHECK-tokens: Literal: ""regparm"" [130:11 - 130:20] StringLiteral="regparm"
// CHECK-tokens: Punctuation: "," [130:20 - 130:21] CallExpr=Case:88:42
// CHECK-tokens: Identifier: "AT_regparm" [130:22 - 130:32] DeclRefExpr=AT_regparm:26:58
// CHECK-tokens: Punctuation: ")" [130:32 - 130:33] CallExpr=Case:88:42
// CHECK-tokens: Punctuation: "." [131:5 - 131:6] MemberRefExpr=Case:88:42 SingleRefName=[131:6 - 131:10] RefName=[131:6 - 131:10]
// CHECK-tokens: Identifier: "Case" [131:6 - 131:10] MemberRefExpr=Case:88:42 SingleRefName=[131:6 - 131:10] RefName=[131:6 - 131:10]
// CHECK-tokens: Punctuation: "(" [131:10 - 131:11] CallExpr=Case:88:42
// CHECK-tokens: Literal: ""section"" [131:11 - 131:20] StringLiteral="section"
// CHECK-tokens: Punctuation: "," [131:20 - 131:21] CallExpr=Case:88:42
// CHECK-tokens: Identifier: "AT_section" [131:22 - 131:32] DeclRefExpr=AT_section:27:7
// CHECK-tokens: Punctuation: ")" [131:32 - 131:33] CallExpr=Case:88:42
// CHECK-tokens: Punctuation: "." [132:5 - 132:6] MemberRefExpr=Case:88:42 SingleRefName=[132:6 - 132:10] RefName=[132:6 - 132:10]
// CHECK-tokens: Identifier: "Case" [132:6 - 132:10] MemberRefExpr=Case:88:42 SingleRefName=[132:6 - 132:10] RefName=[132:6 - 132:10]
// CHECK-tokens: Punctuation: "(" [132:10 - 132:11] CallExpr=Case:88:42
// CHECK-tokens: Literal: ""stdcall"" [132:11 - 132:20] StringLiteral="stdcall"
// CHECK-tokens: Punctuation: "," [132:20 - 132:21] CallExpr=Case:88:42
// CHECK-tokens: Identifier: "AT_stdcall" [132:22 - 132:32] DeclRefExpr=AT_stdcall:27:32
// CHECK-tokens: Punctuation: ")" [132:32 - 132:33] CallExpr=Case:88:42
// CHECK-tokens: Punctuation: "." [133:5 - 133:6] MemberRefExpr=Case:88:42 SingleRefName=[133:6 - 133:10] RefName=[133:6 - 133:10]
// CHECK-tokens: Identifier: "Case" [133:6 - 133:10] MemberRefExpr=Case:88:42 SingleRefName=[133:6 - 133:10] RefName=[133:6 - 133:10]
// CHECK-tokens: Punctuation: "(" [133:10 - 133:11] CallExpr=Case:88:42
// CHECK-tokens: Literal: ""annotate"" [133:11 - 133:21] StringLiteral="annotate"
// CHECK-tokens: Punctuation: "," [133:21 - 133:22] CallExpr=Case:88:42
// CHECK-tokens: Identifier: "AT_annotate" [133:23 - 133:34] DeclRefExpr=AT_annotate:16:29
// CHECK-tokens: Punctuation: ")" [133:34 - 133:35] CallExpr=Case:88:42
// CHECK-tokens: Punctuation: "." [134:5 - 134:6] MemberRefExpr=Case:88:42 SingleRefName=[134:6 - 134:10] RefName=[134:6 - 134:10]
// CHECK-tokens: Identifier: "Case" [134:6 - 134:10] MemberRefExpr=Case:88:42 SingleRefName=[134:6 - 134:10] RefName=[134:6 - 134:10]
// CHECK-tokens: Punctuation: "(" [134:10 - 134:11] CallExpr=Case:88:42
// CHECK-tokens: Literal: ""fastcall"" [134:11 - 134:21] StringLiteral="fastcall"
// CHECK-tokens: Punctuation: "," [134:21 - 134:22] CallExpr=Case:88:42
// CHECK-tokens: Identifier: "AT_fastcall" [134:23 - 134:34] DeclRefExpr=AT_fastcall:19:27
// CHECK-tokens: Punctuation: ")" [134:34 - 134:35] CallExpr=Case:88:42
// CHECK-tokens: Punctuation: "." [135:5 - 135:6] MemberRefExpr=Case:88:42 SingleRefName=[135:6 - 135:10] RefName=[135:6 - 135:10]
// CHECK-tokens: Identifier: "Case" [135:6 - 135:10] MemberRefExpr=Case:88:42 SingleRefName=[135:6 - 135:10] RefName=[135:6 - 135:10]
// CHECK-tokens: Punctuation: "(" [135:10 - 135:11] CallExpr=Case:88:42
// CHECK-tokens: Literal: ""ibaction"" [135:11 - 135:21] StringLiteral="ibaction"
// CHECK-tokens: Punctuation: "," [135:21 - 135:22] CallExpr=Case:88:42
// CHECK-tokens: Identifier: "AT_IBAction" [135:23 - 135:34] DeclRefExpr=AT_IBAction:14:7
// CHECK-tokens: Punctuation: ")" [135:34 - 135:35] CallExpr=Case:88:42
// CHECK-tokens: Punctuation: "." [136:5 - 136:6] MemberRefExpr=Case:88:42 SingleRefName=[136:6 - 136:10] RefName=[136:6 - 136:10]
// CHECK-tokens: Identifier: "Case" [136:6 - 136:10] MemberRefExpr=Case:88:42 SingleRefName=[136:6 - 136:10] RefName=[136:6 - 136:10]
// CHECK-tokens: Punctuation: "(" [136:10 - 136:11] CallExpr=Case:88:42
// CHECK-tokens: Literal: ""iboutlet"" [136:11 - 136:21] StringLiteral="iboutlet"
// CHECK-tokens: Punctuation: "," [136:21 - 136:22] CallExpr=Case:88:42
// CHECK-tokens: Identifier: "AT_IBOutlet" [136:23 - 136:34] DeclRefExpr=AT_IBOutlet:14:20
// CHECK-tokens: Punctuation: ")" [136:34 - 136:35] CallExpr=Case:88:42
// CHECK-tokens: Punctuation: "." [137:5 - 137:6] MemberRefExpr=Case:88:42 SingleRefName=[137:6 - 137:10] RefName=[137:6 - 137:10]
// CHECK-tokens: Identifier: "Case" [137:6 - 137:10] MemberRefExpr=Case:88:42 SingleRefName=[137:6 - 137:10] RefName=[137:6 - 137:10]
// CHECK-tokens: Punctuation: "(" [137:10 - 137:11] CallExpr=Case:88:42
// CHECK-tokens: Literal: ""iboutletcollection"" [137:11 - 137:31] StringLiteral="iboutletcollection"
// CHECK-tokens: Punctuation: "," [137:31 - 137:32] CallExpr=Case:88:42
// CHECK-tokens: Identifier: "AT_IBOutletCollection" [137:33 - 137:54] DeclRefExpr=AT_IBOutletCollection:14:33
// CHECK-tokens: Punctuation: ")" [137:54 - 137:55] CallExpr=Case:88:42
// CHECK-tokens: Punctuation: "." [138:5 - 138:6] MemberRefExpr=Case:88:42 SingleRefName=[138:6 - 138:10] RefName=[138:6 - 138:10]
// CHECK-tokens: Identifier: "Case" [138:6 - 138:10] MemberRefExpr=Case:88:42 SingleRefName=[138:6 - 138:10] RefName=[138:6 - 138:10]
// CHECK-tokens: Punctuation: "(" [138:10 - 138:11] CallExpr=Case:88:42
// CHECK-tokens: Literal: ""noreturn"" [138:11 - 138:21] StringLiteral="noreturn"
// CHECK-tokens: Punctuation: "," [138:21 - 138:22] CallExpr=Case:88:42
// CHECK-tokens: Identifier: "AT_noreturn" [138:23 - 138:34] DeclRefExpr=AT_noreturn:21:59
// CHECK-tokens: Punctuation: ")" [138:34 - 138:35] CallExpr=Case:88:42
// CHECK-tokens: Punctuation: "." [139:5 - 139:6] MemberRefExpr=Case:88:42 SingleRefName=[139:6 - 139:10] RefName=[139:6 - 139:10]
// CHECK-tokens: Identifier: "Case" [139:6 - 139:10] MemberRefExpr=Case:88:42 SingleRefName=[139:6 - 139:10] RefName=[139:6 - 139:10]
// CHECK-tokens: Punctuation: "(" [139:10 - 139:11] CallExpr=Case:88:42
// CHECK-tokens: Literal: ""noinline"" [139:11 - 139:21] StringLiteral="noinline"
// CHECK-tokens: Punctuation: "," [139:21 - 139:22] CallExpr=Case:88:42
// CHECK-tokens: Identifier: "AT_noinline" [139:23 - 139:34] DeclRefExpr=AT_noinline:21:7
// CHECK-tokens: Punctuation: ")" [139:34 - 139:35] CallExpr=Case:88:42
// CHECK-tokens: Punctuation: "." [140:5 - 140:6] MemberRefExpr=Case:88:42 SingleRefName=[140:6 - 140:10] RefName=[140:6 - 140:10]
// CHECK-tokens: Identifier: "Case" [140:6 - 140:10] MemberRefExpr=Case:88:42 SingleRefName=[140:6 - 140:10] RefName=[140:6 - 140:10]
// CHECK-tokens: Punctuation: "(" [140:10 - 140:11] CallExpr=Case:88:42
// CHECK-tokens: Literal: ""override"" [140:11 - 140:21] StringLiteral="override"
// CHECK-tokens: Punctuation: "," [140:21 - 140:22] CallExpr=Case:88:42
// CHECK-tokens: Identifier: "AT_override" [140:23 - 140:34] DeclRefExpr=AT_override:22:51
// CHECK-tokens: Punctuation: ")" [140:34 - 140:35] CallExpr=Case:88:42
// CHECK-tokens: Punctuation: "." [141:5 - 141:6] MemberRefExpr=Case:88:42 SingleRefName=[141:6 - 141:10] RefName=[141:6 - 141:10]
// CHECK-tokens: Identifier: "Case" [141:6 - 141:10] MemberRefExpr=Case:88:42 SingleRefName=[141:6 - 141:10] RefName=[141:6 - 141:10]
// CHECK-tokens: Punctuation: "(" [141:10 - 141:11] CallExpr=Case:88:42
// CHECK-tokens: Literal: ""sentinel"" [141:11 - 141:21] StringLiteral="sentinel"
// CHECK-tokens: Punctuation: "," [141:21 - 141:22] CallExpr=Case:88:42
// CHECK-tokens: Identifier: "AT_sentinel" [141:23 - 141:34] DeclRefExpr=AT_sentinel:27:19
// CHECK-tokens: Punctuation: ")" [141:34 - 141:35] CallExpr=Case:88:42
// CHECK-tokens: Punctuation: "." [142:5 - 142:6] MemberRefExpr=Case:88:42 SingleRefName=[142:6 - 142:10] RefName=[142:6 - 142:10]
// CHECK-tokens: Identifier: "Case" [142:6 - 142:10] MemberRefExpr=Case:88:42 SingleRefName=[142:6 - 142:10] RefName=[142:6 - 142:10]
// CHECK-tokens: Punctuation: "(" [142:10 - 142:11] CallExpr=Case:88:42
// CHECK-tokens: Literal: ""NSObject"" [142:11 - 142:21] StringLiteral="NSObject"
// CHECK-tokens: Punctuation: "," [142:21 - 142:22] CallExpr=Case:88:42
// CHECK-tokens: Identifier: "AT_nsobject" [142:23 - 142:34] DeclRefExpr=AT_nsobject:22:19
// CHECK-tokens: Punctuation: ")" [142:34 - 142:35] CallExpr=Case:88:42
// CHECK-tokens: Punctuation: "." [143:5 - 143:6] MemberRefExpr=Case:88:42 SingleRefName=[143:6 - 143:10] RefName=[143:6 - 143:10]
// CHECK-tokens: Identifier: "Case" [143:6 - 143:10] MemberRefExpr=Case:88:42 SingleRefName=[143:6 - 143:10] RefName=[143:6 - 143:10]
// CHECK-tokens: Punctuation: "(" [143:10 - 143:11] CallExpr=Case:88:42
// CHECK-tokens: Literal: ""dllimport"" [143:11 - 143:22] StringLiteral="dllimport"
// CHECK-tokens: Punctuation: "," [143:22 - 143:23] CallExpr=Case:88:42
// CHECK-tokens: Identifier: "AT_dllimport" [143:24 - 143:36] DeclRefExpr=AT_dllimport:18:51
// CHECK-tokens: Punctuation: ")" [143:36 - 143:37] CallExpr=Case:88:42
// CHECK-tokens: Punctuation: "." [144:5 - 144:6] MemberRefExpr=Case:88:42 SingleRefName=[144:6 - 144:10] RefName=[144:6 - 144:10]
// CHECK-tokens: Identifier: "Case" [144:6 - 144:10] MemberRefExpr=Case:88:42 SingleRefName=[144:6 - 144:10] RefName=[144:6 - 144:10]
// CHECK-tokens: Punctuation: "(" [144:10 - 144:11] CallExpr=Case:88:42
// CHECK-tokens: Literal: ""dllexport"" [144:11 - 144:22] StringLiteral="dllexport"
// CHECK-tokens: Punctuation: "," [144:22 - 144:23] CallExpr=Case:88:42
// CHECK-tokens: Identifier: "AT_dllexport" [144:24 - 144:36] DeclRefExpr=AT_dllexport:18:37
// CHECK-tokens: Punctuation: ")" [144:36 - 144:37] CallExpr=Case:88:42
// CHECK-tokens: Punctuation: "." [145:5 - 145:6] MemberRefExpr=Case:88:42 SingleRefName=[145:6 - 145:10] RefName=[145:6 - 145:10]
// CHECK-tokens: Identifier: "Case" [145:6 - 145:10] MemberRefExpr=Case:88:42 SingleRefName=[145:6 - 145:10] RefName=[145:6 - 145:10]
// CHECK-tokens: Punctuation: "(" [145:10 - 145:11] CallExpr=Case:88:42
// CHECK-tokens: Literal: ""may_alias"" [145:11 - 145:22] StringLiteral="may_alias"
// CHECK-tokens: Punctuation: "," [145:22 - 145:23] CallExpr=Case:88:42
// CHECK-tokens: Identifier: "IgnoredAttribute" [145:24 - 145:40] DeclRefExpr=IgnoredAttribute:31:25
// CHECK-tokens: Punctuation: ")" [145:40 - 145:41] CallExpr=Case:88:42
// CHECK-tokens: Punctuation: "." [146:5 - 146:6] MemberRefExpr=Case:88:42 SingleRefName=[146:6 - 146:10] RefName=[146:6 - 146:10]
// CHECK-tokens: Identifier: "Case" [146:6 - 146:10] MemberRefExpr=Case:88:42 SingleRefName=[146:6 - 146:10] RefName=[146:6 - 146:10]
// CHECK-tokens: Punctuation: "(" [146:10 - 146:11] CallExpr=Case:88:42
// CHECK-tokens: Literal: ""base_check"" [146:11 - 146:23] StringLiteral="base_check"
// CHECK-tokens: Punctuation: "," [146:23 - 146:24] CallExpr=Case:88:42
// CHECK-tokens: Identifier: "AT_base_check" [146:25 - 146:38] DeclRefExpr=AT_base_check:16:42
// CHECK-tokens: Punctuation: ")" [146:38 - 146:39] CallExpr=Case:88:42
// CHECK-tokens: Punctuation: "." [147:5 - 147:6] MemberRefExpr=Case:88:42 SingleRefName=[147:6 - 147:10] RefName=[147:6 - 147:10]
// CHECK-tokens: Identifier: "Case" [147:6 - 147:10] MemberRefExpr=Case:88:42 SingleRefName=[147:6 - 147:10] RefName=[147:6 - 147:10]
// CHECK-tokens: Punctuation: "(" [147:10 - 147:11] CallExpr=Case:88:42
// CHECK-tokens: Literal: ""deprecated"" [147:11 - 147:23] StringLiteral="deprecated"
// CHECK-tokens: Punctuation: "," [147:23 - 147:24] CallExpr=Case:88:42
// CHECK-tokens: Identifier: "AT_deprecated" [147:25 - 147:38] DeclRefExpr=AT_deprecated:18:7
// CHECK-tokens: Punctuation: ")" [147:38 - 147:39] CallExpr=Case:88:42
// CHECK-tokens: Punctuation: "." [148:5 - 148:6] MemberRefExpr=Case:88:42 SingleRefName=[148:6 - 148:10] RefName=[148:6 - 148:10]
// CHECK-tokens: Identifier: "Case" [148:6 - 148:10] MemberRefExpr=Case:88:42 SingleRefName=[148:6 - 148:10] RefName=[148:6 - 148:10]
// CHECK-tokens: Punctuation: "(" [148:10 - 148:11] CallExpr=Case:88:42
// CHECK-tokens: Literal: ""visibility"" [148:11 - 148:23] StringLiteral="visibility"
// CHECK-tokens: Punctuation: "," [148:23 - 148:24] CallExpr=Case:88:42
// CHECK-tokens: Identifier: "AT_visibility" [148:25 - 148:38] DeclRefExpr=AT_visibility:29:7
// CHECK-tokens: Punctuation: ")" [148:38 - 148:39] CallExpr=Case:88:42
// CHECK-tokens: Punctuation: "." [149:5 - 149:6] MemberRefExpr=Case:88:42 SingleRefName=[149:6 - 149:10] RefName=[149:6 - 149:10]
// CHECK-tokens: Identifier: "Case" [149:6 - 149:10] MemberRefExpr=Case:88:42 SingleRefName=[149:6 - 149:10] RefName=[149:6 - 149:10]
// CHECK-tokens: Punctuation: "(" [149:10 - 149:11] CallExpr=Case:88:42
// CHECK-tokens: Literal: ""destructor"" [149:11 - 149:23] StringLiteral="destructor"
// CHECK-tokens: Punctuation: "," [149:23 - 149:24] CallExpr=Case:88:42
// CHECK-tokens: Identifier: "AT_destructor" [149:25 - 149:38] DeclRefExpr=AT_destructor:18:22
// CHECK-tokens: Punctuation: ")" [149:38 - 149:39] CallExpr=Case:88:42
// CHECK-tokens: Punctuation: "." [150:5 - 150:6] MemberRefExpr=Case:88:42 SingleRefName=[150:6 - 150:10] RefName=[150:6 - 150:10]
// CHECK-tokens: Identifier: "Case" [150:6 - 150:10] MemberRefExpr=Case:88:42 SingleRefName=[150:6 - 150:10] RefName=[150:6 - 150:10]
// CHECK-tokens: Punctuation: "(" [150:10 - 150:11] CallExpr=Case:88:42
// CHECK-tokens: Literal: ""format_arg"" [150:11 - 150:23] StringLiteral="format_arg"
// CHECK-tokens: Punctuation: "," [150:23 - 150:24] CallExpr=Case:88:42
// CHECK-tokens: Identifier: "AT_format_arg" [150:25 - 150:38] DeclRefExpr=AT_format_arg:19:61
// CHECK-tokens: Punctuation: ")" [150:38 - 150:39] CallExpr=Case:88:42
// CHECK-tokens: Punctuation: "." [151:5 - 151:6] MemberRefExpr=Case:88:42 SingleRefName=[151:6 - 151:10] RefName=[151:6 - 151:10]
// CHECK-tokens: Identifier: "Case" [151:6 - 151:10] MemberRefExpr=Case:88:42 SingleRefName=[151:6 - 151:10] RefName=[151:6 - 151:10]
// CHECK-tokens: Punctuation: "(" [151:10 - 151:11] CallExpr=Case:88:42
// CHECK-tokens: Literal: ""gnu_inline"" [151:11 - 151:23] StringLiteral="gnu_inline"
// CHECK-tokens: Punctuation: "," [151:23 - 151:24] CallExpr=Case:88:42
// CHECK-tokens: Identifier: "AT_gnu_inline" [151:25 - 151:38] DeclRefExpr=AT_gnu_inline:20:7
// CHECK-tokens: Punctuation: ")" [151:38 - 151:39] CallExpr=Case:88:42
// CHECK-tokens: Punctuation: "." [152:5 - 152:6] MemberRefExpr=Case:88:42 SingleRefName=[152:6 - 152:10] RefName=[152:6 - 152:10]
// CHECK-tokens: Identifier: "Case" [152:6 - 152:10] MemberRefExpr=Case:88:42 SingleRefName=[152:6 - 152:10] RefName=[152:6 - 152:10]
// CHECK-tokens: Punctuation: "(" [152:10 - 152:11] CallExpr=Case:88:42
// CHECK-tokens: Literal: ""weak_import"" [152:11 - 152:24] StringLiteral="weak_import"
// CHECK-tokens: Punctuation: "," [152:24 - 152:25] CallExpr=Case:88:42
// CHECK-tokens: Identifier: "AT_weak_import" [152:26 - 152:40] DeclRefExpr=AT_weak_import:30:7
// CHECK-tokens: Punctuation: ")" [152:40 - 152:41] CallExpr=Case:88:42
// CHECK-tokens: Punctuation: "." [153:5 - 153:6] MemberRefExpr=Case:88:42 SingleRefName=[153:6 - 153:10] RefName=[153:6 - 153:10]
// CHECK-tokens: Identifier: "Case" [153:6 - 153:10] MemberRefExpr=Case:88:42 SingleRefName=[153:6 - 153:10] RefName=[153:6 - 153:10]
// CHECK-tokens: Punctuation: "(" [153:10 - 153:11] CallExpr=Case:88:42
// CHECK-tokens: Literal: ""vecreturn"" [153:11 - 153:22] StringLiteral="vecreturn"
// CHECK-tokens: Punctuation: "," [153:22 - 153:23] CallExpr=Case:88:42
// CHECK-tokens: Identifier: "AT_vecreturn" [153:24 - 153:36] DeclRefExpr=AT_vecreturn:28:43
// CHECK-tokens: Punctuation: ")" [153:36 - 153:37] CallExpr=Case:88:42
// CHECK-tokens: Punctuation: "." [154:5 - 154:6] MemberRefExpr=Case:88:42 SingleRefName=[154:6 - 154:10] RefName=[154:6 - 154:10]
// CHECK-tokens: Identifier: "Case" [154:6 - 154:10] MemberRefExpr=Case:88:42 SingleRefName=[154:6 - 154:10] RefName=[154:6 - 154:10]
// CHECK-tokens: Punctuation: "(" [154:10 - 154:11] CallExpr=Case:88:42
// CHECK-tokens: Literal: ""vector_size"" [154:11 - 154:24] StringLiteral="vector_size"
// CHECK-tokens: Punctuation: "," [154:24 - 154:25] CallExpr=Case:88:42
// CHECK-tokens: Identifier: "AT_vector_size" [154:26 - 154:40] DeclRefExpr=AT_vector_size:28:57
// CHECK-tokens: Punctuation: ")" [154:40 - 154:41] CallExpr=Case:88:42
// CHECK-tokens: Punctuation: "." [155:5 - 155:6] MemberRefExpr=Case:88:42 SingleRefName=[155:6 - 155:10] RefName=[155:6 - 155:10]
// CHECK-tokens: Identifier: "Case" [155:6 - 155:10] MemberRefExpr=Case:88:42 SingleRefName=[155:6 - 155:10] RefName=[155:6 - 155:10]
// CHECK-tokens: Punctuation: "(" [155:10 - 155:11] CallExpr=Case:88:42
// CHECK-tokens: Literal: ""constructor"" [155:11 - 155:24] StringLiteral="constructor"
// CHECK-tokens: Punctuation: "," [155:24 - 155:25] CallExpr=Case:88:42
// CHECK-tokens: Identifier: "AT_constructor" [155:26 - 155:40] DeclRefExpr=AT_constructor:17:62
// CHECK-tokens: Punctuation: ")" [155:40 - 155:41] CallExpr=Case:88:42
// CHECK-tokens: Punctuation: "." [156:5 - 156:6] MemberRefExpr=Case:88:42 SingleRefName=[156:6 - 156:10] RefName=[156:6 - 156:10]
// CHECK-tokens: Identifier: "Case" [156:6 - 156:10] MemberRefExpr=Case:88:42 SingleRefName=[156:6 - 156:10] RefName=[156:6 - 156:10]
// CHECK-tokens: Punctuation: "(" [156:10 - 156:11] CallExpr=Case:88:42
// CHECK-tokens: Literal: ""unavailable"" [156:11 - 156:24] StringLiteral="unavailable"
// CHECK-tokens: Punctuation: "," [156:24 - 156:25] CallExpr=Case:88:42
// CHECK-tokens: Identifier: "AT_unavailable" [156:26 - 156:40] DeclRefExpr=AT_unavailable:28:7
// CHECK-tokens: Punctuation: ")" [156:40 - 156:41] CallExpr=Case:88:42
// CHECK-tokens: Punctuation: "." [157:5 - 157:6] MemberRefExpr=Case:88:42 SingleRefName=[157:6 - 157:10] RefName=[157:6 - 157:10]
// CHECK-tokens: Identifier: "Case" [157:6 - 157:10] MemberRefExpr=Case:88:42 SingleRefName=[157:6 - 157:10] RefName=[157:6 - 157:10]
// CHECK-tokens: Punctuation: "(" [157:10 - 157:11] CallExpr=Case:88:42
// CHECK-tokens: Literal: ""overloadable"" [157:11 - 157:25] StringLiteral="overloadable"
// CHECK-tokens: Punctuation: "," [157:25 - 157:26] CallExpr=Case:88:42
// CHECK-tokens: Identifier: "AT_overloadable" [157:27 - 157:42] DeclRefExpr=AT_overloadable:25:7
// CHECK-tokens: Punctuation: ")" [157:42 - 157:43] CallExpr=Case:88:42
// CHECK-tokens: Punctuation: "." [158:5 - 158:6] MemberRefExpr=Case:88:42 SingleRefName=[158:6 - 158:10] RefName=[158:6 - 158:10]
// CHECK-tokens: Identifier: "Case" [158:6 - 158:10] MemberRefExpr=Case:88:42 SingleRefName=[158:6 - 158:10] RefName=[158:6 - 158:10]
// CHECK-tokens: Punctuation: "(" [158:10 - 158:11] CallExpr=Case:88:42
// CHECK-tokens: Literal: ""address_space"" [158:11 - 158:26] StringLiteral="address_space"
// CHECK-tokens: Punctuation: "," [158:26 - 158:27] CallExpr=Case:88:42
// CHECK-tokens: Identifier: "AT_address_space" [158:28 - 158:44] DeclRefExpr=AT_address_space:15:7
// CHECK-tokens: Punctuation: ")" [158:44 - 158:45] CallExpr=Case:88:42
// CHECK-tokens: Punctuation: "." [159:5 - 159:6] MemberRefExpr=Case:88:42 SingleRefName=[159:6 - 159:10] RefName=[159:6 - 159:10]
// CHECK-tokens: Identifier: "Case" [159:6 - 159:10] MemberRefExpr=Case:88:42 SingleRefName=[159:6 - 159:10] RefName=[159:6 - 159:10]
// CHECK-tokens: Punctuation: "(" [159:10 - 159:11] CallExpr=Case:88:42
// CHECK-tokens: Literal: ""always_inline"" [159:11 - 159:26] StringLiteral="always_inline"
// CHECK-tokens: Punctuation: "," [159:26 - 159:27] CallExpr=Case:88:42
// CHECK-tokens: Identifier: "AT_always_inline" [159:28 - 159:44] DeclRefExpr=AT_always_inline:15:47
// CHECK-tokens: Punctuation: ")" [159:44 - 159:45] CallExpr=Case:88:42
// CHECK-tokens: Punctuation: "." [160:5 - 160:6] MemberRefExpr=Case:88:42 SingleRefName=[160:6 - 160:10] RefName=[160:6 - 160:10]
// CHECK-tokens: Identifier: "Case" [160:6 - 160:10] MemberRefExpr=Case:88:42 SingleRefName=[160:6 - 160:10] RefName=[160:6 - 160:10]
// CHECK-tokens: Punctuation: "(" [160:10 - 160:11] CallExpr=Case:88:42
// CHECK-tokens: Literal: ""returns_twice"" [160:11 - 160:26] StringLiteral="returns_twice"
// CHECK-tokens: Punctuation: "," [160:26 - 160:27] CallExpr=Case:88:42
// CHECK-tokens: Identifier: "AT_returns_twice" [160:28 - 160:44] DeclRefExpr=AT_returns_twice:31:7
// CHECK-tokens: Punctuation: ")" [160:44 - 160:45] CallExpr=Case:88:42
// CHECK-tokens: Punctuation: "." [161:5 - 161:6] MemberRefExpr=Case:88:42 SingleRefName=[161:6 - 161:10] RefName=[161:6 - 161:10]
// CHECK-tokens: Identifier: "Case" [161:6 - 161:10] MemberRefExpr=Case:88:42 SingleRefName=[161:6 - 161:10] RefName=[161:6 - 161:10]
// CHECK-tokens: Punctuation: "(" [161:10 - 161:11] CallExpr=Case:88:42
// CHECK-tokens: Literal: ""vec_type_hint"" [161:11 - 161:26] StringLiteral="vec_type_hint"
// CHECK-tokens: Punctuation: "," [161:26 - 161:27] CallExpr=Case:88:42
// CHECK-tokens: Identifier: "IgnoredAttribute" [161:28 - 161:44] DeclRefExpr=IgnoredAttribute:31:25
// CHECK-tokens: Punctuation: ")" [161:44 - 161:45] CallExpr=Case:88:42
// CHECK-tokens: Punctuation: "." [162:5 - 162:6] MemberRefExpr=Case:88:42 SingleRefName=[162:6 - 162:10] RefName=[162:6 - 162:10]
// CHECK-tokens: Identifier: "Case" [162:6 - 162:10] MemberRefExpr=Case:88:42 SingleRefName=[162:6 - 162:10] RefName=[162:6 - 162:10]
// CHECK-tokens: Punctuation: "(" [162:10 - 162:11] CallExpr=Case:88:42
// CHECK-tokens: Literal: ""objc_exception"" [162:11 - 162:27] StringLiteral="objc_exception"
// CHECK-tokens: Punctuation: "," [162:27 - 162:28] CallExpr=Case:88:42
// CHECK-tokens: Identifier: "AT_objc_exception" [162:29 - 162:46] DeclRefExpr=AT_objc_exception:22:32
// CHECK-tokens: Punctuation: ")" [162:46 - 162:47] CallExpr=Case:88:42
// CHECK-tokens: Punctuation: "." [163:5 - 163:6] MemberRefExpr=Case:88:42 SingleRefName=[163:6 - 163:10] RefName=[163:6 - 163:10]
// CHECK-tokens: Identifier: "Case" [163:6 - 163:10] MemberRefExpr=Case:88:42 SingleRefName=[163:6 - 163:10] RefName=[163:6 - 163:10]
// CHECK-tokens: Punctuation: "(" [163:10 - 163:11] CallExpr=Case:88:42
// CHECK-tokens: Literal: ""ext_vector_type"" [163:11 - 163:28] StringLiteral="ext_vector_type"
// CHECK-tokens: Punctuation: "," [163:28 - 163:29] CallExpr=Case:88:42
// CHECK-tokens: Identifier: "AT_ext_vector_type" [163:30 - 163:48] DeclRefExpr=AT_ext_vector_type:19:7
// CHECK-tokens: Punctuation: ")" [163:48 - 163:49] CallExpr=Case:88:42
// CHECK-tokens: Punctuation: "." [164:5 - 164:6] MemberRefExpr=Case:88:42 SingleRefName=[164:6 - 164:10] RefName=[164:6 - 164:10]
// CHECK-tokens: Identifier: "Case" [164:6 - 164:10] MemberRefExpr=Case:88:42 SingleRefName=[164:6 - 164:10] RefName=[164:6 - 164:10]
// CHECK-tokens: Punctuation: "(" [164:10 - 164:11] CallExpr=Case:88:42
// CHECK-tokens: Literal: ""transparent_union"" [164:11 - 164:30] StringLiteral="transparent_union"
// CHECK-tokens: Punctuation: "," [164:30 - 164:31] CallExpr=Case:88:42
// CHECK-tokens: Identifier: "AT_transparent_union" [164:32 - 164:52] DeclRefExpr=AT_transparent_union:27:57
// CHECK-tokens: Punctuation: ")" [164:52 - 164:53] CallExpr=Case:88:42
// CHECK-tokens: Punctuation: "." [165:5 - 165:6] MemberRefExpr=Case:88:42 SingleRefName=[165:6 - 165:10] RefName=[165:6 - 165:10]
// CHECK-tokens: Identifier: "Case" [165:6 - 165:10] MemberRefExpr=Case:88:42 SingleRefName=[165:6 - 165:10] RefName=[165:6 - 165:10]
// CHECK-tokens: Punctuation: "(" [165:10 - 165:11] CallExpr=Case:88:42
// CHECK-tokens: Literal: ""analyzer_noreturn"" [165:11 - 165:30] StringLiteral="analyzer_noreturn"
// CHECK-tokens: Punctuation: "," [165:30 - 165:31] CallExpr=Case:88:42
// CHECK-tokens: Identifier: "AT_analyzer_noreturn" [165:32 - 165:52] DeclRefExpr=AT_analyzer_noreturn:16:7
// CHECK-tokens: Punctuation: ")" [165:52 - 165:53] CallExpr=Case:88:42
// CHECK-tokens: Punctuation: "." [166:5 - 166:6] MemberRefExpr=Case:88:42 SingleRefName=[166:6 - 166:10] RefName=[166:6 - 166:10]
// CHECK-tokens: Identifier: "Case" [166:6 - 166:10] MemberRefExpr=Case:88:42 SingleRefName=[166:6 - 166:10] RefName=[166:6 - 166:10]
// CHECK-tokens: Punctuation: "(" [166:10 - 166:11] CallExpr=Case:88:42
// CHECK-tokens: Literal: ""warn_unused_result"" [166:11 - 166:31] StringLiteral="warn_unused_result"
// CHECK-tokens: Punctuation: "," [166:31 - 166:32] CallExpr=Case:88:42
// CHECK-tokens: Identifier: "AT_warn_unused_result" [166:33 - 166:54] DeclRefExpr=AT_warn_unused_result:29:22
// CHECK-tokens: Punctuation: ")" [166:54 - 166:55] CallExpr=Case:88:42
// CHECK-tokens: Punctuation: "." [167:5 - 167:6] MemberRefExpr=Case:88:42 SingleRefName=[167:6 - 167:10] RefName=[167:6 - 167:10]
// CHECK-tokens: Identifier: "Case" [167:6 - 167:10] MemberRefExpr=Case:88:42 SingleRefName=[167:6 - 167:10] RefName=[167:6 - 167:10]
// CHECK-tokens: Punctuation: "(" [167:10 - 167:11] CallExpr=Case:88:42
// CHECK-tokens: Literal: ""carries_dependency"" [167:11 - 167:31] StringLiteral="carries_dependency"
// CHECK-tokens: Punctuation: "," [167:31 - 167:32] CallExpr=Case:88:42
// CHECK-tokens: Identifier: "AT_carries_dependency" [167:33 - 167:54] DeclRefExpr=AT_carries_dependency:17:7
// CHECK-tokens: Punctuation: ")" [167:54 - 167:55] CallExpr=Case:88:42
// CHECK-tokens: Punctuation: "." [168:5 - 168:6] MemberRefExpr=Case:88:42 SingleRefName=[168:6 - 168:10] RefName=[168:6 - 168:10]
// CHECK-tokens: Identifier: "Case" [168:6 - 168:10] MemberRefExpr=Case:88:42 SingleRefName=[168:6 - 168:10] RefName=[168:6 - 168:10]
// CHECK-tokens: Punctuation: "(" [168:10 - 168:11] CallExpr=Case:88:42
// CHECK-tokens: Literal: ""ns_returns_not_retained"" [168:11 - 168:36] StringLiteral="ns_returns_not_retained"
// CHECK-tokens: Punctuation: "," [168:36 - 168:37] CallExpr=Case:88:42
// CHECK-tokens: Identifier: "AT_ns_returns_not_retained" [168:38 - 168:64] DeclRefExpr=AT_ns_returns_not_retained:24:7
// CHECK-tokens: Punctuation: ")" [168:64 - 168:65] CallExpr=Case:88:42
// CHECK-tokens: Punctuation: "." [169:5 - 169:6] MemberRefExpr=Case:88:42 SingleRefName=[169:6 - 169:10] RefName=[169:6 - 169:10]
// CHECK-tokens: Identifier: "Case" [169:6 - 169:10] MemberRefExpr=Case:88:42 SingleRefName=[169:6 - 169:10] RefName=[169:6 - 169:10]
// CHECK-tokens: Punctuation: "(" [169:10 - 169:11] CallExpr=Case:88:42
// CHECK-tokens: Literal: ""ns_returns_retained"" [169:11 - 169:32] StringLiteral="ns_returns_retained"
// CHECK-tokens: Punctuation: "," [169:32 - 169:33] CallExpr=Case:88:42
// CHECK-tokens: Identifier: "AT_ns_returns_retained" [169:34 - 169:56] DeclRefExpr=AT_ns_returns_retained:24:35
// CHECK-tokens: Punctuation: ")" [169:56 - 169:57] CallExpr=Case:88:42
// CHECK-tokens: Punctuation: "." [170:5 - 170:6] MemberRefExpr=Case:88:42 SingleRefName=[170:6 - 170:10] RefName=[170:6 - 170:10]
// CHECK-tokens: Identifier: "Case" [170:6 - 170:10] MemberRefExpr=Case:88:42 SingleRefName=[170:6 - 170:10] RefName=[170:6 - 170:10]
// CHECK-tokens: Punctuation: "(" [170:10 - 170:11] CallExpr=Case:88:42
// CHECK-tokens: Literal: ""cf_returns_not_retained"" [170:11 - 170:36] StringLiteral="cf_returns_not_retained"
// CHECK-tokens: Punctuation: "," [170:36 - 170:37] CallExpr=Case:88:42
// CHECK-tokens: Identifier: "AT_cf_returns_not_retained" [170:38 - 170:64] DeclRefExpr=AT_cf_returns_not_retained:23:7
// CHECK-tokens: Punctuation: ")" [170:64 - 170:65] CallExpr=Case:88:42
// CHECK-tokens: Punctuation: "." [171:5 - 171:6] MemberRefExpr=Case:88:42 SingleRefName=[171:6 - 171:10] RefName=[171:6 - 171:10]
// CHECK-tokens: Identifier: "Case" [171:6 - 171:10] MemberRefExpr=Case:88:42 SingleRefName=[171:6 - 171:10] RefName=[171:6 - 171:10]
// CHECK-tokens: Punctuation: "(" [171:10 - 171:11] CallExpr=Case:88:42
// CHECK-tokens: Literal: ""cf_returns_retained"" [171:11 - 171:32] StringLiteral="cf_returns_retained"
// CHECK-tokens: Punctuation: "," [171:32 - 171:33] CallExpr=Case:88:42
// CHECK-tokens: Identifier: "AT_cf_returns_retained" [171:34 - 171:56] DeclRefExpr=AT_cf_returns_retained:23:35
// CHECK-tokens: Punctuation: ")" [171:56 - 171:57] CallExpr=Case:88:42
// CHECK-tokens: Punctuation: "." [172:5 - 172:6] MemberRefExpr=Case:88:42 SingleRefName=[172:6 - 172:10] RefName=[172:6 - 172:10]
// CHECK-tokens: Identifier: "Case" [172:6 - 172:10] MemberRefExpr=Case:88:42 SingleRefName=[172:6 - 172:10] RefName=[172:6 - 172:10]
// CHECK-tokens: Punctuation: "(" [172:10 - 172:11] CallExpr=Case:88:42
// CHECK-tokens: Literal: ""ownership_returns"" [172:11 - 172:30] StringLiteral="ownership_returns"
// CHECK-tokens: Punctuation: "," [172:30 - 172:31] CallExpr=Case:88:42
// CHECK-tokens: Identifier: "AT_ownership_returns" [172:32 - 172:52] DeclRefExpr=AT_ownership_returns:25:44
// CHECK-tokens: Punctuation: ")" [172:52 - 172:53] CallExpr=Case:88:42
// CHECK-tokens: Punctuation: "." [173:5 - 173:6] MemberRefExpr=Case:88:42 SingleRefName=[173:6 - 173:10] RefName=[173:6 - 173:10]
// CHECK-tokens: Identifier: "Case" [173:6 - 173:10] MemberRefExpr=Case:88:42 SingleRefName=[173:6 - 173:10] RefName=[173:6 - 173:10]
// CHECK-tokens: Punctuation: "(" [173:10 - 173:11] CallExpr=Case:88:42
// CHECK-tokens: Literal: ""ownership_holds"" [173:11 - 173:28] StringLiteral="ownership_holds"
// CHECK-tokens: Punctuation: "," [173:28 - 173:29] CallExpr=Case:88:42
// CHECK-tokens: Identifier: "AT_ownership_holds" [173:30 - 173:48] DeclRefExpr=AT_ownership_holds:25:24
// CHECK-tokens: Punctuation: ")" [173:48 - 173:49] CallExpr=Case:88:42
// CHECK-tokens: Punctuation: "." [174:5 - 174:6] MemberRefExpr=Case:88:42 SingleRefName=[174:6 - 174:10] RefName=[174:6 - 174:10]
// CHECK-tokens: Identifier: "Case" [174:6 - 174:10] MemberRefExpr=Case:88:42 SingleRefName=[174:6 - 174:10] RefName=[174:6 - 174:10]
// CHECK-tokens: Punctuation: "(" [174:10 - 174:11] CallExpr=Case:88:42
// CHECK-tokens: Literal: ""ownership_takes"" [174:11 - 174:28] StringLiteral="ownership_takes"
// CHECK-tokens: Punctuation: "," [174:28 - 174:29] CallExpr=Case:88:42
// CHECK-tokens: Identifier: "AT_ownership_takes" [174:30 - 174:48] DeclRefExpr=AT_ownership_takes:26:7
// CHECK-tokens: Punctuation: ")" [174:48 - 174:49] CallExpr=Case:88:42
// CHECK-tokens: Punctuation: "." [175:5 - 175:6] MemberRefExpr=Case:88:42 SingleRefName=[175:6 - 175:10] RefName=[175:6 - 175:10]
// CHECK-tokens: Identifier: "Case" [175:6 - 175:10] MemberRefExpr=Case:88:42 SingleRefName=[175:6 - 175:10] RefName=[175:6 - 175:10]
// CHECK-tokens: Punctuation: "(" [175:10 - 175:11] CallExpr=Case:88:42
// CHECK-tokens: Literal: ""reqd_work_group_size"" [175:11 - 175:33] StringLiteral="reqd_work_group_size"
// CHECK-tokens: Punctuation: "," [175:33 - 175:34] CallExpr=Case:88:42
// CHECK-tokens: Identifier: "AT_reqd_wg_size" [175:35 - 175:50] DeclRefExpr=AT_reqd_wg_size:30:23
// CHECK-tokens: Punctuation: ")" [175:50 - 175:51] CallExpr=Case:88:42
// CHECK-tokens: Punctuation: "." [176:5 - 176:6] MemberRefExpr=Case:88:42 SingleRefName=[176:6 - 176:10] RefName=[176:6 - 176:10]
// CHECK-tokens: Identifier: "Case" [176:6 - 176:10] MemberRefExpr=Case:88:42 SingleRefName=[176:6 - 176:10] RefName=[176:6 - 176:10]
// CHECK-tokens: Punctuation: "(" [176:10 - 176:11] CallExpr=Case:88:42
// CHECK-tokens: Literal: ""init_priority"" [176:11 - 176:26] StringLiteral="init_priority"
// CHECK-tokens: Punctuation: "," [176:26 - 176:27] CallExpr=Case:88:42
// CHECK-tokens: Identifier: "AT_init_priority" [176:28 - 176:44] DeclRefExpr=AT_init_priority:30:40
// CHECK-tokens: Punctuation: ")" [176:44 - 176:45] CallExpr=Case:88:42
// CHECK-tokens: Punctuation: "." [177:5 - 177:6] MemberRefExpr=Case:88:42 SingleRefName=[177:6 - 177:10] RefName=[177:6 - 177:10]
// CHECK-tokens: Identifier: "Case" [177:6 - 177:10] MemberRefExpr=Case:88:42 SingleRefName=[177:6 - 177:10] RefName=[177:6 - 177:10]
// CHECK-tokens: Punctuation: "(" [177:10 - 177:11] CallExpr=Case:88:42
// CHECK-tokens: Literal: ""no_instrument_function"" [177:11 - 177:35] StringLiteral="no_instrument_function"
// CHECK-tokens: Punctuation: "," [177:35 - 177:36] CallExpr=Case:88:42
// CHECK-tokens: Identifier: "AT_no_instrument_function" [177:37 - 177:62] DeclRefExpr=AT_no_instrument_function:21:20
// CHECK-tokens: Punctuation: ")" [177:62 - 177:63] CallExpr=Case:88:42
// CHECK-tokens: Punctuation: "." [178:5 - 178:6] MemberRefExpr=Case:88:42 SingleRefName=[178:6 - 178:10] RefName=[178:6 - 178:10]
// CHECK-tokens: Identifier: "Case" [178:6 - 178:10] MemberRefExpr=Case:88:42 SingleRefName=[178:6 - 178:10] RefName=[178:6 - 178:10]
// CHECK-tokens: Punctuation: "(" [178:10 - 178:11] CallExpr=Case:88:42
// CHECK-tokens: Literal: ""thiscall"" [178:11 - 178:21] StringLiteral="thiscall"
// CHECK-tokens: Punctuation: "," [178:21 - 178:22] CallExpr=Case:88:42
// CHECK-tokens: Identifier: "AT_thiscall" [178:23 - 178:34] DeclRefExpr=AT_thiscall:27:44
// CHECK-tokens: Punctuation: ")" [178:34 - 178:35] CallExpr=Case:88:42
// CHECK-tokens: Punctuation: "." [179:5 - 179:6] MemberRefExpr=Case:88:42 SingleRefName=[179:6 - 179:10] RefName=[179:6 - 179:10]
// CHECK-tokens: Identifier: "Case" [179:6 - 179:10] MemberRefExpr=Case:88:42 SingleRefName=[179:6 - 179:10] RefName=[179:6 - 179:10]
// CHECK-tokens: Punctuation: "(" [179:10 - 179:11] CallExpr=Case:88:42
// CHECK-tokens: Literal: ""pascal"" [179:11 - 179:19] StringLiteral="pascal"
// CHECK-tokens: Punctuation: "," [179:19 - 179:20] CallExpr=Case:88:42
// CHECK-tokens: Identifier: "AT_pascal" [179:21 - 179:30] DeclRefExpr=AT_pascal:26:38
// CHECK-tokens: Punctuation: ")" [179:30 - 179:31] CallExpr=Case:88:42
// CHECK-tokens: Punctuation: "." [180:5 - 180:6] MemberRefExpr=Case:88:42 SingleRefName=[180:6 - 180:10] RefName=[180:6 - 180:10]
// CHECK-tokens: Identifier: "Case" [180:6 - 180:10] MemberRefExpr=Case:88:42 SingleRefName=[180:6 - 180:10] RefName=[180:6 - 180:10]
// CHECK-tokens: Punctuation: "(" [180:10 - 180:11] CallExpr=Case:88:42
// CHECK-tokens: Literal: ""__cdecl"" [180:11 - 180:20] StringLiteral="__cdecl"
// CHECK-tokens: Punctuation: "," [180:20 - 180:21] CallExpr=Case:88:42
// CHECK-tokens: Identifier: "AT_cdecl" [180:22 - 180:30] DeclRefExpr=AT_cdecl:17:30
// CHECK-tokens: Punctuation: ")" [180:30 - 180:31] CallExpr=Case:88:42
// CHECK-tokens: Punctuation: "." [181:5 - 181:6] MemberRefExpr=Case:88:42 SingleRefName=[181:6 - 181:10] RefName=[181:6 - 181:10]
// CHECK-tokens: Identifier: "Case" [181:6 - 181:10] MemberRefExpr=Case:88:42 SingleRefName=[181:6 - 181:10] RefName=[181:6 - 181:10]
// CHECK-tokens: Punctuation: "(" [181:10 - 181:11] CallExpr=Case:88:42
// CHECK-tokens: Literal: ""__stdcall"" [181:11 - 181:22] StringLiteral="__stdcall"
// CHECK-tokens: Punctuation: "," [181:22 - 181:23] CallExpr=Case:88:42
// CHECK-tokens: Identifier: "AT_stdcall" [181:24 - 181:34] DeclRefExpr=AT_stdcall:27:32
// CHECK-tokens: Punctuation: ")" [181:34 - 181:35] CallExpr=Case:88:42
// CHECK-tokens: Punctuation: "." [182:5 - 182:6] MemberRefExpr=Case:88:42 SingleRefName=[182:6 - 182:10] RefName=[182:6 - 182:10]
// CHECK-tokens: Identifier: "Case" [182:6 - 182:10] MemberRefExpr=Case:88:42 SingleRefName=[182:6 - 182:10] RefName=[182:6 - 182:10]
// CHECK-tokens: Punctuation: "(" [182:10 - 182:11] CallExpr=Case:88:42
// CHECK-tokens: Literal: ""__fastcall"" [182:11 - 182:23] StringLiteral="__fastcall"
// CHECK-tokens: Punctuation: "," [182:23 - 182:24] CallExpr=Case:88:42
// CHECK-tokens: Identifier: "AT_fastcall" [182:25 - 182:36] DeclRefExpr=AT_fastcall:19:27
// CHECK-tokens: Punctuation: ")" [182:36 - 182:37] CallExpr=Case:88:42
// CHECK-tokens: Punctuation: "." [183:5 - 183:6] MemberRefExpr=Case:88:42 SingleRefName=[183:6 - 183:10] RefName=[183:6 - 183:10]
// CHECK-tokens: Identifier: "Case" [183:6 - 183:10] MemberRefExpr=Case:88:42 SingleRefName=[183:6 - 183:10] RefName=[183:6 - 183:10]
// CHECK-tokens: Punctuation: "(" [183:10 - 183:11] CallExpr=Case:88:42
// CHECK-tokens: Literal: ""__thiscall"" [183:11 - 183:23] StringLiteral="__thiscall"
// CHECK-tokens: Punctuation: "," [183:23 - 183:24] CallExpr=Case:88:42
// CHECK-tokens: Identifier: "AT_thiscall" [183:25 - 183:36] DeclRefExpr=AT_thiscall:27:44
// CHECK-tokens: Punctuation: ")" [183:36 - 183:37] CallExpr=Case:88:42
// CHECK-tokens: Punctuation: "." [184:5 - 184:6] MemberRefExpr=Case:88:42 SingleRefName=[184:6 - 184:10] RefName=[184:6 - 184:10]
// CHECK-tokens: Identifier: "Case" [184:6 - 184:10] MemberRefExpr=Case:88:42 SingleRefName=[184:6 - 184:10] RefName=[184:6 - 184:10]
// CHECK-tokens: Punctuation: "(" [184:10 - 184:11] CallExpr=Case:88:42
// CHECK-tokens: Literal: ""__pascal"" [184:11 - 184:21] StringLiteral="__pascal"
// CHECK-tokens: Punctuation: "," [184:21 - 184:22] CallExpr=Case:88:42
// CHECK-tokens: Identifier: "AT_pascal" [184:23 - 184:32] DeclRefExpr=AT_pascal:26:38
// CHECK-tokens: Punctuation: ")" [184:32 - 184:33] CallExpr=Case:88:42
// CHECK-tokens: Punctuation: "." [185:5 - 185:6] MemberRefExpr=Default:92:5 SingleRefName=[185:6 - 185:13] RefName=[185:6 - 185:13]
// CHECK-tokens: Identifier: "Default" [185:6 - 185:13] MemberRefExpr=Default:92:5 SingleRefName=[185:6 - 185:13] RefName=[185:6 - 185:13]
// CHECK-tokens: Punctuation: "(" [185:13 - 185:14] CallExpr=Default:92:5
// CHECK-tokens: Identifier: "UnknownAttribute" [185:14 - 185:30] DeclRefExpr=UnknownAttribute:31:43
// CHECK-tokens: Punctuation: ")" [185:30 - 185:31] CallExpr=Default:92:5
// CHECK-tokens: Punctuation: ";" [185:31 - 185:32] CompoundStmt=
// CHECK-tokens: Punctuation: "}" [186:1 - 186:2] CompoundStmt=

// CHECK: 1:27: TypedefDecl=__darwin_size_t:1:27 (Definition) Extent=[1:1 - 1:42]
// CHECK: 2:25: TypedefDecl=size_t:2:25 (Definition) Extent=[2:1 - 2:31]
// CHECK: 2:9: TypeRef=__darwin_size_t:1:27 Extent=[2:9 - 2:24]
// CHECK: 3:11: Namespace=std:3:11 (Definition) Extent=[3:1 - 5:2]
// CHECK: 4:44: ClassTemplate=pair:4:44 (Definition) Extent=[4:3 - 4:64]
// CHECK: 4:20: TemplateTypeParameter=_T1:4:20 (Definition) Extent=[4:14 - 4:23] [access=public]
// CHECK: 4:31: TemplateTypeParameter=_T2:4:31 (Definition) Extent=[4:25 - 4:34] [access=public]
// CHECK: 4:55: FieldDecl=second:4:55 (Definition) Extent=[4:51 - 4:61] [access=public]
// CHECK: 4:51: TypeRef=_T2:4:31 Extent=[4:51 - 4:54]
// CHECK: 6:8: LinkageSpec=:6:8 (Definition) Extent=[6:1 - 9:2]
// CHECK: 7:7: FunctionDecl=memcmp:7:7 Extent=[7:3 - 7:49]
// CHECK: 7:26: ParmDecl=:7:26 (Definition) Extent=[7:14 - 7:26]
// CHECK: 7:40: ParmDecl=:7:40 (Definition) Extent=[7:28 - 7:40]
// CHECK: 7:48: ParmDecl=:7:48 (Definition) Extent=[7:42 - 7:48]
// CHECK: 7:42: TypeRef=size_t:2:25 Extent=[7:42 - 7:48]
// CHECK: 8:10: FunctionDecl=strlen:8:10 Extent=[8:3 - 8:30]
// CHECK: 8:3: TypeRef=size_t:2:25 Extent=[8:3 - 8:9]
// CHECK: 8:29: ParmDecl=:8:29 (Definition) Extent=[8:17 - 8:29]
// CHECK: 10:17: Namespace=clang:10:17 (Definition) Extent=[10:1 - 35:2]
// CHECK: 11:9: ClassDecl=IdentifierInfo:11:9 Extent=[11:3 - 11:23]
// CHECK: 12:9: ClassDecl=AttributeList:12:9 (Definition) Extent=[12:3 - 34:4]
// CHECK: 13:10: EnumDecl=Kind:13:10 (Definition) Extent=[13:5 - 32:6] [access=private]
// CHECK: 14:7: EnumConstantDecl=AT_IBAction:14:7 (Definition) Extent=[14:7 - 14:18] [access=private]
// CHECK: 14:20: EnumConstantDecl=AT_IBOutlet:14:20 (Definition) Extent=[14:20 - 14:31] [access=private]
// CHECK: 14:33: EnumConstantDecl=AT_IBOutletCollection:14:33 (Definition) Extent=[14:33 - 14:54] [access=private]
// CHECK: 15:7: EnumConstantDecl=AT_address_space:15:7 (Definition) Extent=[15:7 - 15:23] [access=private]
// CHECK: 15:25: EnumConstantDecl=AT_alias:15:25 (Definition) Extent=[15:25 - 15:33] [access=private]
// CHECK: 15:35: EnumConstantDecl=AT_aligned:15:35 (Definition) Extent=[15:35 - 15:45] [access=private]
// CHECK: 15:47: EnumConstantDecl=AT_always_inline:15:47 (Definition) Extent=[15:47 - 15:63] [access=private]
// CHECK: 16:7: EnumConstantDecl=AT_analyzer_noreturn:16:7 (Definition) Extent=[16:7 - 16:27] [access=private]
// CHECK: 16:29: EnumConstantDecl=AT_annotate:16:29 (Definition) Extent=[16:29 - 16:40] [access=private]
// CHECK: 16:42: EnumConstantDecl=AT_base_check:16:42 (Definition) Extent=[16:42 - 16:55] [access=private]
// CHECK: 16:57: EnumConstantDecl=AT_blocks:16:57 (Definition) Extent=[16:57 - 16:66] [access=private]
// CHECK: 17:7: EnumConstantDecl=AT_carries_dependency:17:7 (Definition) Extent=[17:7 - 17:28] [access=private]
// CHECK: 17:30: EnumConstantDecl=AT_cdecl:17:30 (Definition) Extent=[17:30 - 17:38] [access=private]
// CHECK: 17:40: EnumConstantDecl=AT_cleanup:17:40 (Definition) Extent=[17:40 - 17:50] [access=private]
// CHECK: 17:52: EnumConstantDecl=AT_const:17:52 (Definition) Extent=[17:52 - 17:60] [access=private]
// CHECK: 17:62: EnumConstantDecl=AT_constructor:17:62 (Definition) Extent=[17:62 - 17:76] [access=private]
// CHECK: 18:7: EnumConstantDecl=AT_deprecated:18:7 (Definition) Extent=[18:7 - 18:20] [access=private]
// CHECK: 18:22: EnumConstantDecl=AT_destructor:18:22 (Definition) Extent=[18:22 - 18:35] [access=private]
// CHECK: 18:37: EnumConstantDecl=AT_dllexport:18:37 (Definition) Extent=[18:37 - 18:49] [access=private]
// CHECK: 18:51: EnumConstantDecl=AT_dllimport:18:51 (Definition) Extent=[18:51 - 18:63] [access=private]
// CHECK: 19:7: EnumConstantDecl=AT_ext_vector_type:19:7 (Definition) Extent=[19:7 - 19:25] [access=private]
// CHECK: 19:27: EnumConstantDecl=AT_fastcall:19:27 (Definition) Extent=[19:27 - 19:38] [access=private]
// CHECK: 19:40: EnumConstantDecl=AT_final:19:40 (Definition) Extent=[19:40 - 19:48] [access=private]
// CHECK: 19:50: EnumConstantDecl=AT_format:19:50 (Definition) Extent=[19:50 - 19:59] [access=private]
// CHECK: 19:61: EnumConstantDecl=AT_format_arg:19:61 (Definition) Extent=[19:61 - 19:74] [access=private]
// CHECK: 20:7: EnumConstantDecl=AT_gnu_inline:20:7 (Definition) Extent=[20:7 - 20:20] [access=private]
// CHECK: 20:22: EnumConstantDecl=AT_hiding:20:22 (Definition) Extent=[20:22 - 20:31] [access=private]
// CHECK: 20:33: EnumConstantDecl=AT_malloc:20:33 (Definition) Extent=[20:33 - 20:42] [access=private]
// CHECK: 20:44: EnumConstantDecl=AT_mode:20:44 (Definition) Extent=[20:44 - 20:51] [access=private]
// CHECK: 20:53: EnumConstantDecl=AT_naked:20:53 (Definition) Extent=[20:53 - 20:61] [access=private]
// CHECK: 20:63: EnumConstantDecl=AT_nodebug:20:63 (Definition) Extent=[20:63 - 20:73] [access=private]
// CHECK: 21:7: EnumConstantDecl=AT_noinline:21:7 (Definition) Extent=[21:7 - 21:18] [access=private]
// CHECK: 21:20: EnumConstantDecl=AT_no_instrument_function:21:20 (Definition) Extent=[21:20 - 21:45] [access=private]
// CHECK: 21:47: EnumConstantDecl=AT_nonnull:21:47 (Definition) Extent=[21:47 - 21:57] [access=private]
// CHECK: 21:59: EnumConstantDecl=AT_noreturn:21:59 (Definition) Extent=[21:59 - 21:70] [access=private]
// CHECK: 22:7: EnumConstantDecl=AT_nothrow:22:7 (Definition) Extent=[22:7 - 22:17] [access=private]
// CHECK: 22:19: EnumConstantDecl=AT_nsobject:22:19 (Definition) Extent=[22:19 - 22:30] [access=private]
// CHECK: 22:32: EnumConstantDecl=AT_objc_exception:22:32 (Definition) Extent=[22:32 - 22:49] [access=private]
// CHECK: 22:51: EnumConstantDecl=AT_override:22:51 (Definition) Extent=[22:51 - 22:62] [access=private]
// CHECK: 23:7: EnumConstantDecl=AT_cf_returns_not_retained:23:7 (Definition) Extent=[23:7 - 23:33] [access=private]
// CHECK: 23:35: EnumConstantDecl=AT_cf_returns_retained:23:35 (Definition) Extent=[23:35 - 23:57] [access=private]
// CHECK: 24:7: EnumConstantDecl=AT_ns_returns_not_retained:24:7 (Definition) Extent=[24:7 - 24:33] [access=private]
// CHECK: 24:35: EnumConstantDecl=AT_ns_returns_retained:24:35 (Definition) Extent=[24:35 - 24:57] [access=private]
// CHECK: 24:59: EnumConstantDecl=AT_objc_gc:24:59 (Definition) Extent=[24:59 - 24:69] [access=private]
// CHECK: 25:7: EnumConstantDecl=AT_overloadable:25:7 (Definition) Extent=[25:7 - 25:22] [access=private]
// CHECK: 25:24: EnumConstantDecl=AT_ownership_holds:25:24 (Definition) Extent=[25:24 - 25:42] [access=private]
// CHECK: 25:44: EnumConstantDecl=AT_ownership_returns:25:44 (Definition) Extent=[25:44 - 25:64] [access=private]
// CHECK: 26:7: EnumConstantDecl=AT_ownership_takes:26:7 (Definition) Extent=[26:7 - 26:25] [access=private]
// CHECK: 26:27: EnumConstantDecl=AT_packed:26:27 (Definition) Extent=[26:27 - 26:36] [access=private]
// CHECK: 26:38: EnumConstantDecl=AT_pascal:26:38 (Definition) Extent=[26:38 - 26:47] [access=private]
// CHECK: 26:49: EnumConstantDecl=AT_pure:26:49 (Definition) Extent=[26:49 - 26:56] [access=private]
// CHECK: 26:58: EnumConstantDecl=AT_regparm:26:58 (Definition) Extent=[26:58 - 26:68] [access=private]
// CHECK: 27:7: EnumConstantDecl=AT_section:27:7 (Definition) Extent=[27:7 - 27:17] [access=private]
// CHECK: 27:19: EnumConstantDecl=AT_sentinel:27:19 (Definition) Extent=[27:19 - 27:30] [access=private]
// CHECK: 27:32: EnumConstantDecl=AT_stdcall:27:32 (Definition) Extent=[27:32 - 27:42] [access=private]
// CHECK: 27:44: EnumConstantDecl=AT_thiscall:27:44 (Definition) Extent=[27:44 - 27:55] [access=private]
// CHECK: 27:57: EnumConstantDecl=AT_transparent_union:27:57 (Definition) Extent=[27:57 - 27:77] [access=private]
// CHECK: 28:7: EnumConstantDecl=AT_unavailable:28:7 (Definition) Extent=[28:7 - 28:21] [access=private]
// CHECK: 28:23: EnumConstantDecl=AT_unused:28:23 (Definition) Extent=[28:23 - 28:32] [access=private]
// CHECK: 28:34: EnumConstantDecl=AT_used:28:34 (Definition) Extent=[28:34 - 28:41] [access=private]
// CHECK: 28:43: EnumConstantDecl=AT_vecreturn:28:43 (Definition) Extent=[28:43 - 28:55] [access=private]
// CHECK: 28:57: EnumConstantDecl=AT_vector_size:28:57 (Definition) Extent=[28:57 - 28:71] [access=private]
// CHECK: 29:7: EnumConstantDecl=AT_visibility:29:7 (Definition) Extent=[29:7 - 29:20] [access=private]
// CHECK: 29:22: EnumConstantDecl=AT_warn_unused_result:29:22 (Definition) Extent=[29:22 - 29:43] [access=private]
// CHECK: 29:45: EnumConstantDecl=AT_weak:29:45 (Definition) Extent=[29:45 - 29:52] [access=private]
// CHECK: 29:54: EnumConstantDecl=AT_weakref:29:54 (Definition) Extent=[29:54 - 29:64] [access=private]
// CHECK: 30:7: EnumConstantDecl=AT_weak_import:30:7 (Definition) Extent=[30:7 - 30:21] [access=private]
// CHECK: 30:23: EnumConstantDecl=AT_reqd_wg_size:30:23 (Definition) Extent=[30:23 - 30:38] [access=private]
// CHECK: 30:40: EnumConstantDecl=AT_init_priority:30:40 (Definition) Extent=[30:40 - 30:56] [access=private]
// CHECK: 31:7: EnumConstantDecl=AT_returns_twice:31:7 (Definition) Extent=[31:7 - 31:23] [access=private]
// CHECK: 31:25: EnumConstantDecl=IgnoredAttribute:31:25 (Definition) Extent=[31:25 - 31:41] [access=private]
// CHECK: 31:43: EnumConstantDecl=UnknownAttribute:31:43 (Definition) Extent=[31:43 - 31:59] [access=private]
// CHECK: 33:17: CXXMethod=getKind:33:17 (static) Extent=[33:5 - 33:53] [access=private]
// CHECK: 33:12: TypeRef=enum clang::AttributeList::Kind:13:10 Extent=[33:12 - 33:16]
// CHECK: 33:48: ParmDecl=Name:33:48 (Definition) Extent=[33:25 - 33:52]
// CHECK: 33:31: TypeRef=class clang::IdentifierInfo:11:9 Extent=[33:31 - 33:45]
// CHECK: 36:8: FunctionDecl=magic_length:36:8 Extent=[36:1 - 36:35]
// CHECK: 36:1: TypeRef=size_t:2:25 Extent=[36:1 - 36:7]
// CHECK: 36:33: ParmDecl=s:36:33 (Definition) Extent=[36:21 - 36:34]
// CHECK: 37:11: Namespace=llvm:37:11 (Definition) Extent=[37:1 - 64:2]
// CHECK: 38:7: ClassDecl=StringRef:38:7 (Definition) Extent=[38:1 - 63:2]
// CHECK: 39:1: CXXAccessSpecifier=:39:1 (Definition) Extent=[39:1 - 39:8] [access=public]
// CHECK: 40:23: TypedefDecl=iterator:40:23 (Definition) Extent=[40:3 - 40:31] [access=public]
// CHECK: 41:23: VarDecl=npos:41:23 Extent=[41:3 - 41:40] [access=public]
// CHECK: 41:16: TypeRef=size_t:2:25 Extent=[41:16 - 41:22]
// CHECK: 41:30: UnaryOperator= Extent=[41:30 - 41:40]
// CHECK: 41:31: CXXFunctionalCastExpr= Extent=[41:31 - 41:40]
// CHECK: 41:31: TypeRef=size_t:2:25 Extent=[41:31 - 41:37]
// CHECK: 41:38: UnexposedExpr= Extent=[41:38 - 41:39]
// CHECK: 41:38: IntegerLiteral= Extent=[41:38 - 41:39]
// CHECK: 42:1: CXXAccessSpecifier=:42:1 (Definition) Extent=[42:1 - 42:9] [access=private]
// CHECK: 43:15: FieldDecl=Data:43:15 (Definition) Extent=[43:3 - 43:19] [access=private]
// CHECK: 44:10: FieldDecl=Length:44:10 (Definition) Extent=[44:3 - 44:16] [access=private]
// CHECK: 44:3: TypeRef=size_t:2:25 Extent=[44:3 - 44:9]
// CHECK: 45:17: CXXMethod=min:45:17 (Definition) (static) Extent=[45:3 - 45:66] [access=private]
// CHECK: 45:10: TypeRef=size_t:2:25 Extent=[45:10 - 45:16]
// CHECK: 45:28: ParmDecl=a:45:28 (Definition) Extent=[45:21 - 45:29]
// CHECK: 45:21: TypeRef=size_t:2:25 Extent=[45:21 - 45:27]
// CHECK: 45:38: ParmDecl=b:45:38 (Definition) Extent=[45:31 - 45:39]
// CHECK: 45:31: TypeRef=size_t:2:25 Extent=[45:31 - 45:37]
// CHECK: 45:41: CompoundStmt= Extent=[45:41 - 45:66]
// CHECK: 45:43: ReturnStmt= Extent=[45:43 - 45:63]
// CHECK: 45:50: UnexposedExpr= Extent=[45:50 - 45:63]
// CHECK: 45:50: ConditionalOperator= Extent=[45:50 - 45:63]
// CHECK: 45:50: BinaryOperator= Extent=[45:50 - 45:55]
// CHECK: 45:50: UnexposedExpr=a:45:28 Extent=[45:50 - 45:51]
// CHECK: 45:50: DeclRefExpr=a:45:28 Extent=[45:50 - 45:51]
// CHECK: 45:54: UnexposedExpr=b:45:38 Extent=[45:54 - 45:55]
// CHECK: 45:54: DeclRefExpr=b:45:38 Extent=[45:54 - 45:55]
// CHECK: 45:58: DeclRefExpr=a:45:28 Extent=[45:58 - 45:59]
// CHECK: 45:62: DeclRefExpr=b:45:38 Extent=[45:62 - 45:63]
// CHECK: 46:1: CXXAccessSpecifier=:46:1 (Definition) Extent=[46:1 - 46:8] [access=public]
// CHECK: 47:3: CXXConstructor=StringRef:47:3 (Definition) (default constructor) Extent=[47:3 - 47:37] [access=public]
// CHECK: 47:16: MemberRef=Data:43:15 Extent=[47:16 - 47:20]
// CHECK: 47:21: UnexposedExpr= Extent=[47:21 - 47:22]
// CHECK: 47:21: IntegerLiteral= Extent=[47:21 - 47:22]
// CHECK: 47:25: MemberRef=Length:44:10 Extent=[47:25 - 47:31]
// CHECK: 47:32: UnexposedExpr= Extent=[47:32 - 47:33]
// CHECK: 47:32: IntegerLiteral= Extent=[47:32 - 47:33]
// CHECK: 47:35: CompoundStmt= Extent=[47:35 - 47:37]
// CHECK: 48:3: CXXConstructor=StringRef:48:3 (Definition) (converting constructor) Extent=[48:3 - 48:71] [access=public]
// CHECK: 48:25: ParmDecl=Str:48:25 (Definition) Extent=[48:13 - 48:28]
// CHECK: 48:32: MemberRef=Data:43:15 Extent=[48:32 - 48:36]
// CHECK: 48:37: UnexposedExpr=Str:48:25 Extent=[48:37 - 48:40]
// CHECK: 48:37: DeclRefExpr=Str:48:25 Extent=[48:37 - 48:40]
// CHECK: 48:43: MemberRef=Length:44:10 Extent=[48:43 - 48:49]
// CHECK: 48:50: CallExpr=magic_length:36:8 Extent=[48:50 - 48:67]
// CHECK: 48:50: UnexposedExpr=magic_length:36:8 Extent=[48:50 - 48:62]
// CHECK: 48:50: DeclRefExpr=magic_length:36:8 Extent=[48:50 - 48:62]
// CHECK: 48:63: UnexposedExpr=Str:48:25 Extent=[48:63 - 48:66]
// CHECK: 48:63: DeclRefExpr=Str:48:25 Extent=[48:63 - 48:66]
// CHECK: 48:69: CompoundStmt= Extent=[48:69 - 48:71]
// CHECK: 49:3: CXXConstructor=StringRef:49:3 (Definition) Extent=[49:3 - 49:77] [access=public]
// CHECK: 49:25: ParmDecl=data:49:25 (Definition) Extent=[49:13 - 49:29]
// CHECK: 49:38: ParmDecl=length:49:38 (Definition) Extent=[49:31 - 49:44]
// CHECK: 49:31: TypeRef=size_t:2:25 Extent=[49:31 - 49:37]
// CHECK: 49:48: MemberRef=Data:43:15 Extent=[49:48 - 49:52]
// CHECK: 49:53: UnexposedExpr=data:49:25 Extent=[49:53 - 49:57]
// CHECK: 49:53: DeclRefExpr=data:49:25 Extent=[49:53 - 49:57]
// CHECK: 49:60: MemberRef=Length:44:10 Extent=[49:60 - 49:66]
// CHECK: 49:67: UnexposedExpr=length:49:38 Extent=[49:67 - 49:73]
// CHECK: 49:67: DeclRefExpr=length:49:38 Extent=[49:67 - 49:73]
// CHECK: 49:75: CompoundStmt= Extent=[49:75 - 49:77]
// CHECK: 50:12: CXXMethod=end:50:12 (Definition) (const) Extent=[50:3 - 50:40] [access=public]
// CHECK: 50:3: TypeRef=llvm::StringRef::iterator:40:23 Extent=[50:3 - 50:11]
// CHECK: 50:24: CompoundStmt= Extent=[50:24 - 50:40]
// CHECK: 50:26: ReturnStmt= Extent=[50:26 - 50:37]
// CHECK: 50:33: UnexposedExpr=Data:43:15 Extent=[50:33 - 50:37]
// CHECK: 50:33: MemberRefExpr=Data:43:15 Extent=[50:33 - 50:37]
// CHECK: 51:10: CXXMethod=size:51:10 (Definition) (const) Extent=[51:3 - 51:41] [access=public]
// CHECK: 51:3: TypeRef=size_t:2:25 Extent=[51:3 - 51:9]
// CHECK: 51:23: CompoundStmt= Extent=[51:23 - 51:41]
// CHECK: 51:25: ReturnStmt= Extent=[51:25 - 51:38]
// CHECK: 51:32: UnexposedExpr=Length:44:10 Extent=[51:32 - 51:38]
// CHECK: 51:32: MemberRefExpr=Length:44:10 Extent=[51:32 - 51:38]
// CHECK: 52:8: CXXMethod=starts_with:52:8 (Definition) (const) Extent=[52:3 - 55:4] [access=public]
// CHECK: 52:30: ParmDecl=Prefix:52:30 (Definition) Extent=[52:20 - 52:36]
// CHECK: 52:20: TypeRef=class llvm::StringRef:38:7 Extent=[52:20 - 52:29]
// CHECK: 52:44: CompoundStmt= Extent=[52:44 - 55:4]
// CHECK: 53:5: ReturnStmt= Extent=[53:5 - 54:56]
// CHECK: 53:12: BinaryOperator= Extent=[53:12 - 54:56]
// CHECK: 53:12: BinaryOperator= Extent=[53:12 - 53:35]
// CHECK: 53:12: UnexposedExpr=Length:44:10 Extent=[53:12 - 53:18]
// CHECK: 53:12: MemberRefExpr=Length:44:10 Extent=[53:12 - 53:18]
// CHECK: 53:29: UnexposedExpr=Length:44:10 Extent=[53:22 - 53:35]
// CHECK: 53:29: MemberRefExpr=Length:44:10 SingleRefName=[53:29 - 53:35] RefName=[53:29 - 53:35] Extent=[53:22 - 53:35]
// CHECK: 53:22: DeclRefExpr=Prefix:52:30 Extent=[53:22 - 53:28]
// CHECK: 54:11: BinaryOperator= Extent=[54:11 - 54:56]
// CHECK: 54:11: CallExpr=memcmp:7:7 Extent=[54:11 - 54:51]
// CHECK: 54:11: UnexposedExpr=memcmp:7:7 Extent=[54:11 - 54:17]
// CHECK: 54:11: DeclRefExpr=memcmp:7:7 Extent=[54:11 - 54:17]
// CHECK: 54:18: UnexposedExpr=Data:43:15 Extent=[54:18 - 54:22]
// CHECK: 54:18: UnexposedExpr=Data:43:15 Extent=[54:18 - 54:22]
// CHECK: 54:18: MemberRefExpr=Data:43:15 Extent=[54:18 - 54:22]
// CHECK: 54:31: UnexposedExpr=Data:43:15 Extent=[54:24 - 54:35]
// CHECK: 54:31: UnexposedExpr=Data:43:15 Extent=[54:24 - 54:35]
// CHECK: 54:31: MemberRefExpr=Data:43:15 SingleRefName=[54:31 - 54:35] RefName=[54:31 - 54:35] Extent=[54:24 - 54:35]
// CHECK: 54:24: DeclRefExpr=Prefix:52:30 Extent=[54:24 - 54:30]
// CHECK: 54:44: UnexposedExpr=Length:44:10 Extent=[54:37 - 54:50]
// CHECK: 54:44: MemberRefExpr=Length:44:10 SingleRefName=[54:44 - 54:50] RefName=[54:44 - 54:50] Extent=[54:37 - 54:50]
// CHECK: 54:37: DeclRefExpr=Prefix:52:30 Extent=[54:37 - 54:43]
// CHECK: 54:55: IntegerLiteral= Extent=[54:55 - 54:56]
// CHECK: 56:8: CXXMethod=ends_with:56:8 (Definition) (const) Extent=[56:3 - 59:4] [access=public]
// CHECK: 56:28: ParmDecl=Suffix:56:28 (Definition) Extent=[56:18 - 56:34]
// CHECK: 56:18: TypeRef=class llvm::StringRef:38:7 Extent=[56:18 - 56:27]
// CHECK: 56:42: CompoundStmt= Extent=[56:42 - 59:4]
// CHECK: 57:5: ReturnStmt= Extent=[57:5 - 58:69]
// CHECK: 57:12: BinaryOperator= Extent=[57:12 - 58:69]
// CHECK: 57:12: BinaryOperator= Extent=[57:12 - 57:35]
// CHECK: 57:12: UnexposedExpr=Length:44:10 Extent=[57:12 - 57:18]
// CHECK: 57:12: MemberRefExpr=Length:44:10 Extent=[57:12 - 57:18]
// CHECK: 57:29: UnexposedExpr=Length:44:10 Extent=[57:22 - 57:35]
// CHECK: 57:29: MemberRefExpr=Length:44:10 SingleRefName=[57:29 - 57:35] RefName=[57:29 - 57:35] Extent=[57:22 - 57:35]
// CHECK: 57:22: DeclRefExpr=Suffix:56:28 Extent=[57:22 - 57:28]
// CHECK: 58:7: BinaryOperator= Extent=[58:7 - 58:69]
// CHECK: 58:7: CallExpr=memcmp:7:7 Extent=[58:7 - 58:64]
// CHECK: 58:7: UnexposedExpr=memcmp:7:7 Extent=[58:7 - 58:13]
// CHECK: 58:7: DeclRefExpr=memcmp:7:7 Extent=[58:7 - 58:13]
// CHECK: 58:14: UnexposedExpr= Extent=[58:14 - 58:35]
// CHECK: 58:14: BinaryOperator= Extent=[58:14 - 58:35]
// CHECK: 58:14: CallExpr=end:50:12 Extent=[58:14 - 58:19]
// CHECK: 58:14: MemberRefExpr=end:50:12 Extent=[58:14 - 58:17]
// CHECK: 58:29: UnexposedExpr=Length:44:10 Extent=[58:22 - 58:35]
// CHECK: 58:29: MemberRefExpr=Length:44:10 SingleRefName=[58:29 - 58:35] RefName=[58:29 - 58:35] Extent=[58:22 - 58:35]
// CHECK: 58:22: DeclRefExpr=Suffix:56:28 Extent=[58:22 - 58:28]
// CHECK: 58:44: UnexposedExpr=Data:43:15 Extent=[58:37 - 58:48]
// CHECK: 58:44: UnexposedExpr=Data:43:15 Extent=[58:37 - 58:48]
// CHECK: 58:44: MemberRefExpr=Data:43:15 SingleRefName=[58:44 - 58:48] RefName=[58:44 - 58:48] Extent=[58:37 - 58:48]
// CHECK: 58:37: DeclRefExpr=Suffix:56:28 Extent=[58:37 - 58:43]
// CHECK: 58:57: UnexposedExpr=Length:44:10 Extent=[58:50 - 58:63]
// CHECK: 58:57: MemberRefExpr=Length:44:10 SingleRefName=[58:57 - 58:63] RefName=[58:57 - 58:63] Extent=[58:50 - 58:63]
// CHECK: 58:50: DeclRefExpr=Suffix:56:28 Extent=[58:50 - 58:56]
// CHECK: 58:68: IntegerLiteral= Extent=[58:68 - 58:69]
// CHECK: 60:13: CXXMethod=substr:60:13 (Definition) (const) Extent=[60:3 - 62:4] [access=public]
// CHECK: 60:3: TypeRef=class llvm::StringRef:38:7 Extent=[60:3 - 60:12]
// CHECK: 60:27: ParmDecl=Start:60:27 (Definition) Extent=[60:20 - 60:32]
// CHECK: 60:20: TypeRef=size_t:2:25 Extent=[60:20 - 60:26]
// CHECK: 60:41: ParmDecl=N:60:41 (Definition) Extent=[60:34 - 60:49]
// CHECK: 60:34: TypeRef=size_t:2:25 Extent=[60:34 - 60:40]
// CHECK: 60:45: UnexposedExpr=npos:41:23 Extent=[60:45 - 60:49]
// CHECK: 60:45: DeclRefExpr=npos:41:23 Extent=[60:45 - 60:49]
// CHECK: 60:57: CompoundStmt= Extent=[60:57 - 62:4]
// CHECK: 61:5: ReturnStmt= Extent=[61:5 - 61:59]
// CHECK: 61:12: UnexposedExpr= Extent=[61:12 - 61:59]
// CHECK: 61:12: CallExpr= Extent=[61:12 - 61:59]
// CHECK: 61:12: UnexposedExpr= Extent=[61:12 - 61:59]
// CHECK: 61:12: UnexposedExpr=StringRef:49:3 Extent=[61:12 - 61:59]
// CHECK: 61:12: CallExpr=StringRef:49:3 Extent=[61:12 - 61:59]
// CHECK: 61:12: TypeRef=class llvm::StringRef:38:7 Extent=[61:12 - 61:21]
// CHECK: 61:22: BinaryOperator= Extent=[61:22 - 61:34]
// CHECK: 61:22: UnexposedExpr=Data:43:15 Extent=[61:22 - 61:26]
// CHECK: 61:22: MemberRefExpr=Data:43:15 Extent=[61:22 - 61:26]
// CHECK: 61:29: UnexposedExpr=Start:60:27 Extent=[61:29 - 61:34]
// CHECK: 61:29: DeclRefExpr=Start:60:27 Extent=[61:29 - 61:34]
// CHECK: 61:36: CallExpr=min:45:17 Extent=[61:36 - 61:58]
// CHECK: 61:36: UnexposedExpr=min:45:17 Extent=[61:36 - 61:39]
// CHECK: 61:36: DeclRefExpr=min:45:17 Extent=[61:36 - 61:39]
// CHECK: 61:40: UnexposedExpr=N:60:41 Extent=[61:40 - 61:41]
// CHECK: 61:40: DeclRefExpr=N:60:41 Extent=[61:40 - 61:41]
// CHECK: 61:43: BinaryOperator= Extent=[61:43 - 61:57]
// CHECK: 61:43: UnexposedExpr=Length:44:10 Extent=[61:43 - 61:49]
// CHECK: 61:43: MemberRefExpr=Length:44:10 Extent=[61:43 - 61:49]
// CHECK: 61:52: UnexposedExpr=Start:60:27 Extent=[61:52 - 61:57]
// CHECK: 61:52: DeclRefExpr=Start:60:27 Extent=[61:52 - 61:57]
// CHECK: 65:11: Namespace=clang:65:11 (Definition) Extent=[65:1 - 81:2]
// CHECK: 66:7: ClassDecl=IdentifierInfo:66:7 (Definition) Extent=[66:1 - 80:2]
// CHECK: 67:1: CXXAccessSpecifier=:67:1 (Definition) Extent=[67:1 - 67:8] [access=public]
// CHECK: 67:8: CXXConstructor=IdentifierInfo:67:8 (default constructor) Extent=[67:8 - 67:24] [access=public]
// CHECK: 68:15: CXXMethod=getNameStart:68:15 (Definition) (const) Extent=[68:3 - 71:4] [access=public]
// CHECK: 68:36: CompoundStmt= Extent=[68:36 - 71:4]
// CHECK: 69:5: DeclStmt= Extent=[69:5 - 69:65]
// CHECK: 69:54: TypedefDecl=actualtype:69:54 (Definition) Extent=[69:5 - 69:64]
// CHECK: 69:13: NamespaceRef=std:3:11 Extent=[69:13 - 69:16]
// CHECK: 69:18: TemplateRef=pair:4:44 Extent=[69:18 - 69:22]
// CHECK: 69:25: TypeRef=class clang::IdentifierInfo:66:7 Extent=[69:25 - 69:39]
// CHECK: 70:5: ReturnStmt= Extent=[70:5 - 70:47]
// CHECK: 70:41: UnexposedExpr=second:4:55 Extent=[70:12 - 70:47]
// CHECK: 70:41: MemberRefExpr=second:4:55 SingleRefName=[70:41 - 70:47] RefName=[70:41 - 70:47] Extent=[70:12 - 70:47]
// CHECK: 70:12: ParenExpr= Extent=[70:12 - 70:39]
// CHECK: 70:13: CStyleCastExpr= Extent=[70:13 - 70:38]
// CHECK: 70:20: TypeRef=actualtype:69:54 Extent=[70:20 - 70:30]
// CHECK: 70:34: CXXThisExpr= Extent=[70:34 - 70:38]
// CHECK: 72:12: CXXMethod=getLength:72:12 (Definition) (const) Extent=[72:3 - 76:4] [access=public]
// CHECK: 72:30: CompoundStmt= Extent=[72:30 - 76:4]
// CHECK: 73:5: DeclStmt= Extent=[73:5 - 73:65]
// CHECK: 73:54: TypedefDecl=actualtype:73:54 (Definition) Extent=[73:5 - 73:64]
// CHECK: 73:13: NamespaceRef=std:3:11 Extent=[73:13 - 73:16]
// CHECK: 73:18: TemplateRef=pair:4:44 Extent=[73:18 - 73:22]
// CHECK: 73:25: TypeRef=class clang::IdentifierInfo:66:7 Extent=[73:25 - 73:39]
// CHECK: 74:5: DeclStmt= Extent=[74:5 - 74:61]
// CHECK: 74:17: VarDecl=p:74:17 (Definition) Extent=[74:5 - 74:60]
// CHECK: 74:21: BinaryOperator= Extent=[74:21 - 74:60]
// CHECK: 74:50: UnexposedExpr=second:4:55 Extent=[74:21 - 74:56]
// CHECK: 74:50: MemberRefExpr=second:4:55 SingleRefName=[74:50 - 74:56] RefName=[74:50 - 74:56] Extent=[74:21 - 74:56]
// CHECK: 74:21: ParenExpr= Extent=[74:21 - 74:48]
// CHECK: 74:22: CStyleCastExpr= Extent=[74:22 - 74:47]
// CHECK: 74:29: TypeRef=actualtype:73:54 Extent=[74:29 - 74:39]
// CHECK: 74:43: CXXThisExpr= Extent=[74:43 - 74:47]
// CHECK: 74:59: IntegerLiteral= Extent=[74:59 - 74:60]
// CHECK: 75:5: ReturnStmt= Extent=[75:5 - 75:62]
// CHECK: 75:12: BinaryOperator= Extent=[75:12 - 75:62]
// CHECK: 75:12: ParenExpr= Extent=[75:12 - 75:58]
// CHECK: 75:13: BinaryOperator= Extent=[75:13 - 75:57]
// CHECK: 75:13: ParenExpr= Extent=[75:13 - 75:30]
// CHECK: 75:14: CStyleCastExpr= Extent=[75:14 - 75:29]
// CHECK: 75:25: UnexposedExpr= Extent=[75:25 - 75:29]
// CHECK: 75:25: UnexposedExpr= Extent=[75:25 - 75:29]
// CHECK: 75:25: ArraySubscriptExpr= Extent=[75:25 - 75:29]
// CHECK: 75:25: UnexposedExpr=p:74:17 Extent=[75:25 - 75:26]
// CHECK: 75:25: DeclRefExpr=p:74:17 Extent=[75:25 - 75:26]
// CHECK: 75:27: IntegerLiteral= Extent=[75:27 - 75:28]
// CHECK: 75:33: ParenExpr= Extent=[75:33 - 75:57]
// CHECK: 75:34: BinaryOperator= Extent=[75:34 - 75:56]
// CHECK: 75:34: ParenExpr= Extent=[75:34 - 75:51]
// CHECK: 75:35: CStyleCastExpr= Extent=[75:35 - 75:50]
// CHECK: 75:46: UnexposedExpr= Extent=[75:46 - 75:50]
// CHECK: 75:46: UnexposedExpr= Extent=[75:46 - 75:50]
// CHECK: 75:46: ArraySubscriptExpr= Extent=[75:46 - 75:50]
// CHECK: 75:46: UnexposedExpr=p:74:17 Extent=[75:46 - 75:47]
// CHECK: 75:46: DeclRefExpr=p:74:17 Extent=[75:46 - 75:47]
// CHECK: 75:48: IntegerLiteral= Extent=[75:48 - 75:49]
// CHECK: 75:55: IntegerLiteral= Extent=[75:55 - 75:56]
// CHECK: 75:61: UnexposedExpr= Extent=[75:61 - 75:62]
// CHECK: 75:61: IntegerLiteral= Extent=[75:61 - 75:62]
// CHECK: 77:19: CXXMethod=getName:77:19 (Definition) (const) Extent=[77:3 - 79:4] [access=public]
// CHECK: 77:3: NamespaceRef=llvm:37:11 Extent=[77:3 - 77:7]
// CHECK: 77:9: TypeRef=class llvm::StringRef:38:7 Extent=[77:9 - 77:18]
// CHECK: 77:35: CompoundStmt= Extent=[77:35 - 79:4]
// CHECK: 78:5: ReturnStmt= Extent=[78:5 - 78:56]
// CHECK: 78:12: UnexposedExpr= Extent=[78:12 - 78:56]
// CHECK: 78:12: CallExpr= Extent=[78:12 - 78:56]
// CHECK: 78:12: UnexposedExpr= Extent=[78:12 - 78:56]
// CHECK: 78:12: UnexposedExpr=StringRef:49:3 Extent=[78:12 - 78:56]
// CHECK: 78:12: CallExpr=StringRef:49:3 Extent=[78:12 - 78:56]
// CHECK: 78:12: NamespaceRef=llvm:37:11 Extent=[78:12 - 78:16]
// CHECK: 78:18: TypeRef=class llvm::StringRef:38:7 Extent=[78:18 - 78:27]
// CHECK: 78:28: CallExpr=getNameStart:68:15 Extent=[78:28 - 78:42]
// CHECK: 78:28: MemberRefExpr=getNameStart:68:15 Extent=[78:28 - 78:40]
// CHECK: 78:44: UnexposedExpr=getLength:72:12 Extent=[78:44 - 78:55]
// CHECK: 78:44: CallExpr=getLength:72:12 Extent=[78:44 - 78:55]
// CHECK: 78:44: MemberRefExpr=getLength:72:12 Extent=[78:44 - 78:53]
// CHECK: 82:11: Namespace=llvm:82:11 (Definition) Extent=[82:1 - 96:2]
// CHECK: 83:47: ClassTemplate=StringSwitch:83:47 (Definition) Extent=[83:1 - 95:2]
// CHECK: 83:21: TemplateTypeParameter=T:83:21 (Definition) Extent=[83:12 - 83:22] [access=public]
// CHECK: 83:33: TemplateTypeParameter=R:83:33 (Definition) Extent=[83:24 - 83:38] [access=public]
// CHECK: 83:37: TypeRef=T:83:21 Extent=[83:37 - 83:38]
// CHECK: 84:13: FieldDecl=Str:84:13 (Definition) Extent=[84:3 - 84:16] [access=private]
// CHECK: 84:3: TypeRef=class llvm::StringRef:38:7 Extent=[84:3 - 84:12]
<<<<<<< HEAD
// CHECK: 85:12: FieldDecl=Result:85:12 (Definition) Extent=[85:3 - 85:18] [access=private]
// CHECK: 85:9: TypeRef=T:83:21 Extent=[85:9 - 85:10]
// CHECK: 86:1: CXXAccessSpecifier=:86:1 (Definition) Extent=[86:1 - 86:8] [access=public]
// CHECK: 87:12: CXXConstructor=StringSwitch<T, R>:87:12 (Definition) (explicit) Extent=[87:3 - 87:64] [access=public]
=======
// CHECK: 85:12: FieldDecl=Result:85:12 (Definition) Extent=[85:3 - 85:18]
// CHECK: 86:1: CXXAccessSpecifier=:86:1 (Definition) Extent=[86:1 - 86:8]
// CHECK: 87:12: CXXConstructor=llvm::StringSwitch<T, R>:87:12 (Definition) (explicit) Extent=[87:3 - 87:64]
>>>>>>> 91cdd350
// CHECK: 87:35: ParmDecl=Str:87:35 (Definition) Extent=[87:25 - 87:38]
// CHECK: 87:25: TypeRef=class llvm::StringRef:38:7 Extent=[87:25 - 87:34]
// CHECK: 87:42: MemberRef=Str:84:13 Extent=[87:42 - 87:45]
// CHECK: 87:42: CallExpr=StringRef:38:7 Extent=[87:42 - 87:50]
// CHECK: 87:46: UnexposedExpr=Str:87:35 Extent=[87:46 - 87:49]
// CHECK: 87:46: DeclRefExpr=Str:87:35 Extent=[87:46 - 87:49]
// CHECK: 87:52: MemberRef=Result:85:12 Extent=[87:52 - 87:58]
// CHECK: 87:58: UnexposedExpr= Extent=[87:58 - 87:61]
// CHECK: 87:59: IntegerLiteral= Extent=[87:59 - 87:60]
// CHECK: 87:62: CompoundStmt= Extent=[87:62 - 87:64]
// CHECK: 88:42: FunctionTemplate=Case:88:42 (Definition) Extent=[88:3 - 91:4] [access=public]
// CHECK: 88:23: NonTypeTemplateParameter=N:88:23 (Definition) Extent=[88:14 - 88:24] [access=public]
// CHECK: 88:27: TypeRef=StringSwitch<T, R>:83:47 Extent=[88:27 - 88:39]
// CHECK: 88:60: ParmDecl=S:88:60 (Definition) Extent=[88:47 - 88:65]
// CHECK: 88:63: DeclRefExpr=N:88:23 Extent=[88:63 - 88:64]
// CHECK: 89:57: ParmDecl=Value:89:57 (Definition) Extent=[89:47 - 89:62]
// CHECK: 89:53: TypeRef=T:83:21 Extent=[89:53 - 89:54]
// CHECK: 89:64: CompoundStmt= Extent=[89:64 - 91:4]
// CHECK: 90:5: ReturnStmt= Extent=[90:5 - 90:17]
// CHECK: 90:12: UnaryOperator= Extent=[90:12 - 90:17]
// CHECK: 90:13: CXXThisExpr= Extent=[90:13 - 90:17]
// CHECK: 92:5: CXXMethod=Default:92:5 (Definition) (const) Extent=[92:3 - 94:4] [access=public]
// CHECK: 92:3: TypeRef=R:83:33 Extent=[92:3 - 92:4]
// CHECK: 92:23: ParmDecl=Value:92:23 (Definition) Extent=[92:13 - 92:28]
// CHECK: 92:19: TypeRef=T:83:21 Extent=[92:19 - 92:20]
// CHECK: 92:36: CompoundStmt= Extent=[92:36 - 94:4]
// CHECK: 93:5: ReturnStmt= Extent=[93:5 - 93:17]
// CHECK: 93:12: DeclRefExpr=Value:92:23 Extent=[93:12 - 93:17]
// CHECK: 98:17: UsingDirective=:98:17 Extent=[98:1 - 98:22]
// CHECK: 98:17: NamespaceRef=clang:10:17 Extent=[98:17 - 98:22]
// CHECK: 100:36: CXXMethod=getKind:100:36 (Definition) (static) Extent=[100:1 - 186:2] [access=private]
// CHECK: 100:1: TypeRef=class clang::AttributeList:12:9 Extent=[100:1 - 100:14]
// CHECK: 100:16: TypeRef=enum clang::AttributeList::Kind:13:10 Extent=[100:16 - 100:20]
// CHECK: 100:21: TypeRef=class clang::AttributeList:12:9 Extent=[100:21 - 100:34]
// CHECK: 100:67: ParmDecl=Name:100:67 (Definition) Extent=[100:44 - 100:71]
// CHECK: 100:50: TypeRef=class clang::IdentifierInfo:66:7 Extent=[100:50 - 100:64]
// CHECK: 100:73: CompoundStmt= Extent=[100:73 - 186:2]
// CHECK: 101:3: DeclStmt= Extent=[101:3 - 101:46]
// CHECK: 101:19: VarDecl=AttrName:101:19 (Definition) Extent=[101:3 - 101:45]
// CHECK: 101:3: NamespaceRef=llvm:82:11 Extent=[101:3 - 101:7]
// CHECK: 101:9: TypeRef=class llvm::StringRef:38:7 Extent=[101:9 - 101:18]
// CHECK: 101:30: UnexposedExpr= Extent=[101:30 - 101:45]
// CHECK: 101:30: CallExpr= Extent=[101:30 - 101:45]
// CHECK: 101:30: UnexposedExpr= Extent=[101:30 - 101:45]
// CHECK: 101:30: UnexposedExpr=getName:77:19 Extent=[101:30 - 101:45]
// CHECK: 101:30: CallExpr=getName:77:19 Extent=[101:30 - 101:45]
// CHECK: 101:36: MemberRefExpr=getName:77:19 SingleRefName=[101:36 - 101:43] RefName=[101:36 - 101:43] Extent=[101:30 - 101:43]
// CHECK: 101:30: UnexposedExpr=Name:100:67 Extent=[101:30 - 101:34]
// CHECK: 101:30: DeclRefExpr=Name:100:67 Extent=[101:30 - 101:34]
// CHECK: 102:3: IfStmt= Extent=[102:3 - 103:55]
// CHECK: 102:7: UnexposedExpr= Extent=[102:7 - 102:61]
// CHECK: 102:7: BinaryOperator= Extent=[102:7 - 102:61]
// CHECK: 102:7: CallExpr=starts_with:52:8 Extent=[102:7 - 102:33]
// CHECK: 102:16: MemberRefExpr=starts_with:52:8 SingleRefName=[102:16 - 102:27] RefName=[102:16 - 102:27] Extent=[102:7 - 102:27]
// CHECK: 102:7: UnexposedExpr=AttrName:101:19 Extent=[102:7 - 102:15]
// CHECK: 102:7: DeclRefExpr=AttrName:101:19 Extent=[102:7 - 102:15]
// CHECK: 102:28: CallExpr= Extent=[102:28 - 102:32]
// CHECK: 102:28: UnexposedExpr= Extent=[102:28 - 102:32]
// CHECK: 102:28: UnexposedExpr=StringRef:48:3 Extent=[102:28 - 102:32]
// CHECK: 102:28: UnexposedExpr=StringRef:48:3 Extent=[102:28 - 102:32]
// CHECK: 102:28: CallExpr=StringRef:48:3 Extent=[102:28 - 102:32]
// CHECK: 102:28: UnexposedExpr= Extent=[102:28 - 102:32]
// CHECK: 102:28: StringLiteral="__" Extent=[102:28 - 102:32]
// CHECK: 102:37: CallExpr=ends_with:56:8 Extent=[102:37 - 102:61]
// CHECK: 102:46: MemberRefExpr=ends_with:56:8 SingleRefName=[102:46 - 102:55] RefName=[102:46 - 102:55] Extent=[102:37 - 102:55]
// CHECK: 102:37: UnexposedExpr=AttrName:101:19 Extent=[102:37 - 102:45]
// CHECK: 102:37: DeclRefExpr=AttrName:101:19 Extent=[102:37 - 102:45]
// CHECK: 102:56: CallExpr= Extent=[102:56 - 102:60]
// CHECK: 102:56: UnexposedExpr= Extent=[102:56 - 102:60]
// CHECK: 102:56: UnexposedExpr=StringRef:48:3 Extent=[102:56 - 102:60]
// CHECK: 102:56: UnexposedExpr=StringRef:48:3 Extent=[102:56 - 102:60]
// CHECK: 102:56: CallExpr=StringRef:48:3 Extent=[102:56 - 102:60]
// CHECK: 102:56: UnexposedExpr= Extent=[102:56 - 102:60]
// CHECK: 102:56: StringLiteral="__" Extent=[102:56 - 102:60]
// CHECK: 103:5: UnexposedExpr= Extent=[103:5 - 103:55]
// CHECK: 103:5: CallExpr=operator=:38:7 Extent=[103:5 - 103:55]
// CHECK: 103:5: DeclRefExpr=AttrName:101:19 Extent=[103:5 - 103:13]
// CHECK: 103:14: UnexposedExpr=operator=:38:7 Extent=[103:14 - 103:15]
// CHECK: 103:14: DeclRefExpr=operator=:38:7 Extent=[103:14 - 103:15]
// CHECK: 103:16: UnexposedExpr= Extent=[103:16 - 103:55]
// CHECK: 103:16: UnexposedExpr=substr:60:13 Extent=[103:16 - 103:55]
// CHECK: 103:16: CallExpr=substr:60:13 Extent=[103:16 - 103:55]
// CHECK: 103:25: MemberRefExpr=substr:60:13 SingleRefName=[103:25 - 103:31] RefName=[103:25 - 103:31] Extent=[103:16 - 103:31]
// CHECK: 103:16: UnexposedExpr=AttrName:101:19 Extent=[103:16 - 103:24]
// CHECK: 103:16: DeclRefExpr=AttrName:101:19 Extent=[103:16 - 103:24]
// CHECK: 103:32: UnexposedExpr= Extent=[103:32 - 103:33]
// CHECK: 103:32: IntegerLiteral= Extent=[103:32 - 103:33]
// CHECK: 103:35: BinaryOperator= Extent=[103:35 - 103:54]
// CHECK: 103:35: CallExpr=size:51:10 Extent=[103:35 - 103:50]
// CHECK: 103:44: MemberRefExpr=size:51:10 SingleRefName=[103:44 - 103:48] RefName=[103:44 - 103:48] Extent=[103:35 - 103:48]
// CHECK: 103:35: UnexposedExpr=AttrName:101:19 Extent=[103:35 - 103:43]
// CHECK: 103:35: DeclRefExpr=AttrName:101:19 Extent=[103:35 - 103:43]
// CHECK: 103:53: UnexposedExpr= Extent=[103:53 - 103:54]
// CHECK: 103:53: IntegerLiteral= Extent=[103:53 - 103:54]
// CHECK: 105:3: ReturnStmt= Extent=[105:3 - 185:31]
// CHECK: 105:10: UnexposedExpr= Extent=[105:10 - 185:31]
// CHECK: 105:10: CallExpr=Default:92:5 Extent=[105:10 - 185:31]
// CHECK: 185:6: MemberRefExpr=Default:92:5 SingleRefName=[185:6 - 185:13] RefName=[185:6 - 185:13] Extent=[105:10 - 185:13]
// CHECK: 105:10: UnexposedExpr=Case:88:42 Extent=[105:10 - 184:33]
// CHECK: 105:10: CallExpr=Case:88:42 Extent=[105:10 - 184:33]
// CHECK: 184:6: MemberRefExpr=Case:88:42 SingleRefName=[184:6 - 184:10] RefName=[184:6 - 184:10] Extent=[105:10 - 184:10]
// CHECK: 105:10: CallExpr=Case:88:42 Extent=[105:10 - 183:37]
// CHECK: 183:6: MemberRefExpr=Case:88:42 SingleRefName=[183:6 - 183:10] RefName=[183:6 - 183:10] Extent=[105:10 - 183:10]
// CHECK: 105:10: CallExpr=Case:88:42 Extent=[105:10 - 182:37]
// CHECK: 182:6: MemberRefExpr=Case:88:42 SingleRefName=[182:6 - 182:10] RefName=[182:6 - 182:10] Extent=[105:10 - 182:10]
// CHECK: 105:10: CallExpr=Case:88:42 Extent=[105:10 - 181:35]
// CHECK: 181:6: MemberRefExpr=Case:88:42 SingleRefName=[181:6 - 181:10] RefName=[181:6 - 181:10] Extent=[105:10 - 181:10]
// CHECK: 105:10: CallExpr=Case:88:42 Extent=[105:10 - 180:31]
// CHECK: 180:6: MemberRefExpr=Case:88:42 SingleRefName=[180:6 - 180:10] RefName=[180:6 - 180:10] Extent=[105:10 - 180:10]
// CHECK: 105:10: CallExpr=Case:88:42 Extent=[105:10 - 179:31]
// CHECK: 179:6: MemberRefExpr=Case:88:42 SingleRefName=[179:6 - 179:10] RefName=[179:6 - 179:10] Extent=[105:10 - 179:10]
// CHECK: 105:10: CallExpr=Case:88:42 Extent=[105:10 - 178:35]
// CHECK: 178:6: MemberRefExpr=Case:88:42 SingleRefName=[178:6 - 178:10] RefName=[178:6 - 178:10] Extent=[105:10 - 178:10]
// CHECK: 105:10: CallExpr=Case:88:42 Extent=[105:10 - 177:63]
// CHECK: 177:6: MemberRefExpr=Case:88:42 SingleRefName=[177:6 - 177:10] RefName=[177:6 - 177:10] Extent=[105:10 - 177:10]
// CHECK: 105:10: CallExpr=Case:88:42 Extent=[105:10 - 176:45]
// CHECK: 176:6: MemberRefExpr=Case:88:42 SingleRefName=[176:6 - 176:10] RefName=[176:6 - 176:10] Extent=[105:10 - 176:10]
// CHECK: 105:10: CallExpr=Case:88:42 Extent=[105:10 - 175:51]
// CHECK: 175:6: MemberRefExpr=Case:88:42 SingleRefName=[175:6 - 175:10] RefName=[175:6 - 175:10] Extent=[105:10 - 175:10]
// CHECK: 105:10: CallExpr=Case:88:42 Extent=[105:10 - 174:49]
// CHECK: 174:6: MemberRefExpr=Case:88:42 SingleRefName=[174:6 - 174:10] RefName=[174:6 - 174:10] Extent=[105:10 - 174:10]
// CHECK: 105:10: CallExpr=Case:88:42 Extent=[105:10 - 173:49]
// CHECK: 173:6: MemberRefExpr=Case:88:42 SingleRefName=[173:6 - 173:10] RefName=[173:6 - 173:10] Extent=[105:10 - 173:10]
// CHECK: 105:10: CallExpr=Case:88:42 Extent=[105:10 - 172:53]
// CHECK: 172:6: MemberRefExpr=Case:88:42 SingleRefName=[172:6 - 172:10] RefName=[172:6 - 172:10] Extent=[105:10 - 172:10]
// CHECK: 105:10: CallExpr=Case:88:42 Extent=[105:10 - 171:57]
// CHECK: 171:6: MemberRefExpr=Case:88:42 SingleRefName=[171:6 - 171:10] RefName=[171:6 - 171:10] Extent=[105:10 - 171:10]
// CHECK: 105:10: CallExpr=Case:88:42 Extent=[105:10 - 170:65]
// CHECK: 170:6: MemberRefExpr=Case:88:42 SingleRefName=[170:6 - 170:10] RefName=[170:6 - 170:10] Extent=[105:10 - 170:10]
// CHECK: 105:10: CallExpr=Case:88:42 Extent=[105:10 - 169:57]
// CHECK: 169:6: MemberRefExpr=Case:88:42 SingleRefName=[169:6 - 169:10] RefName=[169:6 - 169:10] Extent=[105:10 - 169:10]
// CHECK: 105:10: CallExpr=Case:88:42 Extent=[105:10 - 168:65]
// CHECK: 168:6: MemberRefExpr=Case:88:42 SingleRefName=[168:6 - 168:10] RefName=[168:6 - 168:10] Extent=[105:10 - 168:10]
// CHECK: 105:10: CallExpr=Case:88:42 Extent=[105:10 - 167:55]
// CHECK: 167:6: MemberRefExpr=Case:88:42 SingleRefName=[167:6 - 167:10] RefName=[167:6 - 167:10] Extent=[105:10 - 167:10]
// CHECK: 105:10: CallExpr=Case:88:42 Extent=[105:10 - 166:55]
// CHECK: 166:6: MemberRefExpr=Case:88:42 SingleRefName=[166:6 - 166:10] RefName=[166:6 - 166:10] Extent=[105:10 - 166:10]
// CHECK: 105:10: CallExpr=Case:88:42 Extent=[105:10 - 165:53]
// CHECK: 165:6: MemberRefExpr=Case:88:42 SingleRefName=[165:6 - 165:10] RefName=[165:6 - 165:10] Extent=[105:10 - 165:10]
// CHECK: 105:10: CallExpr=Case:88:42 Extent=[105:10 - 164:53]
// CHECK: 164:6: MemberRefExpr=Case:88:42 SingleRefName=[164:6 - 164:10] RefName=[164:6 - 164:10] Extent=[105:10 - 164:10]
// CHECK: 105:10: CallExpr=Case:88:42 Extent=[105:10 - 163:49]
// CHECK: 163:6: MemberRefExpr=Case:88:42 SingleRefName=[163:6 - 163:10] RefName=[163:6 - 163:10] Extent=[105:10 - 163:10]
// CHECK: 105:10: CallExpr=Case:88:42 Extent=[105:10 - 162:47]
// CHECK: 162:6: MemberRefExpr=Case:88:42 SingleRefName=[162:6 - 162:10] RefName=[162:6 - 162:10] Extent=[105:10 - 162:10]
// CHECK: 105:10: CallExpr=Case:88:42 Extent=[105:10 - 161:45]
// CHECK: 161:6: MemberRefExpr=Case:88:42 SingleRefName=[161:6 - 161:10] RefName=[161:6 - 161:10] Extent=[105:10 - 161:10]
// CHECK: 105:10: CallExpr=Case:88:42 Extent=[105:10 - 160:45]
// CHECK: 160:6: MemberRefExpr=Case:88:42 SingleRefName=[160:6 - 160:10] RefName=[160:6 - 160:10] Extent=[105:10 - 160:10]
// CHECK: 105:10: CallExpr=Case:88:42 Extent=[105:10 - 159:45]
// CHECK: 159:6: MemberRefExpr=Case:88:42 SingleRefName=[159:6 - 159:10] RefName=[159:6 - 159:10] Extent=[105:10 - 159:10]
// CHECK: 105:10: CallExpr=Case:88:42 Extent=[105:10 - 158:45]
// CHECK: 158:6: MemberRefExpr=Case:88:42 SingleRefName=[158:6 - 158:10] RefName=[158:6 - 158:10] Extent=[105:10 - 158:10]
// CHECK: 105:10: CallExpr=Case:88:42 Extent=[105:10 - 157:43]
// CHECK: 157:6: MemberRefExpr=Case:88:42 SingleRefName=[157:6 - 157:10] RefName=[157:6 - 157:10] Extent=[105:10 - 157:10]
// CHECK: 105:10: CallExpr=Case:88:42 Extent=[105:10 - 156:41]
// CHECK: 156:6: MemberRefExpr=Case:88:42 SingleRefName=[156:6 - 156:10] RefName=[156:6 - 156:10] Extent=[105:10 - 156:10]
// CHECK: 105:10: CallExpr=Case:88:42 Extent=[105:10 - 155:41]
// CHECK: 155:6: MemberRefExpr=Case:88:42 SingleRefName=[155:6 - 155:10] RefName=[155:6 - 155:10] Extent=[105:10 - 155:10]
// CHECK: 105:10: CallExpr=Case:88:42 Extent=[105:10 - 154:41]
// CHECK: 154:6: MemberRefExpr=Case:88:42 SingleRefName=[154:6 - 154:10] RefName=[154:6 - 154:10] Extent=[105:10 - 154:10]
// CHECK: 105:10: CallExpr=Case:88:42 Extent=[105:10 - 153:37]
// CHECK: 153:6: MemberRefExpr=Case:88:42 SingleRefName=[153:6 - 153:10] RefName=[153:6 - 153:10] Extent=[105:10 - 153:10]
// CHECK: 105:10: CallExpr=Case:88:42 Extent=[105:10 - 152:41]
// CHECK: 152:6: MemberRefExpr=Case:88:42 SingleRefName=[152:6 - 152:10] RefName=[152:6 - 152:10] Extent=[105:10 - 152:10]
// CHECK: 105:10: CallExpr=Case:88:42 Extent=[105:10 - 151:39]
// CHECK: 151:6: MemberRefExpr=Case:88:42 SingleRefName=[151:6 - 151:10] RefName=[151:6 - 151:10] Extent=[105:10 - 151:10]
// CHECK: 105:10: CallExpr=Case:88:42 Extent=[105:10 - 150:39]
// CHECK: 150:6: MemberRefExpr=Case:88:42 SingleRefName=[150:6 - 150:10] RefName=[150:6 - 150:10] Extent=[105:10 - 150:10]
// CHECK: 105:10: CallExpr=Case:88:42 Extent=[105:10 - 149:39]
// CHECK: 149:6: MemberRefExpr=Case:88:42 SingleRefName=[149:6 - 149:10] RefName=[149:6 - 149:10] Extent=[105:10 - 149:10]
// CHECK: 105:10: CallExpr=Case:88:42 Extent=[105:10 - 148:39]
// CHECK: 148:6: MemberRefExpr=Case:88:42 SingleRefName=[148:6 - 148:10] RefName=[148:6 - 148:10] Extent=[105:10 - 148:10]
// CHECK: 105:10: CallExpr=Case:88:42 Extent=[105:10 - 147:39]
// CHECK: 147:6: MemberRefExpr=Case:88:42 SingleRefName=[147:6 - 147:10] RefName=[147:6 - 147:10] Extent=[105:10 - 147:10]
// CHECK: 105:10: CallExpr=Case:88:42 Extent=[105:10 - 146:39]
// CHECK: 146:6: MemberRefExpr=Case:88:42 SingleRefName=[146:6 - 146:10] RefName=[146:6 - 146:10] Extent=[105:10 - 146:10]
// CHECK: 105:10: CallExpr=Case:88:42 Extent=[105:10 - 145:41]
// CHECK: 145:6: MemberRefExpr=Case:88:42 SingleRefName=[145:6 - 145:10] RefName=[145:6 - 145:10] Extent=[105:10 - 145:10]
// CHECK: 105:10: CallExpr=Case:88:42 Extent=[105:10 - 144:37]
// CHECK: 144:6: MemberRefExpr=Case:88:42 SingleRefName=[144:6 - 144:10] RefName=[144:6 - 144:10] Extent=[105:10 - 144:10]
// CHECK: 105:10: CallExpr=Case:88:42 Extent=[105:10 - 143:37]
// CHECK: 143:6: MemberRefExpr=Case:88:42 SingleRefName=[143:6 - 143:10] RefName=[143:6 - 143:10] Extent=[105:10 - 143:10]
// CHECK: 105:10: CallExpr=Case:88:42 Extent=[105:10 - 142:35]
// CHECK: 142:6: MemberRefExpr=Case:88:42 SingleRefName=[142:6 - 142:10] RefName=[142:6 - 142:10] Extent=[105:10 - 142:10]
// CHECK: 105:10: CallExpr=Case:88:42 Extent=[105:10 - 141:35]
// CHECK: 141:6: MemberRefExpr=Case:88:42 SingleRefName=[141:6 - 141:10] RefName=[141:6 - 141:10] Extent=[105:10 - 141:10]
// CHECK: 105:10: CallExpr=Case:88:42 Extent=[105:10 - 140:35]
// CHECK: 140:6: MemberRefExpr=Case:88:42 SingleRefName=[140:6 - 140:10] RefName=[140:6 - 140:10] Extent=[105:10 - 140:10]
// CHECK: 105:10: CallExpr=Case:88:42 Extent=[105:10 - 139:35]
// CHECK: 139:6: MemberRefExpr=Case:88:42 SingleRefName=[139:6 - 139:10] RefName=[139:6 - 139:10] Extent=[105:10 - 139:10]
// CHECK: 105:10: CallExpr=Case:88:42 Extent=[105:10 - 138:35]
// CHECK: 138:6: MemberRefExpr=Case:88:42 SingleRefName=[138:6 - 138:10] RefName=[138:6 - 138:10] Extent=[105:10 - 138:10]
// CHECK: 105:10: CallExpr=Case:88:42 Extent=[105:10 - 137:55]
// CHECK: 137:6: MemberRefExpr=Case:88:42 SingleRefName=[137:6 - 137:10] RefName=[137:6 - 137:10] Extent=[105:10 - 137:10]
// CHECK: 105:10: CallExpr=Case:88:42 Extent=[105:10 - 136:35]
// CHECK: 136:6: MemberRefExpr=Case:88:42 SingleRefName=[136:6 - 136:10] RefName=[136:6 - 136:10] Extent=[105:10 - 136:10]
// CHECK: 105:10: CallExpr=Case:88:42 Extent=[105:10 - 135:35]
// CHECK: 135:6: MemberRefExpr=Case:88:42 SingleRefName=[135:6 - 135:10] RefName=[135:6 - 135:10] Extent=[105:10 - 135:10]
// CHECK: 105:10: CallExpr=Case:88:42 Extent=[105:10 - 134:35]
// CHECK: 134:6: MemberRefExpr=Case:88:42 SingleRefName=[134:6 - 134:10] RefName=[134:6 - 134:10] Extent=[105:10 - 134:10]
// CHECK: 105:10: CallExpr=Case:88:42 Extent=[105:10 - 133:35]
// CHECK: 133:6: MemberRefExpr=Case:88:42 SingleRefName=[133:6 - 133:10] RefName=[133:6 - 133:10] Extent=[105:10 - 133:10]
// CHECK: 105:10: CallExpr=Case:88:42 Extent=[105:10 - 132:33]
// CHECK: 132:6: MemberRefExpr=Case:88:42 SingleRefName=[132:6 - 132:10] RefName=[132:6 - 132:10] Extent=[105:10 - 132:10]
// CHECK: 105:10: CallExpr=Case:88:42 Extent=[105:10 - 131:33]
// CHECK: 131:6: MemberRefExpr=Case:88:42 SingleRefName=[131:6 - 131:10] RefName=[131:6 - 131:10] Extent=[105:10 - 131:10]
// CHECK: 105:10: CallExpr=Case:88:42 Extent=[105:10 - 130:33]
// CHECK: 130:6: MemberRefExpr=Case:88:42 SingleRefName=[130:6 - 130:10] RefName=[130:6 - 130:10] Extent=[105:10 - 130:10]
// CHECK: 105:10: CallExpr=Case:88:42 Extent=[105:10 - 129:33]
// CHECK: 129:6: MemberRefExpr=Case:88:42 SingleRefName=[129:6 - 129:10] RefName=[129:6 - 129:10] Extent=[105:10 - 129:10]
// CHECK: 105:10: CallExpr=Case:88:42 Extent=[105:10 - 128:33]
// CHECK: 128:6: MemberRefExpr=Case:88:42 SingleRefName=[128:6 - 128:10] RefName=[128:6 - 128:10] Extent=[105:10 - 128:10]
// CHECK: 105:10: CallExpr=Case:88:42 Extent=[105:10 - 127:33]
// CHECK: 127:6: MemberRefExpr=Case:88:42 SingleRefName=[127:6 - 127:10] RefName=[127:6 - 127:10] Extent=[105:10 - 127:10]
// CHECK: 105:10: CallExpr=Case:88:42 Extent=[105:10 - 126:33]
// CHECK: 126:6: MemberRefExpr=Case:88:42 SingleRefName=[126:6 - 126:10] RefName=[126:6 - 126:10] Extent=[105:10 - 126:10]
// CHECK: 105:10: CallExpr=Case:88:42 Extent=[105:10 - 125:29]
// CHECK: 125:6: MemberRefExpr=Case:88:42 SingleRefName=[125:6 - 125:10] RefName=[125:6 - 125:10] Extent=[105:10 - 125:10]
// CHECK: 105:10: CallExpr=Case:88:42 Extent=[105:10 - 124:33]
// CHECK: 124:6: MemberRefExpr=Case:88:42 SingleRefName=[124:6 - 124:10] RefName=[124:6 - 124:10] Extent=[105:10 - 124:10]
// CHECK: 105:10: CallExpr=Case:88:42 Extent=[105:10 - 123:33]
// CHECK: 123:6: MemberRefExpr=Case:88:42 SingleRefName=[123:6 - 123:10] RefName=[123:6 - 123:10] Extent=[105:10 - 123:10]
// CHECK: 105:10: CallExpr=Case:88:42 Extent=[105:10 - 122:31]
// CHECK: 122:6: MemberRefExpr=Case:88:42 SingleRefName=[122:6 - 122:10] RefName=[122:6 - 122:10] Extent=[105:10 - 122:10]
// CHECK: 105:10: CallExpr=Case:88:42 Extent=[105:10 - 121:31]
// CHECK: 121:6: MemberRefExpr=Case:88:42 SingleRefName=[121:6 - 121:10] RefName=[121:6 - 121:10] Extent=[105:10 - 121:10]
// CHECK: 105:10: CallExpr=Case:88:42 Extent=[105:10 - 120:31]
// CHECK: 120:6: MemberRefExpr=Case:88:42 SingleRefName=[120:6 - 120:10] RefName=[120:6 - 120:10] Extent=[105:10 - 120:10]
// CHECK: 105:10: CallExpr=Case:88:42 Extent=[105:10 - 119:31]
// CHECK: 119:6: MemberRefExpr=Case:88:42 SingleRefName=[119:6 - 119:10] RefName=[119:6 - 119:10] Extent=[105:10 - 119:10]
// CHECK: 105:10: CallExpr=Case:88:42 Extent=[105:10 - 118:31]
// CHECK: 118:6: MemberRefExpr=Case:88:42 SingleRefName=[118:6 - 118:10] RefName=[118:6 - 118:10] Extent=[105:10 - 118:10]
// CHECK: 105:10: CallExpr=Case:88:42 Extent=[105:10 - 117:31]
// CHECK: 117:6: MemberRefExpr=Case:88:42 SingleRefName=[117:6 - 117:10] RefName=[117:6 - 117:10] Extent=[105:10 - 117:10]
// CHECK: 105:10: CallExpr=Case:88:42 Extent=[105:10 - 116:31]
// CHECK: 116:6: MemberRefExpr=Case:88:42 SingleRefName=[116:6 - 116:10] RefName=[116:6 - 116:10] Extent=[105:10 - 116:10]
// CHECK: 105:10: CallExpr=Case:88:42 Extent=[105:10 - 115:29]
// CHECK: 115:6: MemberRefExpr=Case:88:42 SingleRefName=[115:6 - 115:10] RefName=[115:6 - 115:10] Extent=[105:10 - 115:10]
// CHECK: 105:10: CallExpr=Case:88:42 Extent=[105:10 - 114:29]
// CHECK: 114:6: MemberRefExpr=Case:88:42 SingleRefName=[114:6 - 114:10] RefName=[114:6 - 114:10] Extent=[105:10 - 114:10]
// CHECK: 105:10: CallExpr=Case:88:42 Extent=[105:10 - 113:29]
// CHECK: 113:6: MemberRefExpr=Case:88:42 SingleRefName=[113:6 - 113:10] RefName=[113:6 - 113:10] Extent=[105:10 - 113:10]
// CHECK: 105:10: CallExpr=Case:88:42 Extent=[105:10 - 112:31]
// CHECK: 112:6: MemberRefExpr=Case:88:42 SingleRefName=[112:6 - 112:10] RefName=[112:6 - 112:10] Extent=[105:10 - 112:10]
// CHECK: 105:10: CallExpr=Case:88:42 Extent=[105:10 - 111:29]
// CHECK: 111:6: MemberRefExpr=Case:88:42 SingleRefName=[111:6 - 111:10] RefName=[111:6 - 111:10] Extent=[105:10 - 111:10]
// CHECK: 105:10: CallExpr=Case:88:42 Extent=[105:10 - 110:27]
// CHECK: 110:6: MemberRefExpr=Case:88:42 SingleRefName=[110:6 - 110:10] RefName=[110:6 - 110:10] Extent=[105:10 - 110:10]
// CHECK: 105:10: CallExpr=Case:88:42 Extent=[105:10 - 109:27]
// CHECK: 109:6: MemberRefExpr=Case:88:42 SingleRefName=[109:6 - 109:10] RefName=[109:6 - 109:10] Extent=[105:10 - 109:10]
// CHECK: 105:10: CallExpr=Case:88:42 Extent=[105:10 - 108:27]
// CHECK: 108:6: MemberRefExpr=Case:88:42 SingleRefName=[108:6 - 108:10] RefName=[108:6 - 108:10] Extent=[105:10 - 108:10]
// CHECK: 105:10: CallExpr=Case:88:42 Extent=[105:10 - 107:33]
// CHECK: 107:6: MemberRefExpr=Case:88:42 SingleRefName=[107:6 - 107:10] RefName=[107:6 - 107:10] Extent=[105:10 - 107:10]
// CHECK: 105:10: CallExpr=Case:88:42 Extent=[105:10 - 106:27]
// CHECK: 106:6: MemberRefExpr=Case:88:42 SingleRefName=[106:6 - 106:10] RefName=[106:6 - 106:10] Extent=[105:10 - 106:10]
// CHECK: 105:10: UnexposedExpr= Extent=[105:10 - 105:63]
// CHECK: 105:10: CXXFunctionalCastExpr= Extent=[105:10 - 105:63]
// CHECK: 105:10: NamespaceRef=llvm:82:11 Extent=[105:10 - 105:14]
// CHECK: 105:16: TemplateRef=StringSwitch:83:47 Extent=[105:16 - 105:28]
// CHECK: 105:31: TypeRef=class clang::AttributeList:12:9 Extent=[105:31 - 105:44]
// CHECK: 105:46: TypeRef=enum clang::AttributeList::Kind:13:10 Extent=[105:46 - 105:50]
// CHECK: 105:10: CallExpr=StringSwitch:87:12 Extent=[105:10 - 105:63]
// CHECK: 105:54: CallExpr=StringRef:38:7 Extent=[105:54 - 105:62]
// CHECK: 105:54: UnexposedExpr=AttrName:101:19 Extent=[105:54 - 105:62]
// CHECK: 105:54: DeclRefExpr=AttrName:101:19 Extent=[105:54 - 105:62]
// CHECK: 106:11: StringLiteral="weak" Extent=[106:11 - 106:17]
// CHECK: 106:19: UnexposedExpr= Extent=[106:19 - 106:26]
// CHECK: 106:19: DeclRefExpr=AT_weak:29:45 Extent=[106:19 - 106:26]
// CHECK: 107:11: StringLiteral="weakref" Extent=[107:11 - 107:20]
// CHECK: 107:22: UnexposedExpr= Extent=[107:22 - 107:32]
// CHECK: 107:22: DeclRefExpr=AT_weakref:29:54 Extent=[107:22 - 107:32]
// CHECK: 108:11: StringLiteral="pure" Extent=[108:11 - 108:17]
// CHECK: 108:19: UnexposedExpr= Extent=[108:19 - 108:26]
// CHECK: 108:19: DeclRefExpr=AT_pure:26:49 Extent=[108:19 - 108:26]
// CHECK: 109:11: StringLiteral="mode" Extent=[109:11 - 109:17]
// CHECK: 109:19: UnexposedExpr= Extent=[109:19 - 109:26]
// CHECK: 109:19: DeclRefExpr=AT_mode:20:44 Extent=[109:19 - 109:26]
// CHECK: 110:11: StringLiteral="used" Extent=[110:11 - 110:17]
// CHECK: 110:19: UnexposedExpr= Extent=[110:19 - 110:26]
// CHECK: 110:19: DeclRefExpr=AT_used:28:34 Extent=[110:19 - 110:26]
// CHECK: 111:11: StringLiteral="alias" Extent=[111:11 - 111:18]
// CHECK: 111:20: UnexposedExpr= Extent=[111:20 - 111:28]
// CHECK: 111:20: DeclRefExpr=AT_alias:15:25 Extent=[111:20 - 111:28]
// CHECK: 112:11: StringLiteral="align" Extent=[112:11 - 112:18]
// CHECK: 112:20: UnexposedExpr= Extent=[112:20 - 112:30]
// CHECK: 112:20: DeclRefExpr=AT_aligned:15:35 Extent=[112:20 - 112:30]
// CHECK: 113:11: StringLiteral="final" Extent=[113:11 - 113:18]
// CHECK: 113:20: UnexposedExpr= Extent=[113:20 - 113:28]
// CHECK: 113:20: DeclRefExpr=AT_final:19:40 Extent=[113:20 - 113:28]
// CHECK: 114:11: StringLiteral="cdecl" Extent=[114:11 - 114:18]
// CHECK: 114:20: UnexposedExpr= Extent=[114:20 - 114:28]
// CHECK: 114:20: DeclRefExpr=AT_cdecl:17:30 Extent=[114:20 - 114:28]
// CHECK: 115:11: StringLiteral="const" Extent=[115:11 - 115:18]
// CHECK: 115:20: UnexposedExpr= Extent=[115:20 - 115:28]
// CHECK: 115:20: DeclRefExpr=AT_const:17:52 Extent=[115:20 - 115:28]
// CHECK: 116:11: StringLiteral="__const" Extent=[116:11 - 116:20]
// CHECK: 116:22: UnexposedExpr= Extent=[116:22 - 116:30]
// CHECK: 116:22: DeclRefExpr=AT_const:17:52 Extent=[116:22 - 116:30]
// CHECK: 117:11: StringLiteral="blocks" Extent=[117:11 - 117:19]
// CHECK: 117:21: UnexposedExpr= Extent=[117:21 - 117:30]
// CHECK: 117:21: DeclRefExpr=AT_blocks:16:57 Extent=[117:21 - 117:30]
// CHECK: 118:11: StringLiteral="format" Extent=[118:11 - 118:19]
// CHECK: 118:21: UnexposedExpr= Extent=[118:21 - 118:30]
// CHECK: 118:21: DeclRefExpr=AT_format:19:50 Extent=[118:21 - 118:30]
// CHECK: 119:11: StringLiteral="hiding" Extent=[119:11 - 119:19]
// CHECK: 119:21: UnexposedExpr= Extent=[119:21 - 119:30]
// CHECK: 119:21: DeclRefExpr=AT_hiding:20:22 Extent=[119:21 - 119:30]
// CHECK: 120:11: StringLiteral="malloc" Extent=[120:11 - 120:19]
// CHECK: 120:21: UnexposedExpr= Extent=[120:21 - 120:30]
// CHECK: 120:21: DeclRefExpr=AT_malloc:20:33 Extent=[120:21 - 120:30]
// CHECK: 121:11: StringLiteral="packed" Extent=[121:11 - 121:19]
// CHECK: 121:21: UnexposedExpr= Extent=[121:21 - 121:30]
// CHECK: 121:21: DeclRefExpr=AT_packed:26:27 Extent=[121:21 - 121:30]
// CHECK: 122:11: StringLiteral="unused" Extent=[122:11 - 122:19]
// CHECK: 122:21: UnexposedExpr= Extent=[122:21 - 122:30]
// CHECK: 122:21: DeclRefExpr=AT_unused:28:23 Extent=[122:21 - 122:30]
// CHECK: 123:11: StringLiteral="aligned" Extent=[123:11 - 123:20]
// CHECK: 123:22: UnexposedExpr= Extent=[123:22 - 123:32]
// CHECK: 123:22: DeclRefExpr=AT_aligned:15:35 Extent=[123:22 - 123:32]
// CHECK: 124:11: StringLiteral="cleanup" Extent=[124:11 - 124:20]
// CHECK: 124:22: UnexposedExpr= Extent=[124:22 - 124:32]
// CHECK: 124:22: DeclRefExpr=AT_cleanup:17:40 Extent=[124:22 - 124:32]
// CHECK: 125:11: StringLiteral="naked" Extent=[125:11 - 125:18]
// CHECK: 125:20: UnexposedExpr= Extent=[125:20 - 125:28]
// CHECK: 125:20: DeclRefExpr=AT_naked:20:53 Extent=[125:20 - 125:28]
// CHECK: 126:11: StringLiteral="nodebug" Extent=[126:11 - 126:20]
// CHECK: 126:22: UnexposedExpr= Extent=[126:22 - 126:32]
// CHECK: 126:22: DeclRefExpr=AT_nodebug:20:63 Extent=[126:22 - 126:32]
// CHECK: 127:11: StringLiteral="nonnull" Extent=[127:11 - 127:20]
// CHECK: 127:22: UnexposedExpr= Extent=[127:22 - 127:32]
// CHECK: 127:22: DeclRefExpr=AT_nonnull:21:47 Extent=[127:22 - 127:32]
// CHECK: 128:11: StringLiteral="nothrow" Extent=[128:11 - 128:20]
// CHECK: 128:22: UnexposedExpr= Extent=[128:22 - 128:32]
// CHECK: 128:22: DeclRefExpr=AT_nothrow:22:7 Extent=[128:22 - 128:32]
// CHECK: 129:11: StringLiteral="objc_gc" Extent=[129:11 - 129:20]
// CHECK: 129:22: UnexposedExpr= Extent=[129:22 - 129:32]
// CHECK: 129:22: DeclRefExpr=AT_objc_gc:24:59 Extent=[129:22 - 129:32]
// CHECK: 130:11: StringLiteral="regparm" Extent=[130:11 - 130:20]
// CHECK: 130:22: UnexposedExpr= Extent=[130:22 - 130:32]
// CHECK: 130:22: DeclRefExpr=AT_regparm:26:58 Extent=[130:22 - 130:32]
// CHECK: 131:11: StringLiteral="section" Extent=[131:11 - 131:20]
// CHECK: 131:22: UnexposedExpr= Extent=[131:22 - 131:32]
// CHECK: 131:22: DeclRefExpr=AT_section:27:7 Extent=[131:22 - 131:32]
// CHECK: 132:11: StringLiteral="stdcall" Extent=[132:11 - 132:20]
// CHECK: 132:22: UnexposedExpr= Extent=[132:22 - 132:32]
// CHECK: 132:22: DeclRefExpr=AT_stdcall:27:32 Extent=[132:22 - 132:32]
// CHECK: 133:11: StringLiteral="annotate" Extent=[133:11 - 133:21]
// CHECK: 133:23: UnexposedExpr= Extent=[133:23 - 133:34]
// CHECK: 133:23: DeclRefExpr=AT_annotate:16:29 Extent=[133:23 - 133:34]
// CHECK: 134:11: StringLiteral="fastcall" Extent=[134:11 - 134:21]
// CHECK: 134:23: UnexposedExpr= Extent=[134:23 - 134:34]
// CHECK: 134:23: DeclRefExpr=AT_fastcall:19:27 Extent=[134:23 - 134:34]
// CHECK: 135:11: StringLiteral="ibaction" Extent=[135:11 - 135:21]
// CHECK: 135:23: UnexposedExpr= Extent=[135:23 - 135:34]
// CHECK: 135:23: DeclRefExpr=AT_IBAction:14:7 Extent=[135:23 - 135:34]
// CHECK: 136:11: StringLiteral="iboutlet" Extent=[136:11 - 136:21]
// CHECK: 136:23: UnexposedExpr= Extent=[136:23 - 136:34]
// CHECK: 136:23: DeclRefExpr=AT_IBOutlet:14:20 Extent=[136:23 - 136:34]
// CHECK: 137:11: StringLiteral="iboutletcollection" Extent=[137:11 - 137:31]
// CHECK: 137:33: UnexposedExpr= Extent=[137:33 - 137:54]
// CHECK: 137:33: DeclRefExpr=AT_IBOutletCollection:14:33 Extent=[137:33 - 137:54]
// CHECK: 138:11: StringLiteral="noreturn" Extent=[138:11 - 138:21]
// CHECK: 138:23: UnexposedExpr= Extent=[138:23 - 138:34]
// CHECK: 138:23: DeclRefExpr=AT_noreturn:21:59 Extent=[138:23 - 138:34]
// CHECK: 139:11: StringLiteral="noinline" Extent=[139:11 - 139:21]
// CHECK: 139:23: UnexposedExpr= Extent=[139:23 - 139:34]
// CHECK: 139:23: DeclRefExpr=AT_noinline:21:7 Extent=[139:23 - 139:34]
// CHECK: 140:11: StringLiteral="override" Extent=[140:11 - 140:21]
// CHECK: 140:23: UnexposedExpr= Extent=[140:23 - 140:34]
// CHECK: 140:23: DeclRefExpr=AT_override:22:51 Extent=[140:23 - 140:34]
// CHECK: 141:11: StringLiteral="sentinel" Extent=[141:11 - 141:21]
// CHECK: 141:23: UnexposedExpr= Extent=[141:23 - 141:34]
// CHECK: 141:23: DeclRefExpr=AT_sentinel:27:19 Extent=[141:23 - 141:34]
// CHECK: 142:11: StringLiteral="NSObject" Extent=[142:11 - 142:21]
// CHECK: 142:23: UnexposedExpr= Extent=[142:23 - 142:34]
// CHECK: 142:23: DeclRefExpr=AT_nsobject:22:19 Extent=[142:23 - 142:34]
// CHECK: 143:11: StringLiteral="dllimport" Extent=[143:11 - 143:22]
// CHECK: 143:24: UnexposedExpr= Extent=[143:24 - 143:36]
// CHECK: 143:24: DeclRefExpr=AT_dllimport:18:51 Extent=[143:24 - 143:36]
// CHECK: 144:11: StringLiteral="dllexport" Extent=[144:11 - 144:22]
// CHECK: 144:24: UnexposedExpr= Extent=[144:24 - 144:36]
// CHECK: 144:24: DeclRefExpr=AT_dllexport:18:37 Extent=[144:24 - 144:36]
// CHECK: 145:11: StringLiteral="may_alias" Extent=[145:11 - 145:22]
// CHECK: 145:24: UnexposedExpr= Extent=[145:24 - 145:40]
// CHECK: 145:24: DeclRefExpr=IgnoredAttribute:31:25 Extent=[145:24 - 145:40]
// CHECK: 146:11: StringLiteral="base_check" Extent=[146:11 - 146:23]
// CHECK: 146:25: UnexposedExpr= Extent=[146:25 - 146:38]
// CHECK: 146:25: DeclRefExpr=AT_base_check:16:42 Extent=[146:25 - 146:38]
// CHECK: 147:11: StringLiteral="deprecated" Extent=[147:11 - 147:23]
// CHECK: 147:25: UnexposedExpr= Extent=[147:25 - 147:38]
// CHECK: 147:25: DeclRefExpr=AT_deprecated:18:7 Extent=[147:25 - 147:38]
// CHECK: 148:11: StringLiteral="visibility" Extent=[148:11 - 148:23]
// CHECK: 148:25: UnexposedExpr= Extent=[148:25 - 148:38]
// CHECK: 148:25: DeclRefExpr=AT_visibility:29:7 Extent=[148:25 - 148:38]
// CHECK: 149:11: StringLiteral="destructor" Extent=[149:11 - 149:23]
// CHECK: 149:25: UnexposedExpr= Extent=[149:25 - 149:38]
// CHECK: 149:25: DeclRefExpr=AT_destructor:18:22 Extent=[149:25 - 149:38]
// CHECK: 150:11: StringLiteral="format_arg" Extent=[150:11 - 150:23]
// CHECK: 150:25: UnexposedExpr= Extent=[150:25 - 150:38]
// CHECK: 150:25: DeclRefExpr=AT_format_arg:19:61 Extent=[150:25 - 150:38]
// CHECK: 151:11: StringLiteral="gnu_inline" Extent=[151:11 - 151:23]
// CHECK: 151:25: UnexposedExpr= Extent=[151:25 - 151:38]
// CHECK: 151:25: DeclRefExpr=AT_gnu_inline:20:7 Extent=[151:25 - 151:38]
// CHECK: 152:11: StringLiteral="weak_import" Extent=[152:11 - 152:24]
// CHECK: 152:26: UnexposedExpr= Extent=[152:26 - 152:40]
// CHECK: 152:26: DeclRefExpr=AT_weak_import:30:7 Extent=[152:26 - 152:40]
// CHECK: 153:11: StringLiteral="vecreturn" Extent=[153:11 - 153:22]
// CHECK: 153:24: UnexposedExpr= Extent=[153:24 - 153:36]
// CHECK: 153:24: DeclRefExpr=AT_vecreturn:28:43 Extent=[153:24 - 153:36]
// CHECK: 154:11: StringLiteral="vector_size" Extent=[154:11 - 154:24]
// CHECK: 154:26: UnexposedExpr= Extent=[154:26 - 154:40]
// CHECK: 154:26: DeclRefExpr=AT_vector_size:28:57 Extent=[154:26 - 154:40]
// CHECK: 155:11: StringLiteral="constructor" Extent=[155:11 - 155:24]
// CHECK: 155:26: UnexposedExpr= Extent=[155:26 - 155:40]
// CHECK: 155:26: DeclRefExpr=AT_constructor:17:62 Extent=[155:26 - 155:40]
// CHECK: 156:11: StringLiteral="unavailable" Extent=[156:11 - 156:24]
// CHECK: 156:26: UnexposedExpr= Extent=[156:26 - 156:40]
// CHECK: 156:26: DeclRefExpr=AT_unavailable:28:7 Extent=[156:26 - 156:40]
// CHECK: 157:11: StringLiteral="overloadable" Extent=[157:11 - 157:25]
// CHECK: 157:27: UnexposedExpr= Extent=[157:27 - 157:42]
// CHECK: 157:27: DeclRefExpr=AT_overloadable:25:7 Extent=[157:27 - 157:42]
// CHECK: 158:11: StringLiteral="address_space" Extent=[158:11 - 158:26]
// CHECK: 158:28: UnexposedExpr= Extent=[158:28 - 158:44]
// CHECK: 158:28: DeclRefExpr=AT_address_space:15:7 Extent=[158:28 - 158:44]
// CHECK: 159:11: StringLiteral="always_inline" Extent=[159:11 - 159:26]
// CHECK: 159:28: UnexposedExpr= Extent=[159:28 - 159:44]
// CHECK: 159:28: DeclRefExpr=AT_always_inline:15:47 Extent=[159:28 - 159:44]
// CHECK: 160:11: StringLiteral="returns_twice" Extent=[160:11 - 160:26]
// CHECK: 160:28: UnexposedExpr= Extent=[160:28 - 160:44]
// CHECK: 160:28: DeclRefExpr=AT_returns_twice:31:7 Extent=[160:28 - 160:44]
// CHECK: 161:11: StringLiteral="vec_type_hint" Extent=[161:11 - 161:26]
// CHECK: 161:28: UnexposedExpr= Extent=[161:28 - 161:44]
// CHECK: 161:28: DeclRefExpr=IgnoredAttribute:31:25 Extent=[161:28 - 161:44]
// CHECK: 162:11: StringLiteral="objc_exception" Extent=[162:11 - 162:27]
// CHECK: 162:29: UnexposedExpr= Extent=[162:29 - 162:46]
// CHECK: 162:29: DeclRefExpr=AT_objc_exception:22:32 Extent=[162:29 - 162:46]
// CHECK: 163:11: StringLiteral="ext_vector_type" Extent=[163:11 - 163:28]
// CHECK: 163:30: UnexposedExpr= Extent=[163:30 - 163:48]
// CHECK: 163:30: DeclRefExpr=AT_ext_vector_type:19:7 Extent=[163:30 - 163:48]
// CHECK: 164:11: StringLiteral="transparent_union" Extent=[164:11 - 164:30]
// CHECK: 164:32: UnexposedExpr= Extent=[164:32 - 164:52]
// CHECK: 164:32: DeclRefExpr=AT_transparent_union:27:57 Extent=[164:32 - 164:52]
// CHECK: 165:11: StringLiteral="analyzer_noreturn" Extent=[165:11 - 165:30]
// CHECK: 165:32: UnexposedExpr= Extent=[165:32 - 165:52]
// CHECK: 165:32: DeclRefExpr=AT_analyzer_noreturn:16:7 Extent=[165:32 - 165:52]
// CHECK: 166:11: StringLiteral="warn_unused_result" Extent=[166:11 - 166:31]
// CHECK: 166:33: UnexposedExpr= Extent=[166:33 - 166:54]
// CHECK: 166:33: DeclRefExpr=AT_warn_unused_result:29:22 Extent=[166:33 - 166:54]
// CHECK: 167:11: StringLiteral="carries_dependency" Extent=[167:11 - 167:31]
// CHECK: 167:33: UnexposedExpr= Extent=[167:33 - 167:54]
// CHECK: 167:33: DeclRefExpr=AT_carries_dependency:17:7 Extent=[167:33 - 167:54]
// CHECK: 168:11: StringLiteral="ns_returns_not_retained" Extent=[168:11 - 168:36]
// CHECK: 168:38: UnexposedExpr= Extent=[168:38 - 168:64]
// CHECK: 168:38: DeclRefExpr=AT_ns_returns_not_retained:24:7 Extent=[168:38 - 168:64]
// CHECK: 169:11: StringLiteral="ns_returns_retained" Extent=[169:11 - 169:32]
// CHECK: 169:34: UnexposedExpr= Extent=[169:34 - 169:56]
// CHECK: 169:34: DeclRefExpr=AT_ns_returns_retained:24:35 Extent=[169:34 - 169:56]
// CHECK: 170:11: StringLiteral="cf_returns_not_retained" Extent=[170:11 - 170:36]
// CHECK: 170:38: UnexposedExpr= Extent=[170:38 - 170:64]
// CHECK: 170:38: DeclRefExpr=AT_cf_returns_not_retained:23:7 Extent=[170:38 - 170:64]
// CHECK: 171:11: StringLiteral="cf_returns_retained" Extent=[171:11 - 171:32]
// CHECK: 171:34: UnexposedExpr= Extent=[171:34 - 171:56]
// CHECK: 171:34: DeclRefExpr=AT_cf_returns_retained:23:35 Extent=[171:34 - 171:56]
// CHECK: 172:11: StringLiteral="ownership_returns" Extent=[172:11 - 172:30]
// CHECK: 172:32: UnexposedExpr= Extent=[172:32 - 172:52]
// CHECK: 172:32: DeclRefExpr=AT_ownership_returns:25:44 Extent=[172:32 - 172:52]
// CHECK: 173:11: StringLiteral="ownership_holds" Extent=[173:11 - 173:28]
// CHECK: 173:30: UnexposedExpr= Extent=[173:30 - 173:48]
// CHECK: 173:30: DeclRefExpr=AT_ownership_holds:25:24 Extent=[173:30 - 173:48]
// CHECK: 174:11: StringLiteral="ownership_takes" Extent=[174:11 - 174:28]
// CHECK: 174:30: UnexposedExpr= Extent=[174:30 - 174:48]
// CHECK: 174:30: DeclRefExpr=AT_ownership_takes:26:7 Extent=[174:30 - 174:48]
// CHECK: 175:11: StringLiteral="reqd_work_group_size" Extent=[175:11 - 175:33]
// CHECK: 175:35: UnexposedExpr= Extent=[175:35 - 175:50]
// CHECK: 175:35: DeclRefExpr=AT_reqd_wg_size:30:23 Extent=[175:35 - 175:50]
// CHECK: 176:11: StringLiteral="init_priority" Extent=[176:11 - 176:26]
// CHECK: 176:28: UnexposedExpr= Extent=[176:28 - 176:44]
// CHECK: 176:28: DeclRefExpr=AT_init_priority:30:40 Extent=[176:28 - 176:44]
// CHECK: 177:11: StringLiteral="no_instrument_function" Extent=[177:11 - 177:35]
// CHECK: 177:37: UnexposedExpr= Extent=[177:37 - 177:62]
// CHECK: 177:37: DeclRefExpr=AT_no_instrument_function:21:20 Extent=[177:37 - 177:62]
// CHECK: 178:11: StringLiteral="thiscall" Extent=[178:11 - 178:21]
// CHECK: 178:23: UnexposedExpr= Extent=[178:23 - 178:34]
// CHECK: 178:23: DeclRefExpr=AT_thiscall:27:44 Extent=[178:23 - 178:34]
// CHECK: 179:11: StringLiteral="pascal" Extent=[179:11 - 179:19]
// CHECK: 179:21: UnexposedExpr= Extent=[179:21 - 179:30]
// CHECK: 179:21: DeclRefExpr=AT_pascal:26:38 Extent=[179:21 - 179:30]
// CHECK: 180:11: StringLiteral="__cdecl" Extent=[180:11 - 180:20]
// CHECK: 180:22: UnexposedExpr= Extent=[180:22 - 180:30]
// CHECK: 180:22: DeclRefExpr=AT_cdecl:17:30 Extent=[180:22 - 180:30]
// CHECK: 181:11: StringLiteral="__stdcall" Extent=[181:11 - 181:22]
// CHECK: 181:24: UnexposedExpr= Extent=[181:24 - 181:34]
// CHECK: 181:24: DeclRefExpr=AT_stdcall:27:32 Extent=[181:24 - 181:34]
// CHECK: 182:11: StringLiteral="__fastcall" Extent=[182:11 - 182:23]
// CHECK: 182:25: UnexposedExpr= Extent=[182:25 - 182:36]
// CHECK: 182:25: DeclRefExpr=AT_fastcall:19:27 Extent=[182:25 - 182:36]
// CHECK: 183:11: StringLiteral="__thiscall" Extent=[183:11 - 183:23]
// CHECK: 183:25: UnexposedExpr= Extent=[183:25 - 183:36]
// CHECK: 183:25: DeclRefExpr=AT_thiscall:27:44 Extent=[183:25 - 183:36]
// CHECK: 184:11: StringLiteral="__pascal" Extent=[184:11 - 184:21]
// CHECK: 184:23: UnexposedExpr= Extent=[184:23 - 184:32]
// CHECK: 184:23: DeclRefExpr=AT_pascal:26:38 Extent=[184:23 - 184:32]
// CHECK: 185:14: UnexposedExpr= Extent=[185:14 - 185:30]
// CHECK: 185:14: DeclRefExpr=UnknownAttribute:31:43 Extent=[185:14 - <|MERGE_RESOLUTION|>--- conflicted
+++ resolved
@@ -825,15 +825,6 @@
 // CHECK-tokens: Punctuation: ";" [85:18 - 85:19] ClassTemplate=StringSwitch:83:47 (Definition)
 // CHECK-tokens: Keyword: "public" [86:1 - 86:7] CXXAccessSpecifier=:86:1 (Definition)
 // CHECK-tokens: Punctuation: ":" [86:7 - 86:8] CXXAccessSpecifier=:86:1 (Definition)
-<<<<<<< HEAD
-// CHECK-tokens: Keyword: "explicit" [87:3 - 87:11] CXXConstructor=StringSwitch<T, R>:87:12 (Definition) (explicit)
-// CHECK-tokens: Identifier: "StringSwitch" [87:12 - 87:24] CXXConstructor=StringSwitch<T, R>:87:12 (Definition) (explicit)
-// CHECK-tokens: Punctuation: "(" [87:24 - 87:25] CXXConstructor=StringSwitch<T, R>:87:12 (Definition) (explicit)
-// CHECK-tokens: Identifier: "StringRef" [87:25 - 87:34] TypeRef=class llvm::StringRef:38:7
-// CHECK-tokens: Identifier: "Str" [87:35 - 87:38] ParmDecl=Str:87:35 (Definition)
-// CHECK-tokens: Punctuation: ")" [87:38 - 87:39] CXXConstructor=StringSwitch<T, R>:87:12 (Definition) (explicit)
-// CHECK-tokens: Punctuation: ":" [87:40 - 87:41] CXXConstructor=StringSwitch<T, R>:87:12 (Definition) (explicit)
-=======
 // CHECK-tokens: Keyword: "explicit" [87:3 - 87:11] CXXConstructor=llvm::StringSwitch<T, R>:87:12 (Definition)
 // CHECK-tokens: Identifier: "StringSwitch" [87:12 - 87:24] CXXConstructor=llvm::StringSwitch<T, R>:87:12 (Definition) (explicit)
 // CHECK-tokens: Punctuation: "(" [87:24 - 87:25] CXXConstructor=llvm::StringSwitch<T, R>:87:12 (Definition)
@@ -841,16 +832,11 @@
 // CHECK-tokens: Identifier: "Str" [87:35 - 87:38] ParmDecl=Str:87:35 (Definition)
 // CHECK-tokens: Punctuation: ")" [87:38 - 87:39] CXXConstructor=llvm::StringSwitch<T, R>:87:12 (Definition)
 // CHECK-tokens: Punctuation: ":" [87:40 - 87:41] CXXConstructor=llvm::StringSwitch<T, R>:87:12 (Definition)
->>>>>>> 91cdd350
 // CHECK-tokens: Identifier: "Str" [87:42 - 87:45] MemberRef=Str:84:13
 // CHECK-tokens: Punctuation: "(" [87:45 - 87:46] CallExpr=StringRef:38:7
 // CHECK-tokens: Identifier: "Str" [87:46 - 87:49] DeclRefExpr=Str:87:35
 // CHECK-tokens: Punctuation: ")" [87:49 - 87:50] CallExpr=StringRef:38:7
-<<<<<<< HEAD
-// CHECK-tokens: Punctuation: "," [87:50 - 87:51] CXXConstructor=StringSwitch<T, R>:87:12 (Definition) (explicit)
-=======
 // CHECK-tokens: Punctuation: "," [87:50 - 87:51] CXXConstructor=llvm::StringSwitch<T, R>:87:12 (Definition)
->>>>>>> 91cdd350
 // CHECK-tokens: Identifier: "Result" [87:52 - 87:58] MemberRef=Result:85:12
 // CHECK-tokens: Punctuation: "(" [87:58 - 87:59] UnexposedExpr=
 // CHECK-tokens: Literal: "0" [87:59 - 87:60] IntegerLiteral=
@@ -1888,16 +1874,9 @@
 // CHECK: 83:37: TypeRef=T:83:21 Extent=[83:37 - 83:38]
 // CHECK: 84:13: FieldDecl=Str:84:13 (Definition) Extent=[84:3 - 84:16] [access=private]
 // CHECK: 84:3: TypeRef=class llvm::StringRef:38:7 Extent=[84:3 - 84:12]
-<<<<<<< HEAD
-// CHECK: 85:12: FieldDecl=Result:85:12 (Definition) Extent=[85:3 - 85:18] [access=private]
-// CHECK: 85:9: TypeRef=T:83:21 Extent=[85:9 - 85:10]
-// CHECK: 86:1: CXXAccessSpecifier=:86:1 (Definition) Extent=[86:1 - 86:8] [access=public]
-// CHECK: 87:12: CXXConstructor=StringSwitch<T, R>:87:12 (Definition) (explicit) Extent=[87:3 - 87:64] [access=public]
-=======
 // CHECK: 85:12: FieldDecl=Result:85:12 (Definition) Extent=[85:3 - 85:18]
 // CHECK: 86:1: CXXAccessSpecifier=:86:1 (Definition) Extent=[86:1 - 86:8]
 // CHECK: 87:12: CXXConstructor=llvm::StringSwitch<T, R>:87:12 (Definition) (explicit) Extent=[87:3 - 87:64]
->>>>>>> 91cdd350
 // CHECK: 87:35: ParmDecl=Str:87:35 (Definition) Extent=[87:25 - 87:38]
 // CHECK: 87:25: TypeRef=class llvm::StringRef:38:7 Extent=[87:25 - 87:34]
 // CHECK: 87:42: MemberRef=Str:84:13 Extent=[87:42 - 87:45]
