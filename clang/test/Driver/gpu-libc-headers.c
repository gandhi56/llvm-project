<<<<<<< HEAD
// RUN:   %clang -### --target=x86_64-unknown-linux-gnu -fopenmp=libomp --sysroot=./ \
// RUN:     -fopenmp-targets=amdgcn-amd-amdhsa -Xopenmp-target=amdgcn-amd-amdhsa -march=gfx908  \
// RUN:     -nogpulib %s 2>&1 | FileCheck %s --check-prefix=CHECK-HEADERS
// RUN:   %clang -### --target=x86_64-unknown-linux-gnu -fopenmp=libomp --sysroot=./ \
// RUN:     -fopenmp-targets=nvptx64-nvidia-cuda -Xopenmp-target=nvptx64-nvidia-cuda -march=sm_70  \
// RUN:     -nogpulib %s 2>&1 | FileCheck %s --check-prefix=CHECK-HEADERS
// CHECK-HEADERS: "-cc1"{{.*}}"-isysroot" "./"{{.*}}"-internal-isystem" "{{.*}}include{{.*}}llvm_libc_wrappers"
// CHECK-HEADERS: "-cc1"{{.*}}"-isysroot" "./"{{.*}}"-internal-isystem" "{{.*}}include{{.*}}llvm_libc_wrappers"

// RUN:   %clang -### --target=amdgcn-amd-amdhsa -mcpu=gfx90a --sysroot=./ \
// RUN:     -nogpulib %s 2>&1 | FileCheck %s --check-prefix=CHECK-HEADERS-AMDGPU
// RUN:   %clang -### --target=nvptx64-nvidia-cuda -march=sm_89 --sysroot=./ \
// RUN:     -nogpulib %s 2>&1 | FileCheck %s --check-prefix=CHECK-HEADERS-NVPTX
// CHECK-HEADERS-AMDGPU: "-cc1"{{.*}}"-isysroot" "./"{{.*}}"-internal-isystem" "{{.*}}include{{.*}}amdgcn-amd-amdhsa"
// CHECK-HEADERS-NVPTX: "-cc1"{{.*}}"-isysroot" "./"{{.*}}"-internal-isystem" "{{.*}}include{{.*}}nvptx64-nvidia-cuda"
=======
// RUN:   %clang -### --target=amdgcn-amd-amdhsa -mcpu=gfx90a --sysroot=%S/Inputs/basic_gpu_tree \
// RUN:     -ccc-install-dir %S/Inputs/basic_gpu_tree/bin -nogpulib %s 2>&1 | FileCheck %s --check-prefix=CHECK-HEADERS-AMDGPU
// RUN:   %clang -### --target=nvptx64-nvidia-cuda -march=sm_89 --sysroot=%S/Inputs/basic_gpu_tree \
// RUN:     -ccc-install-dir %S/Inputs/basic_gpu_tree/bin -nogpulib %s 2>&1 | FileCheck %s --check-prefix=CHECK-HEADERS-NVPTX
// CHECK-HEADERS-AMDGPU: "-cc1"{{.*}}"-isysroot"{{.*}}"-internal-isystem" "{{.*}}include{{.*}}amdgcn-amd-amdhsa"
// CHECK-HEADERS-NVPTX: "-cc1"{{.*}}"-isysroot"{{.*}}"-internal-isystem" "{{.*}}include{{.*}}nvptx64-nvidia-cuda"
>>>>>>> 3bfcbfc3

// RUN:   %clang -### --target=amdgcn-amd-amdhsa -mcpu=gfx1030 -nogpulib \
// RUN:     -nogpuinc %s 2>&1 | FileCheck %s --check-prefix=CHECK-HEADERS-DISABLED
// RUN:   %clang -### --target=amdgcn-amd-amdhsa -mcpu=gfx1030 -nogpulib \
// RUN:     -nostdinc %s 2>&1 | FileCheck %s --check-prefix=CHECK-HEADERS-DISABLED
// RUN:   %clang -### --target=amdgcn-amd-amdhsa -mcpu=gfx1030 -nogpulib \
// RUN:     -nobuiltininc %s 2>&1 | FileCheck %s --check-prefix=CHECK-HEADERS-DISABLED
// CHECK-HEADERS-DISABLED-NOT: "-cc1"{{.*}}"-internal-isystem" "{{.*}}include{{.*}}gpu-none-llvm"<|MERGE_RESOLUTION|>--- conflicted
+++ resolved
@@ -1,27 +1,9 @@
-<<<<<<< HEAD
-// RUN:   %clang -### --target=x86_64-unknown-linux-gnu -fopenmp=libomp --sysroot=./ \
-// RUN:     -fopenmp-targets=amdgcn-amd-amdhsa -Xopenmp-target=amdgcn-amd-amdhsa -march=gfx908  \
-// RUN:     -nogpulib %s 2>&1 | FileCheck %s --check-prefix=CHECK-HEADERS
-// RUN:   %clang -### --target=x86_64-unknown-linux-gnu -fopenmp=libomp --sysroot=./ \
-// RUN:     -fopenmp-targets=nvptx64-nvidia-cuda -Xopenmp-target=nvptx64-nvidia-cuda -march=sm_70  \
-// RUN:     -nogpulib %s 2>&1 | FileCheck %s --check-prefix=CHECK-HEADERS
-// CHECK-HEADERS: "-cc1"{{.*}}"-isysroot" "./"{{.*}}"-internal-isystem" "{{.*}}include{{.*}}llvm_libc_wrappers"
-// CHECK-HEADERS: "-cc1"{{.*}}"-isysroot" "./"{{.*}}"-internal-isystem" "{{.*}}include{{.*}}llvm_libc_wrappers"
-
-// RUN:   %clang -### --target=amdgcn-amd-amdhsa -mcpu=gfx90a --sysroot=./ \
-// RUN:     -nogpulib %s 2>&1 | FileCheck %s --check-prefix=CHECK-HEADERS-AMDGPU
-// RUN:   %clang -### --target=nvptx64-nvidia-cuda -march=sm_89 --sysroot=./ \
-// RUN:     -nogpulib %s 2>&1 | FileCheck %s --check-prefix=CHECK-HEADERS-NVPTX
-// CHECK-HEADERS-AMDGPU: "-cc1"{{.*}}"-isysroot" "./"{{.*}}"-internal-isystem" "{{.*}}include{{.*}}amdgcn-amd-amdhsa"
-// CHECK-HEADERS-NVPTX: "-cc1"{{.*}}"-isysroot" "./"{{.*}}"-internal-isystem" "{{.*}}include{{.*}}nvptx64-nvidia-cuda"
-=======
 // RUN:   %clang -### --target=amdgcn-amd-amdhsa -mcpu=gfx90a --sysroot=%S/Inputs/basic_gpu_tree \
 // RUN:     -ccc-install-dir %S/Inputs/basic_gpu_tree/bin -nogpulib %s 2>&1 | FileCheck %s --check-prefix=CHECK-HEADERS-AMDGPU
 // RUN:   %clang -### --target=nvptx64-nvidia-cuda -march=sm_89 --sysroot=%S/Inputs/basic_gpu_tree \
 // RUN:     -ccc-install-dir %S/Inputs/basic_gpu_tree/bin -nogpulib %s 2>&1 | FileCheck %s --check-prefix=CHECK-HEADERS-NVPTX
 // CHECK-HEADERS-AMDGPU: "-cc1"{{.*}}"-isysroot"{{.*}}"-internal-isystem" "{{.*}}include{{.*}}amdgcn-amd-amdhsa"
 // CHECK-HEADERS-NVPTX: "-cc1"{{.*}}"-isysroot"{{.*}}"-internal-isystem" "{{.*}}include{{.*}}nvptx64-nvidia-cuda"
->>>>>>> 3bfcbfc3
 
 // RUN:   %clang -### --target=amdgcn-amd-amdhsa -mcpu=gfx1030 -nogpulib \
 // RUN:     -nogpuinc %s 2>&1 | FileCheck %s --check-prefix=CHECK-HEADERS-DISABLED
