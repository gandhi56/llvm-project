// RUN: not %clang -### --target=x86_64-linux-gnu \
// RUN:   -x hip --offload-arch=gfx908 \
// RUN:   --offload-arch=gfx908xnack \
// RUN:   --rocm-path=%S/Inputs/rocm \
// RUN:   %s 2>&1 | FileCheck -check-prefix=NOPLUS %s

<<<<<<< HEAD
// NOPLUS: error: unsupported HIP gpu architecture: gfx908xnack
=======
// NOPLUS: error: unsupported HIP gpu architecture: gfx908xnack 
>>>>>>> a7d93653

// RUN: not %clang -### --target=x86_64-linux-gnu \
// RUN:   -x hip --offload-arch=gfx900 \
// RUN:   --offload-arch=gfx908:xnack+:xnack+ \
// RUN:   --rocm-path=%S/Inputs/rocm \
// RUN:   %s 2>&1 | FileCheck -check-prefix=ORDER %s

// ORDER: error: invalid target ID 'gfx908:xnack+:xnack+'

// RUN: not %clang -### --target=x86_64-linux-gnu \
// RUN:   -x hip --offload-arch=gfx908 \
// RUN:   --offload-arch=gfx908:unknown+ \
// RUN:   --offload-arch=gfx908+sramecc+unknown \
// RUN:   --offload-arch=gfx900+xnack \
// RUN:   --rocm-path=%S/Inputs/rocm \
// RUN:   %s 2>&1 | FileCheck -check-prefix=UNK %s

<<<<<<< HEAD
// UNK: error: unsupported HIP gpu architecture: gfx900+xnack
=======
// UNK: error: unsupported HIP gpu architecture: gfx900+xnack 
>>>>>>> a7d93653

// RUN: not %clang -### --target=x86_64-linux-gnu \
// RUN:   -x hip --offload-arch=gfx908 \
// RUN:   --offload-arch=gfx908:sramecc+:unknown+ \
// RUN:   --offload-arch=gfx900+xnack \
// RUN:   --rocm-path=%S/Inputs/rocm \
// RUN:   %s 2>&1 | FileCheck -check-prefix=MIXED %s

<<<<<<< HEAD
// MIXED: error: unsupported HIP gpu architecture: gfx900+xnack
=======
// MIXED: error: unsupported HIP gpu architecture: gfx900+xnack 
>>>>>>> a7d93653

// RUN: not %clang -### --target=x86_64-linux-gnu \
// RUN:   -x hip --offload-arch=gfx908 \
// RUN:   --offload-arch=gfx900:sramecc+ \
// RUN:   --rocm-path=%S/Inputs/rocm \
// RUN:   %s 2>&1 | FileCheck -check-prefix=UNSUP %s

// UNSUP: error: invalid target ID 'gfx900:sramecc+'

/ RUN: not %clang -### --target=x86_64-linux-gnu \
// RUN:   -x hip --offload-arch=gfx908 \
// RUN:   --offload-arch=gfx900:xnack \
// RUN:   --rocm-path=%S/Inputs/rocm \
// RUN:   %s 2>&1 | FileCheck -check-prefix=NOSIGN %s

// NOSIGN: error: invalid target ID 'gfx900:xnack'

// RUN: not %clang -### --target=x86_64-linux-gnu \
// RUN:   -x hip --offload-arch=gfx908 \
// RUN:   --offload-arch=gfx900+xnack \
// RUN:   --rocm-path=%S/Inputs/rocm \
// RUN:   %s 2>&1 | FileCheck -check-prefix=NOCOLON %s

// NOCOLON: error: unsupported HIP gpu architecture: gfx900+xnack

// RUN: not %clang -### --target=x86_64-linux-gnu \
// RUN:   -x hip --offload-arch=gfx908 \
// RUN:   --offload-arch=gfx908:xnack+ \
// RUN:   --rocm-path=%S/Inputs/rocm \
// RUN:   %s 2>&1 | FileCheck -check-prefix=COMBO %s

// COMBO: error: invalid offload arch combinations: 'gfx908' and 'gfx908:xnack+'<|MERGE_RESOLUTION|>--- conflicted
+++ resolved
@@ -4,11 +4,7 @@
 // RUN:   --rocm-path=%S/Inputs/rocm \
 // RUN:   %s 2>&1 | FileCheck -check-prefix=NOPLUS %s
 
-<<<<<<< HEAD
-// NOPLUS: error: unsupported HIP gpu architecture: gfx908xnack
-=======
 // NOPLUS: error: unsupported HIP gpu architecture: gfx908xnack 
->>>>>>> a7d93653
 
 // RUN: not %clang -### --target=x86_64-linux-gnu \
 // RUN:   -x hip --offload-arch=gfx900 \
@@ -26,11 +22,7 @@
 // RUN:   --rocm-path=%S/Inputs/rocm \
 // RUN:   %s 2>&1 | FileCheck -check-prefix=UNK %s
 
-<<<<<<< HEAD
-// UNK: error: unsupported HIP gpu architecture: gfx900+xnack
-=======
 // UNK: error: unsupported HIP gpu architecture: gfx900+xnack 
->>>>>>> a7d93653
 
 // RUN: not %clang -### --target=x86_64-linux-gnu \
 // RUN:   -x hip --offload-arch=gfx908 \
@@ -39,11 +31,7 @@
 // RUN:   --rocm-path=%S/Inputs/rocm \
 // RUN:   %s 2>&1 | FileCheck -check-prefix=MIXED %s
 
-<<<<<<< HEAD
-// MIXED: error: unsupported HIP gpu architecture: gfx900+xnack
-=======
 // MIXED: error: unsupported HIP gpu architecture: gfx900+xnack 
->>>>>>> a7d93653
 
 // RUN: not %clang -### --target=x86_64-linux-gnu \
 // RUN:   -x hip --offload-arch=gfx908 \
