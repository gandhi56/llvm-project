! Check that the clang driver can invoke gcc to compile Fortran when in
! --driver-mode=clang. This is legacy behaviour - see also --driver-mode=flang.

<<<<<<< HEAD
! AOCC team xfails this test as its thought to be f18.

! UNSUPPORTED

! RUN: %clang -target x86_64-unknown-linux-gnu -integrated-as -c %s -### 2>&1 \
=======
! RUN: %clang --target=x86_64-unknown-linux-gnu -integrated-as -c %s -### 2>&1 \
>>>>>>> 83646590
! RUN:   | FileCheck --check-prefix=CHECK-OBJECT %s
! CHECK-OBJECT: gcc
! CHECK-OBJECT: "-c"
! CHECK-OBJECT: "-x" "f95"
! CHECK-OBJECT-NOT: "-cc1as"

! RUN: %clang --target=x86_64-unknown-linux-gnu -integrated-as -S %s -### 2>&1 \
! RUN:   | FileCheck --check-prefix=CHECK-ASM %s
! CHECK-ASM: gcc
! CHECK-ASM: "-S"
! CHECK-ASM: "-x" "f95"
! CHECK-ASM-NOT: "-cc1"

! RUN: %clang -Wall --target=x86_64-unknown-linux-gnu -integrated-as %s -### 2>&1 | FileCheck --check-prefix=CHECK-WARN %s
! CHECK-WARN: gcc
! CHECK-WARN-NOT: "-Wall"
! CHECK-WARN: ld
! CHECK-WARN-NOT: "-Wall"<|MERGE_RESOLUTION|>--- conflicted
+++ resolved
@@ -1,15 +1,7 @@
 ! Check that the clang driver can invoke gcc to compile Fortran when in
 ! --driver-mode=clang. This is legacy behaviour - see also --driver-mode=flang.
 
-<<<<<<< HEAD
-! AOCC team xfails this test as its thought to be f18.
-
-! UNSUPPORTED
-
-! RUN: %clang -target x86_64-unknown-linux-gnu -integrated-as -c %s -### 2>&1 \
-=======
 ! RUN: %clang --target=x86_64-unknown-linux-gnu -integrated-as -c %s -### 2>&1 \
->>>>>>> 83646590
 ! RUN:   | FileCheck --check-prefix=CHECK-OBJECT %s
 ! CHECK-OBJECT: gcc
 ! CHECK-OBJECT: "-c"
