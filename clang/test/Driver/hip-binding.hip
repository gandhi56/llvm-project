// REQUIRES: x86-registered-target
// REQUIRES: amdgpu-registered-target

// RUN: %clang -ccc-print-bindings --target=x86_64-linux-gnu \
// RUN:   --cuda-gpu-arch=gfx803 --cuda-gpu-arch=gfx900 %s \
// RUN:   -c 2>&1 | FileCheck -check-prefix=NRDCS %s
// RUN: %clang -ccc-print-bindings --target=x86_64-linux-gnu --offload-new-driver \
// RUN:   --cuda-gpu-arch=gfx803 --cuda-gpu-arch=gfx900 %s \
// RUN:   -c 2>&1 | FileCheck -check-prefix=NRDCS %s
// NRDCS: # "amdgcn-amd-amdhsa" - "clang", inputs: ["[[IN:.*hip-binding.hip]]"], output: "[[OBJ1:.*o]]"
// NRDCS: # "amdgcn-amd-amdhsa" - "AMDGCN::Linker", inputs: ["[[OBJ1]]"], output: "[[IMG1:.*]]"
// NRDCS: # "amdgcn-amd-amdhsa" - "clang", inputs: ["[[IN:.*hip-binding.hip]]"], output: "[[OBJ2:.*o]]"
// NRDCS: # "amdgcn-amd-amdhsa" - "AMDGCN::Linker", inputs: ["[[OBJ2]]"], output: "[[IMG2:.*]]"
// NRDCS: # "amdgcn-amd-amdhsa" - "AMDGCN::Linker", inputs: ["[[IMG1]]", "[[IMG2]]"], output: "[[FATBIN:.*]]"
// NRDCS: # "x86_64-unknown-linux-gnu" - "clang", inputs: ["[[IN]]", "[[FATBIN]]"], output: "{{.*}}"

// RUN: %clang -ccc-print-bindings --target=x86_64-linux-gnu \
// RUN:   --cuda-gpu-arch=gfx803 --cuda-gpu-arch=gfx900 %s \
// RUN:   -c -fgpu-rdc 2>&1 | FileCheck -check-prefix=RDCS %s
// RDCS: # "amdgcn-amd-amdhsa" - "clang", inputs: ["[[IN:.*hip-binding.hip]]"], output: "[[BC1:.*bc]]"
// RDCS: # "amdgcn-amd-amdhsa" - "clang", inputs: ["[[IN:.*hip-binding.hip]]"], output: "[[BC2:.*bc]]"
// RDCS: # "x86_64-unknown-linux-gnu" - "clang", inputs: ["[[IN]]"], output: "[[HOSTOBJ:.*o]]"
// RDCS: # "x86_64-unknown-linux-gnu" - "offload bundler", inputs: ["[[BC1]]", "[[BC2]]", "[[HOSTOBJ]]"], output: "{{.*}}"

// RUN: %clang -ccc-print-bindings --target=x86_64-linux-gnu --offload-new-driver \
// RUN:   --cuda-gpu-arch=gfx803 --cuda-gpu-arch=gfx900 %s \
// RUN:   -c -fgpu-rdc 2>&1 | FileCheck -check-prefix=RDCS-NEW %s
// RDCS-NEW: # "amdgcn-amd-amdhsa" - "clang", inputs: ["[[INPUT:.+]]"], output: "[[HIP803:.+]]"
// RDCS-NEW: # "amdgcn-amd-amdhsa" - "clang", inputs: ["[[INPUT]]"], output: "[[HIP900:.+]]"
// RDCS-NEW: # "x86_64-unknown-linux-gnu" - "Offload::Packager", inputs: ["[[HIP803]]", "[[HIP900]]"], output: "[[HIPFB:.+]]"
// RDCS-NEW: # "x86_64-unknown-linux-gnu" - "clang", inputs: ["[[INPUT]]", "[[HIPFB]]"], output: "{{.*}}"

// RUN: touch %t.o
// RUN: %clang --hip-link -ccc-print-bindings --target=x86_64-linux-gnu \
// RUN:   --cuda-gpu-arch=gfx803 --cuda-gpu-arch=gfx900 -fgpu-rdc %t.o\
// RUN: 2>&1 | FileCheck %s

// CHECK: # "x86_64-unknown-linux-gnu" - "offload bundler", inputs: ["[[IN:.*o]]"], outputs: ["[[HOSTOBJ:.*o]]", "{{.*o}}", "{{.*o}}"]
// CHECK: # "amdgcn-amd-amdhsa" - "offload bundler", inputs: ["[[IN]]"], outputs: ["{{.*o}}", "[[DOBJ1:.*o]]", "[[DOBJ2:.*o]]"]
// CHECK: # "amdgcn-amd-amdhsa" - "AMDGCN::Linker", inputs: ["[[DOBJ1]]"], output: "[[IMG1:.*out]]"
// CHECK-NOT: offload bundler
// CHECK: # "amdgcn-amd-amdhsa" - "AMDGCN::Linker", inputs: ["[[DOBJ2]]"], output: "[[IMG2:.*out]]"
// CHECK-NOT: offload bundler
// CHECK: # "amdgcn-amd-amdhsa" - "AMDGCN::Linker", inputs: ["[[IMG1]]", "[[IMG2]]"], output: "[[FATBINOBJ:.*o]]"
// CHECK-NOT: offload bundler
// CHECK: # "x86_64-unknown-linux-gnu" - "GNU::Linker", inputs: ["[[HOSTOBJ]]", "[[FATBINOBJ]]"], output: "a.out"

// RUN: %clang --hip-link -ccc-print-bindings --target=x86_64-linux-gnu \
// RUN:   --cuda-gpu-arch=gfx803 --cuda-gpu-arch=gfx900 %t.o\
// RUN: 2>&1 | FileCheck -check-prefix=NORDC %s

// NORDC-NOT: offload bundler
// NORDC: # "x86_64-unknown-linux-gnu" - "GNU::Linker", inputs: ["{{.*o}}"], output: "a.out"

//
// Check to make sure we can generate multiple outputs for device-only
// compilation and fail with '-o'.
//
// RUN: %clang -### --target=x86_64-linux-gnu --offload-new-driver -ccc-print-bindings -nogpulib -nogpuinc \
// RUN:        --offload-arch=gfx90a --offload-arch=gfx908 --offload-device-only -c %s 2>&1 \
// RUN: | FileCheck -check-prefix=MULTI-D-ONLY %s
//      MULTI-D-ONLY: # "amdgcn-amd-amdhsa" - "clang", inputs: ["[[INPUT:.+]]"], output: "[[GFX908:.+]]"
// MULTI-D-ONLY-NEXT: # "amdgcn-amd-amdhsa" - "AMDGCN::Linker", inputs: ["[[GFX908]]"], output: "[[GFX908_OUT:.+]]"
// MULTI-D-ONLY-NEXT: # "amdgcn-amd-amdhsa" - "clang", inputs: ["[[INPUT]]"], output: "[[GFX90a:.+]]"
// MULTI-D-ONLY-NEXT: # "amdgcn-amd-amdhsa" - "AMDGCN::Linker", inputs: ["[[GFX90a]]"], output: "[[GFX90a_OUT:.+]]"
//
// RUN: not %clang -### --target=x86_64-linux-gnu --offload-new-driver -ccc-print-bindings -nogpulib -nogpuinc \
// RUN:        --offload-arch=gfx90a --offload-arch=gfx908 --offload-device-only -c -o %t %s 2>&1 \
// RUN: | FileCheck -check-prefix=MULTI-D-ONLY-O %s
// MULTI-D-ONLY-O: error: cannot specify -o when generating multiple output files

//
// Check to ensure that we can use '-fsyntax-only' for HIP output with the new
// driver.
// 
<<<<<<< HEAD
// RUN: %clang -### --target=x86_64-unknown-linux-gnu --offload-new-driver \
=======
// RUN: %clang -### --target=x86_64-unknown-linux-gnu --offload-new-driver -nogpulib -nogpuinc \
>>>>>>> 46642cc8
// RUN:        -fsyntax-only --offload-arch=gfx90a --offload-arch=gfx908 -c %s 2>&1 \
// RUN: | FileCheck -check-prefix=SYNTAX-ONLY %s
// SYNTAX-ONLY: "-cc1" "-triple" "amdgcn-amd-amdhsa"{{.*}}"-fsyntax-only"
// SYNTAX-ONLY: "-cc1" "-triple" "amdgcn-amd-amdhsa"{{.*}}"-fsyntax-only"
// SYNTAX-ONLY: "-cc1" "-triple" "x86_64-unknown-linux-gnu"{{.*}}"-fsyntax-only"

//
// Check to ensure that we can use '-foffload' when not operating in RDC-mode.
//
// RUN: %clang -### --target=x86_64-linux-gnu -fno-gpu-rdc --offload-new-driver -ccc-print-bindings \
// RUN:        -nogpulib -nogpuinc -foffload-lto --offload-arch=gfx90a --offload-arch=gfx908 -c %s 2>&1 \
// RUN: | FileCheck -check-prefix=LTO-NO-RDC %s
//      LTO-NO-RDC: # "amdgcn-amd-amdhsa" - "clang", inputs: ["[[INPUT:.+]]"], output: "[[LTO_908:.+]]"
// LTO-NO-RDC-NEXT: # "amdgcn-amd-amdhsa" - "AMDGCN::Linker", inputs: ["[[LTO_908]]"], output: "[[OBJ_908:.+]]"
// LTO-NO-RDC-NEXT: # "amdgcn-amd-amdhsa" - "clang", inputs: ["[[INPUT]]"], output: "[[LTO_90A:.+]]"
// LTO-NO-RDC-NEXT: # "amdgcn-amd-amdhsa" - "AMDGCN::Linker", inputs: ["[[LTO_90A]]"], output: "[[OBJ_90A:.+]]"
// LTO-NO-RDC-NEXT: # "amdgcn-amd-amdhsa" - "AMDGCN::Linker", inputs: ["[[OBJ_908]]", "[[OBJ_90A]]"], output: "[[HIPFB:.+]]"<|MERGE_RESOLUTION|>--- conflicted
+++ resolved
@@ -73,11 +73,7 @@
 // Check to ensure that we can use '-fsyntax-only' for HIP output with the new
 // driver.
 // 
-<<<<<<< HEAD
-// RUN: %clang -### --target=x86_64-unknown-linux-gnu --offload-new-driver \
-=======
 // RUN: %clang -### --target=x86_64-unknown-linux-gnu --offload-new-driver -nogpulib -nogpuinc \
->>>>>>> 46642cc8
 // RUN:        -fsyntax-only --offload-arch=gfx90a --offload-arch=gfx908 -c %s 2>&1 \
 // RUN: | FileCheck -check-prefix=SYNTAX-ONLY %s
 // SYNTAX-ONLY: "-cc1" "-triple" "amdgcn-amd-amdhsa"{{.*}}"-fsyntax-only"
