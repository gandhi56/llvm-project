--- conflicted
+++ resolved
@@ -13,14 +13,4 @@
 // RUN: %clang -### --target=amdgcn-amd-amdhsa -mcpu=gfx906 -nogpulib \
 // RUN:   -flto %s 2>&1 | FileCheck -check-prefix=LTO %s
 // LTO: clang{{.*}} "-flto=full"
-<<<<<<< HEAD
-// LTO: ld.lld{{.*}}
-
-// TODO: Remove during upstreaming target id.
-// RUN: %clang -### -target amdgcn--amdhsa -mcpu=gfx900 -mcode-object-v3 %s 2>&1 | FileCheck -check-prefix=COV3 %s
-// COV3: clang{{.*}} "-mllvm" "--amdhsa-code-object-version=3"
-// RUN: %clang -### -target amdgcn--amdhsa -mcpu=gfx900 -mno-code-object-v3 %s 2>&1 | FileCheck -check-prefix=COV2 %s
-// COV2: clang{{.*}} "-mllvm" "--amdhsa-code-object-version=2"
-=======
-// LTO: ld.lld{{.*}}-plugin-opt=mcpu=gfx906
->>>>>>> 5c1aabde
+// LTO: ld.lld{{.*}}-plugin-opt=mcpu=gfx906