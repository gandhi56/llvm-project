--- conflicted
+++ resolved
@@ -1,8 +1,5 @@
-<<<<<<< HEAD
-// XFAIL: *
-=======
+ // XFAIL: *
 // REQUIRES: x86-registered-target
->>>>>>> 9f5da800
 // REQUIRES: amdgpu-registered-target
 // RUN:   env LIBRARY_PATH=%S/Inputs/hip_dev_lib %clang -### --target=x86_64-unknown-linux-gnu -fopenmp -fopenmp-targets=amdgcn-amd-amdhsa -Xopenmp-target=amdgcn-amd-amdhsa -march=gfx906 %s 2>&1 \
 // RUN:   | FileCheck %s
