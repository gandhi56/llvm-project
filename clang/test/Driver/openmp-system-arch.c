--- conflicted
+++ resolved
@@ -1,5 +1,4 @@
 // REQUIRES: shell
-// XFAIL: target={{.*}}-zos{{.*}}
 
 // RUN: mkdir -p %t
 // RUN: cp %S/Inputs/amdgpu-arch/amdgpu_arch_fail %t/
@@ -39,39 +38,24 @@
 // ARCH-GFX906: "-cc1" "-triple" "amdgcn-amd-amdhsa"{{.*}}"-target-cpu" "gfx906"
 
 // case when nvptx-arch succeeds.
-<<<<<<< HEAD
-// RUN:   %clang -### --target=x86_64-unknown-linux-gnu -nogpulib -fopenmp=libomp --offload-new-driver --offload-arch=native \
-// RUN:     --nvptx-arch-tool=%t/nvptx_arch_sm_70 --amdgpu-arch-tool=%t/amdgpu_arch_fail %s 2>&1 \
-=======
 // RUN:   %clang -### --target=x86_64-unknown-linux-gnu -nogpulib -fopenmp=libomp --offload-arch=native \
 // RUN:     --amdgpu-arch-tool=%t/amdgpu_arch_fail --nvptx-arch-tool=%t/nvptx_arch_sm_70 %s 2>&1 \
 // RUN:   | FileCheck %s --check-prefix=ARCH-SM_70
 // RUN:   %clang -### --target=x86_64-unknown-linux-gnu -nogpulib -fopenmp=libomp -fopenmp-targets=nvptx64-nvidia-cuda \
 // RUN:     --amdgpu-arch-tool=%t/amdgpu_arch_fail --nvptx-arch-tool=%t/nvptx_arch_sm_70 %s 2>&1 \
->>>>>>> 8461c004
 // RUN:   | FileCheck %s --check-prefix=ARCH-SM_70
 // ARCH-SM_70: "-cc1" "-triple" "nvptx64-nvidia-cuda"{{.*}}"-target-cpu" "sm_70"
 
 // case when both nvptx-arch and amdgpu-arch succeed.
-<<<<<<< HEAD
-// RUN:   %clang -### --target=x86_64-unknown-linux-gnu -nogpulib -fopenmp=libomp --offload-new-driver --offload-arch=native \
-// RUN:     --nvptx-arch-tool=%t/nvptx_arch_sm_70 --amdgpu-arch-tool=%t/amdgpu_arch_gfx906 %s 2>&1 \
-=======
 // RUN:   %clang -### --target=x86_64-unknown-linux-gnu -nogpulib -fopenmp=libomp --offload-arch=native \
 // RUN:     --offload-arch-tool=%t/offload_arch_sm_70_gfx906 %s 2>&1 \
->>>>>>> 8461c004
 // RUN:   | FileCheck %s --check-prefix=ARCH-SM_70-GFX906
 // ARCH-SM_70-GFX906: "-cc1" "-triple" "amdgcn-amd-amdhsa"{{.*}}"-target-cpu" "gfx906"
 // ARCH-SM_70-GFX906: "-cc1" "-triple" "nvptx64-nvidia-cuda"{{.*}}"-target-cpu" "sm_70"
 
 // case when both nvptx-arch and amdgpu-arch succeed with other archs.
-<<<<<<< HEAD
-// RUN:   %clang -### --target=x86_64-unknown-linux-gnu -nogpulib -fopenmp=libomp --offload-new-driver --offload-arch=native,sm_75,gfx1030 \
-// RUN:     --nvptx-arch-tool=%t/nvptx_arch_sm_70 --amdgpu-arch-tool=%t/amdgpu_arch_gfx906 %s 2>&1 \
-=======
 // RUN:   %clang -### --target=x86_64-unknown-linux-gnu -nogpulib -fopenmp=libomp --offload-arch=native,sm_75,gfx1030 \
 // RUN:     --offload-arch-tool=%t/offload_arch_sm_70_gfx906 %s 2>&1 \
->>>>>>> 8461c004
 // RUN:   | FileCheck %s --check-prefix=ARCH-MULTIPLE
 // ARCH-MULTIPLE: "-cc1" "-triple" "amdgcn-amd-amdhsa"{{.*}}"-target-cpu" "gfx1030"
 // ARCH-MULTIPLE: "-cc1" "-triple" "amdgcn-amd-amdhsa"{{.*}}"-target-cpu" "gfx906"
