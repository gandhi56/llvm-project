--- conflicted
+++ resolved
@@ -1,15 +1,5 @@
 // REQUIRES: lld
 
-<<<<<<< HEAD
-/// https://github.com/llvm/llvm-project/issues/159125.
-/// XFAIL: llvm-driver
-
-/// Temporarily ignoring dtlto.c test result
-// XFAIL: *
-// REQUIRES: fix-me
-
-=======
->>>>>>> 91c72e81
 /// Check DTLTO options are forwarded to the linker.
 
 /// Check that options are forwarded as expected with --thinlto-distributor=.
