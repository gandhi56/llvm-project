--- conflicted
+++ resolved
@@ -134,19 +134,14 @@
 #pragma omp flush(argc) flush(argc) // expected-warning {{extra tokens at the end of '#pragma omp flush' are ignored}}
 #pragma omp parallel flush(argc) // expected-warning {{extra tokens at the end of '#pragma omp parallel' are ignored}}
   ;
-#pragma omp flush seq_cst // omp45-error {{unexpected OpenMP clause 'seq_cst' in directive '#pragma omp flush'}} omp50-error {{unexpected OpenMP clause 'seq_cst' in directive '#pragma omp flush'}}
+#pragma omp flush //seq_cst 
 #pragma omp flush acq_rel // omp45-error {{unexpected OpenMP clause 'acq_rel' in directive '#pragma omp flush'}}
 #pragma omp flush acquire // omp45-error {{unexpected OpenMP clause 'acquire' in directive '#pragma omp flush'}}
 #pragma omp flush release // omp45-error {{unexpected OpenMP clause 'release' in directive '#pragma omp flush'}}
 #pragma omp flush relaxed // expected-error {{unexpected OpenMP clause 'relaxed' in directive '#pragma omp flush'}}
-<<<<<<< HEAD
-#pragma omp flush acq_rel acquire // omp45-error {{unexpected OpenMP clause 'acq_rel' in directive '#pragma omp flush'}} omp45-error {{unexpected OpenMP clause 'acquire' in directive '#pragma omp flush'}} omp50-error {{directive '#pragma omp flush' cannot contain more than one 'acq_rel', 'acquire' or 'release' clause}} omp50-note {{'acq_rel' clause used here}}
-#pragma omp flush release acquire // omp45-error {{unexpected OpenMP clause 'release' in directive '#pragma omp flush'}} omp45-error {{unexpected OpenMP clause 'acquire' in directive '#pragma omp flush'}} omp50-error {{directive '#pragma omp flush' cannot contain more than one 'acq_rel', 'acquire' or 'release' clause}} omp50-note {{'release' clause used here}}
-=======
-#pragma omp flush seq_cst // expected-error {{unexpected OpenMP clause 'seq_cst' in directive '#pragma omp flush'}}
+#pragma omp flush // seq_cst 
 #pragma omp flush acq_rel acquire // omp45-error {{unexpected OpenMP clause 'acq_rel' in directive '#pragma omp flush'}} omp45-error {{unexpected OpenMP clause 'acquire' in directive '#pragma omp flush'}} omp51-error {{directive '#pragma omp flush' cannot contain more than one 'acq_rel', 'acquire' or 'release' clause}} omp51-note {{'acq_rel' clause used here}}
 #pragma omp flush release acquire // omp45-error {{unexpected OpenMP clause 'release' in directive '#pragma omp flush'}} omp45-error {{unexpected OpenMP clause 'acquire' in directive '#pragma omp flush'}} omp51-error {{directive '#pragma omp flush' cannot contain more than one 'acq_rel', 'acquire' or 'release' clause}} omp51-note {{'release' clause used here}}
->>>>>>> fa5788ff
 #pragma omp flush acq_rel (argc) // omp45-error {{unexpected OpenMP clause 'acq_rel' in directive '#pragma omp flush'}} expected-warning {{extra tokens at the end of '#pragma omp flush' are ignored}}
 #pragma omp flush(argc) acq_rel // omp45-error {{unexpected OpenMP clause 'acq_rel' in directive '#pragma omp flush'}} omp51-error {{'flush' directive with memory order clause 'acq_rel' cannot have the list}} omp51-note {{memory order clause 'acq_rel' is specified here}}
   return tmain(argc);
