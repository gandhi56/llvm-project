<<<<<<< HEAD
// RUN: %clang_cc1 -std=c++2c -fsyntax-only %s -verify
=======
// RUN: %clang_cc1 -std=c++2c -triple=x86_64-linux -fsyntax-only %s -verify
// RUN: %clang_cc1 -std=c++2c -triple=x86_64-linux -fsyntax-only %s -verify -fexperimental-new-constant-interpreter
>>>>>>> 56097bce

static_assert(true, "");
static_assert(true, 0); // expected-error {{the message in a static assertion must be a string literal or an object with 'data()' and 'size()' member functions}}
struct Empty{};
static_assert(true, Empty{}); // expected-error {{the message object in this static assertion is missing 'data()' and 'size()' member functions}}
struct NoData {
    unsigned long size() const;
};
struct NoSize {
    const char* data() const;
};
static_assert(true, NoData{}); // expected-error {{the message object in this static assertion is missing a 'data()' member function}}
static_assert(true, NoSize{}); // expected-error {{the message object in this static assertion is missing a 'size()' member function}}

struct InvalidSize {
    const char* size() const;
    const char* data() const;
};
static_assert(true, InvalidSize{}); // expected-error {{the message in a static assertion must have a 'size()' member function returning an object convertible to 'std::size_t'}} \
                                    // expected-error {{value of type 'const char *' is not implicitly convertible to 'unsigned long'}}
struct InvalidData {
    unsigned long size() const;
    unsigned long data() const;
};
static_assert(true, InvalidData{}); // expected-error {{the message in a static assertion must have a 'data()' member function returning an object convertible to 'const char *'}} \
                                    // expected-error {{value of type 'unsigned long' is not implicitly convertible to 'const char *'}}

struct NonConstexprSize {
    unsigned long size() const; // expected-note 2{{declared here}}
    constexpr const char* data() const;
};

static_assert(true, NonConstexprSize{}); // expected-error {{the message in this static assertion is not a constant expression}} \
                                         // expected-note  {{non-constexpr function 'size' cannot be used in a constant expression}}

static_assert(false, NonConstexprSize{}); // expected-error {{the message in a static assertion must be produced by a constant expression}} \
                                          // expected-error {{static assertion failed}} \
                                          // expected-note  {{non-constexpr function 'size' cannot be used in a constant expression}}

struct NonConstexprData {
    constexpr unsigned long size() const {
        return 32;
    }
    const char* data() const;  // expected-note 2{{declared here}}
};

static_assert(true, NonConstexprData{});  // expected-error {{the message in this static assertion is not a constant expression}} \
                                          // expected-note  {{non-constexpr function 'data' cannot be used in a constant expression}}

static_assert(false, NonConstexprData{}); // expected-error {{the message in a static assertion must be produced by a constant expression}} \
                                          // expected-error {{static assertion failed}} \
                                          // expected-note  {{non-constexpr function 'data' cannot be used in a constant expression}}

struct string_view {
    int S;
    const char* D;
    constexpr string_view(const char* Str) : S(__builtin_strlen(Str)), D(Str) {}
    constexpr string_view(int Size, const char* Str) : S(Size), D(Str) {}
    constexpr int size() const {
        return S;
    }
    constexpr const char* data() const {
        return D;
    }
};

constexpr string_view operator+(auto, string_view S) {
    return S;
}

constexpr const char g_[] = "long string";

template <typename T, int S>
struct array {
    constexpr unsigned long size() const {
        return S;
    }
    constexpr const char* data() const {
        return d_;
    }
    const char d_[S];
};

static_assert(false, string_view("test")); // expected-error {{static assertion failed: test}}
static_assert(false, "Literal" + string_view("test")); // expected-error {{static assertion failed: test}}
static_assert(false, L"Wide Literal" + string_view("test")); // expected-error {{static assertion failed: test}}
static_assert(false, "Wild" "Literal" "Concatenation" + string_view("test")); // expected-error {{static assertion failed: test}}
static_assert(false, "Wild" "Literal" L"Concatenation" + string_view("test")); // expected-error {{static assertion failed: test}}
static_assert(false, "Wild" u"Literal" L"Concatenation" + string_view("test")); // expected-error {{unsupported non-standard concatenation of string literals}}
static_assert(false, string_view("😀")); // expected-error {{static assertion failed: 😀}}
static_assert(false, string_view(0, nullptr)); // expected-error {{static assertion failed:}}
static_assert(false, string_view(1, "ABC")); // expected-error {{static assertion failed: A}}
static_assert(false, string_view(42, "ABC")); // expected-error {{static assertion failed: ABC}} \
                                              // expected-error {{the message in a static assertion must be produced by a constant expression}} \
                                              // expected-note {{read of dereferenced one-past-the-end pointer is not allowed in a constant expression}}
static_assert(false, array<char, 2>{'a', 'b'}); // expected-error {{static assertion failed: ab}}



struct ConvertibleToInt {
    constexpr operator int() {
        return 4;
    }
};
struct ConvertibleToCharPtr {
    constexpr operator const char*() {
        return "test";
    }
};
struct MessageFromConvertible {
    constexpr ConvertibleToInt size() const {
        return {};
    }
    constexpr ConvertibleToCharPtr data() const {
        return {};
    }
};

static_assert(true, MessageFromConvertible{});
static_assert(false, MessageFromConvertible{}); // expected-error{{static assertion failed: test}}



struct Leaks {
    constexpr unsigned long size() const {
        return 2;
    }
    constexpr const char* data() const {
        return new char[2]{'u', 'b'}; // expected-note {{allocation performed here was not deallocated}}
    }
};

static_assert(false, Leaks{}); //expected-error {{the message in a static assertion must be produced by a constant expression}} \
                              // expected-error {{static assertion failed: ub}}

struct RAII {
    const char* d = new char[2]{'o', 'k'};
    constexpr unsigned long size() const {
        return 2;
    }

    constexpr const char* data() const {
        return d;
    }

    constexpr ~RAII() {
        delete[] d;
    }
};
static_assert(false, RAII{}); // expected-error {{static assertion failed: ok}}

namespace MoreTemporary {

struct Data{
constexpr operator const char*() const {
    return d;
}
char d[6] = { "Hello" };
};

struct Size {
     constexpr operator int() const {
        return 5;
    }
};

struct Message {
    constexpr auto size() const {
        return Size{};
    }
    constexpr auto data() const {
        return Data{};
    }
};

static_assert(false, Message{}); // expected-error {{static assertion failed: Hello}}

}

struct MessageInvalidSize {
    constexpr unsigned long size(int) const; // expected-note {{'size' declared here}}
    constexpr const char* data() const;
};
struct MessageInvalidData {
    constexpr unsigned long size() const;
    constexpr const char* data(int) const; // expected-note {{'data' declared here}}
};

static_assert(false, MessageInvalidSize{});  // expected-error {{static assertion failed}} \
                                             // expected-error {{the message in a static assertion must have a 'size()' member function returning an object convertible to 'std::size_t'}} \
                                             // expected-error {{too few arguments to function call, expected 1, have 0}}
static_assert(false, MessageInvalidData{});  // expected-error {{static assertion failed}} \
                                             // expected-error {{the message in a static assertion must have a 'data()' member function returning an object convertible to 'const char *'}} \
                                             // expected-error {{too few arguments to function call, expected 1, have 0}}

struct NonConstMembers {
    constexpr int size() {
        return 1;
    }
    constexpr const char* data() {
        return "A";
    }
};

static_assert(false, NonConstMembers{}); // expected-error {{static assertion failed: A}}

struct DefaultArgs {
    constexpr int size(int i = 0) {
        return 2;
    }
    constexpr const char* data(int i =0, int j = 42) {
        return "OK";
    }
};

static_assert(false, DefaultArgs{}); // expected-error {{static assertion failed: OK}}

struct Variadic {
    constexpr int size(auto...) {
        return 2;
    }
    constexpr const char* data(auto...) {
        return "OK";
    }
};

static_assert(false, Variadic{}); // expected-error {{static assertion failed: OK}}

template <typename T>
struct DeleteAndRequires {
    constexpr int size() = delete; // expected-note {{'size' has been explicitly marked deleted here}}
    constexpr const char* data() requires false; // expected-note {{because 'false' evaluated to false}}
};
static_assert(false, DeleteAndRequires<void>{});
// expected-error@-1 {{static assertion failed}} \
// expected-error@-1 {{the message in a static assertion must have a 'size()' member function returning an object convertible to 'std::size_t'}}\
// expected-error@-1 {{invalid reference to function 'data': constraints not satisfied}} \
// expected-error@-1 {{attempt to use a deleted function}}

class Private {
    constexpr int size(int i = 0) { // expected-note {{implicitly declared private here}}
        return 2;
    }
    constexpr const char* data(int i =0, int j = 42) { // expected-note {{implicitly declared private here}}
        return "OK";
    }
};

static_assert(false, Private{}); // expected-error {{'data' is a private member of 'Private'}}\
                                 // expected-error {{'size' is a private member of 'Private'}}\
                                 // expected-error {{static assertion failed: OK}}

struct MessageOverload {
    constexpr int size() {
        return 1;
    }
    constexpr int size() const;

    constexpr const char* data() {
        return "A";
    }
    constexpr const char* data() const;
};

static_assert(false, MessageOverload{}); // expected-error {{static assertion failed: A}}

struct InvalidPtr {
    consteval auto size() {
        return 42;
    }
    consteval const char *data() {
    const char *ptr; // Garbage
    return ptr; // expected-note {{read of uninitialized object is not allowed in a constant expression}}
    }
};

static_assert(false, InvalidPtr{}); // expected-error{{the message in a static assertion must be produced by a constant expression}} \
                           //expected-error {{static assertion failed}} \
                           // expected-note {{in call to 'InvalidPtr{}.data()'}}

namespace DependentMessage {
template <typename Ty>
struct Good {
  static_assert(false, Ty{}); // expected-error {{static assertion failed: hello}}
};

template <typename Ty>
struct Bad {
  static_assert(false, Ty{}); // expected-error {{the message in a static assertion must be a string literal or an object with 'data()' and 'size()' member functions}} \
                              // expected-error {{static assertion failed}}
};

struct Frobble {
  constexpr int size() const { return 5; }
  constexpr const char *data() const { return "hello"; }
};

constexpr Frobble operator ""_myd (const char *, unsigned long) { return Frobble{}; }
static_assert (false, "foo"_myd); // expected-error {{static assertion failed: hello}}

Good<Frobble> a; // expected-note {{in instantiation}}
Bad<int> b; // expected-note {{in instantiation}}

}

namespace EscapeInDiagnostic {
static_assert('\u{9}' == (char)1, ""); // expected-error {{failed}} \
                                       // expected-note {{evaluates to ''\t' (0x09, 9) == '<U+0001>' (0x01, 1)'}}
static_assert((char8_t)-128 == (char8_t)-123, ""); // expected-error {{failed}} \
                                                   // expected-note {{evaluates to 'u8'<80>' (0x80, 128) == u8'<85>' (0x85, 133)'}}
static_assert((char16_t)0xFEFF == (char16_t)0xDB93, ""); // expected-error {{failed}} \
                                                         // expected-note {{evaluates to 'u'﻿' (0xFEFF, 65279) == u'\xDB93' (0xDB93, 56211)'}}
}

struct Static {
  static constexpr int size() { return 5; }
  static constexpr const char *data() { return "hello"; }
};
static_assert(false, Static{}); // expected-error {{static assertion failed: hello}}

struct Data {
    unsigned long size = 0;
    const char* data = "hello";
};
static_assert(false, Data{}); // expected-error {{called object type 'unsigned long' is not a function or function pointer}} \
                              // expected-error {{called object type 'const char *' is not a function or function pointer}} \
                              // expected-error {{the message in a static assertion must have a 'size()' member function returning an object convertible to 'std::size_t'}} \
                              // expected-error {{static assertion failed}}

struct Callable {
    struct {
        constexpr auto operator()() const {
            return 5;
        };
    } size;
    struct {
        constexpr auto operator()() const {
            return "hello";
        };
    } data;
};
static_assert(false, Callable{}); // expected-error {{static assertion failed: hello}}

namespace GH89407 {
struct A {
  constexpr __SIZE_TYPE__ size() const { return -1; }
  constexpr const char* data() const { return ""; }
};

struct B {
  constexpr long long size() const { return 18446744073709551615U; }
  constexpr const char* data() const { return ""; }
};

struct C {
  constexpr __int128 size() const { return -1; }
  constexpr const char* data() const { return ""; }
};

struct D {
  constexpr unsigned __int128 size() const { return -1; }
  constexpr const char* data() const { return ""; }
};

struct E {
  constexpr __SIZE_TYPE__ size() const { return 18446744073709551615U; }
  constexpr const char* data() const { return ""; }
};

static_assert(true, A{}); // expected-error {{the message in this static assertion is not a constant expression}}
                          // expected-note@-1 {{read of dereferenced one-past-the-end pointer is not allowed in a constant expression}}
static_assert(true, B{}); // expected-error {{call to 'size()' evaluates to -1, which cannot be narrowed to type 'unsigned long'}}
                          // expected-error@-1 {{the message in this static assertion is not a constant expression}}
                          // expected-note@-2 {{read of dereferenced one-past-the-end pointer is not allowed in a constant expression}}
static_assert(true, C{}); // expected-error {{call to 'size()' evaluates to -1, which cannot be narrowed to type 'unsigned long'}}
                          // expected-error@-1 {{the message in this static assertion is not a constant expression}}
                          // expected-note@-2 {{read of dereferenced one-past-the-end pointer is not allowed in a constant expression}}
static_assert(true, D{}); // expected-error {{call to 'size()' evaluates to 340282366920938463463374607431768211455, which cannot be narrowed to type 'unsigned long'}}
                          // expected-error@-1 {{the message in this static assertion is not a constant expression}}
                          // expected-note@-2 {{read of dereferenced one-past-the-end pointer is not allowed in a constant expression}}
static_assert(true, E{}); // expected-error {{the message in this static assertion is not a constant expression}}
                          // expected-note@-1 {{read of dereferenced one-past-the-end pointer is not allowed in a constant expression}}

static_assert(
  false, // expected-error {{static assertion failed}}
  A{} // expected-error {{the message in a static assertion must be produced by a constant expression}}
      // expected-note@-1 {{read of dereferenced one-past-the-end pointer is not allowed in a constant expression}}
);

static_assert(
  false, // expected-error {{static assertion failed}}
  B{} // expected-error {{call to 'size()' evaluates to -1, which cannot be narrowed to type 'unsigned long'}}
      // expected-error@-1 {{the message in a static assertion must be produced by a constant expression}}
      // expected-note@-2 {{read of dereferenced one-past-the-end pointer is not allowed in a constant expression}}
);

static_assert(
  false, // expected-error {{static assertion failed}}
  C{} // expected-error {{call to 'size()' evaluates to -1, which cannot be narrowed to type 'unsigned long'}}
      // expected-error@-1 {{the message in a static assertion must be produced by a constant expression}}
      // expected-note@-2 {{read of dereferenced one-past-the-end pointer is not allowed in a constant expression}}
);

static_assert(
  false, // expected-error {{static assertion failed}}
  D{} // expected-error {{call to 'size()' evaluates to 340282366920938463463374607431768211455, which cannot be narrowed to type 'unsigned long'}}
      // expected-error@-1 {{the message in a static assertion must be produced by a constant expression}}
      // expected-note@-2 {{read of dereferenced one-past-the-end pointer is not allowed in a constant expression}}
);

static_assert(
  false, // expected-error {{static assertion failed}}
  E{} // expected-error {{the message in a static assertion must be produced by a constant expression}}
      // expected-note@-1 {{read of dereferenced one-past-the-end pointer is not allowed in a constant expression}}
);
}<|MERGE_RESOLUTION|>--- conflicted
+++ resolved
@@ -1,9 +1,5 @@
-<<<<<<< HEAD
-// RUN: %clang_cc1 -std=c++2c -fsyntax-only %s -verify
-=======
 // RUN: %clang_cc1 -std=c++2c -triple=x86_64-linux -fsyntax-only %s -verify
 // RUN: %clang_cc1 -std=c++2c -triple=x86_64-linux -fsyntax-only %s -verify -fexperimental-new-constant-interpreter
->>>>>>> 56097bce
 
 static_assert(true, "");
 static_assert(true, 0); // expected-error {{the message in a static assertion must be a string literal or an object with 'data()' and 'size()' member functions}}
