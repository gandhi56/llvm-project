--- conflicted
+++ resolved
@@ -355,43 +355,6 @@
 }
 } // namespace nodiscard_specialization
 
-<<<<<<< HEAD
-=======
-namespace GH117975 {
-// Test for a regression for ICE in CallExpr::getUnusedResultAttr
-int f() { return 0; }
-void id_print_name() {
-  (int) // expected-warning {{expression result unused}}
-    ((int(*)())f)();
-}
-} // namespace GH117975
-
-namespace inheritance {
-// Test that [[nodiscard]] is not inherited by derived class types,
-// but is inherited by member functions
-struct [[nodiscard]] E {
-  [[nodiscard]] explicit E(int);
-  explicit E(const char*);
-  [[nodiscard]] int f();
-};
-struct F : E {
-  using E::E;
-};
-E e();
-F f();
-void test() {
-  e();     // expected-warning {{ignoring return value of type 'E' declared with 'nodiscard' attribute}}
-  f();     // no warning: derived class type does not inherit the attribute
-  E(1);    // expected-warning {{ignoring temporary created by a constructor declared with 'nodiscard' attribute}}
-  E("x");  // expected-warning {{ignoring temporary of type 'E' declared with 'nodiscard' attribute}}
-  F(1);    // no warning: inherited constructor does not inherit the attribute either
-  F("x");  // no warning
-  e().f(); // expected-warning {{ignoring return value of function declared with 'nodiscard' attribute}}
-  f().f(); // expected-warning {{ignoring return value of function declared with 'nodiscard' attribute}}
-}
-} // namespace inheritance
-
->>>>>>> 18302d02
 namespace BuildStringOnClangScope {
 
 [[clang::warn_unused_result("Discarded result")]]
