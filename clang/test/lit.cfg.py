--- conflicted
+++ resolved
@@ -411,11 +411,10 @@
 # default configs for the test runs.
 config.environment["CLANG_NO_DEFAULT_CONFIG"] = "1"
 
-<<<<<<< HEAD
 if config.enable_amdclang:
     config.available_features.add("amdclang")
     llvm_config.add_tool_substitutions(["amdclang"], tool_dirs)
-=======
+
 if lit_config.update_tests:
     import sys
     import os
@@ -424,5 +423,4 @@
     sys.path.append(utilspath)
     from update_any_test_checks import utc_lit_plugin
 
-    lit_config.test_updaters.append(utc_lit_plugin)
->>>>>>> e1ff432e
+    lit_config.test_updaters.append(utc_lit_plugin)