--- conflicted
+++ resolved
@@ -72,8 +72,6 @@
   using C::C;
 };
 D abc; // expected-error {{no viable constructor or deduction guide}}
-<<<<<<< HEAD
-=======
 }
 
 namespace AsValueParameter {
@@ -104,5 +102,4 @@
   template <template <class> class TT2> using D = TT2<int>;
 
   auto x = C(D<A::B>());
->>>>>>> 73feab50
 }