--- conflicted
+++ resolved
@@ -79,14 +79,10 @@
 
 add_dependencies(clang clang-resource-headers)
 
-<<<<<<< HEAD
-option(CLANG_LINK_FLANG "Create flang install link to clang" OFF)
+option(CLANG_LINK_FLANG "Create flang install link to clang" ON)
 #Only create flang symlink if Flang is not being built
 list(FIND LLVM_ENABLE_PROJECTS flang FLANG_TARGET_INDEX)
 
-=======
-option(CLANG_LINK_FLANG "Create flang install link to clang" ON)
->>>>>>> 9627c26c
 if(NOT CLANG_LINKS_TO_CREATE)
   if(CLANG_LINK_FLANG AND "${FLANG_TARGET_INDEX}" EQUAL "-1")
     set(CLANG_LINKS_TO_CREATE clang++ clang-cl clang-cpp flang)
