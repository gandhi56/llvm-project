//===-- driver.cpp - Clang GCC-Compatible Driver --------------------------===//
//
// Part of the LLVM Project, under the Apache License v2.0 with LLVM Exceptions.
// See https://llvm.org/LICENSE.txt for license information.
// SPDX-License-Identifier: Apache-2.0 WITH LLVM-exception
//
//===----------------------------------------------------------------------===//
//
// This is the entry point to the clang driver; it is a thin wrapper
// for functionality in the Driver clang library.
//
//===----------------------------------------------------------------------===//

#include "clang/Driver/Driver.h"
#include "clang/Basic/DiagnosticOptions.h"
#include "clang/Basic/HeaderInclude.h"
#include "clang/Basic/Stack.h"
#include "clang/Config/config.h"
#include "clang/Driver/Compilation.h"
#include "clang/Driver/DriverDiagnostic.h"
#include "clang/Driver/Options.h"
#include "clang/Driver/ToolChain.h"
#include "clang/Frontend/ChainedDiagnosticConsumer.h"
#include "clang/Frontend/CompilerInvocation.h"
#include "clang/Frontend/SerializedDiagnosticPrinter.h"
#include "clang/Frontend/TextDiagnosticPrinter.h"
#include "clang/Frontend/Utils.h"
#include "llvm/ADT/ArrayRef.h"
#include "llvm/ADT/SmallString.h"
#include "llvm/ADT/SmallVector.h"
#include "llvm/ADT/StringSet.h"
#include "llvm/Config/llvm-config.h" // for LLVM_ON_UNIX
#include "llvm/Option/ArgList.h"
#include "llvm/Option/OptTable.h"
#include "llvm/Option/Option.h"
#include "llvm/Support/BuryPointer.h"
#include "llvm/Support/CommandLine.h"
#include "llvm/Support/CrashRecoveryContext.h"
#include "llvm/Support/ErrorHandling.h"
#include "llvm/Support/FileSystem.h"
#include "llvm/Support/LLVMDriver.h"
#include "llvm/Support/Path.h"
#include "llvm/Support/PrettyStackTrace.h"
#include "llvm/Support/Process.h"
#include "llvm/Support/Program.h"
#include "llvm/Support/Signals.h"
#include "llvm/Support/StringSaver.h"
#include "llvm/Support/TargetSelect.h"
#include "llvm/Support/Timer.h"
#include "llvm/Support/VirtualFileSystem.h"
#include "llvm/Support/raw_ostream.h"
#include "llvm/TargetParser/Host.h"
#include <memory>
#include <optional>
#include <set>
#include <system_error>

using namespace clang;
using namespace clang::driver;
using namespace llvm::opt;

std::string GetExecutablePath(const char *Argv0, bool CanonicalPrefixes) {
  if (!CanonicalPrefixes) {
    SmallString<128> ExecutablePath(Argv0);
    // Do a PATH lookup if Argv0 isn't a valid path.
    if (!llvm::sys::fs::exists(ExecutablePath))
      if (llvm::ErrorOr<std::string> P =
              llvm::sys::findProgramByName(ExecutablePath))
        ExecutablePath = *P;
    return std::string(ExecutablePath);
  }

  // This just needs to be some symbol in the binary; C++ doesn't
  // allow taking the address of ::main however.
  void *P = (void*) (intptr_t) GetExecutablePath;
  return llvm::sys::fs::getMainExecutable(Argv0, P);
}

static const char *GetStableCStr(llvm::StringSet<> &SavedStrings, StringRef S) {
  return SavedStrings.insert(S).first->getKeyData();
}

extern int cc1_main(ArrayRef<const char *> Argv, const char *Argv0,
                    void *MainAddr);
extern int cc1as_main(ArrayRef<const char *> Argv, const char *Argv0,
                      void *MainAddr);
extern int cc1gen_reproducer_main(ArrayRef<const char *> Argv,
                                  const char *Argv0, void *MainAddr,
                                  const llvm::ToolContext &);

static void insertTargetAndModeArgs(const ParsedClangName &NameParts,
                                    SmallVectorImpl<const char *> &ArgVector,
                                    llvm::StringSet<> &SavedStrings) {
  // Put target and mode arguments at the start of argument list so that
  // arguments specified in command line could override them. Avoid putting
  // them at index 0, as an option like '-cc1' must remain the first.
  int InsertionPoint = 0;
  if (ArgVector.size() > 0)
    ++InsertionPoint;

  if (NameParts.DriverMode) {
    // Add the mode flag to the arguments.
    ArgVector.insert(ArgVector.begin() + InsertionPoint,
                     GetStableCStr(SavedStrings, NameParts.DriverMode));
  }

  if (NameParts.TargetIsValid) {
    const char *arr[] = {"-target", GetStableCStr(SavedStrings,
                                                  NameParts.TargetPrefix)};
    ArgVector.insert(ArgVector.begin() + InsertionPoint,
                     std::begin(arr), std::end(arr));
  }
}

static void getCLEnvVarOptions(std::string &EnvValue, llvm::StringSaver &Saver,
                               SmallVectorImpl<const char *> &Opts) {
  llvm::cl::TokenizeWindowsCommandLine(EnvValue, Saver, Opts);
  // The first instance of '#' should be replaced with '=' in each option.
  for (const char *Opt : Opts)
    if (char *NumberSignPtr = const_cast<char *>(::strchr(Opt, '#')))
      *NumberSignPtr = '=';
}

template <class T>
static T checkEnvVar(const char *EnvOptSet, const char *EnvOptFile,
                     std::string &OptFile) {
  const char *Str = ::getenv(EnvOptSet);
  if (!Str)
    return T{};

  T OptVal = Str;
  if (const char *Var = ::getenv(EnvOptFile))
    OptFile = Var;
  return OptVal;
}

static bool SetBackdoorDriverOutputsFromEnvVars(Driver &TheDriver) {
  TheDriver.CCPrintOptions =
      checkEnvVar<bool>("CC_PRINT_OPTIONS", "CC_PRINT_OPTIONS_FILE",
                        TheDriver.CCPrintOptionsFilename);
  if (checkEnvVar<bool>("CC_PRINT_HEADERS", "CC_PRINT_HEADERS_FILE",
                        TheDriver.CCPrintHeadersFilename)) {
    TheDriver.CCPrintHeadersFormat = HIFMT_Textual;
    TheDriver.CCPrintHeadersFiltering = HIFIL_None;
  } else {
    std::string EnvVar = checkEnvVar<std::string>(
        "CC_PRINT_HEADERS_FORMAT", "CC_PRINT_HEADERS_FILE",
        TheDriver.CCPrintHeadersFilename);
    if (!EnvVar.empty()) {
      TheDriver.CCPrintHeadersFormat =
          stringToHeaderIncludeFormatKind(EnvVar.c_str());
      if (!TheDriver.CCPrintHeadersFormat) {
        TheDriver.Diag(clang::diag::err_drv_print_header_env_var)
            << 0 << EnvVar;
        return false;
      }

      const char *FilteringStr = ::getenv("CC_PRINT_HEADERS_FILTERING");
      if (!FilteringStr) {
        TheDriver.Diag(clang::diag::err_drv_print_header_env_var_invalid_format)
            << EnvVar;
        return false;
      }
      HeaderIncludeFilteringKind Filtering;
      if (!stringToHeaderIncludeFiltering(FilteringStr, Filtering)) {
        TheDriver.Diag(clang::diag::err_drv_print_header_env_var)
            << 1 << FilteringStr;
        return false;
      }

      if ((TheDriver.CCPrintHeadersFormat == HIFMT_Textual &&
           Filtering != HIFIL_None) ||
          (TheDriver.CCPrintHeadersFormat == HIFMT_JSON &&
           Filtering == HIFIL_None)) {
        TheDriver.Diag(clang::diag::err_drv_print_header_env_var_combination)
            << EnvVar << FilteringStr;
        return false;
      }
      TheDriver.CCPrintHeadersFiltering = Filtering;
    }
  }

  TheDriver.CCLogDiagnostics =
      checkEnvVar<bool>("CC_LOG_DIAGNOSTICS", "CC_LOG_DIAGNOSTICS_FILE",
                        TheDriver.CCLogDiagnosticsFilename);
  TheDriver.CCPrintProcessStats =
      checkEnvVar<bool>("CC_PRINT_PROC_STAT", "CC_PRINT_PROC_STAT_FILE",
                        TheDriver.CCPrintStatReportFilename);
  TheDriver.CCPrintInternalStats =
      checkEnvVar<bool>("CC_PRINT_INTERNAL_STAT", "CC_PRINT_INTERNAL_STAT_FILE",
                        TheDriver.CCPrintInternalStatReportFilename);

  return true;
}

static void FixupDiagPrefixExeName(TextDiagnosticPrinter *DiagClient,
                                   const std::string &Path) {
  // If the clang binary happens to be named cl.exe for compatibility reasons,
  // use clang-cl.exe as the prefix to avoid confusion between clang and MSVC.
  StringRef ExeBasename(llvm::sys::path::stem(Path));
  if (ExeBasename.equals_insensitive("cl"))
    ExeBasename = "clang-cl";
  DiagClient->setPrefix(std::string(ExeBasename));
}

static void PopulateArgsOpts(ArrayRef<const char *> argv,
                             InputArgList &Args) {
  unsigned MissingArgIndex, MissingArgCount;
  Args = getDriverOptTable().ParseArgs(argv.slice(1), MissingArgIndex,
                                       MissingArgCount);
}

static int ExecuteCC1Tool(SmallVectorImpl<const char *> &ArgV,
                          const llvm::ToolContext &ToolContext) {
  // If we call the cc1 tool from the clangDriver library (through
  // Driver::CC1Main), we need to clean up the options usage count. The options
  // are currently global, and they might have been used previously by the
  // driver.
  llvm::cl::ResetAllOptionOccurrences();

  llvm::BumpPtrAllocator A;
  llvm::cl::ExpansionContext ECtx(A, llvm::cl::TokenizeGNUCommandLine);
  if (llvm::Error Err = ECtx.expandResponseFiles(ArgV)) {
    llvm::errs() << toString(std::move(Err)) << '\n';
    return 1;
  }
  StringRef Tool = ArgV[1];
  void *GetExecutablePathVP = (void *)(intptr_t)GetExecutablePath;
  if (Tool == "-cc1")
    return cc1_main(ArrayRef(ArgV).slice(1), ArgV[0], GetExecutablePathVP);
  if (Tool == "-cc1as")
    return cc1as_main(ArrayRef(ArgV).slice(2), ArgV[0], GetExecutablePathVP);
  if (Tool == "-cc1gen-reproducer")
    return cc1gen_reproducer_main(ArrayRef(ArgV).slice(2), ArgV[0],
                                  GetExecutablePathVP, ToolContext);
  // Reject unknown tools.
  llvm::errs()
      << "error: unknown integrated tool '" << Tool << "'. "
      << "Valid tools include '-cc1', '-cc1as' and '-cc1gen-reproducer'.\n";
  return 1;
}

int clang_main(int Argc, char **Argv, const llvm::ToolContext &ToolContext) {
  noteBottomOfStack();
  llvm::setBugReportMsg("PLEASE submit a bug report to " BUG_REPORT_URL
                        " and include the crash backtrace, preprocessed "
                        "source, and associated run script.\n");
  SmallVector<const char *, 256> Args(Argv, Argv + Argc);

  if (llvm::sys::Process::FixupStandardFileDescriptors())
    return 1;

  llvm::InitializeAllTargets();

  llvm::BumpPtrAllocator A;
  llvm::StringSaver Saver(A);

  const char *ProgName =
      ToolContext.NeedsPrependArg ? ToolContext.PrependArg : ToolContext.Path;

  bool ClangCLMode =
      IsClangCL(getDriverMode(ProgName, llvm::ArrayRef(Args).slice(1)));

  if (llvm::Error Err = expandResponseFiles(Args, ClangCLMode, A)) {
    llvm::errs() << toString(std::move(Err)) << '\n';
    return 1;
  }

  // Handle -cc1 integrated tools.
  if (Args.size() >= 2 && StringRef(Args[1]).starts_with("-cc1"))
    return ExecuteCC1Tool(Args, ToolContext);

  // Handle options that need handling before the real command line parsing in
  // Driver::BuildCompilation()
  bool CanonicalPrefixes = true;
  for (int i = 1, size = Args.size(); i < size; ++i) {
    // Skip end-of-line response file markers
    if (Args[i] == nullptr)
      continue;
    if (StringRef(Args[i]) == "-canonical-prefixes")
      CanonicalPrefixes = true;
    else if (StringRef(Args[i]) == "-no-canonical-prefixes")
      CanonicalPrefixes = false;
  }

  // Handle CL and _CL_ which permits additional command line options to be
  // prepended or appended.
  if (ClangCLMode) {
    // Arguments in "CL" are prepended.
    std::optional<std::string> OptCL = llvm::sys::Process::GetEnv("CL");
    if (OptCL) {
      SmallVector<const char *, 8> PrependedOpts;
      getCLEnvVarOptions(*OptCL, Saver, PrependedOpts);

      // Insert right after the program name to prepend to the argument list.
      Args.insert(Args.begin() + 1, PrependedOpts.begin(), PrependedOpts.end());
    }
    // Arguments in "_CL_" are appended.
    std::optional<std::string> Opt_CL_ = llvm::sys::Process::GetEnv("_CL_");
    if (Opt_CL_) {
      SmallVector<const char *, 8> AppendedOpts;
      getCLEnvVarOptions(*Opt_CL_, Saver, AppendedOpts);

      // Insert at the end of the argument list to append.
      Args.append(AppendedOpts.begin(), AppendedOpts.end());
    }
  }

  llvm::StringSet<> SavedStrings;
  // Handle CCC_OVERRIDE_OPTIONS, used for editing a command line behind the
  // scenes.
  if (const char *OverrideStr = ::getenv("CCC_OVERRIDE_OPTIONS")) {
    // FIXME: Driver shouldn't take extra initial argument.
    driver::applyOverrideOptions(Args, OverrideStr, SavedStrings,
                                 "CCC_OVERRIDE_OPTIONS", &llvm::errs());
  }

  std::string Path = GetExecutablePath(ToolContext.Path, CanonicalPrefixes);

  // Whether the cc1 tool should be called inside the current process, or if we
  // should spawn a new clang subprocess (old behavior).
  // Not having an additional process saves some execution time of Windows,
  // and makes debugging and profiling easier.
  bool UseNewCC1Process = CLANG_SPAWN_CC1;
  for (const char *Arg : Args)
    UseNewCC1Process = llvm::StringSwitch<bool>(Arg)
                           .Case("-fno-integrated-cc1", true)
                           .Case("-fintegrated-cc1", false)
                           .Default(UseNewCC1Process);

  InputArgList ArgList;
  PopulateArgsOpts(Args, ArgList);

  std::unique_ptr<DiagnosticOptions> DiagOpts = CreateAndPopulateDiagOpts(Args);
  // Driver's diagnostics don't use suppression mappings, so don't bother
  // parsing them. CC1 still receives full args, so this doesn't impact other
  // actions.
  DiagOpts->DiagnosticSuppressionMappingsFile.clear();

  TextDiagnosticPrinter *DiagClient =
      new TextDiagnosticPrinter(llvm::errs(), *DiagOpts);
  FixupDiagPrefixExeName(DiagClient, ProgName);

<<<<<<< HEAD
  IntrusiveRefCntPtr<DiagnosticIDs> DiagID(new DiagnosticIDs());

  DiagnosticsEngine Diags(DiagID, *DiagOpts, DiagClient);
  unsigned NumParallelJobs =
      getLastArgIntValue(ArgList, options::OPT_parallel_jobs_EQ, 1, Diags);
  UseNewCC1Process =
      ArgList.hasFlag(clang::driver::options::OPT_fno_integrated_cc1,
                      clang::driver::options::OPT_fintegrated_cc1,
                      /*Default=*/NumParallelJobs > 1 ? true : CLANG_SPAWN_CC1);
=======
  DiagnosticsEngine Diags(DiagnosticIDs::create(), *DiagOpts, DiagClient);
>>>>>>> 92ca087b

  if (!DiagOpts->DiagnosticSerializationFile.empty()) {
    auto SerializedConsumer =
        clang::serialized_diags::create(DiagOpts->DiagnosticSerializationFile,
                                        *DiagOpts, /*MergeChildRecords=*/true);
    Diags.setClient(new ChainedDiagnosticConsumer(
        Diags.takeClient(), std::move(SerializedConsumer)));
  }

  auto VFS = llvm::vfs::getRealFileSystem();
  ProcessWarningOptions(Diags, *DiagOpts, *VFS, /*ReportDiags=*/false);

  Driver TheDriver(Path, llvm::sys::getDefaultTargetTriple(), Diags,
                   /*Title=*/"clang LLVM compiler", VFS);
  auto TargetAndMode = ToolChain::getTargetAndModeFromProgramName(ProgName);
  TheDriver.setTargetAndMode(TargetAndMode);
  // If -canonical-prefixes is set, GetExecutablePath will have resolved Path
  // to the llvm driver binary, not clang. In this case, we need to use
  // PrependArg which should be clang-*. Checking just CanonicalPrefixes is
  // safe even in the normal case because PrependArg will be null so
  // setPrependArg will be a no-op.
  if (ToolContext.NeedsPrependArg || CanonicalPrefixes)
    TheDriver.setPrependArg(ToolContext.PrependArg);

  insertTargetAndModeArgs(TargetAndMode, Args, SavedStrings);

  if (!SetBackdoorDriverOutputsFromEnvVars(TheDriver))
    return 1;

  auto ExecuteCC1WithContext =
      [&ToolContext](SmallVectorImpl<const char *> &ArgV) {
        return ExecuteCC1Tool(ArgV, ToolContext);
      };
  if (!UseNewCC1Process) {
    TheDriver.CC1Main = ExecuteCC1WithContext;
    // Ensure the CC1Command actually catches cc1 crashes
    llvm::CrashRecoveryContext::Enable();
  }

  std::unique_ptr<Compilation> C(TheDriver.BuildCompilation(Args));

  Driver::ReproLevel ReproLevel = Driver::ReproLevel::OnCrash;
  if (Arg *A = C->getArgs().getLastArg(options::OPT_gen_reproducer_eq)) {
    auto Level =
        llvm::StringSwitch<std::optional<Driver::ReproLevel>>(A->getValue())
            .Case("off", Driver::ReproLevel::Off)
            .Case("crash", Driver::ReproLevel::OnCrash)
            .Case("error", Driver::ReproLevel::OnError)
            .Case("always", Driver::ReproLevel::Always)
            .Default(std::nullopt);
    if (!Level) {
      llvm::errs() << "Unknown value for " << A->getSpelling() << ": '"
                   << A->getValue() << "'\n";
      return 1;
    }
    ReproLevel = *Level;
  }
  if (!!::getenv("FORCE_CLANG_DIAGNOSTICS_CRASH"))
    ReproLevel = Driver::ReproLevel::Always;

  int Res = 1;
  bool IsCrash = false;
  Driver::CommandStatus CommandStatus = Driver::CommandStatus::Ok;
  // Pretend the first command failed if ReproStatus is Always.
  const Command *FailingCommand = nullptr;
  if (!C->getJobs().empty())
    FailingCommand = &*C->getJobs().begin();
  if (C && !C->containsError()) {
    SmallVector<std::pair<int, const Command *>, 4> FailingCommands;
    Res = TheDriver.ExecuteCompilation(*C, FailingCommands);

    for (const auto &P : FailingCommands) {
      int CommandRes = P.first;
      FailingCommand = P.second;
      if (!Res)
        Res = CommandRes;

      // If result status is < 0, then the driver command signalled an error.
      // If result status is 70, then the driver command reported a fatal error.
      // On Windows, abort will return an exit code of 3.  In these cases,
      // generate additional diagnostic information if possible.
      IsCrash = CommandRes < 0 || CommandRes == 70;
#ifdef _WIN32
      IsCrash |= CommandRes == 3;
#endif
#if LLVM_ON_UNIX
      // When running in integrated-cc1 mode, the CrashRecoveryContext returns
      // the same codes as if the program crashed. See section "Exit Status for
      // Commands":
      // https://pubs.opengroup.org/onlinepubs/9699919799/xrat/V4_xcu_chap02.html
      IsCrash |= CommandRes > 128;
#endif
      CommandStatus =
          IsCrash ? Driver::CommandStatus::Crash : Driver::CommandStatus::Error;
      if (IsCrash)
        break;
    }
  }

  // Print the bug report message that would be printed if we did actually
  // crash, but only if we're crashing due to FORCE_CLANG_DIAGNOSTICS_CRASH.
  if (::getenv("FORCE_CLANG_DIAGNOSTICS_CRASH"))
    llvm::dbgs() << llvm::getBugReportMsg();
  if (FailingCommand != nullptr &&
    TheDriver.maybeGenerateCompilationDiagnostics(CommandStatus, ReproLevel,
                                                  *C, *FailingCommand))
    Res = 1;

  Diags.getClient()->finish();

  if (!UseNewCC1Process && IsCrash) {
    // When crashing in -fintegrated-cc1 mode, bury the timer pointers, because
    // the internal linked list might point to already released stack frames.
    llvm::BuryPointer(llvm::TimerGroup::acquireTimerGlobals());
  } else {
    // If any timers were active but haven't been destroyed yet, print their
    // results now.  This happens in -disable-free mode.
    llvm::TimerGroup::printAll(llvm::errs());
    llvm::TimerGroup::clearAll();
  }

#ifdef _WIN32
  // Exit status should not be negative on Win32, unless abnormal termination.
  // Once abnormal termination was caught, negative status should not be
  // propagated.
  if (Res < 0)
    Res = 1;
#endif

  // If we have multiple failing commands, we return the result of the first
  // failing command.
  return Res;
}<|MERGE_RESOLUTION|>--- conflicted
+++ resolved
@@ -341,19 +341,14 @@
       new TextDiagnosticPrinter(llvm::errs(), *DiagOpts);
   FixupDiagPrefixExeName(DiagClient, ProgName);
 
-<<<<<<< HEAD
-  IntrusiveRefCntPtr<DiagnosticIDs> DiagID(new DiagnosticIDs());
-
-  DiagnosticsEngine Diags(DiagID, *DiagOpts, DiagClient);
+  DiagnosticsEngine Diags(DiagnosticIDs::create(), *DiagOpts, DiagClient);
+
   unsigned NumParallelJobs =
       getLastArgIntValue(ArgList, options::OPT_parallel_jobs_EQ, 1, Diags);
   UseNewCC1Process =
       ArgList.hasFlag(clang::driver::options::OPT_fno_integrated_cc1,
                       clang::driver::options::OPT_fintegrated_cc1,
                       /*Default=*/NumParallelJobs > 1 ? true : CLANG_SPAWN_CC1);
-=======
-  DiagnosticsEngine Diags(DiagnosticIDs::create(), *DiagOpts, DiagClient);
->>>>>>> 92ca087b
 
   if (!DiagOpts->DiagnosticSerializationFile.empty()) {
     auto SerializedConsumer =
