//===-- driver.cpp - Clang GCC-Compatible Driver --------------------------===//
//
// Part of the LLVM Project, under the Apache License v2.0 with LLVM Exceptions.
// See https://llvm.org/LICENSE.txt for license information.
// SPDX-License-Identifier: Apache-2.0 WITH LLVM-exception
//
//===----------------------------------------------------------------------===//
//
// This is the entry point to the clang driver; it is a thin wrapper
// for functionality in the Driver clang library.
//
//===----------------------------------------------------------------------===//

#include "clang/Driver/Driver.h"
#include "clang/Basic/DiagnosticOptions.h"
#include "clang/Basic/HeaderInclude.h"
#include "clang/Basic/Stack.h"
#include "clang/Config/config.h"
#include "clang/Driver/Compilation.h"
#include "clang/Driver/DriverDiagnostic.h"
#include "clang/Driver/Options.h"
#include "clang/Driver/ToolChain.h"
#include "clang/Frontend/ChainedDiagnosticConsumer.h"
#include "clang/Frontend/CompilerInvocation.h"
#include "clang/Frontend/SerializedDiagnosticPrinter.h"
#include "clang/Frontend/TextDiagnosticPrinter.h"
#include "clang/Frontend/Utils.h"
#include "llvm/ADT/ArrayRef.h"
#include "llvm/ADT/SmallString.h"
#include "llvm/ADT/SmallVector.h"
#include "llvm/ADT/StringSet.h"
#include "llvm/Config/llvm-config.h" // for LLVM_ON_UNIX
#include "llvm/Option/ArgList.h"
#include "llvm/Option/OptTable.h"
#include "llvm/Option/Option.h"
#include "llvm/Support/BuryPointer.h"
#include "llvm/Support/CommandLine.h"
#include "llvm/Support/CrashRecoveryContext.h"
#include "llvm/Support/ErrorHandling.h"
#include "llvm/Support/FileSystem.h"
#include "llvm/Support/LLVMDriver.h"
#include "llvm/Support/Path.h"
#include "llvm/Support/PrettyStackTrace.h"
#include "llvm/Support/Process.h"
#include "llvm/Support/Program.h"
#include "llvm/Support/Signals.h"
#include "llvm/Support/StringSaver.h"
#include "llvm/Support/TargetSelect.h"
#include "llvm/Support/Timer.h"
#include "llvm/Support/VirtualFileSystem.h"
#include "llvm/Support/raw_ostream.h"
#include "llvm/TargetParser/Host.h"
#include <memory>
#include <optional>
#include <set>
#include <system_error>

using namespace clang;
using namespace clang::driver;
using namespace llvm::opt;

std::string GetExecutablePath(const char *Argv0, bool CanonicalPrefixes) {
  if (!CanonicalPrefixes) {
    SmallString<128> ExecutablePath(Argv0);
    // Do a PATH lookup if Argv0 isn't a valid path.
    if (!llvm::sys::fs::exists(ExecutablePath))
      if (llvm::ErrorOr<std::string> P =
              llvm::sys::findProgramByName(ExecutablePath))
        ExecutablePath = *P;
    return std::string(ExecutablePath);
  }

  // This just needs to be some symbol in the binary; C++ doesn't
  // allow taking the address of ::main however.
  void *P = (void*) (intptr_t) GetExecutablePath;
  return llvm::sys::fs::getMainExecutable(Argv0, P);
}

static const char *GetStableCStr(llvm::StringSet<> &SavedStrings, StringRef S) {
  return SavedStrings.insert(S).first->getKeyData();
}

extern int cc1_main(ArrayRef<const char *> Argv, const char *Argv0,
                    void *MainAddr);
extern int cc1as_main(ArrayRef<const char *> Argv, const char *Argv0,
                      void *MainAddr);
extern int cc1gen_reproducer_main(ArrayRef<const char *> Argv,
                                  const char *Argv0, void *MainAddr,
                                  const llvm::ToolContext &);

static void insertTargetAndModeArgs(const ParsedClangName &NameParts,
                                    SmallVectorImpl<const char *> &ArgVector,
                                    llvm::StringSet<> &SavedStrings) {
  // Put target and mode arguments at the start of argument list so that
  // arguments specified in command line could override them. Avoid putting
  // them at index 0, as an option like '-cc1' must remain the first.
  int InsertionPoint = 0;
  if (ArgVector.size() > 0)
    ++InsertionPoint;

  if (NameParts.DriverMode) {
    // Add the mode flag to the arguments.
    ArgVector.insert(ArgVector.begin() + InsertionPoint,
                     GetStableCStr(SavedStrings, NameParts.DriverMode));
  }

  if (NameParts.TargetIsValid) {
    const char *arr[] = {"-target", GetStableCStr(SavedStrings,
                                                  NameParts.TargetPrefix)};
    ArgVector.insert(ArgVector.begin() + InsertionPoint,
                     std::begin(arr), std::end(arr));
  }
}

static void getCLEnvVarOptions(std::string &EnvValue, llvm::StringSaver &Saver,
                               SmallVectorImpl<const char *> &Opts) {
  llvm::cl::TokenizeWindowsCommandLine(EnvValue, Saver, Opts);
  // The first instance of '#' should be replaced with '=' in each option.
  for (const char *Opt : Opts)
    if (char *NumberSignPtr = const_cast<char *>(::strchr(Opt, '#')))
      *NumberSignPtr = '=';
}

template <class T>
static T checkEnvVar(const char *EnvOptSet, const char *EnvOptFile,
                     std::string &OptFile) {
  const char *Str = ::getenv(EnvOptSet);
  if (!Str)
    return T{};

  T OptVal = Str;
  if (const char *Var = ::getenv(EnvOptFile))
    OptFile = Var;
  return OptVal;
}

static bool SetBackdoorDriverOutputsFromEnvVars(Driver &TheDriver) {
  TheDriver.CCPrintOptions =
      checkEnvVar<bool>("CC_PRINT_OPTIONS", "CC_PRINT_OPTIONS_FILE",
                        TheDriver.CCPrintOptionsFilename);
  if (checkEnvVar<bool>("CC_PRINT_HEADERS", "CC_PRINT_HEADERS_FILE",
                        TheDriver.CCPrintHeadersFilename)) {
    TheDriver.CCPrintHeadersFormat = HIFMT_Textual;
    TheDriver.CCPrintHeadersFiltering = HIFIL_None;
  } else {
    std::string EnvVar = checkEnvVar<std::string>(
        "CC_PRINT_HEADERS_FORMAT", "CC_PRINT_HEADERS_FILE",
        TheDriver.CCPrintHeadersFilename);
    if (!EnvVar.empty()) {
      TheDriver.CCPrintHeadersFormat =
          stringToHeaderIncludeFormatKind(EnvVar.c_str());
      if (!TheDriver.CCPrintHeadersFormat) {
        TheDriver.Diag(clang::diag::err_drv_print_header_env_var)
            << 0 << EnvVar;
        return false;
      }

      const char *FilteringStr = ::getenv("CC_PRINT_HEADERS_FILTERING");
      if (!FilteringStr) {
        TheDriver.Diag(clang::diag::err_drv_print_header_env_var_invalid_format)
            << EnvVar;
        return false;
      }
      HeaderIncludeFilteringKind Filtering;
      if (!stringToHeaderIncludeFiltering(FilteringStr, Filtering)) {
        TheDriver.Diag(clang::diag::err_drv_print_header_env_var)
            << 1 << FilteringStr;
        return false;
      }

      if ((TheDriver.CCPrintHeadersFormat == HIFMT_Textual &&
           Filtering != HIFIL_None) ||
          (TheDriver.CCPrintHeadersFormat == HIFMT_JSON &&
           Filtering == HIFIL_None)) {
        TheDriver.Diag(clang::diag::err_drv_print_header_env_var_combination)
            << EnvVar << FilteringStr;
        return false;
      }
      TheDriver.CCPrintHeadersFiltering = Filtering;
    }
  }

  TheDriver.CCLogDiagnostics =
      checkEnvVar<bool>("CC_LOG_DIAGNOSTICS", "CC_LOG_DIAGNOSTICS_FILE",
                        TheDriver.CCLogDiagnosticsFilename);
  TheDriver.CCPrintProcessStats =
      checkEnvVar<bool>("CC_PRINT_PROC_STAT", "CC_PRINT_PROC_STAT_FILE",
                        TheDriver.CCPrintStatReportFilename);
  TheDriver.CCPrintInternalStats =
      checkEnvVar<bool>("CC_PRINT_INTERNAL_STAT", "CC_PRINT_INTERNAL_STAT_FILE",
                        TheDriver.CCPrintInternalStatReportFilename);

  return true;
}

static void FixupDiagPrefixExeName(TextDiagnosticPrinter *DiagClient,
                                   const std::string &Path) {
  // If the clang binary happens to be named cl.exe for compatibility reasons,
  // use clang-cl.exe as the prefix to avoid confusion between clang and MSVC.
  StringRef ExeBasename(llvm::sys::path::stem(Path));
  if (ExeBasename.equals_insensitive("cl"))
    ExeBasename = "clang-cl";
  DiagClient->setPrefix(std::string(ExeBasename));
}

// This lets us create the DiagnosticsEngine with a properly-filled-out
// DiagnosticOptions instance.
static DiagnosticOptions *CreateAndPopulateDiagOpts(ArrayRef<const char *> argv,
                                                    InputArgList &Args) {
  auto *DiagOpts = new DiagnosticOptions;
  unsigned MissingArgIndex, MissingArgCount;
  Args = getDriverOptTable().ParseArgs(argv.slice(1), MissingArgIndex,
                                       MissingArgCount);
  // We ignore MissingArgCount and the return value of ParseDiagnosticArgs.
  // Any errors that would be diagnosed here will also be diagnosed later,
  // when the DiagnosticsEngine actually exists.
  (void)ParseDiagnosticArgs(*DiagOpts, Args);

  return DiagOpts;
}

static int ExecuteCC1Tool(SmallVectorImpl<const char *> &ArgV,
                          const llvm::ToolContext &ToolContext) {
  // If we call the cc1 tool from the clangDriver library (through
  // Driver::CC1Main), we need to clean up the options usage count. The options
  // are currently global, and they might have been used previously by the
  // driver.
  llvm::cl::ResetAllOptionOccurrences();

  llvm::BumpPtrAllocator A;
  llvm::cl::ExpansionContext ECtx(A, llvm::cl::TokenizeGNUCommandLine);
  if (llvm::Error Err = ECtx.expandResponseFiles(ArgV)) {
    llvm::errs() << toString(std::move(Err)) << '\n';
    return 1;
  }
  StringRef Tool = ArgV[1];
  void *GetExecutablePathVP = (void *)(intptr_t)GetExecutablePath;
  if (Tool == "-cc1")
    return cc1_main(ArrayRef(ArgV).slice(1), ArgV[0], GetExecutablePathVP);
  if (Tool == "-cc1as")
    return cc1as_main(ArrayRef(ArgV).slice(2), ArgV[0], GetExecutablePathVP);
  if (Tool == "-cc1gen-reproducer")
    return cc1gen_reproducer_main(ArrayRef(ArgV).slice(2), ArgV[0],
                                  GetExecutablePathVP, ToolContext);
  // Reject unknown tools.
  llvm::errs()
      << "error: unknown integrated tool '" << Tool << "'. "
      << "Valid tools include '-cc1', '-cc1as' and '-cc1gen-reproducer'.\n";
  return 1;
}

int clang_main(int Argc, char **Argv, const llvm::ToolContext &ToolContext) {
  noteBottomOfStack();
  llvm::setBugReportMsg("PLEASE submit a bug report to " BUG_REPORT_URL
                        " and include the crash backtrace, preprocessed "
                        "source, and associated run script.\n");
  SmallVector<const char *, 256> Args(Argv, Argv + Argc);

  if (llvm::sys::Process::FixupStandardFileDescriptors())
    return 1;

  llvm::InitializeAllTargets();

  llvm::BumpPtrAllocator A;
  llvm::StringSaver Saver(A);

  const char *ProgName =
      ToolContext.NeedsPrependArg ? ToolContext.PrependArg : ToolContext.Path;

  bool ClangCLMode =
      IsClangCL(getDriverMode(ProgName, llvm::ArrayRef(Args).slice(1)));

  if (llvm::Error Err = expandResponseFiles(Args, ClangCLMode, A)) {
    llvm::errs() << toString(std::move(Err)) << '\n';
    return 1;
  }

  // Handle -cc1 integrated tools.
  if (Args.size() >= 2 && StringRef(Args[1]).starts_with("-cc1"))
    return ExecuteCC1Tool(Args, ToolContext);

  // Handle options that need handling before the real command line parsing in
  // Driver::BuildCompilation()
  bool CanonicalPrefixes = true;
  for (int i = 1, size = Args.size(); i < size; ++i) {
    // Skip end-of-line response file markers
    if (Args[i] == nullptr)
      continue;
    if (StringRef(Args[i]) == "-canonical-prefixes")
      CanonicalPrefixes = true;
    else if (StringRef(Args[i]) == "-no-canonical-prefixes")
      CanonicalPrefixes = false;
  }

  // Handle CL and _CL_ which permits additional command line options to be
  // prepended or appended.
  if (ClangCLMode) {
    // Arguments in "CL" are prepended.
    std::optional<std::string> OptCL = llvm::sys::Process::GetEnv("CL");
    if (OptCL) {
      SmallVector<const char *, 8> PrependedOpts;
      getCLEnvVarOptions(*OptCL, Saver, PrependedOpts);

      // Insert right after the program name to prepend to the argument list.
      Args.insert(Args.begin() + 1, PrependedOpts.begin(), PrependedOpts.end());
    }
    // Arguments in "_CL_" are appended.
    std::optional<std::string> Opt_CL_ = llvm::sys::Process::GetEnv("_CL_");
    if (Opt_CL_) {
      SmallVector<const char *, 8> AppendedOpts;
      getCLEnvVarOptions(*Opt_CL_, Saver, AppendedOpts);

      // Insert at the end of the argument list to append.
      Args.append(AppendedOpts.begin(), AppendedOpts.end());
    }
  }

  llvm::StringSet<> SavedStrings;
  // Handle CCC_OVERRIDE_OPTIONS, used for editing a command line behind the
  // scenes.
  if (const char *OverrideStr = ::getenv("CCC_OVERRIDE_OPTIONS")) {
    // FIXME: Driver shouldn't take extra initial argument.
    driver::applyOverrideOptions(Args, OverrideStr, SavedStrings,
                                 &llvm::errs());
  }

  std::string Path = GetExecutablePath(ToolContext.Path, CanonicalPrefixes);

  // Whether the cc1 tool should be called inside the current process, or if we
  // should spawn a new clang subprocess (old behavior).
  // Not having an additional process saves some execution time of Windows,
  // and makes debugging and profiling easier.
  bool UseNewCC1Process = CLANG_SPAWN_CC1;
  for (const char *Arg : Args)
    UseNewCC1Process = llvm::StringSwitch<bool>(Arg)
                           .Case("-fno-integrated-cc1", true)
                           .Case("-fintegrated-cc1", false)
                           .Default(UseNewCC1Process);

<<<<<<< HEAD
  InputArgList ArgList;
  IntrusiveRefCntPtr<DiagnosticOptions> DiagOpts =
      CreateAndPopulateDiagOpts(Args, ArgList);
=======
  std::unique_ptr<DiagnosticOptions> DiagOpts = CreateAndPopulateDiagOpts(Args);
>>>>>>> bbca78fb
  // Driver's diagnostics don't use suppression mappings, so don't bother
  // parsing them. CC1 still receives full args, so this doesn't impact other
  // actions.
  DiagOpts->DiagnosticSuppressionMappingsFile.clear();

  TextDiagnosticPrinter *DiagClient =
      new TextDiagnosticPrinter(llvm::errs(), *DiagOpts);
  FixupDiagPrefixExeName(DiagClient, ProgName);

  IntrusiveRefCntPtr<DiagnosticIDs> DiagID(new DiagnosticIDs());

<<<<<<< HEAD
  DiagnosticsEngine Diags(DiagID, &*DiagOpts, DiagClient);
  unsigned NumParallelJobs =
      getLastArgIntValue(ArgList, options::OPT_parallel_jobs_EQ, 1, Diags);
  UseNewCC1Process =
      ArgList.hasFlag(clang::driver::options::OPT_fno_integrated_cc1,
                      clang::driver::options::OPT_fintegrated_cc1,
                      /*Default=*/NumParallelJobs > 1 ? true : CLANG_SPAWN_CC1);
=======
  DiagnosticsEngine Diags(DiagID, *DiagOpts, DiagClient);
>>>>>>> bbca78fb

  if (!DiagOpts->DiagnosticSerializationFile.empty()) {
    auto SerializedConsumer =
        clang::serialized_diags::create(DiagOpts->DiagnosticSerializationFile,
                                        *DiagOpts, /*MergeChildRecords=*/true);
    Diags.setClient(new ChainedDiagnosticConsumer(
        Diags.takeClient(), std::move(SerializedConsumer)));
  }

  auto VFS = llvm::vfs::getRealFileSystem();
  ProcessWarningOptions(Diags, *DiagOpts, *VFS, /*ReportDiags=*/false);

  Driver TheDriver(Path, llvm::sys::getDefaultTargetTriple(), Diags,
                   /*Title=*/"clang LLVM compiler", VFS);
  auto TargetAndMode = ToolChain::getTargetAndModeFromProgramName(ProgName);
  TheDriver.setTargetAndMode(TargetAndMode);
  // If -canonical-prefixes is set, GetExecutablePath will have resolved Path
  // to the llvm driver binary, not clang. In this case, we need to use
  // PrependArg which should be clang-*. Checking just CanonicalPrefixes is
  // safe even in the normal case because PrependArg will be null so
  // setPrependArg will be a no-op.
  if (ToolContext.NeedsPrependArg || CanonicalPrefixes)
    TheDriver.setPrependArg(ToolContext.PrependArg);

  insertTargetAndModeArgs(TargetAndMode, Args, SavedStrings);

  if (!SetBackdoorDriverOutputsFromEnvVars(TheDriver))
    return 1;

  auto ExecuteCC1WithContext =
      [&ToolContext](SmallVectorImpl<const char *> &ArgV) {
        return ExecuteCC1Tool(ArgV, ToolContext);
      };
  if (!UseNewCC1Process) {
    TheDriver.CC1Main = ExecuteCC1WithContext;
    // Ensure the CC1Command actually catches cc1 crashes
    llvm::CrashRecoveryContext::Enable();
  }

  std::unique_ptr<Compilation> C(TheDriver.BuildCompilation(Args));

  Driver::ReproLevel ReproLevel = Driver::ReproLevel::OnCrash;
  if (Arg *A = C->getArgs().getLastArg(options::OPT_gen_reproducer_eq)) {
    auto Level =
        llvm::StringSwitch<std::optional<Driver::ReproLevel>>(A->getValue())
            .Case("off", Driver::ReproLevel::Off)
            .Case("crash", Driver::ReproLevel::OnCrash)
            .Case("error", Driver::ReproLevel::OnError)
            .Case("always", Driver::ReproLevel::Always)
            .Default(std::nullopt);
    if (!Level) {
      llvm::errs() << "Unknown value for " << A->getSpelling() << ": '"
                   << A->getValue() << "'\n";
      return 1;
    }
    ReproLevel = *Level;
  }
  if (!!::getenv("FORCE_CLANG_DIAGNOSTICS_CRASH"))
    ReproLevel = Driver::ReproLevel::Always;

  int Res = 1;
  bool IsCrash = false;
  Driver::CommandStatus CommandStatus = Driver::CommandStatus::Ok;
  // Pretend the first command failed if ReproStatus is Always.
  const Command *FailingCommand = nullptr;
  if (!C->getJobs().empty())
    FailingCommand = &*C->getJobs().begin();
  if (C && !C->containsError()) {
    SmallVector<std::pair<int, const Command *>, 4> FailingCommands;
    Res = TheDriver.ExecuteCompilation(*C, FailingCommands);

    for (const auto &P : FailingCommands) {
      int CommandRes = P.first;
      FailingCommand = P.second;
      if (!Res)
        Res = CommandRes;

      // If result status is < 0, then the driver command signalled an error.
      // If result status is 70, then the driver command reported a fatal error.
      // On Windows, abort will return an exit code of 3.  In these cases,
      // generate additional diagnostic information if possible.
      IsCrash = CommandRes < 0 || CommandRes == 70;
#ifdef _WIN32
      IsCrash |= CommandRes == 3;
#endif
#if LLVM_ON_UNIX
      // When running in integrated-cc1 mode, the CrashRecoveryContext returns
      // the same codes as if the program crashed. See section "Exit Status for
      // Commands":
      // https://pubs.opengroup.org/onlinepubs/9699919799/xrat/V4_xcu_chap02.html
      IsCrash |= CommandRes > 128;
#endif
      CommandStatus =
          IsCrash ? Driver::CommandStatus::Crash : Driver::CommandStatus::Error;
      if (IsCrash)
        break;
    }
  }

  // Print the bug report message that would be printed if we did actually
  // crash, but only if we're crashing due to FORCE_CLANG_DIAGNOSTICS_CRASH.
  if (::getenv("FORCE_CLANG_DIAGNOSTICS_CRASH"))
    llvm::dbgs() << llvm::getBugReportMsg();
  if (FailingCommand != nullptr &&
    TheDriver.maybeGenerateCompilationDiagnostics(CommandStatus, ReproLevel,
                                                  *C, *FailingCommand))
    Res = 1;

  Diags.getClient()->finish();

  if (!UseNewCC1Process && IsCrash) {
    // When crashing in -fintegrated-cc1 mode, bury the timer pointers, because
    // the internal linked list might point to already released stack frames.
    llvm::BuryPointer(llvm::TimerGroup::acquireTimerGlobals());
  } else {
    // If any timers were active but haven't been destroyed yet, print their
    // results now.  This happens in -disable-free mode.
    llvm::TimerGroup::printAll(llvm::errs());
    llvm::TimerGroup::clearAll();
  }

#ifdef _WIN32
  // Exit status should not be negative on Win32, unless abnormal termination.
  // Once abnormal termination was caught, negative status should not be
  // propagated.
  if (Res < 0)
    Res = 1;
#endif

  // If we have multiple failing commands, we return the result of the first
  // failing command.
  return Res;
}<|MERGE_RESOLUTION|>--- conflicted
+++ resolved
@@ -203,20 +203,11 @@
   DiagClient->setPrefix(std::string(ExeBasename));
 }
 
-// This lets us create the DiagnosticsEngine with a properly-filled-out
-// DiagnosticOptions instance.
-static DiagnosticOptions *CreateAndPopulateDiagOpts(ArrayRef<const char *> argv,
-                                                    InputArgList &Args) {
-  auto *DiagOpts = new DiagnosticOptions;
+static void PopulateArgsOpts(ArrayRef<const char *> argv,
+                             InputArgList &Args) {
   unsigned MissingArgIndex, MissingArgCount;
   Args = getDriverOptTable().ParseArgs(argv.slice(1), MissingArgIndex,
                                        MissingArgCount);
-  // We ignore MissingArgCount and the return value of ParseDiagnosticArgs.
-  // Any errors that would be diagnosed here will also be diagnosed later,
-  // when the DiagnosticsEngine actually exists.
-  (void)ParseDiagnosticArgs(*DiagOpts, Args);
-
-  return DiagOpts;
 }
 
 static int ExecuteCC1Tool(SmallVectorImpl<const char *> &ArgV,
@@ -337,13 +328,10 @@
                            .Case("-fintegrated-cc1", false)
                            .Default(UseNewCC1Process);
 
-<<<<<<< HEAD
   InputArgList ArgList;
-  IntrusiveRefCntPtr<DiagnosticOptions> DiagOpts =
-      CreateAndPopulateDiagOpts(Args, ArgList);
-=======
+  PopulateArgsOpts(Args, ArgList);
+
   std::unique_ptr<DiagnosticOptions> DiagOpts = CreateAndPopulateDiagOpts(Args);
->>>>>>> bbca78fb
   // Driver's diagnostics don't use suppression mappings, so don't bother
   // parsing them. CC1 still receives full args, so this doesn't impact other
   // actions.
@@ -355,17 +343,13 @@
 
   IntrusiveRefCntPtr<DiagnosticIDs> DiagID(new DiagnosticIDs());
 
-<<<<<<< HEAD
-  DiagnosticsEngine Diags(DiagID, &*DiagOpts, DiagClient);
+  DiagnosticsEngine Diags(DiagID, *DiagOpts, DiagClient);
   unsigned NumParallelJobs =
       getLastArgIntValue(ArgList, options::OPT_parallel_jobs_EQ, 1, Diags);
   UseNewCC1Process =
       ArgList.hasFlag(clang::driver::options::OPT_fno_integrated_cc1,
                       clang::driver::options::OPT_fintegrated_cc1,
                       /*Default=*/NumParallelJobs > 1 ? true : CLANG_SPAWN_CC1);
-=======
-  DiagnosticsEngine Diags(DiagID, *DiagOpts, DiagClient);
->>>>>>> bbca78fb
 
   if (!DiagOpts->DiagnosticSerializationFile.empty()) {
     auto SerializedConsumer =
