--- conflicted
+++ resolved
@@ -926,7 +926,6 @@
         });
     auto LinkerArgs = getLinkerArgs(Input, BaseArgs);
 
-<<<<<<< HEAD
     const llvm::Triple Triple(LinkerArgs.getLastArgValue(OPT_triple_EQ));
     if (Triple.isNVPTX() && ExcludeNVPTX)
       return Error::success();
@@ -934,10 +933,7 @@
     if (Triple.isAMDGPU() && ExcludeAMDGPU)
       return Error::success();
 
-    DenseSet<OffloadKind> ActiveOffloadKinds;
-=======
     uint16_t ActiveOffloadKindMask = 0u;
->>>>>>> b73e5419
     for (const auto &File : Input)
       ActiveOffloadKindMask |= File.getBinary()->getOffloadKind();
 
