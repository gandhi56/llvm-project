--- conflicted
+++ resolved
@@ -650,361 +650,6 @@
   }
 }
 
-<<<<<<< HEAD
-void diagnosticHandler(const DiagnosticInfo &DI) {
-  std::string ErrStorage;
-  raw_string_ostream OS(ErrStorage);
-  DiagnosticPrinterRawOStream DP(OS);
-  DI.print(DP);
-
-  switch (DI.getSeverity()) {
-  case DS_Error:
-    WithColor::error(errs(), LinkerExecutable) << ErrStorage << "\n";
-    LTOError = true;
-    break;
-  case DS_Warning:
-    WithColor::warning(errs(), LinkerExecutable) << ErrStorage << "\n";
-    break;
-  case DS_Note:
-    WithColor::note(errs(), LinkerExecutable) << ErrStorage << "\n";
-    break;
-  case DS_Remark:
-    WithColor::remark(errs()) << ErrStorage << "\n";
-    break;
-  }
-}
-
-// Get the list of target features from the input file and unify them such that
-// if there are multiple +xxx or -xxx features we only keep the last one.
-std::vector<std::string> getTargetFeatures(ArrayRef<OffloadFile> InputFiles) {
-  SmallVector<StringRef> Features;
-  for (const OffloadFile &File : InputFiles) {
-    for (auto Arg : llvm::split(File.getBinary()->getString("feature"), ","))
-      Features.emplace_back(Arg);
-  }
-
-  // Only add a feature if it hasn't been seen before starting from the end.
-  std::vector<std::string> UnifiedFeatures;
-  DenseSet<StringRef> UsedFeatures;
-  for (StringRef Feature : llvm::reverse(Features)) {
-    if (UsedFeatures.insert(Feature.drop_front()).second)
-      UnifiedFeatures.push_back(Feature.str());
-  }
-
-  return UnifiedFeatures;
-}
-
-template <typename ModuleHook = function_ref<bool(size_t, const Module &)>>
-std::unique_ptr<lto::LTO> createLTO(
-    const ArgList &Args, const std::vector<std::string> &Features,
-    ModuleHook Hook = [](size_t, const Module &) { return true; }) {
-  const llvm::Triple Triple(Args.getLastArgValue(OPT_triple_EQ));
-
-  // We need to remove AMD's target-id from the processor if present.
-  StringRef TargetID = Args.getLastArgValue(OPT_arch_EQ);
-  StringRef Arch = clang::getProcessorFromTargetID(Triple, TargetID);
-  lto::Config Conf;
-  lto::ThinBackend Backend;
-  // TODO: Handle index-only thin-LTO
-  Backend =
-      lto::createInProcessThinBackend(llvm::heavyweight_hardware_concurrency());
-
-  Conf.CPU = Arch.str();
-  Conf.Options = codegen::InitTargetOptionsFromCodeGenFlags(Triple);
-
-  Conf.RemarksFilename = RemarksFilename;
-  Conf.RemarksPasses = RemarksPasses;
-  Conf.RemarksWithHotness = RemarksWithHotness;
-  Conf.RemarksHotnessThreshold = RemarksHotnessThreshold;
-  Conf.RemarksFormat = RemarksFormat;
-
-  StringRef OptLevel = Args.getLastArgValue(OPT_opt_level, "O2");
-  Conf.MAttrs = Features;
-  std::optional<CodeGenOptLevel> CGOptLevelOrNone =
-      CodeGenOpt::parseLevel(OptLevel[1]);
-  assert(CGOptLevelOrNone && "Invalid optimization level");
-  Conf.CGOptLevel = *CGOptLevelOrNone;
-  Conf.OptLevel = OptLevel[1] - '0';
-  Conf.DefaultTriple = Triple.getTriple();
-
-  // TODO: Should we complain about combining --opt-level and -passes, as opt
-  // does?  That might be too limiting in clang-linker-wrapper, so for now we
-  // just warn in the help entry for -passes that the default<O?> corresponding
-  // to --opt-level=O? should be included there.  The problem is that
-  // --opt-level produces effects in clang-linker-wrapper beyond what -passes
-  // appears to be able to achieve, so rejecting the combination of --opt-level
-  // and -passes would apparently make it impossible to combine those effects
-  // with a custom pass pipeline.
-  Conf.OptPipeline = PassPipeline;
-  Conf.PassPlugins = PassPlugins;
-
-  LTOError = false;
-  Conf.DiagHandler = diagnosticHandler;
-
-  Conf.PTO.LoopVectorization = Conf.OptLevel > 1;
-  Conf.PTO.SLPVectorization = Conf.OptLevel > 1;
-
-  if (SaveTemps) {
-    std::string TempName = (sys::path::filename(ExecutableName) + "." +
-                            Triple.getTriple() + "." + TargetID)
-                               .str();
-    Conf.PostInternalizeModuleHook = [=](size_t Task, const Module &M) {
-      std::string File =
-          !Task ? TempName + ".postlink.bc"
-                : TempName + "." + std::to_string(Task) + ".postlink.bc";
-      error_code EC;
-      raw_fd_ostream LinkedBitcode(File, EC, sys::fs::OF_None);
-      if (EC)
-        reportError(errorCodeToError(EC));
-      WriteBitcodeToFile(M, LinkedBitcode);
-      return true;
-    };
-    Conf.PreCodeGenModuleHook = [=](size_t Task, const Module &M) {
-      std::string File =
-          !Task ? TempName + ".postopt.bc"
-                : TempName + "." + std::to_string(Task) + ".postopt.bc";
-      error_code EC;
-      raw_fd_ostream LinkedBitcode(File, EC, sys::fs::OF_None);
-      if (EC)
-        reportError(errorCodeToError(EC));
-      WriteBitcodeToFile(M, LinkedBitcode);
-      return true;
-    };
-  }
-  Conf.PostOptModuleHook = Hook;
-  Conf.CGFileType = (Triple.isNVPTX() || SaveTemps)
-                        ? CodeGenFileType::AssemblyFile
-                        : CodeGenFileType::ObjectFile;
-
-  // TODO: Handle remark files
-  Conf.HasWholeProgramVisibility = Args.hasArg(OPT_whole_program);
-
-  return std::make_unique<lto::LTO>(std::move(Conf), Backend);
-}
-
-// Returns true if \p S is valid as a C language identifier and will be given
-// `__start_` and `__stop_` symbols.
-bool isValidCIdentifier(StringRef S) {
-  return !S.empty() && (isAlpha(S[0]) || S[0] == '_') &&
-         llvm::all_of(llvm::drop_begin(S),
-                      [](char C) { return C == '_' || isAlnum(C); });
-}
-
-Error linkBitcodeFiles(SmallVectorImpl<OffloadFile> &InputFiles,
-                       SmallVectorImpl<StringRef> &OutputFiles,
-                       const ArgList &Args) {
-  llvm::TimeTraceScope TimeScope("Link bitcode files");
-  const llvm::Triple Triple(Args.getLastArgValue(OPT_triple_EQ));
-  StringRef Arch = Args.getLastArgValue(OPT_arch_EQ);
-
-  SmallVector<OffloadFile, 4> BitcodeInputFiles;
-  DenseSet<StringRef> StrongResolutions;
-  DenseSet<StringRef> UsedInRegularObj;
-  DenseSet<StringRef> UsedInSharedLib;
-  BumpPtrAllocator Alloc;
-  StringSaver Saver(Alloc);
-
-  // Search for bitcode files in the input and create an LTO input file. If
-  // it is not a bitcode file, scan its symbol table for symbols we need to
-  // save.
-  for (OffloadFile &File : InputFiles) {
-    MemoryBufferRef Buffer = MemoryBufferRef(File.getBinary()->getImage(), "");
-
-    file_magic Type = identify_magic(Buffer.getBuffer());
-    switch (Type) {
-    case file_magic::bitcode: {
-      Expected<IRSymtabFile> IRSymtabOrErr = readIRSymtab(Buffer);
-      if (!IRSymtabOrErr)
-        return IRSymtabOrErr.takeError();
-
-      // Check for any strong resolutions we need to preserve.
-      for (unsigned I = 0; I != IRSymtabOrErr->Mods.size(); ++I) {
-        for (const auto &Sym : IRSymtabOrErr->TheReader.module_symbols(I)) {
-          if (!Sym.isFormatSpecific() && Sym.isGlobal() && !Sym.isWeak() &&
-              !Sym.isUndefined())
-            StrongResolutions.insert(Saver.save(Sym.Name));
-        }
-      }
-      BitcodeInputFiles.emplace_back(std::move(File));
-      continue;
-    }
-    case file_magic::elf_relocatable:
-    case file_magic::elf_shared_object: {
-      Expected<std::unique_ptr<ObjectFile>> ObjFile =
-          ObjectFile::createObjectFile(Buffer);
-      if (!ObjFile)
-        continue;
-
-      for (SymbolRef Sym : (*ObjFile)->symbols()) {
-        Expected<StringRef> Name = Sym.getName();
-        if (!Name)
-          return Name.takeError();
-
-        // Record if we've seen these symbols in any object or shared
-        // libraries.
-        if ((*ObjFile)->isRelocatableObject())
-          UsedInRegularObj.insert(Saver.save(*Name));
-        else
-          UsedInSharedLib.insert(Saver.save(*Name));
-      }
-      continue;
-    }
-    default:
-      continue;
-    }
-  }
-
-  if (BitcodeInputFiles.empty())
-    return Error::success();
-
-  // Remove all the bitcode files that we moved from the original input.
-  llvm::erase_if(InputFiles, [](OffloadFile &F) { return !F.getBinary(); });
-
-  // LTO Module hook to output bitcode without running the backend.
-  SmallVector<StringRef> BitcodeOutput;
-  auto OutputBitcode = [&](size_t, const Module &M) {
-    auto TempFileOrErr = createOutputFile(sys::path::filename(ExecutableName) +
-                                              "-jit-" + Triple.getTriple(),
-                                          "bc");
-    if (!TempFileOrErr)
-      reportError(TempFileOrErr.takeError());
-
-    std::error_code EC;
-    raw_fd_ostream LinkedBitcode(*TempFileOrErr, EC, sys::fs::OF_None);
-    if (EC)
-      reportError(errorCodeToError(EC));
-    WriteBitcodeToFile(M, LinkedBitcode);
-    BitcodeOutput.push_back(*TempFileOrErr);
-    return false;
-  };
-
-  // We assume visibility of the whole program if every input file was
-  // bitcode.
-  auto Features = getTargetFeatures(BitcodeInputFiles);
-  auto LTOBackend = Args.hasArg(OPT_embed_bitcode) ||
-                            Args.hasArg(OPT_builtin_bitcode_EQ) ||
-                            Args.hasArg(OPT_clang_backend)
-                        ? createLTO(Args, Features, OutputBitcode)
-                        : createLTO(Args, Features);
-
-  // We need to resolve the symbols so the LTO backend knows which symbols
-  // need to be kept or can be internalized. This is a simplified symbol
-  // resolution scheme to approximate the full resolution a linker would do.
-  uint64_t Idx = 0;
-  DenseSet<StringRef> PrevailingSymbols;
-  for (auto &BitcodeInput : BitcodeInputFiles) {
-    // Get a semi-unique buffer identifier for Thin-LTO.
-    StringRef Identifier = Saver.save(
-        std::to_string(Idx++) + "." +
-        BitcodeInput.getBinary()->getMemoryBufferRef().getBufferIdentifier());
-    MemoryBufferRef Buffer =
-        MemoryBufferRef(BitcodeInput.getBinary()->getImage(), Identifier);
-    Expected<std::unique_ptr<lto::InputFile>> BitcodeFileOrErr =
-        llvm::lto::InputFile::create(Buffer);
-    if (!BitcodeFileOrErr)
-      return BitcodeFileOrErr.takeError();
-
-    // Save the input file and the buffer associated with its memory.
-    const auto Symbols = (*BitcodeFileOrErr)->symbols();
-    SmallVector<lto::SymbolResolution, 16> Resolutions(Symbols.size());
-    size_t Idx = 0;
-    for (auto &Sym : Symbols) {
-      lto::SymbolResolution &Res = Resolutions[Idx++];
-
-      // We will use this as the prevailing symbol definition in LTO unless
-      // it is undefined or another definition has already been used.
-      Res.Prevailing =
-          !Sym.isUndefined() &&
-          !(Sym.isWeak() && StrongResolutions.contains(Sym.getName())) &&
-          PrevailingSymbols.insert(Saver.save(Sym.getName())).second;
-
-      // We need LTO to preseve the following global symbols:
-      // 1) Symbols used in regular objects.
-      // 2) Sections that will be given a __start/__stop symbol.
-      // 3) Prevailing symbols that are needed visible to external
-      // libraries.
-      Res.VisibleToRegularObj =
-          UsedInRegularObj.contains(Sym.getName()) ||
-          isValidCIdentifier(Sym.getSectionName()) ||
-          (Res.Prevailing &&
-           (Sym.getVisibility() != GlobalValue::HiddenVisibility &&
-            !Sym.canBeOmittedFromSymbolTable()));
-
-      // Identify symbols that must be exported dynamically and can be
-      // referenced by other files.
-      Res.ExportDynamic =
-          Sym.getVisibility() != GlobalValue::HiddenVisibility &&
-          (UsedInSharedLib.contains(Sym.getName()) ||
-           !Sym.canBeOmittedFromSymbolTable());
-
-      // The final definition will reside in this linkage unit if the symbol
-      // is defined and local to the module. This only checks for bitcode
-      // files, full assertion will require complete symbol resolution.
-      Res.FinalDefinitionInLinkageUnit =
-          Sym.getVisibility() != GlobalValue::DefaultVisibility &&
-          (!Sym.isUndefined() && !Sym.isCommon());
-
-      // We do not support linker redefined symbols (e.g. --wrap) for device
-      // image linking, so the symbols will not be changed after LTO.
-      Res.LinkerRedefined = false;
-    }
-
-    // Add the bitcode file with its resolved symbols to the LTO job.
-    if (Error Err = LTOBackend->add(std::move(*BitcodeFileOrErr), Resolutions))
-      return Err;
-  }
-
-  // Run the LTO job to compile the bitcode.
-  size_t MaxTasks = LTOBackend->getMaxTasks();
-  SmallVector<StringRef> Files(MaxTasks);
-  auto AddStream =
-      [&](size_t Task,
-          const Twine &ModuleName) -> std::unique_ptr<CachedFileStream> {
-    int FD = -1;
-    auto &TempFile = Files[Task];
-    StringRef Extension = (Triple.isNVPTX() || SaveTemps) ? "s" : "o";
-    std::string TaskStr = Task ? "." + std::to_string(Task) : "";
-    auto TempFileOrErr =
-        createOutputFile(sys::path::filename(ExecutableName) + "." +
-                             Triple.getTriple() + "." + Arch + TaskStr,
-                         Extension);
-    if (!TempFileOrErr)
-      reportError(TempFileOrErr.takeError());
-    TempFile = *TempFileOrErr;
-    if (std::error_code EC = sys::fs::openFileForWrite(TempFile, FD))
-      reportError(errorCodeToError(EC));
-    return std::make_unique<CachedFileStream>(
-        std::make_unique<llvm::raw_fd_ostream>(FD, true));
-  };
-
-  if (Error Err = LTOBackend->run(AddStream))
-    return Err;
-
-  if (LTOError)
-    return createStringError("Errors encountered inside the LTO pipeline.");
-
-  // If we are embedding bitcode we only need the intermediate output.
-  bool SingleOutput = Files.size() == 1;
-  if (Args.hasArg(OPT_embed_bitcode)) {
-    if (BitcodeOutput.size() != 1 || !SingleOutput)
-      return createStringError("Cannot embed bitcode with multiple files.");
-    OutputFiles.push_back(Args.MakeArgString(BitcodeOutput.front()));
-    return Error::success();
-  }
-
-  // Append the new inputs to the device linker input. If the user requested
-  // an internalizing link we need to pass the bitcode to clang.
-  for (StringRef File :
-       Args.hasArg(OPT_clang_backend) || Args.hasArg(OPT_builtin_bitcode_EQ)
-           ? BitcodeOutput
-           : Files)
-    OutputFiles.push_back(File);
-
-  return Error::success();
-}
-
-=======
->>>>>>> 63eb40ee
 Expected<StringRef> writeOffloadFile(const OffloadFile &File) {
   const OffloadBinary &Binary = *File.getBinary();
 
