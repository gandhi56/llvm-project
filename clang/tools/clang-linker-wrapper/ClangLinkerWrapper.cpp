--- conflicted
+++ resolved
@@ -949,12 +949,8 @@
 /// output directly without wrapping or host linking.
 Expected<SmallVector<StringRef>>
 linkAndWrapDeviceFiles(ArrayRef<SmallVector<OffloadFile>> LinkerInputFiles,
-<<<<<<< HEAD
-                       InputArgList &Args, char **Argv, int Argc) {
-=======
-                       const InputArgList &Args, char **Argv, int Argc,
+                       InputArgList &Args, char **Argv, int Argc,
                        bool NeedsWrapping) {
->>>>>>> edbf9e4c
   llvm::TimeTraceScope TimeScope("Handle all device input");
 
   std::mutex ImageMtx;
@@ -1052,7 +1048,6 @@
   if (Err)
     return std::move(Err);
 
-<<<<<<< HEAD
   // This option is specific to this link phase and the preceding link tools
   // do not understand this option so we remove it now that we're done with it.
   if (ExcludeNVPTX)
@@ -1060,13 +1055,9 @@
   if (ExcludeAMDGPU)
     Args.eraseArg(OPT_no_amdgpu_whole_archive);
 
-  // Create a binary image of each offloading image and embed it into a new
-  // object file.
-=======
   // Create a binary image of each offloading image and either embed it into a
   // new object file, or if all inputs were direct offload binaries, emit the
   // fat binary directly (e.g. .hipfb / .fatbin).
->>>>>>> edbf9e4c
   SmallVector<StringRef> WrappedOutput;
   for (auto &[Kind, Input] : Images) {
     // We sort the entries before bundling so they appear in a deterministic
