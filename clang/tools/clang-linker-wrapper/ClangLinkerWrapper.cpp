//===-- clang-linker-wrapper/ClangLinkerWrapper.cpp - wrapper over linker-===//
//
// Part of the LLVM Project, under the Apache License v2.0 with LLVM Exceptions.
// See https://llvm.org/LICENSE.txt for license information.
// SPDX-License-Identifier: Apache-2.0 WITH LLVM-exception
//
//===---------------------------------------------------------------------===//
//
// This tool works as a wrapper over a linking job. This tool is used to create
// linked device images for offloading. It scans the linker's input for embedded
// device offloading data stored in sections `.llvm.offloading` and extracts it
// as a temporary file. The extracted device files will then be passed to a
// device linking job to create a final device image.
//
//===---------------------------------------------------------------------===//

#include "clang/Basic/TargetID.h"
#include "clang/Basic/Version.h"
#include "llvm/ADT/MapVector.h"
#include "llvm/BinaryFormat/Magic.h"
#include "llvm/Bitcode/BitcodeWriter.h"
#include "llvm/CodeGen/CommandFlags.h"
#include "llvm/Frontend/Offloading/OffloadWrapper.h"
#include "llvm/Frontend/Offloading/Utility.h"
#include "llvm/IR/Constants.h"
#include "llvm/IR/DiagnosticPrinter.h"
#include "llvm/IR/Module.h"
#include "llvm/IRReader/IRReader.h"
#include "llvm/LTO/LTO.h"
#include "llvm/MC/TargetRegistry.h"
#include "llvm/Object/Archive.h"
#include "llvm/Object/ArchiveWriter.h"
#include "llvm/Object/Binary.h"
#include "llvm/Object/ELFObjectFile.h"
#include "llvm/Object/IRObjectFile.h"
#include "llvm/Object/ObjectFile.h"
#include "llvm/Object/OffloadBinary.h"
#include "llvm/Option/ArgList.h"
#include "llvm/Option/OptTable.h"
#include "llvm/Option/Option.h"
#include "llvm/Passes/PassPlugin.h"
#include "llvm/Remarks/HotnessThresholdParser.h"
#include "llvm/Support/CommandLine.h"
#include "llvm/Support/Errc.h"
#include "llvm/Support/FileOutputBuffer.h"
#include "llvm/Support/FileSystem.h"
#include "llvm/Support/InitLLVM.h"
#include "llvm/Support/MemoryBuffer.h"
#include "llvm/Support/Parallel.h"
#include "llvm/Support/Path.h"
#include "llvm/Support/Program.h"
#include "llvm/Support/Signals.h"
#include "llvm/Support/SourceMgr.h"
#include "llvm/Support/StringSaver.h"
#include "llvm/Support/TargetSelect.h"
#include "llvm/Support/TimeProfiler.h"
#include "llvm/Support/WithColor.h"
#include "llvm/Support/raw_ostream.h"
#include "llvm/Target/TargetMachine.h"
#include "llvm/TargetParser/Host.h"
#include <atomic>
#include <optional>

using namespace llvm;
using namespace llvm::opt;
using namespace llvm::object;

// Various tools (e.g., llc and opt) duplicate this series of declarations for
// options related to passes and remarks.

static cl::opt<bool> RemarksWithHotness(
    "pass-remarks-with-hotness",
    cl::desc("With PGO, include profile count in optimization remarks"),
    cl::Hidden);

static cl::opt<std::optional<uint64_t>, false, remarks::HotnessThresholdParser>
    RemarksHotnessThreshold(
        "pass-remarks-hotness-threshold",
        cl::desc("Minimum profile count required for "
                 "an optimization remark to be output. "
                 "Use 'auto' to apply the threshold from profile summary."),
        cl::value_desc("N or 'auto'"), cl::init(0), cl::Hidden);

static cl::opt<std::string>
    RemarksFilename("pass-remarks-output",
                    cl::desc("Output filename for pass remarks"),
                    cl::value_desc("filename"));

static cl::opt<std::string>
    RemarksPasses("pass-remarks-filter",
                  cl::desc("Only record optimization remarks from passes whose "
                           "names match the given regular expression"),
                  cl::value_desc("regex"));

static cl::opt<std::string> RemarksFormat(
    "pass-remarks-format",
    cl::desc("The format used for serializing remarks (default: YAML)"),
    cl::value_desc("format"), cl::init("yaml"));

static cl::list<std::string>
    PassPlugins("load-pass-plugin",
                cl::desc("Load passes from plugin library"));

static cl::opt<std::string> PassPipeline(
    "passes",
    cl::desc(
        "A textual description of the pass pipeline. To have analysis passes "
        "available before a certain pass, add 'require<foo-analysis>'. "
        "'-passes' overrides the pass pipeline (but not all effects) from "
        "specifying '--opt-level=O?' (O2 is the default) to "
        "clang-linker-wrapper.  Be sure to include the corresponding "
        "'default<O?>' in '-passes'."));
static cl::alias PassPipeline2("p", cl::aliasopt(PassPipeline),
                               cl::desc("Alias for -passes"));

/// Path of the current binary.
static const char *LinkerExecutable;

/// Ssave intermediary results.
static bool SaveTemps = false;

/// Print arguments without executing.
static bool DryRun = false;

/// Print verbose output.
static bool Verbose = false;

/// Filename of the executable being created.
static StringRef ExecutableName;

/// Binary path for the CUDA installation.
static std::string CudaBinaryPath;

/// Mutex lock to protect writes to shared TempFiles in parallel.
static std::mutex TempFilesMutex;

/// Temporary files created by the linker wrapper.
static std::list<SmallString<128>> TempFiles;

/// Codegen flags for LTO backend.
static codegen::RegisterCodeGenFlags CodeGenFlags;

using OffloadingImage = OffloadBinary::OffloadingImage;

namespace llvm {
// Provide DenseMapInfo so that OffloadKind can be used in a DenseMap.
template <> struct DenseMapInfo<OffloadKind> {
  static inline OffloadKind getEmptyKey() { return OFK_LAST; }
  static inline OffloadKind getTombstoneKey() {
    return static_cast<OffloadKind>(OFK_LAST + 1);
  }
  static unsigned getHashValue(const OffloadKind &Val) { return Val; }

  static bool isEqual(const OffloadKind &LHS, const OffloadKind &RHS) {
    return LHS == RHS;
  }
};
} // namespace llvm

namespace {
using std::error_code;

/// Must not overlap with llvm::opt::DriverFlag.
enum WrapperFlags {
  WrapperOnlyOption = (1 << 4), // Options only used by the linker wrapper.
  DeviceOnlyOption = (1 << 5),  // Options only used for device linking.
};

enum ID {
  OPT_INVALID = 0, // This is not an option ID.
#define OPTION(...) LLVM_MAKE_OPT_ID(__VA_ARGS__),
#include "LinkerWrapperOpts.inc"
  LastOption
#undef OPTION
};

#define OPTTABLE_STR_TABLE_CODE
#include "LinkerWrapperOpts.inc"
#undef OPTTABLE_STR_TABLE_CODE

#define OPTTABLE_PREFIXES_TABLE_CODE
#include "LinkerWrapperOpts.inc"
#undef OPTTABLE_PREFIXES_TABLE_CODE

static constexpr OptTable::Info InfoTable[] = {
#define OPTION(...) LLVM_CONSTRUCT_OPT_INFO(__VA_ARGS__),
#include "LinkerWrapperOpts.inc"
#undef OPTION
};

class WrapperOptTable : public opt::GenericOptTable {
public:
  WrapperOptTable()
      : opt::GenericOptTable(OptionStrTable, OptionPrefixesTable, InfoTable) {}
};

const OptTable &getOptTable() {
  static const WrapperOptTable *Table = []() {
    auto Result = std::make_unique<WrapperOptTable>();
    return Result.release();
  }();
  return *Table;
}

void printCommands(ArrayRef<StringRef> CmdArgs) {
  if (CmdArgs.empty())
    return;

  llvm::errs() << " \"" << CmdArgs.front() << "\" ";
  for (auto IC = std::next(CmdArgs.begin()), IE = CmdArgs.end(); IC != IE; ++IC)
    llvm::errs() << *IC << (std::next(IC) != IE ? " " : "\n");
}

[[noreturn]] void reportError(Error E) {
  outs().flush();
  logAllUnhandledErrors(std::move(E),
                        WithColor::error(errs(), LinkerExecutable));
  exit(EXIT_FAILURE);
}

std::string getMainExecutable(const char *Name) {
  void *Ptr = (void *)(intptr_t)&getMainExecutable;
  auto COWPath = sys::fs::getMainExecutable(Name, Ptr);
  return sys::path::parent_path(COWPath).str();
}

/// Get a temporary filename suitable for output.
Expected<StringRef> createOutputFile(const Twine &Prefix, StringRef Extension) {
  std::scoped_lock<decltype(TempFilesMutex)> Lock(TempFilesMutex);
  SmallString<128> OutputFile;
  if (SaveTemps) {
    (Prefix + "." + Extension).toNullTerminatedStringRef(OutputFile);
  } else {
    if (std::error_code EC =
            sys::fs::createTemporaryFile(Prefix, Extension, OutputFile))
      return createFileError(OutputFile, EC);
  }

  TempFiles.emplace_back(std::move(OutputFile));
  return TempFiles.back();
}

/// Execute the command \p ExecutablePath with the arguments \p Args.
Error executeCommands(StringRef ExecutablePath, ArrayRef<StringRef> Args) {
  if (Verbose || DryRun)
    printCommands(Args);

  if (!DryRun)
    if (sys::ExecuteAndWait(ExecutablePath, Args))
      return createStringError(
          "'%s' failed", sys::path::filename(ExecutablePath).str().c_str());
  return Error::success();
}

Expected<std::string> findProgram(StringRef Name, ArrayRef<StringRef> Paths) {

  ErrorOr<std::string> Path = sys::findProgramByName(Name, Paths);
  if (!Path)
    Path = sys::findProgramByName(Name);
  if (!Path && DryRun)
    return Name.str();
  if (!Path)
    return createStringError(Path.getError(),
                             "Unable to find '" + Name + "' in path");
  return *Path;
}

bool linkerSupportsLTO(const ArgList &Args) {
  llvm::Triple Triple(Args.getLastArgValue(OPT_triple_EQ));
  return Triple.isNVPTX() || Triple.isAMDGPU() ||
         (!Triple.isGPU() &&
          Args.getLastArgValue(OPT_linker_path_EQ).ends_with("lld"));
}

/// Returns the hashed value for a constant string.
std::string getHash(StringRef Str) {
  llvm::MD5 Hasher;
  llvm::MD5::MD5Result Hash;
  Hasher.update(Str);
  Hasher.final(Hash);
  return llvm::utohexstr(Hash.low(), /*LowerCase=*/true);
}

/// Renames offloading entry sections in a relocatable link so they do not
/// conflict with a later link job.
Error relocateOffloadSection(const ArgList &Args, StringRef Output) {
  llvm::Triple Triple(
      Args.getLastArgValue(OPT_host_triple_EQ, sys::getDefaultTargetTriple()));
  if (Triple.isOSWindows())
    return createStringError(
        "Relocatable linking is not supported on COFF targets");

  Expected<std::string> ObjcopyPath =
      findProgram("llvm-objcopy", {getMainExecutable("llvm-objcopy")});
  if (!ObjcopyPath)
    return ObjcopyPath.takeError();

  // Use the linker output file to get a unique hash. This creates a unique
  // identifier to rename the sections to that is deterministic to the contents.
  auto BufferOrErr = DryRun ? MemoryBuffer::getMemBuffer("")
                            : MemoryBuffer::getFileOrSTDIN(Output);
  if (!BufferOrErr)
    return createStringError("Failed to open %s", Output.str().c_str());
  std::string Suffix = "_" + getHash((*BufferOrErr)->getBuffer());

  SmallVector<StringRef> ObjcopyArgs = {
      *ObjcopyPath,
      Output,
  };

  // Remove the old .llvm.offloading section to prevent further linking.
  ObjcopyArgs.emplace_back("--remove-section");
  ObjcopyArgs.emplace_back(".llvm.offloading");
  StringRef Prefix = "llvm";
  auto Section = (Prefix + "_offload_entries").str();
  // Rename the offloading entires to make them private to this link unit.
  ObjcopyArgs.emplace_back("--rename-section");
  ObjcopyArgs.emplace_back(
      Args.MakeArgString(Section + "=" + Section + Suffix));

  // Rename the __start_ / __stop_ symbols appropriately to iterate over the
  // newly renamed section containing the offloading entries.
  ObjcopyArgs.emplace_back("--redefine-sym");
  ObjcopyArgs.emplace_back(Args.MakeArgString("__start_" + Section + "=" +
                                              "__start_" + Section + Suffix));
  ObjcopyArgs.emplace_back("--redefine-sym");
  ObjcopyArgs.emplace_back(Args.MakeArgString("__stop_" + Section + "=" +
                                              "__stop_" + Section + Suffix));

  if (Error Err = executeCommands(*ObjcopyPath, ObjcopyArgs))
    return Err;

  return Error::success();
}

/// Runs the wrapped linker job with the newly created input.
Error runLinker(ArrayRef<StringRef> Files, const ArgList &Args) {
  llvm::TimeTraceScope TimeScope("Execute host linker");

  // Render the linker arguments and add the newly created image. We add it
  // after the output file to ensure it is linked with the correct libraries.
  StringRef LinkerPath = Args.getLastArgValue(OPT_linker_path_EQ);
  if (LinkerPath.empty())
    return createStringError("linker path missing, must pass 'linker-path'");
  ArgStringList NewLinkerArgs;
  for (const opt::Arg *Arg : Args) {
    // Do not forward arguments only intended for the linker wrapper.
    if (Arg->getOption().hasFlag(WrapperOnlyOption))
      continue;

    Arg->render(Args, NewLinkerArgs);
    if (Arg->getOption().matches(OPT_o) || Arg->getOption().matches(OPT_out))
      llvm::transform(Files, std::back_inserter(NewLinkerArgs),
                      [&](StringRef Arg) { return Args.MakeArgString(Arg); });
  }

  SmallVector<StringRef> LinkerArgs({LinkerPath});
  for (StringRef Arg : NewLinkerArgs)
    LinkerArgs.push_back(Arg);
  if (Error Err = executeCommands(LinkerPath, LinkerArgs))
    return Err;

  if (Args.hasArg(OPT_relocatable))
    return relocateOffloadSection(Args, ExecutableName);

  return Error::success();
}

void printVersion(raw_ostream &OS) {
  OS << clang::getClangToolFullVersion("clang-linker-wrapper") << '\n';
}

namespace nvptx {
Expected<StringRef>
fatbinary(ArrayRef<std::pair<StringRef, StringRef>> InputFiles,
          const ArgList &Args) {
  llvm::TimeTraceScope TimeScope("NVPTX fatbinary");
  // NVPTX uses the fatbinary program to bundle the linked images.
  Expected<std::string> FatBinaryPath =
      findProgram("fatbinary", {CudaBinaryPath + "/bin"});
  if (!FatBinaryPath)
    return FatBinaryPath.takeError();

  llvm::Triple Triple(
      Args.getLastArgValue(OPT_host_triple_EQ, sys::getDefaultTargetTriple()));

  // Create a new file to write the linked device image to.
  auto TempFileOrErr =
      createOutputFile(sys::path::filename(ExecutableName), "fatbin");
  if (!TempFileOrErr)
    return TempFileOrErr.takeError();

  SmallVector<StringRef, 16> CmdArgs;
  CmdArgs.push_back(*FatBinaryPath);
  CmdArgs.push_back(Triple.isArch64Bit() ? "-64" : "-32");
  CmdArgs.push_back("--create");
  CmdArgs.push_back(*TempFileOrErr);
  for (const auto &[File, Arch] : InputFiles)
    CmdArgs.push_back(
        Args.MakeArgString("--image=profile=" + Arch + ",file=" + File));

  if (Error Err = executeCommands(*FatBinaryPath, CmdArgs))
    return std::move(Err);

  return *TempFileOrErr;
}
} // namespace nvptx

namespace amdgcn {
Expected<StringRef>
fatbinary(ArrayRef<std::pair<StringRef, StringRef>> InputFiles,
          const ArgList &Args) {
  llvm::TimeTraceScope TimeScope("AMDGPU Fatbinary");

  // AMDGPU uses the clang-offload-bundler to bundle the linked images.
  Expected<std::string> OffloadBundlerPath = findProgram(
      "clang-offload-bundler", {getMainExecutable("clang-offload-bundler")});
  if (!OffloadBundlerPath)
    return OffloadBundlerPath.takeError();

  // Create a new file to write the linked device image to.
  auto TempFileOrErr =
      createOutputFile(sys::path::filename(ExecutableName), "hipfb");
  if (!TempFileOrErr)
    return TempFileOrErr.takeError();

  BumpPtrAllocator Alloc;
  StringSaver Saver(Alloc);

  SmallVector<StringRef, 16> CmdArgs;
  CmdArgs.push_back(*OffloadBundlerPath);
  CmdArgs.push_back("-type=o");
  CmdArgs.push_back("-bundle-align=4096");

  if (Args.hasArg(OPT_compress))
    CmdArgs.push_back("-compress");
  if (auto *Arg = Args.getLastArg(OPT_compression_level_eq))
    CmdArgs.push_back(
        Args.MakeArgString(Twine("-compression-level=") + Arg->getValue()));

  SmallVector<StringRef> Targets = {"-targets=host-x86_64-unknown-linux-gnu"};
  for (const auto &[File, Arch] : InputFiles)
    Targets.push_back(Saver.save("hip-amdgcn-amd-amdhsa--" + Arch));
  CmdArgs.push_back(Saver.save(llvm::join(Targets, ",")));

#ifdef _WIN32
  CmdArgs.push_back("-input=NUL");
#else
  CmdArgs.push_back("-input=/dev/null");
#endif
  for (const auto &[File, Arch] : InputFiles)
    CmdArgs.push_back(Saver.save("-input=" + File));

  CmdArgs.push_back(Saver.save("-output=" + *TempFileOrErr));

  if (Error Err = executeCommands(*OffloadBundlerPath, CmdArgs))
    return std::move(Err);

  return *TempFileOrErr;
}
} // namespace amdgcn

namespace generic {
Expected<StringRef> clang(ArrayRef<StringRef> InputFiles, const ArgList &Args,
                          uint16_t ActiveOffloadKindMask) {
  llvm::TimeTraceScope TimeScope("Clang");
  // Use `clang` to invoke the appropriate device tools.
  Expected<std::string> ClangPath =
      findProgram("clang", {getMainExecutable("clang")});
  if (!ClangPath)
    return ClangPath.takeError();

  const llvm::Triple Triple(Args.getLastArgValue(OPT_triple_EQ));
  StringRef Arch = Args.getLastArgValue(OPT_arch_EQ);
  // Create a new file to write the linked device image to. Assume that the
  // input filename already has the device and architecture.
  std::string OutputFileBase =
      "." + Triple.getArchName().str() + "." + Arch.str();
  auto TempFileOrErr = createOutputFile(
      sys::path::filename(ExecutableName) + OutputFileBase, "img");
  if (!TempFileOrErr)
    return TempFileOrErr.takeError();

  SmallVector<StringRef, 16> CmdArgs{
      *ClangPath,
      "--no-default-config",
      "-o",
      *TempFileOrErr,
      // Without -dumpdir, Clang will place auxiliary output files in the
      // temporary directory of TempFileOrErr, where they will not easily be
      // found by the user and might eventually be automatically removed.  Tell
      // Clang to instead place them alongside the final executable.
      "-dumpdir",
      Args.MakeArgString(ExecutableName + OutputFileBase + ".img."),
      Args.MakeArgString("--target=" + Triple.getTriple()),
  };

  if (!Arch.empty())
    Triple.isAMDGPU() ? CmdArgs.push_back(Args.MakeArgString("-mcpu=" + Arch))
                      : CmdArgs.push_back(Args.MakeArgString("-march=" + Arch));

  // AMDGPU is always in LTO mode currently.
  if (Triple.isAMDGPU())
    CmdArgs.push_back("-flto");

  // Forward all of the `--offload-opt` and similar options to the device.
  for (auto &Arg : Args.filtered(OPT_offload_opt_eq_minus, OPT_mllvm))
    CmdArgs.append(
        {"-Xlinker",
         Args.MakeArgString("--plugin-opt=" + StringRef(Arg->getValue()))});

  if (!Triple.isNVPTX() && !Triple.isSPIRV())
    CmdArgs.push_back("-Wl,--no-undefined");

  for (StringRef InputFile : InputFiles)
    CmdArgs.push_back(InputFile);

  // If this is CPU offloading we copy the input libraries.
  if (!Triple.isGPU()) {
    CmdArgs.push_back("-Wl,-Bsymbolic");
    CmdArgs.push_back("-shared");
    ArgStringList LinkerArgs;
    for (const opt::Arg *Arg :
         Args.filtered(OPT_INPUT, OPT_library, OPT_library_path, OPT_rpath,
                       OPT_whole_archive, OPT_no_whole_archive)) {
      // Sometimes needed libraries are passed by name, such as when using
      // sanitizers. We need to check the file magic for any libraries.
      if (Arg->getOption().matches(OPT_INPUT)) {
        if (!sys::fs::exists(Arg->getValue()) ||
            sys::fs::is_directory(Arg->getValue()))
          continue;

        file_magic Magic;
        if (auto EC = identify_magic(Arg->getValue(), Magic))
          return createStringError("Failed to open %s", Arg->getValue());
        if (Magic != file_magic::archive &&
            Magic != file_magic::elf_shared_object)
          continue;
      }
      if (Arg->getOption().matches(OPT_whole_archive))
        LinkerArgs.push_back(Args.MakeArgString("-Wl,--whole-archive"));
      else if (Arg->getOption().matches(OPT_no_whole_archive))
        LinkerArgs.push_back(Args.MakeArgString("-Wl,--no-whole-archive"));
      else
        Arg->render(Args, LinkerArgs);
    }
    llvm::append_range(CmdArgs, LinkerArgs);
  }

  // Pass on -mllvm options to the linker invocation.
  for (const opt::Arg *Arg : Args.filtered(OPT_mllvm))
    CmdArgs.append({"-Xlinker", Args.MakeArgString(
                                    "-mllvm=" + StringRef(Arg->getValue()))});

  if (SaveTemps && linkerSupportsLTO(Args))
    CmdArgs.push_back("-Wl,--save-temps");

  if (Args.hasArg(OPT_embed_bitcode))
    CmdArgs.push_back("-Wl,--lto-emit-llvm");

  // For linking device code with the SYCL offload kind, special handling is
  // required. Passing --sycl-link to clang results in a call to
  // clang-sycl-linker. Additional linker flags required by clang-sycl-linker
  // will be communicated via the -Xlinker option.
  if (ActiveOffloadKindMask & OFK_SYCL) {
    CmdArgs.push_back("--sycl-link");
    CmdArgs.append(
        {"-Xlinker", Args.MakeArgString("-triple=" + Triple.getTriple())});
    CmdArgs.append({"-Xlinker", Args.MakeArgString("-arch=" + Arch)});
  }

  for (StringRef Arg : Args.getAllArgValues(OPT_linker_arg_EQ))
    CmdArgs.append({"-Xlinker", Args.MakeArgString(Arg)});
  for (StringRef Arg : Args.getAllArgValues(OPT_compiler_arg_EQ))
    CmdArgs.push_back(Args.MakeArgString(Arg));

  if (Error Err = executeCommands(*ClangPath, CmdArgs))
    return std::move(Err);

  return *TempFileOrErr;
}
} // namespace generic

Expected<StringRef> linkDevice(ArrayRef<StringRef> InputFiles,
                               const ArgList &Args,
                               uint16_t ActiveOffloadKindMask) {
  const llvm::Triple Triple(Args.getLastArgValue(OPT_triple_EQ));
  switch (Triple.getArch()) {
  case Triple::nvptx:
  case Triple::nvptx64:
  case Triple::amdgcn:
  case Triple::x86:
  case Triple::x86_64:
  case Triple::aarch64:
  case Triple::aarch64_be:
  case Triple::ppc64:
  case Triple::ppc64le:
  case Triple::spirv64:
  case Triple::systemz:
  case Triple::loongarch64:
    return generic::clang(InputFiles, Args, ActiveOffloadKindMask);
  default:
    return createStringError(Triple.getArchName() +
                             " linking is not supported");
  }
}

Error containerizeRawImage(std::unique_ptr<MemoryBuffer> &Img, OffloadKind Kind,
                           const ArgList &Args) {
  llvm::Triple Triple(Args.getLastArgValue(OPT_triple_EQ));
  if (Kind != OFK_OpenMP || !Triple.isSPIRV() ||
      Triple.getVendor() != llvm::Triple::Intel)
    return Error::success();
  return offloading::intel::containerizeOpenMPSPIRVImage(Img);
}

Expected<StringRef> writeOffloadFile(const OffloadFile &File) {
  const OffloadBinary &Binary = *File.getBinary();

  StringRef Prefix =
      sys::path::stem(Binary.getMemoryBufferRef().getBufferIdentifier());
  SmallString<128> Filename;
  (Prefix + "-" + Binary.getTriple() + "-" + Binary.getArch())
      .toVector(Filename);
  llvm::replace(Filename, ':', '-');
  auto TempFileOrErr = createOutputFile(Filename, "o");
  if (!TempFileOrErr)
    return TempFileOrErr.takeError();

  Expected<std::unique_ptr<FileOutputBuffer>> OutputOrErr =
      FileOutputBuffer::create(*TempFileOrErr, Binary.getImage().size());
  if (!OutputOrErr)
    return OutputOrErr.takeError();
  std::unique_ptr<FileOutputBuffer> Output = std::move(*OutputOrErr);
  llvm::copy(Binary.getImage(), Output->getBufferStart());
  if (Error E = Output->commit())
    return std::move(E);

  return *TempFileOrErr;
}

// Compile the module to an object file using the appropriate target machine for
// the host triple.
Expected<StringRef> compileModule(Module &M, OffloadKind Kind) {
  llvm::TimeTraceScope TimeScope("Compile module");
  std::string Msg;
  const Target *T = TargetRegistry::lookupTarget(M.getTargetTriple(), Msg);
  if (!T)
    return createStringError(Msg);

  auto Options =
      codegen::InitTargetOptionsFromCodeGenFlags(M.getTargetTriple());
  StringRef CPU = "";
  StringRef Features = "";
  std::unique_ptr<TargetMachine> TM(
      T->createTargetMachine(M.getTargetTriple(), CPU, Features, Options,
                             Reloc::PIC_, M.getCodeModel()));

  if (M.getDataLayout().isDefault())
    M.setDataLayout(TM->createDataLayout());

  int FD = -1;
  auto TempFileOrErr =
      createOutputFile(sys::path::filename(ExecutableName) + "." +
                           getOffloadKindName(Kind) + ".image.wrapper",
                       "o");
  if (!TempFileOrErr)
    return TempFileOrErr.takeError();
  if (std::error_code EC = sys::fs::openFileForWrite(*TempFileOrErr, FD))
    return errorCodeToError(EC);

  auto OS = std::make_unique<llvm::raw_fd_ostream>(FD, true);

  legacy::PassManager CodeGenPasses;
  TargetLibraryInfoImpl TLII(M.getTargetTriple());
  CodeGenPasses.add(new TargetLibraryInfoWrapperPass(TLII));
  if (TM->addPassesToEmitFile(CodeGenPasses, *OS, nullptr,
                              CodeGenFileType::ObjectFile))
    return createStringError("Failed to execute host backend");
  CodeGenPasses.run(M);

  return *TempFileOrErr;
}

/// Creates the object file containing the device image and runtime
/// registration code from the device images stored in \p Images.
Expected<StringRef>
wrapDeviceImages(ArrayRef<std::unique_ptr<MemoryBuffer>> Buffers,
                 const ArgList &Args, OffloadKind Kind) {
  llvm::TimeTraceScope TimeScope("Wrap bundled images");

  SmallVector<ArrayRef<char>, 4> BuffersToWrap;
  for (const auto &Buffer : Buffers)
    BuffersToWrap.emplace_back(
        ArrayRef<char>(Buffer->getBufferStart(), Buffer->getBufferSize()));

  LLVMContext Context;
  Module M("offload.wrapper.module", Context);
  M.setTargetTriple(Triple(
      Args.getLastArgValue(OPT_host_triple_EQ, sys::getDefaultTargetTriple())));

  switch (Kind) {
  case OFK_OpenMP:
    if (Error Err = offloading::wrapOpenMPBinaries(
            M, BuffersToWrap, offloading::getOffloadEntryArray(M),
            /*Suffix=*/"", /*Relocatable=*/Args.hasArg(OPT_relocatable)))
      return std::move(Err);
    break;
  case OFK_Cuda:
    if (Error Err = offloading::wrapCudaBinary(
            M, BuffersToWrap.front(), offloading::getOffloadEntryArray(M),
            /*Suffix=*/"", /*EmitSurfacesAndTextures=*/false))
      return std::move(Err);
    break;
  case OFK_HIP:
    if (Error Err = offloading::wrapHIPBinary(
            M, BuffersToWrap.front(), offloading::getOffloadEntryArray(M)))
      return std::move(Err);
    break;
  default:
    return createStringError(getOffloadKindName(Kind) +
                             " wrapping is not supported");
  }

  if (Args.hasArg(OPT_print_wrapped_module))
    errs() << M;
  if (Args.hasArg(OPT_save_temps)) {
    int FD = -1;
    auto TempFileOrErr =
        createOutputFile(sys::path::filename(ExecutableName) + "." +
                             getOffloadKindName(Kind) + ".image.wrapper",
                         "bc");
    if (!TempFileOrErr)
      return TempFileOrErr.takeError();
    if (std::error_code EC = sys::fs::openFileForWrite(*TempFileOrErr, FD))
      return errorCodeToError(EC);
    llvm::raw_fd_ostream OS(FD, true);
    WriteBitcodeToFile(M, OS);
  }

  auto FileOrErr = compileModule(M, Kind);
  if (!FileOrErr)
    return FileOrErr.takeError();
  return *FileOrErr;
}

Expected<SmallVector<std::unique_ptr<MemoryBuffer>>>
bundleOpenMP(ArrayRef<OffloadingImage> Images) {
  SmallVector<std::unique_ptr<MemoryBuffer>> Buffers;
  for (const OffloadingImage &Image : Images)
    Buffers.emplace_back(
        MemoryBuffer::getMemBufferCopy(OffloadBinary::write(Image)));

  return std::move(Buffers);
}

Expected<SmallVector<std::unique_ptr<MemoryBuffer>>>
bundleCuda(ArrayRef<OffloadingImage> Images, const ArgList &Args) {
  SmallVector<std::pair<StringRef, StringRef>, 4> InputFiles;
  for (const OffloadingImage &Image : Images)
    InputFiles.emplace_back(std::make_pair(Image.Image->getBufferIdentifier(),
                                           Image.StringData.lookup("arch")));

  auto FileOrErr = nvptx::fatbinary(InputFiles, Args);
  if (!FileOrErr)
    return FileOrErr.takeError();

  llvm::ErrorOr<std::unique_ptr<llvm::MemoryBuffer>> ImageOrError =
      llvm::MemoryBuffer::getFileOrSTDIN(*FileOrErr);

  SmallVector<std::unique_ptr<MemoryBuffer>> Buffers;
  if (std::error_code EC = ImageOrError.getError())
    return createFileError(*FileOrErr, EC);
  Buffers.emplace_back(std::move(*ImageOrError));

  return std::move(Buffers);
}

Expected<SmallVector<std::unique_ptr<MemoryBuffer>>>
bundleHIP(ArrayRef<OffloadingImage> Images, const ArgList &Args) {
  SmallVector<std::pair<StringRef, StringRef>, 4> InputFiles;
  for (const OffloadingImage &Image : Images)
    InputFiles.emplace_back(std::make_pair(Image.Image->getBufferIdentifier(),
                                           Image.StringData.lookup("arch")));

  auto FileOrErr = amdgcn::fatbinary(InputFiles, Args);
  if (!FileOrErr)
    return FileOrErr.takeError();

  llvm::ErrorOr<std::unique_ptr<llvm::MemoryBuffer>> ImageOrError =
      llvm::MemoryBuffer::getFileOrSTDIN(*FileOrErr);

  SmallVector<std::unique_ptr<MemoryBuffer>> Buffers;
  if (std::error_code EC = ImageOrError.getError())
    return createFileError(*FileOrErr, EC);
  Buffers.emplace_back(std::move(*ImageOrError));

  return std::move(Buffers);
}

/// Transforms the input \p Images into the binary format the runtime expects
/// for the given \p Kind.
Expected<SmallVector<std::unique_ptr<MemoryBuffer>>>
bundleLinkedOutput(ArrayRef<OffloadingImage> Images, const ArgList &Args,
                   OffloadKind Kind) {
  llvm::TimeTraceScope TimeScope("Bundle linked output");
  switch (Kind) {
  case OFK_OpenMP:
  case OFK_SYCL:
    return bundleOpenMP(Images);
  case OFK_Cuda:
    return bundleCuda(Images, Args);
  case OFK_HIP:
    return bundleHIP(Images, Args);
  default:
    return createStringError(getOffloadKindName(Kind) +
                             " bundling is not supported");
  }
}

/// Returns a new ArgList containg arguments used for the device linking phase.
DerivedArgList getLinkerArgs(ArrayRef<OffloadFile> Input,
                             const InputArgList &Args) {
  DerivedArgList DAL = DerivedArgList(DerivedArgList(Args));
  for (Arg *A : Args)
    DAL.append(A);

  // Set the subarchitecture and target triple for this compilation.
  const OptTable &Tbl = getOptTable();
  StringRef Arch = Args.MakeArgString(Input.front().getBinary()->getArch());
  DAL.AddJoinedArg(nullptr, Tbl.getOption(OPT_arch_EQ),
                   Arch == "generic" ? "" : Arch);
  DAL.AddJoinedArg(nullptr, Tbl.getOption(OPT_triple_EQ),
                   Args.MakeArgString(Input.front().getBinary()->getTriple()));

  // If every input file is bitcode we have whole program visibility as we
  // do only support static linking with bitcode.
  auto ContainsBitcode = [](const OffloadFile &F) {
    return identify_magic(F.getBinary()->getImage()) == file_magic::bitcode;
  };
  if (llvm::all_of(Input, ContainsBitcode))
    DAL.AddFlagArg(nullptr, Tbl.getOption(OPT_whole_program));

  // Forward '-Xoffload-linker' options to the appropriate backend.
  for (StringRef Arg : Args.getAllArgValues(OPT_device_linker_args_EQ)) {
    auto [Triple, Value] = Arg.split('=');
    llvm::Triple TT(Triple);
    // If this isn't a recognized triple then it's an `arg=value` option.
    if (TT.getArch() == Triple::ArchType::UnknownArch)
      DAL.AddJoinedArg(nullptr, Tbl.getOption(OPT_linker_arg_EQ),
                       Args.MakeArgString(Arg));
    else if (Value.empty())
      DAL.AddJoinedArg(nullptr, Tbl.getOption(OPT_linker_arg_EQ),
                       Args.MakeArgString(Triple));
    else if (Triple == DAL.getLastArgValue(OPT_triple_EQ))
      DAL.AddJoinedArg(nullptr, Tbl.getOption(OPT_linker_arg_EQ),
                       Args.MakeArgString(Value));
  }

  // Forward '-Xoffload-compiler' options to the appropriate backend.
  for (StringRef Arg : Args.getAllArgValues(OPT_device_compiler_args_EQ)) {
    auto [Triple, Value] = Arg.split('=');
    llvm::Triple TT(Triple);
    // If this isn't a recognized triple then it's an `arg=value` option.
    if (TT.getArch() == Triple::ArchType::UnknownArch)
      DAL.AddJoinedArg(nullptr, Tbl.getOption(OPT_compiler_arg_EQ),
                       Args.MakeArgString(Arg));
    else if (Value.empty())
      DAL.AddJoinedArg(nullptr, Tbl.getOption(OPT_compiler_arg_EQ),
                       Args.MakeArgString(Triple));
    else if (Triple == DAL.getLastArgValue(OPT_triple_EQ))
      DAL.AddJoinedArg(nullptr, Tbl.getOption(OPT_compiler_arg_EQ),
                       Args.MakeArgString(Value));
  }

  return DAL;
}

Error handleOverrideImages(
    const InputArgList &Args,
    MapVector<OffloadKind, SmallVector<OffloadingImage, 0>> &Images) {
  for (StringRef Arg : Args.getAllArgValues(OPT_override_image)) {
    OffloadKind Kind = getOffloadKind(Arg.split("=").first);
    StringRef Filename = Arg.split("=").second;

    ErrorOr<std::unique_ptr<MemoryBuffer>> BufferOrErr =
        MemoryBuffer::getFileOrSTDIN(Filename);
    if (std::error_code EC = BufferOrErr.getError())
      return createFileError(Filename, EC);

    Expected<std::unique_ptr<ObjectFile>> ElfOrErr =
        ObjectFile::createELFObjectFile(**BufferOrErr,
                                        /*InitContent=*/false);
    if (!ElfOrErr)
      return ElfOrErr.takeError();
    ObjectFile &Elf = **ElfOrErr;

    OffloadingImage TheImage{};
    TheImage.TheImageKind = IMG_Object;
    TheImage.TheOffloadKind = Kind;
    TheImage.StringData["triple"] =
        Args.MakeArgString(Elf.makeTriple().getTriple());
    if (std::optional<StringRef> CPU = Elf.tryGetCPUName())
      TheImage.StringData["arch"] = Args.MakeArgString(*CPU);
    TheImage.Image = std::move(*BufferOrErr);

    Images[Kind].emplace_back(std::move(TheImage));
  }
  return Error::success();
}

/// Transforms all the extracted offloading input files into an image that can
/// be registered by the runtime.
<<<<<<< HEAD
Expected<SmallVector<StringRef>> linkAndWrapDeviceFiles(
    SmallVectorImpl<SmallVector<OffloadFile>> &LinkerInputFiles,
    InputArgList &Args, char **Argv, int Argc) {
=======
Expected<SmallVector<StringRef>>
linkAndWrapDeviceFiles(ArrayRef<SmallVector<OffloadFile>> LinkerInputFiles,
                       const InputArgList &Args, char **Argv, int Argc) {
>>>>>>> d92671cf
  llvm::TimeTraceScope TimeScope("Handle all device input");

  std::mutex ImageMtx;
  MapVector<OffloadKind, SmallVector<OffloadingImage, 0>> Images;

  // Initialize the images with any overriding inputs.
  if (Args.hasArg(OPT_override_image))
    if (Error Err = handleOverrideImages(Args, Images))
      return std::move(Err);

  bool ExcludeNVPTX = Args.hasArg(OPT_no_nvptx_whole_archive);
  bool ExcludeAMDGPU = Args.hasArg(OPT_no_amdgpu_whole_archive);

  auto Err = parallelForEachError(LinkerInputFiles, [&](auto &Input) -> Error {
    llvm::TimeTraceScope TimeScope("Link device input");

    // Each thread needs its own copy of the base arguments to maintain
    // per-device argument storage of synthetic strings.
    const OptTable &Tbl = getOptTable();
    BumpPtrAllocator Alloc;
    StringSaver Saver(Alloc);
    auto BaseArgs =
        Tbl.parseArgs(Argc, Argv, OPT_INVALID, Saver, [](StringRef Err) {
          reportError(createStringError(Err));
        });
    auto LinkerArgs = getLinkerArgs(Input, BaseArgs);

    const llvm::Triple Triple(LinkerArgs.getLastArgValue(OPT_triple_EQ));
    if (Triple.isNVPTX() && ExcludeNVPTX)
      return Error::success();

    if (Triple.isAMDGPU() && ExcludeAMDGPU)
      return Error::success();

    uint16_t ActiveOffloadKindMask = 0u;
    for (const auto &File : Input)
      ActiveOffloadKindMask |= File.getBinary()->getOffloadKind();

    // Linking images of SYCL offload kind with images of other kind is not
    // supported.
    // TODO: Remove the above limitation.
    if ((ActiveOffloadKindMask & OFK_SYCL) &&
        ((ActiveOffloadKindMask ^ OFK_SYCL) != 0))
      return createStringError("Linking images of SYCL offload kind with "
                               "images of any other kind is not supported");

    // Write any remaining device inputs to an output file.
    SmallVector<StringRef> InputFiles;
    for (const OffloadFile &File : Input) {
      auto FileNameOrErr = writeOffloadFile(File);
      if (!FileNameOrErr)
        return FileNameOrErr.takeError();
      InputFiles.emplace_back(*FileNameOrErr);
    }

    // Link the remaining device files using the device linker.
    auto OutputOrErr =
        linkDevice(InputFiles, LinkerArgs, ActiveOffloadKindMask);
    if (!OutputOrErr)
      return OutputOrErr.takeError();

    // Store the offloading image for each linked output file.
    for (OffloadKind Kind = OFK_OpenMP; Kind != OFK_LAST;
         Kind = static_cast<OffloadKind>((uint16_t)(Kind) << 1)) {
      if ((ActiveOffloadKindMask & Kind) == 0)
        continue;
      llvm::ErrorOr<std::unique_ptr<llvm::MemoryBuffer>> FileOrErr =
          llvm::MemoryBuffer::getFileOrSTDIN(*OutputOrErr);
      if (std::error_code EC = FileOrErr.getError()) {
        if (DryRun)
          FileOrErr = MemoryBuffer::getMemBuffer("");
        else
          return createFileError(*OutputOrErr, EC);
      }

      // Manually containerize offloading images not in ELF format.
      if (Error E = containerizeRawImage(*FileOrErr, Kind, LinkerArgs))
        return E;

      std::scoped_lock<decltype(ImageMtx)> Guard(ImageMtx);
      OffloadingImage TheImage{};
      TheImage.TheImageKind =
          Args.hasArg(OPT_embed_bitcode) ? IMG_Bitcode : IMG_Object;
      TheImage.TheOffloadKind = Kind;
      TheImage.StringData["triple"] =
          Args.MakeArgString(LinkerArgs.getLastArgValue(OPT_triple_EQ));
      TheImage.StringData["arch"] =
          Args.MakeArgString(LinkerArgs.getLastArgValue(OPT_arch_EQ));
      TheImage.Image = std::move(*FileOrErr);

      Images[Kind].emplace_back(std::move(TheImage));
    }
    return Error::success();
  });
  if (Err)
    return std::move(Err);

  // This option is specific to this link phase and the preceding link tools
  // do not understand this option so we remove it now that we're done with it.
  if (ExcludeNVPTX)
    Args.eraseArg(OPT_no_nvptx_whole_archive);
  if (ExcludeAMDGPU)
    Args.eraseArg(OPT_no_amdgpu_whole_archive);

  // Create a binary image of each offloading image and embed it into a new
  // object file.
  SmallVector<StringRef> WrappedOutput;
  for (auto &[Kind, Input] : Images) {
    // We sort the entries before bundling so they appear in a deterministic
    // order in the final binary.
    llvm::sort(Input, [](OffloadingImage &A, OffloadingImage &B) {
      return A.StringData["triple"] > B.StringData["triple"] ||
             A.StringData["arch"] > B.StringData["arch"] ||
             A.TheOffloadKind < B.TheOffloadKind;
    });
    auto BundledImagesOrErr = bundleLinkedOutput(Input, Args, Kind);
    if (!BundledImagesOrErr)
      return BundledImagesOrErr.takeError();
    auto OutputOrErr = wrapDeviceImages(*BundledImagesOrErr, Args, Kind);
    if (!OutputOrErr)
      return OutputOrErr.takeError();
    WrappedOutput.push_back(*OutputOrErr);
  }

  return WrappedOutput;
}

std::optional<std::string> findFile(StringRef Dir, StringRef Root,
                                    const Twine &Name) {
  SmallString<128> Path;
  if (Dir.starts_with("="))
    sys::path::append(Path, Root, Dir.substr(1), Name);
  else
    sys::path::append(Path, Dir, Name);

  if (sys::fs::exists(Path))
    return static_cast<std::string>(Path);
  return std::nullopt;
}

std::optional<std::string>
findFromSearchPaths(StringRef Name, StringRef Root,
                    ArrayRef<StringRef> SearchPaths) {
  for (StringRef Dir : SearchPaths)
    if (std::optional<std::string> File = findFile(Dir, Root, Name))
      return File;
  return std::nullopt;
}

std::optional<std::string>
searchLibraryBaseName(StringRef Name, StringRef Root,
                      ArrayRef<StringRef> SearchPaths) {
  for (StringRef Dir : SearchPaths) {
    if (std::optional<std::string> File =
            findFile(Dir, Root, "lib" + Name + ".so"))
      return File;
    if (std::optional<std::string> File =
            findFile(Dir, Root, "lib" + Name + ".a"))
      return File;
  }
  return std::nullopt;
}

/// Search for static libraries in the linker's library path given input like
/// `-lfoo` or `-l:libfoo.a`.
std::optional<std::string> searchLibrary(StringRef Input, StringRef Root,
                                         ArrayRef<StringRef> SearchPaths) {
  if (Input.starts_with(":") || Input.ends_with(".lib"))
    return findFromSearchPaths(Input.drop_front(), Root, SearchPaths);
  return searchLibraryBaseName(Input, Root, SearchPaths);
}

/// Search the input files and libraries for embedded device offloading code
/// and add it to the list of files to be linked. Files coming from static
/// libraries are only added to the input if they are used by an existing
/// input file. Returns a list of input files intended for a single linking job.
Expected<SmallVector<SmallVector<OffloadFile>>>
getDeviceInput(const ArgList &Args) {
  llvm::TimeTraceScope TimeScope("ExtractDeviceCode");

  // Skip all the input if the user is overriding the output.
  if (Args.hasArg(OPT_override_image))
    return SmallVector<SmallVector<OffloadFile>>();

  StringRef Root = Args.getLastArgValue(OPT_sysroot_EQ);
  SmallVector<StringRef> LibraryPaths;
  for (const opt::Arg *Arg : Args.filtered(OPT_library_path, OPT_libpath))
    LibraryPaths.push_back(Arg->getValue());

  BumpPtrAllocator Alloc;
  StringSaver Saver(Alloc);

  // Try to extract device code from the linker input files.
  bool WholeArchive = Args.hasArg(OPT_wholearchive_flag) ? true : false;
  SmallVector<OffloadFile> ObjectFilesToExtract;
  SmallVector<OffloadFile> ArchiveFilesToExtract;
  for (const opt::Arg *Arg : Args.filtered(
           OPT_INPUT, OPT_library, OPT_whole_archive, OPT_no_whole_archive)) {
    if (Arg->getOption().matches(OPT_whole_archive) ||
        Arg->getOption().matches(OPT_no_whole_archive)) {
      WholeArchive = Arg->getOption().matches(OPT_whole_archive);
      continue;
    }

    std::optional<std::string> Filename =
        Arg->getOption().matches(OPT_library)
            ? searchLibrary(Arg->getValue(), Root, LibraryPaths)
            : std::string(Arg->getValue());

    if (!Filename && Arg->getOption().matches(OPT_library))
      reportError(
          createStringError("unable to find library -l%s", Arg->getValue()));

    if (!Filename || !sys::fs::exists(*Filename) ||
        sys::fs::is_directory(*Filename))
      continue;

    ErrorOr<std::unique_ptr<MemoryBuffer>> BufferOrErr =
        MemoryBuffer::getFileOrSTDIN(*Filename);
    if (std::error_code EC = BufferOrErr.getError())
      return createFileError(*Filename, EC);

    MemoryBufferRef Buffer = **BufferOrErr;
    if (identify_magic(Buffer.getBuffer()) == file_magic::elf_shared_object)
      continue;

    SmallVector<OffloadFile> Binaries;
    if (Error Err = extractOffloadBinaries(Buffer, Binaries))
      return std::move(Err);

    for (auto &OffloadFile : Binaries) {
      if (identify_magic(Buffer.getBuffer()) == file_magic::archive &&
          !WholeArchive)
        ArchiveFilesToExtract.emplace_back(std::move(OffloadFile));
      else
        ObjectFilesToExtract.emplace_back(std::move(OffloadFile));
    }
  }

  // Link all standard input files and update the list of symbols.
  MapVector<OffloadFile::TargetID, SmallVector<OffloadFile, 0>> InputFiles;
  for (OffloadFile &Binary : ObjectFilesToExtract) {
    if (!Binary.getBinary())
      continue;

    SmallVector<OffloadFile::TargetID> CompatibleTargets = {Binary};
    for (const auto &[ID, Input] : InputFiles)
      if (object::areTargetsCompatible(Binary, ID))
        CompatibleTargets.emplace_back(ID);

    for (const auto &[Index, ID] : llvm::enumerate(CompatibleTargets)) {
      // If another target needs this binary it must be copied instead.
      if (Index == CompatibleTargets.size() - 1)
        InputFiles[ID].emplace_back(std::move(Binary));
      else
        InputFiles[ID].emplace_back(Binary.copy());
    }
  }

  llvm::DenseSet<StringRef> ShouldExtract;
  for (auto &Arg : Args.getAllArgValues(OPT_should_extract))
    ShouldExtract.insert(Arg);

  // We only extract archive members from the fat binary if we find a used or
  // requested target. Unlike normal static archive handling, we just extract
  // every object file contained in the archive.
  for (OffloadFile &Binary : ArchiveFilesToExtract) {
    if (!Binary.getBinary())
      continue;

    SmallVector<OffloadFile::TargetID> CompatibleTargets = {Binary};
    for (const auto &[ID, Input] : InputFiles)
      if (object::areTargetsCompatible(Binary, ID))
        CompatibleTargets.emplace_back(ID);

    for (const auto &[Index, ID] : llvm::enumerate(CompatibleTargets)) {
      // Only extract an if we have an an object matching this target or it
      // was specifically requested.
      if (!InputFiles.count(ID) && !ShouldExtract.contains(ID.second))
        continue;

      // If another target needs this binary it must be copied instead.
      if (Index == CompatibleTargets.size() - 1)
        InputFiles[ID].emplace_back(std::move(Binary));
      else
        InputFiles[ID].emplace_back(Binary.copy());
    }
  }

  SmallVector<SmallVector<OffloadFile>> InputsForTarget;
  for (auto &[ID, Input] : InputFiles)
    InputsForTarget.emplace_back(std::move(Input));

  return std::move(InputsForTarget);
}

} // namespace

int main(int Argc, char **Argv) {
  InitLLVM X(Argc, Argv);
  InitializeAllTargetInfos();
  InitializeAllTargets();
  InitializeAllTargetMCs();
  InitializeAllAsmParsers();
  InitializeAllAsmPrinters();

  LinkerExecutable = Argv[0];
  sys::PrintStackTraceOnErrorSignal(Argv[0]);

  const OptTable &Tbl = getOptTable();
  BumpPtrAllocator Alloc;
  StringSaver Saver(Alloc);
  auto Args = Tbl.parseArgs(Argc, Argv, OPT_INVALID, Saver, [&](StringRef Err) {
    reportError(createStringError(Err));
  });

  if (Args.hasArg(OPT_help) || Args.hasArg(OPT_help_hidden)) {
    Tbl.printHelp(
        outs(),
        "clang-linker-wrapper [options] -- <options to passed to the linker>",
        "\nA wrapper utility over the host linker. It scans the input files\n"
        "for sections that require additional processing prior to linking.\n"
        "The will then transparently pass all arguments and input to the\n"
        "specified host linker to create the final binary.\n",
        Args.hasArg(OPT_help_hidden), Args.hasArg(OPT_help_hidden));
    return EXIT_SUCCESS;
  }
  if (Args.hasArg(OPT_v)) {
    printVersion(outs());
    return EXIT_SUCCESS;
  }

  // This forwards '-mllvm' arguments to LLVM if present.
  SmallVector<const char *> NewArgv = {Argv[0]};
  for (const opt::Arg *Arg : Args.filtered(OPT_mllvm))
    NewArgv.push_back(Arg->getValue());
  for (const opt::Arg *Arg : Args.filtered(OPT_offload_opt_eq_minus))
    NewArgv.push_back(Arg->getValue());
  SmallVector<PassPlugin, 1> PluginList;
  PassPlugins.setCallback([&](const std::string &PluginPath) {
    auto Plugin = PassPlugin::Load(PluginPath);
    if (!Plugin)
      reportFatalUsageError(Plugin.takeError());
    PluginList.emplace_back(Plugin.get());
  });
  cl::ParseCommandLineOptions(NewArgv.size(), &NewArgv[0]);

  Verbose = Args.hasArg(OPT_verbose);
  DryRun = Args.hasArg(OPT_dry_run);
  SaveTemps = Args.hasArg(OPT_save_temps);
  CudaBinaryPath = Args.getLastArgValue(OPT_cuda_path_EQ).str();

  llvm::Triple Triple(
      Args.getLastArgValue(OPT_host_triple_EQ, sys::getDefaultTargetTriple()));
  if (Args.hasArg(OPT_o))
    ExecutableName = Args.getLastArgValue(OPT_o, "a.out");
  else if (Args.hasArg(OPT_out))
    ExecutableName = Args.getLastArgValue(OPT_out, "a.exe");
  else
    ExecutableName = Triple.isOSWindows() ? "a.exe" : "a.out";

  parallel::strategy = hardware_concurrency(1);
  if (auto *Arg = Args.getLastArg(OPT_wrapper_jobs)) {
    unsigned Threads = 0;
    if (!llvm::to_integer(Arg->getValue(), Threads) || Threads == 0)
      reportError(createStringError("%s: expected a positive integer, got '%s'",
                                    Arg->getSpelling().data(),
                                    Arg->getValue()));
    parallel::strategy = hardware_concurrency(Threads);
  }

  if (Args.hasArg(OPT_wrapper_time_trace_eq)) {
    unsigned Granularity;
    Args.getLastArgValue(OPT_wrapper_time_trace_granularity, "500")
        .getAsInteger(10, Granularity);
    timeTraceProfilerInitialize(Granularity, Argv[0]);
  }

  {
    llvm::TimeTraceScope TimeScope("Execute linker wrapper");

    // Extract the device input files stored in the host fat binary.
    auto DeviceInputFiles = getDeviceInput(Args);
    if (!DeviceInputFiles)
      reportError(DeviceInputFiles.takeError());

    // Link and wrap the device images extracted from the linker input.
    auto FilesOrErr =
        linkAndWrapDeviceFiles(*DeviceInputFiles, Args, Argv, Argc);
    if (!FilesOrErr)
      reportError(FilesOrErr.takeError());

    // Run the host linking job with the rendered arguments.
    if (Error Err = runLinker(*FilesOrErr, Args))
      reportError(std::move(Err));
  }

  if (const opt::Arg *Arg = Args.getLastArg(OPT_wrapper_time_trace_eq)) {
    if (Error Err = timeTraceProfilerWrite(Arg->getValue(), ExecutableName))
      reportError(std::move(Err));
    timeTraceProfilerCleanup();
  }

  // Remove the temporary files created.
  if (!SaveTemps)
    for (const auto &TempFile : TempFiles)
      if (std::error_code EC = sys::fs::remove(TempFile))
        reportError(createFileError(TempFile, EC));

  return EXIT_SUCCESS;
}<|MERGE_RESOLUTION|>--- conflicted
+++ resolved
@@ -911,15 +911,9 @@
 
 /// Transforms all the extracted offloading input files into an image that can
 /// be registered by the runtime.
-<<<<<<< HEAD
-Expected<SmallVector<StringRef>> linkAndWrapDeviceFiles(
-    SmallVectorImpl<SmallVector<OffloadFile>> &LinkerInputFiles,
-    InputArgList &Args, char **Argv, int Argc) {
-=======
 Expected<SmallVector<StringRef>>
 linkAndWrapDeviceFiles(ArrayRef<SmallVector<OffloadFile>> LinkerInputFiles,
-                       const InputArgList &Args, char **Argv, int Argc) {
->>>>>>> d92671cf
+                       InputArgList &Args, char **Argv, int Argc) {
   llvm::TimeTraceScope TimeScope("Handle all device input");
 
   std::mutex ImageMtx;
