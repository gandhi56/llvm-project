// RUN: mlir-translate --mlir-to-llvmir %s | FileCheck %s
// XFAIL: *

llvm.func @cancel_parallel() {
  omp.parallel {
    omp.cancel cancellation_construct_type(parallel)
    omp.terminator
  }
  llvm.return
}
// CHECK-LABEL: define internal void @cancel_parallel..omp_par
// CHECK:       omp.par.entry:
// CHECK:         %[[VAL_5:.*]] = alloca i32, align 4
// CHECK:         %[[VAL_6:.*]] = load i32, ptr %[[VAL_7:.*]], align 4
// CHECK:         store i32 %[[VAL_6]], ptr %[[VAL_5]], align 4
// CHECK:         %[[VAL_8:.*]] = load i32, ptr %[[VAL_5]], align 4
// CHECK:         br label %[[VAL_9:.*]]
// CHECK:       omp.region.after_alloca:                          ; preds = %[[VAL_10:.*]]
// CHECK:         br label %[[VAL_11:.*]]
// CHECK:       omp.par.region:                                   ; preds = %[[VAL_9]]
// CHECK:         br label %[[VAL_12:.*]]
// CHECK:       omp.par.region1:                                  ; preds = %[[VAL_11]]
// CHECK:         %[[VAL_13:.*]] = call i32 @__kmpc_global_thread_num(ptr @1)
// CHECK:         %[[VAL_14:.*]] = call i32 @__kmpc_cancel(ptr @1, i32 %[[VAL_13]], i32 1)
// CHECK:         %[[VAL_15:.*]] = icmp eq i32 %[[VAL_14]], 0
// CHECK:         br i1 %[[VAL_15]], label %[[VAL_16:.*]], label %[[VAL_17:.*]]
// CHECK:       omp.par.region1.cncl:                             ; preds = %[[VAL_12]]
// CHECK:         br label %[[VAL_20:.*]]
// CHECK:       .fini:
// CHECK:         %[[VAL_18:.*]] = call i32 @__kmpc_global_thread_num(ptr @1)
// CHECK:         %[[VAL_19:.*]] = call i32 @__kmpc_cancel_barrier(ptr @2, i32 %[[VAL_18]])
// CHECK:         br label %[[EXIT_STUB:.*]]
// CHECK:       omp.par.region1.split:                            ; preds = %[[VAL_12]]
// CHECK:         br label %[[VAL_21:.*]]
// CHECK:       omp.region.cont:                                  ; preds = %[[VAL_16]]
// CHECK:         br label %[[VAL_22:.*]]
// CHECK:       omp.par.pre_finalize:                             ; preds = %[[VAL_21]]
// CHECK:         br label %[[VAL_20]]
// CHECK:       omp.par.exit.exitStub:
// CHECK:         ret void

llvm.func @cancel_parallel_if(%arg0 : i1) {
  omp.parallel {
    omp.cancel cancellation_construct_type(parallel) if(%arg0)
    omp.terminator
  }
  llvm.return
}
// CHECK-LABEL: define internal void @cancel_parallel_if..omp_par
// CHECK:       omp.par.entry:
// CHECK:         %[[VAL_9:.*]] = getelementptr { ptr }, ptr %[[VAL_10:.*]], i32 0, i32 0
// CHECK:         %[[VAL_11:.*]] = load ptr, ptr %[[VAL_9]], align 8
// CHECK:         %[[VAL_12:.*]] = alloca i32, align 4
// CHECK:         %[[VAL_13:.*]] = load i32, ptr %[[VAL_14:.*]], align 4
// CHECK:         store i32 %[[VAL_13]], ptr %[[VAL_12]], align 4
// CHECK:         %[[VAL_15:.*]] = load i32, ptr %[[VAL_12]], align 4
// CHECK:         %[[VAL_16:.*]] = load i1, ptr %[[VAL_11]], align 1
// CHECK:         br label %[[VAL_17:.*]]
// CHECK:       omp.region.after_alloca:                          ; preds = %[[VAL_18:.*]]
// CHECK:         br label %[[VAL_19:.*]]
// CHECK:       omp.par.region:                                   ; preds = %[[VAL_17]]
// CHECK:         br label %[[VAL_20:.*]]
// CHECK:       omp.par.region1:                                  ; preds = %[[VAL_19]]
// CHECK:         br i1 %[[VAL_16]], label %[[SPLIT:.*]], label %[[VAL_22:.*]]
// CHECK:       3:                                                ; preds = %[[VAL_20]]
// CHECK:         %[[GTN:.*]] = call i32 @__kmpc_global_thread_num(ptr @1)
// CHECK:         %[[NOT_CANCELLED:.*]] = call i32 @__kmpc_cancellationpoint(ptr @1, i32 %[[GTN]], i32 1)
// CHECK:         %[[COND:.*]] = icmp eq i32 %[[NOT_CANCELLED]], 0
// CHECK:         br i1 %[[COND]], label %[[VAL_23:.*]], label %[[CNCL:.*]]
// CHECK:       .cncl:
// CHECK:         br label %[[FINI:.*]]
// CHECK:       .fini:
// CHECK:         %[[VAL_32:.*]] = call i32 @__kmpc_global_thread_num(ptr @1)
// CHECK:         %[[VAL_33:.*]] = call i32 @__kmpc_cancel_barrier(ptr @2, i32 %[[VAL_32]])
// CHECK:         br label %[[EXIT_STUB:.*]]
// CHECK:       .split:
// CHECK:         br label %[[SEVEN:.*]]
// CHECK:       7:
// CHECK:         br label %[[VAL_25:.*]]
// CHECK:       omp.region.cont:
// CHECK:         br label %[[VAL_26:.*]]
// CHECK:       omp.par.pre_finalize:                             ; preds = %[[VAL_25]]
// CHECK:         br label %[[VAL_27:.*]]
// CHECK:       8:                                                ; preds = %[[VAL_20]]
// CHECK:         %[[VAL_28:.*]] = call i32 @__kmpc_global_thread_num(ptr @1)
// CHECK:         %[[VAL_29:.*]] = call i32 @__kmpc_cancel(ptr @1, i32 %[[VAL_28]], i32 1)
// CHECK:         %[[VAL_30:.*]] = icmp eq i32 %[[VAL_29]], 0
// CHECK:         br i1 %[[VAL_30]], label %[[SPLIT5:.*]], label %[[VAL_31:.*]]
// CHECK:       .cncl{{.*}}:
// CHECK:         br label %[[FINI]]
// CHECK:       .split{{.*}}:
// CHECK:         br label %[[SEVEN]]
// CHECK:       omp.par.exit.exitStub:
// CHECK:         ret void

llvm.func @cancel_sections_if(%cond : i1) {
  omp.sections {
    omp.section {
      omp.cancel cancellation_construct_type(sections) if(%cond)
      omp.terminator
    }
    omp.terminator
  }
  llvm.return
}
// CHECK-LABEL: define void @cancel_sections_if
// CHECK:         %[[VAL_0:.*]] = alloca i32, align 4
// CHECK:         %[[VAL_1:.*]] = alloca i32, align 4
// CHECK:         %[[VAL_2:.*]] = alloca i32, align 4
// CHECK:         %[[VAL_3:.*]] = alloca i32, align 4
// CHECK:         br label %[[VAL_4:.*]]
// CHECK:       entry:                                            ; preds = %[[VAL_5:.*]]
// CHECK:         br label %[[VAL_6:.*]]
// CHECK:       omp_section_loop.preheader:                       ; preds = %[[VAL_4]]
// CHECK:         store i32 0, ptr %[[VAL_1]], align 4
// CHECK:         store i32 0, ptr %[[VAL_2]], align 4
// CHECK:         store i32 1, ptr %[[VAL_3]], align 4
// CHECK:         %[[VAL_7:.*]] = call i32 @__kmpc_global_thread_num(ptr @1)
// CHECK:         call void @__kmpc_for_static_init_4u(ptr @1, i32 %[[VAL_7]], i32 34, ptr %[[VAL_0]], ptr %[[VAL_1]], ptr %[[VAL_2]], ptr %[[VAL_3]], i32 1, i32 0)
// CHECK:         %[[VAL_8:.*]] = load i32, ptr %[[VAL_1]], align 4
// CHECK:         %[[VAL_9:.*]] = load i32, ptr %[[VAL_2]], align 4
// CHECK:         %[[VAL_10:.*]] = sub i32 %[[VAL_9]], %[[VAL_8]]
// CHECK:         %[[VAL_11:.*]] = add i32 %[[VAL_10]], 1
// CHECK:         br label %[[VAL_12:.*]]
// CHECK:       omp_section_loop.header:                          ; preds = %[[VAL_13:.*]], %[[VAL_6]]
// CHECK:         %[[VAL_14:.*]] = phi i32 [ 0, %[[VAL_6]] ], [ %[[VAL_15:.*]], %[[VAL_13]] ]
// CHECK:         br label %[[VAL_16:.*]]
// CHECK:       omp_section_loop.cond:                            ; preds = %[[VAL_12]]
// CHECK:         %[[VAL_17:.*]] = icmp ult i32 %[[VAL_14]], %[[VAL_11]]
// CHECK:         br i1 %[[VAL_17]], label %[[VAL_18:.*]], label %[[VAL_19:.*]]
// CHECK:       omp_section_loop.body:                            ; preds = %[[VAL_16]]
// CHECK:         %[[VAL_20:.*]] = add i32 %[[VAL_14]], %[[VAL_8]]
// CHECK:         %[[VAL_21:.*]] = mul i32 %[[VAL_20]], 1
// CHECK:         %[[VAL_22:.*]] = add i32 %[[VAL_21]], 0
// CHECK:         switch i32 %[[VAL_22]], label %[[VAL_23:.*]] [
// CHECK:           i32 0, label %[[VAL_24:.*]]
// CHECK:         ]
// CHECK:       omp_section_loop.body.case:                       ; preds = %[[VAL_18]]
// CHECK:         br label %[[VAL_25:.*]]
// CHECK:       omp.section.region:                               ; preds = %[[VAL_24]]
// CHECK:         br i1 %[[VAL_26:.*]], label %[[VAL_27:.*]], label %[[VAL_28:.*]]
// CHECK:       8:                                                ; preds = %[[VAL_25]]
// CHECK:         %[[VAL_29:.*]] = call i32 @__kmpc_global_thread_num(ptr @1)
// CHECK:         %[[VAL_30:.*]] = call i32 @__kmpc_cancel(ptr @1, i32 %[[VAL_29]], i32 3)
// CHECK:         %[[VAL_31:.*]] = icmp eq i32 %[[VAL_30]], 0
// CHECK:         br i1 %[[VAL_31]], label %[[VAL_32:.*]], label %[[VAL_33:.*]]
// CHECK:       .split{{.*}}:                                     ; preds = %[[VAL_27]]
// CHECK:         br label %[[VAL_34:.*]]
<<<<<<< HEAD
// CHECK:       11:                                               ; preds = %[[VAL_25]]
// CHECK:         br label %[[VAL_34]]
// CHECK:       12:                                               ; preds = %[[VAL_28]], %[[VAL_32]]
=======
// CHECK:       12:                                               ; preds = %[[VAL_25]]
// CHECK:         %[[GTN:.*]] = call i32 @__kmpc_global_thread_num(ptr @1)
// CHECK:         %[[CANCEL_POINT:.*]] = call i32 @__kmpc_cancellationpoint(ptr @1, i32 %[[GTN]], i32 3)
// CHECK:         %[[COND:.*]] = icmp eq i32 %13, 0
// CHECK:         br i1 %[[COND]], label %[[SPLIT:.*]], label %[[CNCL:.*]]
// CHECK:       .split{{.*}}:
// CHECK:         br label %[[VAL_34]]
// CHECK:       15:
>>>>>>> 989ac4c9
// CHECK:         br label %[[VAL_35:.*]]
// CHECK:       omp.region.cont:                                  ; preds = %[[VAL_34]]
// CHECK:         br label %[[VAL_23]]
// CHECK:       omp_section_loop.body.sections.after:             ; preds = %[[VAL_35]], %[[VAL_18]]
// CHECK:         br label %[[VAL_13]]
// CHECK:       omp_section_loop.inc:                             ; preds = %[[VAL_23]]
// CHECK:         %[[VAL_15]] = add nuw i32 %[[VAL_14]], 1
// CHECK:         br label %[[VAL_12]]
// CHECK:       omp_section_loop.exit:
// CHECK:         call void @__kmpc_for_static_fini(ptr @1, i32 %[[VAL_7]])
// CHECK:         %[[VAL_36:.*]] = call i32 @__kmpc_global_thread_num(ptr @1)
// CHECK:         call void @__kmpc_barrier(ptr @2, i32 %[[VAL_36]])
// CHECK:         br label %[[VAL_37:.*]]
// CHECK:       omp_section_loop.after:                           ; preds = %[[VAL_19]]
// CHECK:         ret void
// CHECK:       .cncl:
// CHECK:         br label %[[OMP_SECTION_LOOP_EXIT:.*]]
// CHECK:       .cncl{{.*}}:
// CHECK:         br label %[[OMP_SECTION_LOOP_EXIT:.*]]

llvm.func @cancel_wsloop_if(%lb : i32, %ub : i32, %step : i32, %cond : i1) {
  omp.wsloop {
    omp.loop_nest (%iv) : i32 = (%lb) to (%ub) step (%step) {
      omp.cancel cancellation_construct_type(loop) if(%cond)
      omp.yield
    }
  }
  llvm.return
}
// CHECK-LABEL: define void @cancel_wsloop_if
// CHECK:         %[[VAL_0:.*]] = alloca i32, align 4
// CHECK:         %[[VAL_1:.*]] = alloca i32, align 4
// CHECK:         %[[VAL_2:.*]] = alloca i32, align 4
// CHECK:         %[[VAL_3:.*]] = alloca i32, align 4
// CHECK:         br label %[[VAL_4:.*]]
// CHECK:       omp.region.after_alloca:                          ; preds = %[[VAL_5:.*]]
// CHECK:         br label %[[VAL_6:.*]]
// CHECK:       entry:                                            ; preds = %[[VAL_4]]
// CHECK:         br label %[[VAL_7:.*]]
// CHECK:       omp.wsloop.region:                                ; preds = %[[VAL_6]]
// CHECK:         %[[VAL_8:.*]] = icmp slt i32 %[[VAL_9:.*]], 0
// CHECK:         %[[VAL_10:.*]] = sub i32 0, %[[VAL_9]]
// CHECK:         %[[VAL_11:.*]] = select i1 %[[VAL_8]], i32 %[[VAL_10]], i32 %[[VAL_9]]
// CHECK:         %[[VAL_12:.*]] = select i1 %[[VAL_8]], i32 %[[VAL_13:.*]], i32 %[[VAL_14:.*]]
// CHECK:         %[[VAL_15:.*]] = select i1 %[[VAL_8]], i32 %[[VAL_14]], i32 %[[VAL_13]]
// CHECK:         %[[VAL_16:.*]] = sub nsw i32 %[[VAL_15]], %[[VAL_12]]
// CHECK:         %[[VAL_17:.*]] = icmp sle i32 %[[VAL_15]], %[[VAL_12]]
// CHECK:         %[[VAL_18:.*]] = sub i32 %[[VAL_16]], 1
// CHECK:         %[[VAL_19:.*]] = udiv i32 %[[VAL_18]], %[[VAL_11]]
// CHECK:         %[[VAL_20:.*]] = add i32 %[[VAL_19]], 1
// CHECK:         %[[VAL_21:.*]] = icmp ule i32 %[[VAL_16]], %[[VAL_11]]
// CHECK:         %[[VAL_22:.*]] = select i1 %[[VAL_21]], i32 1, i32 %[[VAL_20]]
// CHECK:         %[[VAL_23:.*]] = select i1 %[[VAL_17]], i32 0, i32 %[[VAL_22]]
// CHECK:         br label %[[VAL_24:.*]]
// CHECK:       omp_loop.preheader:                               ; preds = %[[VAL_7]]
// CHECK:         store i32 0, ptr %[[VAL_1]], align 4
// CHECK:         %[[VAL_25:.*]] = sub i32 %[[VAL_23]], 1
// CHECK:         store i32 %[[VAL_25]], ptr %[[VAL_2]], align 4
// CHECK:         store i32 1, ptr %[[VAL_3]], align 4
// CHECK:         %[[VAL_26:.*]] = call i32 @__kmpc_global_thread_num(ptr @1)
// CHECK:         call void @__kmpc_for_static_init_4u(ptr @1, i32 %[[VAL_26]], i32 34, ptr %[[VAL_0]], ptr %[[VAL_1]], ptr %[[VAL_2]], ptr %[[VAL_3]], i32 1, i32 0)
// CHECK:         %[[VAL_27:.*]] = load i32, ptr %[[VAL_1]], align 4
// CHECK:         %[[VAL_28:.*]] = load i32, ptr %[[VAL_2]], align 4
// CHECK:         %[[VAL_29:.*]] = sub i32 %[[VAL_28]], %[[VAL_27]]
// CHECK:         %[[VAL_30:.*]] = add i32 %[[VAL_29]], 1
// CHECK:         br label %[[VAL_31:.*]]
// CHECK:       omp_loop.header:                                  ; preds = %[[VAL_32:.*]], %[[VAL_24]]
// CHECK:         %[[VAL_33:.*]] = phi i32 [ 0, %[[VAL_24]] ], [ %[[VAL_34:.*]], %[[VAL_32]] ]
// CHECK:         br label %[[VAL_35:.*]]
// CHECK:       omp_loop.cond:                                    ; preds = %[[VAL_31]]
// CHECK:         %[[VAL_36:.*]] = icmp ult i32 %[[VAL_33]], %[[VAL_30]]
// CHECK:         br i1 %[[VAL_36]], label %[[VAL_37:.*]], label %[[VAL_38:.*]]
// CHECK:       omp_loop.body:                                    ; preds = %[[VAL_35]]
// CHECK:         %[[VAL_39:.*]] = add i32 %[[VAL_33]], %[[VAL_27]]
// CHECK:         %[[VAL_40:.*]] = mul i32 %[[VAL_39]], %[[VAL_9]]
// CHECK:         %[[VAL_41:.*]] = add i32 %[[VAL_40]], %[[VAL_14]]
// CHECK:         br label %[[VAL_42:.*]]
// CHECK:       omp.loop_nest.region:                             ; preds = %[[VAL_37]]
// CHECK:         br i1 %[[VAL_43:.*]], label %[[VAL_44:.*]], label %[[VAL_45:.*]]
// CHECK:       25:                                               ; preds = %[[VAL_42]]
// CHECK:         %[[VAL_46:.*]] = call i32 @__kmpc_global_thread_num(ptr @1)
// CHECK:         %[[VAL_47:.*]] = call i32 @__kmpc_cancel(ptr @1, i32 %[[VAL_46]], i32 2)
// CHECK:         %[[VAL_48:.*]] = icmp eq i32 %[[VAL_47]], 0
// CHECK:         br i1 %[[VAL_48]], label %[[VAL_49:.*]], label %[[VAL_50:.*]]
// CHECK:       .split{{.*}}:
// CHECK:         br label %[[VAL_51:.*]]
// CHECK:       28:
// CHECK:         %[[GTN:.*]] = call i32 @__kmpc_global_thread_num(ptr @1)
// CHECK:         %[[CANCEL_POINT:.*]] = call i32 @__kmpc_cancellationpoint(ptr @1, i32 %[[GTN]], i32 2)
// CHECK:         %[[COND:.*]] = icmp eq i32 %[[CANCEL_POINT]], 0
// CHECK:         br i1 %[[COND]], label %[[SPLIT3:.*]], label %[[CNCL4:.*]]
// CHECK:       .split{{.*}}:
// CHECK:         br label %[[VAL_51]]
// CHECK:       31:
// CHECK:         br label %[[VAL_52:.*]]
// CHECK:       omp.region.cont1:                                 ; preds = %[[VAL_51]]
// CHECK:         br label %[[VAL_32]]
// CHECK:       omp_loop.inc:                                     ; preds = %[[VAL_52]]
// CHECK:         %[[VAL_34]] = add nuw i32 %[[VAL_33]], 1
// CHECK:         br label %[[VAL_31]]
// CHECK:       omp_loop.exit:
// CHECK:         call void @__kmpc_for_static_fini(ptr @1, i32 %[[VAL_26]])
// CHECK:         %[[VAL_53:.*]] = call i32 @__kmpc_global_thread_num(ptr @1)
// CHECK:         call void @__kmpc_barrier(ptr @2, i32 %[[VAL_53]])
// CHECK:         br label %[[VAL_54:.*]]
// CHECK:       omp_loop.after:                                   ; preds = %[[VAL_38]]
// CHECK:         br label %[[VAL_55:.*]]
// CHECK:       omp.region.cont:                                  ; preds = %[[VAL_54]]
// CHECK:         ret void
// CHECK:       .cncl{{.*}}:
// CHECK:         br label %[[FINI:.*]]
// CHECK:       .fini:
// CHECK:         br label %[[OMP_LOOP_EXIT:.*]]
// CHECK:       .cncl{{.*}}:
// CHECK:         br label %[[FINI:.*]]

omp.private {type = firstprivate} @i32_priv : i32 copy {
^bb0(%arg0: !llvm.ptr, %arg1: !llvm.ptr):
  %0 = llvm.load %arg0 : !llvm.ptr -> i32
  llvm.store %0, %arg1 : i32, !llvm.ptr
  omp.yield(%arg1 : !llvm.ptr)
}

llvm.func @do_something(!llvm.ptr)

llvm.func @cancel_taskgroup(%arg0: !llvm.ptr) {
  omp.taskgroup {
// Using firstprivate clause so we have some end of task cleanup to branch to
// after the cancellation.
    omp.task private(@i32_priv %arg0 -> %arg1 : !llvm.ptr) {
      omp.cancel cancellation_construct_type(taskgroup)
      llvm.call @do_something(%arg1) : (!llvm.ptr) -> ()
      omp.terminator
    }
    omp.terminator
  }
  llvm.return
}
// CHECK-LABEL: define internal void @cancel_taskgroup..omp_par(
// CHECK:       task.alloca:
// CHECK:         %[[VAL_21:.*]] = load ptr, ptr %[[VAL_22:.*]], align 8
// CHECK:         %[[VAL_23:.*]] = getelementptr { ptr }, ptr %[[VAL_21]], i32 0, i32 0
// CHECK:         %[[VAL_24:.*]] = load ptr, ptr %[[VAL_23]], align 8, !align !1
// CHECK:         br label %[[VAL_25:.*]]
// CHECK:       task.body:                                        ; preds = %[[VAL_26:.*]]
// CHECK:         %[[VAL_27:.*]] = getelementptr { i32 }, ptr %[[VAL_24]], i32 0, i32 0
// CHECK:         br label %[[VAL_28:.*]]
// CHECK:       omp.task.region:                                  ; preds = %[[VAL_25]]
// CHECK:         %[[VAL_29:.*]] = call i32 @__kmpc_global_thread_num(ptr @1)
// CHECK:         %[[VAL_30:.*]] = call i32 @__kmpc_cancel(ptr @1, i32 %[[VAL_29]], i32 4)
// CHECK:         %[[VAL_31:.*]] = icmp eq i32 %[[VAL_30]], 0
// CHECK:         br i1 %[[VAL_31]], label %omp.task.region.split, label %omp.task.region.cncl
// CHECK:       omp.task.region.cncl:
// CHECK:         br label %omp.region.cont2
// CHECK:       omp.region.cont2:
// Both cancellation and normal paths reach the end-of-task cleanup:
// CHECK:         tail call void @free(ptr %[[VAL_24]])
// CHECK:         br label %task.exit.exitStub
// CHECK:       omp.task.region.split:
// CHECK:         call void @do_something(ptr %[[VAL_27]])
// CHECK:         br label %omp.region.cont2
// CHECK:       task.exit.exitStub:
// CHECK:         ret void<|MERGE_RESOLUTION|>--- conflicted
+++ resolved
@@ -146,11 +146,6 @@
 // CHECK:         br i1 %[[VAL_31]], label %[[VAL_32:.*]], label %[[VAL_33:.*]]
 // CHECK:       .split{{.*}}:                                     ; preds = %[[VAL_27]]
 // CHECK:         br label %[[VAL_34:.*]]
-<<<<<<< HEAD
-// CHECK:       11:                                               ; preds = %[[VAL_25]]
-// CHECK:         br label %[[VAL_34]]
-// CHECK:       12:                                               ; preds = %[[VAL_28]], %[[VAL_32]]
-=======
 // CHECK:       12:                                               ; preds = %[[VAL_25]]
 // CHECK:         %[[GTN:.*]] = call i32 @__kmpc_global_thread_num(ptr @1)
 // CHECK:         %[[CANCEL_POINT:.*]] = call i32 @__kmpc_cancellationpoint(ptr @1, i32 %[[GTN]], i32 3)
@@ -159,7 +154,6 @@
 // CHECK:       .split{{.*}}:
 // CHECK:         br label %[[VAL_34]]
 // CHECK:       15:
->>>>>>> 989ac4c9
 // CHECK:         br label %[[VAL_35:.*]]
 // CHECK:       omp.region.cont:                                  ; preds = %[[VAL_34]]
 // CHECK:         br label %[[VAL_23]]
