--- conflicted
+++ resolved
@@ -157,13 +157,64 @@
   llvm.atomicrmw fadd %arg2, %2 monotonic : !llvm.ptr, f32
   omp.yield
 }
-<<<<<<< HEAD
-llvm.func @simd_reduction(%lb : i32, %ub : i32, %step : i32, %x : !llvm.ptr) {
-  // expected-warning@below {{ignored clause: reduction in omp.simd operation}}
-  omp.simd reduction(@add_f32 %x -> %prv : !llvm.ptr) {
-    omp.loop_nest (%iv) : i32 = (%lb) to (%ub) step (%step) {
-      omp.yield
-    }
+llvm.func @scan_reduction(%lb : i32, %ub : i32, %step : i32, %x : !llvm.ptr) {
+  // expected-error@below {{not yet implemented: Unhandled clause reduction with modifier in omp.wsloop operation}}
+  // expected-error@below {{LLVM Translation failed for operation: omp.wsloop}}
+  omp.wsloop reduction(mod:inscan, @add_f32 %x -> %prv : !llvm.ptr) {
+    omp.loop_nest (%iv) : i32 = (%lb) to (%ub) step (%step) {
+      omp.scan inclusive(%prv : !llvm.ptr)
+      omp.yield
+    }
+  }
+  llvm.return
+}
+
+// -----
+
+llvm.func @single_allocate(%x : !llvm.ptr) {
+  // expected-error@below {{not yet implemented: Unhandled clause allocate in omp.single operation}}
+  // expected-error@below {{LLVM Translation failed for operation: omp.single}}
+  omp.single allocate(%x : !llvm.ptr -> %x : !llvm.ptr) {
+    omp.terminator
+  }
+  llvm.return
+}
+
+// -----
+
+omp.private {type = private} @x.privatizer : i32 init {
+^bb0(%mold: !llvm.ptr, %private: !llvm.ptr):
+  %c0 = llvm.mlir.constant(0 : i32) : i32
+  llvm.store %c0, %private : i32, !llvm.ptr
+  omp.yield(%private: !llvm.ptr)
+}
+llvm.func @single_private(%x : !llvm.ptr) {
+  // expected-error@below {{not yet implemented: Unhandled clause privatization in omp.single operation}}
+  // expected-error@below {{LLVM Translation failed for operation: omp.single}}
+  omp.single private(@x.privatizer %x -> %arg0 : !llvm.ptr) {
+    omp.terminator
+  }
+  llvm.return
+}
+
+// -----
+
+llvm.func @target_allocate(%x : !llvm.ptr) {
+  // expected-error@below {{not yet implemented: Unhandled clause allocate in omp.target operation}}
+  // expected-error@below {{LLVM Translation failed for operation: omp.target}}
+  omp.target allocate(%x : !llvm.ptr -> %x : !llvm.ptr) {
+    omp.terminator
+  }
+  llvm.return
+}
+
+// -----
+
+llvm.func @target_device(%x : i32) {
+  // expected-error@below {{not yet implemented: Unhandled clause device in omp.target operation}}
+  // expected-error@below {{LLVM Translation failed for operation: omp.target}}
+  omp.target device(%x : i32) {
+    omp.terminator
   }
   llvm.return
 }
@@ -187,26 +238,209 @@
   llvm.atomicrmw fadd %arg2, %2 monotonic : !llvm.ptr, f32
   omp.yield
 }
-=======
->>>>>>> a63f5726
-llvm.func @scan_reduction(%lb : i32, %ub : i32, %step : i32, %x : !llvm.ptr) {
-  // expected-error@below {{not yet implemented: Unhandled clause reduction with modifier in omp.wsloop operation}}
-  // expected-error@below {{LLVM Translation failed for operation: omp.wsloop}}
-  omp.wsloop reduction(mod:inscan, @add_f32 %x -> %prv : !llvm.ptr) {
-    omp.loop_nest (%iv) : i32 = (%lb) to (%ub) step (%step) {
-      omp.scan inclusive(%prv : !llvm.ptr)
-      omp.yield
-    }
-  }
-  llvm.return
-}
-
-// -----
-
-llvm.func @single_allocate(%x : !llvm.ptr) {
-  // expected-error@below {{not yet implemented: Unhandled clause allocate in omp.single operation}}
-  // expected-error@below {{LLVM Translation failed for operation: omp.single}}
-  omp.single allocate(%x : !llvm.ptr -> %x : !llvm.ptr) {
+llvm.func @target_in_reduction(%x : !llvm.ptr) {
+  // expected-error@below {{not yet implemented: Unhandled clause in_reduction in omp.target operation}}
+  // expected-error@below {{LLVM Translation failed for operation: omp.target}}
+  omp.target in_reduction(@add_f32 %x -> %prv : !llvm.ptr) {
+    omp.terminator
+  }
+  llvm.return
+}
+
+// -----
+
+llvm.func @target_is_device_ptr(%x : !llvm.ptr) {
+  // expected-error@below {{not yet implemented: Unhandled clause is_device_ptr in omp.target operation}}
+  // expected-error@below {{LLVM Translation failed for operation: omp.target}}
+  omp.target is_device_ptr(%x : !llvm.ptr) {
+    omp.terminator
+  }
+  llvm.return
+}
+
+// -----
+
+omp.private {type = firstprivate} @x.privatizer : i32 copy {
+^bb0(%mold: !llvm.ptr, %private: !llvm.ptr):
+  %0 = llvm.load %mold : !llvm.ptr -> i32
+  llvm.store %0, %private : i32, !llvm.ptr
+  omp.yield(%private: !llvm.ptr)
+}
+llvm.func @target_firstprivate(%x : !llvm.ptr) {
+  %0 = omp.map.info var_ptr(%x : !llvm.ptr, i32) map_clauses(to) capture(ByRef) -> !llvm.ptr
+  // expected-error@below {{not yet implemented: Unhandled clause privatization for deferred target tasks in omp.target operation}}
+  // expected-error@below {{LLVM Translation failed for operation: omp.target}}
+  omp.target nowait map_entries(%0 -> %blockarg0 : !llvm.ptr) private(@x.privatizer %x -> %arg0 [map_idx=0] : !llvm.ptr) {
+    omp.terminator
+  }
+  llvm.return
+}
+
+// -----
+
+llvm.func @target_enter_data_depend(%x: !llvm.ptr) {
+  // expected-error@below {{not yet implemented: Unhandled clause depend in omp.target_enter_data operation}}
+  // expected-error@below {{LLVM Translation failed for operation: omp.target_enter_data}}
+  omp.target_enter_data depend(taskdependin -> %x : !llvm.ptr) {
+    omp.terminator
+  }
+  llvm.return
+}
+
+// -----
+
+llvm.func @target_exit_data_depend(%x: !llvm.ptr) {
+  // expected-error@below {{not yet implemented: Unhandled clause depend in omp.target_exit_data operation}}
+  // expected-error@below {{LLVM Translation failed for operation: omp.target_exit_data}}
+  omp.target_exit_data depend(taskdependin -> %x : !llvm.ptr) {
+    omp.terminator
+  }
+  llvm.return
+}
+
+// -----
+
+llvm.func @target_update_depend(%x: !llvm.ptr) {
+  // expected-error@below {{not yet implemented: Unhandled clause depend in omp.target_update operation}}
+  // expected-error@below {{LLVM Translation failed for operation: omp.target_update}}
+  omp.target_update depend(taskdependin -> %x : !llvm.ptr) {
+    omp.terminator
+  }
+  llvm.return
+}
+
+// -----
+
+llvm.func @task_allocate(%x : !llvm.ptr) {
+  // expected-error@below {{not yet implemented: Unhandled clause allocate in omp.task operation}}
+  // expected-error@below {{LLVM Translation failed for operation: omp.task}}
+  omp.task allocate(%x : !llvm.ptr -> %x : !llvm.ptr) {
+    omp.terminator
+  }
+  llvm.return
+}
+
+// -----
+
+omp.declare_reduction @add_f32 : f32
+init {
+^bb0(%arg: f32):
+  %0 = llvm.mlir.constant(0.0 : f32) : f32
+  omp.yield (%0 : f32)
+}
+combiner {
+^bb1(%arg0: f32, %arg1: f32):
+  %1 = llvm.fadd %arg0, %arg1 : f32
+  omp.yield (%1 : f32)
+}
+atomic {
+^bb2(%arg2: !llvm.ptr, %arg3: !llvm.ptr):
+  %2 = llvm.load %arg3 : !llvm.ptr -> f32
+  llvm.atomicrmw fadd %arg2, %2 monotonic : !llvm.ptr, f32
+  omp.yield
+}
+llvm.func @task_in_reduction(%x : !llvm.ptr) {
+  // expected-error@below {{not yet implemented: Unhandled clause in_reduction in omp.task operation}}
+  // expected-error@below {{LLVM Translation failed for operation: omp.task}}
+  omp.task in_reduction(@add_f32 %x -> %prv : !llvm.ptr) {
+    omp.terminator
+  }
+  llvm.return
+}
+
+// -----
+
+llvm.func @taskgroup_allocate(%x : !llvm.ptr) {
+  // expected-error@below {{not yet implemented: Unhandled clause allocate in omp.taskgroup operation}}
+  // expected-error@below {{LLVM Translation failed for operation: omp.taskgroup}}
+  omp.taskgroup allocate(%x : !llvm.ptr -> %x : !llvm.ptr) {
+    omp.terminator
+  }
+  llvm.return
+}
+
+// -----
+
+omp.declare_reduction @add_f32 : f32
+init {
+^bb0(%arg: f32):
+  %0 = llvm.mlir.constant(0.0 : f32) : f32
+  omp.yield (%0 : f32)
+}
+combiner {
+^bb1(%arg0: f32, %arg1: f32):
+  %1 = llvm.fadd %arg0, %arg1 : f32
+  omp.yield (%1 : f32)
+}
+atomic {
+^bb2(%arg2: !llvm.ptr, %arg3: !llvm.ptr):
+  %2 = llvm.load %arg3 : !llvm.ptr -> f32
+  llvm.atomicrmw fadd %arg2, %2 monotonic : !llvm.ptr, f32
+  omp.yield
+}
+llvm.func @taskgroup_task_reduction(%x : !llvm.ptr) {
+  // expected-error@below {{not yet implemented: Unhandled clause task_reduction in omp.taskgroup operation}}
+  // expected-error@below {{LLVM Translation failed for operation: omp.taskgroup}}
+  omp.taskgroup task_reduction(@add_f32 %x -> %prv : !llvm.ptr) {
+    omp.terminator
+  }
+  llvm.return
+}
+
+// -----
+
+llvm.func @taskloop(%lb : i32, %ub : i32, %step : i32) {
+  // expected-error@below {{not yet implemented: omp.taskloop}}
+  // expected-error@below {{LLVM Translation failed for operation: omp.taskloop}}
+  omp.taskloop {
+    omp.loop_nest (%iv) : i32 = (%lb) to (%ub) step (%step) {
+      omp.yield
+    }
+  }
+  llvm.return
+}
+
+// -----
+
+llvm.func @taskloop_untied(%lb : i32, %ub : i32, %step : i32) {
+  // expected-error@below {{not yet implemented: omp.taskloop}}
+  // expected-error@below {{LLVM Translation failed for operation: omp.taskloop}}
+  omp.taskloop untied {
+    omp.loop_nest (%iv) : i32 = (%lb) to (%ub) step (%step) {
+      omp.yield
+    }
+  }
+  llvm.return
+}
+
+// -----
+
+llvm.func @taskwait_depend(%x: !llvm.ptr) {
+  // expected-error@below {{not yet implemented: Unhandled clause depend in omp.taskwait operation}}
+  // expected-error@below {{LLVM Translation failed for operation: omp.taskwait}}
+  omp.taskwait depend(taskdependin -> %x : !llvm.ptr) {
+    omp.terminator
+  }
+  llvm.return
+}
+
+// -----
+
+llvm.func @taskwait_nowait() {
+  // expected-error@below {{not yet implemented: Unhandled clause nowait in omp.taskwait operation}}
+  // expected-error@below {{LLVM Translation failed for operation: omp.taskwait}}
+  omp.taskwait nowait {
+    omp.terminator
+  }
+  llvm.return
+}
+
+// -----
+
+llvm.func @teams_allocate(%x : !llvm.ptr) {
+  // expected-error@below {{not yet implemented: Unhandled clause allocate in omp.teams operation}}
+  // expected-error@below {{LLVM Translation failed for operation: omp.teams}}
+  omp.teams allocate(%x : !llvm.ptr -> %x : !llvm.ptr) {
     omp.terminator
   }
   llvm.return
@@ -220,272 +454,6 @@
   llvm.store %c0, %private : i32, !llvm.ptr
   omp.yield(%private: !llvm.ptr)
 }
-llvm.func @single_private(%x : !llvm.ptr) {
-  // expected-error@below {{not yet implemented: Unhandled clause privatization in omp.single operation}}
-  // expected-error@below {{LLVM Translation failed for operation: omp.single}}
-  omp.single private(@x.privatizer %x -> %arg0 : !llvm.ptr) {
-    omp.terminator
-  }
-  llvm.return
-}
-
-// -----
-
-llvm.func @target_allocate(%x : !llvm.ptr) {
-  // expected-error@below {{not yet implemented: Unhandled clause allocate in omp.target operation}}
-  // expected-error@below {{LLVM Translation failed for operation: omp.target}}
-  omp.target allocate(%x : !llvm.ptr -> %x : !llvm.ptr) {
-    omp.terminator
-  }
-  llvm.return
-}
-
-// -----
-
-llvm.func @target_device(%x : i32) {
-  // expected-error@below {{not yet implemented: Unhandled clause device in omp.target operation}}
-  // expected-error@below {{LLVM Translation failed for operation: omp.target}}
-  omp.target device(%x : i32) {
-    omp.terminator
-  }
-  llvm.return
-}
-
-// -----
-
-omp.declare_reduction @add_f32 : f32
-init {
-^bb0(%arg: f32):
-  %0 = llvm.mlir.constant(0.0 : f32) : f32
-  omp.yield (%0 : f32)
-}
-combiner {
-^bb1(%arg0: f32, %arg1: f32):
-  %1 = llvm.fadd %arg0, %arg1 : f32
-  omp.yield (%1 : f32)
-}
-atomic {
-^bb2(%arg2: !llvm.ptr, %arg3: !llvm.ptr):
-  %2 = llvm.load %arg3 : !llvm.ptr -> f32
-  llvm.atomicrmw fadd %arg2, %2 monotonic : !llvm.ptr, f32
-  omp.yield
-}
-llvm.func @target_in_reduction(%x : !llvm.ptr) {
-  // expected-error@below {{not yet implemented: Unhandled clause in_reduction in omp.target operation}}
-  // expected-error@below {{LLVM Translation failed for operation: omp.target}}
-  omp.target in_reduction(@add_f32 %x -> %prv : !llvm.ptr) {
-    omp.terminator
-  }
-  llvm.return
-}
-
-// -----
-
-llvm.func @target_is_device_ptr(%x : !llvm.ptr) {
-  // expected-error@below {{not yet implemented: Unhandled clause is_device_ptr in omp.target operation}}
-  // expected-error@below {{LLVM Translation failed for operation: omp.target}}
-  omp.target is_device_ptr(%x : !llvm.ptr) {
-    omp.terminator
-  }
-  llvm.return
-}
-
-// -----
-
-omp.private {type = firstprivate} @x.privatizer : i32 copy {
-^bb0(%mold: !llvm.ptr, %private: !llvm.ptr):
-  %0 = llvm.load %mold : !llvm.ptr -> i32
-  llvm.store %0, %private : i32, !llvm.ptr
-  omp.yield(%private: !llvm.ptr)
-}
-llvm.func @target_firstprivate(%x : !llvm.ptr) {
-  %0 = omp.map.info var_ptr(%x : !llvm.ptr, i32) map_clauses(to) capture(ByRef) -> !llvm.ptr
-  // expected-error@below {{not yet implemented: Unhandled clause privatization for deferred target tasks in omp.target operation}}
-  // expected-error@below {{LLVM Translation failed for operation: omp.target}}
-  omp.target nowait map_entries(%0 -> %blockarg0 : !llvm.ptr) private(@x.privatizer %x -> %arg0 [map_idx=0] : !llvm.ptr) {
-    omp.terminator
-  }
-  llvm.return
-}
-
-// -----
-
-llvm.func @target_enter_data_depend(%x: !llvm.ptr) {
-  // expected-error@below {{not yet implemented: Unhandled clause depend in omp.target_enter_data operation}}
-  // expected-error@below {{LLVM Translation failed for operation: omp.target_enter_data}}
-  omp.target_enter_data depend(taskdependin -> %x : !llvm.ptr) {
-    omp.terminator
-  }
-  llvm.return
-}
-
-// -----
-
-llvm.func @target_exit_data_depend(%x: !llvm.ptr) {
-  // expected-error@below {{not yet implemented: Unhandled clause depend in omp.target_exit_data operation}}
-  // expected-error@below {{LLVM Translation failed for operation: omp.target_exit_data}}
-  omp.target_exit_data depend(taskdependin -> %x : !llvm.ptr) {
-    omp.terminator
-  }
-  llvm.return
-}
-
-// -----
-
-llvm.func @target_update_depend(%x: !llvm.ptr) {
-  // expected-error@below {{not yet implemented: Unhandled clause depend in omp.target_update operation}}
-  // expected-error@below {{LLVM Translation failed for operation: omp.target_update}}
-  omp.target_update depend(taskdependin -> %x : !llvm.ptr) {
-    omp.terminator
-  }
-  llvm.return
-}
-
-// -----
-
-llvm.func @task_allocate(%x : !llvm.ptr) {
-  // expected-error@below {{not yet implemented: Unhandled clause allocate in omp.task operation}}
-  // expected-error@below {{LLVM Translation failed for operation: omp.task}}
-  omp.task allocate(%x : !llvm.ptr -> %x : !llvm.ptr) {
-    omp.terminator
-  }
-  llvm.return
-}
-
-// -----
-
-omp.declare_reduction @add_f32 : f32
-init {
-^bb0(%arg: f32):
-  %0 = llvm.mlir.constant(0.0 : f32) : f32
-  omp.yield (%0 : f32)
-}
-combiner {
-^bb1(%arg0: f32, %arg1: f32):
-  %1 = llvm.fadd %arg0, %arg1 : f32
-  omp.yield (%1 : f32)
-}
-atomic {
-^bb2(%arg2: !llvm.ptr, %arg3: !llvm.ptr):
-  %2 = llvm.load %arg3 : !llvm.ptr -> f32
-  llvm.atomicrmw fadd %arg2, %2 monotonic : !llvm.ptr, f32
-  omp.yield
-}
-llvm.func @task_in_reduction(%x : !llvm.ptr) {
-  // expected-error@below {{not yet implemented: Unhandled clause in_reduction in omp.task operation}}
-  // expected-error@below {{LLVM Translation failed for operation: omp.task}}
-  omp.task in_reduction(@add_f32 %x -> %prv : !llvm.ptr) {
-    omp.terminator
-  }
-  llvm.return
-}
-
-// -----
-
-llvm.func @taskgroup_allocate(%x : !llvm.ptr) {
-  // expected-error@below {{not yet implemented: Unhandled clause allocate in omp.taskgroup operation}}
-  // expected-error@below {{LLVM Translation failed for operation: omp.taskgroup}}
-  omp.taskgroup allocate(%x : !llvm.ptr -> %x : !llvm.ptr) {
-    omp.terminator
-  }
-  llvm.return
-}
-
-// -----
-
-omp.declare_reduction @add_f32 : f32
-init {
-^bb0(%arg: f32):
-  %0 = llvm.mlir.constant(0.0 : f32) : f32
-  omp.yield (%0 : f32)
-}
-combiner {
-^bb1(%arg0: f32, %arg1: f32):
-  %1 = llvm.fadd %arg0, %arg1 : f32
-  omp.yield (%1 : f32)
-}
-atomic {
-^bb2(%arg2: !llvm.ptr, %arg3: !llvm.ptr):
-  %2 = llvm.load %arg3 : !llvm.ptr -> f32
-  llvm.atomicrmw fadd %arg2, %2 monotonic : !llvm.ptr, f32
-  omp.yield
-}
-llvm.func @taskgroup_task_reduction(%x : !llvm.ptr) {
-  // expected-error@below {{not yet implemented: Unhandled clause task_reduction in omp.taskgroup operation}}
-  // expected-error@below {{LLVM Translation failed for operation: omp.taskgroup}}
-  omp.taskgroup task_reduction(@add_f32 %x -> %prv : !llvm.ptr) {
-    omp.terminator
-  }
-  llvm.return
-}
-
-// -----
-
-llvm.func @taskloop(%lb : i32, %ub : i32, %step : i32) {
-  // expected-error@below {{not yet implemented: omp.taskloop}}
-  // expected-error@below {{LLVM Translation failed for operation: omp.taskloop}}
-  omp.taskloop {
-    omp.loop_nest (%iv) : i32 = (%lb) to (%ub) step (%step) {
-      omp.yield
-    }
-  }
-  llvm.return
-}
-
-// -----
-
-llvm.func @taskloop_untied(%lb : i32, %ub : i32, %step : i32) {
-  // expected-error@below {{not yet implemented: omp.taskloop}}
-  // expected-error@below {{LLVM Translation failed for operation: omp.taskloop}}
-  omp.taskloop untied {
-    omp.loop_nest (%iv) : i32 = (%lb) to (%ub) step (%step) {
-      omp.yield
-    }
-  }
-  llvm.return
-}
-
-// -----
-
-llvm.func @taskwait_depend(%x: !llvm.ptr) {
-  // expected-error@below {{not yet implemented: Unhandled clause depend in omp.taskwait operation}}
-  // expected-error@below {{LLVM Translation failed for operation: omp.taskwait}}
-  omp.taskwait depend(taskdependin -> %x : !llvm.ptr) {
-    omp.terminator
-  }
-  llvm.return
-}
-
-// -----
-
-llvm.func @taskwait_nowait() {
-  // expected-error@below {{not yet implemented: Unhandled clause nowait in omp.taskwait operation}}
-  // expected-error@below {{LLVM Translation failed for operation: omp.taskwait}}
-  omp.taskwait nowait {
-    omp.terminator
-  }
-  llvm.return
-}
-
-// -----
-
-llvm.func @teams_allocate(%x : !llvm.ptr) {
-  // expected-error@below {{not yet implemented: Unhandled clause allocate in omp.teams operation}}
-  // expected-error@below {{LLVM Translation failed for operation: omp.teams}}
-  omp.teams allocate(%x : !llvm.ptr -> %x : !llvm.ptr) {
-    omp.terminator
-  }
-  llvm.return
-}
-
-// -----
-
-omp.private {type = private} @x.privatizer : i32 init {
-^bb0(%mold: !llvm.ptr, %private: !llvm.ptr):
-  %c0 = llvm.mlir.constant(0 : i32) : i32
-  llvm.store %c0, %private : i32, !llvm.ptr
-  omp.yield(%private: !llvm.ptr)
-}
 llvm.func @teams_private(%x : !llvm.ptr) {
   // expected-error@below {{not yet implemented: Unhandled clause privatization in omp.teams operation}}
   // expected-error@below {{LLVM Translation failed for operation: omp.teams}}
