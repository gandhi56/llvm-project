// RUN: mlir-translate -mlir-to-llvmir -split-input-file -verify-diagnostics %s

llvm.func @atomic_hint(%v : !llvm.ptr, %x : !llvm.ptr, %expr : i32) {
  // expected-warning@below {{hint clause discarded}}
  omp.atomic.capture hint(uncontended) {
    omp.atomic.read %x = %v : !llvm.ptr, !llvm.ptr, i32
    omp.atomic.write %v = %expr : !llvm.ptr, i32
  }

  // expected-warning@below {{hint clause discarded}}
  omp.atomic.read %x = %v hint(contended) : !llvm.ptr, !llvm.ptr, i32

  // expected-warning@below {{hint clause discarded}}
  omp.atomic.write %v = %expr hint(nonspeculative) : !llvm.ptr, i32

  // expected-warning@below {{hint clause discarded}}
  omp.atomic.update hint(speculative) %x : !llvm.ptr {
  ^bb0(%arg0: i32):
    %result = llvm.add %arg0, %expr : i32
    omp.yield(%result : i32)
  }

  llvm.return
}

// -----

llvm.func @cancel_wsloop(%lb : i32, %ub : i32, %step: i32) {
  // expected-error@below {{LLVM Translation failed for operation: omp.wsloop}}
  omp.wsloop {
    // expected-error@below {{LLVM Translation failed for operation: omp.loop_nest}}
    omp.loop_nest (%iv) : i32 = (%lb) to (%ub) step (%step) {
      // expected-error@below {{not yet implemented: Unhandled clause cancel directive construct type not yet supported in omp.cancel operation}}
      // expected-error@below {{LLVM Translation failed for operation: omp.cancel}}
      omp.cancel cancellation_construct_type(loop)
      omp.yield
    }
  }
  llvm.return
}

// -----

llvm.func @cancel_taskgroup() {
  // expected-error@below {{LLVM Translation failed for operation: omp.taskgroup}}
  omp.taskgroup {
    // expected-error@below {{LLVM Translation failed for operation: omp.task}}
    omp.task {
      // expected-error@below {{not yet implemented: Unhandled clause cancel directive construct type not yet supported in omp.cancel operation}}
      // expected-error@below {{LLVM Translation failed for operation: omp.cancel}}
      omp.cancel cancellation_construct_type(taskgroup)
      omp.terminator
    }
    omp.terminator
  }
  llvm.return
}

// -----

llvm.func @cancellation_point() {
  // expected-error@below {{LLVM Translation failed for operation: omp.parallel}}
  omp.parallel {
    // expected-error@below {{not yet implemented: omp.cancellation_point}}
    // expected-error@below {{LLVM Translation failed for operation: omp.cancellation_point}}
    omp.cancellation_point cancellation_construct_type(parallel)
    omp.terminator
  }
  llvm.return
}

// -----

llvm.func @do_simd(%lb : i32, %ub : i32, %step : i32) {
  omp.wsloop {
    // expected-warning@below {{simd information on composite construct discarded}}
    omp.simd {
      omp.loop_nest (%iv) : i32 = (%lb) to (%ub) step (%step) {
        omp.yield
      }
    } {omp.composite}
  } {omp.composite}
  llvm.return
}

// -----

llvm.func @distribute_allocate(%lb : i32, %ub : i32, %step : i32, %x : !llvm.ptr) {
  // expected-error@below {{not yet implemented: Unhandled clause allocate in omp.distribute operation}}
  // expected-error@below {{LLVM Translation failed for operation: omp.distribute}}
  omp.distribute allocate(%x : !llvm.ptr -> %x : !llvm.ptr) {
    omp.loop_nest (%iv) : i32 = (%lb) to (%ub) step (%step) {
      omp.yield
    }
  }
  llvm.return
}

// -----

llvm.func @distribute_dist_schedule(%lb : i32, %ub : i32, %step : i32, %x : i32) {
  // expected-error@below {{not yet implemented: Unhandled clause dist_schedule with chunk_size in omp.distribute operation}}
  // expected-error@below {{LLVM Translation failed for operation: omp.distribute}}
  omp.distribute dist_schedule_static dist_schedule_chunk_size(%x : i32) {
    omp.loop_nest (%iv) : i32 = (%lb) to (%ub) step (%step) {
      omp.yield
    }
  }
  llvm.return
}

// -----

llvm.func @distribute_order(%lb : i32, %ub : i32, %step : i32) {
  // expected-error@below {{not yet implemented: Unhandled clause order in omp.distribute operation}}
  // expected-error@below {{LLVM Translation failed for operation: omp.distribute}}
  omp.distribute order(concurrent) {
    omp.loop_nest (%iv) : i32 = (%lb) to (%ub) step (%step) {
      omp.yield
    }
  }
  llvm.return
}

// -----

llvm.func @ordered_region_par_level_simd() {
  // expected-error@below {{not yet implemented: Unhandled clause parallelization-level in omp.ordered.region operation}}
  // expected-error@below {{LLVM Translation failed for operation: omp.ordered.region}}
  omp.ordered.region par_level_simd {
    omp.terminator
  }
  llvm.return
}

// -----

llvm.func @parallel_allocate(%x : !llvm.ptr) {
  // expected-error@below {{not yet implemented: Unhandled clause allocate in omp.parallel operation}}
  // expected-error@below {{LLVM Translation failed for operation: omp.parallel}}
  omp.parallel allocate(%x : !llvm.ptr -> %x : !llvm.ptr) {
    omp.terminator
  }
  llvm.return
}

// -----

llvm.func @sections_allocate(%x : !llvm.ptr) {
  // expected-error@below {{not yet implemented: Unhandled clause allocate in omp.sections operation}}
  // expected-error@below {{LLVM Translation failed for operation: omp.sections}}
  omp.sections allocate(%x : !llvm.ptr -> %x : !llvm.ptr) {
    omp.terminator
  }
  llvm.return
}

// -----

omp.private {type = private} @x.privatizer : i32 init {
^bb0(%mold: !llvm.ptr, %private: !llvm.ptr):
  %c0 = llvm.mlir.constant(0 : i32) : i32
  llvm.store %c0, %private : i32, !llvm.ptr
  omp.yield(%private: !llvm.ptr)
}
llvm.func @sections_private(%x : !llvm.ptr) {
  // expected-error@below {{not yet implemented: Unhandled clause privatization in omp.sections operation}}
  // expected-error@below {{LLVM Translation failed for operation: omp.sections}}
  omp.sections private(@x.privatizer %x -> %arg0 : !llvm.ptr) {
    omp.terminator
  }
  llvm.return
}

// -----

llvm.func @simd_linear(%lb : i32, %ub : i32, %step : i32, %x : !llvm.ptr) {
  // expected-warning@below {{ignored clause: linear in omp.simd operation}}
  omp.simd linear(%x = %step : !llvm.ptr) {
    omp.loop_nest (%iv) : i32 = (%lb) to (%ub) step (%step) {
      omp.yield
    }
  }
  llvm.return
}

// -----

<<<<<<< HEAD
llvm.func @simd_nontemporal(%lb : i32, %ub : i32, %step : i32, %x : !llvm.ptr) {
  // expected-warning@below {{ignored clause: nontemporal in omp.simd operation}}
  omp.simd nontemporal(%x : !llvm.ptr) {
    omp.loop_nest (%iv) : i32 = (%lb) to (%ub) step (%step) {
      omp.yield
    }
  }
  llvm.return
}

// -----

=======
>>>>>>> e8ae7794
omp.declare_reduction @add_f32 : f32
init {
^bb0(%arg: f32):
  %0 = llvm.mlir.constant(0.0 : f32) : f32
  omp.yield (%0 : f32)
}
combiner {
^bb1(%arg0: f32, %arg1: f32):
  %1 = llvm.fadd %arg0, %arg1 : f32
  omp.yield (%1 : f32)
}
atomic {
^bb2(%arg2: !llvm.ptr, %arg3: !llvm.ptr):
  %2 = llvm.load %arg3 : !llvm.ptr -> f32
  llvm.atomicrmw fadd %arg2, %2 monotonic : !llvm.ptr, f32
  omp.yield
}
llvm.func @simd_reduction(%lb : i32, %ub : i32, %step : i32, %x : !llvm.ptr) {
  // expected-warning@below {{ignored clause: reduction in omp.simd operation}}
  omp.simd reduction(@add_f32 %x -> %prv : !llvm.ptr) {
    omp.loop_nest (%iv) : i32 = (%lb) to (%ub) step (%step) {
      omp.yield
    }
  }
  llvm.return
}

// -----

omp.declare_reduction @add_f32 : f32
init {
^bb0(%arg: f32):
  %0 = llvm.mlir.constant(0.0 : f32) : f32
  omp.yield (%0 : f32)
}
combiner {
^bb1(%arg0: f32, %arg1: f32):
  %1 = llvm.fadd %arg0, %arg1 : f32
  omp.yield (%1 : f32)
}
atomic {
^bb2(%arg2: !llvm.ptr, %arg3: !llvm.ptr):
  %2 = llvm.load %arg3 : !llvm.ptr -> f32
  llvm.atomicrmw fadd %arg2, %2 monotonic : !llvm.ptr, f32
  omp.yield
}
llvm.func @scan_reduction(%lb : i32, %ub : i32, %step : i32, %x : !llvm.ptr) {
  // expected-error@below {{not yet implemented: Unhandled clause reduction with modifier in omp.wsloop operation}}
  // expected-error@below {{LLVM Translation failed for operation: omp.wsloop}}
  omp.wsloop reduction(mod:inscan, @add_f32 %x -> %prv : !llvm.ptr) {
    omp.loop_nest (%iv) : i32 = (%lb) to (%ub) step (%step) {
      omp.scan inclusive(%prv : !llvm.ptr)
      omp.yield
    }
  }
  llvm.return
}

// -----

llvm.func @single_allocate(%x : !llvm.ptr) {
  // expected-error@below {{not yet implemented: Unhandled clause allocate in omp.single operation}}
  // expected-error@below {{LLVM Translation failed for operation: omp.single}}
  omp.single allocate(%x : !llvm.ptr -> %x : !llvm.ptr) {
    omp.terminator
  }
  llvm.return
}

// -----

omp.private {type = private} @x.privatizer : i32 init {
^bb0(%mold: !llvm.ptr, %private: !llvm.ptr):
  %c0 = llvm.mlir.constant(0 : i32) : i32
  llvm.store %c0, %private : i32, !llvm.ptr
  omp.yield(%private: !llvm.ptr)
}
llvm.func @single_private(%x : !llvm.ptr) {
  // expected-error@below {{not yet implemented: Unhandled clause privatization in omp.single operation}}
  // expected-error@below {{LLVM Translation failed for operation: omp.single}}
  omp.single private(@x.privatizer %x -> %arg0 : !llvm.ptr) {
    omp.terminator
  }
  llvm.return
}

// -----

llvm.func @target_allocate(%x : !llvm.ptr) {
  // expected-error@below {{not yet implemented: Unhandled clause allocate in omp.target operation}}
  // expected-error@below {{LLVM Translation failed for operation: omp.target}}
  omp.target allocate(%x : !llvm.ptr -> %x : !llvm.ptr) {
    omp.terminator
  }
  llvm.return
}

// -----

llvm.func @target_device(%x : i32) {
  // expected-error@below {{not yet implemented: Unhandled clause device in omp.target operation}}
  // expected-error@below {{LLVM Translation failed for operation: omp.target}}
  omp.target device(%x : i32) {
    omp.terminator
  }
  llvm.return
}

// -----

omp.declare_reduction @add_f32 : f32
init {
^bb0(%arg: f32):
  %0 = llvm.mlir.constant(0.0 : f32) : f32
  omp.yield (%0 : f32)
}
combiner {
^bb1(%arg0: f32, %arg1: f32):
  %1 = llvm.fadd %arg0, %arg1 : f32
  omp.yield (%1 : f32)
}
atomic {
^bb2(%arg2: !llvm.ptr, %arg3: !llvm.ptr):
  %2 = llvm.load %arg3 : !llvm.ptr -> f32
  llvm.atomicrmw fadd %arg2, %2 monotonic : !llvm.ptr, f32
  omp.yield
}
llvm.func @target_in_reduction(%x : !llvm.ptr) {
  // expected-error@below {{not yet implemented: Unhandled clause in_reduction in omp.target operation}}
  // expected-error@below {{LLVM Translation failed for operation: omp.target}}
  omp.target in_reduction(@add_f32 %x -> %prv : !llvm.ptr) {
    omp.terminator
  }
  llvm.return
}

// -----

llvm.func @target_is_device_ptr(%x : !llvm.ptr) {
  // expected-error@below {{not yet implemented: Unhandled clause is_device_ptr in omp.target operation}}
  // expected-error@below {{LLVM Translation failed for operation: omp.target}}
  omp.target is_device_ptr(%x : !llvm.ptr) {
    omp.terminator
  }
  llvm.return
}

// -----

omp.private {type = firstprivate} @x.privatizer : i32 copy {
^bb0(%mold: !llvm.ptr, %private: !llvm.ptr):
  %0 = llvm.load %mold : !llvm.ptr -> i32
  llvm.store %0, %private : i32, !llvm.ptr
  omp.yield(%private: !llvm.ptr)
}
llvm.func @target_firstprivate(%x : !llvm.ptr) {
  %0 = omp.map.info var_ptr(%x : !llvm.ptr, i32) map_clauses(to) capture(ByRef) -> !llvm.ptr
  // expected-error@below {{not yet implemented: Unhandled clause privatization for deferred target tasks in omp.target operation}}
  // expected-error@below {{LLVM Translation failed for operation: omp.target}}
  omp.target nowait map_entries(%0 -> %blockarg0 : !llvm.ptr) private(@x.privatizer %x -> %arg0 [map_idx=0] : !llvm.ptr) {
    omp.terminator
  }
  llvm.return
}

// -----

llvm.func @target_enter_data_depend(%x: !llvm.ptr) {
  // expected-error@below {{not yet implemented: Unhandled clause depend in omp.target_enter_data operation}}
  // expected-error@below {{LLVM Translation failed for operation: omp.target_enter_data}}
  omp.target_enter_data depend(taskdependin -> %x : !llvm.ptr) {
    omp.terminator
  }
  llvm.return
}

// -----

llvm.func @target_exit_data_depend(%x: !llvm.ptr) {
  // expected-error@below {{not yet implemented: Unhandled clause depend in omp.target_exit_data operation}}
  // expected-error@below {{LLVM Translation failed for operation: omp.target_exit_data}}
  omp.target_exit_data depend(taskdependin -> %x : !llvm.ptr) {
    omp.terminator
  }
  llvm.return
}

// -----

llvm.func @target_update_depend(%x: !llvm.ptr) {
  // expected-error@below {{not yet implemented: Unhandled clause depend in omp.target_update operation}}
  // expected-error@below {{LLVM Translation failed for operation: omp.target_update}}
  omp.target_update depend(taskdependin -> %x : !llvm.ptr) {
    omp.terminator
  }
  llvm.return
}

// -----

llvm.func @task_allocate(%x : !llvm.ptr) {
  // expected-error@below {{not yet implemented: Unhandled clause allocate in omp.task operation}}
  // expected-error@below {{LLVM Translation failed for operation: omp.task}}
  omp.task allocate(%x : !llvm.ptr -> %x : !llvm.ptr) {
    omp.terminator
  }
  llvm.return
}

// -----

omp.declare_reduction @add_f32 : f32
init {
^bb0(%arg: f32):
  %0 = llvm.mlir.constant(0.0 : f32) : f32
  omp.yield (%0 : f32)
}
combiner {
^bb1(%arg0: f32, %arg1: f32):
  %1 = llvm.fadd %arg0, %arg1 : f32
  omp.yield (%1 : f32)
}
atomic {
^bb2(%arg2: !llvm.ptr, %arg3: !llvm.ptr):
  %2 = llvm.load %arg3 : !llvm.ptr -> f32
  llvm.atomicrmw fadd %arg2, %2 monotonic : !llvm.ptr, f32
  omp.yield
}
llvm.func @task_in_reduction(%x : !llvm.ptr) {
  // expected-error@below {{not yet implemented: Unhandled clause in_reduction in omp.task operation}}
  // expected-error@below {{LLVM Translation failed for operation: omp.task}}
  omp.task in_reduction(@add_f32 %x -> %prv : !llvm.ptr) {
    omp.terminator
  }
  llvm.return
}

// -----

llvm.func @taskgroup_allocate(%x : !llvm.ptr) {
  // expected-error@below {{not yet implemented: Unhandled clause allocate in omp.taskgroup operation}}
  // expected-error@below {{LLVM Translation failed for operation: omp.taskgroup}}
  omp.taskgroup allocate(%x : !llvm.ptr -> %x : !llvm.ptr) {
    omp.terminator
  }
  llvm.return
}

// -----

omp.declare_reduction @add_f32 : f32
init {
^bb0(%arg: f32):
  %0 = llvm.mlir.constant(0.0 : f32) : f32
  omp.yield (%0 : f32)
}
combiner {
^bb1(%arg0: f32, %arg1: f32):
  %1 = llvm.fadd %arg0, %arg1 : f32
  omp.yield (%1 : f32)
}
atomic {
^bb2(%arg2: !llvm.ptr, %arg3: !llvm.ptr):
  %2 = llvm.load %arg3 : !llvm.ptr -> f32
  llvm.atomicrmw fadd %arg2, %2 monotonic : !llvm.ptr, f32
  omp.yield
}
llvm.func @taskgroup_task_reduction(%x : !llvm.ptr) {
  // expected-error@below {{not yet implemented: Unhandled clause task_reduction in omp.taskgroup operation}}
  // expected-error@below {{LLVM Translation failed for operation: omp.taskgroup}}
  omp.taskgroup task_reduction(@add_f32 %x -> %prv : !llvm.ptr) {
    omp.terminator
  }
  llvm.return
}

// -----

llvm.func @taskloop(%lb : i32, %ub : i32, %step : i32) {
  // expected-error@below {{not yet implemented: omp.taskloop}}
  // expected-error@below {{LLVM Translation failed for operation: omp.taskloop}}
  omp.taskloop {
    omp.loop_nest (%iv) : i32 = (%lb) to (%ub) step (%step) {
      omp.yield
    }
  }
  llvm.return
}

// -----

llvm.func @taskloop_untied(%lb : i32, %ub : i32, %step : i32) {
  // expected-error@below {{not yet implemented: omp.taskloop}}
  // expected-error@below {{LLVM Translation failed for operation: omp.taskloop}}
  omp.taskloop untied {
    omp.loop_nest (%iv) : i32 = (%lb) to (%ub) step (%step) {
      omp.yield
    }
  }
  llvm.return
}

// -----

llvm.func @taskwait_depend(%x: !llvm.ptr) {
  // expected-error@below {{not yet implemented: Unhandled clause depend in omp.taskwait operation}}
  // expected-error@below {{LLVM Translation failed for operation: omp.taskwait}}
  omp.taskwait depend(taskdependin -> %x : !llvm.ptr) {
    omp.terminator
  }
  llvm.return
}

// -----

llvm.func @taskwait_nowait() {
  // expected-error@below {{not yet implemented: Unhandled clause nowait in omp.taskwait operation}}
  // expected-error@below {{LLVM Translation failed for operation: omp.taskwait}}
  omp.taskwait nowait {
    omp.terminator
  }
  llvm.return
}

// -----

llvm.func @teams_allocate(%x : !llvm.ptr) {
  // expected-error@below {{not yet implemented: Unhandled clause allocate in omp.teams operation}}
  // expected-error@below {{LLVM Translation failed for operation: omp.teams}}
  omp.teams allocate(%x : !llvm.ptr -> %x : !llvm.ptr) {
    omp.terminator
  }
  llvm.return
}

// -----

omp.private {type = private} @x.privatizer : i32 init {
^bb0(%mold: !llvm.ptr, %private: !llvm.ptr):
  %c0 = llvm.mlir.constant(0 : i32) : i32
  llvm.store %c0, %private : i32, !llvm.ptr
  omp.yield(%private: !llvm.ptr)
}
llvm.func @teams_private(%x : !llvm.ptr) {
  // expected-error@below {{not yet implemented: Unhandled clause privatization in omp.teams operation}}
  // expected-error@below {{LLVM Translation failed for operation: omp.teams}}
  omp.teams private(@x.privatizer %x -> %arg0 : !llvm.ptr) {
    omp.terminator
  }
  llvm.return
}

// -----

llvm.func @wsloop_allocate(%lb : i32, %ub : i32, %step : i32, %x : !llvm.ptr) {
  // expected-error@below {{not yet implemented: Unhandled clause allocate in omp.wsloop operation}}
  // expected-error@below {{LLVM Translation failed for operation: omp.wsloop}}
  omp.wsloop allocate(%x : !llvm.ptr -> %x : !llvm.ptr) {
    omp.loop_nest (%iv) : i32 = (%lb) to (%ub) step (%step) {
      omp.yield
    }
  }
  llvm.return
}

// -----

llvm.func @wsloop_linear(%lb : i32, %ub : i32, %step : i32, %x : !llvm.ptr) {
  // expected-error@below {{not yet implemented: Unhandled clause linear in omp.wsloop operation}}
  // expected-error@below {{LLVM Translation failed for operation: omp.wsloop}}
  omp.wsloop linear(%x = %step : !llvm.ptr) {
    omp.loop_nest (%iv) : i32 = (%lb) to (%ub) step (%step) {
      omp.yield
    }
  }
  llvm.return
}

// -----

llvm.func @wsloop_order(%lb : i32, %ub : i32, %step : i32) {
  // expected-error@below {{not yet implemented: Unhandled clause order in omp.wsloop operation}}
  // expected-error@below {{LLVM Translation failed for operation: omp.wsloop}}
  omp.wsloop order(concurrent) {
    omp.loop_nest (%iv) : i32 = (%lb) to (%ub) step (%step) {
      omp.yield
    }
  }
  llvm.return
}<|MERGE_RESOLUTION|>--- conflicted
+++ resolved
@@ -186,21 +186,6 @@
 
 // -----
 
-<<<<<<< HEAD
-llvm.func @simd_nontemporal(%lb : i32, %ub : i32, %step : i32, %x : !llvm.ptr) {
-  // expected-warning@below {{ignored clause: nontemporal in omp.simd operation}}
-  omp.simd nontemporal(%x : !llvm.ptr) {
-    omp.loop_nest (%iv) : i32 = (%lb) to (%ub) step (%step) {
-      omp.yield
-    }
-  }
-  llvm.return
-}
-
-// -----
-
-=======
->>>>>>> e8ae7794
 omp.declare_reduction @add_f32 : f32
 init {
 ^bb0(%arg: f32):
@@ -357,10 +342,9 @@
   omp.yield(%private: !llvm.ptr)
 }
 llvm.func @target_firstprivate(%x : !llvm.ptr) {
-  %0 = omp.map.info var_ptr(%x : !llvm.ptr, i32) map_clauses(to) capture(ByRef) -> !llvm.ptr
-  // expected-error@below {{not yet implemented: Unhandled clause privatization for deferred target tasks in omp.target operation}}
+  // expected-error@below {{not yet implemented: Unhandled clause firstprivate in omp.target operation}}
   // expected-error@below {{LLVM Translation failed for operation: omp.target}}
-  omp.target nowait map_entries(%0 -> %blockarg0 : !llvm.ptr) private(@x.privatizer %x -> %arg0 [map_idx=0] : !llvm.ptr) {
+  omp.target private(@x.privatizer %x -> %arg0 : !llvm.ptr) {
     omp.terminator
   }
   llvm.return
