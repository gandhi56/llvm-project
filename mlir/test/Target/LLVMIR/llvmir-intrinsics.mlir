// RUN: mlir-translate -mlir-to-llvmir %s | FileCheck %s

// CHECK-LABEL: @intrinsics
llvm.func @intrinsics(%arg0: f32, %arg1: f32, %arg2: vector<8xf32>, %arg3: !llvm.ptr<i8>) {
  %c3 = llvm.mlir.constant(3 : i32) : i32
  %c1 = llvm.mlir.constant(1 : i32) : i32
  %c0 = llvm.mlir.constant(0 : i32) : i32
  // CHECK: call float @llvm.fmuladd.f32
  "llvm.intr.fmuladd"(%arg0, %arg1, %arg0) : (f32, f32, f32) -> f32
  // CHECK: call <8 x float> @llvm.fmuladd.v8f32
  "llvm.intr.fmuladd"(%arg2, %arg2, %arg2) : (vector<8xf32>, vector<8xf32>, vector<8xf32>) -> vector<8xf32>
  // CHECK: call float @llvm.fma.f32
  "llvm.intr.fma"(%arg0, %arg1, %arg0) : (f32, f32, f32) -> f32
  // CHECK: call <8 x float> @llvm.fma.v8f32
  "llvm.intr.fma"(%arg2, %arg2, %arg2) : (vector<8xf32>, vector<8xf32>, vector<8xf32>) -> vector<8xf32>
  // CHECK: call void @llvm.prefetch.p0i8(i8* %3, i32 0, i32 3, i32 1)
  "llvm.intr.prefetch"(%arg3, %c0, %c3, %c1) : (!llvm.ptr<i8>, i32, i32, i32) -> ()
  llvm.return
}

// CHECK-LABEL: @exp_test
llvm.func @exp_test(%arg0: f32, %arg1: vector<8xf32>) {
  // CHECK: call float @llvm.exp.f32
  "llvm.intr.exp"(%arg0) : (f32) -> f32
  // CHECK: call <8 x float> @llvm.exp.v8f32
  "llvm.intr.exp"(%arg1) : (vector<8xf32>) -> vector<8xf32>
  llvm.return
}

// CHECK-LABEL: @exp2_test
llvm.func @exp2_test(%arg0: f32, %arg1: vector<8xf32>) {
  // CHECK: call float @llvm.exp2.f32
  "llvm.intr.exp2"(%arg0) : (f32) -> f32
  // CHECK: call <8 x float> @llvm.exp2.v8f32
  "llvm.intr.exp2"(%arg1) : (vector<8xf32>) -> vector<8xf32>
  llvm.return
}

// CHECK-LABEL: @log_test
llvm.func @log_test(%arg0: f32, %arg1: vector<8xf32>) {
  // CHECK: call float @llvm.log.f32
  "llvm.intr.log"(%arg0) : (f32) -> f32
  // CHECK: call <8 x float> @llvm.log.v8f32
  "llvm.intr.log"(%arg1) : (vector<8xf32>) -> vector<8xf32>
  llvm.return
}

// CHECK-LABEL: @log10_test
llvm.func @log10_test(%arg0: f32, %arg1: vector<8xf32>) {
  // CHECK: call float @llvm.log10.f32
  "llvm.intr.log10"(%arg0) : (f32) -> f32
  // CHECK: call <8 x float> @llvm.log10.v8f32
  "llvm.intr.log10"(%arg1) : (vector<8xf32>) -> vector<8xf32>
  llvm.return
}

// CHECK-LABEL: @log2_test
llvm.func @log2_test(%arg0: f32, %arg1: vector<8xf32>) {
  // CHECK: call float @llvm.log2.f32
  "llvm.intr.log2"(%arg0) : (f32) -> f32
  // CHECK: call <8 x float> @llvm.log2.v8f32
  "llvm.intr.log2"(%arg1) : (vector<8xf32>) -> vector<8xf32>
  llvm.return
}

// CHECK-LABEL: @fabs_test
llvm.func @fabs_test(%arg0: f32, %arg1: vector<8xf32>) {
  // CHECK: call float @llvm.fabs.f32
  "llvm.intr.fabs"(%arg0) : (f32) -> f32
  // CHECK: call <8 x float> @llvm.fabs.v8f32
  "llvm.intr.fabs"(%arg1) : (vector<8xf32>) -> vector<8xf32>
  llvm.return
}

// CHECK-LABEL: @sqrt_test
llvm.func @sqrt_test(%arg0: f32, %arg1: vector<8xf32>) {
  // CHECK: call float @llvm.sqrt.f32
  "llvm.intr.sqrt"(%arg0) : (f32) -> f32
  // CHECK: call <8 x float> @llvm.sqrt.v8f32
  "llvm.intr.sqrt"(%arg1) : (vector<8xf32>) -> vector<8xf32>
  llvm.return
}

// CHECK-LABEL: @ceil_test
llvm.func @ceil_test(%arg0: f32, %arg1: vector<8xf32>) {
  // CHECK: call float @llvm.ceil.f32
  "llvm.intr.ceil"(%arg0) : (f32) -> f32
  // CHECK: call <8 x float> @llvm.ceil.v8f32
  "llvm.intr.ceil"(%arg1) : (vector<8xf32>) -> vector<8xf32>
  llvm.return
}

// CHECK-LABEL: @floor_test
llvm.func @floor_test(%arg0: f32, %arg1: vector<8xf32>) {
  // CHECK: call float @llvm.floor.f32
  "llvm.intr.floor"(%arg0) : (f32) -> f32
  // CHECK: call <8 x float> @llvm.floor.v8f32
  "llvm.intr.floor"(%arg1) : (vector<8xf32>) -> vector<8xf32>
  llvm.return
}

// CHECK-LABEL: @cos_test
llvm.func @cos_test(%arg0: f32, %arg1: vector<8xf32>) {
  // CHECK: call float @llvm.cos.f32
  "llvm.intr.cos"(%arg0) : (f32) -> f32
  // CHECK: call <8 x float> @llvm.cos.v8f32
  "llvm.intr.cos"(%arg1) : (vector<8xf32>) -> vector<8xf32>
  llvm.return
}

// CHECK-LABEL: @copysign_test
llvm.func @copysign_test(%arg0: f32, %arg1: f32, %arg2: vector<8xf32>, %arg3: vector<8xf32>) {
  // CHECK: call float @llvm.copysign.f32
  "llvm.intr.copysign"(%arg0, %arg1) : (f32, f32) -> f32
  // CHECK: call <8 x float> @llvm.copysign.v8f32
  "llvm.intr.copysign"(%arg2, %arg3) : (vector<8xf32>, vector<8xf32>) -> vector<8xf32>
  llvm.return
}

// CHECK-LABEL: @pow_test
llvm.func @pow_test(%arg0: f32, %arg1: f32, %arg2: vector<8xf32>, %arg3: vector<8xf32>) {
  // CHECK: call float @llvm.pow.f32
  "llvm.intr.pow"(%arg0, %arg1) : (f32, f32) -> f32
  // CHECK: call <8 x float> @llvm.pow.v8f32
  "llvm.intr.pow"(%arg2, %arg3) : (vector<8xf32>, vector<8xf32>) -> vector<8xf32>
  llvm.return
}

// CHECK-LABEL: @bitreverse_test
llvm.func @bitreverse_test(%arg0: i32, %arg1: vector<8xi32>) {
  // CHECK: call i32 @llvm.bitreverse.i32
  "llvm.intr.bitreverse"(%arg0) : (i32) -> i32
  // CHECK: call <8 x i32> @llvm.bitreverse.v8i32
  "llvm.intr.bitreverse"(%arg1) : (vector<8xi32>) -> vector<8xi32>
  llvm.return
}

// CHECK-LABEL: @ctlz_test
llvm.func @ctlz_test(%arg0: i32, %arg1: vector<8xi32>) {
  %i1 = llvm.mlir.constant(false) : i1
  // CHECK: call i32 @llvm.ctlz.i32
  "llvm.intr.ctlz"(%arg0, %i1) : (i32, i1) -> i32
  // CHECK: call <8 x i32> @llvm.ctlz.v8i32
  "llvm.intr.ctlz"(%arg1, %i1) : (vector<8xi32>, i1) -> vector<8xi32>
  llvm.return
}

// CHECK-LABEL: @cttz_test
llvm.func @cttz_test(%arg0: i32, %arg1: vector<8xi32>) {
  %i1 = llvm.mlir.constant(false) : i1
  // CHECK: call i32 @llvm.cttz.i32
  "llvm.intr.cttz"(%arg0, %i1) : (i32, i1) -> i32
  // CHECK: call <8 x i32> @llvm.cttz.v8i32
  "llvm.intr.cttz"(%arg1, %i1) : (vector<8xi32>, i1) -> vector<8xi32>
  llvm.return
}

// CHECK-LABEL: @ctpop_test
llvm.func @ctpop_test(%arg0: i32, %arg1: vector<8xi32>) {
  // CHECK: call i32 @llvm.ctpop.i32
  "llvm.intr.ctpop"(%arg0) : (i32) -> i32
  // CHECK: call <8 x i32> @llvm.ctpop.v8i32
  "llvm.intr.ctpop"(%arg1) : (vector<8xi32>) -> vector<8xi32>
  llvm.return
}

// CHECK-LABEL: @maximum_test
llvm.func @maximum_test(%arg0: f32, %arg1: f32, %arg2: vector<8xf32>, %arg3: vector<8xf32>) {
  // CHECK: call float @llvm.maximum.f32
  "llvm.intr.maximum"(%arg0, %arg1) : (f32, f32) -> f32
  // CHECK: call <8 x float> @llvm.maximum.v8f32
  "llvm.intr.maximum"(%arg2, %arg3) : (vector<8xf32>, vector<8xf32>) -> vector<8xf32>
  llvm.return
}

// CHECK-LABEL: @minimum_test
llvm.func @minimum_test(%arg0: f32, %arg1: f32, %arg2: vector<8xf32>, %arg3: vector<8xf32>) {
  // CHECK: call float @llvm.minimum.f32
  "llvm.intr.minimum"(%arg0, %arg1) : (f32, f32) -> f32
  // CHECK: call <8 x float> @llvm.minimum.v8f32
  "llvm.intr.minimum"(%arg2, %arg3) : (vector<8xf32>, vector<8xf32>) -> vector<8xf32>
  llvm.return
}

// CHECK-LABEL: @maxnum_test
llvm.func @maxnum_test(%arg0: f32, %arg1: f32, %arg2: vector<8xf32>, %arg3: vector<8xf32>) {
  // CHECK: call float @llvm.maxnum.f32
  "llvm.intr.maxnum"(%arg0, %arg1) : (f32, f32) -> f32
  // CHECK: call <8 x float> @llvm.maxnum.v8f32
  "llvm.intr.maxnum"(%arg2, %arg3) : (vector<8xf32>, vector<8xf32>) -> vector<8xf32>
  llvm.return
}

// CHECK-LABEL: @minnum_test
llvm.func @minnum_test(%arg0: f32, %arg1: f32, %arg2: vector<8xf32>, %arg3: vector<8xf32>) {
  // CHECK: call float @llvm.minnum.f32
  "llvm.intr.minnum"(%arg0, %arg1) : (f32, f32) -> f32
  // CHECK: call <8 x float> @llvm.minnum.v8f32
  "llvm.intr.minnum"(%arg2, %arg3) : (vector<8xf32>, vector<8xf32>) -> vector<8xf32>
  llvm.return
}

// CHECK-LABEL: @smax_test
llvm.func @smax_test(%arg0: i32, %arg1: i32, %arg2: vector<8xi32>, %arg3: vector<8xi32>) {
  // CHECK: call i32 @llvm.smax.i32
  "llvm.intr.smax"(%arg0, %arg1) : (i32, i32) -> i32
  // CHECK: call <8 x i32> @llvm.smax.v8i32
  "llvm.intr.smax"(%arg2, %arg3) : (vector<8xi32>, vector<8xi32>) -> vector<8xi32>
  llvm.return
}

// CHECK-LABEL: @smin_test
llvm.func @smin_test(%arg0: i32, %arg1: i32, %arg2: vector<8xi32>, %arg3: vector<8xi32>) {
  // CHECK: call i32 @llvm.smin.i32
  "llvm.intr.smin"(%arg0, %arg1) : (i32, i32) -> i32
  // CHECK: call <8 x i32> @llvm.smin.v8i32
  "llvm.intr.smin"(%arg2, %arg3) : (vector<8xi32>, vector<8xi32>) -> vector<8xi32>
  llvm.return
}

// CHECK-LABEL: @umax_test
llvm.func @umax_test(%arg0: i32, %arg1: i32, %arg2: vector<8xi32>, %arg3: vector<8xi32>) {
  // CHECK: call i32 @llvm.umax.i32
  "llvm.intr.umax"(%arg0, %arg1) : (i32, i32) -> i32
  // CHECK: call <8 x i32> @llvm.umax.v8i32
  "llvm.intr.umax"(%arg2, %arg3) : (vector<8xi32>, vector<8xi32>) -> vector<8xi32>
  llvm.return
}

// CHECK-LABEL: @umin_test
llvm.func @umin_test(%arg0: i32, %arg1: i32, %arg2: vector<8xi32>, %arg3: vector<8xi32>) {
  // CHECK: call i32 @llvm.umin.i32
  "llvm.intr.umin"(%arg0, %arg1) : (i32, i32) -> i32
  // CHECK: call <8 x i32> @llvm.umin.v8i32
  "llvm.intr.umin"(%arg2, %arg3) : (vector<8xi32>, vector<8xi32>) -> vector<8xi32>
  llvm.return
}

// CHECK-LABEL: @vector_reductions
llvm.func @vector_reductions(%arg0: f32, %arg1: vector<8xf32>, %arg2: vector<8xi32>) {
  // CHECK: call i32 @llvm.vector.reduce.add.v8i32
  "llvm.intr.vector.reduce.add"(%arg2) : (vector<8xi32>) -> i32
  // CHECK: call i32 @llvm.vector.reduce.and.v8i32
  "llvm.intr.vector.reduce.and"(%arg2) : (vector<8xi32>) -> i32
  // CHECK: call float @llvm.vector.reduce.fmax.v8f32
  "llvm.intr.vector.reduce.fmax"(%arg1) : (vector<8xf32>) -> f32
  // CHECK: call float @llvm.vector.reduce.fmin.v8f32
  "llvm.intr.vector.reduce.fmin"(%arg1) : (vector<8xf32>) -> f32
  // CHECK: call i32 @llvm.vector.reduce.mul.v8i32
  "llvm.intr.vector.reduce.mul"(%arg2) : (vector<8xi32>) -> i32
  // CHECK: call i32 @llvm.vector.reduce.or.v8i32
  "llvm.intr.vector.reduce.or"(%arg2) : (vector<8xi32>) -> i32
  // CHECK: call i32 @llvm.vector.reduce.smax.v8i32
  "llvm.intr.vector.reduce.smax"(%arg2) : (vector<8xi32>) -> i32
  // CHECK: call i32 @llvm.vector.reduce.smin.v8i32
  "llvm.intr.vector.reduce.smin"(%arg2) : (vector<8xi32>) -> i32
  // CHECK: call i32 @llvm.vector.reduce.umax.v8i32
  "llvm.intr.vector.reduce.umax"(%arg2) : (vector<8xi32>) -> i32
  // CHECK: call i32 @llvm.vector.reduce.umin.v8i32
  "llvm.intr.vector.reduce.umin"(%arg2) : (vector<8xi32>) -> i32
  // CHECK: call float @llvm.vector.reduce.fadd.v8f32
  "llvm.intr.vector.reduce.fadd"(%arg0, %arg1) : (f32, vector<8xf32>) -> f32
  // CHECK: call float @llvm.vector.reduce.fmul.v8f32
  "llvm.intr.vector.reduce.fmul"(%arg0, %arg1) : (f32, vector<8xf32>) -> f32
  // CHECK: call reassoc float @llvm.vector.reduce.fadd.v8f32
  "llvm.intr.vector.reduce.fadd"(%arg0, %arg1) {reassoc = true} : (f32, vector<8xf32>) -> f32
  // CHECK: call reassoc float @llvm.vector.reduce.fmul.v8f32
  "llvm.intr.vector.reduce.fmul"(%arg0, %arg1) {reassoc = true} : (f32, vector<8xf32>) -> f32
  // CHECK: call i32 @llvm.vector.reduce.xor.v8i32
  "llvm.intr.vector.reduce.xor"(%arg2) : (vector<8xi32>) -> i32
  llvm.return
}

// CHECK-LABEL: @matrix_intrinsics
//                                       4x16                       16x3
llvm.func @matrix_intrinsics(%A: vector<64 x f32>, %B: vector<48 x f32>,
                             %ptr: !llvm.ptr<f32>, %stride: i64) {
  // CHECK: call <12 x float> @llvm.matrix.multiply.v12f32.v64f32.v48f32(<64 x float> %0, <48 x float> %1, i32 4, i32 16, i32 3)
  %C = llvm.intr.matrix.multiply %A, %B
    { lhs_rows = 4: i32, lhs_columns = 16: i32 , rhs_columns = 3: i32} :
    (vector<64 x f32>, vector<48 x f32>) -> vector<12 x f32>
  // CHECK: call <48 x float> @llvm.matrix.transpose.v48f32(<48 x float> %1, i32 3, i32 16)
  %D = llvm.intr.matrix.transpose %B { rows = 3: i32, columns = 16: i32} :
    vector<48 x f32> into vector<48 x f32>
  // CHECK: call <48 x float> @llvm.matrix.column.major.load.v48f32.i64(float* align 4 %2, i64 %3, i1 false, i32 3, i32 16)
  %E = llvm.intr.matrix.column.major.load %ptr, <stride=%stride>
    { isVolatile = 0: i1, rows = 3: i32, columns = 16: i32} :
    vector<48 x f32> from !llvm.ptr<f32> stride i64
  // CHECK: call void @llvm.matrix.column.major.store.v48f32.i64(<48 x float> %7, float* align 4 %2, i64 %3, i1 false, i32 3, i32 16)
  llvm.intr.matrix.column.major.store %E, %ptr, <stride=%stride>
    { isVolatile = 0: i1, rows = 3: i32, columns = 16: i32} :
    vector<48 x f32> to !llvm.ptr<f32> stride i64
  llvm.return
}

// CHECK-LABEL: @get_active_lane_mask
llvm.func @get_active_lane_mask(%base: i64, %n: i64) -> (vector<7xi1>) {
  // CHECK: call <7 x i1> @llvm.get.active.lane.mask.v7i1.i64(i64 %0, i64 %1)
  %0 = llvm.intr.get.active.lane.mask %base, %n : i64, i64 to vector<7xi1>
  llvm.return %0 : vector<7xi1>
}

// CHECK-LABEL: @masked_load_store_intrinsics
llvm.func @masked_load_store_intrinsics(%A: !llvm.ptr<vector<7xf32>>, %mask: vector<7xi1>) {
  // CHECK: call <7 x float> @llvm.masked.load.v7f32.p0v7f32(<7 x float>* %{{.*}}, i32 1, <7 x i1> %{{.*}}, <7 x float> undef)
  %a = llvm.intr.masked.load %A, %mask { alignment = 1: i32} :
    (!llvm.ptr<vector<7xf32>>, vector<7xi1>) -> vector<7xf32>
  // CHECK: call <7 x float> @llvm.masked.load.v7f32.p0v7f32(<7 x float>* %{{.*}}, i32 1, <7 x i1> %{{.*}}, <7 x float> %{{.*}})
  %b = llvm.intr.masked.load %A, %mask, %a { alignment = 1: i32} :
    (!llvm.ptr<vector<7xf32>>, vector<7xi1>, vector<7xf32>) -> vector<7xf32>
  // CHECK: call void @llvm.masked.store.v7f32.p0v7f32(<7 x float> %{{.*}}, <7 x float>* %0, i32 {{.*}}, <7 x i1> %{{.*}})
  llvm.intr.masked.store %b, %A, %mask { alignment = 1: i32} :
    vector<7xf32>, vector<7xi1> into !llvm.ptr<vector<7xf32>>
  llvm.return
}

// CHECK-LABEL: @masked_gather_scatter_intrinsics
llvm.func @masked_gather_scatter_intrinsics(%M: !llvm.vec<7 x ptr<f32>>, %mask: vector<7xi1>) {
  // CHECK: call <7 x float> @llvm.masked.gather.v7f32.v7p0f32(<7 x float*> %{{.*}}, i32 1, <7 x i1> %{{.*}}, <7 x float> undef)
  %a = llvm.intr.masked.gather %M, %mask { alignment = 1: i32} :
      (!llvm.vec<7 x ptr<f32>>, vector<7xi1>) -> vector<7xf32>
  // CHECK: call <7 x float> @llvm.masked.gather.v7f32.v7p0f32(<7 x float*> %{{.*}}, i32 1, <7 x i1> %{{.*}}, <7 x float> %{{.*}})
  %b = llvm.intr.masked.gather %M, %mask, %a { alignment = 1: i32} :
      (!llvm.vec<7 x ptr<f32>>, vector<7xi1>, vector<7xf32>) -> vector<7xf32>
  // CHECK: call void @llvm.masked.scatter.v7f32.v7p0f32(<7 x float> %{{.*}}, <7 x float*> %{{.*}}, i32 1, <7 x i1> %{{.*}})
  llvm.intr.masked.scatter %b, %M, %mask { alignment = 1: i32} :
      vector<7xf32>, vector<7xi1> into !llvm.vec<7 x ptr<f32>>
  llvm.return
}

// CHECK-LABEL: @masked_expand_compress_intrinsics
llvm.func @masked_expand_compress_intrinsics(%ptr: !llvm.ptr<f32>, %mask: vector<7xi1>, %passthru: vector<7xf32>) {
  // CHECK: call <7 x float> @llvm.masked.expandload.v7f32(float* %{{.*}}, <7 x i1> %{{.*}}, <7 x float> %{{.*}})
  %0 = "llvm.intr.masked.expandload"(%ptr, %mask, %passthru)
    : (!llvm.ptr<f32>, vector<7xi1>, vector<7xf32>) -> (vector<7xf32>)
  // CHECK: call void @llvm.masked.compressstore.v7f32(<7 x float> %{{.*}}, float* %{{.*}}, <7 x i1> %{{.*}})
  "llvm.intr.masked.compressstore"(%0, %ptr, %mask)
    : (vector<7xf32>, !llvm.ptr<f32>, vector<7xi1>) -> ()
  llvm.return
}

// CHECK-LABEL: @memcpy_test
llvm.func @memcpy_test(%arg0: i32, %arg2: !llvm.ptr<i8>, %arg3: !llvm.ptr<i8>) {
  %i1 = llvm.mlir.constant(false) : i1
  // CHECK: call void @llvm.memcpy.p0i8.p0i8.i32(i8* %{{.*}}, i8* %{{.*}}, i32 %{{.*}}, i1 {{.*}})
  "llvm.intr.memcpy"(%arg2, %arg3, %arg0, %i1) : (!llvm.ptr<i8>, !llvm.ptr<i8>, i32, i1) -> ()
  %sz = llvm.mlir.constant(10: i64) : i64
  // CHECK: call void @llvm.memcpy.inline.p0i8.p0i8.i64(i8* %{{.*}}, i8* %{{.*}}, i64 10, i1 {{.*}})
  "llvm.intr.memcpy.inline"(%arg2, %arg3, %sz, %i1) : (!llvm.ptr<i8>, !llvm.ptr<i8>, i64, i1) -> ()
  llvm.return
}

// CHECK-LABEL: @memmove_test
llvm.func @memmove_test(%arg0: i32, %arg2: !llvm.ptr<i8>, %arg3: !llvm.ptr<i8>) {
  %i1 = llvm.mlir.constant(false) : i1
  // CHECK: call void @llvm.memmove.p0i8.p0i8.i32(i8* %{{.*}}, i8* %{{.*}}, i32 %{{.*}}, i1 {{.*}})
  "llvm.intr.memmove"(%arg2, %arg3, %arg0, %i1) : (!llvm.ptr<i8>, !llvm.ptr<i8>, i32, i1) -> ()
  llvm.return
}

// CHECK-LABEL: @memset_test
llvm.func @memset_test(%arg0: i32, %arg2: !llvm.ptr<i8>, %arg3: i8) {
  %i1 = llvm.mlir.constant(false) : i1
  // CHECK: call void @llvm.memset.p0i8.i32(i8* %{{.*}}, i8 %{{.*}}, i32 %{{.*}}, i1 {{.*}})
  "llvm.intr.memset"(%arg2, %arg3, %arg0, %i1) : (!llvm.ptr<i8>, i8, i32, i1) -> ()
  llvm.return
}

// CHECK-LABEL: @sadd_with_overflow_test
llvm.func @sadd_with_overflow_test(%arg0: i32, %arg1: i32, %arg2: vector<8xi32>, %arg3: vector<8xi32>) {
  // CHECK: call { i32, i1 } @llvm.sadd.with.overflow.i32
  "llvm.intr.sadd.with.overflow"(%arg0, %arg1) : (i32, i32) -> !llvm.struct<(i32, i1)>
  // CHECK: call { <8 x i32>, <8 x i1> } @llvm.sadd.with.overflow.v8i32
  "llvm.intr.sadd.with.overflow"(%arg2, %arg3) : (vector<8xi32>, vector<8xi32>) -> !llvm.struct<(vector<8xi32>, vector<8xi1>)>
  llvm.return
}

// CHECK-LABEL: @uadd_with_overflow_test
llvm.func @uadd_with_overflow_test(%arg0: i32, %arg1: i32, %arg2: vector<8xi32>, %arg3: vector<8xi32>) {
  // CHECK: call { i32, i1 } @llvm.uadd.with.overflow.i32
  "llvm.intr.uadd.with.overflow"(%arg0, %arg1) : (i32, i32) -> !llvm.struct<(i32, i1)>
  // CHECK: call { <8 x i32>, <8 x i1> } @llvm.uadd.with.overflow.v8i32
  "llvm.intr.uadd.with.overflow"(%arg2, %arg3) : (vector<8xi32>, vector<8xi32>) -> !llvm.struct<(vector<8xi32>, vector<8xi1>)>
  llvm.return
}

// CHECK-LABEL: @ssub_with_overflow_test
llvm.func @ssub_with_overflow_test(%arg0: i32, %arg1: i32, %arg2: vector<8xi32>, %arg3: vector<8xi32>) {
  // CHECK: call { i32, i1 } @llvm.ssub.with.overflow.i32
  "llvm.intr.ssub.with.overflow"(%arg0, %arg1) : (i32, i32) -> !llvm.struct<(i32, i1)>
  // CHECK: call { <8 x i32>, <8 x i1> } @llvm.ssub.with.overflow.v8i32
  "llvm.intr.ssub.with.overflow"(%arg2, %arg3) : (vector<8xi32>, vector<8xi32>) -> !llvm.struct<(vector<8xi32>, vector<8xi1>)>
  llvm.return
}

// CHECK-LABEL: @usub_with_overflow_test
llvm.func @usub_with_overflow_test(%arg0: i32, %arg1: i32, %arg2: vector<8xi32>, %arg3: vector<8xi32>) {
  // CHECK: call { i32, i1 } @llvm.usub.with.overflow.i32
  "llvm.intr.usub.with.overflow"(%arg0, %arg1) : (i32, i32) -> !llvm.struct<(i32, i1)>
  // CHECK: call { <8 x i32>, <8 x i1> } @llvm.usub.with.overflow.v8i32
  "llvm.intr.usub.with.overflow"(%arg2, %arg3) : (vector<8xi32>, vector<8xi32>) -> !llvm.struct<(vector<8xi32>, vector<8xi1>)>
  llvm.return
}

// CHECK-LABEL: @smul_with_overflow_test
llvm.func @smul_with_overflow_test(%arg0: i32, %arg1: i32, %arg2: vector<8xi32>, %arg3: vector<8xi32>) {
  // CHECK: call { i32, i1 } @llvm.smul.with.overflow.i32
  "llvm.intr.smul.with.overflow"(%arg0, %arg1) : (i32, i32) -> !llvm.struct<(i32, i1)>
  // CHECK: call { <8 x i32>, <8 x i1> } @llvm.smul.with.overflow.v8i32
  "llvm.intr.smul.with.overflow"(%arg2, %arg3) : (vector<8xi32>, vector<8xi32>) -> !llvm.struct<(vector<8xi32>, vector<8xi1>)>
  llvm.return
}

// CHECK-LABEL: @umul_with_overflow_test
llvm.func @umul_with_overflow_test(%arg0: i32, %arg1: i32, %arg2: vector<8xi32>, %arg3: vector<8xi32>) {
  // CHECK: call { i32, i1 } @llvm.umul.with.overflow.i32
  "llvm.intr.umul.with.overflow"(%arg0, %arg1) : (i32, i32) -> !llvm.struct<(i32, i1)>
  // CHECK: call { <8 x i32>, <8 x i1> } @llvm.umul.with.overflow.v8i32
  "llvm.intr.umul.with.overflow"(%arg2, %arg3) : (vector<8xi32>, vector<8xi32>) -> !llvm.struct<(vector<8xi32>, vector<8xi1>)>
  llvm.return
}

// CHECK-LABEL: @coro_id
llvm.func @coro_id(%arg0: i32, %arg1: !llvm.ptr<i8>) {
  // CHECK: call token @llvm.coro.id
  %null = llvm.mlir.null : !llvm.ptr<i8>
  llvm.intr.coro.id %arg0, %arg1, %arg1, %null : !llvm.token
  llvm.return
}

// CHECK-LABEL: @coro_begin
llvm.func @coro_begin(%arg0: i32, %arg1: !llvm.ptr<i8>) {
  %null = llvm.mlir.null : !llvm.ptr<i8>
  %token = llvm.intr.coro.id %arg0, %arg1, %arg1, %null : !llvm.token
  // CHECK: call i8* @llvm.coro.begin
  llvm.intr.coro.begin %token, %arg1 : !llvm.ptr<i8>
  llvm.return
}

// CHECK-LABEL: @coro_size
llvm.func @coro_size() {
  // CHECK: call i64 @llvm.coro.size.i64
  %0 = llvm.intr.coro.size : i64
  // CHECK: call i32 @llvm.coro.size.i32
  %1 = llvm.intr.coro.size : i32
  llvm.return
}

// CHECK-LABEL: @coro_align
llvm.func @coro_align() {
  // CHECK: call i64 @llvm.coro.align.i64
  %0 = llvm.intr.coro.align : i64
  // CHECK: call i32 @llvm.coro.align.i32
  %1 = llvm.intr.coro.align : i32
  llvm.return
}

// CHECK-LABEL: @coro_save
llvm.func @coro_save(%arg0: !llvm.ptr<i8>) {
  // CHECK: call token @llvm.coro.save
  %0 = llvm.intr.coro.save %arg0 : !llvm.token
  llvm.return
}

// CHECK-LABEL: @coro_suspend
llvm.func @coro_suspend(%arg0: i32, %arg1 : i1, %arg2 : !llvm.ptr<i8>) {
  %null = llvm.mlir.null : !llvm.ptr<i8>
  %token = llvm.intr.coro.id %arg0, %arg2, %arg2, %null : !llvm.token
  // CHECK: call i8 @llvm.coro.suspend
  %0 = llvm.intr.coro.suspend %token, %arg1 : i8
  llvm.return
}

// CHECK-LABEL: @coro_end
llvm.func @coro_end(%arg0: !llvm.ptr<i8>, %arg1 : i1) {
  // CHECK: call i1 @llvm.coro.end
  %0 = llvm.intr.coro.end %arg0, %arg1 : i1
  llvm.return
}

// CHECK-LABEL: @coro_free
llvm.func @coro_free(%arg0: i32, %arg1 : !llvm.ptr<i8>) {
  %null = llvm.mlir.null : !llvm.ptr<i8>
  %token = llvm.intr.coro.id %arg0, %arg1, %arg1, %null : !llvm.token
  // CHECK: call i8* @llvm.coro.free
  %0 = llvm.intr.coro.free %token, %arg1 : !llvm.ptr<i8>
  llvm.return
}

// CHECK-LABEL: @coro_resume
llvm.func @coro_resume(%arg0: !llvm.ptr<i8>) {
  // CHECK: call void @llvm.coro.resume
  llvm.intr.coro.resume %arg0
  llvm.return
}

// CHECK-LABEL: @eh_typeid_for
llvm.func @eh_typeid_for(%arg0 : !llvm.ptr<i8>) {
    // CHECK: call i32 @llvm.eh.typeid.for
    %0 = llvm.intr.eh.typeid.for %arg0 : i32
    llvm.return
}

// CHECK-LABEL: @stack_save
llvm.func @stack_save() {
  // CHECK: call i8* @llvm.stacksave
  %0 = llvm.intr.stacksave : !llvm.ptr<i8>
  llvm.return
}

// CHECK-LABEL: @stack_restore
llvm.func @stack_restore(%arg0: !llvm.ptr<i8>) {
  // CHECK: call void @llvm.stackrestore
  llvm.intr.stackrestore %arg0
  llvm.return
}

// CHECK-LABEL: @vector_predication_intrinsics
llvm.func @vector_predication_intrinsics(%A: vector<8xi32>, %B: vector<8xi32>,
                                         %C: vector<8xf32>, %D: vector<8xf32>,
                                         %E: vector<8xi64>, %F: vector<8xf64>,
                                         %G: !llvm.vec<8 x !llvm.ptr<i32>>,
                                         %i: i32, %f: f32,
                                         %iptr : !llvm.ptr<i32>,
                                         %fptr : !llvm.ptr<f32>,
                                         %mask: vector<8xi1>, %evl: i32) {
  // CHECK: call <8 x i32> @llvm.vp.add.v8i32
  "llvm.intr.vp.add" (%A, %B, %mask, %evl) :
         (vector<8xi32>, vector<8xi32>, vector<8xi1>, i32) -> vector<8xi32>
  // CHECK: call <8 x i32> @llvm.vp.sub.v8i32
  "llvm.intr.vp.sub" (%A, %B, %mask, %evl) :
         (vector<8xi32>, vector<8xi32>, vector<8xi1>, i32) -> vector<8xi32>
  // CHECK: call <8 x i32> @llvm.vp.mul.v8i32
  "llvm.intr.vp.mul" (%A, %B, %mask, %evl) :
         (vector<8xi32>, vector<8xi32>, vector<8xi1>, i32) -> vector<8xi32>
  // CHECK: call <8 x i32> @llvm.vp.sdiv.v8i32
  "llvm.intr.vp.sdiv" (%A, %B, %mask, %evl) :
         (vector<8xi32>, vector<8xi32>, vector<8xi1>, i32) -> vector<8xi32>
  // CHECK: call <8 x i32> @llvm.vp.udiv.v8i32
  "llvm.intr.vp.udiv" (%A, %B, %mask, %evl) :
         (vector<8xi32>, vector<8xi32>, vector<8xi1>, i32) -> vector<8xi32>
  // CHECK: call <8 x i32> @llvm.vp.srem.v8i32
  "llvm.intr.vp.srem" (%A, %B, %mask, %evl) :
         (vector<8xi32>, vector<8xi32>, vector<8xi1>, i32) -> vector<8xi32>
  // CHECK: call <8 x i32> @llvm.vp.urem.v8i32
  "llvm.intr.vp.urem" (%A, %B, %mask, %evl) :
         (vector<8xi32>, vector<8xi32>, vector<8xi1>, i32) -> vector<8xi32>
  // CHECK: call <8 x i32> @llvm.vp.ashr.v8i32
  "llvm.intr.vp.ashr" (%A, %B, %mask, %evl) :
         (vector<8xi32>, vector<8xi32>, vector<8xi1>, i32) -> vector<8xi32>
  // CHECK: call <8 x i32> @llvm.vp.lshr.v8i32
  "llvm.intr.vp.lshr" (%A, %B, %mask, %evl) :
         (vector<8xi32>, vector<8xi32>, vector<8xi1>, i32) -> vector<8xi32>
  // CHECK: call <8 x i32> @llvm.vp.shl.v8i32
  "llvm.intr.vp.shl" (%A, %B, %mask, %evl) :
         (vector<8xi32>, vector<8xi32>, vector<8xi1>, i32) -> vector<8xi32>
  // CHECK: call <8 x i32> @llvm.vp.or.v8i32
  "llvm.intr.vp.or" (%A, %B, %mask, %evl) :
         (vector<8xi32>, vector<8xi32>, vector<8xi1>, i32) -> vector<8xi32>
  // CHECK: call <8 x i32> @llvm.vp.and.v8i32
  "llvm.intr.vp.and" (%A, %B, %mask, %evl) :
         (vector<8xi32>, vector<8xi32>, vector<8xi1>, i32) -> vector<8xi32>
  // CHECK: call <8 x i32> @llvm.vp.xor.v8i32
  "llvm.intr.vp.xor" (%A, %B, %mask, %evl) :
         (vector<8xi32>, vector<8xi32>, vector<8xi1>, i32) -> vector<8xi32>

  // CHECK: call <8 x float> @llvm.vp.fadd.v8f32
  "llvm.intr.vp.fadd" (%C, %D, %mask, %evl) :
         (vector<8xf32>, vector<8xf32>, vector<8xi1>, i32) -> vector<8xf32>
  // CHECK: call <8 x float> @llvm.vp.fsub.v8f32
  "llvm.intr.vp.fsub" (%C, %D, %mask, %evl) :
         (vector<8xf32>, vector<8xf32>, vector<8xi1>, i32) -> vector<8xf32>
  // CHECK: call <8 x float> @llvm.vp.fmul.v8f32
  "llvm.intr.vp.fmul" (%C, %D, %mask, %evl) :
         (vector<8xf32>, vector<8xf32>, vector<8xi1>, i32) -> vector<8xf32>
  // CHECK: call <8 x float> @llvm.vp.fdiv.v8f32
  "llvm.intr.vp.fdiv" (%C, %D, %mask, %evl) :
         (vector<8xf32>, vector<8xf32>, vector<8xi1>, i32) -> vector<8xf32>
  // CHECK: call <8 x float> @llvm.vp.frem.v8f32
  "llvm.intr.vp.frem" (%C, %D, %mask, %evl) :
         (vector<8xf32>, vector<8xf32>, vector<8xi1>, i32) -> vector<8xf32>
  // CHECK: call <8 x float> @llvm.vp.fneg.v8f32
  "llvm.intr.vp.fneg" (%C, %mask, %evl) :
         (vector<8xf32>, vector<8xi1>, i32) -> vector<8xf32>
  // CHECK: call <8 x float> @llvm.vp.fma.v8f32
  "llvm.intr.vp.fma" (%C, %D, %D, %mask, %evl) :
         (vector<8xf32>, vector<8xf32>, vector<8xf32>, vector<8xi1>, i32) -> vector<8xf32>

  // CHECK: call i32 @llvm.vp.reduce.add.v8i32
  "llvm.intr.vp.reduce.add" (%i, %A, %mask, %evl) :
         (i32, vector<8xi32>, vector<8xi1>, i32) -> i32
  // CHECK: call i32 @llvm.vp.reduce.mul.v8i32
  "llvm.intr.vp.reduce.mul" (%i, %A, %mask, %evl) :
         (i32, vector<8xi32>, vector<8xi1>, i32) -> i32
  // CHECK: call i32 @llvm.vp.reduce.and.v8i32
  "llvm.intr.vp.reduce.and" (%i, %A, %mask, %evl) :
         (i32, vector<8xi32>, vector<8xi1>, i32) -> i32
  // CHECK: call i32 @llvm.vp.reduce.or.v8i32
  "llvm.intr.vp.reduce.or" (%i, %A, %mask, %evl) :
         (i32, vector<8xi32>, vector<8xi1>, i32) -> i32
  // CHECK: call i32 @llvm.vp.reduce.xor.v8i32
  "llvm.intr.vp.reduce.xor" (%i, %A, %mask, %evl) :
         (i32, vector<8xi32>, vector<8xi1>, i32) -> i32
  // CHECK: call i32 @llvm.vp.reduce.smax.v8i32
  "llvm.intr.vp.reduce.smax" (%i, %A, %mask, %evl) :
         (i32, vector<8xi32>, vector<8xi1>, i32) -> i32
  // CHECK: call i32 @llvm.vp.reduce.smin.v8i32
  "llvm.intr.vp.reduce.smin" (%i, %A, %mask, %evl) :
         (i32, vector<8xi32>, vector<8xi1>, i32) -> i32
  // CHECK: call i32 @llvm.vp.reduce.umax.v8i32
  "llvm.intr.vp.reduce.umax" (%i, %A, %mask, %evl) :
         (i32, vector<8xi32>, vector<8xi1>, i32) -> i32
  // CHECK: call i32 @llvm.vp.reduce.umin.v8i32
  "llvm.intr.vp.reduce.umin" (%i, %A, %mask, %evl) :
         (i32, vector<8xi32>, vector<8xi1>, i32) -> i32

  // CHECK: call float @llvm.vp.reduce.fadd.v8f32
  "llvm.intr.vp.reduce.fadd" (%f, %C, %mask, %evl) :
         (f32, vector<8xf32>, vector<8xi1>, i32) -> f32
  // CHECK: call float @llvm.vp.reduce.fmul.v8f32
  "llvm.intr.vp.reduce.fmul" (%f, %C, %mask, %evl) :
         (f32, vector<8xf32>, vector<8xi1>, i32) -> f32
  // CHECK: call float @llvm.vp.reduce.fmax.v8f32
  "llvm.intr.vp.reduce.fmax" (%f, %C, %mask, %evl) :
         (f32, vector<8xf32>, vector<8xi1>, i32) -> f32
  // CHECK: call float @llvm.vp.reduce.fmin.v8f32
  "llvm.intr.vp.reduce.fmin" (%f, %C, %mask, %evl) :
         (f32, vector<8xf32>, vector<8xi1>, i32) -> f32

  // CHECK: call <8 x i32> @llvm.vp.select.v8i32
  "llvm.intr.vp.select" (%mask, %A, %B, %evl) :
         (vector<8xi1>, vector<8xi32>, vector<8xi32>, i32) -> vector<8xi32>
  // CHECK: call <8 x i32> @llvm.vp.merge.v8i32
  "llvm.intr.vp.merge" (%mask, %A, %B, %evl) :
         (vector<8xi1>, vector<8xi32>, vector<8xi32>, i32) -> vector<8xi32>

  // CHECK: call void @llvm.vp.store.v8i32.p0i32
  "llvm.intr.vp.store" (%A, %iptr, %mask, %evl) : 
         (vector<8xi32>, !llvm.ptr<i32>, vector<8xi1>, i32) -> ()
  // CHECK: call <8 x i32> @llvm.vp.load.v8i32.p0i32
  "llvm.intr.vp.load" (%iptr, %mask, %evl) :
         (!llvm.ptr<i32>, vector<8xi1>, i32) -> vector<8xi32>
  // CHECK: call void @llvm.experimental.vp.strided.store.v8i32.p0i32.i32
  "llvm.intr.experimental.vp.strided.store" (%A, %iptr, %i, %mask, %evl) : 
         (vector<8xi32>, !llvm.ptr<i32>, i32, vector<8xi1>, i32) -> ()
  // CHECK: call <8 x i32> @llvm.experimental.vp.strided.load.v8i32.p0i32.i32
  "llvm.intr.experimental.vp.strided.load" (%iptr, %i, %mask, %evl) :
         (!llvm.ptr<i32>, i32, vector<8xi1>, i32) -> vector<8xi32>

  // CHECK: call <8 x i32> @llvm.vp.trunc.v8i32.v8i64
  "llvm.intr.vp.trunc" (%E, %mask, %evl) :
         (vector<8xi64>, vector<8xi1>, i32) -> vector<8xi32>
  // CHECK: call <8 x i64> @llvm.vp.zext.v8i64.v8i32
  "llvm.intr.vp.zext" (%A, %mask, %evl) :
         (vector<8xi32>, vector<8xi1>, i32) -> vector<8xi64>
  // CHECK: call <8 x i64> @llvm.vp.sext.v8i64.v8i32
  "llvm.intr.vp.sext" (%A, %mask, %evl) :
         (vector<8xi32>, vector<8xi1>, i32) -> vector<8xi64>

  // CHECK: call <8 x float> @llvm.vp.fptrunc.v8f32.v8f64
  "llvm.intr.vp.fptrunc" (%F, %mask, %evl) :
         (vector<8xf64>, vector<8xi1>, i32) -> vector<8xf32>
  // CHECK: call <8 x double> @llvm.vp.fpext.v8f64.v8f32
  "llvm.intr.vp.fpext" (%C, %mask, %evl) :
         (vector<8xf32>, vector<8xi1>, i32) -> vector<8xf64>

  // CHECK: call <8 x i64> @llvm.vp.fptoui.v8i64.v8f64
  "llvm.intr.vp.fptoui" (%F, %mask, %evl) :
         (vector<8xf64>, vector<8xi1>, i32) -> vector<8xi64>
  // CHECK: call <8 x i64> @llvm.vp.fptosi.v8i64.v8f64
  "llvm.intr.vp.fptosi" (%F, %mask, %evl) :
         (vector<8xf64>, vector<8xi1>, i32) -> vector<8xi64>

  // CHECK: call <8 x i64> @llvm.vp.ptrtoint.v8i64.v8p0i32
  "llvm.intr.vp.ptrtoint" (%G, %mask, %evl) :
         (!llvm.vec<8 x !llvm.ptr<i32>>, vector<8xi1>, i32) -> vector<8xi64>
  // CHECK: call <8 x i32*> @llvm.vp.inttoptr.v8p0i32.v8i64
  "llvm.intr.vp.inttoptr" (%E, %mask, %evl) :
         (vector<8xi64>, vector<8xi1>, i32) -> !llvm.vec<8 x !llvm.ptr<i32>>
  llvm.return
}

// CHECK-LABEL: @vector_insert_extract
llvm.func @vector_insert_extract(%f256: vector<8xi32>, %f128: vector<4xi32>,
                                 %sv: vector<[4]xi32>) {
  // CHECK: call <vscale x 4 x i32> @llvm.vector.insert.nxv4i32.v8i32
  %0 = llvm.intr.vector.insert %f256, %sv[0] :
              vector<8xi32> into vector<[4]xi32>
  // CHECK: call <vscale x 4 x i32> @llvm.vector.insert.nxv4i32.v4i32
  %1 = llvm.intr.vector.insert %f128, %sv[0] :
              vector<4xi32> into vector<[4]xi32>
  // CHECK: call <vscale x 4 x i32> @llvm.vector.insert.nxv4i32.v4i32
  %2 = llvm.intr.vector.insert %f128, %1[4] :
              vector<4xi32> into vector<[4]xi32>
  // CHECK: call <8 x i32> @llvm.vector.insert.v8i32.v4i32
  %3 = llvm.intr.vector.insert %f128, %f256[4] :
              vector<4xi32> into vector<8xi32>
  // CHECK: call <8 x i32> @llvm.vector.extract.v8i32.nxv4i32
  %4 = llvm.intr.vector.extract %2[0] :
              vector<8xi32> from vector<[4]xi32>
  // CHECK: call <4 x i32> @llvm.vector.extract.v4i32.nxv4i32
  %5 = llvm.intr.vector.extract %2[0] :
              vector<4xi32> from vector<[4]xi32>
  // CHECK: call <2 x i32> @llvm.vector.extract.v2i32.v8i32
  %6 = llvm.intr.vector.extract %f256[6] :
              vector<2xi32> from vector<8xi32>
  llvm.return
}

// Check that intrinsics are declared with appropriate types.
// CHECK-DAG: declare float @llvm.fma.f32(float, float, float)
// CHECK-DAG: declare <8 x float> @llvm.fma.v8f32(<8 x float>, <8 x float>, <8 x float>) #0
// CHECK-DAG: declare float @llvm.fmuladd.f32(float, float, float)
// CHECK-DAG: declare <8 x float> @llvm.fmuladd.v8f32(<8 x float>, <8 x float>, <8 x float>) #0
// CHECK-DAG: declare void @llvm.prefetch.p0i8(i8* nocapture readonly, i32 immarg, i32 immarg, i32)
// CHECK-DAG: declare float @llvm.exp.f32(float)
// CHECK-DAG: declare <8 x float> @llvm.exp.v8f32(<8 x float>) #0
// CHECK-DAG: declare float @llvm.log.f32(float)
// CHECK-DAG: declare <8 x float> @llvm.log.v8f32(<8 x float>) #0
// CHECK-DAG: declare float @llvm.log10.f32(float)
// CHECK-DAG: declare <8 x float> @llvm.log10.v8f32(<8 x float>) #0
// CHECK-DAG: declare float @llvm.log2.f32(float)
// CHECK-DAG: declare <8 x float> @llvm.log2.v8f32(<8 x float>) #0
// CHECK-DAG: declare float @llvm.fabs.f32(float)
// CHECK-DAG: declare <8 x float> @llvm.fabs.v8f32(<8 x float>) #0
// CHECK-DAG: declare float @llvm.sqrt.f32(float)
// CHECK-DAG: declare <8 x float> @llvm.sqrt.v8f32(<8 x float>) #0
// CHECK-DAG: declare float @llvm.ceil.f32(float)
// CHECK-DAG: declare <8 x float> @llvm.ceil.v8f32(<8 x float>) #0
// CHECK-DAG: declare float @llvm.cos.f32(float)
// CHECK-DAG: declare <8 x float> @llvm.cos.v8f32(<8 x float>) #0
// CHECK-DAG: declare float @llvm.copysign.f32(float, float)
// CHECK-DAG: declare <12 x float> @llvm.matrix.multiply.v12f32.v64f32.v48f32(<64 x float>, <48 x float>, i32 immarg, i32 immarg, i32 immarg)
// CHECK-DAG: declare <48 x float> @llvm.matrix.transpose.v48f32(<48 x float>, i32 immarg, i32 immarg)
// CHECK-DAG: declare <48 x float> @llvm.matrix.column.major.load.v48f32.i64(float* nocapture, i64, i1 immarg, i32 immarg, i32 immarg)
// CHECK-DAG: declare void @llvm.matrix.column.major.store.v48f32.i64(<48 x float>, float* nocapture writeonly, i64, i1 immarg, i32 immarg, i32 immarg)
// CHECK-DAG: declare <7 x i1> @llvm.get.active.lane.mask.v7i1.i64(i64, i64)
// CHECK-DAG: declare <7 x float> @llvm.masked.load.v7f32.p0v7f32(<7 x float>*, i32 immarg, <7 x i1>, <7 x float>)
// CHECK-DAG: declare void @llvm.masked.store.v7f32.p0v7f32(<7 x float>, <7 x float>*, i32 immarg, <7 x i1>)
// CHECK-DAG: declare <7 x float> @llvm.masked.gather.v7f32.v7p0f32(<7 x float*>, i32 immarg, <7 x i1>, <7 x float>)
// CHECK-DAG: declare void @llvm.masked.scatter.v7f32.v7p0f32(<7 x float>, <7 x float*>, i32 immarg, <7 x i1>)
// CHECK-DAG: declare <7 x float> @llvm.masked.expandload.v7f32(float*, <7 x i1>, <7 x float>)
// CHECK-DAG: declare void @llvm.masked.compressstore.v7f32(<7 x float>, float*, <7 x i1>)
// CHECK-DAG: declare void @llvm.memcpy.p0i8.p0i8.i32(i8* noalias nocapture writeonly, i8* noalias nocapture readonly, i32, i1 immarg)
// CHECK-DAG: declare void @llvm.memcpy.inline.p0i8.p0i8.i64(i8* noalias nocapture writeonly, i8* noalias nocapture readonly, i64 immarg, i1 immarg)
// CHECK-DAG: declare { i32, i1 } @llvm.sadd.with.overflow.i32(i32, i32)
// CHECK-DAG: declare { <8 x i32>, <8 x i1> } @llvm.sadd.with.overflow.v8i32(<8 x i32>, <8 x i32>) #0
// CHECK-DAG: declare { i32, i1 } @llvm.uadd.with.overflow.i32(i32, i32)
// CHECK-DAG: declare { <8 x i32>, <8 x i1> } @llvm.uadd.with.overflow.v8i32(<8 x i32>, <8 x i32>) #0
// CHECK-DAG: declare { i32, i1 } @llvm.ssub.with.overflow.i32(i32, i32)
// CHECK-DAG: declare { <8 x i32>, <8 x i1> } @llvm.ssub.with.overflow.v8i32(<8 x i32>, <8 x i32>) #0
// CHECK-DAG: declare { i32, i1 } @llvm.usub.with.overflow.i32(i32, i32)
// CHECK-DAG: declare { <8 x i32>, <8 x i1> } @llvm.usub.with.overflow.v8i32(<8 x i32>, <8 x i32>) #0
// CHECK-DAG: declare { i32, i1 } @llvm.umul.with.overflow.i32(i32, i32)
// CHECK-DAG: declare { <8 x i32>, <8 x i1> } @llvm.umul.with.overflow.v8i32(<8 x i32>, <8 x i32>) #0
// CHECK-DAG: declare token @llvm.coro.id(i32, i8* readnone, i8* nocapture readonly, i8*)
// CHECK-DAG: declare i8* @llvm.coro.begin(token, i8* writeonly)
// CHECK-DAG: declare i64 @llvm.coro.size.i64()
// CHECK-DAG: declare i32 @llvm.coro.size.i32()
// CHECK-DAG: declare token @llvm.coro.save(i8*)
// CHECK-DAG: declare i8 @llvm.coro.suspend(token, i1)
// CHECK-DAG: declare i1 @llvm.coro.end(i8*, i1)
// CHECK-DAG: declare i8* @llvm.coro.free(token, i8* nocapture readonly)
// CHECK-DAG: declare void @llvm.coro.resume(i8*)
// CHECK-DAG: declare <8 x i32> @llvm.vp.add.v8i32(<8 x i32>, <8 x i32>, <8 x i1>, i32) #2
// CHECK-DAG: declare <8 x i32> @llvm.vp.sub.v8i32(<8 x i32>, <8 x i32>, <8 x i1>, i32) #2
// CHECK-DAG: declare <8 x i32> @llvm.vp.mul.v8i32(<8 x i32>, <8 x i32>, <8 x i1>, i32) #2
// CHECK-DAG: declare <8 x i32> @llvm.vp.sdiv.v8i32(<8 x i32>, <8 x i32>, <8 x i1>, i32) #2
// CHECK-DAG: declare <8 x i32> @llvm.vp.udiv.v8i32(<8 x i32>, <8 x i32>, <8 x i1>, i32) #2
// CHECK-DAG: declare <8 x i32> @llvm.vp.srem.v8i32(<8 x i32>, <8 x i32>, <8 x i1>, i32) #2
// CHECK-DAG: declare <8 x i32> @llvm.vp.urem.v8i32(<8 x i32>, <8 x i32>, <8 x i1>, i32) #2
// CHECK-DAG: declare <8 x i32> @llvm.vp.ashr.v8i32(<8 x i32>, <8 x i32>, <8 x i1>, i32) #2
// CHECK-DAG: declare <8 x i32> @llvm.vp.lshr.v8i32(<8 x i32>, <8 x i32>, <8 x i1>, i32) #2
// CHECK-DAG: declare <8 x i32> @llvm.vp.shl.v8i32(<8 x i32>, <8 x i32>, <8 x i1>, i32) #2
// CHECK-DAG: declare <8 x i32> @llvm.vp.or.v8i32(<8 x i32>, <8 x i32>, <8 x i1>, i32) #2
// CHECK-DAG: declare <8 x i32> @llvm.vp.and.v8i32(<8 x i32>, <8 x i32>, <8 x i1>, i32) #2
// CHECK-DAG: declare <8 x i32> @llvm.vp.xor.v8i32(<8 x i32>, <8 x i32>, <8 x i1>, i32) #2
// CHECK-DAG: declare <8 x float> @llvm.vp.fadd.v8f32(<8 x float>, <8 x float>, <8 x i1>, i32) #2
// CHECK-DAG: declare <8 x float> @llvm.vp.fsub.v8f32(<8 x float>, <8 x float>, <8 x i1>, i32) #2
// CHECK-DAG: declare <8 x float> @llvm.vp.fmul.v8f32(<8 x float>, <8 x float>, <8 x i1>, i32) #2
// CHECK-DAG: declare <8 x float> @llvm.vp.fdiv.v8f32(<8 x float>, <8 x float>, <8 x i1>, i32) #2
// CHECK-DAG: declare <8 x float> @llvm.vp.frem.v8f32(<8 x float>, <8 x float>, <8 x i1>, i32) #2
// CHECK-DAG: declare <8 x float> @llvm.vp.fneg.v8f32(<8 x float>, <8 x i1>, i32) #2
// CHECK-DAG: declare <8 x float> @llvm.vp.fma.v8f32(<8 x float>, <8 x float>, <8 x float>, <8 x i1>, i32) #2
// CHECK-DAG: declare i32 @llvm.vp.reduce.add.v8i32(i32, <8 x i32>, <8 x i1>, i32) #2
// CHECK-DAG: declare i32 @llvm.vp.reduce.mul.v8i32(i32, <8 x i32>, <8 x i1>, i32) #2
// CHECK-DAG: declare i32 @llvm.vp.reduce.and.v8i32(i32, <8 x i32>, <8 x i1>, i32) #2
// CHECK-DAG: declare i32 @llvm.vp.reduce.or.v8i32(i32, <8 x i32>, <8 x i1>, i32) #2
// CHECK-DAG: declare i32 @llvm.vp.reduce.xor.v8i32(i32, <8 x i32>, <8 x i1>, i32) #2
// CHECK-DAG: declare i32 @llvm.vp.reduce.smax.v8i32(i32, <8 x i32>, <8 x i1>, i32) #2
// CHECK-DAG: declare i32 @llvm.vp.reduce.smin.v8i32(i32, <8 x i32>, <8 x i1>, i32) #2
// CHECK-DAG: declare i32 @llvm.vp.reduce.umax.v8i32(i32, <8 x i32>, <8 x i1>, i32) #2
// CHECK-DAG: declare i32 @llvm.vp.reduce.umin.v8i32(i32, <8 x i32>, <8 x i1>, i32) #2
// CHECK-DAG: declare float @llvm.vp.reduce.fadd.v8f32(float, <8 x float>, <8 x i1>, i32) #2
// CHECK-DAG: declare float @llvm.vp.reduce.fmul.v8f32(float, <8 x float>, <8 x i1>, i32) #2
// CHECK-DAG: declare float @llvm.vp.reduce.fmax.v8f32(float, <8 x float>, <8 x i1>, i32) #2
// CHECK-DAG: declare float @llvm.vp.reduce.fmin.v8f32(float, <8 x float>, <8 x i1>, i32) #2
// CHECK-DAG: declare <8 x i32> @llvm.vp.select.v8i32(<8 x i1>, <8 x i32>, <8 x i32>, i32) #2
// CHECK-DAG: declare <8 x i32> @llvm.vp.merge.v8i32(<8 x i1>, <8 x i32>, <8 x i32>, i32) #2
// CHECK-DAG: declare void @llvm.experimental.vp.strided.store.v8i32.p0i32.i32(<8 x i32>, i32* nocapture, i32, <8 x i1>, i32) #4
// CHECK-DAG: declare <8 x i32> @llvm.experimental.vp.strided.load.v8i32.p0i32.i32(i32* nocapture, i32, <8 x i1>, i32) #3
// CHECK-DAG: declare <8 x i32> @llvm.vp.trunc.v8i32.v8i64(<8 x i64>, <8 x i1>, i32) #2
// CHECK-DAG: declare <8 x i64> @llvm.vp.zext.v8i64.v8i32(<8 x i32>, <8 x i1>, i32) #2
// CHECK-DAG: declare <8 x i64> @llvm.vp.sext.v8i64.v8i32(<8 x i32>, <8 x i1>, i32) #2
// CHECK-DAG: declare <8 x float> @llvm.vp.fptrunc.v8f32.v8f64(<8 x double>, <8 x i1>, i32) #2
// CHECK-DAG: declare <8 x double> @llvm.vp.fpext.v8f64.v8f32(<8 x float>, <8 x i1>, i32) #2
// CHECK-DAG: declare <8 x i64> @llvm.vp.fptoui.v8i64.v8f64(<8 x double>, <8 x i1>, i32) #2
// CHECK-DAG: declare <8 x i64> @llvm.vp.fptosi.v8i64.v8f64(<8 x double>, <8 x i1>, i32) #2
<<<<<<< HEAD
// CHECK-DAG: declare <8 x i64> @llvm.vp.ptrtoint.v8i64.v8p0i32(<8 x i32*>, <8 x i1>, i32) #2
// CHECK-DAG: declare <8 x i32*> @llvm.vp.inttoptr.v8p0i32.v8i64(<8 x i64>, <8 x i1>, i32) #2
=======
// CHECK-DAG: declare <8 x i64> @llvm.vp.ptrtoint.v8i64.v8p0(<8 x ptr>, <8 x i1>, i32) #2
// CHECK-DAG: declare <8 x ptr> @llvm.vp.inttoptr.v8p0.v8i64(<8 x i64>, <8 x i1>, i32) #2
// CHECK-DAG: declare <vscale x 4 x i32> @llvm.vector.insert.nxv4i32.v8i32(<vscale x 4 x i32>, <8 x i32>, i64 immarg) #2
// CHECK-DAG: declare <vscale x 4 x i32> @llvm.vector.insert.nxv4i32.v4i32(<vscale x 4 x i32>, <4 x i32>, i64 immarg) #2
// CHECK-DAG: declare <8 x i32> @llvm.vector.insert.v8i32.v4i32(<8 x i32>, <4 x i32>, i64 immarg) #2
// CHECK-DAG: declare <8 x i32> @llvm.vector.extract.v8i32.nxv4i32(<vscale x 4 x i32>, i64 immarg) #2
// CHECK-DAG: declare <4 x i32> @llvm.vector.extract.v4i32.nxv4i32(<vscale x 4 x i32>, i64 immarg) #2
// CHECK-DAG: declare <2 x i32> @llvm.vector.extract.v2i32.v8i32(<8 x i32>, i64 immarg) #2
>>>>>>> 53217ecb
<|MERGE_RESOLUTION|>--- conflicted
+++ resolved
@@ -806,16 +806,11 @@
 // CHECK-DAG: declare <8 x double> @llvm.vp.fpext.v8f64.v8f32(<8 x float>, <8 x i1>, i32) #2
 // CHECK-DAG: declare <8 x i64> @llvm.vp.fptoui.v8i64.v8f64(<8 x double>, <8 x i1>, i32) #2
 // CHECK-DAG: declare <8 x i64> @llvm.vp.fptosi.v8i64.v8f64(<8 x double>, <8 x i1>, i32) #2
-<<<<<<< HEAD
 // CHECK-DAG: declare <8 x i64> @llvm.vp.ptrtoint.v8i64.v8p0i32(<8 x i32*>, <8 x i1>, i32) #2
 // CHECK-DAG: declare <8 x i32*> @llvm.vp.inttoptr.v8p0i32.v8i64(<8 x i64>, <8 x i1>, i32) #2
-=======
-// CHECK-DAG: declare <8 x i64> @llvm.vp.ptrtoint.v8i64.v8p0(<8 x ptr>, <8 x i1>, i32) #2
-// CHECK-DAG: declare <8 x ptr> @llvm.vp.inttoptr.v8p0.v8i64(<8 x i64>, <8 x i1>, i32) #2
 // CHECK-DAG: declare <vscale x 4 x i32> @llvm.vector.insert.nxv4i32.v8i32(<vscale x 4 x i32>, <8 x i32>, i64 immarg) #2
 // CHECK-DAG: declare <vscale x 4 x i32> @llvm.vector.insert.nxv4i32.v4i32(<vscale x 4 x i32>, <4 x i32>, i64 immarg) #2
 // CHECK-DAG: declare <8 x i32> @llvm.vector.insert.v8i32.v4i32(<8 x i32>, <4 x i32>, i64 immarg) #2
 // CHECK-DAG: declare <8 x i32> @llvm.vector.extract.v8i32.nxv4i32(<vscale x 4 x i32>, i64 immarg) #2
 // CHECK-DAG: declare <4 x i32> @llvm.vector.extract.v4i32.nxv4i32(<vscale x 4 x i32>, i64 immarg) #2
-// CHECK-DAG: declare <2 x i32> @llvm.vector.extract.v2i32.v8i32(<8 x i32>, i64 immarg) #2
->>>>>>> 53217ecb
+// CHECK-DAG: declare <2 x i32> @llvm.vector.extract.v2i32.v8i32(<8 x i32>, i64 immarg) #2