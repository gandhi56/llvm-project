//===- TestVectorTransforms.cpp - Test Vector transforms and lowerings ----===//
//
// Part of the LLVM Project, under the Apache License v2.0 with LLVM Exceptions.
// See https://llvm.org/LICENSE.txt for license information.
// SPDX-License-Identifier: Apache-2.0 WITH LLVM-exception
//
//===----------------------------------------------------------------------===//

#include <optional>

#include "mlir/Analysis/SliceAnalysis.h"
#include "mlir/Dialect/Affine/IR/AffineOps.h"
#include "mlir/Dialect/Arith/IR/Arith.h"
#include "mlir/Dialect/Func/IR/FuncOps.h"
#include "mlir/Dialect/GPU/IR/GPUDialect.h"
#include "mlir/Dialect/Linalg/Passes.h"
#include "mlir/Dialect/MemRef/IR/MemRef.h"
#include "mlir/Dialect/NVGPU/IR/NVGPUDialect.h"
#include "mlir/Dialect/SCF/IR/SCF.h"
#include "mlir/Dialect/SCF/Transforms/Patterns.h"
#include "mlir/Dialect/Tensor/IR/Tensor.h"
#include "mlir/Dialect/Vector/IR/VectorOps.h"
#include "mlir/Dialect/Vector/Transforms/LoweringPatterns.h"
#include "mlir/Dialect/Vector/Transforms/VectorDistribution.h"
#include "mlir/Dialect/Vector/Transforms/VectorRewritePatterns.h"
#include "mlir/Dialect/Vector/Transforms/VectorTransforms.h"
#include "mlir/Pass/Pass.h"
#include "mlir/Pass/PassManager.h"
#include "mlir/Support/LLVM.h"
#include "mlir/Transforms/GreedyPatternRewriteDriver.h"

using namespace mlir;
using namespace mlir::linalg;
using namespace mlir::vector;

namespace {

struct TestVectorToVectorLowering
    : public PassWrapper<TestVectorToVectorLowering,
                         OperationPass<func::FuncOp>> {
  MLIR_DEFINE_EXPLICIT_INTERNAL_INLINE_TYPE_ID(TestVectorToVectorLowering)

  TestVectorToVectorLowering() = default;
  TestVectorToVectorLowering(const TestVectorToVectorLowering &pass)
      : PassWrapper(pass) {}
  StringRef getArgument() const final {
    return "test-vector-to-vector-lowering";
  }
  StringRef getDescription() const final {
    return "Test lowering patterns between ops in the vector dialect";
  }

  void getDependentDialects(DialectRegistry &registry) const override {
    registry.insert<affine::AffineDialect>();
    registry.insert<vector::VectorDialect>();
  }

  Option<bool> unroll{*this, "unroll", llvm::cl::desc("Include unrolling"),
                      llvm::cl::init(false)};

  void runOnOperation() override {
    auto *ctx = &getContext();
    RewritePatternSet patterns(ctx);
    if (unroll) {
      populateVectorUnrollPatterns(
          patterns,
          UnrollVectorOptions().setNativeShapeFn(getShape).setFilterConstraint(
              filter));
    }
    populateVectorToVectorCanonicalizationPatterns(patterns);
    populateBubbleVectorBitCastOpPatterns(patterns);
    populateCastAwayVectorLeadingOneDimPatterns(patterns);
    (void)applyPatternsGreedily(getOperation(), std::move(patterns));
  }

private:
  // Return the target shape based on op type.
  static std::optional<SmallVector<int64_t>> getShape(Operation *op) {
    if (isa<arith::AddFOp, arith::SelectOp, arith::CmpFOp>(op))
      return SmallVector<int64_t>(2, 2);
    if (isa<vector::ContractionOp>(op))
      return SmallVector<int64_t>(3, 2);
    // For transfer ops, just propagate the shape coming from
    // InsertStridedSlices/ExtractStridedSlices.
    if (auto readOp = dyn_cast<vector::TransferReadOp>(op)) {
      VectorType dstVec;
      for (Operation *users : readOp->getUsers()) {
        auto extract = dyn_cast<ExtractStridedSliceOp>(users);
        if (!extract)
          return std::nullopt;
        auto vecType = cast<VectorType>(extract.getResult().getType());
        if (dstVec && dstVec != vecType)
          return std::nullopt;
        dstVec = vecType;
      }
      return SmallVector<int64_t>(dstVec.getShape());
    }
    if (auto writeOp = dyn_cast<vector::TransferWriteOp>(op)) {
      auto insert = writeOp.getVector().getDefiningOp<InsertStridedSliceOp>();
      if (!insert)
        return std::nullopt;
      ArrayRef<int64_t> shape = insert.getSourceVectorType().getShape();
      return SmallVector<int64_t>(shape);
    }
    return std::nullopt;
  }

  static LogicalResult filter(Operation *op) {
    return success(isa<arith::AddFOp, arith::SelectOp, arith::CmpFOp,
                       ContractionOp, TransferReadOp, TransferWriteOp>(op));
  }
};

struct TestVectorContractionPrepareForMMTLowering
    : public PassWrapper<TestVectorContractionPrepareForMMTLowering,
                         OperationPass<func::FuncOp>> {
  MLIR_DEFINE_EXPLICIT_INTERNAL_INLINE_TYPE_ID(
      TestVectorContractionPrepareForMMTLowering)

  StringRef getArgument() const final {
    return "test-vector-contraction-prepare-for-mmt-lowering";
  }
  StringRef getDescription() const final {
    return "Test vector.contraction matmul canonicalization for MMT lowering.";
  }
  TestVectorContractionPrepareForMMTLowering() = default;

  void getDependentDialects(DialectRegistry &registry) const override {
    registry.insert<affine::AffineDialect, arith::ArithDialect,
                    vector::VectorDialect>();
  }

  void runOnOperation() override {
    MLIRContext *ctx = &getContext();
    RewritePatternSet patterns(ctx);
    vector::populateVectorContractCanonicalizeMatmulToMMT(patterns);
    (void)applyPatternsGreedily(getOperation(), std::move(patterns));
  }
};

struct TestVectorUnrollingPatterns
    : public PassWrapper<TestVectorUnrollingPatterns,
                         OperationPass<func::FuncOp>> {
  MLIR_DEFINE_EXPLICIT_INTERNAL_INLINE_TYPE_ID(TestVectorUnrollingPatterns)

  StringRef getArgument() const final {
    return "test-vector-unrolling-patterns";
  }
  StringRef getDescription() const final {
    return "Test lowering patterns to unroll contract ops in the vector "
           "dialect";
  }
  TestVectorUnrollingPatterns() = default;
  TestVectorUnrollingPatterns(const TestVectorUnrollingPatterns &pass)
      : PassWrapper(pass) {}
  void runOnOperation() override {
    MLIRContext *ctx = &getContext();
    RewritePatternSet patterns(ctx);
    populateVectorUnrollPatterns(
        patterns,
        UnrollVectorOptions()
            .setNativeShape(ArrayRef<int64_t>{2, 2})
            .setFilterConstraint([](Operation *op) {
              return success(
                  isa<arith::AddFOp, vector::FMAOp, vector::MultiDimReductionOp,
                      vector::BroadcastOp, vector::LoadOp, vector::StoreOp>(
                      op));
            }));
    populateVectorUnrollPatterns(
        patterns, UnrollVectorOptions()
                      .setNativeShape(ArrayRef<int64_t>{2})
                      .setFilterConstraint([](Operation *op) {
                        return success(isa<vector::ReductionOp>(op));
                      }));
    populateVectorUnrollPatterns(
        patterns, UnrollVectorOptions()
                      .setNativeShape(ArrayRef<int64_t>{1, 3, 4, 2})
                      .setFilterConstraint([](Operation *op) {
                        return success(isa<vector::TransposeOp>(op));
                      }));

    if (unrollBasedOnType) {
      UnrollVectorOptions::NativeShapeFnType nativeShapeFn =
          [](Operation *op) -> std::optional<SmallVector<int64_t>> {
        vector::ContractionOp contractOp = cast<vector::ContractionOp>(op);
        SmallVector<int64_t> nativeShape(contractOp.getIteratorTypes().size(),
                                         4);
        Type lhsType = contractOp.getLhsType().getElementType();
        nativeShape[nativeShape.size() - 1] = lhsType.isF16() ? 4 : 2;
        return nativeShape;
      };

      UnrollVectorOptions opts;
      opts.setNativeShapeFn(nativeShapeFn)
          .setFilterConstraint(
              [](Operation *op) { return success(isa<ContractionOp>(op)); });

      if (!unrollOrder.empty()) {
        opts.setUnrollTraversalOrderFn(
            [this](Operation *op) -> std::optional<SmallVector<int64_t>> {
              vector::ContractionOp contractOp =
                  cast<vector::ContractionOp>(op);
              if (contractOp.getIteratorTypes().size() == unrollOrder.size())
                return SmallVector<int64_t>(unrollOrder.begin(),
                                            unrollOrder.end());
              return std::nullopt;
            });
      }
      populateVectorUnrollPatterns(patterns, opts);
    } else {
      auto nativeShapeFn =
          [](Operation *op) -> std::optional<SmallVector<int64_t>> {
        auto contractOp = dyn_cast<ContractionOp>(op);
        if (!contractOp)
          return std::nullopt;
        return SmallVector<int64_t>(contractOp.getIteratorTypes().size(), 2);
      };
      populateVectorUnrollPatterns(patterns,
                                   UnrollVectorOptions()
                                       .setNativeShapeFn(nativeShapeFn)
                                       .setFilterConstraint([](Operation *op) {
                                         return success(isa<ContractionOp>(op));
                                       }));
    }
    populateVectorToVectorCanonicalizationPatterns(patterns);
    (void)applyPatternsGreedily(getOperation(), std::move(patterns));
  }

  ListOption<int64_t> unrollOrder{*this, "unroll-order",
                                  llvm::cl::desc("set the unroll order")};

  Option<bool> unrollBasedOnType{
      *this, "unroll-based-on-type",
      llvm::cl::desc("Set the unroll factor based on type of the operation"),
      llvm::cl::init(false)};
};

struct TestVectorTransferUnrollingPatterns
    : public PassWrapper<TestVectorTransferUnrollingPatterns,
                         OperationPass<func::FuncOp>> {
  MLIR_DEFINE_EXPLICIT_INTERNAL_INLINE_TYPE_ID(
      TestVectorTransferUnrollingPatterns)

  TestVectorTransferUnrollingPatterns() = default;
  TestVectorTransferUnrollingPatterns(
      const TestVectorTransferUnrollingPatterns &pass)
      : PassWrapper(pass) {}

  void getDependentDialects(DialectRegistry &registry) const override {
    registry.insert<affine::AffineDialect>();
  }
  StringRef getArgument() const final {
    return "test-vector-transfer-unrolling-patterns";
  }
  StringRef getDescription() const final {
    return "Test lowering patterns to unroll transfer ops in the vector "
           "dialect";
  }
  void runOnOperation() override {
    MLIRContext *ctx = &getContext();
    RewritePatternSet patterns(ctx);
    UnrollVectorOptions opts;
    opts.setNativeShape(ArrayRef<int64_t>{2, 2})
        .setFilterConstraint([](Operation *op) {
          return success(isa<vector::TransferReadOp, vector::TransferWriteOp,
                             vector::GatherOp>(op));
        });
    if (reverseUnrollOrder.getValue()) {
      opts.setUnrollTraversalOrderFn(
          [](Operation *op) -> std::optional<SmallVector<int64_t>> {
            int64_t numLoops = 0;
            if (auto readOp = dyn_cast<vector::TransferReadOp>(op))
              numLoops = readOp.getVectorType().getRank();
            else if (auto writeOp = dyn_cast<vector::TransferWriteOp>(op))
              numLoops = writeOp.getVectorType().getRank();
            else if (auto gatherOp = dyn_cast<vector::GatherOp>(op))
              numLoops = gatherOp.getVectorType().getRank();
            else
              return std::nullopt;
            auto order = llvm::reverse(llvm::seq<int64_t>(0, numLoops));
            return llvm::to_vector(order);
          });
    }
    populateVectorUnrollPatterns(patterns, opts);
    populateVectorToVectorCanonicalizationPatterns(patterns);
    (void)applyPatternsGreedily(getOperation(), std::move(patterns));
  }

  Option<bool> reverseUnrollOrder{
      *this, "reverse-unroll-order",
      llvm::cl::desc(
          "reverse the order of unrolling of vector transfer operations"),
      llvm::cl::init(false)};
};

struct TestScalarVectorTransferLoweringPatterns
    : public PassWrapper<TestScalarVectorTransferLoweringPatterns,
                         OperationPass<func::FuncOp>> {
  MLIR_DEFINE_EXPLICIT_INTERNAL_INLINE_TYPE_ID(
      TestScalarVectorTransferLoweringPatterns)

  TestScalarVectorTransferLoweringPatterns() = default;
  TestScalarVectorTransferLoweringPatterns(
      const TestScalarVectorTransferLoweringPatterns &pass)
      : PassWrapper(pass) {}

  StringRef getArgument() const final {
    return "test-scalar-vector-transfer-lowering";
  }
  StringRef getDescription() const final {
    return "Test lowering of scalar vector transfers to memref loads/stores.";
  }

  void getDependentDialects(DialectRegistry &registry) const override {
    registry.insert<affine::AffineDialect, memref::MemRefDialect,
                    tensor::TensorDialect, vector::VectorDialect>();
  }

  Option<bool> allowMultipleUses{
      *this, "allow-multiple-uses",
      llvm::cl::desc("Fold transfer operations with multiple uses"),
      llvm::cl::init(false)};

  void runOnOperation() override {
    MLIRContext *ctx = &getContext();
    RewritePatternSet patterns(ctx);
    vector::populateScalarVectorTransferLoweringPatterns(
        patterns, /*benefit=*/1, allowMultipleUses.getValue());
    (void)applyPatternsGreedily(getOperation(), std::move(patterns));
  }
};

struct TestVectorTransferOpt
    : public PassWrapper<TestVectorTransferOpt, OperationPass<func::FuncOp>> {
  MLIR_DEFINE_EXPLICIT_INTERNAL_INLINE_TYPE_ID(TestVectorTransferOpt)

  StringRef getArgument() const final { return "test-vector-transferop-opt"; }
  StringRef getDescription() const final {
    return "Test optimization transformations for transfer ops";
  }
  void runOnOperation() override {
    IRRewriter rewriter(&getContext());
    transferOpflowOpt(rewriter, getOperation());
  }
};

<<<<<<< HEAD
struct TestVectorTransferCollapseInnerMostContiguousDims
    : public PassWrapper<TestVectorTransferCollapseInnerMostContiguousDims,
                         OperationPass<func::FuncOp>> {
  MLIR_DEFINE_EXPLICIT_INTERNAL_INLINE_TYPE_ID(
      TestVectorTransferCollapseInnerMostContiguousDims)

  TestVectorTransferCollapseInnerMostContiguousDims() = default;
  TestVectorTransferCollapseInnerMostContiguousDims(
      const TestVectorTransferCollapseInnerMostContiguousDims &pass) = default;

  void getDependentDialects(DialectRegistry &registry) const override {
    registry.insert<memref::MemRefDialect, affine::AffineDialect>();
  }

  StringRef getArgument() const final {
    return "test-vector-transfer-collapse-inner-most-dims";
  }

  StringRef getDescription() const final {
    return "Test lowering patterns that reduces the rank of the vector "
           "transfer memory and vector operands.";
  }

  void runOnOperation() override {
    RewritePatternSet patterns(&getContext());
    populateVectorTransferCollapseInnerMostContiguousDimsPatterns(patterns);
    (void)applyPatternsGreedily(getOperation(), std::move(patterns));
  }
};

=======
>>>>>>> 2832717e
struct TestVectorSinkPatterns
    : public PassWrapper<TestVectorSinkPatterns, OperationPass<func::FuncOp>> {
  MLIR_DEFINE_EXPLICIT_INTERNAL_INLINE_TYPE_ID(TestVectorSinkPatterns)

  TestVectorSinkPatterns() = default;
  TestVectorSinkPatterns(const TestVectorSinkPatterns &pass) = default;

  void getDependentDialects(DialectRegistry &registry) const override {
    registry.insert<memref::MemRefDialect, affine::AffineDialect>();
  }

  StringRef getArgument() const final { return "test-vector-sink-patterns"; }

  StringRef getDescription() const final {
    return "Test lowering patterns that eliminate redundant broadcast "
           "and transpose operations.";
  }

  void runOnOperation() override {
    RewritePatternSet patterns(&getContext());
    populateSinkVectorOpsPatterns(patterns);
    populateSinkVectorMemOpsPatterns(patterns);
    (void)applyPatternsGreedily(getOperation(), std::move(patterns));
  }
};

struct TestVectorReduceToContractPatternsPatterns
    : public PassWrapper<TestVectorReduceToContractPatternsPatterns,
                         OperationPass<func::FuncOp>> {
  MLIR_DEFINE_EXPLICIT_INTERNAL_INLINE_TYPE_ID(
      TestVectorReduceToContractPatternsPatterns)

  StringRef getArgument() const final {
    return "test-vector-reduction-to-contract-patterns";
  }
  StringRef getDescription() const final {
    return "Test patterns to convert multireduce op to contract and combine "
           "broadcast/transpose to contract";
  }
  void runOnOperation() override {
    RewritePatternSet patterns(&getContext());
    populateVectorReductionToContractPatterns(patterns);
    (void)applyPatternsGreedily(getOperation(), std::move(patterns));
  }
};

struct TestVectorChainedReductionFoldingPatterns
    : public PassWrapper<TestVectorChainedReductionFoldingPatterns,
                         OperationPass<func::FuncOp>> {
  MLIR_DEFINE_EXPLICIT_INTERNAL_INLINE_TYPE_ID(
      TestVectorChainedReductionFoldingPatterns)

  StringRef getArgument() const final {
    return "test-vector-chained-reduction-folding-patterns";
  }
  StringRef getDescription() const final {
    return "Test patterns to fold chained vector reductions";
  }
  void runOnOperation() override {
    RewritePatternSet patterns(&getContext());
    populateChainedVectorReductionFoldingPatterns(patterns);
    (void)applyPatternsGreedily(getOperation(), std::move(patterns));
  }
};

struct TestVectorBreakDownReductionPatterns
    : public PassWrapper<TestVectorBreakDownReductionPatterns,
                         OperationPass<func::FuncOp>> {
  MLIR_DEFINE_EXPLICIT_INTERNAL_INLINE_TYPE_ID(
      TestVectorBreakDownReductionPatterns)

  StringRef getArgument() const final {
    return "test-vector-break-down-reduction-patterns";
  }
  StringRef getDescription() const final {
    return "Test patterns to break down vector reductions into arith "
           "reductions";
  }
  void runOnOperation() override {
    RewritePatternSet patterns(&getContext());
    populateBreakDownVectorReductionPatterns(patterns,
                                             /*maxNumElementsToExtract=*/2);
    (void)applyPatternsGreedily(getOperation(), std::move(patterns));
  }
};

struct TestFlattenVectorTransferPatterns
    : public PassWrapper<TestFlattenVectorTransferPatterns,
                         OperationPass<func::FuncOp>> {
  MLIR_DEFINE_EXPLICIT_INTERNAL_INLINE_TYPE_ID(
      TestFlattenVectorTransferPatterns)

  TestFlattenVectorTransferPatterns() = default;
  TestFlattenVectorTransferPatterns(
      const TestFlattenVectorTransferPatterns &pass)
      : PassWrapper(pass) {}

  StringRef getArgument() const final {
    return "test-vector-transfer-flatten-patterns";
  }

  StringRef getDescription() const final {
    return "Test patterns to rewrite contiguous row-major N-dimensional "
           "vector.transfer_{read,write} ops into 1D transfers";
  }

  void getDependentDialects(DialectRegistry &registry) const override {
    registry.insert<memref::MemRefDialect>();
    registry.insert<affine::AffineDialect>();
    registry.insert<vector::VectorDialect>();
  }

  Option<unsigned> targetVectorBitwidth{
      *this, "target-vector-bitwidth",
      llvm::cl::desc(
          "Minimum vector bitwidth to enable the flattening transformation. "
          "For scalable vectors this is the base size, i.e. the size "
          "corresponding to vscale=1."),
      llvm::cl::init(std::numeric_limits<unsigned>::max())};

  void runOnOperation() override {
    RewritePatternSet patterns(&getContext());
    populateFlattenVectorTransferPatterns(patterns, targetVectorBitwidth);
    (void)applyPatternsGreedily(getOperation(), std::move(patterns));
  }
};

struct TestVectorScanLowering
    : public PassWrapper<TestVectorScanLowering, OperationPass<func::FuncOp>> {
  MLIR_DEFINE_EXPLICIT_INTERNAL_INLINE_TYPE_ID(TestVectorScanLowering)

  StringRef getArgument() const final { return "test-vector-scan-lowering"; }
  StringRef getDescription() const final {
    return "Test lowering patterns that lower the scan op in the vector "
           "dialect";
  }
  void runOnOperation() override {
    RewritePatternSet patterns(&getContext());
    populateVectorScanLoweringPatterns(patterns);
    (void)applyPatternsGreedily(getOperation(), std::move(patterns));
  }
};

/// Allocate shared memory for a single warp to test lowering of
/// WarpExecuteOnLane0Op.
static Value allocateGlobalSharedMemory(Location loc, OpBuilder &builder,
                                        gpu::WarpExecuteOnLane0Op warpOp,
                                        Type type) {
  static constexpr int64_t kSharedMemorySpace = 3;
  // Compute type of shared memory buffer.
  MemRefType memrefType;
  if (auto vectorType = dyn_cast<VectorType>(type)) {
    memrefType =
        MemRefType::get(vectorType.getShape(), vectorType.getElementType(), {},
                        kSharedMemorySpace);
  } else {
    memrefType = MemRefType::get({1}, type, {}, kSharedMemorySpace);
  }

  // Get symbol table holding all shared memory globals.
  ModuleOp moduleOp = warpOp->getParentOfType<ModuleOp>();
  SymbolTable symbolTable(moduleOp);

  // Create a pretty name.
  SmallString<64> buf;
  llvm::raw_svector_ostream os(buf);
  interleave(memrefType.getShape(), os, "x");
  os << "x" << memrefType.getElementType();
  std::string symbolName = (Twine("__shared_") + os.str()).str();

  auto ip = builder.saveInsertionPoint();
  builder.setInsertionPoint(moduleOp);
  auto global = memref::GlobalOp::create(
      builder, loc,
      /*sym_name=*/symbolName,
      /*sym_visibility=*/builder.getStringAttr("private"),
      /*type=*/memrefType,
      /*initial_value=*/Attribute(),
      /*constant=*/false,
      /*alignment=*/IntegerAttr());
  symbolTable.insert(global);
  // The symbol table inserts at the end of the module, but globals are a bit
  // nicer if they are at the beginning.
  global->moveBefore(&moduleOp.front());

  builder.restoreInsertionPoint(ip);
  return memref::GetGlobalOp::create(builder, loc, memrefType, symbolName);
}

static Value warpReduction(Location loc, OpBuilder &builder, Value input,
                           CombiningKind kind, uint32_t size) {
  // First reduce on a single thread to get per lane reduction value.
  Value laneVal = vector::ReductionOp::create(builder, loc, kind, input);
  // Parallel reduction using butterfly shuffles.
  for (uint64_t i = 1; i < size; i <<= 1) {
    Value shuffled = gpu::ShuffleOp::create(builder, loc, laneVal, i,
                                            /*width=*/size,
                                            /*mode=*/gpu::ShuffleMode::XOR)
                         .getShuffleResult();
    laneVal = makeArithReduction(builder, loc, kind, laneVal, shuffled);
  }
  return laneVal;
}

struct TestVectorDistribution
    : public PassWrapper<TestVectorDistribution, OperationPass<func::FuncOp>> {
  MLIR_DEFINE_EXPLICIT_INTERNAL_INLINE_TYPE_ID(TestVectorDistribution)

  void getDependentDialects(DialectRegistry &registry) const override {
    registry
        .insert<vector::VectorDialect, scf::SCFDialect, memref::MemRefDialect,
                gpu::GPUDialect, affine::AffineDialect>();
  }

  StringRef getArgument() const final { return "test-vector-warp-distribute"; }
  StringRef getDescription() const final {
    return "Test vector warp distribute transformation and lowering patterns";
  }
  TestVectorDistribution() = default;
  TestVectorDistribution(const TestVectorDistribution &pass)
      : PassWrapper(pass) {}

  Option<bool> warpOpToSCF{
      *this, "rewrite-warp-ops-to-scf-if",
      llvm::cl::desc("Lower vector.warp_execute_on_lane0 to scf.if op"),
      llvm::cl::init(false)};

  Option<bool> distributeTransferWriteOps{
      *this, "distribute-transfer-write",
      llvm::cl::desc("Test distribution of transfer write"),
      llvm::cl::init(false)};

  Option<unsigned> maxTransferWriteElements{
      *this, "max-transfer-write-elements",
      llvm::cl::desc("Maximum number of transfer write elements to distribute"),
      llvm::cl::init(1)};

  Option<bool> hoistUniform{*this, "hoist-uniform",
                            llvm::cl::desc("Test hoist uniform"),
                            llvm::cl::init(false)};

  Option<bool> propagateDistribution{
      *this, "propagate-distribution",
      llvm::cl::desc("Test distribution propagation"), llvm::cl::init(false)};

  void runOnOperation() override {
    RewritePatternSet patterns(&getContext());

    getOperation().walk([&](Operation *op) {
      if (auto warpOp = dyn_cast<gpu::WarpExecuteOnLane0Op>(op)) {
        if (hoistUniform) {
          moveScalarUniformCode(warpOp);
        }
        WalkResult::interrupt();
      }
    });
    MLIRContext *ctx = &getContext();
    auto distributionFn = [](Value val) {
      // Create an identity dim map of the same rank as the vector.
      VectorType vecType = dyn_cast<VectorType>(val.getType());
      int64_t vecRank = vecType ? vecType.getRank() : 0;
      OpBuilder builder(val.getContext());
      if (vecRank == 0)
        return AffineMap::get(val.getContext());
      return AffineMap::getMultiDimIdentityMap(vecRank, val.getContext());
    };
    auto shuffleFn = [](Location loc, OpBuilder &builder, Value val,
                        Value srcIdx, int64_t warpSz) {
      assert((val.getType().isF32() || val.getType().isInteger(32)) &&
             "unsupported shuffle type");
      Type i32Type = builder.getIntegerType(32);
      Value srcIdxI32 =
          arith::IndexCastOp::create(builder, loc, i32Type, srcIdx);
      Value warpSzI32 = arith::ConstantOp::create(
          builder, loc, builder.getIntegerAttr(i32Type, warpSz));
      Value result = gpu::ShuffleOp::create(builder, loc, val, srcIdxI32,
                                            warpSzI32, gpu::ShuffleMode::IDX)
                         .getResult(0);
      return result;
    };
    if (distributeTransferWriteOps && propagateDistribution) {
      RewritePatternSet patterns(ctx);
      vector::populatePropagateWarpVectorDistributionPatterns(
          patterns, distributionFn, shuffleFn, /*benefit=*/1,
          /*readBenefit=*/0);
      vector::populateDistributeReduction(patterns, warpReduction, 1);
      populateDistributeTransferWriteOpPatterns(patterns, distributionFn, 2);
      (void)applyPatternsGreedily(getOperation(), std::move(patterns));
    } else if (distributeTransferWriteOps) {
      RewritePatternSet patterns(ctx);
      populateDistributeTransferWriteOpPatterns(patterns, distributionFn,
                                                maxTransferWriteElements);
      (void)applyPatternsGreedily(getOperation(), std::move(patterns));
    } else if (propagateDistribution) {
      RewritePatternSet patterns(ctx);
      vector::populatePropagateWarpVectorDistributionPatterns(
          patterns, distributionFn, shuffleFn);
      vector::populateDistributeReduction(patterns, warpReduction);
      (void)applyPatternsGreedily(getOperation(), std::move(patterns));
    }
    WarpExecuteOnLane0LoweringOptions options;
    options.warpAllocationFn = allocateGlobalSharedMemory;
    options.warpSyncronizationFn = [](Location loc, OpBuilder &builder,
                                      gpu::WarpExecuteOnLane0Op warpOp) {
      gpu::BarrierOp::create(builder, loc);
    };
    // Test on one pattern in isolation.
    if (warpOpToSCF) {
      populateWarpExecuteOnLane0OpToScfForPattern(patterns, options);
      (void)applyPatternsGreedily(getOperation(), std::move(patterns));
      return;
    }
  }
};

struct TestVectorExtractStridedSliceLowering
    : public PassWrapper<TestVectorExtractStridedSliceLowering,
                         OperationPass<func::FuncOp>> {
  MLIR_DEFINE_EXPLICIT_INTERNAL_INLINE_TYPE_ID(
      TestVectorExtractStridedSliceLowering)

  StringRef getArgument() const final {
    return "test-vector-extract-strided-slice-lowering";
  }
  StringRef getDescription() const final {
    return "Test lowering patterns that converts vector.extract_strided_slice "
           "into a chain of vector.extract and vector.insert ops";
  }
  void runOnOperation() override {
    RewritePatternSet patterns(&getContext());
    populateVectorExtractStridedSliceToExtractInsertChainPatterns(patterns);
    (void)applyPatternsGreedily(getOperation(), std::move(patterns));
  }
};

struct TestVectorBreakDownBitCast
    : public PassWrapper<TestVectorBreakDownBitCast,
                         OperationPass<func::FuncOp>> {
  MLIR_DEFINE_EXPLICIT_INTERNAL_INLINE_TYPE_ID(TestVectorBreakDownBitCast)

  StringRef getArgument() const final {
    return "test-vector-break-down-bitcast";
  }
  StringRef getDescription() const final {
    return "Test pattern that breaks down vector.bitcast ops ";
  }
  void runOnOperation() override {
    RewritePatternSet patterns(&getContext());
    populateBreakDownVectorBitCastOpPatterns(patterns, [](BitCastOp op) {
      return op.getSourceVectorType().getShape().back() > 4;
    });
    (void)applyPatternsGreedily(getOperation(), std::move(patterns));
  }
};

struct TestCreateVectorBroadcast
    : public PassWrapper<TestCreateVectorBroadcast,
                         OperationPass<func::FuncOp>> {
  MLIR_DEFINE_EXPLICIT_INTERNAL_INLINE_TYPE_ID(TestCreateVectorBroadcast)

  StringRef getArgument() const final { return "test-create-vector-broadcast"; }
  StringRef getDescription() const final {
    return "Test optimization transformations for transfer ops";
  }
  void getDependentDialects(DialectRegistry &registry) const override {
    registry.insert<vector::VectorDialect>();
  }

  void runOnOperation() override {
    getOperation()->walk([](Operation *op) {
      if (op->getName().getStringRef() != "test_create_broadcast")
        return;
      auto targetShape =
          cast<VectorType>(op->getResult(0).getType()).getShape();
      auto arrayAttr =
          cast<DenseI64ArrayAttr>(op->getDiscardableAttr("broadcast_dims"))
              .asArrayRef();
      llvm::SetVector<int64_t> broadcastedDims;
      broadcastedDims.insert_range(arrayAttr);
      OpBuilder b(op);
      Value bcast = vector::BroadcastOp::createOrFoldBroadcastOp(
          b, op->getOperand(0), targetShape, broadcastedDims);
      op->getResult(0).replaceAllUsesWith(bcast);
      op->erase();
    });
  }
};

struct TestVectorGatherLowering
    : public PassWrapper<TestVectorGatherLowering,
                         OperationPass<func::FuncOp>> {
  MLIR_DEFINE_EXPLICIT_INTERNAL_INLINE_TYPE_ID(TestVectorGatherLowering)

  StringRef getArgument() const final { return "test-vector-gather-lowering"; }
  StringRef getDescription() const final {
    return "Test patterns that lower the gather op in the vector conditional "
           "loads";
  }
  void getDependentDialects(DialectRegistry &registry) const override {
    registry.insert<arith::ArithDialect, func::FuncDialect,
                    memref::MemRefDialect, scf::SCFDialect,
                    tensor::TensorDialect, vector::VectorDialect>();
  }

  void runOnOperation() override {
    RewritePatternSet patterns(&getContext());
    populateVectorGatherLoweringPatterns(patterns);
    populateVectorGatherToConditionalLoadPatterns(patterns);
    (void)applyPatternsGreedily(getOperation(), std::move(patterns));
  }
};

struct TestUnrollVectorFromElements
    : public PassWrapper<TestUnrollVectorFromElements,
                         OperationPass<func::FuncOp>> {
  MLIR_DEFINE_EXPLICIT_INTERNAL_INLINE_TYPE_ID(TestUnrollVectorFromElements)

  StringRef getArgument() const final {
    return "test-unroll-vector-from-elements";
  }
  StringRef getDescription() const final {
    return "Test unrolling patterns for from_elements ops";
  }
  void getDependentDialects(DialectRegistry &registry) const override {
    registry.insert<func::FuncDialect, vector::VectorDialect, ub::UBDialect>();
  }

  void runOnOperation() override {
    RewritePatternSet patterns(&getContext());
    populateVectorFromElementsLoweringPatterns(patterns);
    (void)applyPatternsGreedily(getOperation(), std::move(patterns));
  }
};

struct TestUnrollVectorToElements
    : public PassWrapper<TestUnrollVectorToElements,
                         OperationPass<func::FuncOp>> {
  MLIR_DEFINE_EXPLICIT_INTERNAL_INLINE_TYPE_ID(TestUnrollVectorToElements)

  StringRef getArgument() const final {
    return "test-unroll-vector-to-elements";
  }
  StringRef getDescription() const final {
    return "Test unrolling patterns for to_elements ops";
  }
  void getDependentDialects(DialectRegistry &registry) const override {
    registry.insert<func::FuncDialect, vector::VectorDialect>();
  }

  void runOnOperation() override {
    RewritePatternSet patterns(&getContext());
    populateVectorToElementsLoweringPatterns(patterns);
    (void)applyPatternsGreedily(getOperation(), std::move(patterns));
  }
};

struct TestFoldArithExtensionIntoVectorContractPatterns
    : public PassWrapper<TestFoldArithExtensionIntoVectorContractPatterns,
                         OperationPass<func::FuncOp>> {
  MLIR_DEFINE_EXPLICIT_INTERNAL_INLINE_TYPE_ID(
      TestFoldArithExtensionIntoVectorContractPatterns)

  StringRef getArgument() const final {
    return "test-fold-arith-extf-into-vector-contract-patterns";
  }
  StringRef getDescription() const final {
    return "Test patterns that fold arithmetic extension ops into vector "
           "contract ops";
  }

  void getDependentDialects(DialectRegistry &registry) const override {
    registry.insert<arith::ArithDialect, func::FuncDialect, nvgpu::NVGPUDialect,
                    memref::MemRefDialect, scf::SCFDialect,
                    tensor::TensorDialect, vector::VectorDialect>();
  }

  void runOnOperation() override {
    RewritePatternSet patterns(&getContext());
    populateFoldArithExtensionPatterns(patterns);
    (void)applyPatternsGreedily(getOperation(), std::move(patterns));
  }
};

struct TestVectorEmulateMaskedLoadStore final
    : public PassWrapper<TestVectorEmulateMaskedLoadStore,
                         OperationPass<func::FuncOp>> {
  MLIR_DEFINE_EXPLICIT_INTERNAL_INLINE_TYPE_ID(TestVectorEmulateMaskedLoadStore)

  StringRef getArgument() const override {
    return "test-vector-emulate-masked-load-store";
  }
  StringRef getDescription() const override {
    return "Test patterns that emulate the maskedload/maskedstore op by "
           " memref.load/store and scf.if";
  }
  void getDependentDialects(DialectRegistry &registry) const override {
    registry
        .insert<arith::ArithDialect, func::FuncDialect, memref::MemRefDialect,
                scf::SCFDialect, vector::VectorDialect>();
  }

  void runOnOperation() override {
    RewritePatternSet patterns(&getContext());
    populateVectorMaskedLoadStoreEmulationPatterns(patterns);
    (void)applyPatternsGreedily(getOperation(), std::move(patterns));
  }
};

/// Get the set of operand/result types to check for sufficiently
/// small inner-most dimension size.
static SmallVector<std::pair<Type, unsigned>>
getTypeBitWidthBoundPairs(Operation *op, unsigned targetBitWidth) {

  if (auto insertOp = dyn_cast<vector::InsertOp>(op)) {
    unsigned w = targetBitWidth < std::numeric_limits<unsigned>::max()
                     ? targetBitWidth + 1
                     : targetBitWidth;
    return {{insertOp.getValueToStoreType(), w}};
  }

  auto resultTypes = op->getResultTypes();
  SmallVector<std::pair<Type, unsigned>> resultsWithBitWidth;
  resultsWithBitWidth.reserve(resultTypes.size());
  for (Type type : resultTypes) {
    resultsWithBitWidth.push_back({type, targetBitWidth});
  }
  return resultsWithBitWidth;
}

/// If `type` is VectorType with trailing dimension of (bit) size greater than
/// or equal to `targetBitWidth`, its defining op is considered legal.
static bool
isNotLinearizableBecauseLargeInnerDimension(Type type,
                                            unsigned targetBitWidth) {

  VectorType vecType = dyn_cast<VectorType>(type);

  // Not linearizable for reasons other than what this function checks.
  if (!vecType || vecType.getRank() == 0)
    return false;

  // The width of the type 'index' is unbounded (and therefore potentially above
  // the target width).
  if (vecType.getElementType().isIndex())
    return true;

  unsigned finalDimSize = vecType.getShape().back();
  unsigned nbBitsPerElm = vecType.getElementTypeBitWidth();
  unsigned trailingVecDimBitWidth = finalDimSize * nbBitsPerElm;
  return trailingVecDimBitWidth >= targetBitWidth;
}

static bool
isNotLinearizableBecauseLargeInnerDimension(Operation *op,
                                            unsigned targetBitWidth) {
  // Check on bitwidths.
  SmallVector<std::pair<Type, unsigned>> toCheck =
      getTypeBitWidthBoundPairs(op, targetBitWidth);
  return llvm::any_of(toCheck, [&](std::pair<Type, unsigned> typeWidth) {
    return isNotLinearizableBecauseLargeInnerDimension(typeWidth.first,
                                                       typeWidth.second);
  });
}

void populateWithBitWidthConstraints(TypeConverter &typeConverter,
                                     ConversionTarget &target,
                                     unsigned targetBitWidth) {

  // The general purpose definition of what ops are legal must come first.
  populateForVectorLinearize(typeConverter, target);

  // Extend the set of legal ops to include those with large inner-most
  // dimensions on selected operands/results.
  target.markUnknownOpDynamicallyLegal(
      [=](Operation *op) -> std::optional<bool> {
        if (isNotLinearizableBecauseLargeInnerDimension(op, targetBitWidth)) {
          return true;
        }
        return {};
      });
}

struct TestVectorBitWidthLinearize final
    : public PassWrapper<TestVectorBitWidthLinearize, OperationPass<>> {
  MLIR_DEFINE_EXPLICIT_INTERNAL_INLINE_TYPE_ID(TestVectorBitWidthLinearize)

  TestVectorBitWidthLinearize() = default;
  TestVectorBitWidthLinearize(const TestVectorBitWidthLinearize &pass)
      : PassWrapper(pass) {}

  StringRef getArgument() const override {
    return "test-bit-width-constrained-vector-linearize";
  }
  StringRef getDescription() const override {
    return "Linearizes ND vectors for N >= 2 into 1D vectors, with constraints "
           "in inner-most dimension's bit width.";
  }
  void getDependentDialects(DialectRegistry &registry) const override {
    registry.insert<vector::VectorDialect>();
  }

  Option<unsigned> targetVectorBitwidth{
      *this, "target-vector-bitwidth",
      llvm::cl::desc(
          "Minimum vector bitwidth to enable the flattening transformation"),
      llvm::cl::init(std::numeric_limits<unsigned>::max())};
  void runOnOperation() override {
    auto *context = &getContext();

    TypeConverter typeConverter;
    RewritePatternSet patterns(context);
    ConversionTarget target(*context);

    populateWithBitWidthConstraints(typeConverter, target,
                                    targetVectorBitwidth);

    vector::populateVectorLinearizeBasePatterns(typeConverter, target,
                                                patterns);

    vector::populateVectorLinearizeShuffleLikeOpsPatterns(typeConverter, target,
                                                          patterns);

    if (failed(applyPartialConversion(getOperation(), target,
                                      std::move(patterns))))
      return signalPassFailure();
  }
};

struct TestVectorLinearize final
    : public PassWrapper<TestVectorLinearize, OperationPass<>> {
  MLIR_DEFINE_EXPLICIT_INTERNAL_INLINE_TYPE_ID(TestVectorLinearize)

  TestVectorLinearize() = default;

  StringRef getArgument() const override { return "test-vector-linearize"; }
  StringRef getDescription() const override {
    return "Linearizes ND vectors for N >= 2 into 1D vectors";
  }
  void getDependentDialects(DialectRegistry &registry) const override {
    registry.insert<vector::VectorDialect, arith::ArithDialect>();
  }

  void runOnOperation() override {
    MLIRContext &context = getContext();
    TypeConverter converter;
    RewritePatternSet patterns(&context);
    ConversionTarget target(context);

    vector::populateForVectorLinearize(converter, target);

    vector::populateVectorLinearizeBasePatterns(converter, target, patterns);
    vector::populateVectorLinearizeShuffleLikeOpsPatterns(converter, target,
                                                          patterns);
    mlir::scf::populateSCFStructuralTypeConversionsAndLegality(
        converter, patterns, target);

    if (failed(applyPartialConversion(getOperation(), target,
                                      std::move(patterns))))
      return signalPassFailure();
  }
};

struct TestEliminateVectorMasks
    : public PassWrapper<TestEliminateVectorMasks,
                         OperationPass<func::FuncOp>> {
  MLIR_DEFINE_EXPLICIT_INTERNAL_INLINE_TYPE_ID(TestEliminateVectorMasks)

  TestEliminateVectorMasks() = default;
  TestEliminateVectorMasks(const TestEliminateVectorMasks &pass)
      : PassWrapper(pass) {}

  Option<unsigned> vscaleMin{
      *this, "vscale-min", llvm::cl::desc("Minimum possible value of vscale."),
      llvm::cl::init(1)};
  Option<unsigned> vscaleMax{
      *this, "vscale-max", llvm::cl::desc("Maximum possible value of vscale."),
      llvm::cl::init(16)};

  StringRef getArgument() const final { return "test-eliminate-vector-masks"; }
  StringRef getDescription() const final {
    return "Test eliminating vector masks";
  }
  void runOnOperation() override {
    IRRewriter rewriter(&getContext());
    eliminateVectorMasks(rewriter, getOperation(),
                         VscaleRange{vscaleMin, vscaleMax});
  }
};
} // namespace

namespace mlir {
namespace test {
void registerTestVectorLowerings() {
  PassRegistration<TestVectorToVectorLowering>();

  PassRegistration<TestVectorContractionPrepareForMMTLowering>();

  PassRegistration<TestVectorUnrollingPatterns>();

  PassRegistration<TestVectorTransferUnrollingPatterns>();

  PassRegistration<TestScalarVectorTransferLoweringPatterns>();

  PassRegistration<TestVectorTransferOpt>();

  PassRegistration<TestVectorSinkPatterns>();

  PassRegistration<TestVectorReduceToContractPatternsPatterns>();

  PassRegistration<TestVectorChainedReductionFoldingPatterns>();

  PassRegistration<TestVectorBreakDownReductionPatterns>();

  PassRegistration<TestFlattenVectorTransferPatterns>();

  PassRegistration<TestVectorScanLowering>();

  PassRegistration<TestVectorDistribution>();

  PassRegistration<TestVectorExtractStridedSliceLowering>();

  PassRegistration<TestVectorBreakDownBitCast>();

  PassRegistration<TestCreateVectorBroadcast>();

  PassRegistration<TestVectorGatherLowering>();

  PassRegistration<TestUnrollVectorFromElements>();

  PassRegistration<TestUnrollVectorToElements>();

  PassRegistration<TestFoldArithExtensionIntoVectorContractPatterns>();

  PassRegistration<TestVectorEmulateMaskedLoadStore>();

  PassRegistration<TestVectorLinearize>();

  PassRegistration<TestVectorBitWidthLinearize>();

  PassRegistration<TestEliminateVectorMasks>();
}
} // namespace test
} // namespace mlir<|MERGE_RESOLUTION|>--- conflicted
+++ resolved
@@ -344,39 +344,6 @@
   }
 };
 
-<<<<<<< HEAD
-struct TestVectorTransferCollapseInnerMostContiguousDims
-    : public PassWrapper<TestVectorTransferCollapseInnerMostContiguousDims,
-                         OperationPass<func::FuncOp>> {
-  MLIR_DEFINE_EXPLICIT_INTERNAL_INLINE_TYPE_ID(
-      TestVectorTransferCollapseInnerMostContiguousDims)
-
-  TestVectorTransferCollapseInnerMostContiguousDims() = default;
-  TestVectorTransferCollapseInnerMostContiguousDims(
-      const TestVectorTransferCollapseInnerMostContiguousDims &pass) = default;
-
-  void getDependentDialects(DialectRegistry &registry) const override {
-    registry.insert<memref::MemRefDialect, affine::AffineDialect>();
-  }
-
-  StringRef getArgument() const final {
-    return "test-vector-transfer-collapse-inner-most-dims";
-  }
-
-  StringRef getDescription() const final {
-    return "Test lowering patterns that reduces the rank of the vector "
-           "transfer memory and vector operands.";
-  }
-
-  void runOnOperation() override {
-    RewritePatternSet patterns(&getContext());
-    populateVectorTransferCollapseInnerMostContiguousDimsPatterns(patterns);
-    (void)applyPatternsGreedily(getOperation(), std::move(patterns));
-  }
-};
-
-=======
->>>>>>> 2832717e
 struct TestVectorSinkPatterns
     : public PassWrapper<TestVectorSinkPatterns, OperationPass<func::FuncOp>> {
   MLIR_DEFINE_EXPLICIT_INTERNAL_INLINE_TYPE_ID(TestVectorSinkPatterns)
