//===- OpenMPDialect.cpp - MLIR Dialect for OpenMP implementation ---------===//
//
// Part of the LLVM Project, under the Apache License v2.0 with LLVM Exceptions.
// See https://llvm.org/LICENSE.txt for license information.
// SPDX-License-Identifier: Apache-2.0 WITH LLVM-exception
//
//===----------------------------------------------------------------------===//
//
// This file implements the OpenMP dialect and its operations.
//
//===----------------------------------------------------------------------===//

#include "mlir/Dialect/OpenMP/OpenMPDialect.h"
#include "mlir/Conversion/ConvertToLLVM/ToLLVMInterface.h"
#include "mlir/Dialect/Func/IR/FuncOps.h"
#include "mlir/Dialect/LLVMIR/LLVMTypes.h"
#include "mlir/Dialect/OpenACCMPCommon/Interfaces/AtomicInterfaces.h"
#include "mlir/IR/Attributes.h"
#include "mlir/IR/BuiltinAttributes.h"
#include "mlir/IR/DialectImplementation.h"
#include "mlir/IR/OpImplementation.h"
#include "mlir/IR/OperationSupport.h"

#include "llvm/ADT/ArrayRef.h"
#include "llvm/ADT/BitVector.h"
#include "llvm/ADT/STLExtras.h"
#include "llvm/ADT/STLForwardCompat.h"
#include "llvm/ADT/SmallString.h"
#include "llvm/ADT/StringExtras.h"
#include "llvm/ADT/StringRef.h"
#include "llvm/ADT/TypeSwitch.h"
#include "llvm/Frontend/OpenMP/OMPConstants.h"
#include "llvm/Frontend/OpenMP/OMPDeviceConstants.h"
#include <cstddef>
#include <iterator>
#include <optional>
#include <variant>

#include "mlir/Dialect/OpenMP/OpenMPOpsDialect.cpp.inc"
#include "mlir/Dialect/OpenMP/OpenMPOpsEnums.cpp.inc"
#include "mlir/Dialect/OpenMP/OpenMPOpsInterfaces.cpp.inc"
#include "mlir/Dialect/OpenMP/OpenMPTypeInterfaces.cpp.inc"

using namespace mlir;
using namespace mlir::omp;

static ArrayAttr makeArrayAttr(MLIRContext *context,
                               llvm::ArrayRef<Attribute> attrs) {
  return attrs.empty() ? nullptr : ArrayAttr::get(context, attrs);
}

static DenseBoolArrayAttr
makeDenseBoolArrayAttr(MLIRContext *ctx, const ArrayRef<bool> boolArray) {
  return boolArray.empty() ? nullptr : DenseBoolArrayAttr::get(ctx, boolArray);
}

namespace {
struct MemRefPointerLikeModel
    : public PointerLikeType::ExternalModel<MemRefPointerLikeModel,
                                            MemRefType> {
  Type getElementType(Type pointer) const {
    return llvm::cast<MemRefType>(pointer).getElementType();
  }
};

struct LLVMPointerPointerLikeModel
    : public PointerLikeType::ExternalModel<LLVMPointerPointerLikeModel,
                                            LLVM::LLVMPointerType> {
  Type getElementType(Type pointer) const { return Type(); }
};
} // namespace

void OpenMPDialect::initialize() {
  addOperations<
#define GET_OP_LIST
#include "mlir/Dialect/OpenMP/OpenMPOps.cpp.inc"
      >();
  addAttributes<
#define GET_ATTRDEF_LIST
#include "mlir/Dialect/OpenMP/OpenMPOpsAttributes.cpp.inc"
      >();
  addTypes<
#define GET_TYPEDEF_LIST
#include "mlir/Dialect/OpenMP/OpenMPOpsTypes.cpp.inc"
      >();

  declarePromisedInterface<ConvertToLLVMPatternInterface, OpenMPDialect>();

  MemRefType::attachInterface<MemRefPointerLikeModel>(*getContext());
  LLVM::LLVMPointerType::attachInterface<LLVMPointerPointerLikeModel>(
      *getContext());

  // Attach default offload module interface to module op to access
  // offload functionality through
  mlir::ModuleOp::attachInterface<mlir::omp::OffloadModuleDefaultModel>(
      *getContext());

  // Attach default declare target interfaces to operations which can be marked
  // as declare target (Global Operations and Functions/Subroutines in dialects
  // that Fortran (or other languages that lower to MLIR) translates too
  mlir::LLVM::GlobalOp::attachInterface<
      mlir::omp::DeclareTargetDefaultModel<mlir::LLVM::GlobalOp>>(
      *getContext());
  mlir::LLVM::LLVMFuncOp::attachInterface<
      mlir::omp::DeclareTargetDefaultModel<mlir::LLVM::LLVMFuncOp>>(
      *getContext());
  mlir::func::FuncOp::attachInterface<
      mlir::omp::DeclareTargetDefaultModel<mlir::func::FuncOp>>(*getContext());
}

//===----------------------------------------------------------------------===//
// Parser and printer for Allocate Clause
//===----------------------------------------------------------------------===//

/// Parse an allocate clause with allocators and a list of operands with types.
///
/// allocate-operand-list :: = allocate-operand |
///                            allocator-operand `,` allocate-operand-list
/// allocate-operand :: = ssa-id-and-type -> ssa-id-and-type
/// ssa-id-and-type ::= ssa-id `:` type
static ParseResult parseAllocateAndAllocator(
    OpAsmParser &parser,
    SmallVectorImpl<OpAsmParser::UnresolvedOperand> &allocateVars,
    SmallVectorImpl<Type> &allocateTypes,
    SmallVectorImpl<OpAsmParser::UnresolvedOperand> &allocatorVars,
    SmallVectorImpl<Type> &allocatorTypes) {

  return parser.parseCommaSeparatedList([&]() {
    OpAsmParser::UnresolvedOperand operand;
    Type type;
    if (parser.parseOperand(operand) || parser.parseColonType(type))
      return failure();
    allocatorVars.push_back(operand);
    allocatorTypes.push_back(type);
    if (parser.parseArrow())
      return failure();
    if (parser.parseOperand(operand) || parser.parseColonType(type))
      return failure();

    allocateVars.push_back(operand);
    allocateTypes.push_back(type);
    return success();
  });
}

/// Print allocate clause
static void printAllocateAndAllocator(OpAsmPrinter &p, Operation *op,
                                      OperandRange allocateVars,
                                      TypeRange allocateTypes,
                                      OperandRange allocatorVars,
                                      TypeRange allocatorTypes) {
  for (unsigned i = 0; i < allocateVars.size(); ++i) {
    std::string separator = i == allocateVars.size() - 1 ? "" : ", ";
    p << allocatorVars[i] << " : " << allocatorTypes[i] << " -> ";
    p << allocateVars[i] << " : " << allocateTypes[i] << separator;
  }
}

//===----------------------------------------------------------------------===//
// Parser and printer for a clause attribute (StringEnumAttr)
//===----------------------------------------------------------------------===//

template <typename ClauseAttr>
static ParseResult parseClauseAttr(AsmParser &parser, ClauseAttr &attr) {
  using ClauseT = decltype(std::declval<ClauseAttr>().getValue());
  StringRef enumStr;
  SMLoc loc = parser.getCurrentLocation();
  if (parser.parseKeyword(&enumStr))
    return failure();
  if (std::optional<ClauseT> enumValue = symbolizeEnum<ClauseT>(enumStr)) {
    attr = ClauseAttr::get(parser.getContext(), *enumValue);
    return success();
  }
  return parser.emitError(loc, "invalid clause value: '") << enumStr << "'";
}

template <typename ClauseAttr>
void printClauseAttr(OpAsmPrinter &p, Operation *op, ClauseAttr attr) {
  p << stringifyEnum(attr.getValue());
}

//===----------------------------------------------------------------------===//
// Parser and printer for Linear Clause
//===----------------------------------------------------------------------===//

/// linear ::= `linear` `(` linear-list `)`
/// linear-list := linear-val | linear-val linear-list
/// linear-val := ssa-id-and-type `=` ssa-id-and-type
static ParseResult parseLinearClause(
    OpAsmParser &parser,
    SmallVectorImpl<OpAsmParser::UnresolvedOperand> &linearVars,
    SmallVectorImpl<Type> &linearTypes,
    SmallVectorImpl<OpAsmParser::UnresolvedOperand> &linearStepVars) {
  return parser.parseCommaSeparatedList([&]() {
    OpAsmParser::UnresolvedOperand var;
    Type type;
    OpAsmParser::UnresolvedOperand stepVar;
    if (parser.parseOperand(var) || parser.parseEqual() ||
        parser.parseOperand(stepVar) || parser.parseColonType(type))
      return failure();

    linearVars.push_back(var);
    linearTypes.push_back(type);
    linearStepVars.push_back(stepVar);
    return success();
  });
}

/// Print Linear Clause
static void printLinearClause(OpAsmPrinter &p, Operation *op,
                              ValueRange linearVars, TypeRange linearTypes,
                              ValueRange linearStepVars) {
  size_t linearVarsSize = linearVars.size();
  for (unsigned i = 0; i < linearVarsSize; ++i) {
    std::string separator = i == linearVarsSize - 1 ? "" : ", ";
    p << linearVars[i];
    if (linearStepVars.size() > i)
      p << " = " << linearStepVars[i];
    p << " : " << linearVars[i].getType() << separator;
  }
}

//===----------------------------------------------------------------------===//
// Verifier for Nontemporal Clause
//===----------------------------------------------------------------------===//

static LogicalResult verifyNontemporalClause(Operation *op,
                                             OperandRange nontemporalVars) {

  // Check if each var is unique - OpenMP 5.0 -> 2.9.3.1 section
  DenseSet<Value> nontemporalItems;
  for (const auto &it : nontemporalVars)
    if (!nontemporalItems.insert(it).second)
      return op->emitOpError() << "nontemporal variable used more than once";

  return success();
}

//===----------------------------------------------------------------------===//
// Parser, verifier and printer for Aligned Clause
//===----------------------------------------------------------------------===//
static LogicalResult verifyAlignedClause(Operation *op,
                                         std::optional<ArrayAttr> alignments,
                                         OperandRange alignedVars) {
  // Check if number of alignment values equals to number of aligned variables
  if (!alignedVars.empty()) {
    if (!alignments || alignments->size() != alignedVars.size())
      return op->emitOpError()
             << "expected as many alignment values as aligned variables";
  } else {
    if (alignments)
      return op->emitOpError() << "unexpected alignment values attribute";
    return success();
  }

  // Check if each var is aligned only once - OpenMP 4.5 -> 2.8.1 section
  DenseSet<Value> alignedItems;
  for (auto it : alignedVars)
    if (!alignedItems.insert(it).second)
      return op->emitOpError() << "aligned variable used more than once";

  if (!alignments)
    return success();

  // Check if all alignment values are positive - OpenMP 4.5 -> 2.8.1 section
  for (unsigned i = 0; i < (*alignments).size(); ++i) {
    if (auto intAttr = llvm::dyn_cast<IntegerAttr>((*alignments)[i])) {
      if (intAttr.getValue().sle(0))
        return op->emitOpError() << "alignment should be greater than 0";
    } else {
      return op->emitOpError() << "expected integer alignment";
    }
  }

  return success();
}

/// aligned ::= `aligned` `(` aligned-list `)`
/// aligned-list := aligned-val | aligned-val aligned-list
/// aligned-val := ssa-id-and-type `->` alignment
static ParseResult
parseAlignedClause(OpAsmParser &parser,
                   SmallVectorImpl<OpAsmParser::UnresolvedOperand> &alignedVars,
                   SmallVectorImpl<Type> &alignedTypes,
                   ArrayAttr &alignmentsAttr) {
  SmallVector<Attribute> alignmentVec;
  if (failed(parser.parseCommaSeparatedList([&]() {
        if (parser.parseOperand(alignedVars.emplace_back()) ||
            parser.parseColonType(alignedTypes.emplace_back()) ||
            parser.parseArrow() ||
            parser.parseAttribute(alignmentVec.emplace_back())) {
          return failure();
        }
        return success();
      })))
    return failure();
  SmallVector<Attribute> alignments(alignmentVec.begin(), alignmentVec.end());
  alignmentsAttr = ArrayAttr::get(parser.getContext(), alignments);
  return success();
}

/// Print Aligned Clause
static void printAlignedClause(OpAsmPrinter &p, Operation *op,
                               ValueRange alignedVars, TypeRange alignedTypes,
                               std::optional<ArrayAttr> alignments) {
  for (unsigned i = 0; i < alignedVars.size(); ++i) {
    if (i != 0)
      p << ", ";
    p << alignedVars[i] << " : " << alignedVars[i].getType();
    p << " -> " << (*alignments)[i];
  }
}

//===----------------------------------------------------------------------===//
// Parser, printer and verifier for Schedule Clause
//===----------------------------------------------------------------------===//

static ParseResult
verifyScheduleModifiers(OpAsmParser &parser,
                        SmallVectorImpl<SmallString<12>> &modifiers) {
  if (modifiers.size() > 2)
    return parser.emitError(parser.getNameLoc()) << " unexpected modifier(s)";
  for (const auto &mod : modifiers) {
    // Translate the string. If it has no value, then it was not a valid
    // modifier!
    auto symbol = symbolizeScheduleModifier(mod);
    if (!symbol)
      return parser.emitError(parser.getNameLoc())
             << " unknown modifier type: " << mod;
  }

  // If we have one modifier that is "simd", then stick a "none" modiifer in
  // index 0.
  if (modifiers.size() == 1) {
    if (symbolizeScheduleModifier(modifiers[0]) == ScheduleModifier::simd) {
      modifiers.push_back(modifiers[0]);
      modifiers[0] = stringifyScheduleModifier(ScheduleModifier::none);
    }
  } else if (modifiers.size() == 2) {
    // If there are two modifier:
    // First modifier should not be simd, second one should be simd
    if (symbolizeScheduleModifier(modifiers[0]) == ScheduleModifier::simd ||
        symbolizeScheduleModifier(modifiers[1]) != ScheduleModifier::simd)
      return parser.emitError(parser.getNameLoc())
             << " incorrect modifier order";
  }
  return success();
}

/// schedule ::= `schedule` `(` sched-list `)`
/// sched-list ::= sched-val | sched-val sched-list |
///                sched-val `,` sched-modifier
/// sched-val ::= sched-with-chunk | sched-wo-chunk
/// sched-with-chunk ::= sched-with-chunk-types (`=` ssa-id-and-type)?
/// sched-with-chunk-types ::= `static` | `dynamic` | `guided`
/// sched-wo-chunk ::=  `auto` | `runtime`
/// sched-modifier ::=  sched-mod-val | sched-mod-val `,` sched-mod-val
/// sched-mod-val ::=  `monotonic` | `nonmonotonic` | `simd` | `none`
static ParseResult
parseScheduleClause(OpAsmParser &parser, ClauseScheduleKindAttr &scheduleAttr,
                    ScheduleModifierAttr &scheduleMod, UnitAttr &scheduleSimd,
                    std::optional<OpAsmParser::UnresolvedOperand> &chunkSize,
                    Type &chunkType) {
  StringRef keyword;
  if (parser.parseKeyword(&keyword))
    return failure();
  std::optional<mlir::omp::ClauseScheduleKind> schedule =
      symbolizeClauseScheduleKind(keyword);
  if (!schedule)
    return parser.emitError(parser.getNameLoc()) << " expected schedule kind";

  scheduleAttr = ClauseScheduleKindAttr::get(parser.getContext(), *schedule);
  switch (*schedule) {
  case ClauseScheduleKind::Static:
  case ClauseScheduleKind::Dynamic:
  case ClauseScheduleKind::Guided:
    if (succeeded(parser.parseOptionalEqual())) {
      chunkSize = OpAsmParser::UnresolvedOperand{};
      if (parser.parseOperand(*chunkSize) || parser.parseColonType(chunkType))
        return failure();
    } else {
      chunkSize = std::nullopt;
    }
    break;
  case ClauseScheduleKind::Auto:
  case ClauseScheduleKind::Runtime:
    chunkSize = std::nullopt;
  }

  // If there is a comma, we have one or more modifiers..
  SmallVector<SmallString<12>> modifiers;
  while (succeeded(parser.parseOptionalComma())) {
    StringRef mod;
    if (parser.parseKeyword(&mod))
      return failure();
    modifiers.push_back(mod);
  }

  if (verifyScheduleModifiers(parser, modifiers))
    return failure();

  if (!modifiers.empty()) {
    SMLoc loc = parser.getCurrentLocation();
    if (std::optional<ScheduleModifier> mod =
            symbolizeScheduleModifier(modifiers[0])) {
      scheduleMod = ScheduleModifierAttr::get(parser.getContext(), *mod);
    } else {
      return parser.emitError(loc, "invalid schedule modifier");
    }
    // Only SIMD attribute is allowed here!
    if (modifiers.size() > 1) {
      assert(symbolizeScheduleModifier(modifiers[1]) == ScheduleModifier::simd);
      scheduleSimd = UnitAttr::get(parser.getBuilder().getContext());
    }
  }

  return success();
}

/// Print schedule clause
static void printScheduleClause(OpAsmPrinter &p, Operation *op,
                                ClauseScheduleKindAttr scheduleKind,
                                ScheduleModifierAttr scheduleMod,
                                UnitAttr scheduleSimd, Value scheduleChunk,
                                Type scheduleChunkType) {
  p << stringifyClauseScheduleKind(scheduleKind.getValue());
  if (scheduleChunk)
    p << " = " << scheduleChunk << " : " << scheduleChunk.getType();
  if (scheduleMod)
    p << ", " << stringifyScheduleModifier(scheduleMod.getValue());
  if (scheduleSimd)
    p << ", simd";
}

//===----------------------------------------------------------------------===//
// Parser and printer for Order Clause
//===----------------------------------------------------------------------===//

// order ::= `order` `(` [order-modiﬁer ':'] concurrent `)`
// order-modiﬁer ::= reproducible | unconstrained
static ParseResult parseOrderClause(OpAsmParser &parser,
                                    ClauseOrderKindAttr &order,
                                    OrderModifierAttr &orderMod) {
  StringRef enumStr;
  SMLoc loc = parser.getCurrentLocation();
  if (parser.parseKeyword(&enumStr))
    return failure();
  if (std::optional<OrderModifier> enumValue =
          symbolizeOrderModifier(enumStr)) {
    orderMod = OrderModifierAttr::get(parser.getContext(), *enumValue);
    if (parser.parseOptionalColon())
      return failure();
    loc = parser.getCurrentLocation();
    if (parser.parseKeyword(&enumStr))
      return failure();
  }
  if (std::optional<ClauseOrderKind> enumValue =
          symbolizeClauseOrderKind(enumStr)) {
    order = ClauseOrderKindAttr::get(parser.getContext(), *enumValue);
    return success();
  }
  return parser.emitError(loc, "invalid clause value: '") << enumStr << "'";
}

static void printOrderClause(OpAsmPrinter &p, Operation *op,
                             ClauseOrderKindAttr order,
                             OrderModifierAttr orderMod) {
  if (orderMod)
    p << stringifyOrderModifier(orderMod.getValue()) << ":";
  if (order)
    p << stringifyClauseOrderKind(order.getValue());
}

template <typename ClauseTypeAttr, typename ClauseType>
static ParseResult
parseGranularityClause(OpAsmParser &parser, ClauseTypeAttr &prescriptiveness,
                       std::optional<OpAsmParser::UnresolvedOperand> &operand,
                       Type &operandType,
                       std::optional<ClauseType> (*symbolizeClause)(StringRef),
                       StringRef clauseName) {
  StringRef enumStr;
  if (succeeded(parser.parseOptionalKeyword(&enumStr))) {
    if (std::optional<ClauseType> enumValue = symbolizeClause(enumStr)) {
      prescriptiveness = ClauseTypeAttr::get(parser.getContext(), *enumValue);
      if (parser.parseComma())
        return failure();
    } else {
      return parser.emitError(parser.getCurrentLocation())
             << "invalid " << clauseName << " modifier : '" << enumStr << "'";
      ;
    }
  }

  OpAsmParser::UnresolvedOperand var;
  if (succeeded(parser.parseOperand(var))) {
    operand = var;
  } else {
    return parser.emitError(parser.getCurrentLocation())
           << "expected " << clauseName << " operand";
  }

  if (operand.has_value()) {
    if (parser.parseColonType(operandType))
      return failure();
  }

  return success();
}

template <typename ClauseTypeAttr, typename ClauseType>
static void
printGranularityClause(OpAsmPrinter &p, Operation *op,
                       ClauseTypeAttr prescriptiveness, Value operand,
                       mlir::Type operandType,
                       StringRef (*stringifyClauseType)(ClauseType)) {

  if (prescriptiveness)
    p << stringifyClauseType(prescriptiveness.getValue()) << ", ";

  if (operand)
    p << operand << ": " << operandType;
}

//===----------------------------------------------------------------------===//
// Parser and printer for grainsize Clause
//===----------------------------------------------------------------------===//

// grainsize ::= `grainsize` `(` [strict ':'] grain-size `)`
static ParseResult
parseGrainsizeClause(OpAsmParser &parser, ClauseGrainsizeTypeAttr &grainsizeMod,
                     std::optional<OpAsmParser::UnresolvedOperand> &grainsize,
                     Type &grainsizeType) {
  return parseGranularityClause<ClauseGrainsizeTypeAttr, ClauseGrainsizeType>(
      parser, grainsizeMod, grainsize, grainsizeType,
      &symbolizeClauseGrainsizeType, "grainsize");
}

static void printGrainsizeClause(OpAsmPrinter &p, Operation *op,
                                 ClauseGrainsizeTypeAttr grainsizeMod,
                                 Value grainsize, mlir::Type grainsizeType) {
  printGranularityClause<ClauseGrainsizeTypeAttr, ClauseGrainsizeType>(
      p, op, grainsizeMod, grainsize, grainsizeType,
      &stringifyClauseGrainsizeType);
}

//===----------------------------------------------------------------------===//
// Parser and printer for num_tasks Clause
//===----------------------------------------------------------------------===//

// numtask ::= `num_tasks` `(` [strict ':'] num-tasks `)`
static ParseResult
parseNumTasksClause(OpAsmParser &parser, ClauseNumTasksTypeAttr &numTasksMod,
                    std::optional<OpAsmParser::UnresolvedOperand> &numTasks,
                    Type &numTasksType) {
  return parseGranularityClause<ClauseNumTasksTypeAttr, ClauseNumTasksType>(
      parser, numTasksMod, numTasks, numTasksType, &symbolizeClauseNumTasksType,
      "num_tasks");
}

static void printNumTasksClause(OpAsmPrinter &p, Operation *op,
                                ClauseNumTasksTypeAttr numTasksMod,
                                Value numTasks, mlir::Type numTasksType) {
  printGranularityClause<ClauseNumTasksTypeAttr, ClauseNumTasksType>(
      p, op, numTasksMod, numTasks, numTasksType, &stringifyClauseNumTasksType);
}

//===----------------------------------------------------------------------===//
// Parsers for operations including clauses that define entry block arguments.
//===----------------------------------------------------------------------===//

namespace {
struct MapParseArgs {
  SmallVectorImpl<OpAsmParser::UnresolvedOperand> &vars;
  SmallVectorImpl<Type> &types;
  MapParseArgs(SmallVectorImpl<OpAsmParser::UnresolvedOperand> &vars,
               SmallVectorImpl<Type> &types)
      : vars(vars), types(types) {}
};
struct PrivateParseArgs {
  llvm::SmallVectorImpl<OpAsmParser::UnresolvedOperand> &vars;
  llvm::SmallVectorImpl<Type> &types;
  ArrayAttr &syms;
  DenseI64ArrayAttr *mapIndices;
  PrivateParseArgs(SmallVectorImpl<OpAsmParser::UnresolvedOperand> &vars,
                   SmallVectorImpl<Type> &types, ArrayAttr &syms,
                   DenseI64ArrayAttr *mapIndices = nullptr)
      : vars(vars), types(types), syms(syms), mapIndices(mapIndices) {}
};

struct ReductionParseArgs {
  SmallVectorImpl<OpAsmParser::UnresolvedOperand> &vars;
  SmallVectorImpl<Type> &types;
  DenseBoolArrayAttr &byref;
  ArrayAttr &syms;
  ReductionModifierAttr *modifier;
  ReductionParseArgs(SmallVectorImpl<OpAsmParser::UnresolvedOperand> &vars,
                     SmallVectorImpl<Type> &types, DenseBoolArrayAttr &byref,
                     ArrayAttr &syms, ReductionModifierAttr *mod = nullptr)
      : vars(vars), types(types), byref(byref), syms(syms), modifier(mod) {}
};

struct AllRegionParseArgs {
  std::optional<MapParseArgs> hasDeviceAddrArgs;
  std::optional<MapParseArgs> hostEvalArgs;
  std::optional<ReductionParseArgs> inReductionArgs;
  std::optional<MapParseArgs> mapArgs;
  std::optional<PrivateParseArgs> privateArgs;
  std::optional<ReductionParseArgs> reductionArgs;
  std::optional<ReductionParseArgs> taskReductionArgs;
  std::optional<MapParseArgs> useDeviceAddrArgs;
  std::optional<MapParseArgs> useDevicePtrArgs;
};
} // namespace

static ParseResult parseClauseWithRegionArgs(
    OpAsmParser &parser,
    SmallVectorImpl<OpAsmParser::UnresolvedOperand> &operands,
    SmallVectorImpl<Type> &types,
    SmallVectorImpl<OpAsmParser::Argument> &regionPrivateArgs,
    ArrayAttr *symbols = nullptr, DenseI64ArrayAttr *mapIndices = nullptr,
    DenseBoolArrayAttr *byref = nullptr,
    ReductionModifierAttr *modifier = nullptr) {
  SmallVector<SymbolRefAttr> symbolVec;
  SmallVector<int64_t> mapIndicesVec;
  SmallVector<bool> isByRefVec;
  unsigned regionArgOffset = regionPrivateArgs.size();

  if (parser.parseLParen())
    return failure();

  if (modifier && succeeded(parser.parseOptionalKeyword("mod"))) {
    StringRef enumStr;
    if (parser.parseColon() || parser.parseKeyword(&enumStr) ||
        parser.parseComma())
      return failure();
    std::optional<ReductionModifier> enumValue =
        symbolizeReductionModifier(enumStr);
    if (!enumValue.has_value())
      return failure();
    *modifier = ReductionModifierAttr::get(parser.getContext(), *enumValue);
    if (!*modifier)
      return failure();
  }

  if (parser.parseCommaSeparatedList([&]() {
        if (byref)
          isByRefVec.push_back(
              parser.parseOptionalKeyword("byref").succeeded());

        if (symbols && parser.parseAttribute(symbolVec.emplace_back()))
          return failure();

        if (parser.parseOperand(operands.emplace_back()) ||
            parser.parseArrow() ||
            parser.parseArgument(regionPrivateArgs.emplace_back()))
          return failure();

        if (mapIndices) {
          if (parser.parseOptionalLSquare().succeeded()) {
            if (parser.parseKeyword("map_idx") || parser.parseEqual() ||
                parser.parseInteger(mapIndicesVec.emplace_back()) ||
                parser.parseRSquare())
              return failure();
          } else
            mapIndicesVec.push_back(-1);
        }

        return success();
      }))
    return failure();

  if (parser.parseColon())
    return failure();

  if (parser.parseCommaSeparatedList([&]() {
        if (parser.parseType(types.emplace_back()))
          return failure();

        return success();
      }))
    return failure();

  if (operands.size() != types.size())
    return failure();

  if (parser.parseRParen())
    return failure();

  auto *argsBegin = regionPrivateArgs.begin();
  MutableArrayRef argsSubrange(argsBegin + regionArgOffset,
                               argsBegin + regionArgOffset + types.size());
  for (auto [prv, type] : llvm::zip_equal(argsSubrange, types)) {
    prv.type = type;
  }

  if (symbols) {
    SmallVector<Attribute> symbolAttrs(symbolVec.begin(), symbolVec.end());
    *symbols = ArrayAttr::get(parser.getContext(), symbolAttrs);
  }

  if (!mapIndicesVec.empty())
    *mapIndices =
        mlir::DenseI64ArrayAttr::get(parser.getContext(), mapIndicesVec);

  if (byref)
    *byref = makeDenseBoolArrayAttr(parser.getContext(), isByRefVec);

  return success();
}

static ParseResult parseBlockArgClause(
    OpAsmParser &parser,
    llvm::SmallVectorImpl<OpAsmParser::Argument> &entryBlockArgs,
    StringRef keyword, std::optional<MapParseArgs> mapArgs) {
  if (succeeded(parser.parseOptionalKeyword(keyword))) {
    if (!mapArgs)
      return failure();

    if (failed(parseClauseWithRegionArgs(parser, mapArgs->vars, mapArgs->types,
                                         entryBlockArgs)))
      return failure();
  }
  return success();
}

static ParseResult parseBlockArgClause(
    OpAsmParser &parser,
    llvm::SmallVectorImpl<OpAsmParser::Argument> &entryBlockArgs,
    StringRef keyword, std::optional<PrivateParseArgs> privateArgs) {
  if (succeeded(parser.parseOptionalKeyword(keyword))) {
    if (!privateArgs)
      return failure();

    if (failed(parseClauseWithRegionArgs(
            parser, privateArgs->vars, privateArgs->types, entryBlockArgs,
            &privateArgs->syms, privateArgs->mapIndices)))
      return failure();
  }
  return success();
}

static ParseResult parseBlockArgClause(
    OpAsmParser &parser,
    llvm::SmallVectorImpl<OpAsmParser::Argument> &entryBlockArgs,
    StringRef keyword, std::optional<ReductionParseArgs> reductionArgs) {
  if (succeeded(parser.parseOptionalKeyword(keyword))) {
    if (!reductionArgs)
      return failure();
    if (failed(parseClauseWithRegionArgs(
            parser, reductionArgs->vars, reductionArgs->types, entryBlockArgs,
            &reductionArgs->syms, /*mapIndices=*/nullptr, &reductionArgs->byref,
            reductionArgs->modifier)))
      return failure();
  }
  return success();
}

static ParseResult parseBlockArgRegion(OpAsmParser &parser, Region &region,
                                       AllRegionParseArgs args) {
  llvm::SmallVector<OpAsmParser::Argument> entryBlockArgs;

  if (failed(parseBlockArgClause(parser, entryBlockArgs, "has_device_addr",
                                 args.hasDeviceAddrArgs)))
    return parser.emitError(parser.getCurrentLocation())
           << "invalid `has_device_addr` format";

  if (failed(parseBlockArgClause(parser, entryBlockArgs, "host_eval",
                                 args.hostEvalArgs)))
    return parser.emitError(parser.getCurrentLocation())
           << "invalid `host_eval` format";

  if (failed(parseBlockArgClause(parser, entryBlockArgs, "in_reduction",
                                 args.inReductionArgs)))
    return parser.emitError(parser.getCurrentLocation())
           << "invalid `in_reduction` format";

  if (failed(parseBlockArgClause(parser, entryBlockArgs, "map_entries",
                                 args.mapArgs)))
    return parser.emitError(parser.getCurrentLocation())
           << "invalid `map_entries` format";

  if (failed(parseBlockArgClause(parser, entryBlockArgs, "private",
                                 args.privateArgs)))
    return parser.emitError(parser.getCurrentLocation())
           << "invalid `private` format";

  if (failed(parseBlockArgClause(parser, entryBlockArgs, "reduction",
                                 args.reductionArgs)))
    return parser.emitError(parser.getCurrentLocation())
           << "invalid `reduction` format";

  if (failed(parseBlockArgClause(parser, entryBlockArgs, "task_reduction",
                                 args.taskReductionArgs)))
    return parser.emitError(parser.getCurrentLocation())
           << "invalid `task_reduction` format";

  if (failed(parseBlockArgClause(parser, entryBlockArgs, "use_device_addr",
                                 args.useDeviceAddrArgs)))
    return parser.emitError(parser.getCurrentLocation())
           << "invalid `use_device_addr` format";

  if (failed(parseBlockArgClause(parser, entryBlockArgs, "use_device_ptr",
                                 args.useDevicePtrArgs)))
    return parser.emitError(parser.getCurrentLocation())
           << "invalid `use_device_addr` format";

  return parser.parseRegion(region, entryBlockArgs);
}

// These parseXyz functions correspond to the custom<Xyz> definitions
// in the .td file(s).
static ParseResult parseTargetOpRegion(
    OpAsmParser &parser, Region &region,
    SmallVectorImpl<OpAsmParser::UnresolvedOperand> &hasDeviceAddrVars,
    SmallVectorImpl<Type> &hasDeviceAddrTypes,
    SmallVectorImpl<OpAsmParser::UnresolvedOperand> &hostEvalVars,
    SmallVectorImpl<Type> &hostEvalTypes,
    SmallVectorImpl<OpAsmParser::UnresolvedOperand> &inReductionVars,
    SmallVectorImpl<Type> &inReductionTypes,
    DenseBoolArrayAttr &inReductionByref, ArrayAttr &inReductionSyms,
    SmallVectorImpl<OpAsmParser::UnresolvedOperand> &mapVars,
    SmallVectorImpl<Type> &mapTypes,
    llvm::SmallVectorImpl<OpAsmParser::UnresolvedOperand> &privateVars,
    llvm::SmallVectorImpl<Type> &privateTypes, ArrayAttr &privateSyms,
    DenseI64ArrayAttr &privateMaps) {
  AllRegionParseArgs args;
  args.hasDeviceAddrArgs.emplace(hasDeviceAddrVars, hasDeviceAddrTypes);
  args.hostEvalArgs.emplace(hostEvalVars, hostEvalTypes);
  args.inReductionArgs.emplace(inReductionVars, inReductionTypes,
                               inReductionByref, inReductionSyms);
  args.mapArgs.emplace(mapVars, mapTypes);
  args.privateArgs.emplace(privateVars, privateTypes, privateSyms,
                           &privateMaps);
  return parseBlockArgRegion(parser, region, args);
}

static ParseResult parseInReductionPrivateRegion(
    OpAsmParser &parser, Region &region,
    SmallVectorImpl<OpAsmParser::UnresolvedOperand> &inReductionVars,
    SmallVectorImpl<Type> &inReductionTypes,
    DenseBoolArrayAttr &inReductionByref, ArrayAttr &inReductionSyms,
    llvm::SmallVectorImpl<OpAsmParser::UnresolvedOperand> &privateVars,
    llvm::SmallVectorImpl<Type> &privateTypes, ArrayAttr &privateSyms) {
  AllRegionParseArgs args;
  args.inReductionArgs.emplace(inReductionVars, inReductionTypes,
                               inReductionByref, inReductionSyms);
  args.privateArgs.emplace(privateVars, privateTypes, privateSyms);
  return parseBlockArgRegion(parser, region, args);
}

static ParseResult parseInReductionPrivateReductionRegion(
    OpAsmParser &parser, Region &region,
    SmallVectorImpl<OpAsmParser::UnresolvedOperand> &inReductionVars,
    SmallVectorImpl<Type> &inReductionTypes,
    DenseBoolArrayAttr &inReductionByref, ArrayAttr &inReductionSyms,
    llvm::SmallVectorImpl<OpAsmParser::UnresolvedOperand> &privateVars,
    llvm::SmallVectorImpl<Type> &privateTypes, ArrayAttr &privateSyms,
    ReductionModifierAttr &reductionMod,
    SmallVectorImpl<OpAsmParser::UnresolvedOperand> &reductionVars,
    SmallVectorImpl<Type> &reductionTypes, DenseBoolArrayAttr &reductionByref,
    ArrayAttr &reductionSyms) {
  AllRegionParseArgs args;
  args.inReductionArgs.emplace(inReductionVars, inReductionTypes,
                               inReductionByref, inReductionSyms);
  args.privateArgs.emplace(privateVars, privateTypes, privateSyms);
  args.reductionArgs.emplace(reductionVars, reductionTypes, reductionByref,
                             reductionSyms, &reductionMod);
  return parseBlockArgRegion(parser, region, args);
}

static ParseResult parsePrivateRegion(
    OpAsmParser &parser, Region &region,
    llvm::SmallVectorImpl<OpAsmParser::UnresolvedOperand> &privateVars,
    llvm::SmallVectorImpl<Type> &privateTypes, ArrayAttr &privateSyms) {
  AllRegionParseArgs args;
  args.privateArgs.emplace(privateVars, privateTypes, privateSyms);
  return parseBlockArgRegion(parser, region, args);
}

static ParseResult parsePrivateReductionRegion(
    OpAsmParser &parser, Region &region,
    llvm::SmallVectorImpl<OpAsmParser::UnresolvedOperand> &privateVars,
    llvm::SmallVectorImpl<Type> &privateTypes, ArrayAttr &privateSyms,
    ReductionModifierAttr &reductionMod,
    SmallVectorImpl<OpAsmParser::UnresolvedOperand> &reductionVars,
    SmallVectorImpl<Type> &reductionTypes, DenseBoolArrayAttr &reductionByref,
    ArrayAttr &reductionSyms) {
  AllRegionParseArgs args;
  args.privateArgs.emplace(privateVars, privateTypes, privateSyms);
  args.reductionArgs.emplace(reductionVars, reductionTypes, reductionByref,
                             reductionSyms, &reductionMod);
  return parseBlockArgRegion(parser, region, args);
}

static ParseResult parseTaskReductionRegion(
    OpAsmParser &parser, Region &region,
    SmallVectorImpl<OpAsmParser::UnresolvedOperand> &taskReductionVars,
    SmallVectorImpl<Type> &taskReductionTypes,
    DenseBoolArrayAttr &taskReductionByref, ArrayAttr &taskReductionSyms) {
  AllRegionParseArgs args;
  args.taskReductionArgs.emplace(taskReductionVars, taskReductionTypes,
                                 taskReductionByref, taskReductionSyms);
  return parseBlockArgRegion(parser, region, args);
}

static ParseResult parseUseDeviceAddrUseDevicePtrRegion(
    OpAsmParser &parser, Region &region,
    SmallVectorImpl<OpAsmParser::UnresolvedOperand> &useDeviceAddrVars,
    SmallVectorImpl<Type> &useDeviceAddrTypes,
    SmallVectorImpl<OpAsmParser::UnresolvedOperand> &useDevicePtrVars,
    SmallVectorImpl<Type> &useDevicePtrTypes) {
  AllRegionParseArgs args;
  args.useDeviceAddrArgs.emplace(useDeviceAddrVars, useDeviceAddrTypes);
  args.useDevicePtrArgs.emplace(useDevicePtrVars, useDevicePtrTypes);
  return parseBlockArgRegion(parser, region, args);
}

//===----------------------------------------------------------------------===//
// Printers for operations including clauses that define entry block arguments.
//===----------------------------------------------------------------------===//

namespace {
struct MapPrintArgs {
  ValueRange vars;
  TypeRange types;
  MapPrintArgs(ValueRange vars, TypeRange types) : vars(vars), types(types) {}
};
struct PrivatePrintArgs {
  ValueRange vars;
  TypeRange types;
  ArrayAttr syms;
  DenseI64ArrayAttr mapIndices;
  PrivatePrintArgs(ValueRange vars, TypeRange types, ArrayAttr syms,
                   DenseI64ArrayAttr mapIndices)
      : vars(vars), types(types), syms(syms), mapIndices(mapIndices) {}
};
struct ReductionPrintArgs {
  ValueRange vars;
  TypeRange types;
  DenseBoolArrayAttr byref;
  ArrayAttr syms;
  ReductionModifierAttr modifier;
  ReductionPrintArgs(ValueRange vars, TypeRange types, DenseBoolArrayAttr byref,
                     ArrayAttr syms, ReductionModifierAttr mod = nullptr)
      : vars(vars), types(types), byref(byref), syms(syms), modifier(mod) {}
};
struct AllRegionPrintArgs {
  std::optional<MapPrintArgs> hasDeviceAddrArgs;
  std::optional<MapPrintArgs> hostEvalArgs;
  std::optional<ReductionPrintArgs> inReductionArgs;
  std::optional<MapPrintArgs> mapArgs;
  std::optional<PrivatePrintArgs> privateArgs;
  std::optional<ReductionPrintArgs> reductionArgs;
  std::optional<ReductionPrintArgs> taskReductionArgs;
  std::optional<MapPrintArgs> useDeviceAddrArgs;
  std::optional<MapPrintArgs> useDevicePtrArgs;
};
} // namespace

static void printClauseWithRegionArgs(
    OpAsmPrinter &p, MLIRContext *ctx, StringRef clauseName,
    ValueRange argsSubrange, ValueRange operands, TypeRange types,
    ArrayAttr symbols = nullptr, DenseI64ArrayAttr mapIndices = nullptr,
    DenseBoolArrayAttr byref = nullptr,
    ReductionModifierAttr modifier = nullptr) {
  if (argsSubrange.empty())
    return;

  p << clauseName << "(";

  if (modifier)
    p << "mod: " << stringifyReductionModifier(modifier.getValue()) << ", ";

  if (!symbols) {
    llvm::SmallVector<Attribute> values(operands.size(), nullptr);
    symbols = ArrayAttr::get(ctx, values);
  }

  if (!mapIndices) {
    llvm::SmallVector<int64_t> values(operands.size(), -1);
    mapIndices = DenseI64ArrayAttr::get(ctx, values);
  }

  if (!byref) {
    mlir::SmallVector<bool> values(operands.size(), false);
    byref = DenseBoolArrayAttr::get(ctx, values);
  }

  llvm::interleaveComma(llvm::zip_equal(operands, argsSubrange, symbols,
                                        mapIndices.asArrayRef(),
                                        byref.asArrayRef()),
                        p, [&p](auto t) {
                          auto [op, arg, sym, map, isByRef] = t;
                          if (isByRef)
                            p << "byref ";
                          if (sym)
                            p << sym << " ";

                          p << op << " -> " << arg;

                          if (map != -1)
                            p << " [map_idx=" << map << "]";
                        });
  p << " : ";
  llvm::interleaveComma(types, p);
  p << ") ";
}

static void printBlockArgClause(OpAsmPrinter &p, MLIRContext *ctx,
                                StringRef clauseName, ValueRange argsSubrange,
                                std::optional<MapPrintArgs> mapArgs) {
  if (mapArgs)
    printClauseWithRegionArgs(p, ctx, clauseName, argsSubrange, mapArgs->vars,
                              mapArgs->types);
}

static void printBlockArgClause(OpAsmPrinter &p, MLIRContext *ctx,
                                StringRef clauseName, ValueRange argsSubrange,
                                std::optional<PrivatePrintArgs> privateArgs) {
  if (privateArgs)
    printClauseWithRegionArgs(p, ctx, clauseName, argsSubrange,
                              privateArgs->vars, privateArgs->types,
                              privateArgs->syms, privateArgs->mapIndices);
}

static void
printBlockArgClause(OpAsmPrinter &p, MLIRContext *ctx, StringRef clauseName,
                    ValueRange argsSubrange,
                    std::optional<ReductionPrintArgs> reductionArgs) {
  if (reductionArgs)
    printClauseWithRegionArgs(p, ctx, clauseName, argsSubrange,
                              reductionArgs->vars, reductionArgs->types,
                              reductionArgs->syms, /*mapIndices=*/nullptr,
                              reductionArgs->byref, reductionArgs->modifier);
}

static void printBlockArgRegion(OpAsmPrinter &p, Operation *op, Region &region,
                                const AllRegionPrintArgs &args) {
  auto iface = llvm::cast<mlir::omp::BlockArgOpenMPOpInterface>(op);
  MLIRContext *ctx = op->getContext();

  printBlockArgClause(p, ctx, "has_device_addr",
                      iface.getHasDeviceAddrBlockArgs(),
                      args.hasDeviceAddrArgs);
  printBlockArgClause(p, ctx, "host_eval", iface.getHostEvalBlockArgs(),
                      args.hostEvalArgs);
  printBlockArgClause(p, ctx, "in_reduction", iface.getInReductionBlockArgs(),
                      args.inReductionArgs);
  printBlockArgClause(p, ctx, "map_entries", iface.getMapBlockArgs(),
                      args.mapArgs);
  printBlockArgClause(p, ctx, "private", iface.getPrivateBlockArgs(),
                      args.privateArgs);
  printBlockArgClause(p, ctx, "reduction", iface.getReductionBlockArgs(),
                      args.reductionArgs);
  printBlockArgClause(p, ctx, "task_reduction",
                      iface.getTaskReductionBlockArgs(),
                      args.taskReductionArgs);
  printBlockArgClause(p, ctx, "use_device_addr",
                      iface.getUseDeviceAddrBlockArgs(),
                      args.useDeviceAddrArgs);
  printBlockArgClause(p, ctx, "use_device_ptr",
                      iface.getUseDevicePtrBlockArgs(), args.useDevicePtrArgs);

  p.printRegion(region, /*printEntryBlockArgs=*/false);
}

// These parseXyz functions correspond to the custom<Xyz> definitions
// in the .td file(s).
static void
printTargetOpRegion(OpAsmPrinter &p, Operation *op, Region &region,
                    ValueRange hasDeviceAddrVars, TypeRange hasDeviceAddrTypes,
                    ValueRange hostEvalVars, TypeRange hostEvalTypes,
                    ValueRange inReductionVars, TypeRange inReductionTypes,
                    DenseBoolArrayAttr inReductionByref,
                    ArrayAttr inReductionSyms, ValueRange mapVars,
                    TypeRange mapTypes, ValueRange privateVars,
                    TypeRange privateTypes, ArrayAttr privateSyms,
                    DenseI64ArrayAttr privateMaps) {
  AllRegionPrintArgs args;
  args.hasDeviceAddrArgs.emplace(hasDeviceAddrVars, hasDeviceAddrTypes);
  args.hostEvalArgs.emplace(hostEvalVars, hostEvalTypes);
  args.inReductionArgs.emplace(inReductionVars, inReductionTypes,
                               inReductionByref, inReductionSyms);
  args.mapArgs.emplace(mapVars, mapTypes);
  args.privateArgs.emplace(privateVars, privateTypes, privateSyms, privateMaps);
  printBlockArgRegion(p, op, region, args);
}

static void printInReductionPrivateRegion(
    OpAsmPrinter &p, Operation *op, Region &region, ValueRange inReductionVars,
    TypeRange inReductionTypes, DenseBoolArrayAttr inReductionByref,
    ArrayAttr inReductionSyms, ValueRange privateVars, TypeRange privateTypes,
    ArrayAttr privateSyms) {
  AllRegionPrintArgs args;
  args.inReductionArgs.emplace(inReductionVars, inReductionTypes,
                               inReductionByref, inReductionSyms);
  args.privateArgs.emplace(privateVars, privateTypes, privateSyms,
                           /*mapIndices=*/nullptr);
  printBlockArgRegion(p, op, region, args);
}

static void printInReductionPrivateReductionRegion(
    OpAsmPrinter &p, Operation *op, Region &region, ValueRange inReductionVars,
    TypeRange inReductionTypes, DenseBoolArrayAttr inReductionByref,
    ArrayAttr inReductionSyms, ValueRange privateVars, TypeRange privateTypes,
    ArrayAttr privateSyms, ReductionModifierAttr reductionMod,
    ValueRange reductionVars, TypeRange reductionTypes,
    DenseBoolArrayAttr reductionByref, ArrayAttr reductionSyms) {
  AllRegionPrintArgs args;
  args.inReductionArgs.emplace(inReductionVars, inReductionTypes,
                               inReductionByref, inReductionSyms);
  args.privateArgs.emplace(privateVars, privateTypes, privateSyms,
                           /*mapIndices=*/nullptr);
  args.reductionArgs.emplace(reductionVars, reductionTypes, reductionByref,
                             reductionSyms, reductionMod);
  printBlockArgRegion(p, op, region, args);
}

static void printPrivateRegion(OpAsmPrinter &p, Operation *op, Region &region,
                               ValueRange privateVars, TypeRange privateTypes,
                               ArrayAttr privateSyms) {
  AllRegionPrintArgs args;
  args.privateArgs.emplace(privateVars, privateTypes, privateSyms,
                           /*mapIndices=*/nullptr);
  printBlockArgRegion(p, op, region, args);
}

static void printPrivateReductionRegion(
    OpAsmPrinter &p, Operation *op, Region &region, ValueRange privateVars,
    TypeRange privateTypes, ArrayAttr privateSyms,
    ReductionModifierAttr reductionMod, ValueRange reductionVars,
    TypeRange reductionTypes, DenseBoolArrayAttr reductionByref,
    ArrayAttr reductionSyms) {
  AllRegionPrintArgs args;
  args.privateArgs.emplace(privateVars, privateTypes, privateSyms,
                           /*mapIndices=*/nullptr);
  args.reductionArgs.emplace(reductionVars, reductionTypes, reductionByref,
                             reductionSyms, reductionMod);
  printBlockArgRegion(p, op, region, args);
}

static void printTaskReductionRegion(OpAsmPrinter &p, Operation *op,
                                     Region &region,
                                     ValueRange taskReductionVars,
                                     TypeRange taskReductionTypes,
                                     DenseBoolArrayAttr taskReductionByref,
                                     ArrayAttr taskReductionSyms) {
  AllRegionPrintArgs args;
  args.taskReductionArgs.emplace(taskReductionVars, taskReductionTypes,
                                 taskReductionByref, taskReductionSyms);
  printBlockArgRegion(p, op, region, args);
}

static void printUseDeviceAddrUseDevicePtrRegion(OpAsmPrinter &p, Operation *op,
                                                 Region &region,
                                                 ValueRange useDeviceAddrVars,
                                                 TypeRange useDeviceAddrTypes,
                                                 ValueRange useDevicePtrVars,
                                                 TypeRange useDevicePtrTypes) {
  AllRegionPrintArgs args;
  args.useDeviceAddrArgs.emplace(useDeviceAddrVars, useDeviceAddrTypes);
  args.useDevicePtrArgs.emplace(useDevicePtrVars, useDevicePtrTypes);
  printBlockArgRegion(p, op, region, args);
}

/// Verifies Reduction Clause
static LogicalResult
verifyReductionVarList(Operation *op, std::optional<ArrayAttr> reductionSyms,
                       OperandRange reductionVars,
                       std::optional<ArrayRef<bool>> reductionByref) {
  if (!reductionVars.empty()) {
    if (!reductionSyms || reductionSyms->size() != reductionVars.size())
      return op->emitOpError()
             << "expected as many reduction symbol references "
                "as reduction variables";
    if (reductionByref && reductionByref->size() != reductionVars.size())
      return op->emitError() << "expected as many reduction variable by "
                                "reference attributes as reduction variables";
  } else {
    if (reductionSyms)
      return op->emitOpError() << "unexpected reduction symbol references";
    return success();
  }

  // TODO: The followings should be done in
  // SymbolUserOpInterface::verifySymbolUses.
  DenseSet<Value> accumulators;
  for (auto args : llvm::zip(reductionVars, *reductionSyms)) {
    Value accum = std::get<0>(args);

    if (!accumulators.insert(accum).second)
      return op->emitOpError() << "accumulator variable used more than once";

    Type varType = accum.getType();
    auto symbolRef = llvm::cast<SymbolRefAttr>(std::get<1>(args));
    auto decl =
        SymbolTable::lookupNearestSymbolFrom<DeclareReductionOp>(op, symbolRef);
    if (!decl)
      return op->emitOpError() << "expected symbol reference " << symbolRef
                               << " to point to a reduction declaration";

    if (decl.getAccumulatorType() && decl.getAccumulatorType() != varType)
      return op->emitOpError()
             << "expected accumulator (" << varType
             << ") to be the same type as reduction declaration ("
             << decl.getAccumulatorType() << ")";
  }

  return success();
}

//===----------------------------------------------------------------------===//
// Parser, printer and verifier for Copyprivate
//===----------------------------------------------------------------------===//

/// copyprivate-entry-list ::= copyprivate-entry
///                          | copyprivate-entry-list `,` copyprivate-entry
/// copyprivate-entry ::= ssa-id `->` symbol-ref `:` type
static ParseResult parseCopyprivate(
    OpAsmParser &parser,
    SmallVectorImpl<OpAsmParser::UnresolvedOperand> &copyprivateVars,
    SmallVectorImpl<Type> &copyprivateTypes, ArrayAttr &copyprivateSyms) {
  SmallVector<SymbolRefAttr> symsVec;
  if (failed(parser.parseCommaSeparatedList([&]() {
        if (parser.parseOperand(copyprivateVars.emplace_back()) ||
            parser.parseArrow() ||
            parser.parseAttribute(symsVec.emplace_back()) ||
            parser.parseColonType(copyprivateTypes.emplace_back()))
          return failure();
        return success();
      })))
    return failure();
  SmallVector<Attribute> syms(symsVec.begin(), symsVec.end());
  copyprivateSyms = ArrayAttr::get(parser.getContext(), syms);
  return success();
}

/// Print Copyprivate clause
static void printCopyprivate(OpAsmPrinter &p, Operation *op,
                             OperandRange copyprivateVars,
                             TypeRange copyprivateTypes,
                             std::optional<ArrayAttr> copyprivateSyms) {
  if (!copyprivateSyms.has_value())
    return;
  llvm::interleaveComma(
      llvm::zip(copyprivateVars, *copyprivateSyms, copyprivateTypes), p,
      [&](const auto &args) {
        p << std::get<0>(args) << " -> " << std::get<1>(args) << " : "
          << std::get<2>(args);
      });
}

/// Verifies CopyPrivate Clause
static LogicalResult
verifyCopyprivateVarList(Operation *op, OperandRange copyprivateVars,
                         std::optional<ArrayAttr> copyprivateSyms) {
  size_t copyprivateSymsSize =
      copyprivateSyms.has_value() ? copyprivateSyms->size() : 0;
  if (copyprivateSymsSize != copyprivateVars.size())
    return op->emitOpError() << "inconsistent number of copyprivate vars (= "
                             << copyprivateVars.size()
                             << ") and functions (= " << copyprivateSymsSize
                             << "), both must be equal";
  if (!copyprivateSyms.has_value())
    return success();

  for (auto copyprivateVarAndSym :
       llvm::zip(copyprivateVars, *copyprivateSyms)) {
    auto symbolRef =
        llvm::cast<SymbolRefAttr>(std::get<1>(copyprivateVarAndSym));
    std::optional<std::variant<mlir::func::FuncOp, mlir::LLVM::LLVMFuncOp>>
        funcOp;
    if (mlir::func::FuncOp mlirFuncOp =
            SymbolTable::lookupNearestSymbolFrom<mlir::func::FuncOp>(op,
                                                                     symbolRef))
      funcOp = mlirFuncOp;
    else if (mlir::LLVM::LLVMFuncOp llvmFuncOp =
                 SymbolTable::lookupNearestSymbolFrom<mlir::LLVM::LLVMFuncOp>(
                     op, symbolRef))
      funcOp = llvmFuncOp;

    auto getNumArguments = [&] {
      return std::visit([](auto &f) { return f.getNumArguments(); }, *funcOp);
    };

    auto getArgumentType = [&](unsigned i) {
      return std::visit([i](auto &f) { return f.getArgumentTypes()[i]; },
                        *funcOp);
    };

    if (!funcOp)
      return op->emitOpError() << "expected symbol reference " << symbolRef
                               << " to point to a copy function";

    if (getNumArguments() != 2)
      return op->emitOpError()
             << "expected copy function " << symbolRef << " to have 2 operands";

    Type argTy = getArgumentType(0);
    if (argTy != getArgumentType(1))
      return op->emitOpError() << "expected copy function " << symbolRef
                               << " arguments to have the same type";

    Type varType = std::get<0>(copyprivateVarAndSym).getType();
    if (argTy != varType)
      return op->emitOpError()
             << "expected copy function arguments' type (" << argTy
             << ") to be the same as copyprivate variable's type (" << varType
             << ")";
  }

  return success();
}

//===----------------------------------------------------------------------===//
// Parser, printer and verifier for DependVarList
//===----------------------------------------------------------------------===//

/// depend-entry-list ::= depend-entry
///                     | depend-entry-list `,` depend-entry
/// depend-entry ::= depend-kind `->` ssa-id `:` type
static ParseResult
parseDependVarList(OpAsmParser &parser,
                   SmallVectorImpl<OpAsmParser::UnresolvedOperand> &dependVars,
                   SmallVectorImpl<Type> &dependTypes, ArrayAttr &dependKinds) {
  SmallVector<ClauseTaskDependAttr> kindsVec;
  if (failed(parser.parseCommaSeparatedList([&]() {
        StringRef keyword;
        if (parser.parseKeyword(&keyword) || parser.parseArrow() ||
            parser.parseOperand(dependVars.emplace_back()) ||
            parser.parseColonType(dependTypes.emplace_back()))
          return failure();
        if (std::optional<ClauseTaskDepend> keywordDepend =
                (symbolizeClauseTaskDepend(keyword)))
          kindsVec.emplace_back(
              ClauseTaskDependAttr::get(parser.getContext(), *keywordDepend));
        else
          return failure();
        return success();
      })))
    return failure();
  SmallVector<Attribute> kinds(kindsVec.begin(), kindsVec.end());
  dependKinds = ArrayAttr::get(parser.getContext(), kinds);
  return success();
}

/// Print Depend clause
static void printDependVarList(OpAsmPrinter &p, Operation *op,
                               OperandRange dependVars, TypeRange dependTypes,
                               std::optional<ArrayAttr> dependKinds) {

  for (unsigned i = 0, e = dependKinds->size(); i < e; ++i) {
    if (i != 0)
      p << ", ";
    p << stringifyClauseTaskDepend(
             llvm::cast<mlir::omp::ClauseTaskDependAttr>((*dependKinds)[i])
                 .getValue())
      << " -> " << dependVars[i] << " : " << dependTypes[i];
  }
}

/// Verifies Depend clause
static LogicalResult verifyDependVarList(Operation *op,
                                         std::optional<ArrayAttr> dependKinds,
                                         OperandRange dependVars) {
  if (!dependVars.empty()) {
    if (!dependKinds || dependKinds->size() != dependVars.size())
      return op->emitOpError() << "expected as many depend values"
                                  " as depend variables";
  } else {
    if (dependKinds && !dependKinds->empty())
      return op->emitOpError() << "unexpected depend values";
    return success();
  }

  return success();
}

//===----------------------------------------------------------------------===//
// Parser, printer and verifier for Synchronization Hint (2.17.12)
//===----------------------------------------------------------------------===//

/// Parses a Synchronization Hint clause. The value of hint is an integer
/// which is a combination of different hints from `omp_sync_hint_t`.
///
/// hint-clause = `hint` `(` hint-value `)`
static ParseResult parseSynchronizationHint(OpAsmParser &parser,
                                            IntegerAttr &hintAttr) {
  StringRef hintKeyword;
  int64_t hint = 0;
  if (succeeded(parser.parseOptionalKeyword("none"))) {
    hintAttr = IntegerAttr::get(parser.getBuilder().getI64Type(), 0);
    return success();
  }
  auto parseKeyword = [&]() -> ParseResult {
    if (failed(parser.parseKeyword(&hintKeyword)))
      return failure();
    if (hintKeyword == "uncontended")
      hint |= 1;
    else if (hintKeyword == "contended")
      hint |= 2;
    else if (hintKeyword == "nonspeculative")
      hint |= 4;
    else if (hintKeyword == "speculative")
      hint |= 8;
    else
      return parser.emitError(parser.getCurrentLocation())
             << hintKeyword << " is not a valid hint";
    return success();
  };
  if (parser.parseCommaSeparatedList(parseKeyword))
    return failure();
  hintAttr = IntegerAttr::get(parser.getBuilder().getI64Type(), hint);
  return success();
}

/// Prints a Synchronization Hint clause
static void printSynchronizationHint(OpAsmPrinter &p, Operation *op,
                                     IntegerAttr hintAttr) {
  int64_t hint = hintAttr.getInt();

  if (hint == 0) {
    p << "none";
    return;
  }

  // Helper function to get n-th bit from the right end of `value`
  auto bitn = [](int value, int n) -> bool { return value & (1 << n); };

  bool uncontended = bitn(hint, 0);
  bool contended = bitn(hint, 1);
  bool nonspeculative = bitn(hint, 2);
  bool speculative = bitn(hint, 3);

  SmallVector<StringRef> hints;
  if (uncontended)
    hints.push_back("uncontended");
  if (contended)
    hints.push_back("contended");
  if (nonspeculative)
    hints.push_back("nonspeculative");
  if (speculative)
    hints.push_back("speculative");

  llvm::interleaveComma(hints, p);
}

/// Verifies a synchronization hint clause
static LogicalResult verifySynchronizationHint(Operation *op, uint64_t hint) {

  // Helper function to get n-th bit from the right end of `value`
  auto bitn = [](int value, int n) -> bool { return value & (1 << n); };

  bool uncontended = bitn(hint, 0);
  bool contended = bitn(hint, 1);
  bool nonspeculative = bitn(hint, 2);
  bool speculative = bitn(hint, 3);

  if (uncontended && contended)
    return op->emitOpError() << "the hints omp_sync_hint_uncontended and "
                                "omp_sync_hint_contended cannot be combined";
  if (nonspeculative && speculative)
    return op->emitOpError() << "the hints omp_sync_hint_nonspeculative and "
                                "omp_sync_hint_speculative cannot be combined.";
  return success();
}

//===----------------------------------------------------------------------===//
// Parser, printer and verifier for Target
//===----------------------------------------------------------------------===//

// Helper function to get bitwise AND of `value` and 'flag'
uint64_t mapTypeToBitFlag(uint64_t value,
                          llvm::omp::OpenMPOffloadMappingFlags flag) {
  return value & llvm::to_underlying(flag);
}

/// Parses a map_entries map type from a string format back into its numeric
/// value.
///
/// map-clause = `map_clauses (  ( `(` `always, `? `implicit, `? `ompx_hold, `?
/// `close, `? `present, `? ( `to` | `from` | `delete` `)` )+ `)` )
static ParseResult parseMapClause(OpAsmParser &parser, IntegerAttr &mapType) {
  llvm::omp::OpenMPOffloadMappingFlags mapTypeBits =
      llvm::omp::OpenMPOffloadMappingFlags::OMP_MAP_NONE;

  // This simply verifies the correct keyword is read in, the
  // keyword itself is stored inside of the operation
  auto parseTypeAndMod = [&]() -> ParseResult {
    StringRef mapTypeMod;
    if (parser.parseKeyword(&mapTypeMod))
      return failure();

    if (mapTypeMod == "always")
      mapTypeBits |= llvm::omp::OpenMPOffloadMappingFlags::OMP_MAP_ALWAYS;

    if (mapTypeMod == "implicit")
      mapTypeBits |= llvm::omp::OpenMPOffloadMappingFlags::OMP_MAP_IMPLICIT;

    if (mapTypeMod == "ompx_hold")
      mapTypeBits |= llvm::omp::OpenMPOffloadMappingFlags::OMP_MAP_OMPX_HOLD;

    if (mapTypeMod == "close")
      mapTypeBits |= llvm::omp::OpenMPOffloadMappingFlags::OMP_MAP_CLOSE;

    if (mapTypeMod == "present")
      mapTypeBits |= llvm::omp::OpenMPOffloadMappingFlags::OMP_MAP_PRESENT;

    if (mapTypeMod == "descriptor")
      mapTypeBits |= llvm::omp::OpenMPOffloadMappingFlags::OMP_MAP_DESCRIPTOR;

    if (mapTypeMod == "descriptor_base_addr")
      mapTypeBits |=
          llvm::omp::OpenMPOffloadMappingFlags::OMP_MAP_DESCRIPTOR_BASE_ADDR;

    if (mapTypeMod == "to")
      mapTypeBits |= llvm::omp::OpenMPOffloadMappingFlags::OMP_MAP_TO;

    if (mapTypeMod == "from")
      mapTypeBits |= llvm::omp::OpenMPOffloadMappingFlags::OMP_MAP_FROM;

    if (mapTypeMod == "tofrom")
      mapTypeBits |= llvm::omp::OpenMPOffloadMappingFlags::OMP_MAP_TO |
                     llvm::omp::OpenMPOffloadMappingFlags::OMP_MAP_FROM;

    if (mapTypeMod == "delete")
      mapTypeBits |= llvm::omp::OpenMPOffloadMappingFlags::OMP_MAP_DELETE;

    return success();
  };

  if (parser.parseCommaSeparatedList(parseTypeAndMod))
    return failure();

  mapType = parser.getBuilder().getIntegerAttr(
      parser.getBuilder().getIntegerType(64, /*isSigned=*/false),
      llvm::to_underlying(mapTypeBits));

  return success();
}

/// Prints a map_entries map type from its numeric value out into its string
/// format.
static void printMapClause(OpAsmPrinter &p, Operation *op,
                           IntegerAttr mapType) {
  uint64_t mapTypeBits = mapType.getUInt();

  bool emitAllocRelease = true;
  llvm::SmallVector<std::string, 4> mapTypeStrs;

  // handling of always, close, present placed at the beginning of the string
  // to aid readability
  if (mapTypeToBitFlag(mapTypeBits,
                       llvm::omp::OpenMPOffloadMappingFlags::OMP_MAP_ALWAYS))
    mapTypeStrs.push_back("always");
  if (mapTypeToBitFlag(mapTypeBits,
                       llvm::omp::OpenMPOffloadMappingFlags::OMP_MAP_IMPLICIT))
    mapTypeStrs.push_back("implicit");
  if (mapTypeToBitFlag(mapTypeBits,
                       llvm::omp::OpenMPOffloadMappingFlags::OMP_MAP_OMPX_HOLD))
    mapTypeStrs.push_back("ompx_hold");
  if (mapTypeToBitFlag(mapTypeBits,
                       llvm::omp::OpenMPOffloadMappingFlags::OMP_MAP_CLOSE))
    mapTypeStrs.push_back("close");
  if (mapTypeToBitFlag(mapTypeBits,
                       llvm::omp::OpenMPOffloadMappingFlags::OMP_MAP_PRESENT))
    mapTypeStrs.push_back("present");

  if (mapTypeToBitFlag(
          mapTypeBits,
          llvm::omp::OpenMPOffloadMappingFlags::OMP_MAP_DESCRIPTOR))
    mapTypeStrs.push_back("descriptor");

  if (mapTypeToBitFlag(
          mapTypeBits,
          llvm::omp::OpenMPOffloadMappingFlags::OMP_MAP_DESCRIPTOR_BASE_ADDR))
    mapTypeStrs.push_back("descriptor_base_addr");

  // special handling of to/from/tofrom/delete and release/alloc, release +
  // alloc are the abscense of one of the other flags, whereas tofrom requires
  // both the to and from flag to be set.
  bool to = mapTypeToBitFlag(mapTypeBits,
                             llvm::omp::OpenMPOffloadMappingFlags::OMP_MAP_TO);
  bool from = mapTypeToBitFlag(
      mapTypeBits, llvm::omp::OpenMPOffloadMappingFlags::OMP_MAP_FROM);
  if (to && from) {
    emitAllocRelease = false;
    mapTypeStrs.push_back("tofrom");
  } else if (from) {
    emitAllocRelease = false;
    mapTypeStrs.push_back("from");
  } else if (to) {
    emitAllocRelease = false;
    mapTypeStrs.push_back("to");
  }
  if (mapTypeToBitFlag(mapTypeBits,
                       llvm::omp::OpenMPOffloadMappingFlags::OMP_MAP_DELETE)) {
    emitAllocRelease = false;
    mapTypeStrs.push_back("delete");
  }
  if (emitAllocRelease)
    mapTypeStrs.push_back("exit_release_or_enter_alloc");

  for (unsigned int i = 0; i < mapTypeStrs.size(); ++i) {
    p << mapTypeStrs[i];
    if (i + 1 < mapTypeStrs.size()) {
      p << ", ";
    }
  }
}

static ParseResult parseMembersIndex(OpAsmParser &parser,
                                     ArrayAttr &membersIdx) {
  SmallVector<Attribute> values, memberIdxs;

  auto parseIndices = [&]() -> ParseResult {
    int64_t value;
    if (parser.parseInteger(value))
      return failure();
    values.push_back(IntegerAttr::get(parser.getBuilder().getIntegerType(64),
                                      APInt(64, value, /*isSigned=*/false)));
    return success();
  };

  do {
    if (failed(parser.parseLSquare()))
      return failure();

    if (parser.parseCommaSeparatedList(parseIndices))
      return failure();

    if (failed(parser.parseRSquare()))
      return failure();

    memberIdxs.push_back(ArrayAttr::get(parser.getContext(), values));
    values.clear();
  } while (succeeded(parser.parseOptionalComma()));

  if (!memberIdxs.empty())
    membersIdx = ArrayAttr::get(parser.getContext(), memberIdxs);

  return success();
}

static void printMembersIndex(OpAsmPrinter &p, MapInfoOp op,
                              ArrayAttr membersIdx) {
  if (!membersIdx)
    return;

  llvm::interleaveComma(membersIdx, p, [&p](Attribute v) {
    p << "[";
    auto memberIdx = cast<ArrayAttr>(v);
    llvm::interleaveComma(memberIdx.getValue(), p, [&p](Attribute v2) {
      p << cast<IntegerAttr>(v2).getInt();
    });
    p << "]";
  });
}

static void printCaptureType(OpAsmPrinter &p, Operation *op,
                             VariableCaptureKindAttr mapCaptureType) {
  std::string typeCapStr;
  llvm::raw_string_ostream typeCap(typeCapStr);
  if (mapCaptureType.getValue() == mlir::omp::VariableCaptureKind::ByRef)
    typeCap << "ByRef";
  if (mapCaptureType.getValue() == mlir::omp::VariableCaptureKind::ByCopy)
    typeCap << "ByCopy";
  if (mapCaptureType.getValue() == mlir::omp::VariableCaptureKind::VLAType)
    typeCap << "VLAType";
  if (mapCaptureType.getValue() == mlir::omp::VariableCaptureKind::This)
    typeCap << "This";
  p << typeCapStr;
}

static ParseResult parseCaptureType(OpAsmParser &parser,
                                    VariableCaptureKindAttr &mapCaptureType) {
  StringRef mapCaptureKey;
  if (parser.parseKeyword(&mapCaptureKey))
    return failure();

  if (mapCaptureKey == "This")
    mapCaptureType = mlir::omp::VariableCaptureKindAttr::get(
        parser.getContext(), mlir::omp::VariableCaptureKind::This);
  if (mapCaptureKey == "ByRef")
    mapCaptureType = mlir::omp::VariableCaptureKindAttr::get(
        parser.getContext(), mlir::omp::VariableCaptureKind::ByRef);
  if (mapCaptureKey == "ByCopy")
    mapCaptureType = mlir::omp::VariableCaptureKindAttr::get(
        parser.getContext(), mlir::omp::VariableCaptureKind::ByCopy);
  if (mapCaptureKey == "VLAType")
    mapCaptureType = mlir::omp::VariableCaptureKindAttr::get(
        parser.getContext(), mlir::omp::VariableCaptureKind::VLAType);

  return success();
}

static LogicalResult verifyMapClause(Operation *op, OperandRange mapVars) {
  llvm::DenseSet<mlir::TypedValue<mlir::omp::PointerLikeType>> updateToVars;
  llvm::DenseSet<mlir::TypedValue<mlir::omp::PointerLikeType>> updateFromVars;

  for (auto mapOp : mapVars) {
    if (!mapOp.getDefiningOp())
      return emitError(op->getLoc(), "missing map operation");

    if (auto mapInfoOp =
            mlir::dyn_cast<mlir::omp::MapInfoOp>(mapOp.getDefiningOp())) {
      uint64_t mapTypeBits = mapInfoOp.getMapType();

      bool to = mapTypeToBitFlag(
          mapTypeBits, llvm::omp::OpenMPOffloadMappingFlags::OMP_MAP_TO);
      bool from = mapTypeToBitFlag(
          mapTypeBits, llvm::omp::OpenMPOffloadMappingFlags::OMP_MAP_FROM);
      bool del = mapTypeToBitFlag(
          mapTypeBits, llvm::omp::OpenMPOffloadMappingFlags::OMP_MAP_DELETE);

      bool always = mapTypeToBitFlag(
          mapTypeBits, llvm::omp::OpenMPOffloadMappingFlags::OMP_MAP_ALWAYS);
      bool close = mapTypeToBitFlag(
          mapTypeBits, llvm::omp::OpenMPOffloadMappingFlags::OMP_MAP_CLOSE);
      bool implicit = mapTypeToBitFlag(
          mapTypeBits, llvm::omp::OpenMPOffloadMappingFlags::OMP_MAP_IMPLICIT);

      if ((isa<TargetDataOp>(op) || isa<TargetOp>(op)) && del)
        return emitError(op->getLoc(),
                         "to, from, tofrom and alloc map types are permitted");

      if (isa<TargetEnterDataOp>(op) && (from || del))
        return emitError(op->getLoc(), "to and alloc map types are permitted");

      if (isa<TargetExitDataOp>(op) && to)
        return emitError(op->getLoc(),
                         "from, release and delete map types are permitted");

      if (isa<TargetUpdateOp>(op)) {
        if (del) {
          return emitError(op->getLoc(),
                           "at least one of to or from map types must be "
                           "specified, other map types are not permitted");
        }

        if (!to && !from) {
          return emitError(op->getLoc(),
                           "at least one of to or from map types must be "
                           "specified, other map types are not permitted");
        }

        auto updateVar = mapInfoOp.getVarPtr();

        if ((to && from) || (to && updateFromVars.contains(updateVar)) ||
            (from && updateToVars.contains(updateVar))) {
          return emitError(
              op->getLoc(),
              "either to or from map types can be specified, not both");
        }

        if (always || close || implicit) {
          return emitError(
              op->getLoc(),
              "present, mapper and iterator map type modifiers are permitted");
        }

        to ? updateToVars.insert(updateVar) : updateFromVars.insert(updateVar);
      }
    } else if (!isa<DeclareMapperInfoOp>(op)) {
      return emitError(op->getLoc(),
                       "map argument is not a map entry operation");
    }
  }

  return success();
}

static LogicalResult verifyPrivateVarsMapping(TargetOp targetOp) {
  std::optional<DenseI64ArrayAttr> privateMapIndices =
      targetOp.getPrivateMapsAttr();

  // None of the private operands are mapped.
  if (!privateMapIndices.has_value() || !privateMapIndices.value())
    return success();

  OperandRange privateVars = targetOp.getPrivateVars();

  if (privateMapIndices.value().size() !=
      static_cast<int64_t>(privateVars.size()))
    return emitError(targetOp.getLoc(), "sizes of `private` operand range and "
                                        "`private_maps` attribute mismatch");

  return success();
}

//===----------------------------------------------------------------------===//
// MapInfoOp
//===----------------------------------------------------------------------===//

LogicalResult MapInfoOp::verify() {
  if (getMapperId() &&
      !SymbolTable::lookupNearestSymbolFrom<omp::DeclareMapperOp>(
          *this, getMapperIdAttr())) {
    return emitError("invalid mapper id");
  }

  return success();
}

//===----------------------------------------------------------------------===//
// TargetDataOp
//===----------------------------------------------------------------------===//

void TargetDataOp::build(OpBuilder &builder, OperationState &state,
                         const TargetDataOperands &clauses) {
  TargetDataOp::build(builder, state, clauses.device, clauses.ifExpr,
                      clauses.mapVars, clauses.useDeviceAddrVars,
                      clauses.useDevicePtrVars);
}

LogicalResult TargetDataOp::verify() {
  if (getMapVars().empty() && getUseDevicePtrVars().empty() &&
      getUseDeviceAddrVars().empty()) {
    return ::emitError(this->getLoc(),
                       "At least one of map, use_device_ptr_vars, or "
                       "use_device_addr_vars operand must be present");
  }
  return verifyMapClause(*this, getMapVars());
}

//===----------------------------------------------------------------------===//
// TargetEnterDataOp
//===----------------------------------------------------------------------===//

void TargetEnterDataOp::build(
    OpBuilder &builder, OperationState &state,
    const TargetEnterExitUpdateDataOperands &clauses) {
  MLIRContext *ctx = builder.getContext();
  TargetEnterDataOp::build(builder, state,
                           makeArrayAttr(ctx, clauses.dependKinds),
                           clauses.dependVars, clauses.device, clauses.ifExpr,
                           clauses.mapVars, clauses.nowait);
}

LogicalResult TargetEnterDataOp::verify() {
  LogicalResult verifyDependVars =
      verifyDependVarList(*this, getDependKinds(), getDependVars());
  return failed(verifyDependVars) ? verifyDependVars
                                  : verifyMapClause(*this, getMapVars());
}

//===----------------------------------------------------------------------===//
// TargetExitDataOp
//===----------------------------------------------------------------------===//

void TargetExitDataOp::build(OpBuilder &builder, OperationState &state,
                             const TargetEnterExitUpdateDataOperands &clauses) {
  MLIRContext *ctx = builder.getContext();
  TargetExitDataOp::build(builder, state,
                          makeArrayAttr(ctx, clauses.dependKinds),
                          clauses.dependVars, clauses.device, clauses.ifExpr,
                          clauses.mapVars, clauses.nowait);
}

LogicalResult TargetExitDataOp::verify() {
  LogicalResult verifyDependVars =
      verifyDependVarList(*this, getDependKinds(), getDependVars());
  return failed(verifyDependVars) ? verifyDependVars
                                  : verifyMapClause(*this, getMapVars());
}

//===----------------------------------------------------------------------===//
// TargetUpdateOp
//===----------------------------------------------------------------------===//

void TargetUpdateOp::build(OpBuilder &builder, OperationState &state,
                           const TargetEnterExitUpdateDataOperands &clauses) {
  MLIRContext *ctx = builder.getContext();
  TargetUpdateOp::build(builder, state, makeArrayAttr(ctx, clauses.dependKinds),
                        clauses.dependVars, clauses.device, clauses.ifExpr,
                        clauses.mapVars, clauses.nowait);
}

LogicalResult TargetUpdateOp::verify() {
  LogicalResult verifyDependVars =
      verifyDependVarList(*this, getDependKinds(), getDependVars());
  return failed(verifyDependVars) ? verifyDependVars
                                  : verifyMapClause(*this, getMapVars());
}

//===----------------------------------------------------------------------===//
// TargetOp
//===----------------------------------------------------------------------===//

void TargetOp::build(OpBuilder &builder, OperationState &state,
                     const TargetOperands &clauses) {
  MLIRContext *ctx = builder.getContext();
  // TODO Store clauses in op: allocateVars, allocatorVars, inReductionVars,
  // inReductionByref, inReductionSyms.
  TargetOp::build(builder, state, /*allocate_vars=*/{}, /*allocator_vars=*/{},
                  clauses.bare, makeArrayAttr(ctx, clauses.dependKinds),
                  clauses.dependVars, clauses.device, clauses.hasDeviceAddrVars,
                  clauses.hostEvalVars, clauses.ifExpr,
                  /*in_reduction_vars=*/{}, /*in_reduction_byref=*/nullptr,
                  /*in_reduction_syms=*/nullptr, clauses.isDevicePtrVars,
                  clauses.mapVars, clauses.nowait, clauses.privateVars,
                  makeArrayAttr(ctx, clauses.privateSyms), clauses.threadLimit,
                  /*private_maps=*/nullptr);
}

LogicalResult TargetOp::verify() {
  LogicalResult verifyDependVars =
      verifyDependVarList(*this, getDependKinds(), getDependVars());

  if (failed(verifyDependVars))
    return verifyDependVars;

  LogicalResult verifyMapVars = verifyMapClause(*this, getMapVars());

  if (failed(verifyMapVars))
    return verifyMapVars;

  return verifyPrivateVarsMapping(*this);
}

LogicalResult TargetOp::verifyRegions() {
  auto teamsOps = getOps<TeamsOp>();
  if (std::distance(teamsOps.begin(), teamsOps.end()) > 1)
    return emitError("target containing multiple 'omp.teams' nested ops");

  // Check that host_eval values are only used in legal ways.
  Operation *capturedOp = getInnermostCapturedOmpOp();
  TargetRegionFlags execFlags = getKernelExecFlags(capturedOp);
  for (Value hostEvalArg :
       cast<BlockArgOpenMPOpInterface>(getOperation()).getHostEvalBlockArgs()) {
    for (Operation *user : hostEvalArg.getUsers()) {
      if (auto teamsOp = dyn_cast<TeamsOp>(user)) {
        if (llvm::is_contained({teamsOp.getNumTeamsLower(),
                                teamsOp.getNumTeamsUpper(),
                                teamsOp.getThreadLimit()},
                               hostEvalArg))
          continue;

        return emitOpError() << "host_eval argument only legal as 'num_teams' "
                                "and 'thread_limit' in 'omp.teams'";
      }
      if (auto parallelOp = dyn_cast<ParallelOp>(user)) {
        if (bitEnumContainsAny(execFlags, TargetRegionFlags::spmd) &&
            parallelOp->isAncestor(capturedOp) &&
            hostEvalArg == parallelOp.getNumThreads())
          continue;

        return emitOpError()
               << "host_eval argument only legal as 'num_threads' in "
                  "'omp.parallel' when representing target SPMD";
      }
      if (auto loopNestOp = dyn_cast<LoopNestOp>(user)) {
        if (bitEnumContainsAny(execFlags, TargetRegionFlags::trip_count) &&
            loopNestOp.getOperation() == capturedOp &&
            (llvm::is_contained(loopNestOp.getLoopLowerBounds(), hostEvalArg) ||
             llvm::is_contained(loopNestOp.getLoopUpperBounds(), hostEvalArg) ||
             llvm::is_contained(loopNestOp.getLoopSteps(), hostEvalArg)))
          continue;

        return emitOpError() << "host_eval argument only legal as loop bounds "
                                "and steps in 'omp.loop_nest' when trip count "
                                "must be evaluated in the host";
      }

      return emitOpError() << "host_eval argument illegal use in '"
                           << user->getName() << "' operation";
    }
  }
  return success();
}

static Operation *
findCapturedOmpOp(Operation *rootOp, bool checkSingleMandatoryExec,
                  llvm::function_ref<bool(Operation *)> siblingAllowedFn) {
  assert(rootOp && "expected valid operation");

  Dialect *ompDialect = rootOp->getDialect();
  Operation *capturedOp = nullptr;
  DominanceInfo domInfo;

  // Process in pre-order to check operations from outermost to innermost,
  // ensuring we only enter the region of an operation if it meets the criteria
  // for being captured. We stop the exploration of nested operations as soon as
  // we process a region holding no operations to be captured.
  rootOp->walk<WalkOrder::PreOrder>([&](Operation *op) {
    if (op == rootOp)
      return WalkResult::advance();

    // Ignore operations of other dialects or omp operations with no regions,
    // because these will only be checked if they are siblings of an omp
    // operation that can potentially be captured.
    bool isOmpDialect = op->getDialect() == ompDialect;
    bool hasRegions = op->getNumRegions() > 0;
    if (!isOmpDialect || !hasRegions)
      return WalkResult::skip();

    // This operation cannot be captured if it can be executed more than once
    // (i.e. its block's successors can reach it) or if it's not guaranteed to
    // be executed before all exits of the region (i.e. it doesn't dominate all
    // blocks with no successors reachable from the entry block).
    if (checkSingleMandatoryExec) {
      Region *parentRegion = op->getParentRegion();
      Block *parentBlock = op->getBlock();

      for (Block *successor : parentBlock->getSuccessors())
        if (successor->isReachable(parentBlock))
          return WalkResult::interrupt();

      for (Block &block : *parentRegion)
        if (domInfo.isReachableFromEntry(&block) && block.hasNoSuccessors() &&
            !domInfo.dominates(parentBlock, &block))
          return WalkResult::interrupt();
    }

    // Don't capture this op if it has a not-allowed sibling, and stop recursing
    // into nested operations.
    for (Operation &sibling : op->getParentRegion()->getOps())
      if (&sibling != op && !siblingAllowedFn(&sibling))
        return WalkResult::interrupt();

    // Don't continue capturing nested operations if we reach an omp.loop_nest.
    // Otherwise, process the contents of this operation.
    capturedOp = op;
    return llvm::isa<LoopNestOp>(op) ? WalkResult::interrupt()
                                     : WalkResult::advance();
  });

  return capturedOp;
}

Operation *TargetOp::getInnermostCapturedOmpOp() {
  auto *ompDialect = getContext()->getLoadedDialect<omp::OpenMPDialect>();

  // Only allow OpenMP terminators and non-OpenMP ops that have known memory
  // effects, but don't include a memory write effect.
  return findCapturedOmpOp(
      *this, /*checkSingleMandatoryExec=*/true, [&](Operation *sibling) {
        if (!sibling)
          return false;

        if (ompDialect == sibling->getDialect())
          return sibling->hasTrait<OpTrait::IsTerminator>();

        if (auto memOp = dyn_cast<MemoryEffectOpInterface>(sibling)) {
          SmallVector<SideEffects::EffectInstance<MemoryEffects::Effect>, 4>
              effects;
          memOp.getEffects(effects);
          return !llvm::any_of(
              effects, [&](MemoryEffects::EffectInstance &effect) {
                return isa<MemoryEffects::Write>(effect.getEffect()) &&
                       isa<SideEffects::AutomaticAllocationScopeResource>(
                           effect.getResource());
              });
        }
        return true;
      });
}

TargetRegionFlags TargetOp::getKernelExecFlags(Operation *capturedOp) {
  // A non-null captured op is only valid if it resides inside of a TargetOp
  // and is the result of calling getInnermostCapturedOmpOp() on it.
  TargetOp targetOp =
      capturedOp ? capturedOp->getParentOfType<TargetOp>() : nullptr;
  assert((!capturedOp ||
          (targetOp && targetOp.getInnermostCapturedOmpOp() == capturedOp)) &&
         "unexpected captured op");

  // If it's not capturing a loop, it's a default target region.
  if (!isa_and_present<LoopNestOp>(capturedOp))
    return TargetRegionFlags::generic;

<<<<<<< HEAD
  auto getInnermostWrapper = [](LoopNestOp loopOp, int &numWrappers) {
    SmallVector<LoopWrapperInterface> wrappers;
    loopOp.gatherWrappers(wrappers);
    assert(!wrappers.empty());

    // Ignore optional SIMD leaf construct.
    auto *wrapper = wrappers.begin();
    if (isa<SimdOp>(wrapper))
      wrapper = std::next(wrapper);

    numWrappers = static_cast<int>(std::distance(wrapper, wrappers.end()));
    return wrapper;
  };

  int numWrappers;
  LoopWrapperInterface *innermostWrapper =
      getInnermostWrapper(cast<LoopNestOp>(capturedOp), numWrappers);

  if (numWrappers != 1 && numWrappers != 2)
    return TargetRegionFlags::generic;

=======
  // Get the innermost non-simd loop wrapper.
  SmallVector<LoopWrapperInterface> loopWrappers;
  cast<LoopNestOp>(capturedOp).gatherWrappers(loopWrappers);
  assert(!loopWrappers.empty());

  LoopWrapperInterface *innermostWrapper = loopWrappers.begin();
  if (isa<SimdOp>(innermostWrapper))
    innermostWrapper = std::next(innermostWrapper);

  auto numWrappers = std::distance(innermostWrapper, loopWrappers.end());
  if (numWrappers != 1 && numWrappers != 2)
    return TargetRegionFlags::generic;

>>>>>>> 3801bf61
  // Detect target-teams-distribute-parallel-wsloop[-simd].
  if (numWrappers == 2) {
    if (!isa<WsloopOp>(innermostWrapper))
      return TargetRegionFlags::generic;

    innermostWrapper = std::next(innermostWrapper);
    if (!isa<DistributeOp>(innermostWrapper))
      return TargetRegionFlags::generic;

    Operation *parallelOp = (*innermostWrapper)->getParentOp();
    if (!isa_and_present<ParallelOp>(parallelOp))
      return TargetRegionFlags::generic;

    Operation *teamsOp = parallelOp->getParentOp();
    if (!isa_and_present<TeamsOp>(teamsOp))
      return TargetRegionFlags::generic;

    if (teamsOp->getParentOp() == targetOp.getOperation())
      return TargetRegionFlags::spmd | TargetRegionFlags::trip_count;
  }
  // Detect target-teams-distribute[-simd] and target-teams-loop.
  else if (isa<DistributeOp, LoopOp>(innermostWrapper)) {
    Operation *teamsOp = (*innermostWrapper)->getParentOp();
    if (!isa_and_present<TeamsOp>(teamsOp))
      return TargetRegionFlags::generic;

    if (teamsOp->getParentOp() != targetOp.getOperation())
      return TargetRegionFlags::generic;

    if (isa<LoopOp>(innermostWrapper))
      return TargetRegionFlags::spmd | TargetRegionFlags::trip_count;

    // Find single immediately nested captured omp.parallel and add spmd flag
    // (generic-spmd case).
    //
    // TODO: This shouldn't have to be done here, as it is too easy to break.
    // The openmp-opt pass should be updated to be able to promote kernels like
    // this from "Generic" to "Generic-SPMD". However, the use of the
    // `kmpc_distribute_static_loop` family of functions produced by the
    // OMPIRBuilder for these kernels prevents that from working.
    Dialect *ompDialect = targetOp->getDialect();
    Operation *nestedCapture = findCapturedOmpOp(
        capturedOp, /*checkSingleMandatoryExec=*/false,
        [&](Operation *sibling) {
          return sibling && (ompDialect != sibling->getDialect() ||
                             sibling->hasTrait<OpTrait::IsTerminator>());
        });

    TargetRegionFlags result =
        TargetRegionFlags::generic | TargetRegionFlags::trip_count;

    if (!nestedCapture)
      return result;

    while (nestedCapture->getParentOp() != capturedOp)
      nestedCapture = nestedCapture->getParentOp();

    return isa<ParallelOp>(nestedCapture) ? result | TargetRegionFlags::spmd
                                          : result;
  }
  // Detect target-parallel-wsloop[-simd].
  else if (isa<WsloopOp>(innermostWrapper)) {
    Operation *parallelOp = (*innermostWrapper)->getParentOp();
    if (!isa_and_present<ParallelOp>(parallelOp))
      return TargetRegionFlags::generic;

    if (parallelOp->getParentOp() == targetOp.getOperation())
      return TargetRegionFlags::spmd;
  }

  return TargetRegionFlags::generic;
}

//===----------------------------------------------------------------------===//
// ParallelOp
//===----------------------------------------------------------------------===//

void ParallelOp::build(OpBuilder &builder, OperationState &state,
                       ArrayRef<NamedAttribute> attributes) {
  ParallelOp::build(builder, state, /*allocate_vars=*/ValueRange(),
                    /*allocator_vars=*/ValueRange(), /*if_expr=*/nullptr,
                    /*num_threads=*/nullptr, /*private_vars=*/ValueRange(),
                    /*private_syms=*/nullptr, /*proc_bind_kind=*/nullptr,
                    /*reduction_mod =*/nullptr, /*reduction_vars=*/ValueRange(),
                    /*reduction_byref=*/nullptr, /*reduction_syms=*/nullptr);
  state.addAttributes(attributes);
}

void ParallelOp::build(OpBuilder &builder, OperationState &state,
                       const ParallelOperands &clauses) {
  MLIRContext *ctx = builder.getContext();
  ParallelOp::build(builder, state, clauses.allocateVars, clauses.allocatorVars,
                    clauses.ifExpr, clauses.numThreads, clauses.privateVars,
                    makeArrayAttr(ctx, clauses.privateSyms),
                    clauses.procBindKind, clauses.reductionMod,
                    clauses.reductionVars,
                    makeDenseBoolArrayAttr(ctx, clauses.reductionByref),
                    makeArrayAttr(ctx, clauses.reductionSyms));
}

template <typename OpType>
static LogicalResult verifyPrivateVarList(OpType &op) {
  auto privateVars = op.getPrivateVars();
  auto privateSyms = op.getPrivateSymsAttr();

  if (privateVars.empty() && (privateSyms == nullptr || privateSyms.empty()))
    return success();

  auto numPrivateVars = privateVars.size();
  auto numPrivateSyms = (privateSyms == nullptr) ? 0 : privateSyms.size();

  if (numPrivateVars != numPrivateSyms)
    return op.emitError() << "inconsistent number of private variables and "
                             "privatizer op symbols, private vars: "
                          << numPrivateVars
                          << " vs. privatizer op symbols: " << numPrivateSyms;

  for (auto privateVarInfo : llvm::zip_equal(privateVars, privateSyms)) {
    Type varType = std::get<0>(privateVarInfo).getType();
    SymbolRefAttr privateSym = cast<SymbolRefAttr>(std::get<1>(privateVarInfo));
    PrivateClauseOp privatizerOp =
        SymbolTable::lookupNearestSymbolFrom<PrivateClauseOp>(op, privateSym);

    if (privatizerOp == nullptr)
      return op.emitError() << "failed to lookup privatizer op with symbol: '"
                            << privateSym << "'";

    Type privatizerType = privatizerOp.getArgType();

    if (privatizerType && (varType != privatizerType))
      return op.emitError()
             << "type mismatch between a "
             << (privatizerOp.getDataSharingType() ==
                         DataSharingClauseType::Private
                     ? "private"
                     : "firstprivate")
             << " variable and its privatizer op, var type: " << varType
             << " vs. privatizer op type: " << privatizerType;
  }

  return success();
}

LogicalResult ParallelOp::verify() {
  if (getAllocateVars().size() != getAllocatorVars().size())
    return emitError(
        "expected equal sizes for allocate and allocator variables");

  if (failed(verifyPrivateVarList(*this)))
    return failure();

  return verifyReductionVarList(*this, getReductionSyms(), getReductionVars(),
                                getReductionByref());
}

LogicalResult ParallelOp::verifyRegions() {
  auto distributeChildOps = getOps<DistributeOp>();
  if (!distributeChildOps.empty()) {
    if (!isComposite())
      return emitError()
             << "'omp.composite' attribute missing from composite operation";

    auto *ompDialect = getContext()->getLoadedDialect<OpenMPDialect>();
    Operation &distributeOp = **distributeChildOps.begin();
    for (Operation &childOp : getOps()) {
      if (&childOp == &distributeOp || ompDialect != childOp.getDialect())
        continue;

      if (!childOp.hasTrait<OpTrait::IsTerminator>())
        return emitError() << "unexpected OpenMP operation inside of composite "
                              "'omp.parallel'";
    }
  } else if (isComposite()) {
    return emitError()
           << "'omp.composite' attribute present in non-composite operation";
  }
  return success();
}

//===----------------------------------------------------------------------===//
// TeamsOp
//===----------------------------------------------------------------------===//

static bool opInGlobalImplicitParallelRegion(Operation *op) {
  while ((op = op->getParentOp()))
    if (isa<OpenMPDialect>(op->getDialect()))
      return false;
  return true;
}

void TeamsOp::build(OpBuilder &builder, OperationState &state,
                    const TeamsOperands &clauses) {
  MLIRContext *ctx = builder.getContext();
  // TODO Store clauses in op: privateVars, privateSyms.
  TeamsOp::build(builder, state, clauses.allocateVars, clauses.allocatorVars,
                 clauses.ifExpr, clauses.numTeamsLower, clauses.numTeamsUpper,
                 /*private_vars=*/{}, /*private_syms=*/nullptr,
                 clauses.reductionMod, clauses.reductionVars,
                 makeDenseBoolArrayAttr(ctx, clauses.reductionByref),
                 makeArrayAttr(ctx, clauses.reductionSyms),
                 clauses.threadLimit);
}

LogicalResult TeamsOp::verify() {
  // Check parent region
  // TODO If nested inside of a target region, also check that it does not
  // contain any statements, declarations or directives other than this
  // omp.teams construct. The issue is how to support the initialization of
  // this operation's own arguments (allow SSA values across omp.target?).
  auto targetOp = dyn_cast_if_present<TargetOp>((*this)->getParentOp());

  if (!targetOp && !opInGlobalImplicitParallelRegion(*this))
    return emitError("expected to be nested inside of omp.target or not nested "
                     "in any OpenMP dialect operations");

  // Check for num_teams clause restrictions
  if (auto numTeamsLowerBound = getNumTeamsLower()) {
    auto numTeamsUpperBound = getNumTeamsUpper();
    if (!numTeamsUpperBound)
      return emitError("expected num_teams upper bound to be defined if the "
                       "lower bound is defined");
    if (numTeamsLowerBound.getType() != numTeamsUpperBound.getType())
      return emitError(
          "expected num_teams upper bound and lower bound to be the same type");
  }

  // Check for allocate clause restrictions
  if (getAllocateVars().size() != getAllocatorVars().size())
    return emitError(
        "expected equal sizes for allocate and allocator variables");

  return verifyReductionVarList(*this, getReductionSyms(), getReductionVars(),
                                getReductionByref());
}

//===----------------------------------------------------------------------===//
// SectionOp
//===----------------------------------------------------------------------===//

OperandRange SectionOp::getPrivateVars() {
  return getParentOp().getPrivateVars();
}

OperandRange SectionOp::getReductionVars() {
  return getParentOp().getReductionVars();
}

//===----------------------------------------------------------------------===//
// SectionsOp
//===----------------------------------------------------------------------===//

void SectionsOp::build(OpBuilder &builder, OperationState &state,
                       const SectionsOperands &clauses) {
  MLIRContext *ctx = builder.getContext();
  // TODO Store clauses in op: privateVars, privateSyms.
  SectionsOp::build(builder, state, clauses.allocateVars, clauses.allocatorVars,
                    clauses.nowait, /*private_vars=*/{},
                    /*private_syms=*/nullptr, clauses.reductionMod,
                    clauses.reductionVars,
                    makeDenseBoolArrayAttr(ctx, clauses.reductionByref),
                    makeArrayAttr(ctx, clauses.reductionSyms));
}

LogicalResult SectionsOp::verify() {
  if (getAllocateVars().size() != getAllocatorVars().size())
    return emitError(
        "expected equal sizes for allocate and allocator variables");

  return verifyReductionVarList(*this, getReductionSyms(), getReductionVars(),
                                getReductionByref());
}

LogicalResult SectionsOp::verifyRegions() {
  for (auto &inst : *getRegion().begin()) {
    if (!(isa<SectionOp>(inst) || isa<TerminatorOp>(inst))) {
      return emitOpError()
             << "expected omp.section op or terminator op inside region";
    }
  }

  return success();
}

//===----------------------------------------------------------------------===//
// SingleOp
//===----------------------------------------------------------------------===//

void SingleOp::build(OpBuilder &builder, OperationState &state,
                     const SingleOperands &clauses) {
  MLIRContext *ctx = builder.getContext();
  // TODO Store clauses in op: privateVars, privateSyms.
  SingleOp::build(builder, state, clauses.allocateVars, clauses.allocatorVars,
                  clauses.copyprivateVars,
                  makeArrayAttr(ctx, clauses.copyprivateSyms), clauses.nowait,
                  /*private_vars=*/{}, /*private_syms=*/nullptr);
}

LogicalResult SingleOp::verify() {
  // Check for allocate clause restrictions
  if (getAllocateVars().size() != getAllocatorVars().size())
    return emitError(
        "expected equal sizes for allocate and allocator variables");

  return verifyCopyprivateVarList(*this, getCopyprivateVars(),
                                  getCopyprivateSyms());
}

//===----------------------------------------------------------------------===//
// WorkshareOp
//===----------------------------------------------------------------------===//

void WorkshareOp::build(OpBuilder &builder, OperationState &state,
                        const WorkshareOperands &clauses) {
  WorkshareOp::build(builder, state, clauses.nowait);
}

//===----------------------------------------------------------------------===//
// WorkshareLoopWrapperOp
//===----------------------------------------------------------------------===//

LogicalResult WorkshareLoopWrapperOp::verify() {
  if (!(*this)->getParentOfType<WorkshareOp>())
    return emitError() << "must be nested in an omp.workshare";
  if (getNestedWrapper())
    return emitError() << "cannot be composite";
  return success();
}

//===----------------------------------------------------------------------===//
// LoopWrapperInterface
//===----------------------------------------------------------------------===//

LogicalResult LoopWrapperInterface::verifyImpl() {
  Operation *op = this->getOperation();
  if (!op->hasTrait<OpTrait::NoTerminator>() ||
      !op->hasTrait<OpTrait::SingleBlock>())
    return emitOpError() << "loop wrapper must also have the `NoTerminator` "
                            "and `SingleBlock` traits";

  if (op->getNumRegions() != 1)
    return emitOpError() << "loop wrapper does not contain exactly one region";

  Region &region = op->getRegion(0);
  if (range_size(region.getOps()) != 1)
    return emitOpError()
           << "loop wrapper does not contain exactly one nested op";

  Operation &firstOp = *region.op_begin();
  if (!isa<LoopNestOp, LoopWrapperInterface>(firstOp))
    return emitOpError() << "op nested in loop wrapper is not another loop "
                            "wrapper or `omp.loop_nest`";

  return success();
}

//===----------------------------------------------------------------------===//
// LoopOp
//===----------------------------------------------------------------------===//

void LoopOp::build(OpBuilder &builder, OperationState &state,
                   const LoopOperands &clauses) {
  MLIRContext *ctx = builder.getContext();

  LoopOp::build(builder, state, clauses.bindKind, clauses.privateVars,
                makeArrayAttr(ctx, clauses.privateSyms), clauses.order,
                clauses.orderMod, clauses.reductionMod, clauses.reductionVars,
                makeDenseBoolArrayAttr(ctx, clauses.reductionByref),
                makeArrayAttr(ctx, clauses.reductionSyms));
}

LogicalResult LoopOp::verify() {
  return verifyReductionVarList(*this, getReductionSyms(), getReductionVars(),
                                getReductionByref());
}

LogicalResult LoopOp::verifyRegions() {
  if (llvm::isa_and_nonnull<LoopWrapperInterface>((*this)->getParentOp()) ||
      getNestedWrapper())
    return emitError() << "`omp.loop` expected to be a standalone loop wrapper";

  return success();
}

//===----------------------------------------------------------------------===//
// WsloopOp
//===----------------------------------------------------------------------===//

void WsloopOp::build(OpBuilder &builder, OperationState &state,
                     ArrayRef<NamedAttribute> attributes) {
  build(builder, state, /*allocate_vars=*/{}, /*allocator_vars=*/{},
        /*linear_vars=*/ValueRange(), /*linear_step_vars=*/ValueRange(),
        /*nowait=*/false, /*order=*/nullptr, /*order_mod=*/nullptr,
        /*ordered=*/nullptr, /*private_vars=*/{}, /*private_syms=*/nullptr,
        /*reduction_mod=*/nullptr, /*reduction_vars=*/ValueRange(),
        /*reduction_byref=*/nullptr,
        /*reduction_syms=*/nullptr, /*schedule_kind=*/nullptr,
        /*schedule_chunk=*/nullptr, /*schedule_mod=*/nullptr,
        /*schedule_simd=*/false);
  state.addAttributes(attributes);
}

void WsloopOp::build(OpBuilder &builder, OperationState &state,
                     const WsloopOperands &clauses) {
  MLIRContext *ctx = builder.getContext();
  // TODO: Store clauses in op: allocateVars, allocatorVars, privateVars,
  // privateSyms.
  WsloopOp::build(builder, state,
                  /*allocate_vars=*/{}, /*allocator_vars=*/{},
                  clauses.linearVars, clauses.linearStepVars, clauses.nowait,
                  clauses.order, clauses.orderMod, clauses.ordered,
                  clauses.privateVars, makeArrayAttr(ctx, clauses.privateSyms),
                  clauses.reductionMod, clauses.reductionVars,
                  makeDenseBoolArrayAttr(ctx, clauses.reductionByref),
                  makeArrayAttr(ctx, clauses.reductionSyms),
                  clauses.scheduleKind, clauses.scheduleChunk,
                  clauses.scheduleMod, clauses.scheduleSimd);
}

LogicalResult WsloopOp::verify() {
  return verifyReductionVarList(*this, getReductionSyms(), getReductionVars(),
                                getReductionByref());
}

LogicalResult WsloopOp::verifyRegions() {
  bool isCompositeChildLeaf =
      llvm::dyn_cast_if_present<LoopWrapperInterface>((*this)->getParentOp());

  if (LoopWrapperInterface nested = getNestedWrapper()) {
    if (!isComposite())
      return emitError()
             << "'omp.composite' attribute missing from composite wrapper";

    // Check for the allowed leaf constructs that may appear in a composite
    // construct directly after DO/FOR.
    if (!isa<SimdOp>(nested))
      return emitError() << "only supported nested wrapper is 'omp.simd'";

  } else if (isComposite() && !isCompositeChildLeaf) {
    return emitError()
           << "'omp.composite' attribute present in non-composite wrapper";
  } else if (!isComposite() && isCompositeChildLeaf) {
    return emitError()
           << "'omp.composite' attribute missing from composite wrapper";
  }

  return success();
}

//===----------------------------------------------------------------------===//
// Simd construct [2.9.3.1]
//===----------------------------------------------------------------------===//

void SimdOp::build(OpBuilder &builder, OperationState &state,
                   const SimdOperands &clauses) {
  MLIRContext *ctx = builder.getContext();
  // TODO Store clauses in op: linearVars, linearStepVars, privateVars,
  // privateSyms.
  SimdOp::build(builder, state, clauses.alignedVars,
                makeArrayAttr(ctx, clauses.alignments), clauses.ifExpr,
                /*linear_vars=*/{}, /*linear_step_vars=*/{},
                clauses.nontemporalVars, clauses.order, clauses.orderMod,
                clauses.privateVars, makeArrayAttr(ctx, clauses.privateSyms),
                clauses.reductionMod, clauses.reductionVars,
                makeDenseBoolArrayAttr(ctx, clauses.reductionByref),
                makeArrayAttr(ctx, clauses.reductionSyms), clauses.safelen,
                clauses.simdlen);
}

LogicalResult SimdOp::verify() {
  if (getSimdlen().has_value() && getSafelen().has_value() &&
      getSimdlen().value() > getSafelen().value())
    return emitOpError()
           << "simdlen clause and safelen clause are both present, but the "
              "simdlen value is not less than or equal to safelen value";

  if (verifyAlignedClause(*this, getAlignments(), getAlignedVars()).failed())
    return failure();

  if (verifyNontemporalClause(*this, getNontemporalVars()).failed())
    return failure();

  bool isCompositeChildLeaf =
      llvm::dyn_cast_if_present<LoopWrapperInterface>((*this)->getParentOp());

  if (!isComposite() && isCompositeChildLeaf)
    return emitError()
           << "'omp.composite' attribute missing from composite wrapper";

  if (isComposite() && !isCompositeChildLeaf)
    return emitError()
           << "'omp.composite' attribute present in non-composite wrapper";

  return success();
}

LogicalResult SimdOp::verifyRegions() {
  if (getNestedWrapper())
    return emitOpError() << "must wrap an 'omp.loop_nest' directly";

  return success();
}

//===----------------------------------------------------------------------===//
// Distribute construct [2.9.4.1]
//===----------------------------------------------------------------------===//

void DistributeOp::build(OpBuilder &builder, OperationState &state,
                         const DistributeOperands &clauses) {
  DistributeOp::build(builder, state, clauses.allocateVars,
                      clauses.allocatorVars, clauses.distScheduleStatic,
                      clauses.distScheduleChunkSize, clauses.order,
                      clauses.orderMod, clauses.privateVars,
                      makeArrayAttr(builder.getContext(), clauses.privateSyms));
}

LogicalResult DistributeOp::verify() {
  if (this->getDistScheduleChunkSize() && !this->getDistScheduleStatic())
    return emitOpError() << "chunk size set without "
                            "dist_schedule_static being present";

  if (getAllocateVars().size() != getAllocatorVars().size())
    return emitError(
        "expected equal sizes for allocate and allocator variables");

  return success();
}

LogicalResult DistributeOp::verifyRegions() {
  if (LoopWrapperInterface nested = getNestedWrapper()) {
    if (!isComposite())
      return emitError()
             << "'omp.composite' attribute missing from composite wrapper";
    // Check for the allowed leaf constructs that may appear in a composite
    // construct directly after DISTRIBUTE.
    if (isa<WsloopOp>(nested)) {
      if (!llvm::dyn_cast_if_present<ParallelOp>((*this)->getParentOp()))
        return emitError() << "an 'omp.wsloop' nested wrapper is only allowed "
                              "when 'omp.parallel' is the direct parent";
    } else if (!isa<SimdOp>(nested))
      return emitError() << "only supported nested wrappers are 'omp.simd' and "
                            "'omp.wsloop'";
  } else if (isComposite()) {
    return emitError()
           << "'omp.composite' attribute present in non-composite wrapper";
  }

  return success();
}

//===----------------------------------------------------------------------===//
// DeclareMapperOp / DeclareMapperInfoOp
//===----------------------------------------------------------------------===//

LogicalResult DeclareMapperInfoOp::verify() {
  return verifyMapClause(*this, getMapVars());
}

LogicalResult DeclareMapperOp::verifyRegions() {
  if (!llvm::isa_and_present<DeclareMapperInfoOp>(
          getRegion().getBlocks().front().getTerminator()))
    return emitOpError() << "expected terminator to be a DeclareMapperInfoOp";

  return success();
}

//===----------------------------------------------------------------------===//
// DeclareReductionOp
//===----------------------------------------------------------------------===//

LogicalResult DeclareReductionOp::verifyRegions() {
  if (!getAllocRegion().empty()) {
    for (YieldOp yieldOp : getAllocRegion().getOps<YieldOp>()) {
      if (yieldOp.getResults().size() != 1 ||
          yieldOp.getResults().getTypes()[0] != getType())
        return emitOpError() << "expects alloc region to yield a value "
                                "of the reduction type";
    }
  }

  if (getInitializerRegion().empty())
    return emitOpError() << "expects non-empty initializer region";
  Block &initializerEntryBlock = getInitializerRegion().front();

  if (initializerEntryBlock.getNumArguments() == 1) {
    if (!getAllocRegion().empty())
      return emitOpError() << "expects two arguments to the initializer region "
                              "when an allocation region is used";
  } else if (initializerEntryBlock.getNumArguments() == 2) {
    if (getAllocRegion().empty())
      return emitOpError() << "expects one argument to the initializer region "
                              "when no allocation region is used";
  } else {
    return emitOpError()
           << "expects one or two arguments to the initializer region";
  }

  for (mlir::Value arg : initializerEntryBlock.getArguments())
    if (arg.getType() != getType())
      return emitOpError() << "expects initializer region argument to match "
                              "the reduction type";

  for (YieldOp yieldOp : getInitializerRegion().getOps<YieldOp>()) {
    if (yieldOp.getResults().size() != 1 ||
        yieldOp.getResults().getTypes()[0] != getType())
      return emitOpError() << "expects initializer region to yield a value "
                              "of the reduction type";
  }

  if (getReductionRegion().empty())
    return emitOpError() << "expects non-empty reduction region";
  Block &reductionEntryBlock = getReductionRegion().front();
  if (reductionEntryBlock.getNumArguments() != 2 ||
      reductionEntryBlock.getArgumentTypes()[0] !=
          reductionEntryBlock.getArgumentTypes()[1] ||
      reductionEntryBlock.getArgumentTypes()[0] != getType())
    return emitOpError() << "expects reduction region with two arguments of "
                            "the reduction type";
  for (YieldOp yieldOp : getReductionRegion().getOps<YieldOp>()) {
    if (yieldOp.getResults().size() != 1 ||
        yieldOp.getResults().getTypes()[0] != getType())
      return emitOpError() << "expects reduction region to yield a value "
                              "of the reduction type";
  }

  if (!getAtomicReductionRegion().empty()) {
    Block &atomicReductionEntryBlock = getAtomicReductionRegion().front();
    if (atomicReductionEntryBlock.getNumArguments() != 2 ||
        atomicReductionEntryBlock.getArgumentTypes()[0] !=
            atomicReductionEntryBlock.getArgumentTypes()[1])
      return emitOpError() << "expects atomic reduction region with two "
                              "arguments of the same type";
    auto ptrType = llvm::dyn_cast<PointerLikeType>(
        atomicReductionEntryBlock.getArgumentTypes()[0]);
    if (!ptrType ||
        (ptrType.getElementType() && ptrType.getElementType() != getType()))
      return emitOpError() << "expects atomic reduction region arguments to "
                              "be accumulators containing the reduction type";
  }

  if (getCleanupRegion().empty())
    return success();
  Block &cleanupEntryBlock = getCleanupRegion().front();
  if (cleanupEntryBlock.getNumArguments() != 1 ||
      cleanupEntryBlock.getArgument(0).getType() != getType())
    return emitOpError() << "expects cleanup region with one argument "
                            "of the reduction type";

  return success();
}

//===----------------------------------------------------------------------===//
// TaskOp
//===----------------------------------------------------------------------===//

void TaskOp::build(OpBuilder &builder, OperationState &state,
                   const TaskOperands &clauses) {
  MLIRContext *ctx = builder.getContext();
  TaskOp::build(builder, state, clauses.allocateVars, clauses.allocatorVars,
                makeArrayAttr(ctx, clauses.dependKinds), clauses.dependVars,
                clauses.final, clauses.ifExpr, clauses.inReductionVars,
                makeDenseBoolArrayAttr(ctx, clauses.inReductionByref),
                makeArrayAttr(ctx, clauses.inReductionSyms), clauses.mergeable,
                clauses.priority, /*private_vars=*/clauses.privateVars,
                /*private_syms=*/makeArrayAttr(ctx, clauses.privateSyms),
                clauses.untied, clauses.eventHandle);
}

LogicalResult TaskOp::verify() {
  LogicalResult verifyDependVars =
      verifyDependVarList(*this, getDependKinds(), getDependVars());
  return failed(verifyDependVars)
             ? verifyDependVars
             : verifyReductionVarList(*this, getInReductionSyms(),
                                      getInReductionVars(),
                                      getInReductionByref());
}

//===----------------------------------------------------------------------===//
// TaskgroupOp
//===----------------------------------------------------------------------===//

void TaskgroupOp::build(OpBuilder &builder, OperationState &state,
                        const TaskgroupOperands &clauses) {
  MLIRContext *ctx = builder.getContext();
  TaskgroupOp::build(builder, state, clauses.allocateVars,
                     clauses.allocatorVars, clauses.taskReductionVars,
                     makeDenseBoolArrayAttr(ctx, clauses.taskReductionByref),
                     makeArrayAttr(ctx, clauses.taskReductionSyms));
}

LogicalResult TaskgroupOp::verify() {
  return verifyReductionVarList(*this, getTaskReductionSyms(),
                                getTaskReductionVars(),
                                getTaskReductionByref());
}

//===----------------------------------------------------------------------===//
// TaskloopOp
//===----------------------------------------------------------------------===//

void TaskloopOp::build(OpBuilder &builder, OperationState &state,
                       const TaskloopOperands &clauses) {
  MLIRContext *ctx = builder.getContext();
  // TODO Store clauses in op: privateVars, privateSyms.
  TaskloopOp::build(builder, state, clauses.allocateVars, clauses.allocatorVars,
                    clauses.final, clauses.grainsizeMod, clauses.grainsize,
                    clauses.ifExpr, clauses.inReductionVars,
                    makeDenseBoolArrayAttr(ctx, clauses.inReductionByref),
                    makeArrayAttr(ctx, clauses.inReductionSyms),
                    clauses.mergeable, clauses.nogroup, clauses.numTasksMod,
                    clauses.numTasks, clauses.priority, /*private_vars=*/{},
                    /*private_syms=*/nullptr, clauses.reductionMod,
                    clauses.reductionVars,
                    makeDenseBoolArrayAttr(ctx, clauses.reductionByref),
                    makeArrayAttr(ctx, clauses.reductionSyms), clauses.untied);
}

LogicalResult TaskloopOp::verify() {
  if (getAllocateVars().size() != getAllocatorVars().size())
    return emitError(
        "expected equal sizes for allocate and allocator variables");
  if (failed(verifyReductionVarList(*this, getReductionSyms(),
                                    getReductionVars(), getReductionByref())) ||
      failed(verifyReductionVarList(*this, getInReductionSyms(),
                                    getInReductionVars(),
                                    getInReductionByref())))
    return failure();

  if (!getReductionVars().empty() && getNogroup())
    return emitError("if a reduction clause is present on the taskloop "
                     "directive, the nogroup clause must not be specified");
  for (auto var : getReductionVars()) {
    if (llvm::is_contained(getInReductionVars(), var))
      return emitError("the same list item cannot appear in both a reduction "
                       "and an in_reduction clause");
  }

  if (getGrainsize() && getNumTasks()) {
    return emitError(
        "the grainsize clause and num_tasks clause are mutually exclusive and "
        "may not appear on the same taskloop directive");
  }

  return success();
}

LogicalResult TaskloopOp::verifyRegions() {
  if (LoopWrapperInterface nested = getNestedWrapper()) {
    if (!isComposite())
      return emitError()
             << "'omp.composite' attribute missing from composite wrapper";

    // Check for the allowed leaf constructs that may appear in a composite
    // construct directly after TASKLOOP.
    if (!isa<SimdOp>(nested))
      return emitError() << "only supported nested wrapper is 'omp.simd'";
  } else if (isComposite()) {
    return emitError()
           << "'omp.composite' attribute present in non-composite wrapper";
  }

  return success();
}

//===----------------------------------------------------------------------===//
// LoopNestOp
//===----------------------------------------------------------------------===//

ParseResult LoopNestOp::parse(OpAsmParser &parser, OperationState &result) {
  // Parse an opening `(` followed by induction variables followed by `)`
  SmallVector<OpAsmParser::Argument> ivs;
  SmallVector<OpAsmParser::UnresolvedOperand> lbs, ubs;
  Type loopVarType;
  if (parser.parseArgumentList(ivs, OpAsmParser::Delimiter::Paren) ||
      parser.parseColonType(loopVarType) ||
      // Parse loop bounds.
      parser.parseEqual() ||
      parser.parseOperandList(lbs, ivs.size(), OpAsmParser::Delimiter::Paren) ||
      parser.parseKeyword("to") ||
      parser.parseOperandList(ubs, ivs.size(), OpAsmParser::Delimiter::Paren))
    return failure();

  for (auto &iv : ivs)
    iv.type = loopVarType;

  // Parse "inclusive" flag.
  if (succeeded(parser.parseOptionalKeyword("inclusive")))
    result.addAttribute("loop_inclusive",
                        UnitAttr::get(parser.getBuilder().getContext()));

  // Parse step values.
  SmallVector<OpAsmParser::UnresolvedOperand> steps;
  if (parser.parseKeyword("step") ||
      parser.parseOperandList(steps, ivs.size(), OpAsmParser::Delimiter::Paren))
    return failure();

  // Parse the body.
  Region *region = result.addRegion();
  if (parser.parseRegion(*region, ivs))
    return failure();

  // Resolve operands.
  if (parser.resolveOperands(lbs, loopVarType, result.operands) ||
      parser.resolveOperands(ubs, loopVarType, result.operands) ||
      parser.resolveOperands(steps, loopVarType, result.operands))
    return failure();

  // Parse the optional attribute list.
  return parser.parseOptionalAttrDict(result.attributes);
}

void LoopNestOp::print(OpAsmPrinter &p) {
  Region &region = getRegion();
  auto args = region.getArguments();
  p << " (" << args << ") : " << args[0].getType() << " = ("
    << getLoopLowerBounds() << ") to (" << getLoopUpperBounds() << ") ";
  if (getLoopInclusive())
    p << "inclusive ";
  p << "step (" << getLoopSteps() << ") ";
  p.printRegion(region, /*printEntryBlockArgs=*/false);
}

void LoopNestOp::build(OpBuilder &builder, OperationState &state,
                       const LoopNestOperands &clauses) {
  LoopNestOp::build(builder, state, clauses.loopLowerBounds,
                    clauses.loopUpperBounds, clauses.loopSteps,
                    clauses.loopInclusive);
}

LogicalResult LoopNestOp::verify() {
  if (getLoopLowerBounds().empty())
    return emitOpError() << "must represent at least one loop";

  if (getLoopLowerBounds().size() != getIVs().size())
    return emitOpError() << "number of range arguments and IVs do not match";

  for (auto [lb, iv] : llvm::zip_equal(getLoopLowerBounds(), getIVs())) {
    if (lb.getType() != iv.getType())
      return emitOpError()
             << "range argument type does not match corresponding IV type";
  }

  if (!llvm::dyn_cast_if_present<LoopWrapperInterface>((*this)->getParentOp()))
    return emitOpError() << "expects parent op to be a loop wrapper";

  return success();
}

void LoopNestOp::gatherWrappers(
    SmallVectorImpl<LoopWrapperInterface> &wrappers) {
  Operation *parent = (*this)->getParentOp();
  while (auto wrapper =
             llvm::dyn_cast_if_present<LoopWrapperInterface>(parent)) {
    wrappers.push_back(wrapper);
    parent = parent->getParentOp();
  }
}

//===----------------------------------------------------------------------===//
// Critical construct (2.17.1)
//===----------------------------------------------------------------------===//

void CriticalDeclareOp::build(OpBuilder &builder, OperationState &state,
                              const CriticalDeclareOperands &clauses) {
  CriticalDeclareOp::build(builder, state, clauses.symName, clauses.hint);
}

LogicalResult CriticalDeclareOp::verify() {
  return verifySynchronizationHint(*this, getHint());
}

LogicalResult CriticalOp::verifySymbolUses(SymbolTableCollection &symbolTable) {
  if (getNameAttr()) {
    SymbolRefAttr symbolRef = getNameAttr();
    auto decl = symbolTable.lookupNearestSymbolFrom<CriticalDeclareOp>(
        *this, symbolRef);
    if (!decl) {
      return emitOpError() << "expected symbol reference " << symbolRef
                           << " to point to a critical declaration";
    }
  }

  return success();
}

//===----------------------------------------------------------------------===//
// Ordered construct
//===----------------------------------------------------------------------===//

static LogicalResult verifyOrderedParent(Operation &op) {
  bool hasRegion = op.getNumRegions() > 0;
  auto loopOp = op.getParentOfType<LoopNestOp>();
  if (!loopOp) {
    if (hasRegion)
      return success();

    // TODO: Consider if this needs to be the case only for the standalone
    // variant of the ordered construct.
    return op.emitOpError() << "must be nested inside of a loop";
  }

  Operation *wrapper = loopOp->getParentOp();
  if (auto wsloopOp = dyn_cast<WsloopOp>(wrapper)) {
    IntegerAttr orderedAttr = wsloopOp.getOrderedAttr();
    if (!orderedAttr)
      return op.emitOpError() << "the enclosing worksharing-loop region must "
                                 "have an ordered clause";

    if (hasRegion && orderedAttr.getInt() != 0)
      return op.emitOpError() << "the enclosing loop's ordered clause must not "
                                 "have a parameter present";

    if (!hasRegion && orderedAttr.getInt() == 0)
      return op.emitOpError() << "the enclosing loop's ordered clause must "
                                 "have a parameter present";
  } else if (!isa<SimdOp>(wrapper)) {
    return op.emitOpError() << "must be nested inside of a worksharing, simd "
                               "or worksharing simd loop";
  }
  return success();
}

void OrderedOp::build(OpBuilder &builder, OperationState &state,
                      const OrderedOperands &clauses) {
  OrderedOp::build(builder, state, clauses.doacrossDependType,
                   clauses.doacrossNumLoops, clauses.doacrossDependVars);
}

LogicalResult OrderedOp::verify() {
  if (failed(verifyOrderedParent(**this)))
    return failure();

  auto wrapper = (*this)->getParentOfType<WsloopOp>();
  if (!wrapper || *wrapper.getOrdered() != *getDoacrossNumLoops())
    return emitOpError() << "number of variables in depend clause does not "
                         << "match number of iteration variables in the "
                         << "doacross loop";

  return success();
}

void OrderedRegionOp::build(OpBuilder &builder, OperationState &state,
                            const OrderedRegionOperands &clauses) {
  OrderedRegionOp::build(builder, state, clauses.parLevelSimd);
}

LogicalResult OrderedRegionOp::verify() { return verifyOrderedParent(**this); }

//===----------------------------------------------------------------------===//
// TaskwaitOp
//===----------------------------------------------------------------------===//

void TaskwaitOp::build(OpBuilder &builder, OperationState &state,
                       const TaskwaitOperands &clauses) {
  // TODO Store clauses in op: dependKinds, dependVars, nowait.
  TaskwaitOp::build(builder, state, /*depend_kinds=*/nullptr,
                    /*depend_vars=*/{}, /*nowait=*/nullptr);
}

//===----------------------------------------------------------------------===//
// Verifier for AtomicReadOp
//===----------------------------------------------------------------------===//

LogicalResult AtomicReadOp::verify() {
  if (verifyCommon().failed())
    return mlir::failure();

  if (auto mo = getMemoryOrder()) {
    if (*mo == ClauseMemoryOrderKind::Acq_rel ||
        *mo == ClauseMemoryOrderKind::Release) {
      return emitError(
          "memory-order must not be acq_rel or release for atomic reads");
    }
  }
  return verifySynchronizationHint(*this, getHint());
}

//===----------------------------------------------------------------------===//
// Verifier for AtomicWriteOp
//===----------------------------------------------------------------------===//

LogicalResult AtomicWriteOp::verify() {
  if (verifyCommon().failed())
    return mlir::failure();

  if (auto mo = getMemoryOrder()) {
    if (*mo == ClauseMemoryOrderKind::Acq_rel ||
        *mo == ClauseMemoryOrderKind::Acquire) {
      return emitError(
          "memory-order must not be acq_rel or acquire for atomic writes");
    }
  }
  return verifySynchronizationHint(*this, getHint());
}

//===----------------------------------------------------------------------===//
// Verifier for AtomicUpdateOp
//===----------------------------------------------------------------------===//

LogicalResult AtomicUpdateOp::canonicalize(AtomicUpdateOp op,
                                           PatternRewriter &rewriter) {
  if (op.isNoOp()) {
    rewriter.eraseOp(op);
    return success();
  }
  if (Value writeVal = op.getWriteOpVal()) {
    rewriter.replaceOpWithNewOp<AtomicWriteOp>(
        op, op.getX(), writeVal, op.getHintAttr(), op.getMemoryOrderAttr());
    return success();
  }
  return failure();
}

LogicalResult AtomicUpdateOp::verify() {
  if (verifyCommon().failed())
    return mlir::failure();

  if (auto mo = getMemoryOrder()) {
    if (*mo == ClauseMemoryOrderKind::Acq_rel ||
        *mo == ClauseMemoryOrderKind::Acquire) {
      return emitError(
          "memory-order must not be acq_rel or acquire for atomic updates");
    }
  }

  return verifySynchronizationHint(*this, getHint());
}

LogicalResult AtomicUpdateOp::verifyRegions() { return verifyRegionsCommon(); }

//===----------------------------------------------------------------------===//
// Verifier for AtomicCaptureOp
//===----------------------------------------------------------------------===//

AtomicReadOp AtomicCaptureOp::getAtomicReadOp() {
  if (auto op = dyn_cast<AtomicReadOp>(getFirstOp()))
    return op;
  return dyn_cast<AtomicReadOp>(getSecondOp());
}

AtomicWriteOp AtomicCaptureOp::getAtomicWriteOp() {
  if (auto op = dyn_cast<AtomicWriteOp>(getFirstOp()))
    return op;
  return dyn_cast<AtomicWriteOp>(getSecondOp());
}

AtomicUpdateOp AtomicCaptureOp::getAtomicUpdateOp() {
  if (auto op = dyn_cast<AtomicUpdateOp>(getFirstOp()))
    return op;
  return dyn_cast<AtomicUpdateOp>(getSecondOp());
}

LogicalResult AtomicCaptureOp::verify() {
  return verifySynchronizationHint(*this, getHint());
}

LogicalResult AtomicCaptureOp::verifyRegions() {
  if (verifyRegionsCommon().failed())
    return mlir::failure();

  if (getFirstOp()->getAttr("hint") || getSecondOp()->getAttr("hint"))
    return emitOpError(
        "operations inside capture region must not have hint clause");

  if (getFirstOp()->getAttr("memory_order") ||
      getSecondOp()->getAttr("memory_order"))
    return emitOpError(
        "operations inside capture region must not have memory_order clause");
  return success();
}

//===----------------------------------------------------------------------===//
// CancelOp
//===----------------------------------------------------------------------===//

void CancelOp::build(OpBuilder &builder, OperationState &state,
                     const CancelOperands &clauses) {
  CancelOp::build(builder, state, clauses.cancelDirective, clauses.ifExpr);
}

LogicalResult CancelOp::verify() {
  ClauseCancellationConstructType cct = getCancelDirective();
  Operation *parentOp = (*this)->getParentOp();

  if (!parentOp) {
    return emitOpError() << "must be used within a region supporting "
                            "cancel directive";
  }

  if ((cct == ClauseCancellationConstructType::Parallel) &&
      !isa<ParallelOp>(parentOp)) {
    return emitOpError() << "cancel parallel must appear "
                         << "inside a parallel region";
  }
  if (cct == ClauseCancellationConstructType::Loop) {
    auto loopOp = dyn_cast<LoopNestOp>(parentOp);
    auto wsloopOp = llvm::dyn_cast_if_present<WsloopOp>(
        loopOp ? loopOp->getParentOp() : nullptr);

    if (!wsloopOp) {
      return emitOpError()
             << "cancel loop must appear inside a worksharing-loop region";
    }
    if (wsloopOp.getNowaitAttr()) {
      return emitError() << "A worksharing construct that is canceled "
                         << "must not have a nowait clause";
    }
    if (wsloopOp.getOrderedAttr()) {
      return emitError() << "A worksharing construct that is canceled "
                         << "must not have an ordered clause";
    }

  } else if (cct == ClauseCancellationConstructType::Sections) {
    if (!(isa<SectionsOp>(parentOp) || isa<SectionOp>(parentOp))) {
      return emitOpError() << "cancel sections must appear "
                           << "inside a sections region";
    }
    if (isa_and_nonnull<SectionsOp>(parentOp->getParentOp()) &&
        cast<SectionsOp>(parentOp->getParentOp()).getNowaitAttr()) {
      return emitError() << "A sections construct that is canceled "
                         << "must not have a nowait clause";
    }
  }
  // TODO : Add more when we support taskgroup.
  return success();
}

//===----------------------------------------------------------------------===//
// CancellationPointOp
//===----------------------------------------------------------------------===//

void CancellationPointOp::build(OpBuilder &builder, OperationState &state,
                                const CancellationPointOperands &clauses) {
  CancellationPointOp::build(builder, state, clauses.cancelDirective);
}

LogicalResult CancellationPointOp::verify() {
  ClauseCancellationConstructType cct = getCancelDirective();
  Operation *parentOp = (*this)->getParentOp();

  if (!parentOp) {
    return emitOpError() << "must be used within a region supporting "
                            "cancellation point directive";
  }

  if ((cct == ClauseCancellationConstructType::Parallel) &&
      !(isa<ParallelOp>(parentOp))) {
    return emitOpError() << "cancellation point parallel must appear "
                         << "inside a parallel region";
  }
  if ((cct == ClauseCancellationConstructType::Loop) &&
      (!isa<LoopNestOp>(parentOp) || !isa<WsloopOp>(parentOp->getParentOp()))) {
    return emitOpError() << "cancellation point loop must appear "
                         << "inside a worksharing-loop region";
  }
  if ((cct == ClauseCancellationConstructType::Sections) &&
      !(isa<SectionsOp>(parentOp) || isa<SectionOp>(parentOp))) {
    return emitOpError() << "cancellation point sections must appear "
                         << "inside a sections region";
  }
  // TODO : Add more when we support taskgroup.
  return success();
}

//===----------------------------------------------------------------------===//
// MapBoundsOp
//===----------------------------------------------------------------------===//

LogicalResult MapBoundsOp::verify() {
  auto extent = getExtent();
  auto upperbound = getUpperBound();
  if (!extent && !upperbound)
    return emitError("expected extent or upperbound.");
  return success();
}

void PrivateClauseOp::build(OpBuilder &odsBuilder, OperationState &odsState,
                            TypeRange /*result_types*/, StringAttr symName,
                            TypeAttr type) {
  PrivateClauseOp::build(
      odsBuilder, odsState, symName, type,
      DataSharingClauseTypeAttr::get(odsBuilder.getContext(),
                                     DataSharingClauseType::Private));
}

LogicalResult PrivateClauseOp::verifyRegions() {
  Type argType = getArgType();
  auto verifyTerminator = [&](Operation *terminator,
                              bool yieldsValue) -> LogicalResult {
    if (!terminator->getBlock()->getSuccessors().empty())
      return success();

    if (!llvm::isa<YieldOp>(terminator))
      return mlir::emitError(terminator->getLoc())
             << "expected exit block terminator to be an `omp.yield` op.";

    YieldOp yieldOp = llvm::cast<YieldOp>(terminator);
    TypeRange yieldedTypes = yieldOp.getResults().getTypes();

    if (!yieldsValue) {
      if (yieldedTypes.empty())
        return success();

      return mlir::emitError(terminator->getLoc())
             << "Did not expect any values to be yielded.";
    }

    if (yieldedTypes.size() == 1 && yieldedTypes.front() == argType)
      return success();

    auto error = mlir::emitError(yieldOp.getLoc())
                 << "Invalid yielded value. Expected type: " << argType
                 << ", got: ";

    if (yieldedTypes.empty())
      error << "None";
    else
      error << yieldedTypes;

    return error;
  };

  auto verifyRegion = [&](Region &region, unsigned expectedNumArgs,
                          StringRef regionName,
                          bool yieldsValue) -> LogicalResult {
    assert(!region.empty());

    if (region.getNumArguments() != expectedNumArgs)
      return mlir::emitError(region.getLoc())
             << "`" << regionName << "`: "
             << "expected " << expectedNumArgs
             << " region arguments, got: " << region.getNumArguments();

    for (Block &block : region) {
      // MLIR will verify the absence of the terminator for us.
      if (!block.mightHaveTerminator())
        continue;

      if (failed(verifyTerminator(block.getTerminator(), yieldsValue)))
        return failure();
    }

    return success();
  };

  // Ensure all of the region arguments have the same type
  for (Region *region : getRegions())
    for (Type ty : region->getArgumentTypes())
      if (ty != argType)
        return emitError() << "Region argument type mismatch: got " << ty
                           << " expected " << argType << ".";

  mlir::Region &initRegion = getInitRegion();
  if (!initRegion.empty() &&
      failed(verifyRegion(getInitRegion(), /*expectedNumArgs=*/2, "init",
                          /*yieldsValue=*/true)))
    return failure();

  DataSharingClauseType dsType = getDataSharingType();

  if (dsType == DataSharingClauseType::Private && !getCopyRegion().empty())
    return emitError("`private` clauses do not require a `copy` region.");

  if (dsType == DataSharingClauseType::FirstPrivate && getCopyRegion().empty())
    return emitError(
        "`firstprivate` clauses require at least a `copy` region.");

  if (dsType == DataSharingClauseType::FirstPrivate &&
      failed(verifyRegion(getCopyRegion(), /*expectedNumArgs=*/2, "copy",
                          /*yieldsValue=*/true)))
    return failure();

  if (!getDeallocRegion().empty() &&
      failed(verifyRegion(getDeallocRegion(), /*expectedNumArgs=*/1, "dealloc",
                          /*yieldsValue=*/false)))
    return failure();

  return success();
}

//===----------------------------------------------------------------------===//
// Spec 5.2: Masked construct (10.5)
//===----------------------------------------------------------------------===//

void MaskedOp::build(OpBuilder &builder, OperationState &state,
                     const MaskedOperands &clauses) {
  MaskedOp::build(builder, state, clauses.filteredThreadId);
}

//===----------------------------------------------------------------------===//
// Spec 5.2: Scan construct (5.6)
//===----------------------------------------------------------------------===//

void ScanOp::build(OpBuilder &builder, OperationState &state,
                   const ScanOperands &clauses) {
  ScanOp::build(builder, state, clauses.inclusiveVars, clauses.exclusiveVars);
}

LogicalResult ScanOp::verify() {
  if (hasExclusiveVars() == hasInclusiveVars())
    return emitError(
        "Exactly one of EXCLUSIVE or INCLUSIVE clause is expected");
  if (WsloopOp parentWsLoopOp = (*this)->getParentOfType<WsloopOp>()) {
    if (parentWsLoopOp.getReductionModAttr() &&
        parentWsLoopOp.getReductionModAttr().getValue() ==
            ReductionModifier::inscan)
      return success();
  }
  if (SimdOp parentSimdOp = (*this)->getParentOfType<SimdOp>()) {
    if (parentSimdOp.getReductionModAttr() &&
        parentSimdOp.getReductionModAttr().getValue() ==
            ReductionModifier::inscan)
      return success();
  }
  return emitError("SCAN directive needs to be enclosed within a parent "
                   "worksharing loop construct or SIMD construct with INSCAN "
                   "reduction modifier");
}

#define GET_ATTRDEF_CLASSES
#include "mlir/Dialect/OpenMP/OpenMPOpsAttributes.cpp.inc"

#define GET_OP_CLASSES
#include "mlir/Dialect/OpenMP/OpenMPOps.cpp.inc"

#define GET_TYPEDEF_CLASSES
#include "mlir/Dialect/OpenMP/OpenMPOpsTypes.cpp.inc"<|MERGE_RESOLUTION|>--- conflicted
+++ resolved
@@ -2069,29 +2069,6 @@
   if (!isa_and_present<LoopNestOp>(capturedOp))
     return TargetRegionFlags::generic;
 
-<<<<<<< HEAD
-  auto getInnermostWrapper = [](LoopNestOp loopOp, int &numWrappers) {
-    SmallVector<LoopWrapperInterface> wrappers;
-    loopOp.gatherWrappers(wrappers);
-    assert(!wrappers.empty());
-
-    // Ignore optional SIMD leaf construct.
-    auto *wrapper = wrappers.begin();
-    if (isa<SimdOp>(wrapper))
-      wrapper = std::next(wrapper);
-
-    numWrappers = static_cast<int>(std::distance(wrapper, wrappers.end()));
-    return wrapper;
-  };
-
-  int numWrappers;
-  LoopWrapperInterface *innermostWrapper =
-      getInnermostWrapper(cast<LoopNestOp>(capturedOp), numWrappers);
-
-  if (numWrappers != 1 && numWrappers != 2)
-    return TargetRegionFlags::generic;
-
-=======
   // Get the innermost non-simd loop wrapper.
   SmallVector<LoopWrapperInterface> loopWrappers;
   cast<LoopNestOp>(capturedOp).gatherWrappers(loopWrappers);
@@ -2105,7 +2082,6 @@
   if (numWrappers != 1 && numWrappers != 2)
     return TargetRegionFlags::generic;
 
->>>>>>> 3801bf61
   // Detect target-teams-distribute-parallel-wsloop[-simd].
   if (numWrappers == 2) {
     if (!isa<WsloopOp>(innermostWrapper))
