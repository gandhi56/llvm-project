--- conflicted
+++ resolved
@@ -2071,15 +2071,10 @@
     if (!isa_and_present<TeamsOp>(teamsOp))
       return OMP_TGT_EXEC_MODE_GENERIC;
 
-<<<<<<< HEAD
-    if (teamsOp->getParentOp() == *this)
+    if (teamsOp->getParentOp() == targetOp.getOperation())
       return isa<DistributeOp>(innermostWrapper)
                  ? OMP_TGT_EXEC_MODE_GENERIC_SPMD
                  : OMP_TGT_EXEC_MODE_SPMD;
-=======
-    if (teamsOp->getParentOp() == targetOp.getOperation())
-      return OMP_TGT_EXEC_MODE_GENERIC_SPMD;
->>>>>>> cbbcc3d1
   }
 
   // Detect SPMD: target-teams-distribute-parallel-wsloop[-simd].
