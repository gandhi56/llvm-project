//===- Transforms.cpp - Patterns and transforms for the EmitC dialect -----===//
//
// Part of the LLVM Project, under the Apache License v2.0 with LLVM Exceptions.
// See https://llvm.org/LICENSE.txt for license information.
// SPDX-License-Identifier: Apache-2.0 WITH LLVM-exception
//
//===----------------------------------------------------------------------===//

#include "mlir/Dialect/EmitC/Transforms/Transforms.h"
#include "mlir/Dialect/EmitC/IR/EmitC.h"
#include "mlir/IR/IRMapping.h"
#include "mlir/IR/Location.h"
#include "mlir/IR/PatternMatch.h"
#include "llvm/ADT/STLExtras.h"

namespace mlir {
namespace emitc {

ExpressionOp createExpression(Operation *op, OpBuilder &builder) {
  assert(isa<emitc::CExpressionInterface>(op) && "Expected a C expression");

  // Create an expression yielding the value returned by op.
  assert(op->getNumResults() == 1 && "Expected exactly one result");
  Value result = op->getResult(0);
  Type resultType = result.getType();
  Location loc = op->getLoc();

  builder.setInsertionPointAfter(op);
  auto expressionOp =
      emitc::ExpressionOp::create(builder, loc, resultType, op->getOperands());

  // Replace all op's uses with the new expression's result.
  result.replaceAllUsesWith(expressionOp.getResult());

  Block &block = expressionOp.createBody();
  IRMapping mapper;
  for (auto [operand, arg] :
       llvm::zip(expressionOp.getOperands(), block.getArguments()))
    mapper.map(operand, arg);
  builder.setInsertionPointToEnd(&block);

  Operation *rootOp = builder.clone(*op, mapper);
  op->erase();

  // Create an op to yield op's value.
  emitc::YieldOp::create(builder, loc, rootOp->getResults()[0]);
  return expressionOp;
}

} // namespace emitc
} // namespace mlir

using namespace mlir;
using namespace mlir::emitc;

namespace {

struct FoldExpressionOp : public OpRewritePattern<ExpressionOp> {
  using OpRewritePattern<ExpressionOp>::OpRewritePattern;
  LogicalResult matchAndRewrite(ExpressionOp expressionOp,
                                PatternRewriter &rewriter) const override {
<<<<<<< HEAD
    bool anythingFolded = false;
    for (Operation &op : llvm::make_early_inc_range(
             expressionOp.getBody()->without_terminator())) {
      // Don't fold expressions whose result value has its address taken.
      auto applyOp = dyn_cast<emitc::ApplyOp>(op);
      if (applyOp && applyOp.getApplicableOperator() == "&")
        continue;

      for (Value operand : op.getOperands()) {
        auto usedExpression =
            dyn_cast_if_present<ExpressionOp>(operand.getDefiningOp());

        if (!usedExpression)
          continue;

        // Don't fold expressions with multiple users: assume any
        // re-materialization was done separately.
        if (!usedExpression.getResult().hasOneUse())
          continue;

        // Don't fold expressions with side effects.
        if (usedExpression.hasSideEffects())
          continue;

        // Fold the used expression into this expression by cloning all
        // instructions in the used expression just before the operation using
        // its value.
        rewriter.setInsertionPoint(&op);
        IRMapping mapper;
        for (Operation &opToClone :
             usedExpression.getBody()->without_terminator()) {
          Operation *clone = rewriter.clone(opToClone, mapper);
          mapper.map(&opToClone, clone);
        }

        Operation *expressionRoot = usedExpression.getRootOp();
        Operation *clonedExpressionRootOp = mapper.lookup(expressionRoot);
        assert(clonedExpressionRootOp &&
               "Expected cloned expression root to be in mapper");
        assert(clonedExpressionRootOp->getNumResults() == 1 &&
               "Expected cloned root to have a single result");

        rewriter.replaceOp(usedExpression, clonedExpressionRootOp);
        anythingFolded = true;
      }
=======
    Block *expressionBody = expressionOp.getBody();
    ExpressionOp usedExpression;
    SetVector<Value> foldedOperands;

    auto takesItsOperandsAddress = [](Operation *user) {
      auto applyOp = dyn_cast<emitc::ApplyOp>(user);
      return applyOp && applyOp.getApplicableOperator() == "&";
    };

    // Select as expression to fold the first operand expression that
    // - doesn't have its result value's address taken,
    // - has a single user: assume any re-materialization was done separately,
    // - has no side effects,
    // and save all other operands to be used later as operands in the folded
    // expression.
    for (auto [operand, arg] : llvm::zip(expressionOp.getOperands(),
                                         expressionBody->getArguments())) {
      ExpressionOp operandExpression = operand.getDefiningOp<ExpressionOp>();
      if (usedExpression || !operandExpression ||
          llvm::any_of(arg.getUsers(), takesItsOperandsAddress) ||
          !operandExpression.getResult().hasOneUse() ||
          operandExpression.hasSideEffects())
        foldedOperands.insert(operand);
      else
        usedExpression = operandExpression;
>>>>>>> 442e4ad9
    }

    // If no operand expression was selected, bail out.
    if (!usedExpression)
      return failure();

    // Collect additional operands from the folded expression.
    for (Value operand : usedExpression.getOperands())
      foldedOperands.insert(operand);

    // Create a new expression to hold the folding result.
    rewriter.setInsertionPointAfter(expressionOp);
    auto foldedExpression = emitc::ExpressionOp::create(
        rewriter, expressionOp.getLoc(), expressionOp.getResult().getType(),
        foldedOperands.getArrayRef(), expressionOp.getDoNotInline());
    Block &foldedExpressionBody = foldedExpression.createBody();

    // Map each operand of the new expression to its matching block argument.
    IRMapping mapper;
    for (auto [operand, arg] : llvm::zip(foldedExpression.getOperands(),
                                         foldedExpressionBody.getArguments()))
      mapper.map(operand, arg);

    // Prepare to fold the used expression and the matched expression into the
    // newly created folded expression.
    auto foldExpression = [&rewriter, &mapper](ExpressionOp expressionToFold,
                                               bool withTerminator) {
      Block *expressionToFoldBody = expressionToFold.getBody();
      for (auto [operand, arg] :
           llvm::zip(expressionToFold.getOperands(),
                     expressionToFoldBody->getArguments())) {
        mapper.map(arg, mapper.lookup(operand));
      }

      for (Operation &opToClone : expressionToFoldBody->without_terminator())
        rewriter.clone(opToClone, mapper);

      if (withTerminator)
        rewriter.clone(*expressionToFoldBody->getTerminator(), mapper);
    };
    rewriter.setInsertionPointToStart(&foldedExpressionBody);

    // First, fold the used expression into the new expression and map its
    // result to the clone of its root operation within the new expression.
    foldExpression(usedExpression, /*withTerminator=*/false);
    Operation *expressionRoot = usedExpression.getRootOp();
    Operation *clonedExpressionRootOp = mapper.lookup(expressionRoot);
    assert(clonedExpressionRootOp &&
           "Expected cloned expression root to be in mapper");
    assert(clonedExpressionRootOp->getNumResults() == 1 &&
           "Expected cloned root to have a single result");
    mapper.map(usedExpression.getResult(),
               clonedExpressionRootOp->getResults()[0]);

    // Now fold the matched expression into the new expression.
    foldExpression(expressionOp, /*withTerminator=*/true);

    // Complete the rewrite.
    rewriter.replaceOp(expressionOp, foldedExpression);
    rewriter.eraseOp(usedExpression);

    return success();
  }
};

} // namespace

void mlir::emitc::populateExpressionPatterns(RewritePatternSet &patterns) {
  patterns.add<FoldExpressionOp>(patterns.getContext());
}<|MERGE_RESOLUTION|>--- conflicted
+++ resolved
@@ -59,53 +59,6 @@
   using OpRewritePattern<ExpressionOp>::OpRewritePattern;
   LogicalResult matchAndRewrite(ExpressionOp expressionOp,
                                 PatternRewriter &rewriter) const override {
-<<<<<<< HEAD
-    bool anythingFolded = false;
-    for (Operation &op : llvm::make_early_inc_range(
-             expressionOp.getBody()->without_terminator())) {
-      // Don't fold expressions whose result value has its address taken.
-      auto applyOp = dyn_cast<emitc::ApplyOp>(op);
-      if (applyOp && applyOp.getApplicableOperator() == "&")
-        continue;
-
-      for (Value operand : op.getOperands()) {
-        auto usedExpression =
-            dyn_cast_if_present<ExpressionOp>(operand.getDefiningOp());
-
-        if (!usedExpression)
-          continue;
-
-        // Don't fold expressions with multiple users: assume any
-        // re-materialization was done separately.
-        if (!usedExpression.getResult().hasOneUse())
-          continue;
-
-        // Don't fold expressions with side effects.
-        if (usedExpression.hasSideEffects())
-          continue;
-
-        // Fold the used expression into this expression by cloning all
-        // instructions in the used expression just before the operation using
-        // its value.
-        rewriter.setInsertionPoint(&op);
-        IRMapping mapper;
-        for (Operation &opToClone :
-             usedExpression.getBody()->without_terminator()) {
-          Operation *clone = rewriter.clone(opToClone, mapper);
-          mapper.map(&opToClone, clone);
-        }
-
-        Operation *expressionRoot = usedExpression.getRootOp();
-        Operation *clonedExpressionRootOp = mapper.lookup(expressionRoot);
-        assert(clonedExpressionRootOp &&
-               "Expected cloned expression root to be in mapper");
-        assert(clonedExpressionRootOp->getNumResults() == 1 &&
-               "Expected cloned root to have a single result");
-
-        rewriter.replaceOp(usedExpression, clonedExpressionRootOp);
-        anythingFolded = true;
-      }
-=======
     Block *expressionBody = expressionOp.getBody();
     ExpressionOp usedExpression;
     SetVector<Value> foldedOperands;
@@ -131,7 +84,6 @@
         foldedOperands.insert(operand);
       else
         usedExpression = operandExpression;
->>>>>>> 442e4ad9
     }
 
     // If no operand expression was selected, bail out.
