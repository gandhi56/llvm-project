--- conflicted
+++ resolved
@@ -166,18 +166,12 @@
   Value source = transferRead.getBase();
 
   // Skip view-like Ops and retrive the actual soruce Operation
-<<<<<<< HEAD
-  while (auto srcOp =
-             dyn_cast_or_null<ViewLikeOpInterface>(source.getDefiningOp()))
-    source = srcOp.getViewSource();
-=======
   while (auto viewLike = source.getDefiningOp<ViewLikeOpInterface>()) {
     if (viewLike.getViewDest() != source) {
       break;
     }
     source = viewLike.getViewSource();
   }
->>>>>>> 5d4aa87c
 
   llvm::SmallVector<Operation *, 32> users(source.getUsers().begin(),
                                            source.getUsers().end());
