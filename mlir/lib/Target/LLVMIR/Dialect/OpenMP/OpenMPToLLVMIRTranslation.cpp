//===- OpenMPToLLVMIRTranslation.cpp - Translate OpenMP dialect to LLVM IR-===//
//
// Part of the LLVM Project, under the Apache License v2.0 with LLVM Exceptions.
// See https://llvm.org/LICENSE.txt for license information.
// SPDX-License-Identifier: Apache-2.0 WITH LLVM-exception
//
//===----------------------------------------------------------------------===//
//
// This file implements a translation between the MLIR OpenMP dialect and LLVM
// IR.
//
//===----------------------------------------------------------------------===//
#include "mlir/Target/LLVMIR/Dialect/OpenMP/OpenMPToLLVMIRTranslation.h"
#include "mlir/Analysis/TopologicalSortUtils.h"
#include "mlir/Dialect/LLVMIR/LLVMDialect.h"
#include "mlir/Dialect/LLVMIR/LLVMTypes.h"
#include "mlir/Dialect/OpenMP/OpenMPDialect.h"
#include "mlir/Dialect/OpenMP/OpenMPInterfaces.h"
#include "mlir/IR/IRMapping.h"
#include "mlir/IR/Operation.h"
#include "mlir/Support/LLVM.h"
#include "mlir/Target/LLVMIR/Dialect/OpenMPCommon.h"
#include "mlir/Target/LLVMIR/ModuleTranslation.h"
#include "mlir/Transforms/RegionUtils.h"

#include "llvm/ADT/ArrayRef.h"
#include "llvm/ADT/SetVector.h"
#include "llvm/ADT/SmallVector.h"
#include "llvm/ADT/TypeSwitch.h"
#include "llvm/Frontend/OpenMP/OMPConstants.h"
#include "llvm/Frontend/OpenMP/OMPDeviceConstants.h"
#include "llvm/Frontend/OpenMP/OMPIRBuilder.h"
#include "llvm/IR/Constants.h"
#include "llvm/IR/DebugInfo.h"
#include "llvm/IR/DebugInfoMetadata.h"
#include "llvm/IR/DerivedTypes.h"
#include "llvm/IR/IRBuilder.h"
#include "llvm/IR/InstIterator.h"
#include "llvm/IR/MDBuilder.h"
#include "llvm/IR/ReplaceConstant.h"
#include "llvm/Support/FileSystem.h"
#include "llvm/TargetParser/Triple.h"
#include "llvm/Transforms/Utils/BasicBlockUtils.h"
#include "llvm/Transforms/Utils/ModuleUtils.h"

#include <any>
#include <cstdint>
#include <iterator>
#include <numeric>
#include <optional>
#include <utility>

using namespace mlir;

namespace {
static llvm::omp::ScheduleKind
convertToScheduleKind(std::optional<omp::ClauseScheduleKind> schedKind) {
  if (!schedKind.has_value())
    return llvm::omp::OMP_SCHEDULE_Default;
  switch (schedKind.value()) {
  case omp::ClauseScheduleKind::Static:
    return llvm::omp::OMP_SCHEDULE_Static;
  case omp::ClauseScheduleKind::Dynamic:
    return llvm::omp::OMP_SCHEDULE_Dynamic;
  case omp::ClauseScheduleKind::Guided:
    return llvm::omp::OMP_SCHEDULE_Guided;
  case omp::ClauseScheduleKind::Auto:
    return llvm::omp::OMP_SCHEDULE_Auto;
  case omp::ClauseScheduleKind::Runtime:
    return llvm::omp::OMP_SCHEDULE_Runtime;
  }
  llvm_unreachable("unhandled schedule clause argument");
}

/// ModuleTranslation stack frame for OpenMP operations. This keeps track of the
/// insertion points for allocas.
class OpenMPAllocaStackFrame
    : public LLVM::ModuleTranslation::StackFrameBase<OpenMPAllocaStackFrame> {
public:
  MLIR_DEFINE_EXPLICIT_INTERNAL_INLINE_TYPE_ID(OpenMPAllocaStackFrame)

  explicit OpenMPAllocaStackFrame(llvm::OpenMPIRBuilder::InsertPointTy allocaIP)
      : allocaInsertPoint(allocaIP) {}
  llvm::OpenMPIRBuilder::InsertPointTy allocaInsertPoint;
};

/// Stack frame to hold a \see llvm::CanonicalLoopInfo representing the
/// collapsed canonical loop information corresponding to an \c omp.loop_nest
/// operation.
class OpenMPLoopInfoStackFrame
    : public LLVM::ModuleTranslation::StackFrameBase<OpenMPLoopInfoStackFrame> {
public:
  MLIR_DEFINE_EXPLICIT_INTERNAL_INLINE_TYPE_ID(OpenMPLoopInfoStackFrame)
  llvm::CanonicalLoopInfo *loopInfo = nullptr;
};

/// Custom error class to signal translation errors that don't need reporting,
/// since encountering them will have already triggered relevant error messages.
///
/// Its purpose is to serve as the glue between MLIR failures represented as
/// \see LogicalResult instances and \see llvm::Error instances used to
/// propagate errors through the \see llvm::OpenMPIRBuilder. Generally, when an
/// error of the first type is raised, a message is emitted directly (the \see
/// LogicalResult itself does not hold any information). If we need to forward
/// this error condition as an \see llvm::Error while avoiding triggering some
/// redundant error reporting later on, we need a custom \see llvm::ErrorInfo
/// class to just signal this situation has happened.
///
/// For example, this class should be used to trigger errors from within
/// callbacks passed to the \see OpenMPIRBuilder when they were triggered by the
/// translation of their own regions. This unclutters the error log from
/// redundant messages.
class PreviouslyReportedError
    : public llvm::ErrorInfo<PreviouslyReportedError> {
public:
  void log(raw_ostream &) const override {
    // Do not log anything.
  }

  std::error_code convertToErrorCode() const override {
    llvm_unreachable(
        "PreviouslyReportedError doesn't support ECError conversion");
  }

  // Used by ErrorInfo::classID.
  static char ID;
};

char PreviouslyReportedError::ID = 0;

} // namespace

/// Looks up from the operation from and returns the PrivateClauseOp with
/// name symbolName
static omp::PrivateClauseOp findPrivatizer(Operation *from,
                                           SymbolRefAttr symbolName) {
  omp::PrivateClauseOp privatizer =
      SymbolTable::lookupNearestSymbolFrom<omp::PrivateClauseOp>(from,
                                                                 symbolName);
  assert(privatizer && "privatizer not found in the symbol table");
  return privatizer;
}

/// Check whether translation to LLVM IR for the given operation is currently
/// supported. If not, descriptive diagnostics will be emitted to let users know
/// this is a not-yet-implemented feature.
///
/// \returns success if no unimplemented features are needed to translate the
///          given operation.
static LogicalResult checkImplementationStatus(Operation &op) {
  auto todo = [&op](StringRef clauseName) {
    return op.emitError() << "not yet implemented: Unhandled clause "
                          << clauseName << " in " << op.getName()
                          << " operation";
  };

  auto checkAllocate = [&todo](auto op, LogicalResult &result) {
    if (!op.getAllocateVars().empty() || !op.getAllocatorVars().empty())
      result = todo("allocate");
  };
  auto checkBare = [&todo](auto op, LogicalResult &result) {
    if (op.getBare())
      result = todo("ompx_bare");
  };
  auto checkCancelDirective = [&todo](auto op, LogicalResult &result) {
    omp::ClauseCancellationConstructType cancelledDirective =
        op.getCancelDirective();
    if (cancelledDirective != omp::ClauseCancellationConstructType::Parallel &&
        cancelledDirective != omp::ClauseCancellationConstructType::Sections)
      result = todo("cancel directive construct type not yet supported");
  };
  auto checkDepend = [&todo](auto op, LogicalResult &result) {
    if (!op.getDependVars().empty() || op.getDependKinds())
      result = todo("depend");
  };
  auto checkDevice = [&todo](auto op, LogicalResult &result) {
    if (op.getDevice())
      result = todo("device");
  };
  auto checkDistSchedule = [&todo](auto op, LogicalResult &result) {
    if (op.getDistScheduleChunkSize())
      result = todo("dist_schedule with chunk_size");
  };
  auto checkHint = [](auto op, LogicalResult &) {
    if (op.getHint())
      op.emitWarning("hint clause discarded");
  };
  auto checkInReduction = [&todo](auto op, LogicalResult &result) {
    if (!op.getInReductionVars().empty() || op.getInReductionByref() ||
        op.getInReductionSyms())
      result = todo("in_reduction");
  };
  auto checkIsDevicePtr = [&todo](auto op, LogicalResult &result) {
    if (!op.getIsDevicePtrVars().empty())
      result = todo("is_device_ptr");
  };
  auto checkLinear = [&todo](auto op, LogicalResult &result) {
    if (!op.getLinearVars().empty() || !op.getLinearStepVars().empty())
      result = todo("linear");
  };
  auto checkNowait = [&todo](auto op, LogicalResult &result) {
    if (op.getNowait())
      result = todo("nowait");
  };
  auto checkOrder = [&todo](auto op, LogicalResult &result) {
    if (op.getOrder() || op.getOrderMod())
      result = todo("order");
  };
  auto checkParLevelSimd = [&todo](auto op, LogicalResult &result) {
    if (op.getParLevelSimd())
      result = todo("parallelization-level");
  };
  auto checkPriority = [&todo](auto op, LogicalResult &result) {
    if (op.getPriority())
      result = todo("priority");
  };
  auto checkPrivate = [&todo](auto op, LogicalResult &result) {
    if constexpr (std::is_same_v<std::decay_t<decltype(op)>, omp::TargetOp>) {
      // Privatization is supported only for included target tasks.
      if (!op.getPrivateVars().empty() && op.getNowait())
        result = todo("privatization for deferred target tasks");
    } else {
      if (!op.getPrivateVars().empty() || op.getPrivateSyms())
        result = todo("privatization");
    }
  };
  auto checkReduction = [&todo](auto op, LogicalResult &result) {
    if (isa<omp::TeamsOp>(op) || isa<omp::SimdOp>(op))
      if (!op.getReductionVars().empty() || op.getReductionByref() ||
          op.getReductionSyms())
        result = todo("reduction");
    if (op.getReductionMod() &&
        op.getReductionMod().value() != omp::ReductionModifier::defaultmod)
      result = todo("reduction with modifier");
  };
  auto checkTaskReduction = [&todo](auto op, LogicalResult &result) {
    if (!op.getTaskReductionVars().empty() || op.getTaskReductionByref() ||
        op.getTaskReductionSyms())
      result = todo("task_reduction");
  };
  auto checkUntied = [&todo](auto op, LogicalResult &result) {
    if (op.getUntied())
      result = todo("untied");
  };

  LogicalResult result = success();
  llvm::TypeSwitch<Operation &>(op)
      .Case([&](omp::CancelOp op) { checkCancelDirective(op, result); })
      .Case([&](omp::DistributeOp op) {
        checkAllocate(op, result);
        checkDistSchedule(op, result);
        checkOrder(op, result);
      })
      .Case([&](omp::OrderedRegionOp op) { checkParLevelSimd(op, result); })
      .Case([&](omp::SectionsOp op) {
        checkAllocate(op, result);
        checkPrivate(op, result);
        checkReduction(op, result);
      })
      .Case([&](omp::SingleOp op) {
        checkAllocate(op, result);
        checkPrivate(op, result);
      })
      .Case([&](omp::TeamsOp op) {
        checkAllocate(op, result);
        checkPrivate(op, result);
      })
      .Case([&](omp::TaskOp op) {
        checkAllocate(op, result);
        checkInReduction(op, result);
      })
      .Case([&](omp::TaskgroupOp op) {
        checkAllocate(op, result);
        checkTaskReduction(op, result);
      })
      .Case([&](omp::TaskwaitOp op) {
        checkDepend(op, result);
        checkNowait(op, result);
      })
      .Case([&](omp::TaskloopOp op) {
        // TODO: Add other clauses check
        checkUntied(op, result);
        checkPriority(op, result);
      })
      .Case([&](omp::WsloopOp op) {
        checkAllocate(op, result);
        checkLinear(op, result);
        checkOrder(op, result);
        checkReduction(op, result);
      })
      .Case([&](omp::ParallelOp op) {
        checkAllocate(op, result);
        checkReduction(op, result);
      })
      .Case([&](omp::SimdOp op) {
<<<<<<< HEAD
        // Allow ignoring unimplemented SIMD clauses rather than emitting errors
        // and stopping the compilation process.
        if (!op.getLinearVars().empty() || !op.getLinearStepVars().empty())
          op.emitWarning() << "ignored clause: linear in omp.simd operation";

        if (!op.getNontemporalVars().empty())
          op.emitWarning()
              << "ignored clause: nontemporal in omp.simd operation";

        if (!op.getReductionVars().empty() || op.getReductionByref() ||
            op.getReductionSyms())
          op.emitWarning() << "ignored clause: reduction in omp.simd operation";
=======
        checkLinear(op, result);
        checkReduction(op, result);
>>>>>>> e8ae7794
      })
      .Case<omp::AtomicReadOp, omp::AtomicWriteOp, omp::AtomicUpdateOp,
            omp::AtomicCaptureOp>([&](auto op) { checkHint(op, result); })
      .Case<omp::TargetEnterDataOp, omp::TargetExitDataOp, omp::TargetUpdateOp>(
          [&](auto op) { checkDepend(op, result); })
      .Case([&](omp::TargetOp op) {
        checkAllocate(op, result);
        checkBare(op, result);
        checkDevice(op, result);
        checkInReduction(op, result);
        checkIsDevicePtr(op, result);
        checkPrivate(op, result);
      })
      .Default([](Operation &) {
        // Assume all clauses for an operation can be translated unless they are
        // checked above.
      });
  return result;
}

static LogicalResult handleError(llvm::Error error, Operation &op) {
  LogicalResult result = success();
  if (error) {
    llvm::handleAllErrors(
        std::move(error),
        [&](const PreviouslyReportedError &) { result = failure(); },
        [&](const llvm::ErrorInfoBase &err) {
          result = op.emitError(err.message());
        });
  }
  return result;
}

template <typename T>
static LogicalResult handleError(llvm::Expected<T> &result, Operation &op) {
  if (!result)
    return handleError(result.takeError(), op);

  return success();
}

/// Find the insertion point for allocas given the current insertion point for
/// normal operations in the builder.
static llvm::OpenMPIRBuilder::InsertPointTy
findAllocaInsertPoint(llvm::IRBuilderBase &builder,
                      LLVM::ModuleTranslation &moduleTranslation) {
  // If there is an alloca insertion point on stack, i.e. we are in a nested
  // operation and a specific point was provided by some surrounding operation,
  // use it.
  llvm::OpenMPIRBuilder::InsertPointTy allocaInsertPoint;
  WalkResult walkResult = moduleTranslation.stackWalk<OpenMPAllocaStackFrame>(
      [&](OpenMPAllocaStackFrame &frame) {
        allocaInsertPoint = frame.allocaInsertPoint;
        return WalkResult::interrupt();
      });
  if (walkResult.wasInterrupted())
    return allocaInsertPoint;

  // Otherwise, insert to the entry block of the surrounding function.
  // If the current IRBuilder InsertPoint is the function's entry, it cannot
  // also be used for alloca insertion which would result in insertion order
  // confusion. Create a new BasicBlock for the Builder and use the entry block
  // for the allocs.
  // TODO: Create a dedicated alloca BasicBlock at function creation such that
  // we do not need to move the current InertPoint here.
  if (builder.GetInsertBlock() ==
      &builder.GetInsertBlock()->getParent()->getEntryBlock()) {
    assert(builder.GetInsertPoint() == builder.GetInsertBlock()->end() &&
           "Assuming end of basic block");
    llvm::BasicBlock *entryBB = llvm::BasicBlock::Create(
        builder.getContext(), "entry", builder.GetInsertBlock()->getParent(),
        builder.GetInsertBlock()->getNextNode());
    builder.CreateBr(entryBB);
    builder.SetInsertPoint(entryBB);
  }

  llvm::BasicBlock &funcEntryBlock =
      builder.GetInsertBlock()->getParent()->getEntryBlock();
  return llvm::OpenMPIRBuilder::InsertPointTy(
      &funcEntryBlock, funcEntryBlock.getFirstInsertionPt());
}

/// Find the loop information structure for the loop nest being translated. It
/// will return a `null` value unless called from the translation function for
/// a loop wrapper operation after successfully translating its body.
static llvm::CanonicalLoopInfo *
findCurrentLoopInfo(LLVM::ModuleTranslation &moduleTranslation) {
  llvm::CanonicalLoopInfo *loopInfo = nullptr;
  moduleTranslation.stackWalk<OpenMPLoopInfoStackFrame>(
      [&](OpenMPLoopInfoStackFrame &frame) {
        loopInfo = frame.loopInfo;
        return WalkResult::interrupt();
      });
  return loopInfo;
}

/// Converts the given region that appears within an OpenMP dialect operation to
/// LLVM IR, creating a branch from the `sourceBlock` to the entry block of the
/// region, and a branch from any block with an successor-less OpenMP terminator
/// to `continuationBlock`. Populates `continuationBlockPHIs` with the PHI nodes
/// of the continuation block if provided.
static llvm::Expected<llvm::BasicBlock *> convertOmpOpRegions(
    Region &region, StringRef blockName, llvm::IRBuilderBase &builder,
    LLVM::ModuleTranslation &moduleTranslation,
    SmallVectorImpl<llvm::PHINode *> *continuationBlockPHIs = nullptr) {
  bool isLoopWrapper = isa<omp::LoopWrapperInterface>(region.getParentOp());

  llvm::BasicBlock *continuationBlock =
      splitBB(builder, true, "omp.region.cont");
  llvm::BasicBlock *sourceBlock = builder.GetInsertBlock();

  llvm::LLVMContext &llvmContext = builder.getContext();
  for (Block &bb : region) {
    llvm::BasicBlock *llvmBB = llvm::BasicBlock::Create(
        llvmContext, blockName, builder.GetInsertBlock()->getParent(),
        builder.GetInsertBlock()->getNextNode());
    moduleTranslation.mapBlock(&bb, llvmBB);
  }

  llvm::Instruction *sourceTerminator = sourceBlock->getTerminator();

  // Terminators (namely YieldOp) may be forwarding values to the region that
  // need to be available in the continuation block. Collect the types of these
  // operands in preparation of creating PHI nodes. This is skipped for loop
  // wrapper operations, for which we know in advance they have no terminators.
  SmallVector<llvm::Type *> continuationBlockPHITypes;
  unsigned numYields = 0;

  if (!isLoopWrapper) {
    bool operandsProcessed = false;
    for (Block &bb : region.getBlocks()) {
      if (omp::YieldOp yield = dyn_cast<omp::YieldOp>(bb.getTerminator())) {
        if (!operandsProcessed) {
          for (unsigned i = 0, e = yield->getNumOperands(); i < e; ++i) {
            continuationBlockPHITypes.push_back(
                moduleTranslation.convertType(yield->getOperand(i).getType()));
          }
          operandsProcessed = true;
        } else {
          assert(continuationBlockPHITypes.size() == yield->getNumOperands() &&
                 "mismatching number of values yielded from the region");
          for (unsigned i = 0, e = yield->getNumOperands(); i < e; ++i) {
            llvm::Type *operandType =
                moduleTranslation.convertType(yield->getOperand(i).getType());
            (void)operandType;
            assert(continuationBlockPHITypes[i] == operandType &&
                   "values of mismatching types yielded from the region");
          }
        }
        numYields++;
      }
    }
  }

  // Insert PHI nodes in the continuation block for any values forwarded by the
  // terminators in this region.
  if (!continuationBlockPHITypes.empty())
    assert(
        continuationBlockPHIs &&
        "expected continuation block PHIs if converted regions yield values");
  if (continuationBlockPHIs) {
    llvm::IRBuilderBase::InsertPointGuard guard(builder);
    continuationBlockPHIs->reserve(continuationBlockPHITypes.size());
    builder.SetInsertPoint(continuationBlock, continuationBlock->begin());
    for (llvm::Type *ty : continuationBlockPHITypes)
      continuationBlockPHIs->push_back(builder.CreatePHI(ty, numYields));
  }

  // Convert blocks one by one in topological order to ensure
  // defs are converted before uses.
  SetVector<Block *> blocks = getBlocksSortedByDominance(region);
  for (Block *bb : blocks) {
    llvm::BasicBlock *llvmBB = moduleTranslation.lookupBlock(bb);
    // Retarget the branch of the entry block to the entry block of the
    // converted region (regions are single-entry).
    if (bb->isEntryBlock()) {
      assert(sourceTerminator->getNumSuccessors() == 1 &&
             "provided entry block has multiple successors");
      assert(sourceTerminator->getSuccessor(0) == continuationBlock &&
             "ContinuationBlock is not the successor of the entry block");
      sourceTerminator->setSuccessor(0, llvmBB);
    }

    llvm::IRBuilderBase::InsertPointGuard guard(builder);
    if (failed(
            moduleTranslation.convertBlock(*bb, bb->isEntryBlock(), builder)))
      return llvm::make_error<PreviouslyReportedError>();

    // Create a direct branch here for loop wrappers to prevent their lack of a
    // terminator from causing a crash below.
    if (isLoopWrapper) {
      builder.CreateBr(continuationBlock);
      continue;
    }

    // Special handling for `omp.yield` and `omp.terminator` (we may have more
    // than one): they return the control to the parent OpenMP dialect operation
    // so replace them with the branch to the continuation block. We handle this
    // here to avoid relying inter-function communication through the
    // ModuleTranslation class to set up the correct insertion point. This is
    // also consistent with MLIR's idiom of handling special region terminators
    // in the same code that handles the region-owning operation.
    Operation *terminator = bb->getTerminator();
    if (isa<omp::TerminatorOp, omp::YieldOp>(terminator)) {
      builder.CreateBr(continuationBlock);

      for (unsigned i = 0, e = terminator->getNumOperands(); i < e; ++i)
        (*continuationBlockPHIs)[i]->addIncoming(
            moduleTranslation.lookupValue(terminator->getOperand(i)), llvmBB);
    }
  }
  // After all blocks have been traversed and values mapped, connect the PHI
  // nodes to the results of preceding blocks.
  LLVM::detail::connectPHINodes(region, moduleTranslation);

  // Remove the blocks and values defined in this region from the mapping since
  // they are not visible outside of this region. This allows the same region to
  // be converted several times, that is cloned, without clashes, and slightly
  // speeds up the lookups.
  moduleTranslation.forgetMapping(region);

  return continuationBlock;
}

/// Convert ProcBindKind from MLIR-generated enum to LLVM enum.
static llvm::omp::ProcBindKind getProcBindKind(omp::ClauseProcBindKind kind) {
  switch (kind) {
  case omp::ClauseProcBindKind::Close:
    return llvm::omp::ProcBindKind::OMP_PROC_BIND_close;
  case omp::ClauseProcBindKind::Master:
    return llvm::omp::ProcBindKind::OMP_PROC_BIND_master;
  case omp::ClauseProcBindKind::Primary:
    return llvm::omp::ProcBindKind::OMP_PROC_BIND_primary;
  case omp::ClauseProcBindKind::Spread:
    return llvm::omp::ProcBindKind::OMP_PROC_BIND_spread;
  }
  llvm_unreachable("Unknown ClauseProcBindKind kind");
}

/// Maps block arguments from \p blockArgIface (which are MLIR values) to the
/// corresponding LLVM values of \p the interface's operands. This is useful
/// when an OpenMP region with entry block arguments is converted to LLVM. In
/// this case the block arguments are (part of) of the OpenMP region's entry
/// arguments and the operands are (part of) of the operands to the OpenMP op
/// containing the region.
static void forwardArgs(LLVM::ModuleTranslation &moduleTranslation,
                        omp::BlockArgOpenMPOpInterface blockArgIface) {
  llvm::SmallVector<std::pair<Value, BlockArgument>> blockArgsPairs;
  blockArgIface.getBlockArgsPairs(blockArgsPairs);
  for (auto [var, arg] : blockArgsPairs)
    moduleTranslation.mapValue(arg, moduleTranslation.lookupValue(var));
}

/// Helper function to map block arguments defined by ignored loop wrappers to
/// LLVM values and prevent any uses of those from triggering null pointer
/// dereferences.
///
/// This must be called after block arguments of parent wrappers have already
/// been mapped to LLVM IR values.
static LogicalResult
convertIgnoredWrapper(omp::LoopWrapperInterface opInst,
                      LLVM::ModuleTranslation &moduleTranslation) {
  // Map block arguments directly to the LLVM value associated to the
  // corresponding operand. This is semantically equivalent to this wrapper not
  // being present.
  return llvm::TypeSwitch<Operation *, LogicalResult>(opInst)
      .Case([&](omp::SimdOp op) {
        forwardArgs(moduleTranslation,
                    cast<omp::BlockArgOpenMPOpInterface>(*op));
        op.emitWarning() << "simd information on composite construct discarded";
        return success();
      })
      .Default([&](Operation *op) {
        return op->emitError() << "cannot ignore wrapper";
      });
}

/// Converts an OpenMP 'masked' operation into LLVM IR using OpenMPIRBuilder.
static LogicalResult
convertOmpMasked(Operation &opInst, llvm::IRBuilderBase &builder,
                 LLVM::ModuleTranslation &moduleTranslation) {
  auto maskedOp = cast<omp::MaskedOp>(opInst);
  using InsertPointTy = llvm::OpenMPIRBuilder::InsertPointTy;

  if (failed(checkImplementationStatus(opInst)))
    return failure();

  auto bodyGenCB = [&](InsertPointTy allocaIP, InsertPointTy codeGenIP) {
    // MaskedOp has only one region associated with it.
    auto &region = maskedOp.getRegion();
    builder.restoreIP(codeGenIP);
    return convertOmpOpRegions(region, "omp.masked.region", builder,
                               moduleTranslation)
        .takeError();
  };

  // TODO: Perform finalization actions for variables. This has to be
  // called for variables which have destructors/finalizers.
  auto finiCB = [&](InsertPointTy codeGenIP) { return llvm::Error::success(); };

  llvm::Value *filterVal = nullptr;
  if (auto filterVar = maskedOp.getFilteredThreadId()) {
    filterVal = moduleTranslation.lookupValue(filterVar);
  } else {
    llvm::LLVMContext &llvmContext = builder.getContext();
    filterVal =
        llvm::ConstantInt::get(llvm::Type::getInt32Ty(llvmContext), /*V=*/0);
  }
  assert(filterVal != nullptr);
  llvm::OpenMPIRBuilder::LocationDescription ompLoc(builder);
  llvm::OpenMPIRBuilder::InsertPointOrErrorTy afterIP =
      moduleTranslation.getOpenMPBuilder()->createMasked(ompLoc, bodyGenCB,
                                                         finiCB, filterVal);

  if (failed(handleError(afterIP, opInst)))
    return failure();

  builder.restoreIP(*afterIP);
  return success();
}

/// Converts an OpenMP 'master' operation into LLVM IR using OpenMPIRBuilder.
static LogicalResult
convertOmpMaster(Operation &opInst, llvm::IRBuilderBase &builder,
                 LLVM::ModuleTranslation &moduleTranslation) {
  using InsertPointTy = llvm::OpenMPIRBuilder::InsertPointTy;
  auto masterOp = cast<omp::MasterOp>(opInst);

  if (failed(checkImplementationStatus(opInst)))
    return failure();

  auto bodyGenCB = [&](InsertPointTy allocaIP, InsertPointTy codeGenIP) {
    // MasterOp has only one region associated with it.
    auto &region = masterOp.getRegion();
    builder.restoreIP(codeGenIP);
    return convertOmpOpRegions(region, "omp.master.region", builder,
                               moduleTranslation)
        .takeError();
  };

  // TODO: Perform finalization actions for variables. This has to be
  // called for variables which have destructors/finalizers.
  auto finiCB = [&](InsertPointTy codeGenIP) { return llvm::Error::success(); };

  llvm::OpenMPIRBuilder::LocationDescription ompLoc(builder);
  llvm::OpenMPIRBuilder::InsertPointOrErrorTy afterIP =
      moduleTranslation.getOpenMPBuilder()->createMaster(ompLoc, bodyGenCB,
                                                         finiCB);

  if (failed(handleError(afterIP, opInst)))
    return failure();

  builder.restoreIP(*afterIP);
  return success();
}

/// Converts an OpenMP 'critical' operation into LLVM IR using OpenMPIRBuilder.
static LogicalResult
convertOmpCritical(Operation &opInst, llvm::IRBuilderBase &builder,
                   LLVM::ModuleTranslation &moduleTranslation) {
  using InsertPointTy = llvm::OpenMPIRBuilder::InsertPointTy;
  auto criticalOp = cast<omp::CriticalOp>(opInst);

  if (failed(checkImplementationStatus(opInst)))
    return failure();

  auto bodyGenCB = [&](InsertPointTy allocaIP, InsertPointTy codeGenIP) {
    // CriticalOp has only one region associated with it.
    auto &region = cast<omp::CriticalOp>(opInst).getRegion();
    builder.restoreIP(codeGenIP);
    return convertOmpOpRegions(region, "omp.critical.region", builder,
                               moduleTranslation)
        .takeError();
  };

  // TODO: Perform finalization actions for variables. This has to be
  // called for variables which have destructors/finalizers.
  auto finiCB = [&](InsertPointTy codeGenIP) { return llvm::Error::success(); };

  llvm::OpenMPIRBuilder::LocationDescription ompLoc(builder);
  llvm::LLVMContext &llvmContext = moduleTranslation.getLLVMContext();
  llvm::Constant *hint = nullptr;

  // If it has a name, it probably has a hint too.
  if (criticalOp.getNameAttr()) {
    // The verifiers in OpenMP Dialect guarentee that all the pointers are
    // non-null
    auto symbolRef = cast<SymbolRefAttr>(criticalOp.getNameAttr());
    auto criticalDeclareOp =
        SymbolTable::lookupNearestSymbolFrom<omp::CriticalDeclareOp>(criticalOp,
                                                                     symbolRef);
    hint =
        llvm::ConstantInt::get(llvm::Type::getInt32Ty(llvmContext),
                               static_cast<int>(criticalDeclareOp.getHint()));
  }
  llvm::OpenMPIRBuilder::InsertPointOrErrorTy afterIP =
      moduleTranslation.getOpenMPBuilder()->createCritical(
          ompLoc, bodyGenCB, finiCB, criticalOp.getName().value_or(""), hint);

  if (failed(handleError(afterIP, opInst)))
    return failure();

  builder.restoreIP(*afterIP);
  return success();
}

/// A util to collect info needed to convert delayed privatizers from MLIR to
/// LLVM.
struct PrivateVarsInfo {
  template <typename OP>
  PrivateVarsInfo(OP op)
      : blockArgs(
            cast<omp::BlockArgOpenMPOpInterface>(*op).getPrivateBlockArgs()) {
    mlirVars.reserve(blockArgs.size());
    llvmVars.reserve(blockArgs.size());
    collectPrivatizationDecls<OP>(op);

    for (mlir::Value privateVar : op.getPrivateVars())
      mlirVars.push_back(privateVar);
  }

  MutableArrayRef<BlockArgument> blockArgs;
  SmallVector<mlir::Value> mlirVars;
  SmallVector<llvm::Value *> llvmVars;
  SmallVector<omp::PrivateClauseOp> privatizers;

private:
  /// Populates `privatizations` with privatization declarations used for the
  /// given op.
  template <class OP>
  void collectPrivatizationDecls(OP op) {
    std::optional<ArrayAttr> attr = op.getPrivateSyms();
    if (!attr)
      return;

    privatizers.reserve(privatizers.size() + attr->size());
    for (auto symbolRef : attr->getAsRange<SymbolRefAttr>()) {
      privatizers.push_back(findPrivatizer(op, symbolRef));
    }
  }
};

/// Populates `reductions` with reduction declarations used in the given op.
template <typename T>
static void
collectReductionDecls(T op,
                      SmallVectorImpl<omp::DeclareReductionOp> &reductions) {
  std::optional<ArrayAttr> attr = op.getReductionSyms();
  if (!attr)
    return;

  reductions.reserve(reductions.size() + op.getNumReductionVars());
  for (auto symbolRef : attr->getAsRange<SymbolRefAttr>()) {
    reductions.push_back(
        SymbolTable::lookupNearestSymbolFrom<omp::DeclareReductionOp>(
            op, symbolRef));
  }
}

/// Translates the blocks contained in the given region and appends them to at
/// the current insertion point of `builder`. The operations of the entry block
/// are appended to the current insertion block. If set, `continuationBlockArgs`
/// is populated with translated values that correspond to the values
/// omp.yield'ed from the region.
static LogicalResult inlineConvertOmpRegions(
    Region &region, StringRef blockName, llvm::IRBuilderBase &builder,
    LLVM::ModuleTranslation &moduleTranslation,
    SmallVectorImpl<llvm::Value *> *continuationBlockArgs = nullptr) {
  if (region.empty())
    return success();

  // Special case for single-block regions that don't create additional blocks:
  // insert operations without creating additional blocks.
  if (llvm::hasSingleElement(region)) {
    llvm::Instruction *potentialTerminator =
        builder.GetInsertBlock()->empty() ? nullptr
                                          : &builder.GetInsertBlock()->back();

    if (potentialTerminator && potentialTerminator->isTerminator())
      potentialTerminator->removeFromParent();
    moduleTranslation.mapBlock(&region.front(), builder.GetInsertBlock());

    if (failed(moduleTranslation.convertBlock(
            region.front(), /*ignoreArguments=*/true, builder)))
      return failure();

    // The continuation arguments are simply the translated terminator operands.
    if (continuationBlockArgs)
      llvm::append_range(
          *continuationBlockArgs,
          moduleTranslation.lookupValues(region.front().back().getOperands()));

    // Drop the mapping that is no longer necessary so that the same region can
    // be processed multiple times.
    moduleTranslation.forgetMapping(region);

    if (potentialTerminator && potentialTerminator->isTerminator()) {
      llvm::BasicBlock *block = builder.GetInsertBlock();
      if (block->empty()) {
        // this can happen for really simple reduction init regions e.g.
        // %0 = llvm.mlir.constant(0 : i32) : i32
        // omp.yield(%0 : i32)
        // because the llvm.mlir.constant (MLIR op) isn't converted into any
        // llvm op
        potentialTerminator->insertInto(block, block->begin());
      } else {
        potentialTerminator->insertAfter(&block->back());
      }
    }

    return success();
  }

  SmallVector<llvm::PHINode *> phis;
  llvm::Expected<llvm::BasicBlock *> continuationBlock =
      convertOmpOpRegions(region, blockName, builder, moduleTranslation, &phis);

  if (failed(handleError(continuationBlock, *region.getParentOp())))
    return failure();

  if (continuationBlockArgs)
    llvm::append_range(*continuationBlockArgs, phis);
  builder.SetInsertPoint(*continuationBlock,
                         (*continuationBlock)->getFirstInsertionPt());
  return success();
}

namespace {
/// Owning equivalents of OpenMPIRBuilder::(Atomic)ReductionGen that are used to
/// store lambdas with capture.
using OwningReductionGen =
    std::function<llvm::OpenMPIRBuilder::InsertPointOrErrorTy(
        llvm::OpenMPIRBuilder::InsertPointTy, llvm::Value *, llvm::Value *,
        llvm::Value *&)>;
using OwningAtomicReductionGen =
    std::function<llvm::OpenMPIRBuilder::InsertPointOrErrorTy(
        llvm::OpenMPIRBuilder::InsertPointTy, llvm::Type *, llvm::Value *,
        llvm::Value *)>;
} // namespace

/// Create an OpenMPIRBuilder-compatible reduction generator for the given
/// reduction declaration. The generator uses `builder` but ignores its
/// insertion point.
static OwningReductionGen
makeReductionGen(omp::DeclareReductionOp decl, llvm::IRBuilderBase &builder,
                 LLVM::ModuleTranslation &moduleTranslation) {
  // The lambda is mutable because we need access to non-const methods of decl
  // (which aren't actually mutating it), and we must capture decl by-value to
  // avoid the dangling reference after the parent function returns.
  OwningReductionGen gen =
      [&, decl](llvm::OpenMPIRBuilder::InsertPointTy insertPoint,
                llvm::Value *lhs, llvm::Value *rhs,
                llvm::Value *&result) mutable
      -> llvm::OpenMPIRBuilder::InsertPointOrErrorTy {
    moduleTranslation.mapValue(decl.getReductionLhsArg(), lhs);
    moduleTranslation.mapValue(decl.getReductionRhsArg(), rhs);
    builder.restoreIP(insertPoint);
    SmallVector<llvm::Value *> phis;
    if (failed(inlineConvertOmpRegions(decl.getReductionRegion(),
                                       "omp.reduction.nonatomic.body", builder,
                                       moduleTranslation, &phis)))
      return llvm::createStringError(
          "failed to inline `combiner` region of `omp.declare_reduction`");
    result = llvm::getSingleElement(phis);
    return builder.saveIP();
  };
  return gen;
}

/// Create an OpenMPIRBuilder-compatible atomic reduction generator for the
/// given reduction declaration. The generator uses `builder` but ignores its
/// insertion point. Returns null if there is no atomic region available in the
/// reduction declaration.
static OwningAtomicReductionGen
makeAtomicReductionGen(omp::DeclareReductionOp decl,
                       llvm::IRBuilderBase &builder,
                       LLVM::ModuleTranslation &moduleTranslation) {
  if (decl.getAtomicReductionRegion().empty())
    return OwningAtomicReductionGen();

  // The lambda is mutable because we need access to non-const methods of decl
  // (which aren't actually mutating it), and we must capture decl by-value to
  // avoid the dangling reference after the parent function returns.
  OwningAtomicReductionGen atomicGen =
      [&, decl](llvm::OpenMPIRBuilder::InsertPointTy insertPoint, llvm::Type *,
                llvm::Value *lhs, llvm::Value *rhs) mutable
      -> llvm::OpenMPIRBuilder::InsertPointOrErrorTy {
    moduleTranslation.mapValue(decl.getAtomicReductionLhsArg(), lhs);
    moduleTranslation.mapValue(decl.getAtomicReductionRhsArg(), rhs);
    builder.restoreIP(insertPoint);
    SmallVector<llvm::Value *> phis;
    if (failed(inlineConvertOmpRegions(decl.getAtomicReductionRegion(),
                                       "omp.reduction.atomic.body", builder,
                                       moduleTranslation, &phis)))
      return llvm::createStringError(
          "failed to inline `atomic` region of `omp.declare_reduction`");
    assert(phis.empty());
    return builder.saveIP();
  };
  return atomicGen;
}

/// Converts an OpenMP 'ordered' operation into LLVM IR using OpenMPIRBuilder.
static LogicalResult
convertOmpOrdered(Operation &opInst, llvm::IRBuilderBase &builder,
                  LLVM::ModuleTranslation &moduleTranslation) {
  auto orderedOp = cast<omp::OrderedOp>(opInst);

  if (failed(checkImplementationStatus(opInst)))
    return failure();

  omp::ClauseDepend dependType = *orderedOp.getDoacrossDependType();
  bool isDependSource = dependType == omp::ClauseDepend::dependsource;
  unsigned numLoops = *orderedOp.getDoacrossNumLoops();
  SmallVector<llvm::Value *> vecValues =
      moduleTranslation.lookupValues(orderedOp.getDoacrossDependVars());

  size_t indexVecValues = 0;
  while (indexVecValues < vecValues.size()) {
    SmallVector<llvm::Value *> storeValues;
    storeValues.reserve(numLoops);
    for (unsigned i = 0; i < numLoops; i++) {
      storeValues.push_back(vecValues[indexVecValues]);
      indexVecValues++;
    }
    llvm::OpenMPIRBuilder::InsertPointTy allocaIP =
        findAllocaInsertPoint(builder, moduleTranslation);
    llvm::OpenMPIRBuilder::LocationDescription ompLoc(builder);
    builder.restoreIP(moduleTranslation.getOpenMPBuilder()->createOrderedDepend(
        ompLoc, allocaIP, numLoops, storeValues, ".cnt.addr", isDependSource));
  }
  return success();
}

/// Converts an OpenMP 'ordered_region' operation into LLVM IR using
/// OpenMPIRBuilder.
static LogicalResult
convertOmpOrderedRegion(Operation &opInst, llvm::IRBuilderBase &builder,
                        LLVM::ModuleTranslation &moduleTranslation) {
  using InsertPointTy = llvm::OpenMPIRBuilder::InsertPointTy;
  auto orderedRegionOp = cast<omp::OrderedRegionOp>(opInst);

  if (failed(checkImplementationStatus(opInst)))
    return failure();

  auto bodyGenCB = [&](InsertPointTy allocaIP, InsertPointTy codeGenIP) {
    // OrderedOp has only one region associated with it.
    auto &region = cast<omp::OrderedRegionOp>(opInst).getRegion();
    builder.restoreIP(codeGenIP);
    return convertOmpOpRegions(region, "omp.ordered.region", builder,
                               moduleTranslation)
        .takeError();
  };

  // TODO: Perform finalization actions for variables. This has to be
  // called for variables which have destructors/finalizers.
  auto finiCB = [&](InsertPointTy codeGenIP) { return llvm::Error::success(); };

  llvm::OpenMPIRBuilder::LocationDescription ompLoc(builder);
  llvm::OpenMPIRBuilder::InsertPointOrErrorTy afterIP =
      moduleTranslation.getOpenMPBuilder()->createOrderedThreadsSimd(
          ompLoc, bodyGenCB, finiCB, !orderedRegionOp.getParLevelSimd());

  if (failed(handleError(afterIP, opInst)))
    return failure();

  builder.restoreIP(*afterIP);
  return success();
}

namespace {
/// Contains the arguments for an LLVM store operation
struct DeferredStore {
  DeferredStore(llvm::Value *value, llvm::Value *address)
      : value(value), address(address) {}

  llvm::Value *value;
  llvm::Value *address;
};
} // namespace

/// Allocate space for privatized reduction variables.
/// `deferredStores` contains information to create store operations which needs
/// to be inserted after all allocas
template <typename T>
static LogicalResult
allocReductionVars(T loop, ArrayRef<BlockArgument> reductionArgs,
                   llvm::IRBuilderBase &builder,
                   LLVM::ModuleTranslation &moduleTranslation,
                   const llvm::OpenMPIRBuilder::InsertPointTy &allocaIP,
                   SmallVectorImpl<omp::DeclareReductionOp> &reductionDecls,
                   SmallVectorImpl<llvm::Value *> &privateReductionVariables,
                   DenseMap<Value, llvm::Value *> &reductionVariableMap,
                   SmallVectorImpl<DeferredStore> &deferredStores,
                   llvm::ArrayRef<bool> isByRefs) {
  llvm::IRBuilderBase::InsertPointGuard guard(builder);
  builder.SetInsertPoint(allocaIP.getBlock()->getTerminator());

  // delay creating stores until after all allocas
  deferredStores.reserve(loop.getNumReductionVars());

  for (std::size_t i = 0; i < loop.getNumReductionVars(); ++i) {
    Region &allocRegion = reductionDecls[i].getAllocRegion();
    if (isByRefs[i]) {
      if (allocRegion.empty())
        continue;

      SmallVector<llvm::Value *, 1> phis;
      if (failed(inlineConvertOmpRegions(allocRegion, "omp.reduction.alloc",
                                         builder, moduleTranslation, &phis)))
        return loop.emitError(
            "failed to inline `alloc` region of `omp.declare_reduction`");

      assert(phis.size() == 1 && "expected one allocation to be yielded");
      builder.SetInsertPoint(allocaIP.getBlock()->getTerminator());

      // Allocate reduction variable (which is a pointer to the real reduction
      // variable allocated in the inlined region)
      llvm::Value *var = builder.CreateAlloca(
          moduleTranslation.convertType(reductionDecls[i].getType()));

      llvm::Type *ptrTy = builder.getPtrTy();
      llvm::Value *castVar =
          builder.CreatePointerBitCastOrAddrSpaceCast(var, ptrTy);
      llvm::Value *castPhi =
          builder.CreatePointerBitCastOrAddrSpaceCast(phis[0], ptrTy);

      deferredStores.emplace_back(castPhi, castVar);

      privateReductionVariables[i] = castVar;
      moduleTranslation.mapValue(reductionArgs[i], castPhi);
      reductionVariableMap.try_emplace(loop.getReductionVars()[i], castPhi);
    } else {
      assert(allocRegion.empty() &&
             "allocaction is implicit for by-val reduction");
      llvm::Value *var = builder.CreateAlloca(
          moduleTranslation.convertType(reductionDecls[i].getType()));
      llvm::Type *ptrTy = builder.getPtrTy();
      llvm::Value *castVar =
          builder.CreatePointerBitCastOrAddrSpaceCast(var, ptrTy);

      moduleTranslation.mapValue(reductionArgs[i], castVar);
      privateReductionVariables[i] = castVar;
      reductionVariableMap.try_emplace(loop.getReductionVars()[i], castVar);
    }
  }

  return success();
}

/// Map input arguments to reduction initialization region
template <typename T>
static void
mapInitializationArgs(T loop, LLVM::ModuleTranslation &moduleTranslation,
                      SmallVectorImpl<omp::DeclareReductionOp> &reductionDecls,
                      DenseMap<Value, llvm::Value *> &reductionVariableMap,
                      unsigned i) {
  // map input argument to the initialization region
  mlir::omp::DeclareReductionOp &reduction = reductionDecls[i];
  Region &initializerRegion = reduction.getInitializerRegion();
  Block &entry = initializerRegion.front();

  mlir::Value mlirSource = loop.getReductionVars()[i];
  llvm::Value *llvmSource = moduleTranslation.lookupValue(mlirSource);
  assert(llvmSource && "lookup reduction var");
  moduleTranslation.mapValue(reduction.getInitializerMoldArg(), llvmSource);

  if (entry.getNumArguments() > 1) {
    llvm::Value *allocation =
        reductionVariableMap.lookup(loop.getReductionVars()[i]);
    moduleTranslation.mapValue(reduction.getInitializerAllocArg(), allocation);
  }
}

static void
setInsertPointForPossiblyEmptyBlock(llvm::IRBuilderBase &builder,
                                    llvm::BasicBlock *block = nullptr) {
  if (block == nullptr)
    block = builder.GetInsertBlock();

  if (block->empty() || block->getTerminator() == nullptr)
    builder.SetInsertPoint(block);
  else
    builder.SetInsertPoint(block->getTerminator());
}

/// Inline reductions' `init` regions. This functions assumes that the
/// `builder`'s insertion point is where the user wants the `init` regions to be
/// inlined; i.e. it does not try to find a proper insertion location for the
/// `init` regions. It also leaves the `builder's insertions point in a state
/// where the user can continue the code-gen directly afterwards.
template <typename OP>
static LogicalResult
initReductionVars(OP op, ArrayRef<BlockArgument> reductionArgs,
                  llvm::IRBuilderBase &builder,
                  LLVM::ModuleTranslation &moduleTranslation,
                  llvm::BasicBlock *latestAllocaBlock,
                  SmallVectorImpl<omp::DeclareReductionOp> &reductionDecls,
                  SmallVectorImpl<llvm::Value *> &privateReductionVariables,
                  DenseMap<Value, llvm::Value *> &reductionVariableMap,
                  llvm::ArrayRef<bool> isByRef,
                  SmallVectorImpl<DeferredStore> &deferredStores) {
  if (op.getNumReductionVars() == 0)
    return success();

  llvm::BasicBlock *initBlock = splitBB(builder, true, "omp.reduction.init");
  auto allocaIP = llvm::IRBuilderBase::InsertPoint(
      latestAllocaBlock, latestAllocaBlock->getTerminator()->getIterator());
  builder.restoreIP(allocaIP);
  SmallVector<llvm::Value *> byRefVars(op.getNumReductionVars());

  for (unsigned i = 0; i < op.getNumReductionVars(); ++i) {
    if (isByRef[i]) {
      if (!reductionDecls[i].getAllocRegion().empty())
        continue;

      // TODO: remove after all users of by-ref are updated to use the alloc
      // region: Allocate reduction variable (which is a pointer to the real
      // reduciton variable allocated in the inlined region)
      byRefVars[i] = builder.CreateAlloca(
          moduleTranslation.convertType(reductionDecls[i].getType()));
    }
  }

  setInsertPointForPossiblyEmptyBlock(builder, initBlock);

  // store result of the alloc region to the allocated pointer to the real
  // reduction variable
  for (auto [data, addr] : deferredStores)
    builder.CreateStore(data, addr);

  // Before the loop, store the initial values of reductions into reduction
  // variables. Although this could be done after allocas, we don't want to mess
  // up with the alloca insertion point.
  for (unsigned i = 0; i < op.getNumReductionVars(); ++i) {
    SmallVector<llvm::Value *, 1> phis;

    // map block argument to initializer region
    mapInitializationArgs(op, moduleTranslation, reductionDecls,
                          reductionVariableMap, i);

    if (failed(inlineConvertOmpRegions(reductionDecls[i].getInitializerRegion(),
                                       "omp.reduction.neutral", builder,
                                       moduleTranslation, &phis)))
      return failure();

    assert(phis.size() == 1 && "expected one value to be yielded from the "
                               "reduction neutral element declaration region");

    setInsertPointForPossiblyEmptyBlock(builder);

    if (isByRef[i]) {
      if (!reductionDecls[i].getAllocRegion().empty())
        // done in allocReductionVars
        continue;

      // TODO: this path can be removed once all users of by-ref are updated to
      // use an alloc region

      // Store the result of the inlined region to the allocated reduction var
      // ptr
      builder.CreateStore(phis[0], byRefVars[i]);

      privateReductionVariables[i] = byRefVars[i];
      moduleTranslation.mapValue(reductionArgs[i], phis[0]);
      reductionVariableMap.try_emplace(op.getReductionVars()[i], phis[0]);
    } else {
      // for by-ref case the store is inside of the reduction region
      builder.CreateStore(phis[0], privateReductionVariables[i]);
      // the rest was handled in allocByValReductionVars
    }

    // forget the mapping for the initializer region because we might need a
    // different mapping if this reduction declaration is re-used for a
    // different variable
    moduleTranslation.forgetMapping(reductionDecls[i].getInitializerRegion());
  }

  return success();
}

/// Collect reduction info
template <typename T>
static void collectReductionInfo(
    T loop, llvm::IRBuilderBase &builder,
    LLVM::ModuleTranslation &moduleTranslation,
    SmallVectorImpl<omp::DeclareReductionOp> &reductionDecls,
    SmallVectorImpl<OwningReductionGen> &owningReductionGens,
    SmallVectorImpl<OwningAtomicReductionGen> &owningAtomicReductionGens,
    const ArrayRef<llvm::Value *> privateReductionVariables,
    SmallVectorImpl<llvm::OpenMPIRBuilder::ReductionInfo> &reductionInfos) {
  unsigned numReductions = loop.getNumReductionVars();

  for (unsigned i = 0; i < numReductions; ++i) {
    owningReductionGens.push_back(
        makeReductionGen(reductionDecls[i], builder, moduleTranslation));
    owningAtomicReductionGens.push_back(
        makeAtomicReductionGen(reductionDecls[i], builder, moduleTranslation));
  }

  // Collect the reduction information.
  reductionInfos.reserve(numReductions);
  for (unsigned i = 0; i < numReductions; ++i) {
    llvm::OpenMPIRBuilder::ReductionGenAtomicCBTy atomicGen = nullptr;
    if (owningAtomicReductionGens[i])
      atomicGen = owningAtomicReductionGens[i];
    llvm::Value *variable =
        moduleTranslation.lookupValue(loop.getReductionVars()[i]);
    reductionInfos.push_back(
        {moduleTranslation.convertType(reductionDecls[i].getType()), variable,
         privateReductionVariables[i],
         /*EvaluationKind=*/llvm::OpenMPIRBuilder::EvalKind::Scalar,
         owningReductionGens[i],
         /*ReductionGenClang=*/nullptr, atomicGen});
  }
}

/// handling of DeclareReductionOp's cleanup region
static LogicalResult
inlineOmpRegionCleanup(llvm::SmallVectorImpl<Region *> &cleanupRegions,
                       llvm::ArrayRef<llvm::Value *> privateVariables,
                       LLVM::ModuleTranslation &moduleTranslation,
                       llvm::IRBuilderBase &builder, StringRef regionName,
                       bool shouldLoadCleanupRegionArg = true) {
  for (auto [i, cleanupRegion] : llvm::enumerate(cleanupRegions)) {
    if (cleanupRegion->empty())
      continue;

    // map the argument to the cleanup region
    Block &entry = cleanupRegion->front();

    llvm::Instruction *potentialTerminator =
        builder.GetInsertBlock()->empty() ? nullptr
                                          : &builder.GetInsertBlock()->back();
    if (potentialTerminator && potentialTerminator->isTerminator())
      builder.SetInsertPoint(potentialTerminator);
    llvm::Value *privateVarValue =
        shouldLoadCleanupRegionArg
            ? builder.CreateLoad(
                  moduleTranslation.convertType(entry.getArgument(0).getType()),
                  privateVariables[i])
            : privateVariables[i];

    moduleTranslation.mapValue(entry.getArgument(0), privateVarValue);

    if (failed(inlineConvertOmpRegions(*cleanupRegion, regionName, builder,
                                       moduleTranslation)))
      return failure();

    // clear block argument mapping in case it needs to be re-created with a
    // different source for another use of the same reduction decl
    moduleTranslation.forgetMapping(*cleanupRegion);
  }
  return success();
}

// TODO: not used by ParallelOp
template <class OP>
static LogicalResult createReductionsAndCleanup(
    OP op, llvm::IRBuilderBase &builder,
    LLVM::ModuleTranslation &moduleTranslation,
    llvm::OpenMPIRBuilder::InsertPointTy &allocaIP,
    SmallVectorImpl<omp::DeclareReductionOp> &reductionDecls,
    ArrayRef<llvm::Value *> privateReductionVariables, ArrayRef<bool> isByRef,
    bool isNowait = false, bool isTeamsReduction = false) {
  // Process the reductions if required.
  if (op.getNumReductionVars() == 0)
    return success();

  SmallVector<OwningReductionGen> owningReductionGens;
  SmallVector<OwningAtomicReductionGen> owningAtomicReductionGens;
  SmallVector<llvm::OpenMPIRBuilder::ReductionInfo> reductionInfos;

  llvm::OpenMPIRBuilder *ompBuilder = moduleTranslation.getOpenMPBuilder();

  // Create the reduction generators. We need to own them here because
  // ReductionInfo only accepts references to the generators.
  collectReductionInfo(op, builder, moduleTranslation, reductionDecls,
                       owningReductionGens, owningAtomicReductionGens,
                       privateReductionVariables, reductionInfos);

  // The call to createReductions below expects the block to have a
  // terminator. Create an unreachable instruction to serve as terminator
  // and remove it later.
  llvm::UnreachableInst *tempTerminator = builder.CreateUnreachable();
  builder.SetInsertPoint(tempTerminator);
  llvm::OpenMPIRBuilder::InsertPointOrErrorTy contInsertPoint =
      ompBuilder->createReductions(builder.saveIP(), allocaIP, reductionInfos,
                                   isByRef, isNowait, isTeamsReduction);

  if (failed(handleError(contInsertPoint, *op)))
    return failure();

  if (!contInsertPoint->getBlock())
    return op->emitOpError() << "failed to convert reductions";

  llvm::OpenMPIRBuilder::InsertPointOrErrorTy afterIP =
      ompBuilder->createBarrier(*contInsertPoint, llvm::omp::OMPD_for);

  if (failed(handleError(afterIP, *op)))
    return failure();

  tempTerminator->eraseFromParent();
  builder.restoreIP(*afterIP);

  // after the construct, deallocate private reduction variables
  SmallVector<Region *> reductionRegions;
  llvm::transform(reductionDecls, std::back_inserter(reductionRegions),
                  [](omp::DeclareReductionOp reductionDecl) {
                    return &reductionDecl.getCleanupRegion();
                  });
  return inlineOmpRegionCleanup(reductionRegions, privateReductionVariables,
                                moduleTranslation, builder,
                                "omp.reduction.cleanup");
}

static ArrayRef<bool> getIsByRef(std::optional<ArrayRef<bool>> attr) {
  if (!attr)
    return {};
  return *attr;
}

// TODO: not used by omp.parallel
template <typename OP>
static LogicalResult allocAndInitializeReductionVars(
    OP op, ArrayRef<BlockArgument> reductionArgs, llvm::IRBuilderBase &builder,
    LLVM::ModuleTranslation &moduleTranslation,
    llvm::OpenMPIRBuilder::InsertPointTy &allocaIP,
    SmallVectorImpl<omp::DeclareReductionOp> &reductionDecls,
    SmallVectorImpl<llvm::Value *> &privateReductionVariables,
    DenseMap<Value, llvm::Value *> &reductionVariableMap,
    llvm::ArrayRef<bool> isByRef) {
  if (op.getNumReductionVars() == 0)
    return success();

  SmallVector<DeferredStore> deferredStores;

  if (failed(allocReductionVars(op, reductionArgs, builder, moduleTranslation,
                                allocaIP, reductionDecls,
                                privateReductionVariables, reductionVariableMap,
                                deferredStores, isByRef)))
    return failure();

  return initReductionVars(op, reductionArgs, builder, moduleTranslation,
                           allocaIP.getBlock(), reductionDecls,
                           privateReductionVariables, reductionVariableMap,
                           isByRef, deferredStores);
}

/// Return the llvm::Value * corresponding to the `privateVar` that
/// is being privatized. It isn't always as simple as looking up
/// moduleTranslation with privateVar. For instance, in case of
/// an allocatable, the descriptor for the allocatable is privatized.
/// This descriptor is mapped using an MapInfoOp. So, this function
/// will return a pointer to the llvm::Value corresponding to the
/// block argument for the mapped descriptor.
static llvm::Value *
findAssociatedValue(Value privateVar, llvm::IRBuilderBase &builder,
                    LLVM::ModuleTranslation &moduleTranslation,
                    llvm::DenseMap<Value, Value> *mappedPrivateVars = nullptr) {
  if (mappedPrivateVars == nullptr || !mappedPrivateVars->contains(privateVar))
    return moduleTranslation.lookupValue(privateVar);

  Value blockArg = (*mappedPrivateVars)[privateVar];
  Type privVarType = privateVar.getType();
  Type blockArgType = blockArg.getType();
  assert(isa<LLVM::LLVMPointerType>(blockArgType) &&
         "A block argument corresponding to a mapped var should have "
         "!llvm.ptr type");

  if (privVarType == blockArgType)
    return moduleTranslation.lookupValue(blockArg);

  // This typically happens when the privatized type is lowered from
  // boxchar<KIND> and gets lowered to !llvm.struct<(ptr, i64)>. That is the
  // struct/pair is passed by value. But, mapped values are passed only as
  // pointers, so before we privatize, we must load the pointer.
  if (!isa<LLVM::LLVMPointerType>(privVarType))
    return builder.CreateLoad(moduleTranslation.convertType(privVarType),
                              moduleTranslation.lookupValue(blockArg));

  return moduleTranslation.lookupValue(privateVar);
}

/// Initialize a single (first)private variable. You probably want to use
/// allocateAndInitPrivateVars instead of this.
/// This returns the private variable which has been initialized. This
/// variable should be mapped before constructing the body of the Op.
static llvm::Expected<llvm::Value *> initPrivateVar(
    llvm::IRBuilderBase &builder, LLVM::ModuleTranslation &moduleTranslation,
    omp::PrivateClauseOp &privDecl, Value mlirPrivVar, BlockArgument &blockArg,
    llvm::Value *llvmPrivateVar, llvm::BasicBlock *privInitBlock,
    llvm::DenseMap<Value, Value> *mappedPrivateVars = nullptr) {
  Region &initRegion = privDecl.getInitRegion();
  if (initRegion.empty())
    return llvmPrivateVar;

  // map initialization region block arguments
  llvm::Value *nonPrivateVar = findAssociatedValue(
      mlirPrivVar, builder, moduleTranslation, mappedPrivateVars);
  assert(nonPrivateVar);
  moduleTranslation.mapValue(privDecl.getInitMoldArg(), nonPrivateVar);
  moduleTranslation.mapValue(privDecl.getInitPrivateArg(), llvmPrivateVar);

  // in-place convert the private initialization region
  SmallVector<llvm::Value *, 1> phis;
  if (failed(inlineConvertOmpRegions(initRegion, "omp.private.init", builder,
                                     moduleTranslation, &phis)))
    return llvm::createStringError(
        "failed to inline `init` region of `omp.private`");

  assert(phis.size() == 1 && "expected one allocation to be yielded");

  // clear init region block argument mapping in case it needs to be
  // re-created with a different source for another use of the same
  // reduction decl
  moduleTranslation.forgetMapping(initRegion);

  // Prefer the value yielded from the init region to the allocated private
  // variable in case the region is operating on arguments by-value (e.g.
  // Fortran character boxes).
  return phis[0];
}

static llvm::Error
initPrivateVars(llvm::IRBuilderBase &builder,
                LLVM::ModuleTranslation &moduleTranslation,
                PrivateVarsInfo &privateVarsInfo,
                llvm::DenseMap<Value, Value> *mappedPrivateVars = nullptr) {
  if (privateVarsInfo.blockArgs.empty())
    return llvm::Error::success();

  llvm::BasicBlock *privInitBlock = splitBB(builder, true, "omp.private.init");
  setInsertPointForPossiblyEmptyBlock(builder, privInitBlock);

  for (auto [idx, zip] : llvm::enumerate(llvm::zip_equal(
           privateVarsInfo.privatizers, privateVarsInfo.mlirVars,
           privateVarsInfo.blockArgs, privateVarsInfo.llvmVars))) {
    auto [privDecl, mlirPrivVar, blockArg, llvmPrivateVar] = zip;
    llvm::Expected<llvm::Value *> privVarOrErr = initPrivateVar(
        builder, moduleTranslation, privDecl, mlirPrivVar, blockArg,
        llvmPrivateVar, privInitBlock, mappedPrivateVars);

    if (!privVarOrErr)
      return privVarOrErr.takeError();

    llvmPrivateVar = privVarOrErr.get();
    moduleTranslation.mapValue(blockArg, llvmPrivateVar);

    setInsertPointForPossiblyEmptyBlock(builder);
  }

  return llvm::Error::success();
}

/// Allocate and initialize delayed private variables. Returns the basic block
/// which comes after all of these allocations. llvm::Value * for each of these
/// private variables are populated in llvmPrivateVars.
static llvm::Expected<llvm::BasicBlock *>
allocatePrivateVars(llvm::IRBuilderBase &builder,
                    LLVM::ModuleTranslation &moduleTranslation,
                    PrivateVarsInfo &privateVarsInfo,
                    const llvm::OpenMPIRBuilder::InsertPointTy &allocaIP,
                    llvm::DenseMap<Value, Value> *mappedPrivateVars = nullptr) {
  // Allocate private vars
  llvm::Instruction *allocaTerminator = allocaIP.getBlock()->getTerminator();
  splitBB(llvm::OpenMPIRBuilder::InsertPointTy(allocaIP.getBlock(),
                                               allocaTerminator->getIterator()),
          true, allocaTerminator->getStableDebugLoc(),
          "omp.region.after_alloca");

  llvm::IRBuilderBase::InsertPointGuard guard(builder);
  // Update the allocaTerminator since the alloca block was split above.
  allocaTerminator = allocaIP.getBlock()->getTerminator();
  builder.SetInsertPoint(allocaTerminator);
  // The new terminator is an uncondition branch created by the splitBB above.
  assert(allocaTerminator->getNumSuccessors() == 1 &&
         "This is an unconditional branch created by splitBB");

  llvm::DataLayout dataLayout = builder.GetInsertBlock()->getDataLayout();
  llvm::BasicBlock *afterAllocas = allocaTerminator->getSuccessor(0);

  unsigned int allocaAS =
      moduleTranslation.getLLVMModule()->getDataLayout().getAllocaAddrSpace();
  unsigned int defaultAS = moduleTranslation.getLLVMModule()
                               ->getDataLayout()
                               .getProgramAddressSpace();

  for (auto [privDecl, mlirPrivVar, blockArg] :
       llvm::zip_equal(privateVarsInfo.privatizers, privateVarsInfo.mlirVars,
                       privateVarsInfo.blockArgs)) {
    llvm::Type *llvmAllocType =
        moduleTranslation.convertType(privDecl.getType());
    builder.SetInsertPoint(allocaIP.getBlock()->getTerminator());
    llvm::Value *llvmPrivateVar = builder.CreateAlloca(
        llvmAllocType, /*ArraySize=*/nullptr, "omp.private.alloc");
    if (allocaAS != defaultAS)
      llvmPrivateVar = builder.CreateAddrSpaceCast(llvmPrivateVar,
                                                   builder.getPtrTy(defaultAS));

    privateVarsInfo.llvmVars.push_back(llvmPrivateVar);
  }

  return afterAllocas;
}

static LogicalResult copyFirstPrivateVars(
    llvm::IRBuilderBase &builder, LLVM::ModuleTranslation &moduleTranslation,
    SmallVectorImpl<mlir::Value> &mlirPrivateVars,
    ArrayRef<llvm::Value *> llvmPrivateVars,
    SmallVectorImpl<omp::PrivateClauseOp> &privateDecls,
    llvm::DenseMap<Value, Value> *mappedPrivateVars = nullptr) {
  // Apply copy region for firstprivate.
  bool needsFirstprivate =
      llvm::any_of(privateDecls, [](omp::PrivateClauseOp &privOp) {
        return privOp.getDataSharingType() ==
               omp::DataSharingClauseType::FirstPrivate;
      });

  if (!needsFirstprivate)
    return success();

  llvm::BasicBlock *copyBlock =
      splitBB(builder, /*CreateBranch=*/true, "omp.private.copy");
  setInsertPointForPossiblyEmptyBlock(builder, copyBlock);

  for (auto [decl, mlirVar, llvmVar] :
       llvm::zip_equal(privateDecls, mlirPrivateVars, llvmPrivateVars)) {
    if (decl.getDataSharingType() != omp::DataSharingClauseType::FirstPrivate)
      continue;

    // copyRegion implements `lhs = rhs`
    Region &copyRegion = decl.getCopyRegion();

    // map copyRegion rhs arg
    llvm::Value *nonPrivateVar = findAssociatedValue(
        mlirVar, builder, moduleTranslation, mappedPrivateVars);
    assert(nonPrivateVar);
    moduleTranslation.mapValue(decl.getCopyMoldArg(), nonPrivateVar);

    // map copyRegion lhs arg
    moduleTranslation.mapValue(decl.getCopyPrivateArg(), llvmVar);

    // in-place convert copy region
    if (failed(inlineConvertOmpRegions(copyRegion, "omp.private.copy", builder,
                                       moduleTranslation)))
      return decl.emitError("failed to inline `copy` region of `omp.private`");

    setInsertPointForPossiblyEmptyBlock(builder);

    // ignore unused value yielded from copy region

    // clear copy region block argument mapping in case it needs to be
    // re-created with different sources for reuse of the same reduction
    // decl
    moduleTranslation.forgetMapping(copyRegion);
  }

  return success();
}

static LogicalResult
cleanupPrivateVars(llvm::IRBuilderBase &builder,
                   LLVM::ModuleTranslation &moduleTranslation, Location loc,
                   SmallVectorImpl<llvm::Value *> &llvmPrivateVars,
                   SmallVectorImpl<omp::PrivateClauseOp> &privateDecls) {
  // private variable deallocation
  SmallVector<Region *> privateCleanupRegions;
  llvm::transform(privateDecls, std::back_inserter(privateCleanupRegions),
                  [](omp::PrivateClauseOp privatizer) {
                    return &privatizer.getDeallocRegion();
                  });

  if (failed(inlineOmpRegionCleanup(
          privateCleanupRegions, llvmPrivateVars, moduleTranslation, builder,
          "omp.private.dealloc", /*shouldLoadCleanupRegionArg=*/false)))
    return mlir::emitError(loc, "failed to inline `dealloc` region of an "
                                "`omp.private` op in");

  return success();
}

/// Returns true if the construct contains omp.cancel or omp.cancellation_point
static bool constructIsCancellable(Operation *op) {
  // omp.cancel must be "closely nested" so it will be visible and not inside of
  // funcion calls. This is enforced by the verifier.
  return op
      ->walk([](Operation *child) {
        if (mlir::isa<omp::CancelOp>(child))
          return WalkResult::interrupt();
        return WalkResult::advance();
      })
      .wasInterrupted();
}

static LogicalResult
convertOmpSections(Operation &opInst, llvm::IRBuilderBase &builder,
                   LLVM::ModuleTranslation &moduleTranslation) {
  using InsertPointTy = llvm::OpenMPIRBuilder::InsertPointTy;
  using StorableBodyGenCallbackTy =
      llvm::OpenMPIRBuilder::StorableBodyGenCallbackTy;

  auto sectionsOp = cast<omp::SectionsOp>(opInst);

  if (failed(checkImplementationStatus(opInst)))
    return failure();

  llvm::ArrayRef<bool> isByRef = getIsByRef(sectionsOp.getReductionByref());
  assert(isByRef.size() == sectionsOp.getNumReductionVars());

  SmallVector<omp::DeclareReductionOp> reductionDecls;
  collectReductionDecls(sectionsOp, reductionDecls);
  llvm::OpenMPIRBuilder::InsertPointTy allocaIP =
      findAllocaInsertPoint(builder, moduleTranslation);

  SmallVector<llvm::Value *> privateReductionVariables(
      sectionsOp.getNumReductionVars());
  DenseMap<Value, llvm::Value *> reductionVariableMap;

  MutableArrayRef<BlockArgument> reductionArgs =
      cast<omp::BlockArgOpenMPOpInterface>(opInst).getReductionBlockArgs();

  if (failed(allocAndInitializeReductionVars(
          sectionsOp, reductionArgs, builder, moduleTranslation, allocaIP,
          reductionDecls, privateReductionVariables, reductionVariableMap,
          isByRef)))
    return failure();

  SmallVector<StorableBodyGenCallbackTy> sectionCBs;

  for (Operation &op : *sectionsOp.getRegion().begin()) {
    auto sectionOp = dyn_cast<omp::SectionOp>(op);
    if (!sectionOp) // omp.terminator
      continue;

    Region &region = sectionOp.getRegion();
    auto sectionCB = [&sectionsOp, &region, &builder, &moduleTranslation](
                         InsertPointTy allocaIP, InsertPointTy codeGenIP) {
      builder.restoreIP(codeGenIP);

      // map the omp.section reduction block argument to the omp.sections block
      // arguments
      // TODO: this assumes that the only block arguments are reduction
      // variables
      assert(region.getNumArguments() ==
             sectionsOp.getRegion().getNumArguments());
      for (auto [sectionsArg, sectionArg] : llvm::zip_equal(
               sectionsOp.getRegion().getArguments(), region.getArguments())) {
        llvm::Value *llvmVal = moduleTranslation.lookupValue(sectionsArg);
        assert(llvmVal);
        moduleTranslation.mapValue(sectionArg, llvmVal);
      }

      return convertOmpOpRegions(region, "omp.section.region", builder,
                                 moduleTranslation)
          .takeError();
    };
    sectionCBs.push_back(sectionCB);
  }

  // No sections within omp.sections operation - skip generation. This situation
  // is only possible if there is only a terminator operation inside the
  // sections operation
  if (sectionCBs.empty())
    return success();

  assert(isa<omp::SectionOp>(*sectionsOp.getRegion().op_begin()));

  // TODO: Perform appropriate actions according to the data-sharing
  // attribute (shared, private, firstprivate, ...) of variables.
  // Currently defaults to shared.
  auto privCB = [&](InsertPointTy, InsertPointTy codeGenIP, llvm::Value &,
                    llvm::Value &vPtr, llvm::Value *&replacementValue)
      -> llvm::OpenMPIRBuilder::InsertPointOrErrorTy {
    replacementValue = &vPtr;
    return codeGenIP;
  };

  // TODO: Perform finalization actions for variables. This has to be
  // called for variables which have destructors/finalizers.
  auto finiCB = [&](InsertPointTy codeGenIP) { return llvm::Error::success(); };

  allocaIP = findAllocaInsertPoint(builder, moduleTranslation);
  bool isCancellable = constructIsCancellable(sectionsOp);
  llvm::OpenMPIRBuilder::LocationDescription ompLoc(builder);
  llvm::OpenMPIRBuilder::InsertPointOrErrorTy afterIP =
      moduleTranslation.getOpenMPBuilder()->createSections(
          ompLoc, allocaIP, sectionCBs, privCB, finiCB, isCancellable,
          sectionsOp.getNowait());

  if (failed(handleError(afterIP, opInst)))
    return failure();

  builder.restoreIP(*afterIP);

  // Process the reductions if required.
  return createReductionsAndCleanup(
      sectionsOp, builder, moduleTranslation, allocaIP, reductionDecls,
      privateReductionVariables, isByRef, sectionsOp.getNowait());
}

/// Converts an OpenMP single construct into LLVM IR using OpenMPIRBuilder.
static LogicalResult
convertOmpSingle(omp::SingleOp &singleOp, llvm::IRBuilderBase &builder,
                 LLVM::ModuleTranslation &moduleTranslation) {
  using InsertPointTy = llvm::OpenMPIRBuilder::InsertPointTy;
  llvm::OpenMPIRBuilder::LocationDescription ompLoc(builder);

  if (failed(checkImplementationStatus(*singleOp)))
    return failure();

  auto bodyCB = [&](InsertPointTy allocaIP, InsertPointTy codegenIP) {
    builder.restoreIP(codegenIP);
    return convertOmpOpRegions(singleOp.getRegion(), "omp.single.region",
                               builder, moduleTranslation)
        .takeError();
  };
  auto finiCB = [&](InsertPointTy codeGenIP) { return llvm::Error::success(); };

  // Handle copyprivate
  Operation::operand_range cpVars = singleOp.getCopyprivateVars();
  std::optional<ArrayAttr> cpFuncs = singleOp.getCopyprivateSyms();
  llvm::SmallVector<llvm::Value *> llvmCPVars;
  llvm::SmallVector<llvm::Function *> llvmCPFuncs;
  for (size_t i = 0, e = cpVars.size(); i < e; ++i) {
    llvmCPVars.push_back(moduleTranslation.lookupValue(cpVars[i]));
    auto llvmFuncOp = SymbolTable::lookupNearestSymbolFrom<LLVM::LLVMFuncOp>(
        singleOp, cast<SymbolRefAttr>((*cpFuncs)[i]));
    llvmCPFuncs.push_back(
        moduleTranslation.lookupFunction(llvmFuncOp.getName()));
  }

  llvm::OpenMPIRBuilder::InsertPointOrErrorTy afterIP =
      moduleTranslation.getOpenMPBuilder()->createSingle(
          ompLoc, bodyCB, finiCB, singleOp.getNowait(), llvmCPVars,
          llvmCPFuncs);

  if (failed(handleError(afterIP, *singleOp)))
    return failure();

  builder.restoreIP(*afterIP);
  return success();
}

static bool teamsReductionContainedInDistribute(omp::TeamsOp teamsOp) {
  auto iface =
      llvm::cast<mlir::omp::BlockArgOpenMPOpInterface>(teamsOp.getOperation());
  // Check that all uses of the reduction block arg has the same distribute op
  // parent.
  llvm::SmallVector<mlir::Operation *> debugUses;
  Operation *distOp = nullptr;
  for (auto ra : iface.getReductionBlockArgs())
    for (auto &use : ra.getUses()) {
      auto *useOp = use.getOwner();
      // Ignore debug uses.
      if (mlir::isa<LLVM::DbgDeclareOp, LLVM::DbgValueOp>(useOp)) {
        debugUses.push_back(useOp);
        continue;
      }

      auto currentDistOp = useOp->getParentOfType<omp::DistributeOp>();
      // Use is not inside a distribute op - return false
      if (!currentDistOp)
        return false;
      // Multiple distribute operations - return false
      Operation *currentOp = currentDistOp.getOperation();
      if (distOp && (distOp != currentOp))
        return false;

      distOp = currentOp;
    }

  // If we are going to use distribute reduction then remove any debug uses of
  // the reduction parameters in teamsOp. Otherwise they will be left without
  // any mapped value in moduleTranslation and will eventually error out.
  for (auto use : debugUses)
    use->erase();
  return true;
}

// Convert an OpenMP Teams construct to LLVM IR using OpenMPIRBuilder
static LogicalResult
convertOmpTeams(omp::TeamsOp op, llvm::IRBuilderBase &builder,
                LLVM::ModuleTranslation &moduleTranslation) {
  using InsertPointTy = llvm::OpenMPIRBuilder::InsertPointTy;
  if (failed(checkImplementationStatus(*op)))
    return failure();

  DenseMap<Value, llvm::Value *> reductionVariableMap;
  unsigned numReductionVars = op.getNumReductionVars();
  SmallVector<omp::DeclareReductionOp> reductionDecls;
  SmallVector<llvm::Value *> privateReductionVariables(numReductionVars);
  llvm::ArrayRef<bool> isByRef;
  llvm::OpenMPIRBuilder::InsertPointTy allocaIP =
      findAllocaInsertPoint(builder, moduleTranslation);

  // Only do teams reduction if there is no distribute op that captures the
  // reduction instead.
  bool doTeamsReduction = !teamsReductionContainedInDistribute(op);
  if (doTeamsReduction) {
    isByRef = getIsByRef(op.getReductionByref());

    assert(isByRef.size() == op.getNumReductionVars());

    MutableArrayRef<BlockArgument> reductionArgs =
        llvm::cast<omp::BlockArgOpenMPOpInterface>(*op).getReductionBlockArgs();

    collectReductionDecls(op, reductionDecls);

    if (failed(allocAndInitializeReductionVars(
            op, reductionArgs, builder, moduleTranslation, allocaIP,
            reductionDecls, privateReductionVariables, reductionVariableMap,
            isByRef)))
      return failure();
  }

  auto bodyCB = [&](InsertPointTy allocaIP, InsertPointTy codegenIP) {
    LLVM::ModuleTranslation::SaveStack<OpenMPAllocaStackFrame> frame(
        moduleTranslation, allocaIP);
    builder.restoreIP(codegenIP);
    return convertOmpOpRegions(op.getRegion(), "omp.teams.region", builder,
                               moduleTranslation)
        .takeError();
  };

  llvm::Value *numTeamsLower = nullptr;
  if (Value numTeamsLowerVar = op.getNumTeamsLower())
    numTeamsLower = moduleTranslation.lookupValue(numTeamsLowerVar);

  llvm::Value *numTeamsUpper = nullptr;
  if (Value numTeamsUpperVar = op.getNumTeamsUpper())
    numTeamsUpper = moduleTranslation.lookupValue(numTeamsUpperVar);

  llvm::Value *threadLimit = nullptr;
  if (Value threadLimitVar = op.getThreadLimit())
    threadLimit = moduleTranslation.lookupValue(threadLimitVar);

  llvm::Value *ifExpr = nullptr;
  if (Value ifVar = op.getIfExpr())
    ifExpr = moduleTranslation.lookupValue(ifVar);

  llvm::OpenMPIRBuilder::LocationDescription ompLoc(builder);
  llvm::OpenMPIRBuilder::InsertPointOrErrorTy afterIP =
      moduleTranslation.getOpenMPBuilder()->createTeams(
          ompLoc, bodyCB, numTeamsLower, numTeamsUpper, threadLimit, ifExpr);

  if (failed(handleError(afterIP, *op)))
    return failure();

  builder.restoreIP(*afterIP);
  if (doTeamsReduction) {
    // Process the reductions if required.
    return createReductionsAndCleanup(
        op, builder, moduleTranslation, allocaIP, reductionDecls,
        privateReductionVariables, isByRef,
        /*isNoWait*/ false, /*isTeamsReduction*/ true);
  }
  return success();
}

static void
buildDependData(std::optional<ArrayAttr> dependKinds, OperandRange dependVars,
                LLVM::ModuleTranslation &moduleTranslation,
                SmallVectorImpl<llvm::OpenMPIRBuilder::DependData> &dds) {
  if (dependVars.empty())
    return;
  for (auto dep : llvm::zip(dependVars, dependKinds->getValue())) {
    llvm::omp::RTLDependenceKindTy type;
    switch (
        cast<mlir::omp::ClauseTaskDependAttr>(std::get<1>(dep)).getValue()) {
    case mlir::omp::ClauseTaskDepend::taskdependin:
      type = llvm::omp::RTLDependenceKindTy::DepIn;
      break;
    // The OpenMP runtime requires that the codegen for 'depend' clause for
    // 'out' dependency kind must be the same as codegen for 'depend' clause
    // with 'inout' dependency.
    case mlir::omp::ClauseTaskDepend::taskdependout:
    case mlir::omp::ClauseTaskDepend::taskdependinout:
      type = llvm::omp::RTLDependenceKindTy::DepInOut;
      break;
    case mlir::omp::ClauseTaskDepend::taskdependmutexinoutset:
      type = llvm::omp::RTLDependenceKindTy::DepMutexInOutSet;
      break;
    case mlir::omp::ClauseTaskDepend::taskdependinoutset:
      type = llvm::omp::RTLDependenceKindTy::DepInOutSet;
      break;
    };
    llvm::Value *depVal = moduleTranslation.lookupValue(std::get<0>(dep));
    llvm::OpenMPIRBuilder::DependData dd(type, depVal->getType(), depVal);
    dds.emplace_back(dd);
  }
}

namespace {
/// TaskContextStructManager takes care of creating and freeing a structure
/// containing information needed by the task body to execute.
class TaskContextStructManager {
public:
  TaskContextStructManager(llvm::IRBuilderBase &builder,
                           LLVM::ModuleTranslation &moduleTranslation,
                           MutableArrayRef<omp::PrivateClauseOp> privateDecls)
      : builder{builder}, moduleTranslation{moduleTranslation},
        privateDecls{privateDecls} {}

  /// Creates a heap allocated struct containing space for each private
  /// variable. Invariant: privateVarTypes, privateDecls, and the elements of
  /// the structure should all have the same order (although privateDecls which
  /// do not read from the mold argument are skipped).
  void generateTaskContextStruct();

  /// Create GEPs to access each member of the structure representing a private
  /// variable, adding them to llvmPrivateVars. Null values are added where
  /// private decls were skipped so that the ordering continues to match the
  /// private decls.
  void createGEPsToPrivateVars();

  /// De-allocate the task context structure.
  void freeStructPtr();

  MutableArrayRef<llvm::Value *> getLLVMPrivateVarGEPs() {
    return llvmPrivateVarGEPs;
  }

  llvm::Value *getStructPtr() { return structPtr; }

private:
  llvm::IRBuilderBase &builder;
  LLVM::ModuleTranslation &moduleTranslation;
  MutableArrayRef<omp::PrivateClauseOp> privateDecls;

  /// The type of each member of the structure, in order.
  SmallVector<llvm::Type *> privateVarTypes;

  /// LLVM values for each private variable, or null if that private variable is
  /// not included in the task context structure
  SmallVector<llvm::Value *> llvmPrivateVarGEPs;

  /// A pointer to the structure containing context for this task.
  llvm::Value *structPtr = nullptr;
  /// The type of the structure
  llvm::Type *structTy = nullptr;
};
} // namespace

void TaskContextStructManager::generateTaskContextStruct() {
  if (privateDecls.empty())
    return;
  privateVarTypes.reserve(privateDecls.size());

  for (omp::PrivateClauseOp &privOp : privateDecls) {
    // Skip private variables which can safely be allocated and initialised
    // inside of the task
    if (!privOp.readsFromMold())
      continue;
    Type mlirType = privOp.getType();
    privateVarTypes.push_back(moduleTranslation.convertType(mlirType));
  }

  structTy = llvm::StructType::get(moduleTranslation.getLLVMContext(),
                                   privateVarTypes);

  llvm::DataLayout dataLayout =
      builder.GetInsertBlock()->getModule()->getDataLayout();
  llvm::Type *intPtrTy = builder.getIntPtrTy(dataLayout);
  llvm::Constant *allocSize = llvm::ConstantExpr::getSizeOf(structTy);

  // Heap allocate the structure
  structPtr = builder.CreateMalloc(intPtrTy, structTy, allocSize,
                                   /*ArraySize=*/nullptr, /*MallocF=*/nullptr,
                                   "omp.task.context_ptr");
}

void TaskContextStructManager::createGEPsToPrivateVars() {
  if (!structPtr) {
    assert(privateVarTypes.empty());
    return;
  }

  // Create GEPs for each struct member
  llvmPrivateVarGEPs.clear();
  llvmPrivateVarGEPs.reserve(privateDecls.size());
  llvm::Value *zero = builder.getInt32(0);
  unsigned i = 0;
  for (auto privDecl : privateDecls) {
    if (!privDecl.readsFromMold()) {
      // Handle this inside of the task so we don't pass unnessecary vars in
      llvmPrivateVarGEPs.push_back(nullptr);
      continue;
    }
    llvm::Value *iVal = builder.getInt32(i);
    llvm::Value *gep = builder.CreateGEP(structTy, structPtr, {zero, iVal});
    llvmPrivateVarGEPs.push_back(gep);
    i += 1;
  }
}

void TaskContextStructManager::freeStructPtr() {
  if (!structPtr)
    return;

  llvm::IRBuilderBase::InsertPointGuard guard{builder};
  // Ensure we don't put the call to free() after the terminator
  builder.SetInsertPoint(builder.GetInsertBlock()->getTerminator());
  builder.CreateFree(structPtr);
}

/// Converts an OpenMP task construct into LLVM IR using OpenMPIRBuilder.
static LogicalResult
convertOmpTaskOp(omp::TaskOp taskOp, llvm::IRBuilderBase &builder,
                 LLVM::ModuleTranslation &moduleTranslation) {
  using InsertPointTy = llvm::OpenMPIRBuilder::InsertPointTy;
  if (failed(checkImplementationStatus(*taskOp)))
    return failure();

  PrivateVarsInfo privateVarsInfo(taskOp);
  TaskContextStructManager taskStructMgr{builder, moduleTranslation,
                                         privateVarsInfo.privatizers};

  // Allocate and copy private variables before creating the task. This avoids
  // accessing invalid memory if (after this scope ends) the private variables
  // are initialized from host variables or if the variables are copied into
  // from host variables (firstprivate). The insertion point is just before
  // where the code for creating and scheduling the task will go. That puts this
  // code outside of the outlined task region, which is what we want because
  // this way the initialization and copy regions are executed immediately while
  // the host variable data are still live.

  llvm::OpenMPIRBuilder::InsertPointTy allocaIP =
      findAllocaInsertPoint(builder, moduleTranslation);

  // Not using splitBB() because that requires the current block to have a
  // terminator.
  assert(builder.GetInsertPoint() == builder.GetInsertBlock()->end());
  llvm::BasicBlock *taskStartBlock = llvm::BasicBlock::Create(
      builder.getContext(), "omp.task.start",
      /*Parent=*/builder.GetInsertBlock()->getParent());
  llvm::Instruction *branchToTaskStartBlock = builder.CreateBr(taskStartBlock);
  builder.SetInsertPoint(branchToTaskStartBlock);

  // Now do this again to make the initialization and copy blocks
  llvm::BasicBlock *copyBlock =
      splitBB(builder, /*CreateBranch=*/true, "omp.private.copy");
  llvm::BasicBlock *initBlock =
      splitBB(builder, /*CreateBranch=*/true, "omp.private.init");

  // Now the control flow graph should look like
  // starter_block:
  //   <---- where we started when convertOmpTaskOp was called
  //   br %omp.private.init
  // omp.private.init:
  //   br %omp.private.copy
  // omp.private.copy:
  //   br %omp.task.start
  // omp.task.start:
  //   <---- where we want the insertion point to be when we call createTask()

  // Save the alloca insertion point on ModuleTranslation stack for use in
  // nested regions.
  LLVM::ModuleTranslation::SaveStack<OpenMPAllocaStackFrame> frame(
      moduleTranslation, allocaIP);

  // Allocate and initialize private variables
  builder.SetInsertPoint(initBlock->getTerminator());

  // Create task variable structure
  taskStructMgr.generateTaskContextStruct();
  // GEPs so that we can initialize the variables. Don't use these GEPs inside
  // of the body otherwise it will be the GEP not the struct which is fowarded
  // to the outlined function. GEPs forwarded in this way are passed in a
  // stack-allocated (by OpenMPIRBuilder) structure which is not safe for tasks
  // which may not be executed until after the current stack frame goes out of
  // scope.
  taskStructMgr.createGEPsToPrivateVars();

  for (auto [privDecl, mlirPrivVar, blockArg, llvmPrivateVarAlloc] :
       llvm::zip_equal(privateVarsInfo.privatizers, privateVarsInfo.mlirVars,
                       privateVarsInfo.blockArgs,
                       taskStructMgr.getLLVMPrivateVarGEPs())) {
    // To be handled inside the task.
    if (!privDecl.readsFromMold())
      continue;
    assert(llvmPrivateVarAlloc &&
           "reads from mold so shouldn't have been skipped");

    llvm::Expected<llvm::Value *> privateVarOrErr =
        initPrivateVar(builder, moduleTranslation, privDecl, mlirPrivVar,
                       blockArg, llvmPrivateVarAlloc, initBlock);
    if (!privateVarOrErr)
      return handleError(privateVarOrErr, *taskOp.getOperation());

    llvm::IRBuilderBase::InsertPointGuard guard(builder);
    builder.SetInsertPoint(builder.GetInsertBlock()->getTerminator());

    // TODO: this is a bit of a hack for Fortran character boxes.
    // Character boxes are passed by value into the init region and then the
    // initialized character box is yielded by value. Here we need to store the
    // yielded value into the private allocation, and load the private
    // allocation to match the type expected by region block arguments.
    if ((privateVarOrErr.get() != llvmPrivateVarAlloc) &&
        !mlir::isa<LLVM::LLVMPointerType>(blockArg.getType())) {
      builder.CreateStore(privateVarOrErr.get(), llvmPrivateVarAlloc);
      // Load it so we have the value pointed to by the GEP
      llvmPrivateVarAlloc = builder.CreateLoad(privateVarOrErr.get()->getType(),
                                               llvmPrivateVarAlloc);
    }
    assert(llvmPrivateVarAlloc->getType() ==
           moduleTranslation.convertType(blockArg.getType()));

    // Mapping blockArg -> llvmPrivateVarAlloc is done inside the body callback
    // so that OpenMPIRBuilder doesn't try to pass each GEP address through a
    // stack allocated structure.
  }

  // firstprivate copy region
  setInsertPointForPossiblyEmptyBlock(builder, copyBlock);
  if (failed(copyFirstPrivateVars(
          builder, moduleTranslation, privateVarsInfo.mlirVars,
          taskStructMgr.getLLVMPrivateVarGEPs(), privateVarsInfo.privatizers)))
    return llvm::failure();

  // Set up for call to createTask()
  builder.SetInsertPoint(taskStartBlock);

  auto bodyCB = [&](InsertPointTy allocaIP,
                    InsertPointTy codegenIP) -> llvm::Error {
    // Save the alloca insertion point on ModuleTranslation stack for use in
    // nested regions.
    LLVM::ModuleTranslation::SaveStack<OpenMPAllocaStackFrame> frame(
        moduleTranslation, allocaIP);

    // translate the body of the task:
    builder.restoreIP(codegenIP);

    llvm::BasicBlock *privInitBlock = nullptr;
    privateVarsInfo.llvmVars.resize(privateVarsInfo.blockArgs.size());
    for (auto [i, zip] : llvm::enumerate(llvm::zip_equal(
             privateVarsInfo.blockArgs, privateVarsInfo.privatizers,
             privateVarsInfo.mlirVars))) {
      auto [blockArg, privDecl, mlirPrivVar] = zip;
      // This is handled before the task executes
      if (privDecl.readsFromMold())
        continue;

      llvm::IRBuilderBase::InsertPointGuard guard(builder);
      llvm::Type *llvmAllocType =
          moduleTranslation.convertType(privDecl.getType());
      builder.SetInsertPoint(allocaIP.getBlock()->getTerminator());
      llvm::Value *llvmPrivateVar = builder.CreateAlloca(
          llvmAllocType, /*ArraySize=*/nullptr, "omp.private.alloc");

      llvm::Expected<llvm::Value *> privateVarOrError =
          initPrivateVar(builder, moduleTranslation, privDecl, mlirPrivVar,
                         blockArg, llvmPrivateVar, privInitBlock);
      if (!privateVarOrError)
        return privateVarOrError.takeError();
      moduleTranslation.mapValue(blockArg, privateVarOrError.get());
      privateVarsInfo.llvmVars[i] = privateVarOrError.get();
    }

    taskStructMgr.createGEPsToPrivateVars();
    for (auto [i, llvmPrivVar] :
         llvm::enumerate(taskStructMgr.getLLVMPrivateVarGEPs())) {
      if (!llvmPrivVar) {
        assert(privateVarsInfo.llvmVars[i] &&
               "This is added in the loop above");
        continue;
      }
      privateVarsInfo.llvmVars[i] = llvmPrivVar;
    }

    // Find and map the addresses of each variable within the task context
    // structure
    for (auto [blockArg, llvmPrivateVar, privateDecl] :
         llvm::zip_equal(privateVarsInfo.blockArgs, privateVarsInfo.llvmVars,
                         privateVarsInfo.privatizers)) {
      // This was handled above.
      if (!privateDecl.readsFromMold())
        continue;
      // Fix broken pass-by-value case for Fortran character boxes
      if (!mlir::isa<LLVM::LLVMPointerType>(blockArg.getType())) {
        llvmPrivateVar = builder.CreateLoad(
            moduleTranslation.convertType(blockArg.getType()), llvmPrivateVar);
      }
      assert(llvmPrivateVar->getType() ==
             moduleTranslation.convertType(blockArg.getType()));
      moduleTranslation.mapValue(blockArg, llvmPrivateVar);
    }

    auto continuationBlockOrError = convertOmpOpRegions(
        taskOp.getRegion(), "omp.task.region", builder, moduleTranslation);
    if (failed(handleError(continuationBlockOrError, *taskOp)))
      return llvm::make_error<PreviouslyReportedError>();

    builder.SetInsertPoint(continuationBlockOrError.get()->getTerminator());

    if (failed(cleanupPrivateVars(builder, moduleTranslation, taskOp.getLoc(),
                                  privateVarsInfo.llvmVars,
                                  privateVarsInfo.privatizers)))
      return llvm::make_error<PreviouslyReportedError>();

    // Free heap allocated task context structure at the end of the task.
    taskStructMgr.freeStructPtr();

    return llvm::Error::success();
  };

  SmallVector<llvm::OpenMPIRBuilder::DependData> dds;
  buildDependData(taskOp.getDependKinds(), taskOp.getDependVars(),
                  moduleTranslation, dds);

  llvm::OpenMPIRBuilder::LocationDescription ompLoc(builder);
  llvm::OpenMPIRBuilder::InsertPointOrErrorTy afterIP =
      moduleTranslation.getOpenMPBuilder()->createTask(
          ompLoc, allocaIP, bodyCB, !taskOp.getUntied(),
          moduleTranslation.lookupValue(taskOp.getFinal()),
          moduleTranslation.lookupValue(taskOp.getIfExpr()), dds,
          taskOp.getMergeable(),
          moduleTranslation.lookupValue(taskOp.getEventHandle()),
          moduleTranslation.lookupValue(taskOp.getPriority()));

  if (failed(handleError(afterIP, *taskOp)))
    return failure();

  builder.restoreIP(*afterIP);
  return success();
}

/// Converts an OpenMP taskgroup construct into LLVM IR using OpenMPIRBuilder.
static LogicalResult
convertOmpTaskgroupOp(omp::TaskgroupOp tgOp, llvm::IRBuilderBase &builder,
                      LLVM::ModuleTranslation &moduleTranslation) {
  using InsertPointTy = llvm::OpenMPIRBuilder::InsertPointTy;
  if (failed(checkImplementationStatus(*tgOp)))
    return failure();

  auto bodyCB = [&](InsertPointTy allocaIP, InsertPointTy codegenIP) {
    builder.restoreIP(codegenIP);
    return convertOmpOpRegions(tgOp.getRegion(), "omp.taskgroup.region",
                               builder, moduleTranslation)
        .takeError();
  };

  InsertPointTy allocaIP = findAllocaInsertPoint(builder, moduleTranslation);
  llvm::OpenMPIRBuilder::LocationDescription ompLoc(builder);
  llvm::OpenMPIRBuilder::InsertPointOrErrorTy afterIP =
      moduleTranslation.getOpenMPBuilder()->createTaskgroup(ompLoc, allocaIP,
                                                            bodyCB);

  if (failed(handleError(afterIP, *tgOp)))
    return failure();

  builder.restoreIP(*afterIP);
  return success();
}

static LogicalResult
convertOmpTaskwaitOp(omp::TaskwaitOp twOp, llvm::IRBuilderBase &builder,
                     LLVM::ModuleTranslation &moduleTranslation) {
  if (failed(checkImplementationStatus(*twOp)))
    return failure();

  moduleTranslation.getOpenMPBuilder()->createTaskwait(builder.saveIP());
  return success();
}

/// Converts an OpenMP workshare loop into LLVM IR using OpenMPIRBuilder.
static LogicalResult
convertOmpWsloop(Operation &opInst, llvm::IRBuilderBase &builder,
                 LLVM::ModuleTranslation &moduleTranslation) {
  llvm::OpenMPIRBuilder *ompBuilder = moduleTranslation.getOpenMPBuilder();
  auto wsloopOp = cast<omp::WsloopOp>(opInst);
  if (failed(checkImplementationStatus(opInst)))
    return failure();

  auto loopOp = cast<omp::LoopNestOp>(wsloopOp.getWrappedLoop());
  llvm::ArrayRef<bool> isByRef = getIsByRef(wsloopOp.getReductionByref());
  assert(isByRef.size() == wsloopOp.getNumReductionVars());

  // Static is the default.
  auto schedule =
      wsloopOp.getScheduleKind().value_or(omp::ClauseScheduleKind::Static);

  // Find the loop configuration.
  llvm::Value *step = moduleTranslation.lookupValue(loopOp.getLoopSteps()[0]);
  llvm::Type *ivType = step->getType();
  llvm::Value *chunk = nullptr;
  if (wsloopOp.getScheduleChunk()) {
    llvm::Value *chunkVar =
        moduleTranslation.lookupValue(wsloopOp.getScheduleChunk());
    chunk = builder.CreateSExtOrTrunc(chunkVar, ivType);
  }

  PrivateVarsInfo privateVarsInfo(wsloopOp);

  SmallVector<omp::DeclareReductionOp> reductionDecls;
  collectReductionDecls(wsloopOp, reductionDecls);
  llvm::OpenMPIRBuilder::InsertPointTy allocaIP =
      findAllocaInsertPoint(builder, moduleTranslation);

  SmallVector<llvm::Value *> privateReductionVariables(
      wsloopOp.getNumReductionVars());

  llvm::Expected<llvm::BasicBlock *> afterAllocas = allocatePrivateVars(
      builder, moduleTranslation, privateVarsInfo, allocaIP);
  if (handleError(afterAllocas, opInst).failed())
    return failure();

  DenseMap<Value, llvm::Value *> reductionVariableMap;

  MutableArrayRef<BlockArgument> reductionArgs =
      cast<omp::BlockArgOpenMPOpInterface>(opInst).getReductionBlockArgs();

  SmallVector<DeferredStore> deferredStores;

  if (failed(allocReductionVars(wsloopOp, reductionArgs, builder,
                                moduleTranslation, allocaIP, reductionDecls,
                                privateReductionVariables, reductionVariableMap,
                                deferredStores, isByRef)))
    return failure();

  if (handleError(initPrivateVars(builder, moduleTranslation, privateVarsInfo),
                  opInst)
          .failed())
    return failure();

  if (failed(copyFirstPrivateVars(
          builder, moduleTranslation, privateVarsInfo.mlirVars,
          privateVarsInfo.llvmVars, privateVarsInfo.privatizers)))
    return failure();

  assert(afterAllocas.get()->getSinglePredecessor());
  if (failed(initReductionVars(wsloopOp, reductionArgs, builder,
                               moduleTranslation,
                               afterAllocas.get()->getSinglePredecessor(),
                               reductionDecls, privateReductionVariables,
                               reductionVariableMap, isByRef, deferredStores)))
    return failure();

  // TODO: Handle doacross loops when the ordered clause has a parameter.
  bool isOrdered = wsloopOp.getOrdered().has_value();
  std::optional<omp::ScheduleModifier> scheduleMod = wsloopOp.getScheduleMod();
  bool isSimd = wsloopOp.getScheduleSimd();
  bool loopNeedsBarrier = !wsloopOp.getNowait();

  // The only legal way for the direct parent to be omp.distribute is that this
  // represents 'distribute parallel do'. Otherwise, this is a regular
  // worksharing loop.
  llvm::omp::WorksharingLoopType workshareLoopType =
      llvm::isa_and_present<omp::DistributeOp>(opInst.getParentOp())
          ? llvm::omp::WorksharingLoopType::DistributeForStaticLoop
          : llvm::omp::WorksharingLoopType::ForStaticLoop;

  llvm::OpenMPIRBuilder::LocationDescription ompLoc(builder);
  llvm::Expected<llvm::BasicBlock *> regionBlock = convertOmpOpRegions(
      wsloopOp.getRegion(), "omp.wsloop.region", builder, moduleTranslation);

  if (failed(handleError(regionBlock, opInst)))
    return failure();

  builder.SetInsertPoint(*regionBlock, (*regionBlock)->begin());
  llvm::CanonicalLoopInfo *loopInfo = findCurrentLoopInfo(moduleTranslation);

  llvm::OpenMPIRBuilder::InsertPointOrErrorTy wsloopIP =
      ompBuilder->applyWorkshareLoop(
          ompLoc.DL, loopInfo, allocaIP, loopNeedsBarrier,
          convertToScheduleKind(schedule), chunk, isSimd,
          scheduleMod == omp::ScheduleModifier::monotonic,
          scheduleMod == omp::ScheduleModifier::nonmonotonic, isOrdered,
          workshareLoopType);

  if (failed(handleError(wsloopIP, opInst)))
    return failure();

  // Process the reductions if required.
  if (failed(createReductionsAndCleanup(
          wsloopOp, builder, moduleTranslation, allocaIP, reductionDecls,
          privateReductionVariables, isByRef, wsloopOp.getNowait(),
          /*isTeamsReduction=*/false)))
    return failure();

  return cleanupPrivateVars(builder, moduleTranslation, wsloopOp.getLoc(),
                            privateVarsInfo.llvmVars,
                            privateVarsInfo.privatizers);
}

/// Converts the OpenMP parallel operation to LLVM IR.
static LogicalResult
convertOmpParallel(omp::ParallelOp opInst, llvm::IRBuilderBase &builder,
                   LLVM::ModuleTranslation &moduleTranslation) {
  using InsertPointTy = llvm::OpenMPIRBuilder::InsertPointTy;
  ArrayRef<bool> isByRef = getIsByRef(opInst.getReductionByref());
  assert(isByRef.size() == opInst.getNumReductionVars());
  llvm::OpenMPIRBuilder *ompBuilder = moduleTranslation.getOpenMPBuilder();

  if (failed(checkImplementationStatus(*opInst)))
    return failure();

  PrivateVarsInfo privateVarsInfo(opInst);

  // Collect reduction declarations
  SmallVector<omp::DeclareReductionOp> reductionDecls;
  collectReductionDecls(opInst, reductionDecls);
  SmallVector<llvm::Value *> privateReductionVariables(
      opInst.getNumReductionVars());
  SmallVector<DeferredStore> deferredStores;

  auto bodyGenCB = [&](InsertPointTy allocaIP,
                       InsertPointTy codeGenIP) -> llvm::Error {
    llvm::Expected<llvm::BasicBlock *> afterAllocas = allocatePrivateVars(
        builder, moduleTranslation, privateVarsInfo, allocaIP);
    if (handleError(afterAllocas, *opInst).failed())
      return llvm::make_error<PreviouslyReportedError>();

    // Allocate reduction vars
    DenseMap<Value, llvm::Value *> reductionVariableMap;

    MutableArrayRef<BlockArgument> reductionArgs =
        cast<omp::BlockArgOpenMPOpInterface>(*opInst).getReductionBlockArgs();

    allocaIP =
        InsertPointTy(allocaIP.getBlock(),
                      allocaIP.getBlock()->getTerminator()->getIterator());

    if (failed(allocReductionVars(
            opInst, reductionArgs, builder, moduleTranslation, allocaIP,
            reductionDecls, privateReductionVariables, reductionVariableMap,
            deferredStores, isByRef)))
      return llvm::make_error<PreviouslyReportedError>();

    assert(afterAllocas.get()->getSinglePredecessor());
    builder.restoreIP(codeGenIP);

    if (handleError(
            initPrivateVars(builder, moduleTranslation, privateVarsInfo),
            *opInst)
            .failed())
      return llvm::make_error<PreviouslyReportedError>();

    if (failed(copyFirstPrivateVars(
            builder, moduleTranslation, privateVarsInfo.mlirVars,
            privateVarsInfo.llvmVars, privateVarsInfo.privatizers)))
      return llvm::make_error<PreviouslyReportedError>();

    if (failed(
            initReductionVars(opInst, reductionArgs, builder, moduleTranslation,
                              afterAllocas.get()->getSinglePredecessor(),
                              reductionDecls, privateReductionVariables,
                              reductionVariableMap, isByRef, deferredStores)))
      return llvm::make_error<PreviouslyReportedError>();

    // Save the alloca insertion point on ModuleTranslation stack for use in
    // nested regions.
    LLVM::ModuleTranslation::SaveStack<OpenMPAllocaStackFrame> frame(
        moduleTranslation, allocaIP);

    // ParallelOp has only one region associated with it.
    llvm::Expected<llvm::BasicBlock *> regionBlock = convertOmpOpRegions(
        opInst.getRegion(), "omp.par.region", builder, moduleTranslation);
    if (!regionBlock)
      return regionBlock.takeError();

    // Process the reductions if required.
    if (opInst.getNumReductionVars() > 0) {
      // Collect reduction info
      SmallVector<OwningReductionGen> owningReductionGens;
      SmallVector<OwningAtomicReductionGen> owningAtomicReductionGens;
      SmallVector<llvm::OpenMPIRBuilder::ReductionInfo> reductionInfos;
      collectReductionInfo(opInst, builder, moduleTranslation, reductionDecls,
                           owningReductionGens, owningAtomicReductionGens,
                           privateReductionVariables, reductionInfos);

      // Move to region cont block
      builder.SetInsertPoint((*regionBlock)->getTerminator());

      // Generate reductions from info
      llvm::UnreachableInst *tempTerminator = builder.CreateUnreachable();
      builder.SetInsertPoint(tempTerminator);

      llvm::OpenMPIRBuilder::InsertPointOrErrorTy contInsertPoint =
          ompBuilder->createReductions(
              builder.saveIP(), allocaIP, reductionInfos, isByRef,
              /*IsNoWait=*/false, /*IsTeamsReduction=*/false);
      if (!contInsertPoint)
        return contInsertPoint.takeError();

      if (!contInsertPoint->getBlock())
        return llvm::make_error<PreviouslyReportedError>();

      tempTerminator->eraseFromParent();
      builder.restoreIP(*contInsertPoint);
    }

    return llvm::Error::success();
  };

  auto privCB = [](InsertPointTy allocaIP, InsertPointTy codeGenIP,
                   llvm::Value &, llvm::Value &val, llvm::Value *&replVal) {
    // tell OpenMPIRBuilder not to do anything. We handled Privatisation in
    // bodyGenCB.
    replVal = &val;
    return codeGenIP;
  };

  // TODO: Perform finalization actions for variables. This has to be
  // called for variables which have destructors/finalizers.
  auto finiCB = [&](InsertPointTy codeGenIP) -> llvm::Error {
    InsertPointTy oldIP = builder.saveIP();
    builder.restoreIP(codeGenIP);

    // if the reduction has a cleanup region, inline it here to finalize the
    // reduction variables
    SmallVector<Region *> reductionCleanupRegions;
    llvm::transform(reductionDecls, std::back_inserter(reductionCleanupRegions),
                    [](omp::DeclareReductionOp reductionDecl) {
                      return &reductionDecl.getCleanupRegion();
                    });
    if (failed(inlineOmpRegionCleanup(
            reductionCleanupRegions, privateReductionVariables,
            moduleTranslation, builder, "omp.reduction.cleanup")))
      return llvm::createStringError(
          "failed to inline `cleanup` region of `omp.declare_reduction`");

    if (failed(cleanupPrivateVars(builder, moduleTranslation, opInst.getLoc(),
                                  privateVarsInfo.llvmVars,
                                  privateVarsInfo.privatizers)))
      return llvm::make_error<PreviouslyReportedError>();

    builder.restoreIP(oldIP);
    return llvm::Error::success();
  };

  llvm::Value *ifCond = nullptr;
  if (auto ifVar = opInst.getIfExpr())
    ifCond = moduleTranslation.lookupValue(ifVar);
  llvm::Value *numThreads = nullptr;
  if (auto numThreadsVar = opInst.getNumThreads())
    numThreads = moduleTranslation.lookupValue(numThreadsVar);
  auto pbKind = llvm::omp::OMP_PROC_BIND_default;
  if (auto bind = opInst.getProcBindKind())
    pbKind = getProcBindKind(*bind);
  bool isCancellable = constructIsCancellable(opInst);

  llvm::OpenMPIRBuilder::InsertPointTy allocaIP =
      findAllocaInsertPoint(builder, moduleTranslation);
  llvm::OpenMPIRBuilder::LocationDescription ompLoc(builder);

  llvm::OpenMPIRBuilder::InsertPointOrErrorTy afterIP =
      ompBuilder->createParallel(ompLoc, allocaIP, bodyGenCB, privCB, finiCB,
                                 ifCond, numThreads, pbKind, isCancellable);

  if (failed(handleError(afterIP, *opInst)))
    return failure();

  builder.restoreIP(*afterIP);
  return success();
}

/// Convert Order attribute to llvm::omp::OrderKind.
static llvm::omp::OrderKind
convertOrderKind(std::optional<omp::ClauseOrderKind> o) {
  if (!o)
    return llvm::omp::OrderKind::OMP_ORDER_unknown;
  switch (*o) {
  case omp::ClauseOrderKind::Concurrent:
    return llvm::omp::OrderKind::OMP_ORDER_concurrent;
  }
  llvm_unreachable("Unknown ClauseOrderKind kind");
}

/// Converts an OpenMP simd loop into LLVM IR using OpenMPIRBuilder.
static LogicalResult
convertOmpSimd(Operation &opInst, llvm::IRBuilderBase &builder,
               LLVM::ModuleTranslation &moduleTranslation) {
  llvm::OpenMPIRBuilder *ompBuilder = moduleTranslation.getOpenMPBuilder();
  auto simdOp = cast<omp::SimdOp>(opInst);

  // TODO: Replace this with proper composite translation support.
  // Currently, simd information on composite constructs is ignored, so e.g.
  // 'do/for simd' will be treated the same as a standalone 'do/for'. This is
  // allowed by the spec, since it's equivalent to using a SIMD length of 1.
  if (simdOp.isComposite()) {
    if (failed(convertIgnoredWrapper(simdOp, moduleTranslation)))
      return failure();

    return inlineConvertOmpRegions(simdOp.getRegion(), "omp.simd.region",
                                   builder, moduleTranslation);
  }

  if (failed(checkImplementationStatus(opInst)))
    return failure();

  // This is needed to make sure that uses of entry block arguments for the
  // reduction clause, which is not yet being translated, are mapped to the
  // outside values. This has the effect of ignoring the clause without causing
  // a compiler crash.
  auto blockArgIface = cast<omp::BlockArgOpenMPOpInterface>(*simdOp);
  for (auto [arg, var] : llvm::zip_equal(blockArgIface.getReductionBlockArgs(),
                                         simdOp.getReductionVars()))
    moduleTranslation.mapValue(arg, moduleTranslation.lookupValue(var));

  PrivateVarsInfo privateVarsInfo(simdOp);

  llvm::OpenMPIRBuilder::InsertPointTy allocaIP =
      findAllocaInsertPoint(builder, moduleTranslation);

  llvm::Expected<llvm::BasicBlock *> afterAllocas = allocatePrivateVars(
      builder, moduleTranslation, privateVarsInfo, allocaIP);
  if (handleError(afterAllocas, opInst).failed())
    return failure();

  if (handleError(initPrivateVars(builder, moduleTranslation, privateVarsInfo),
                  opInst)
          .failed())
    return failure();

  llvm::ConstantInt *simdlen = nullptr;
  if (std::optional<uint64_t> simdlenVar = simdOp.getSimdlen())
    simdlen = builder.getInt64(simdlenVar.value());

  llvm::ConstantInt *safelen = nullptr;
  if (std::optional<uint64_t> safelenVar = simdOp.getSafelen())
    safelen = builder.getInt64(safelenVar.value());

  llvm::MapVector<llvm::Value *, llvm::Value *> alignedVars;
  llvm::omp::OrderKind order = convertOrderKind(simdOp.getOrder());

  llvm::BasicBlock *sourceBlock = builder.GetInsertBlock();
  std::optional<ArrayAttr> alignmentValues = simdOp.getAlignments();
  mlir::OperandRange operands = simdOp.getAlignedVars();
  for (size_t i = 0; i < operands.size(); ++i) {
    llvm::Value *alignment = nullptr;
    llvm::Value *llvmVal = moduleTranslation.lookupValue(operands[i]);
    llvm::Type *ty = llvmVal->getType();

    auto intAttr = cast<IntegerAttr>((*alignmentValues)[i]);
    alignment = builder.getInt64(intAttr.getInt());
    assert(ty->isPointerTy() && "Invalid type for aligned variable");
    assert(alignment && "Invalid alignment value");
    auto curInsert = builder.saveIP();
    builder.SetInsertPoint(sourceBlock);
    llvmVal = builder.CreateLoad(ty, llvmVal);
    builder.restoreIP(curInsert);
    alignedVars[llvmVal] = alignment;
  }

  llvm::Expected<llvm::BasicBlock *> regionBlock = convertOmpOpRegions(
      simdOp.getRegion(), "omp.simd.region", builder, moduleTranslation);

  if (failed(handleError(regionBlock, opInst)))
    return failure();

  builder.SetInsertPoint(*regionBlock, (*regionBlock)->begin());
  llvm::CanonicalLoopInfo *loopInfo = findCurrentLoopInfo(moduleTranslation);
  ompBuilder->applySimd(loopInfo, alignedVars,
                        simdOp.getIfExpr()
                            ? moduleTranslation.lookupValue(simdOp.getIfExpr())
                            : nullptr,
                        order, simdlen, safelen);

  return cleanupPrivateVars(builder, moduleTranslation, simdOp.getLoc(),
                            privateVarsInfo.llvmVars,
                            privateVarsInfo.privatizers);
}

/// Converts an OpenMP loop nest into LLVM IR using OpenMPIRBuilder.
static LogicalResult
convertOmpLoopNest(Operation &opInst, llvm::IRBuilderBase &builder,
                   LLVM::ModuleTranslation &moduleTranslation) {
  llvm::OpenMPIRBuilder *ompBuilder = moduleTranslation.getOpenMPBuilder();
  auto loopOp = cast<omp::LoopNestOp>(opInst);

  // Set up the source location value for OpenMP runtime.
  llvm::OpenMPIRBuilder::LocationDescription ompLoc(builder);

  // Generator of the canonical loop body.
  SmallVector<llvm::CanonicalLoopInfo *> loopInfos;
  SmallVector<llvm::OpenMPIRBuilder::InsertPointTy> bodyInsertPoints;
  auto bodyGen = [&](llvm::OpenMPIRBuilder::InsertPointTy ip,
                     llvm::Value *iv) -> llvm::Error {
    // Make sure further conversions know about the induction variable.
    moduleTranslation.mapValue(
        loopOp.getRegion().front().getArgument(loopInfos.size()), iv);

    // Capture the body insertion point for use in nested loops. BodyIP of the
    // CanonicalLoopInfo always points to the beginning of the entry block of
    // the body.
    bodyInsertPoints.push_back(ip);

    if (loopInfos.size() != loopOp.getNumLoops() - 1)
      return llvm::Error::success();

    // Convert the body of the loop.
    builder.restoreIP(ip);
    llvm::Expected<llvm::BasicBlock *> regionBlock = convertOmpOpRegions(
        loopOp.getRegion(), "omp.loop_nest.region", builder, moduleTranslation);
    if (!regionBlock)
      return regionBlock.takeError();

    builder.SetInsertPoint(*regionBlock, (*regionBlock)->begin());
    return llvm::Error::success();
  };

  // Delegate actual loop construction to the OpenMP IRBuilder.
  // TODO: this currently assumes omp.loop_nest is semantically similar to SCF
  // loop, i.e. it has a positive step, uses signed integer semantics.
  // Reconsider this code when the nested loop operation clearly supports more
  // cases.
  for (unsigned i = 0, e = loopOp.getNumLoops(); i < e; ++i) {
    llvm::Value *lowerBound =
        moduleTranslation.lookupValue(loopOp.getLoopLowerBounds()[i]);
    llvm::Value *upperBound =
        moduleTranslation.lookupValue(loopOp.getLoopUpperBounds()[i]);
    llvm::Value *step = moduleTranslation.lookupValue(loopOp.getLoopSteps()[i]);

    // Make sure loop trip count are emitted in the preheader of the outermost
    // loop at the latest so that they are all available for the new collapsed
    // loop will be created below.
    llvm::OpenMPIRBuilder::LocationDescription loc = ompLoc;
    llvm::OpenMPIRBuilder::InsertPointTy computeIP = ompLoc.IP;
    if (i != 0) {
      loc = llvm::OpenMPIRBuilder::LocationDescription(bodyInsertPoints.back(),
                                                       ompLoc.DL);
      computeIP = loopInfos.front()->getPreheaderIP();
    }

    llvm::Expected<llvm::CanonicalLoopInfo *> loopResult =
        ompBuilder->createCanonicalLoop(
            loc, bodyGen, lowerBound, upperBound, step,
            /*IsSigned=*/true, loopOp.getLoopInclusive(), computeIP);

    if (failed(handleError(loopResult, *loopOp)))
      return failure();

    loopInfos.push_back(*loopResult);
  }

  // Collapse loops. Store the insertion point because LoopInfos may get
  // invalidated.
  llvm::OpenMPIRBuilder::InsertPointTy afterIP =
      loopInfos.front()->getAfterIP();

  // Update the stack frame created for this loop to point to the resulting loop
  // after applying transformations.
  moduleTranslation.stackWalk<OpenMPLoopInfoStackFrame>(
      [&](OpenMPLoopInfoStackFrame &frame) {
        frame.loopInfo = ompBuilder->collapseLoops(ompLoc.DL, loopInfos, {});
        return WalkResult::interrupt();
      });

  // Continue building IR after the loop. Note that the LoopInfo returned by
  // `collapseLoops` points inside the outermost loop and is intended for
  // potential further loop transformations. Use the insertion point stored
  // before collapsing loops instead.
  builder.restoreIP(afterIP);
  return success();
}

/// Convert an Atomic Ordering attribute to llvm::AtomicOrdering.
static llvm::AtomicOrdering
convertAtomicOrdering(std::optional<omp::ClauseMemoryOrderKind> ao) {
  if (!ao)
    return llvm::AtomicOrdering::Monotonic; // Default Memory Ordering

  switch (*ao) {
  case omp::ClauseMemoryOrderKind::Seq_cst:
    return llvm::AtomicOrdering::SequentiallyConsistent;
  case omp::ClauseMemoryOrderKind::Acq_rel:
    return llvm::AtomicOrdering::AcquireRelease;
  case omp::ClauseMemoryOrderKind::Acquire:
    return llvm::AtomicOrdering::Acquire;
  case omp::ClauseMemoryOrderKind::Release:
    return llvm::AtomicOrdering::Release;
  case omp::ClauseMemoryOrderKind::Relaxed:
    return llvm::AtomicOrdering::Monotonic;
  }
  llvm_unreachable("Unknown ClauseMemoryOrderKind kind");
}

/// Convert omp.atomic.read operation to LLVM IR.
static LogicalResult
convertOmpAtomicRead(Operation &opInst, llvm::IRBuilderBase &builder,
                     LLVM::ModuleTranslation &moduleTranslation) {
  auto readOp = cast<omp::AtomicReadOp>(opInst);
  if (failed(checkImplementationStatus(opInst)))
    return failure();

  llvm::OpenMPIRBuilder *ompBuilder = moduleTranslation.getOpenMPBuilder();
  llvm::OpenMPIRBuilder::InsertPointTy allocaIP =
      findAllocaInsertPoint(builder, moduleTranslation);

  llvm::OpenMPIRBuilder::LocationDescription ompLoc(builder);

  llvm::AtomicOrdering AO = convertAtomicOrdering(readOp.getMemoryOrder());
  llvm::Value *x = moduleTranslation.lookupValue(readOp.getX());
  llvm::Value *v = moduleTranslation.lookupValue(readOp.getV());

  llvm::Type *elementType =
      moduleTranslation.convertType(readOp.getElementType());

  llvm::OpenMPIRBuilder::AtomicOpValue V = {v, elementType, false, false};
  llvm::OpenMPIRBuilder::AtomicOpValue X = {x, elementType, false, false};
  builder.restoreIP(ompBuilder->createAtomicRead(ompLoc, X, V, AO, allocaIP));
  return success();
}

/// Converts an omp.atomic.write operation to LLVM IR.
static LogicalResult
convertOmpAtomicWrite(Operation &opInst, llvm::IRBuilderBase &builder,
                      LLVM::ModuleTranslation &moduleTranslation) {
  auto writeOp = cast<omp::AtomicWriteOp>(opInst);
  if (failed(checkImplementationStatus(opInst)))
    return failure();

  llvm::OpenMPIRBuilder *ompBuilder = moduleTranslation.getOpenMPBuilder();
  llvm::OpenMPIRBuilder::InsertPointTy allocaIP =
      findAllocaInsertPoint(builder, moduleTranslation);

  llvm::OpenMPIRBuilder::LocationDescription ompLoc(builder);
  llvm::AtomicOrdering ao = convertAtomicOrdering(writeOp.getMemoryOrder());
  llvm::Value *expr = moduleTranslation.lookupValue(writeOp.getExpr());
  llvm::Value *dest = moduleTranslation.lookupValue(writeOp.getX());
  llvm::Type *ty = moduleTranslation.convertType(writeOp.getExpr().getType());
  llvm::OpenMPIRBuilder::AtomicOpValue x = {dest, ty, /*isSigned=*/false,
                                            /*isVolatile=*/false};
  builder.restoreIP(
      ompBuilder->createAtomicWrite(ompLoc, x, expr, ao, allocaIP));
  return success();
}

/// Converts an LLVM dialect binary operation to the corresponding enum value
/// for `atomicrmw` supported binary operation.
llvm::AtomicRMWInst::BinOp convertBinOpToAtomic(Operation &op) {
  return llvm::TypeSwitch<Operation *, llvm::AtomicRMWInst::BinOp>(&op)
      .Case([&](LLVM::AddOp) { return llvm::AtomicRMWInst::BinOp::Add; })
      .Case([&](LLVM::SubOp) { return llvm::AtomicRMWInst::BinOp::Sub; })
      .Case([&](LLVM::AndOp) { return llvm::AtomicRMWInst::BinOp::And; })
      .Case([&](LLVM::OrOp) { return llvm::AtomicRMWInst::BinOp::Or; })
      .Case([&](LLVM::XOrOp) { return llvm::AtomicRMWInst::BinOp::Xor; })
      .Case([&](LLVM::UMaxOp) { return llvm::AtomicRMWInst::BinOp::UMax; })
      .Case([&](LLVM::UMinOp) { return llvm::AtomicRMWInst::BinOp::UMin; })
      .Case([&](LLVM::FAddOp) { return llvm::AtomicRMWInst::BinOp::FAdd; })
      .Case([&](LLVM::FSubOp) { return llvm::AtomicRMWInst::BinOp::FSub; })
      .Default(llvm::AtomicRMWInst::BinOp::BAD_BINOP);
}

/// Converts an OpenMP atomic update operation using OpenMPIRBuilder.
static LogicalResult
convertOmpAtomicUpdate(omp::AtomicUpdateOp &opInst,
                       llvm::IRBuilderBase &builder,
                       LLVM::ModuleTranslation &moduleTranslation) {
  llvm::OpenMPIRBuilder *ompBuilder = moduleTranslation.getOpenMPBuilder();
  if (failed(checkImplementationStatus(*opInst)))
    return failure();

  // Convert values and types.
  auto &innerOpList = opInst.getRegion().front().getOperations();
  bool isXBinopExpr{false};
  llvm::AtomicRMWInst::BinOp binop;
  mlir::Value mlirExpr;
  llvm::Value *llvmExpr = nullptr;
  llvm::Value *llvmX = nullptr;
  llvm::Type *llvmXElementType = nullptr;
  if (innerOpList.size() == 2) {
    // The two operations here are the update and the terminator.
    // Since we can identify the update operation, there is a possibility
    // that we can generate the atomicrmw instruction.
    mlir::Operation &innerOp = *opInst.getRegion().front().begin();
    if (!llvm::is_contained(innerOp.getOperands(),
                            opInst.getRegion().getArgument(0))) {
      return opInst.emitError("no atomic update operation with region argument"
                              " as operand found inside atomic.update region");
    }
    binop = convertBinOpToAtomic(innerOp);
    isXBinopExpr = innerOp.getOperand(0) == opInst.getRegion().getArgument(0);
    mlirExpr = (isXBinopExpr ? innerOp.getOperand(1) : innerOp.getOperand(0));
    llvmExpr = moduleTranslation.lookupValue(mlirExpr);
  } else {
    // Since the update region includes more than one operation
    // we will resort to generating a cmpxchg loop.
    binop = llvm::AtomicRMWInst::BinOp::BAD_BINOP;
  }
  llvmX = moduleTranslation.lookupValue(opInst.getX());
  llvmXElementType = moduleTranslation.convertType(
      opInst.getRegion().getArgument(0).getType());
  llvm::OpenMPIRBuilder::AtomicOpValue llvmAtomicX = {llvmX, llvmXElementType,
                                                      /*isSigned=*/false,
                                                      /*isVolatile=*/false};

  llvm::AtomicOrdering atomicOrdering =
      convertAtomicOrdering(opInst.getMemoryOrder());

  // Generate update code.
  auto updateFn =
      [&opInst, &moduleTranslation](
          llvm::Value *atomicx,
          llvm::IRBuilder<> &builder) -> llvm::Expected<llvm::Value *> {
    Block &bb = *opInst.getRegion().begin();
    moduleTranslation.mapValue(*opInst.getRegion().args_begin(), atomicx);
    moduleTranslation.mapBlock(&bb, builder.GetInsertBlock());
    if (failed(moduleTranslation.convertBlock(bb, true, builder)))
      return llvm::make_error<PreviouslyReportedError>();

    omp::YieldOp yieldop = dyn_cast<omp::YieldOp>(bb.getTerminator());
    assert(yieldop && yieldop.getResults().size() == 1 &&
           "terminator must be omp.yield op and it must have exactly one "
           "argument");
    return moduleTranslation.lookupValue(yieldop.getResults()[0]);
  };

  // Handle ambiguous alloca, if any.
  auto allocaIP = findAllocaInsertPoint(builder, moduleTranslation);
  llvm::OpenMPIRBuilder::LocationDescription ompLoc(builder);
  llvm::OpenMPIRBuilder::InsertPointOrErrorTy afterIP =
      ompBuilder->createAtomicUpdate(ompLoc, allocaIP, llvmAtomicX, llvmExpr,
                                     atomicOrdering, binop, updateFn,
                                     isXBinopExpr);

  if (failed(handleError(afterIP, *opInst)))
    return failure();

  builder.restoreIP(*afterIP);
  return success();
}

static LogicalResult
convertOmpAtomicCapture(omp::AtomicCaptureOp atomicCaptureOp,
                        llvm::IRBuilderBase &builder,
                        LLVM::ModuleTranslation &moduleTranslation) {
  llvm::OpenMPIRBuilder *ompBuilder = moduleTranslation.getOpenMPBuilder();
  if (failed(checkImplementationStatus(*atomicCaptureOp)))
    return failure();

  mlir::Value mlirExpr;
  bool isXBinopExpr = false, isPostfixUpdate = false;
  llvm::AtomicRMWInst::BinOp binop = llvm::AtomicRMWInst::BinOp::BAD_BINOP;

  omp::AtomicUpdateOp atomicUpdateOp = atomicCaptureOp.getAtomicUpdateOp();
  omp::AtomicWriteOp atomicWriteOp = atomicCaptureOp.getAtomicWriteOp();

  assert((atomicUpdateOp || atomicWriteOp) &&
         "internal op must be an atomic.update or atomic.write op");

  if (atomicWriteOp) {
    isPostfixUpdate = true;
    mlirExpr = atomicWriteOp.getExpr();
  } else {
    isPostfixUpdate = atomicCaptureOp.getSecondOp() ==
                      atomicCaptureOp.getAtomicUpdateOp().getOperation();
    auto &innerOpList = atomicUpdateOp.getRegion().front().getOperations();
    // Find the binary update operation that uses the region argument
    // and get the expression to update
    if (innerOpList.size() == 2) {
      mlir::Operation &innerOp = *atomicUpdateOp.getRegion().front().begin();
      if (!llvm::is_contained(innerOp.getOperands(),
                              atomicUpdateOp.getRegion().getArgument(0))) {
        return atomicUpdateOp.emitError(
            "no atomic update operation with region argument"
            " as operand found inside atomic.update region");
      }
      binop = convertBinOpToAtomic(innerOp);
      isXBinopExpr =
          innerOp.getOperand(0) == atomicUpdateOp.getRegion().getArgument(0);
      mlirExpr = (isXBinopExpr ? innerOp.getOperand(1) : innerOp.getOperand(0));
    } else {
      binop = llvm::AtomicRMWInst::BinOp::BAD_BINOP;
    }
  }

  llvm::Value *llvmExpr = moduleTranslation.lookupValue(mlirExpr);
  llvm::Value *llvmX =
      moduleTranslation.lookupValue(atomicCaptureOp.getAtomicReadOp().getX());
  llvm::Value *llvmV =
      moduleTranslation.lookupValue(atomicCaptureOp.getAtomicReadOp().getV());
  llvm::Type *llvmXElementType = moduleTranslation.convertType(
      atomicCaptureOp.getAtomicReadOp().getElementType());
  llvm::OpenMPIRBuilder::AtomicOpValue llvmAtomicX = {llvmX, llvmXElementType,
                                                      /*isSigned=*/false,
                                                      /*isVolatile=*/false};
  llvm::OpenMPIRBuilder::AtomicOpValue llvmAtomicV = {llvmV, llvmXElementType,
                                                      /*isSigned=*/false,
                                                      /*isVolatile=*/false};

  llvm::AtomicOrdering atomicOrdering =
      convertAtomicOrdering(atomicCaptureOp.getMemoryOrder());

  auto updateFn =
      [&](llvm::Value *atomicx,
          llvm::IRBuilder<> &builder) -> llvm::Expected<llvm::Value *> {
    if (atomicWriteOp)
      return moduleTranslation.lookupValue(atomicWriteOp.getExpr());
    Block &bb = *atomicUpdateOp.getRegion().begin();
    moduleTranslation.mapValue(*atomicUpdateOp.getRegion().args_begin(),
                               atomicx);
    moduleTranslation.mapBlock(&bb, builder.GetInsertBlock());
    if (failed(moduleTranslation.convertBlock(bb, true, builder)))
      return llvm::make_error<PreviouslyReportedError>();

    omp::YieldOp yieldop = dyn_cast<omp::YieldOp>(bb.getTerminator());
    assert(yieldop && yieldop.getResults().size() == 1 &&
           "terminator must be omp.yield op and it must have exactly one "
           "argument");
    return moduleTranslation.lookupValue(yieldop.getResults()[0]);
  };

  // Handle ambiguous alloca, if any.
  auto allocaIP = findAllocaInsertPoint(builder, moduleTranslation);
  llvm::OpenMPIRBuilder::LocationDescription ompLoc(builder);
  llvm::OpenMPIRBuilder::InsertPointOrErrorTy afterIP =
      ompBuilder->createAtomicCapture(
          ompLoc, allocaIP, llvmAtomicX, llvmAtomicV, llvmExpr, atomicOrdering,
          binop, updateFn, atomicUpdateOp, isPostfixUpdate, isXBinopExpr);

  if (failed(handleError(afterIP, *atomicCaptureOp)))
    return failure();

  builder.restoreIP(*afterIP);
  return success();
}

static llvm::omp::Directive convertCancellationConstructType(
    omp::ClauseCancellationConstructType directive) {
  switch (directive) {
  case omp::ClauseCancellationConstructType::Loop:
    return llvm::omp::Directive::OMPD_for;
  case omp::ClauseCancellationConstructType::Parallel:
    return llvm::omp::Directive::OMPD_parallel;
  case omp::ClauseCancellationConstructType::Sections:
    return llvm::omp::Directive::OMPD_sections;
  case omp::ClauseCancellationConstructType::Taskgroup:
    return llvm::omp::Directive::OMPD_taskgroup;
  }
}

static LogicalResult
convertOmpCancel(omp::CancelOp op, llvm::IRBuilderBase &builder,
                 LLVM::ModuleTranslation &moduleTranslation) {
  llvm::OpenMPIRBuilder::LocationDescription ompLoc(builder);
  llvm::OpenMPIRBuilder *ompBuilder = moduleTranslation.getOpenMPBuilder();

  if (failed(checkImplementationStatus(*op.getOperation())))
    return failure();

  llvm::Value *ifCond = nullptr;
  if (Value ifVar = op.getIfExpr())
    ifCond = moduleTranslation.lookupValue(ifVar);

  llvm::omp::Directive cancelledDirective =
      convertCancellationConstructType(op.getCancelDirective());

  llvm::OpenMPIRBuilder::InsertPointOrErrorTy afterIP =
      ompBuilder->createCancel(ompLoc, ifCond, cancelledDirective);

  if (failed(handleError(afterIP, *op.getOperation())))
    return failure();

  builder.restoreIP(afterIP.get());

  return success();
}

/// Converts an OpenMP Threadprivate operation into LLVM IR using
/// OpenMPIRBuilder.
static LogicalResult
convertOmpThreadprivate(Operation &opInst, llvm::IRBuilderBase &builder,
                        LLVM::ModuleTranslation &moduleTranslation) {
  llvm::OpenMPIRBuilder::LocationDescription ompLoc(builder);
  llvm::OpenMPIRBuilder *ompBuilder = moduleTranslation.getOpenMPBuilder();
  auto threadprivateOp = cast<omp::ThreadprivateOp>(opInst);

  if (failed(checkImplementationStatus(opInst)))
    return failure();

  Value symAddr = threadprivateOp.getSymAddr();
  auto *symOp = symAddr.getDefiningOp();

  if (auto asCast = dyn_cast<LLVM::AddrSpaceCastOp>(symOp))
    symOp = asCast.getOperand().getDefiningOp();

  if (!isa<LLVM::AddressOfOp>(symOp))
    return opInst.emitError("Addressing symbol not found");
  LLVM::AddressOfOp addressOfOp = dyn_cast<LLVM::AddressOfOp>(symOp);

  LLVM::GlobalOp global =
      addressOfOp.getGlobal(moduleTranslation.symbolTable());
  llvm::GlobalValue *globalValue = moduleTranslation.lookupGlobal(global);

  if (!ompBuilder->Config.isTargetDevice()) {
    llvm::Type *type = globalValue->getValueType();
    llvm::TypeSize typeSize =
        builder.GetInsertBlock()->getModule()->getDataLayout().getTypeStoreSize(
            type);
    llvm::ConstantInt *size = builder.getInt64(typeSize.getFixedValue());
    llvm::Value *callInst = ompBuilder->createCachedThreadPrivate(
        ompLoc, globalValue, size, global.getSymName() + ".cache");
    moduleTranslation.mapValue(opInst.getResult(0), callInst);
  } else {
    moduleTranslation.mapValue(opInst.getResult(0), globalValue);
  }

  return success();
}

static llvm::OffloadEntriesInfoManager::OMPTargetDeviceClauseKind
convertToDeviceClauseKind(mlir::omp::DeclareTargetDeviceType deviceClause) {
  switch (deviceClause) {
  case mlir::omp::DeclareTargetDeviceType::host:
    return llvm::OffloadEntriesInfoManager::OMPTargetDeviceClauseHost;
    break;
  case mlir::omp::DeclareTargetDeviceType::nohost:
    return llvm::OffloadEntriesInfoManager::OMPTargetDeviceClauseNoHost;
    break;
  case mlir::omp::DeclareTargetDeviceType::any:
    return llvm::OffloadEntriesInfoManager::OMPTargetDeviceClauseAny;
    break;
  }
  llvm_unreachable("unhandled device clause");
}

static llvm::OffloadEntriesInfoManager::OMPTargetGlobalVarEntryKind
convertToCaptureClauseKind(
    mlir::omp::DeclareTargetCaptureClause captureClause) {
  switch (captureClause) {
  case mlir::omp::DeclareTargetCaptureClause::to:
    return llvm::OffloadEntriesInfoManager::OMPTargetGlobalVarEntryTo;
  case mlir::omp::DeclareTargetCaptureClause::link:
    return llvm::OffloadEntriesInfoManager::OMPTargetGlobalVarEntryLink;
  case mlir::omp::DeclareTargetCaptureClause::enter:
    return llvm::OffloadEntriesInfoManager::OMPTargetGlobalVarEntryEnter;
  case mlir::omp::DeclareTargetCaptureClause::none:
    return llvm::OffloadEntriesInfoManager::OMPTargetGlobalVarEntryNone;
  }
  llvm_unreachable("unhandled capture clause");
}

static llvm::SmallString<64>
getDeclareTargetRefPtrSuffix(LLVM::GlobalOp globalOp,
                             llvm::OpenMPIRBuilder &ompBuilder) {
  llvm::SmallString<64> suffix;
  llvm::raw_svector_ostream os(suffix);
  if (globalOp.getVisibility() == mlir::SymbolTable::Visibility::Private) {
    auto loc = globalOp->getLoc()->findInstanceOf<FileLineColLoc>();
    auto fileInfoCallBack = [&loc]() {
      return std::pair<std::string, uint64_t>(
          llvm::StringRef(loc.getFilename()), loc.getLine());
    };

    os << llvm::format(
        "_%x", ompBuilder.getTargetEntryUniqueInfo(fileInfoCallBack).FileID);
  }
  os << "_decl_tgt_ref_ptr";

  return suffix;
}

static bool isDeclareTargetLink(Value value) {
  Operation *op = value.getDefiningOp();
  if (auto addrCast = llvm::dyn_cast_if_present<LLVM::AddrSpaceCastOp>(op))
    op = addrCast->getOperand(0).getDefiningOp();

  if (auto addressOfOp = llvm::dyn_cast_if_present<LLVM::AddressOfOp>(op)) {
    auto modOp = addressOfOp->getParentOfType<mlir::ModuleOp>();
    Operation *gOp = modOp.lookupSymbol(addressOfOp.getGlobalName());
    if (auto declareTargetGlobal =
            llvm::dyn_cast<mlir::omp::DeclareTargetInterface>(gOp))
      if (declareTargetGlobal.getDeclareTargetCaptureClause() ==
          mlir::omp::DeclareTargetCaptureClause::link)
        return true;
  }
  return false;
}

static bool isDeclareTargetTo(Value value) {
  Operation *op = value.getDefiningOp();
  if (auto addrCast = llvm::dyn_cast_if_present<LLVM::AddrSpaceCastOp>(op))
    op = addrCast->getOperand(0).getDefiningOp();

  if (auto addressOfOp = llvm::dyn_cast_if_present<LLVM::AddressOfOp>(op)) {
    auto modOp = addressOfOp->getParentOfType<mlir::ModuleOp>();
    Operation *gOp = modOp.lookupSymbol(addressOfOp.getGlobalName());
    if (auto declareTargetGlobal =
            llvm::dyn_cast<mlir::omp::DeclareTargetInterface>(gOp)) {
      if (declareTargetGlobal.getDeclareTargetCaptureClause() ==
              mlir::omp::DeclareTargetCaptureClause::to ||
          declareTargetGlobal.getDeclareTargetCaptureClause() ==
              mlir::omp::DeclareTargetCaptureClause::enter)
        return true;
    }
  }
  return false;
}

// Returns the reference pointer generated by the lowering of the declare target
// operation in cases where the link clause is used or the to clause is used in
// USM mode.
static llvm::Value *
getRefPtrIfDeclareTarget(mlir::Value value,
                         LLVM::ModuleTranslation &moduleTranslation) {
  llvm::OpenMPIRBuilder *ompBuilder = moduleTranslation.getOpenMPBuilder();
  Operation *op = value.getDefiningOp();
  if (auto addrCast = llvm::dyn_cast_if_present<LLVM::AddrSpaceCastOp>(op))
    op = addrCast->getOperand(0).getDefiningOp();

  // An easier way to do this may just be to keep track of any pointer
  // references and their mapping to their respective operation
  if (auto addressOfOp = llvm::dyn_cast_if_present<LLVM::AddressOfOp>(op)) {
    if (auto gOp = llvm::dyn_cast_or_null<LLVM::GlobalOp>(
            addressOfOp->getParentOfType<mlir::ModuleOp>().lookupSymbol(
                addressOfOp.getGlobalName()))) {

      if (auto declareTargetGlobal =
              llvm::dyn_cast<mlir::omp::DeclareTargetInterface>(
                  gOp.getOperation())) {

        // In this case, we must utilise the reference pointer generated by the
        // declare target operation, similar to Clang
        if ((declareTargetGlobal.getDeclareTargetCaptureClause() ==
             mlir::omp::DeclareTargetCaptureClause::link) ||
            (declareTargetGlobal.getDeclareTargetCaptureClause() ==
                 mlir::omp::DeclareTargetCaptureClause::to &&
             ompBuilder->Config.hasRequiresUnifiedSharedMemory())) {
          llvm::SmallString<64> suffix =
              getDeclareTargetRefPtrSuffix(gOp, *ompBuilder);

          if (gOp.getSymName().contains(suffix))
            return moduleTranslation.getLLVMModule()->getNamedValue(
                gOp.getSymName());

          return moduleTranslation.getLLVMModule()->getNamedValue(
              (gOp.getSymName().str() + suffix.str()).str());
        }
      }
    }
  }

  return nullptr;
}

namespace {
// Append customMappers information to existing MapInfosTy
struct MapInfosTy : llvm::OpenMPIRBuilder::MapInfosTy {
  SmallVector<Operation *, 4> Mappers;

  /// Append arrays in \a CurInfo.
  void append(MapInfosTy &curInfo) {
    Mappers.append(curInfo.Mappers.begin(), curInfo.Mappers.end());
    llvm::OpenMPIRBuilder::MapInfosTy::append(curInfo);
  }
};
// A small helper structure to contain data gathered
// for map lowering and coalese it into one area and
// avoiding extra computations such as searches in the
// llvm module for lowered mapped variables or checking
// if something is declare target (and retrieving the
// value) more than neccessary.
struct MapInfoData : MapInfosTy {
  llvm::SmallVector<bool, 4> IsDeclareTarget;
  llvm::SmallVector<bool, 4> IsAMember;
  // Identify if mapping was added by mapClause or use_device clauses.
  llvm::SmallVector<bool, 4> IsAMapping;
  llvm::SmallVector<mlir::Operation *, 4> MapClause;
  llvm::SmallVector<llvm::Value *, 4> OriginalValue;
  // Stripped off array/pointer to get the underlying
  // element type
  llvm::SmallVector<llvm::Type *, 4> BaseType;

  /// Append arrays in \a CurInfo.
  void append(MapInfoData &CurInfo) {
    IsDeclareTarget.append(CurInfo.IsDeclareTarget.begin(),
                           CurInfo.IsDeclareTarget.end());
    MapClause.append(CurInfo.MapClause.begin(), CurInfo.MapClause.end());
    OriginalValue.append(CurInfo.OriginalValue.begin(),
                         CurInfo.OriginalValue.end());
    BaseType.append(CurInfo.BaseType.begin(), CurInfo.BaseType.end());
    MapInfosTy::append(CurInfo);
  }
};

enum class TargetDirective : uint32_t {
  None = 0,
  Target = 1,
  TargetData = 2,
  TargetEnterData = 3,
  TargetExitData = 4,
  TargetUpdate = 5
};

static TargetDirective getTargetDirectiveFromOp(Operation *op) {
  return llvm::TypeSwitch<Operation *, TargetDirective>(op)
      .Case([](omp::TargetDataOp) { return TargetDirective::TargetData; })
      .Case([](omp::TargetEnterDataOp) {
        return TargetDirective::TargetEnterData;
      })
      .Case([&](omp::TargetExitDataOp) {
        return TargetDirective::TargetExitData;
      })
      .Case([&](omp::TargetUpdateOp) { return TargetDirective::TargetUpdate; })
      .Case([&](omp::TargetOp) { return TargetDirective::Target; })
      .Default([&](Operation *op) { return TargetDirective::None; });
}

} // namespace

uint64_t getArrayElementSizeInBits(LLVM::LLVMArrayType arrTy, DataLayout &dl) {
  if (auto nestedArrTy = llvm::dyn_cast_if_present<LLVM::LLVMArrayType>(
          arrTy.getElementType()))
    return getArrayElementSizeInBits(nestedArrTy, dl);
  return dl.getTypeSizeInBits(arrTy.getElementType());
}

// This function calculates the size to be offloaded for a specified type, given
// its associated map clause (which can contain bounds information which affects
// the total size), this size is calculated based on the underlying element type
// e.g. given a 1-D array of ints, we will calculate the size from the integer
// type * number of elements in the array. This size can be used in other
// calculations but is ultimately used as an argument to the OpenMP runtimes
// kernel argument structure which is generated through the combinedInfo data
// structures.
// This function is somewhat equivalent to Clang's getExprTypeSize inside of
// CGOpenMPRuntime.cpp.
llvm::Value *getSizeInBytes(DataLayout &dl, const mlir::Type &type,
                            Operation *clauseOp, llvm::Value *basePointer,
                            llvm::Type *baseType, llvm::IRBuilderBase &builder,
                            LLVM::ModuleTranslation &moduleTranslation) {
  if (auto memberClause =
          mlir::dyn_cast_if_present<mlir::omp::MapInfoOp>(clauseOp)) {
    // This calculates the size to transfer based on bounds and the underlying
    // element type, provided bounds have been specified (Fortran
    // pointers/allocatables/target and arrays that have sections specified fall
    // into this as well).
    if (!memberClause.getBounds().empty()) {
      llvm::Value *elementCount = builder.getInt64(1);
      for (auto bounds : memberClause.getBounds()) {
        if (auto boundOp = mlir::dyn_cast_if_present<mlir::omp::MapBoundsOp>(
                bounds.getDefiningOp())) {
          // The below calculation for the size to be mapped calculated from the
          // map.info's bounds is: (elemCount * [UB - LB] + 1), later we
          // multiply by the underlying element types byte size to get the full
          // size to be offloaded based on the bounds
          elementCount = builder.CreateMul(
              elementCount,
              builder.CreateAdd(
                  builder.CreateSub(
                      moduleTranslation.lookupValue(boundOp.getUpperBound()),
                      moduleTranslation.lookupValue(boundOp.getLowerBound())),
                  builder.getInt64(1)));
        }
      }

      // utilising getTypeSizeInBits instead of getTypeSize as getTypeSize gives
      // the size in inconsistent byte or bit format.
      uint64_t underlyingTypeSzInBits = dl.getTypeSizeInBits(type);
      if (auto arrTy = llvm::dyn_cast_if_present<LLVM::LLVMArrayType>(type))
        underlyingTypeSzInBits = getArrayElementSizeInBits(arrTy, dl);

      // The size in bytes x number of elements, the sizeInBytes stored is
      // the underyling types size, e.g. if ptr<i32>, it'll be the i32's
      // size, so we do some on the fly runtime math to get the size in
      // bytes from the extent (ub - lb) * sizeInBytes. NOTE: This may need
      // some adjustment for members with more complex types.
      return builder.CreateMul(elementCount,
                               builder.getInt64(underlyingTypeSzInBits / 8),
                               "element_count");
    }
  }

  return builder.getInt64(dl.getTypeSizeInBits(type) / 8);
}

static void collectMapDataFromMapOperands(
    MapInfoData &mapData, SmallVectorImpl<Value> &mapVars,
    LLVM::ModuleTranslation &moduleTranslation, DataLayout &dl,
    llvm::IRBuilderBase &builder, ArrayRef<Value> useDevPtrOperands = {},
    ArrayRef<Value> useDevAddrOperands = {},
    ArrayRef<Value> hasDevAddrOperands = {}) {
  auto checkIsAMember = [](const auto &mapVars, auto mapOp) {
    // Check if this is a member mapping and correctly assign that it is, if
    // it is a member of a larger object.
    // TODO: Need better handling of members, and distinguishing of members
    // that are implicitly allocated on device vs explicitly passed in as
    // arguments.
    // TODO: May require some further additions to support nested record
    // types, i.e. member maps that can have member maps.
    for (Value mapValue : mapVars) {
      auto map = cast<omp::MapInfoOp>(mapValue.getDefiningOp());
      for (auto member : map.getMembers())
        if (member == mapOp)
          return true;
    }
    return false;
  };

  // Process MapOperands
  for (Value mapValue : mapVars) {
    auto mapOp = cast<omp::MapInfoOp>(mapValue.getDefiningOp());
    Value offloadPtr =
        mapOp.getVarPtrPtr() ? mapOp.getVarPtrPtr() : mapOp.getVarPtr();
    mapData.OriginalValue.push_back(moduleTranslation.lookupValue(offloadPtr));
    mapData.Pointers.push_back(mapData.OriginalValue.back());

    // if is declare target link OR to/enter in USM mode
    if (llvm::Value *refPtr =
            getRefPtrIfDeclareTarget(offloadPtr, moduleTranslation)) {
      mapData.IsDeclareTarget.push_back(true);
      mapData.BasePointers.push_back(refPtr);
    } else if (isDeclareTargetTo(offloadPtr)) {
      mapData.IsDeclareTarget.push_back(true);
      mapData.BasePointers.push_back(mapData.OriginalValue.back());
    } else { // regular mapped variable
      mapData.IsDeclareTarget.push_back(false);
      mapData.BasePointers.push_back(mapData.OriginalValue.back());
    }

    mapData.BaseType.push_back(
        moduleTranslation.convertType(mapOp.getVarType()));
    mapData.Sizes.push_back(
        getSizeInBytes(dl, mapOp.getVarType(), mapOp, mapData.Pointers.back(),
                       mapData.BaseType.back(), builder, moduleTranslation));
    mapData.MapClause.push_back(mapOp.getOperation());
    mapData.Types.push_back(
        llvm::omp::OpenMPOffloadMappingFlags(mapOp.getMapType()));
    mapData.Names.push_back(LLVM::createMappingInformation(
        mapOp.getLoc(), *moduleTranslation.getOpenMPBuilder()));
    mapData.DevicePointers.push_back(llvm::OpenMPIRBuilder::DeviceInfoTy::None);
    if (mapOp.getMapperId())
      mapData.Mappers.push_back(
          SymbolTable::lookupNearestSymbolFrom<omp::DeclareMapperOp>(
              mapOp, mapOp.getMapperIdAttr()));
    else
      mapData.Mappers.push_back(nullptr);
    mapData.IsAMapping.push_back(true);
    mapData.IsAMember.push_back(checkIsAMember(mapVars, mapOp));
  }

  auto findMapInfo = [&mapData](llvm::Value *val,
                                llvm::OpenMPIRBuilder::DeviceInfoTy devInfoTy) {
    unsigned index = 0;
    bool found = false;
    for (llvm::Value *basePtr : mapData.OriginalValue) {
      if (basePtr == val && mapData.IsAMapping[index]) {
        found = true;
        mapData.Types[index] |=
            llvm::omp::OpenMPOffloadMappingFlags::OMP_MAP_RETURN_PARAM;
        mapData.DevicePointers[index] = devInfoTy;
      }
      index++;
    }
    return found;
  };

  // Process useDevPtr(Addr)Operands
  auto addDevInfos = [&](const llvm::ArrayRef<Value> &useDevOperands,
                         llvm::OpenMPIRBuilder::DeviceInfoTy devInfoTy) {
    for (Value mapValue : useDevOperands) {
      auto mapOp = cast<omp::MapInfoOp>(mapValue.getDefiningOp());
      Value offloadPtr =
          mapOp.getVarPtrPtr() ? mapOp.getVarPtrPtr() : mapOp.getVarPtr();
      llvm::Value *origValue = moduleTranslation.lookupValue(offloadPtr);

      // Check if map info is already present for this entry.
      if (!findMapInfo(origValue, devInfoTy)) {
        mapData.OriginalValue.push_back(origValue);
        mapData.Pointers.push_back(mapData.OriginalValue.back());
        mapData.IsDeclareTarget.push_back(false);
        mapData.BasePointers.push_back(mapData.OriginalValue.back());
        mapData.BaseType.push_back(
            moduleTranslation.convertType(mapOp.getVarType()));
        mapData.Sizes.push_back(builder.getInt64(0));
        mapData.MapClause.push_back(mapOp.getOperation());
        mapData.Types.push_back(
            llvm::omp::OpenMPOffloadMappingFlags::OMP_MAP_RETURN_PARAM);
        mapData.Names.push_back(LLVM::createMappingInformation(
            mapOp.getLoc(), *moduleTranslation.getOpenMPBuilder()));
        mapData.DevicePointers.push_back(devInfoTy);
        mapData.Mappers.push_back(nullptr);
        mapData.IsAMapping.push_back(false);
        mapData.IsAMember.push_back(checkIsAMember(useDevOperands, mapOp));
      }
    }
  };

  addDevInfos(useDevAddrOperands, llvm::OpenMPIRBuilder::DeviceInfoTy::Address);
  addDevInfos(useDevPtrOperands, llvm::OpenMPIRBuilder::DeviceInfoTy::Pointer);

  for (Value mapValue : hasDevAddrOperands) {
    auto mapOp = cast<omp::MapInfoOp>(mapValue.getDefiningOp());
    Value offloadPtr =
        mapOp.getVarPtrPtr() ? mapOp.getVarPtrPtr() : mapOp.getVarPtr();
    llvm::Value *origValue = moduleTranslation.lookupValue(offloadPtr);
    auto mapType =
        static_cast<llvm::omp::OpenMPOffloadMappingFlags>(mapOp.getMapType());
    auto mapTypeAlways = llvm::omp::OpenMPOffloadMappingFlags::OMP_MAP_ALWAYS;

    mapData.OriginalValue.push_back(origValue);
    mapData.BasePointers.push_back(origValue);
    mapData.Pointers.push_back(origValue);
    mapData.IsDeclareTarget.push_back(false);
    mapData.BaseType.push_back(
        moduleTranslation.convertType(mapOp.getVarType()));
    mapData.Sizes.push_back(
        builder.getInt64(dl.getTypeSize(mapOp.getVarType())));
    mapData.MapClause.push_back(mapOp.getOperation());
    if (llvm::to_underlying(mapType & mapTypeAlways)) {
      // Descriptors are mapped with the ALWAYS flag, since they can get
      // rematerialized, so the address of the decriptor for a given object
      // may change from one place to another.
      mapData.Types.push_back(mapType);
      // Technically it's possible for a non-descriptor mapping to have
      // both has-device-addr and ALWAYS, so lookup the mapper in case it
      // exists.
      if (mapOp.getMapperId()) {
        mapData.Mappers.push_back(
            SymbolTable::lookupNearestSymbolFrom<omp::DeclareMapperOp>(
                mapOp, mapOp.getMapperIdAttr()));
      } else {
        mapData.Mappers.push_back(nullptr);
      }
    } else {
      mapData.Types.push_back(
          llvm::omp::OpenMPOffloadMappingFlags::OMP_MAP_LITERAL);
      mapData.Mappers.push_back(nullptr);
    }
    mapData.Names.push_back(LLVM::createMappingInformation(
        mapOp.getLoc(), *moduleTranslation.getOpenMPBuilder()));
    mapData.DevicePointers.push_back(
        llvm::OpenMPIRBuilder::DeviceInfoTy::Address);
    mapData.IsAMapping.push_back(false);
    mapData.IsAMember.push_back(checkIsAMember(hasDevAddrOperands, mapOp));
  }
}

static int getMapDataMemberIdx(MapInfoData &mapData, omp::MapInfoOp memberOp) {
  auto *res = llvm::find(mapData.MapClause, memberOp);
  assert(res != mapData.MapClause.end() &&
         "MapInfoOp for member not found in MapData, cannot return index");
  return std::distance(mapData.MapClause.begin(), res);
}

static void sortMapIndices(llvm::SmallVector<size_t> &indices,
                           mlir::omp::MapInfoOp mapInfo,
                           bool ascending = true) {
  mlir::ArrayAttr indexAttr = mapInfo.getMembersIndexAttr();
  if (indexAttr.empty() || indexAttr.size() == 1 || indices.empty() ||
      indices.size() == 1)
    return;

  llvm::sort(
      indices.begin(), indices.end(), [&](const size_t a, const size_t b) {
        auto memberIndicesA = mlir::cast<mlir::ArrayAttr>(indexAttr[a]);
        auto memberIndicesB = mlir::cast<mlir::ArrayAttr>(indexAttr[b]);

        size_t smallestMember = memberIndicesA.size() < memberIndicesB.size()
                                    ? memberIndicesA.size()
                                    : memberIndicesB.size();

        for (size_t i = 0; i < smallestMember; ++i) {
          int64_t aIndex =
              mlir::cast<mlir::IntegerAttr>(memberIndicesA.getValue()[i])
                  .getInt();
          int64_t bIndex =
              mlir::cast<mlir::IntegerAttr>(memberIndicesB.getValue()[i])
                  .getInt();

          if (aIndex == bIndex)
            continue;

          if (aIndex < bIndex)
            return ascending;

          if (aIndex > bIndex)
            return !ascending;
        }

        // Iterated up until the end of the smallest member and
        // they were found to be equal up to that point, so select
        // the member with the lowest index count, so the "parent"
        return memberIndicesA.size() < memberIndicesB.size();
      });
}

static mlir::omp::MapInfoOp
getFirstOrLastMappedMemberPtr(mlir::omp::MapInfoOp mapInfo, bool first) {
  mlir::ArrayAttr indexAttr = mapInfo.getMembersIndexAttr();
  // Only 1 member has been mapped, we can return it.
  if (indexAttr.size() == 1)
    if (auto mapOp =
            dyn_cast<omp::MapInfoOp>(mapInfo.getMembers()[0].getDefiningOp()))
      return mapOp;

  llvm::SmallVector<size_t> indices;
  indices.resize(indexAttr.size());
  std::iota(indices.begin(), indices.end(), 0);
  sortMapIndices(indices, mapInfo, first);

  return llvm::cast<omp::MapInfoOp>(
      mapInfo.getMembers()[indices.front()].getDefiningOp());
}

/// This function calculates the array/pointer offset for map data provided
/// with bounds operations, e.g. when provided something like the following:
///
/// Fortran
///     map(tofrom: array(2:5, 3:2))
///   or
/// C++
///   map(tofrom: array[1:4][2:3])
/// We must calculate the initial pointer offset to pass across, this function
/// performs this using bounds.
///
/// NOTE: which while specified in row-major order it currently needs to be
/// flipped for Fortran's column order array allocation and access (as
/// opposed to C++'s row-major, hence the backwards processing where order is
/// important). This is likely important to keep in mind for the future when
/// we incorporate a C++ frontend, both frontends will need to agree on the
/// ordering of generated bounds operations (one may have to flip them) to
/// make the below lowering frontend agnostic. The offload size
/// calcualtion may also have to be adjusted for C++.
std::vector<llvm::Value *>
calculateBoundsOffset(LLVM::ModuleTranslation &moduleTranslation,
                      llvm::IRBuilderBase &builder, bool isArrayTy,
                      OperandRange bounds) {
  std::vector<llvm::Value *> idx;
  // There's no bounds to calculate an offset from, we can safely
  // ignore and return no indices.
  if (bounds.empty())
    return idx;

  // If we have an array type, then we have its type so can treat it as a
  // normal GEP instruction where the bounds operations are simply indexes
  // into the array. We currently do reverse order of the bounds, which
  // I believe leans more towards Fortran's column-major in memory.
  if (isArrayTy) {
    idx.push_back(builder.getInt64(0));
    for (int i = bounds.size() - 1; i >= 0; --i) {
      if (auto boundOp = dyn_cast_if_present<omp::MapBoundsOp>(
              bounds[i].getDefiningOp())) {
        idx.push_back(moduleTranslation.lookupValue(boundOp.getLowerBound()));
      }
    }
  } else {
    // If we do not have an array type, but we have bounds, then we're dealing
    // with a pointer that's being treated like an array and we have the
    // underlying type e.g. an i32, or f64 etc, e.g. a fortran descriptor base
    // address (pointer pointing to the actual data) so we must caclulate the
    // offset using a single index which the following two loops attempts to
    // compute.

    // Calculates the size offset we need to make per row e.g. first row or
    // column only needs to be offset by one, but the next would have to be
    // the previous row/column offset multiplied by the extent of current row.
    //
    // For example ([1][10][100]):
    //
    //  - First row/column we move by 1 for each index increment
    //  - Second row/column we move by 1 (first row/column) * 10 (extent/size of
    //  current) for 10 for each index increment
    //  - Third row/column we would move by 10 (second row/column) *
    //  (extent/size of current) 100 for 1000 for each index increment
    std::vector<llvm::Value *> dimensionIndexSizeOffset{builder.getInt64(1)};
    for (size_t i = 1; i < bounds.size(); ++i) {
      if (auto boundOp = dyn_cast_if_present<omp::MapBoundsOp>(
              bounds[i].getDefiningOp())) {
        dimensionIndexSizeOffset.push_back(builder.CreateMul(
            moduleTranslation.lookupValue(boundOp.getExtent()),
            dimensionIndexSizeOffset[i - 1]));
      }
    }

    // Now that we have calculated how much we move by per index, we must
    // multiply each lower bound offset in indexes by the size offset we
    // have calculated in the previous and accumulate the results to get
    // our final resulting offset.
    for (int i = bounds.size() - 1; i >= 0; --i) {
      if (auto boundOp = dyn_cast_if_present<omp::MapBoundsOp>(
              bounds[i].getDefiningOp())) {
        if (idx.empty())
          idx.emplace_back(builder.CreateMul(
              moduleTranslation.lookupValue(boundOp.getLowerBound()),
              dimensionIndexSizeOffset[i]));
        else
          idx.back() = builder.CreateAdd(
              idx.back(), builder.CreateMul(moduleTranslation.lookupValue(
                                                boundOp.getLowerBound()),
                                            dimensionIndexSizeOffset[i]));
      }
    }
  }

  return idx;
}

// Gathers members that are overlapping in the parent, excluding members that
// themselves overlap, keeping the top-most (closest to parents level) map.
static void getOverlappedMembers(llvm::SmallVector<size_t> &overlapMapDataIdxs,
                                 MapInfoData &mapData,
                                 omp::MapInfoOp parentOp) {
  // No members mapped, no overlaps.
  if (parentOp.getMembers().empty())
    return;

  // Single member, we can insert and return early.
  if (parentOp.getMembers().size() == 1) {
    overlapMapDataIdxs.push_back(0);
    return;
  }

  // 1) collect list of top-level overlapping members from MemberOp
  llvm::SmallVector<std::pair<int, mlir::ArrayAttr>> memberByIndex;
  mlir::ArrayAttr indexAttr = parentOp.getMembersIndexAttr();
  for (auto [memIndex, indicesAttr] : llvm::enumerate(indexAttr))
    memberByIndex.push_back(
        std::make_pair(memIndex, mlir::cast<mlir::ArrayAttr>(indicesAttr)));

  // Sort the smallest first (higher up the parent -> member chain), so that
  // when we remove members, we remove as much as we can in the initial
  // iterations, shortening the number of passes required.
  llvm::sort(memberByIndex.begin(), memberByIndex.end(),
             [&](auto a, auto b) { return a.second.size() < b.second.size(); });

  auto getAsIntegers = [](mlir::ArrayAttr values) {
    llvm::SmallVector<int64_t> ints;
    ints.reserve(values.size());
    llvm::transform(values, std::back_inserter(ints),
                    [](mlir::Attribute value) {
                      return mlir::cast<mlir::IntegerAttr>(value).getInt();
                    });
    return ints;
  };

  // Remove elements from the vector if there is a parent element that
  // supersedes it. i.e. if member [0] is mapped, we can remove members [0,1],
  // [0,2].. etc.
  for (auto v : make_early_inc_range(memberByIndex)) {
    auto vArr = getAsIntegers(v.second);
    memberByIndex.erase(
        std::remove_if(memberByIndex.begin(), memberByIndex.end(),
                       [&](auto x) {
                         if (v == x)
                           return false;

                         auto xArr = getAsIntegers(x.second);
                         return std::equal(vArr.begin(), vArr.end(),
                                           xArr.begin()) &&
                                xArr.size() >= vArr.size();
                       }),
        memberByIndex.end());
  }

  // Collect the indices from mapData that we need, as we technically need the
  // base pointer etc. info, which is stored in there and primarily accessible
  // via index at the moment.
  for (auto v : memberByIndex)
    overlapMapDataIdxs.push_back(v.first);
}

// The intent is to verify if the mapped data being passed is a
// pointer -> pointee that requires special handling in certain cases,
// e.g. applying the OMP_MAP_PTR_AND_OBJ map type.
//
// There may be a better way to verify this, but unfortunately with
// opaque pointers we lose the ability to easily check if something is
// a pointer whilst maintaining access to the underlying type.
static bool checkIfPointerMap(omp::MapInfoOp mapOp) {
  // If we have a varPtrPtr field assigned then the underlying type is a pointer
  if (mapOp.getVarPtrPtr())
    return true;

  // If the map data is declare target with a link clause, then it's represented
  // as a pointer when we lower it to LLVM-IR even if at the MLIR level it has
  // no relation to pointers.
  if (isDeclareTargetLink(mapOp.getVarPtr()))
    return true;

  return false;
}

// This creates two insertions into the MapInfosTy data structure for the
// "parent" of a set of members, (usually a container e.g.
// class/structure/derived type) when subsequent members have also been
// explicitly mapped on the same map clause. Certain types, such as Fortran
// descriptors are mapped like this as well, however, the members are
// implicit as far as a user is concerned, but we must explicitly map them
// internally.
//
// This function also returns the memberOfFlag for this particular parent,
// which is utilised in subsequent member mappings (by modifying there map type
// with it) to indicate that a member is part of this parent and should be
// treated by the runtime as such. Important to achieve the correct mapping.
//
// This function borrows a lot from Clang's emitCombinedEntry function
// inside of CGOpenMPRuntime.cpp
static llvm::omp::OpenMPOffloadMappingFlags
mapParentWithMembers(LLVM::ModuleTranslation &moduleTranslation,
                     llvm::IRBuilderBase &builder,
                     llvm::OpenMPIRBuilder &ompBuilder, DataLayout &dl,
                     MapInfosTy &combinedInfo, MapInfoData &mapData,
                     uint64_t mapDataIndex, TargetDirective targetDirective) {
  // Map the first segment of our structure
  const size_t parentIndex = combinedInfo.Types.size();
  combinedInfo.Types.emplace_back(
      (targetDirective == TargetDirective::Target &&
       !mapData.IsDeclareTarget[mapDataIndex])
          ? llvm::omp::OpenMPOffloadMappingFlags::OMP_MAP_TARGET_PARAM
          : llvm::omp::OpenMPOffloadMappingFlags::OMP_MAP_NONE);
  combinedInfo.DevicePointers.emplace_back(
      mapData.DevicePointers[mapDataIndex]);
  combinedInfo.Mappers.emplace_back(mapData.Mappers[mapDataIndex]);
  combinedInfo.Names.emplace_back(LLVM::createMappingInformation(
      mapData.MapClause[mapDataIndex]->getLoc(), ompBuilder));
  combinedInfo.BasePointers.emplace_back(mapData.BasePointers[mapDataIndex]);

  // Calculate size of the parent object being mapped based on the
  // addresses at runtime, highAddr - lowAddr = size. This of course
  // doesn't factor in allocated data like pointers, hence the further
  // processing of members specified by users, or in the case of
  // Fortran pointers and allocatables, the mapping of the pointed to
  // data by the descriptor (which itself, is a structure containing
  // runtime information on the dynamically allocated data).
  auto parentClause =
      llvm::cast<omp::MapInfoOp>(mapData.MapClause[mapDataIndex]);
  auto parentMapFlags =
      llvm::omp::OpenMPOffloadMappingFlags(parentClause.getMapType());
  combinedInfo.Types[parentIndex] |=
      parentMapFlags & llvm::omp::OpenMPOffloadMappingFlags::OMP_MAP_DESCRIPTOR;

  llvm::Value *lowAddr, *highAddr;
  if (!parentClause.getPartialMap()) {
    lowAddr = builder.CreatePointerCast(mapData.Pointers[mapDataIndex],
                                        builder.getPtrTy());
    highAddr = builder.CreatePointerCast(
        builder.CreateConstGEP1_32(mapData.BaseType[mapDataIndex],
                                   mapData.Pointers[mapDataIndex], 1),
        builder.getPtrTy());
    combinedInfo.Pointers.emplace_back(mapData.Pointers[mapDataIndex]);
  } else {
    auto mapOp = dyn_cast<omp::MapInfoOp>(mapData.MapClause[mapDataIndex]);
    int firstMemberIdx = getMapDataMemberIdx(
        mapData, getFirstOrLastMappedMemberPtr(mapOp, true));
    lowAddr = builder.CreatePointerCast(mapData.Pointers[firstMemberIdx],
                                        builder.getPtrTy());
    int lastMemberIdx = getMapDataMemberIdx(
        mapData, getFirstOrLastMappedMemberPtr(mapOp, false));
    highAddr = builder.CreatePointerCast(
        builder.CreateGEP(mapData.BaseType[lastMemberIdx],
                          mapData.Pointers[lastMemberIdx], builder.getInt64(1)),
        builder.getPtrTy());
    combinedInfo.Pointers.emplace_back(mapData.Pointers[firstMemberIdx]);
  }

  llvm::Value *size = builder.CreateIntCast(
      builder.CreatePtrDiff(builder.getInt8Ty(), highAddr, lowAddr),
      builder.getInt64Ty(),
      /*isSigned=*/false);
  combinedInfo.Sizes.push_back(size);

  llvm::omp::OpenMPOffloadMappingFlags memberOfFlag =
      ompBuilder.getMemberOfFlag(parentIndex);

  // This creates the initial MEMBER_OF mapping that consists of
  // the parent/top level container (same as above effectively, except
  // with a fixed initial compile time size and separate maptype which
  // indicates the true mape type (tofrom etc.). This parent mapping is
  // only relevant if the structure in its totality is being mapped,
  // otherwise the above suffices.
  if (!parentClause.getPartialMap()) {
    // TODO: This will need to be expanded to include the whole host of logic
    // for the map flags that Clang currently supports (e.g. it should do some
    // further case specific flag modifications). For the moment, it handles
    // what we support as expected.
    llvm::omp::OpenMPOffloadMappingFlags mapFlag = mapData.Types[mapDataIndex];
    bool hasMapClose = (llvm::omp::OpenMPOffloadMappingFlags(mapFlag) &
                        llvm::omp::OpenMPOffloadMappingFlags::OMP_MAP_CLOSE) ==
                       llvm::omp::OpenMPOffloadMappingFlags::OMP_MAP_CLOSE;
    bool hasMapDescriptor =
        (llvm::omp::OpenMPOffloadMappingFlags(mapFlag) &
         llvm::omp::OpenMPOffloadMappingFlags::OMP_MAP_DESCRIPTOR) ==
        llvm::omp::OpenMPOffloadMappingFlags::OMP_MAP_DESCRIPTOR;
    ompBuilder.setCorrectMemberOfFlag(mapFlag, memberOfFlag);

    if (targetDirective == TargetDirective::TargetUpdate || hasMapClose ||
        hasMapDescriptor) {
      combinedInfo.Types.emplace_back(mapFlag);
      combinedInfo.DevicePointers.emplace_back(
          mapData.DevicePointers[mapDataIndex]);
      combinedInfo.Mappers.emplace_back(mapData.Mappers[mapDataIndex]);
      combinedInfo.Names.emplace_back(LLVM::createMappingInformation(
          mapData.MapClause[mapDataIndex]->getLoc(), ompBuilder));
      combinedInfo.BasePointers.emplace_back(
          mapData.BasePointers[mapDataIndex]);
      combinedInfo.Pointers.emplace_back(mapData.Pointers[mapDataIndex]);
      combinedInfo.Sizes.emplace_back(mapData.Sizes[mapDataIndex]);
    } else {
      llvm::SmallVector<size_t> overlapIdxs;
      // Find all of the members that "overlap", i.e. occlude other members that
      // were mapped alongside the parent, e.g. member [0], occludes
      getOverlappedMembers(overlapIdxs, mapData, parentClause);
      // We need to make sure the overlapped members are sorted in order of
      // lowest address to highest address
      sortMapIndices(overlapIdxs, parentClause);

      lowAddr = builder.CreatePointerCast(mapData.Pointers[mapDataIndex],
                                          builder.getPtrTy());
      highAddr = builder.CreatePointerCast(
          builder.CreateConstGEP1_32(mapData.BaseType[mapDataIndex],
                                     mapData.Pointers[mapDataIndex], 1),
          builder.getPtrTy());

      // TODO: We may want to skip arrays/array sections in this as Clang does
      // so it appears to be an optimisation rather than a neccessity though,
      // but this requires further investigation. However, we would have to make
      // sure to not exclude maps with bounds that ARE pointers, as these are
      // processed as seperate components, i.e. pointer + data.
      for (auto v : overlapIdxs) {
        auto mapDataOverlapIdx = getMapDataMemberIdx(
            mapData,
            cast<omp::MapInfoOp>(parentClause.getMembers()[v].getDefiningOp()));
        combinedInfo.Types.emplace_back(mapFlag);
        combinedInfo.DevicePointers.emplace_back(
            mapData.DevicePointers[mapDataOverlapIdx]);
        combinedInfo.Mappers.emplace_back(mapData.Mappers[mapDataOverlapIdx]);
        combinedInfo.Names.emplace_back(LLVM::createMappingInformation(
            mapData.MapClause[mapDataIndex]->getLoc(), ompBuilder));
        combinedInfo.BasePointers.emplace_back(
            mapData.BasePointers[mapDataIndex]);
        combinedInfo.Pointers.emplace_back(lowAddr);
        combinedInfo.Sizes.emplace_back(builder.CreateIntCast(
            builder.CreatePtrDiff(builder.getInt8Ty(),
                                  mapData.OriginalValue[mapDataOverlapIdx],
                                  lowAddr),
            builder.getInt64Ty(), /*isSigned=*/true));
        lowAddr = builder.CreateConstGEP1_32(
            checkIfPointerMap(llvm::cast<omp::MapInfoOp>(
                mapData.MapClause[mapDataOverlapIdx]))
                ? builder.getPtrTy()
                : mapData.BaseType[mapDataOverlapIdx],
            mapData.BasePointers[mapDataOverlapIdx], 1);
      }

      combinedInfo.Types.emplace_back(mapFlag);
      combinedInfo.DevicePointers.emplace_back(
          mapData.DevicePointers[mapDataIndex]);
      combinedInfo.Mappers.emplace_back(mapData.Mappers[mapDataIndex]);
      combinedInfo.Names.emplace_back(LLVM::createMappingInformation(
          mapData.MapClause[mapDataIndex]->getLoc(), ompBuilder));
      combinedInfo.BasePointers.emplace_back(
          mapData.BasePointers[mapDataIndex]);
      combinedInfo.Pointers.emplace_back(lowAddr);
      combinedInfo.Sizes.emplace_back(builder.CreateIntCast(
          builder.CreatePtrDiff(builder.getInt8Ty(), highAddr, lowAddr),
          builder.getInt64Ty(), true));
    }
  }
  return memberOfFlag;
}

// This function is intended to add explicit mappings of members
static void processMapMembersWithParent(
    LLVM::ModuleTranslation &moduleTranslation, llvm::IRBuilderBase &builder,
    llvm::OpenMPIRBuilder &ompBuilder, DataLayout &dl, MapInfosTy &combinedInfo,
    MapInfoData &mapData, uint64_t mapDataIndex,
    llvm::omp::OpenMPOffloadMappingFlags memberOfFlag,
    TargetDirective targetDirective) {

  auto parentClause =
      llvm::cast<omp::MapInfoOp>(mapData.MapClause[mapDataIndex]);

  for (auto mappedMembers : parentClause.getMembers()) {
    auto memberClause =
        llvm::cast<omp::MapInfoOp>(mappedMembers.getDefiningOp());
    int memberDataIdx = getMapDataMemberIdx(mapData, memberClause);

    assert(memberDataIdx >= 0 && "could not find mapped member of structure");

    // If we're currently mapping a pointer to a block of data, we must
    // initially map the pointer, and then attatch/bind the data with a
    // subsequent map to the pointer. This segment of code generates the
    // pointer mapping, which can in certain cases be optimised out as Clang
    // currently does in its lowering. However, for the moment we do not do so,
    // in part as we currently have substantially less information on the data
    // being mapped at this stage.
    if (checkIfPointerMap(memberClause)) {
      auto mapFlag =
          llvm::omp::OpenMPOffloadMappingFlags(memberClause.getMapType());
      // We wish to remove user specified always, as the pointer is a
      // seperate implementation detail/entity. And tagging it with
      // always can cause the data to be overwritten. It is likely
      // debateable if we should carry over any user speicifed map types
      // to the pointer, but we can evaluate on a case by case basis.
      mapFlag &= ~llvm::omp::OpenMPOffloadMappingFlags::OMP_MAP_ALWAYS;
      mapFlag &= ~llvm::omp::OpenMPOffloadMappingFlags::OMP_MAP_TARGET_PARAM;
      mapFlag |= llvm::omp::OpenMPOffloadMappingFlags::OMP_MAP_MEMBER_OF;
      ompBuilder.setCorrectMemberOfFlag(mapFlag, memberOfFlag);
      combinedInfo.Types.emplace_back(mapFlag);
      combinedInfo.DevicePointers.emplace_back(
          llvm::OpenMPIRBuilder::DeviceInfoTy::None);
      combinedInfo.Mappers.emplace_back(nullptr);
      combinedInfo.Names.emplace_back(
          LLVM::createMappingInformation(memberClause.getLoc(), ompBuilder));
      combinedInfo.BasePointers.emplace_back(
          mapData.BasePointers[mapDataIndex]);
      combinedInfo.Pointers.emplace_back(mapData.BasePointers[memberDataIdx]);
      combinedInfo.Sizes.emplace_back(builder.getInt64(
          moduleTranslation.getLLVMModule()->getDataLayout().getPointerSize()));
    }

    // Same MemberOfFlag to indicate its link with parent and other members
    // of.
    auto mapFlag =
        llvm::omp::OpenMPOffloadMappingFlags(memberClause.getMapType());
    mapFlag &= ~llvm::omp::OpenMPOffloadMappingFlags::OMP_MAP_TARGET_PARAM;
    mapFlag |= llvm::omp::OpenMPOffloadMappingFlags::OMP_MAP_MEMBER_OF;
    ompBuilder.setCorrectMemberOfFlag(mapFlag, memberOfFlag);
    bool isDeclTarTo = isDeclareTargetTo(parentClause.getVarPtr()
                                             ? parentClause.getVarPtr()
                                             : parentClause.getVarPtrPtr());
    if (checkIfPointerMap(memberClause) &&
        (!isDeclTarTo ||
         (isDeclTarTo && targetDirective != TargetDirective::TargetUpdate &&
          targetDirective != TargetDirective::TargetData))) {
      mapFlag |= llvm::omp::OpenMPOffloadMappingFlags::OMP_MAP_PTR_AND_OBJ;
    }

    combinedInfo.Types.emplace_back(mapFlag);
    combinedInfo.DevicePointers.emplace_back(
        llvm::OpenMPIRBuilder::DeviceInfoTy::None);
    combinedInfo.Mappers.emplace_back(nullptr);
    combinedInfo.Names.emplace_back(
        LLVM::createMappingInformation(memberClause.getLoc(), ompBuilder));
    uint64_t basePointerIndex =
        checkIfPointerMap(memberClause) ? memberDataIdx : mapDataIndex;
    combinedInfo.BasePointers.emplace_back(
        mapData.BasePointers[basePointerIndex]);
    combinedInfo.Pointers.emplace_back(mapData.Pointers[memberDataIdx]);

    llvm::Value *size = mapData.Sizes[memberDataIdx];
    if (checkIfPointerMap(memberClause)) {
      size = builder.CreateSelect(
          builder.CreateIsNull(mapData.Pointers[memberDataIdx]),
          builder.getInt64(0), size);
    }

    combinedInfo.Sizes.emplace_back(size);
  }
}

static void processIndividualMap(MapInfoData &mapData, size_t mapDataIdx,
                                 MapInfosTy &combinedInfo,
                                 TargetDirective targetDirective,
                                 int mapDataParentIdx = -1) {
  // Declare Target Mappings are excluded from being marked as
  // OMP_MAP_TARGET_PARAM as they are not passed as parameters, they're
  // marked with OMP_MAP_PTR_AND_OBJ instead.
  auto mapFlag = mapData.Types[mapDataIdx];
  auto mapInfoOp = llvm::cast<omp::MapInfoOp>(mapData.MapClause[mapDataIdx]);

  bool isPtrTy = checkIfPointerMap(mapInfoOp);
  if (isPtrTy)
    mapFlag |= llvm::omp::OpenMPOffloadMappingFlags::OMP_MAP_PTR_AND_OBJ;

  if (targetDirective == TargetDirective::Target &&
      !mapData.IsDeclareTarget[mapDataIdx])
    mapFlag |= llvm::omp::OpenMPOffloadMappingFlags::OMP_MAP_TARGET_PARAM;

  if (mapInfoOp.getMapCaptureType() == omp::VariableCaptureKind::ByCopy &&
      !isPtrTy)
    mapFlag |= llvm::omp::OpenMPOffloadMappingFlags::OMP_MAP_LITERAL;

  // if we're provided a mapDataParentIdx, then the data being mapped is
  // part of a larger object (in a parent <-> member mapping) and in this
  // case our BasePointer should be the parent.
  if (mapDataParentIdx >= 0)
    combinedInfo.BasePointers.emplace_back(
        mapData.BasePointers[mapDataParentIdx]);
  else
    combinedInfo.BasePointers.emplace_back(mapData.BasePointers[mapDataIdx]);

  combinedInfo.Pointers.emplace_back(mapData.Pointers[mapDataIdx]);
  combinedInfo.DevicePointers.emplace_back(mapData.DevicePointers[mapDataIdx]);
  combinedInfo.Mappers.emplace_back(mapData.Mappers[mapDataIdx]);
  combinedInfo.Names.emplace_back(mapData.Names[mapDataIdx]);
  combinedInfo.Types.emplace_back(mapFlag);
  combinedInfo.Sizes.emplace_back(mapData.Sizes[mapDataIdx]);
}

static void processMapWithMembersOf(LLVM::ModuleTranslation &moduleTranslation,
                                    llvm::IRBuilderBase &builder,
                                    llvm::OpenMPIRBuilder &ompBuilder,
                                    DataLayout &dl, MapInfosTy &combinedInfo,
                                    MapInfoData &mapData, uint64_t mapDataIndex,
                                    TargetDirective targetDirective) {
  auto parentClause =
      llvm::cast<omp::MapInfoOp>(mapData.MapClause[mapDataIndex]);

  // If we have a partial map (no parent referenced in the map clauses of the
  // directive, only members) and only a single member, we do not need to bind
  // the map of the member to the parent, we can pass the member separately.
  if (parentClause.getMembers().size() == 1 && parentClause.getPartialMap()) {
    auto memberClause = llvm::cast<omp::MapInfoOp>(
        parentClause.getMembers()[0].getDefiningOp());
    int memberDataIdx = getMapDataMemberIdx(mapData, memberClause);
    // Note: Clang treats arrays with explicit bounds that fall into this
    // category as a parent with map case, however, it seems this isn't a
    // requirement, and processing them as an individual map is fine. So,
    // we will handle them as individual maps for the moment, as it's
    // difficult for us to check this as we always require bounds to be
    // specified currently and it's also marginally more optimal (single
    // map rather than two). The difference may come from the fact that
    // Clang maps array without bounds as pointers (which we do not
    // currently do), whereas we treat them as arrays in all cases
    // currently.
    processIndividualMap(mapData, memberDataIdx, combinedInfo, targetDirective,
                         mapDataIndex);
    return;
  }

  llvm::omp::OpenMPOffloadMappingFlags memberOfParentFlag =
      mapParentWithMembers(moduleTranslation, builder, ompBuilder, dl,
                           combinedInfo, mapData, mapDataIndex,
                           targetDirective);
  processMapMembersWithParent(moduleTranslation, builder, ompBuilder, dl,
                              combinedInfo, mapData, mapDataIndex,
                              memberOfParentFlag, targetDirective);
}

// This is a variation on Clang's GenerateOpenMPCapturedVars, which
// generates different operation (e.g. load/store) combinations for
// arguments to the kernel, based on map capture kinds which are then
// utilised in the combinedInfo in place of the original Map value.
static void
createAlteredByCaptureMap(MapInfoData &mapData,
                          LLVM::ModuleTranslation &moduleTranslation,
                          llvm::IRBuilderBase &builder) {
  for (size_t i = 0; i < mapData.MapClause.size(); ++i) {
    // if it's declare target, skip it, it's handled separately.
    if (!mapData.IsDeclareTarget[i]) {
      auto mapOp = cast<omp::MapInfoOp>(mapData.MapClause[i]);
      omp::VariableCaptureKind captureKind = mapOp.getMapCaptureType();
      bool isPtrTy = checkIfPointerMap(mapOp);

      // Currently handles array sectioning lowerbound case, but more
      // logic may be required in the future. Clang invokes EmitLValue,
      // which has specialised logic for special Clang types such as user
      // defines, so it is possible we will have to extend this for
      // structures or other complex types. As the general idea is that this
      // function mimics some of the logic from Clang that we require for
      // kernel argument passing from host -> device.
      switch (captureKind) {
      case omp::VariableCaptureKind::ByRef: {
        llvm::Value *newV = mapData.Pointers[i];
        std::vector<llvm::Value *> offsetIdx = calculateBoundsOffset(
            moduleTranslation, builder, mapData.BaseType[i]->isArrayTy(),
            mapOp.getBounds());
        if (isPtrTy)
          newV = builder.CreateLoad(builder.getPtrTy(), newV);

        if (!offsetIdx.empty())
          newV = builder.CreateInBoundsGEP(mapData.BaseType[i], newV, offsetIdx,
                                           "array_offset");
        mapData.Pointers[i] = newV;
      } break;
      case omp::VariableCaptureKind::ByCopy: {
        llvm::Type *type = mapData.BaseType[i];
        llvm::Value *newV;
        if (mapData.Pointers[i]->getType()->isPointerTy())
          newV = builder.CreateLoad(type, mapData.Pointers[i]);
        else
          newV = mapData.Pointers[i];

        if (!isPtrTy) {
          auto curInsert = builder.saveIP();
          builder.restoreIP(findAllocaInsertPoint(builder, moduleTranslation));
          auto *memTempAlloc =
              builder.CreateAlloca(builder.getPtrTy(), nullptr, ".casted");
          builder.restoreIP(curInsert);

          builder.CreateStore(newV, memTempAlloc);
          newV = builder.CreateLoad(builder.getPtrTy(), memTempAlloc);
        }

        mapData.Pointers[i] = newV;
        mapData.BasePointers[i] = newV;
      } break;
      case omp::VariableCaptureKind::This:
      case omp::VariableCaptureKind::VLAType:
        mapData.MapClause[i]->emitOpError("Unhandled capture kind");
        break;
      }
    }
  }
}

// Generate all map related information and fill the combinedInfo.
static void genMapInfos(llvm::IRBuilderBase &builder,
                        LLVM::ModuleTranslation &moduleTranslation,
                        DataLayout &dl, MapInfosTy &combinedInfo,
                        MapInfoData &mapData, TargetDirective targetDirective) {
  // We wish to modify some of the methods in which arguments are
  // passed based on their capture type by the target region, this can
  // involve generating new loads and stores, which changes the
  // MLIR value to LLVM value mapping, however, we only wish to do this
  // locally for the current function/target and also avoid altering
  // ModuleTranslation, so we remap the base pointer or pointer stored
  // in the map infos corresponding MapInfoData, which is later accessed
  // by genMapInfos and createTarget to help generate the kernel and
  // kernel arg structure. It primarily becomes relevant in cases like
  // bycopy, or byref range'd arrays. In the default case, we simply
  // pass thee pointer byref as both basePointer and pointer.
  if (!moduleTranslation.getOpenMPBuilder()->Config.isTargetDevice())
    createAlteredByCaptureMap(mapData, moduleTranslation, builder);

  llvm::OpenMPIRBuilder *ompBuilder = moduleTranslation.getOpenMPBuilder();

  // We operate under the assumption that all vectors that are
  // required in MapInfoData are of equal lengths (either filled with
  // default constructed data or appropiate information) so we can
  // utilise the size from any component of MapInfoData, if we can't
  // something is missing from the initial MapInfoData construction.
  for (size_t i = 0; i < mapData.MapClause.size(); ++i) {
    // NOTE/TODO: We currently do not support arbitrary depth record
    // type mapping.
    if (mapData.IsAMember[i])
      continue;

    auto mapInfoOp = dyn_cast<omp::MapInfoOp>(mapData.MapClause[i]);
    if (!mapInfoOp.getMembers().empty()) {
      processMapWithMembersOf(moduleTranslation, builder, *ompBuilder, dl,
                              combinedInfo, mapData, i, targetDirective);
      continue;
    }

    processIndividualMap(mapData, i, combinedInfo, targetDirective);
  }
}

static llvm::Expected<llvm::Function *>
emitUserDefinedMapper(Operation *declMapperOp, llvm::IRBuilderBase &builder,
                      LLVM::ModuleTranslation &moduleTranslation,
                      llvm::StringRef mapperFuncName);

static llvm::Expected<llvm::Function *>
getOrCreateUserDefinedMapperFunc(Operation *op, llvm::IRBuilderBase &builder,
                                 LLVM::ModuleTranslation &moduleTranslation) {
  auto declMapperOp = cast<omp::DeclareMapperOp>(op);
  std::string mapperFuncName =
      moduleTranslation.getOpenMPBuilder()->createPlatformSpecificName(
          {"omp_mapper", declMapperOp.getSymName()});

  if (auto *lookupFunc = moduleTranslation.lookupFunction(mapperFuncName))
    return lookupFunc;

  return emitUserDefinedMapper(declMapperOp, builder, moduleTranslation,
                               mapperFuncName);
}

static llvm::Expected<llvm::Function *>
emitUserDefinedMapper(Operation *op, llvm::IRBuilderBase &builder,
                      LLVM::ModuleTranslation &moduleTranslation,
                      llvm::StringRef mapperFuncName) {
  auto declMapperOp = cast<omp::DeclareMapperOp>(op);
  auto declMapperInfoOp = declMapperOp.getDeclareMapperInfo();
  DataLayout dl = DataLayout(declMapperOp->getParentOfType<ModuleOp>());
  llvm::OpenMPIRBuilder *ompBuilder = moduleTranslation.getOpenMPBuilder();
  llvm::Type *varType = moduleTranslation.convertType(declMapperOp.getType());
  SmallVector<Value> mapVars = declMapperInfoOp.getMapVars();

  using InsertPointTy = llvm::OpenMPIRBuilder::InsertPointTy;

  // Fill up the arrays with all the mapped variables.
  MapInfosTy combinedInfo;
  auto genMapInfoCB =
      [&](InsertPointTy codeGenIP, llvm::Value *ptrPHI,
          llvm::Value *unused2) -> llvm::OpenMPIRBuilder::MapInfosOrErrorTy {
    builder.restoreIP(codeGenIP);
    moduleTranslation.mapValue(declMapperOp.getSymVal(), ptrPHI);
    moduleTranslation.mapBlock(&declMapperOp.getRegion().front(),
                               builder.GetInsertBlock());
    if (failed(moduleTranslation.convertBlock(declMapperOp.getRegion().front(),
                                              /*ignoreArguments=*/true,
                                              builder)))
      return llvm::make_error<PreviouslyReportedError>();
    MapInfoData mapData;
    collectMapDataFromMapOperands(mapData, mapVars, moduleTranslation, dl,
                                  builder);
    genMapInfos(builder, moduleTranslation, dl, combinedInfo, mapData,
                TargetDirective::None);

    // Drop the mapping that is no longer necessary so that the same region can
    // be processed multiple times.
    moduleTranslation.forgetMapping(declMapperOp.getRegion());
    return combinedInfo;
  };

  auto customMapperCB = [&](unsigned i) -> llvm::Expected<llvm::Function *> {
    if (!combinedInfo.Mappers[i])
      return nullptr;
    return getOrCreateUserDefinedMapperFunc(combinedInfo.Mappers[i], builder,
                                            moduleTranslation);
  };

  llvm::Expected<llvm::Function *> newFn = ompBuilder->emitUserDefinedMapper(
      genMapInfoCB, varType, mapperFuncName, customMapperCB);
  if (!newFn)
    return newFn.takeError();
  moduleTranslation.mapFunction(mapperFuncName, *newFn);
  return *newFn;
}

static LogicalResult
convertOmpTargetData(Operation *op, llvm::IRBuilderBase &builder,
                     LLVM::ModuleTranslation &moduleTranslation) {
  llvm::Value *ifCond = nullptr;
  int64_t deviceID = llvm::omp::OMP_DEVICEID_UNDEF;
  SmallVector<Value> mapVars;
  SmallVector<Value> useDevicePtrVars;
  SmallVector<Value> useDeviceAddrVars;
  llvm::omp::RuntimeFunction RTLFn;
  DataLayout DL = DataLayout(op->getParentOfType<ModuleOp>());
  TargetDirective targetDirective = getTargetDirectiveFromOp(op);

  llvm::OpenMPIRBuilder *ompBuilder = moduleTranslation.getOpenMPBuilder();
  llvm::OpenMPIRBuilder::TargetDataInfo info(/*RequiresDevicePointerInfo=*/true,
                                             /*SeparateBeginEndCalls=*/true);

  LogicalResult result =
      llvm::TypeSwitch<Operation *, LogicalResult>(op)
          .Case([&](omp::TargetDataOp dataOp) {
            if (failed(checkImplementationStatus(*dataOp)))
              return failure();

            if (auto ifVar = dataOp.getIfExpr())
              ifCond = moduleTranslation.lookupValue(ifVar);

            if (auto devId = dataOp.getDevice())
              if (auto constOp =
                      dyn_cast<LLVM::ConstantOp>(devId.getDefiningOp()))
                if (auto intAttr = dyn_cast<IntegerAttr>(constOp.getValue()))
                  deviceID = intAttr.getInt();

            mapVars = dataOp.getMapVars();
            useDevicePtrVars = dataOp.getUseDevicePtrVars();
            useDeviceAddrVars = dataOp.getUseDeviceAddrVars();
            return success();
          })
          .Case([&](omp::TargetEnterDataOp enterDataOp) -> LogicalResult {
            if (failed(checkImplementationStatus(*enterDataOp)))
              return failure();

            if (auto ifVar = enterDataOp.getIfExpr())
              ifCond = moduleTranslation.lookupValue(ifVar);

            if (auto devId = enterDataOp.getDevice())
              if (auto constOp =
                      dyn_cast<LLVM::ConstantOp>(devId.getDefiningOp()))
                if (auto intAttr = dyn_cast<IntegerAttr>(constOp.getValue()))
                  deviceID = intAttr.getInt();
            RTLFn =
                enterDataOp.getNowait()
                    ? llvm::omp::OMPRTL___tgt_target_data_begin_nowait_mapper
                    : llvm::omp::OMPRTL___tgt_target_data_begin_mapper;
            mapVars = enterDataOp.getMapVars();
            info.HasNoWait = enterDataOp.getNowait();
            return success();
          })
          .Case([&](omp::TargetExitDataOp exitDataOp) -> LogicalResult {
            if (failed(checkImplementationStatus(*exitDataOp)))
              return failure();

            if (auto ifVar = exitDataOp.getIfExpr())
              ifCond = moduleTranslation.lookupValue(ifVar);

            if (auto devId = exitDataOp.getDevice())
              if (auto constOp =
                      dyn_cast<LLVM::ConstantOp>(devId.getDefiningOp()))
                if (auto intAttr = dyn_cast<IntegerAttr>(constOp.getValue()))
                  deviceID = intAttr.getInt();

            RTLFn = exitDataOp.getNowait()
                        ? llvm::omp::OMPRTL___tgt_target_data_end_nowait_mapper
                        : llvm::omp::OMPRTL___tgt_target_data_end_mapper;
            mapVars = exitDataOp.getMapVars();
            info.HasNoWait = exitDataOp.getNowait();
            return success();
          })
          .Case([&](omp::TargetUpdateOp updateDataOp) -> LogicalResult {
            if (failed(checkImplementationStatus(*updateDataOp)))
              return failure();

            if (auto ifVar = updateDataOp.getIfExpr())
              ifCond = moduleTranslation.lookupValue(ifVar);

            if (auto devId = updateDataOp.getDevice())
              if (auto constOp =
                      dyn_cast<LLVM::ConstantOp>(devId.getDefiningOp()))
                if (auto intAttr = dyn_cast<IntegerAttr>(constOp.getValue()))
                  deviceID = intAttr.getInt();

            RTLFn =
                updateDataOp.getNowait()
                    ? llvm::omp::OMPRTL___tgt_target_data_update_nowait_mapper
                    : llvm::omp::OMPRTL___tgt_target_data_update_mapper;
            mapVars = updateDataOp.getMapVars();
            info.HasNoWait = updateDataOp.getNowait();
            return success();
          })
          .Default([&](Operation *op) {
            llvm_unreachable("unexpected operation");
            return failure();
          });

  if (failed(result))
    return failure();

  using InsertPointTy = llvm::OpenMPIRBuilder::InsertPointTy;
  MapInfoData mapData;
  collectMapDataFromMapOperands(mapData, mapVars, moduleTranslation, DL,
                                builder, useDevicePtrVars, useDeviceAddrVars);

  // Fill up the arrays with all the mapped variables.
  MapInfosTy combinedInfo;
  auto genMapInfoCB = [&](InsertPointTy codeGenIP) -> MapInfosTy & {
    builder.restoreIP(codeGenIP);
    genMapInfos(builder, moduleTranslation, DL, combinedInfo, mapData,
                targetDirective);
    return combinedInfo;
  };

  // Define a lambda to apply mappings between use_device_addr and
  // use_device_ptr base pointers, and their associated block arguments.
  auto mapUseDevice =
      [&moduleTranslation](
          llvm::OpenMPIRBuilder::DeviceInfoTy type,
          llvm::ArrayRef<BlockArgument> blockArgs,
          llvm::SmallVectorImpl<Value> &useDeviceVars, MapInfoData &mapInfoData,
          llvm::function_ref<llvm::Value *(llvm::Value *)> mapper = nullptr) {
        for (auto [arg, useDevVar] :
             llvm::zip_equal(blockArgs, useDeviceVars)) {

          auto getMapBasePtr = [](omp::MapInfoOp mapInfoOp) {
            return mapInfoOp.getVarPtrPtr() ? mapInfoOp.getVarPtrPtr()
                                            : mapInfoOp.getVarPtr();
          };

          auto useDevMap = cast<omp::MapInfoOp>(useDevVar.getDefiningOp());
          for (auto [mapClause, devicePointer, basePointer] : llvm::zip_equal(
                   mapInfoData.MapClause, mapInfoData.DevicePointers,
                   mapInfoData.BasePointers)) {
            auto mapOp = cast<omp::MapInfoOp>(mapClause);
            if (getMapBasePtr(mapOp) != getMapBasePtr(useDevMap) ||
                devicePointer != type)
              continue;

            if (llvm::Value *devPtrInfoMap =
                    mapper ? mapper(basePointer) : basePointer) {
              moduleTranslation.mapValue(arg, devPtrInfoMap);
              break;
            }
          }
        }
      };

  using BodyGenTy = llvm::OpenMPIRBuilder::BodyGenTy;
  auto bodyGenCB = [&](InsertPointTy codeGenIP, BodyGenTy bodyGenType)
      -> llvm::OpenMPIRBuilder::InsertPointOrErrorTy {
    builder.restoreIP(codeGenIP);
    assert(isa<omp::TargetDataOp>(op) &&
           "BodyGen requested for non TargetDataOp");
    auto blockArgIface = cast<omp::BlockArgOpenMPOpInterface>(op);
    Region &region = cast<omp::TargetDataOp>(op).getRegion();
    switch (bodyGenType) {
    case BodyGenTy::Priv:
      // Check if any device ptr/addr info is available
      if (!info.DevicePtrInfoMap.empty()) {
        mapUseDevice(llvm::OpenMPIRBuilder::DeviceInfoTy::Address,
                     blockArgIface.getUseDeviceAddrBlockArgs(),
                     useDeviceAddrVars, mapData,
                     [&](llvm::Value *basePointer) -> llvm::Value * {
                       if (!info.DevicePtrInfoMap[basePointer].second)
                         return nullptr;
                       return builder.CreateLoad(
                           builder.getPtrTy(),
                           info.DevicePtrInfoMap[basePointer].second);
                     });
        mapUseDevice(llvm::OpenMPIRBuilder::DeviceInfoTy::Pointer,
                     blockArgIface.getUseDevicePtrBlockArgs(), useDevicePtrVars,
                     mapData, [&](llvm::Value *basePointer) {
                       return info.DevicePtrInfoMap[basePointer].second;
                     });

        SmallVector<llvm::PHINode *> phis;
        llvm::Expected<llvm::BasicBlock *> continuationBlock =
            convertOmpOpRegions(region, "omp.data.region", builder,
                                moduleTranslation, &phis);
        if (!continuationBlock)
          return continuationBlock.takeError();
        builder.SetInsertPoint(*continuationBlock,
                               (*continuationBlock)->getFirstInsertionPt());
      }
      break;
    case BodyGenTy::DupNoPriv:
      // We must always restoreIP regardless of doing anything the caller
      // does not restore it, leading to incorrect (no) branch generation.
      builder.restoreIP(codeGenIP);
      break;
    case BodyGenTy::NoPriv:
      // If device info is available then region has already been generated
      if (info.DevicePtrInfoMap.empty()) {
        // For device pass, if use_device_ptr(addr) mappings were present,
        // we need to link them here before codegen.
        if (ompBuilder->Config.IsTargetDevice.value_or(false)) {
          mapUseDevice(llvm::OpenMPIRBuilder::DeviceInfoTy::Address,
                       blockArgIface.getUseDeviceAddrBlockArgs(),
                       useDeviceAddrVars, mapData);
          mapUseDevice(llvm::OpenMPIRBuilder::DeviceInfoTy::Pointer,
                       blockArgIface.getUseDevicePtrBlockArgs(),
                       useDevicePtrVars, mapData);
        }

        SmallVector<llvm::PHINode *> phis;
        llvm::Expected<llvm::BasicBlock *> continuationBlock =
            convertOmpOpRegions(region, "omp.data.region", builder,
                                moduleTranslation, &phis);
        if (!continuationBlock)
          return continuationBlock.takeError();
        builder.SetInsertPoint(*continuationBlock,
                               (*continuationBlock)->getFirstInsertionPt());
      }
      break;
    }
    return builder.saveIP();
  };

  auto customMapperCB =
      [&](unsigned int i) -> llvm::Expected<llvm::Function *> {
    if (!combinedInfo.Mappers[i])
      return nullptr;
    info.HasMapper = true;
    return getOrCreateUserDefinedMapperFunc(combinedInfo.Mappers[i], builder,
                                            moduleTranslation);
  };

  llvm::OpenMPIRBuilder::LocationDescription ompLoc(builder);
  llvm::OpenMPIRBuilder::InsertPointTy allocaIP =
      findAllocaInsertPoint(builder, moduleTranslation);
  llvm::OpenMPIRBuilder::InsertPointOrErrorTy afterIP = [&]() {
    if (isa<omp::TargetDataOp>(op))
      return ompBuilder->createTargetData(ompLoc, allocaIP, builder.saveIP(),
                                          builder.getInt64(deviceID), ifCond,
                                          info, genMapInfoCB, customMapperCB,
                                          /*MapperFunc=*/nullptr, bodyGenCB,
                                          /*DeviceAddrCB=*/nullptr);
    return ompBuilder->createTargetData(
        ompLoc, allocaIP, builder.saveIP(), builder.getInt64(deviceID), ifCond,
        info, genMapInfoCB, customMapperCB, &RTLFn);
  }();

  if (failed(handleError(afterIP, *op)))
    return failure();

  builder.restoreIP(*afterIP);
  return success();
}

static LogicalResult
convertOmpDistribute(Operation &opInst, llvm::IRBuilderBase &builder,
                     LLVM::ModuleTranslation &moduleTranslation) {
  llvm::OpenMPIRBuilder *ompBuilder = moduleTranslation.getOpenMPBuilder();
  auto distributeOp = cast<omp::DistributeOp>(opInst);
  if (failed(checkImplementationStatus(opInst)))
    return failure();

  /// Process teams op reduction in distribute if the reduction is contained in
  /// the distribute op.
  omp::TeamsOp teamsOp = opInst.getParentOfType<omp::TeamsOp>();
  bool doDistributeReduction =
      teamsOp ? teamsReductionContainedInDistribute(teamsOp) : false;

  DenseMap<Value, llvm::Value *> reductionVariableMap;
  unsigned numReductionVars = teamsOp ? teamsOp.getNumReductionVars() : 0;
  SmallVector<omp::DeclareReductionOp> reductionDecls;
  SmallVector<llvm::Value *> privateReductionVariables(numReductionVars);
  llvm::ArrayRef<bool> isByRef;

  if (doDistributeReduction) {
    isByRef = getIsByRef(teamsOp.getReductionByref());
    assert(isByRef.size() == teamsOp.getNumReductionVars());

    collectReductionDecls(teamsOp, reductionDecls);
    llvm::OpenMPIRBuilder::InsertPointTy allocaIP =
        findAllocaInsertPoint(builder, moduleTranslation);

    MutableArrayRef<BlockArgument> reductionArgs =
        llvm::cast<omp::BlockArgOpenMPOpInterface>(*teamsOp)
            .getReductionBlockArgs();

    if (failed(allocAndInitializeReductionVars(
            teamsOp, reductionArgs, builder, moduleTranslation, allocaIP,
            reductionDecls, privateReductionVariables, reductionVariableMap,
            isByRef)))
      return failure();
  }

  using InsertPointTy = llvm::OpenMPIRBuilder::InsertPointTy;
  auto bodyGenCB = [&](InsertPointTy allocaIP,
                       InsertPointTy codeGenIP) -> llvm::Error {
    // Save the alloca insertion point on ModuleTranslation stack for use in
    // nested regions.
    LLVM::ModuleTranslation::SaveStack<OpenMPAllocaStackFrame> frame(
        moduleTranslation, allocaIP);

    // DistributeOp has only one region associated with it.
    builder.restoreIP(codeGenIP);
    PrivateVarsInfo privVarsInfo(distributeOp);

    llvm::Expected<llvm::BasicBlock *> afterAllocas =
        allocatePrivateVars(builder, moduleTranslation, privVarsInfo, allocaIP);
    if (handleError(afterAllocas, opInst).failed())
      return llvm::make_error<PreviouslyReportedError>();

    if (handleError(initPrivateVars(builder, moduleTranslation, privVarsInfo),
                    opInst)
            .failed())
      return llvm::make_error<PreviouslyReportedError>();

    if (failed(copyFirstPrivateVars(
            builder, moduleTranslation, privVarsInfo.mlirVars,
            privVarsInfo.llvmVars, privVarsInfo.privatizers)))
      return llvm::make_error<PreviouslyReportedError>();

    llvm::OpenMPIRBuilder *ompBuilder = moduleTranslation.getOpenMPBuilder();
    llvm::OpenMPIRBuilder::LocationDescription ompLoc(builder);
    llvm::Expected<llvm::BasicBlock *> regionBlock =
        convertOmpOpRegions(distributeOp.getRegion(), "omp.distribute.region",
                            builder, moduleTranslation);
    if (!regionBlock)
      return regionBlock.takeError();
    builder.SetInsertPoint(*regionBlock, (*regionBlock)->begin());

    // Skip applying a workshare loop below when translating 'distribute
    // parallel do' (it's been already handled by this point while translating
    // the nested omp.wsloop).
    if (!isa_and_present<omp::WsloopOp>(distributeOp.getNestedWrapper())) {
      // TODO: Add support for clauses which are valid for DISTRIBUTE
      // constructs. Static schedule is the default.
      auto schedule = omp::ClauseScheduleKind::Static;
      bool isOrdered = false;
      std::optional<omp::ScheduleModifier> scheduleMod;
      bool isSimd = false;
      llvm::omp::WorksharingLoopType workshareLoopType =
          llvm::omp::WorksharingLoopType::DistributeStaticLoop;
      bool loopNeedsBarrier = false;
      llvm::Value *chunk = nullptr;

      llvm::CanonicalLoopInfo *loopInfo =
          findCurrentLoopInfo(moduleTranslation);
      llvm::OpenMPIRBuilder::InsertPointOrErrorTy wsloopIP =
          ompBuilder->applyWorkshareLoop(
              ompLoc.DL, loopInfo, allocaIP, loopNeedsBarrier,
              convertToScheduleKind(schedule), chunk, isSimd,
              scheduleMod == omp::ScheduleModifier::monotonic,
              scheduleMod == omp::ScheduleModifier::nonmonotonic, isOrdered,
              workshareLoopType);

      if (!wsloopIP)
        return wsloopIP.takeError();
    }

    if (failed(cleanupPrivateVars(builder, moduleTranslation,
                                  distributeOp.getLoc(), privVarsInfo.llvmVars,
                                  privVarsInfo.privatizers)))
      return llvm::make_error<PreviouslyReportedError>();

    return llvm::Error::success();
  };

  llvm::OpenMPIRBuilder::InsertPointTy allocaIP =
      findAllocaInsertPoint(builder, moduleTranslation);
  llvm::OpenMPIRBuilder::LocationDescription ompLoc(builder);
  llvm::OpenMPIRBuilder::InsertPointOrErrorTy afterIP =
      ompBuilder->createDistribute(ompLoc, allocaIP, bodyGenCB);

  if (failed(handleError(afterIP, opInst)))
    return failure();

  builder.restoreIP(*afterIP);

  if (doDistributeReduction) {
    // Process the reductions if required.
    return createReductionsAndCleanup(
        teamsOp, builder, moduleTranslation, allocaIP, reductionDecls,
        privateReductionVariables, isByRef,
        /*isNoWait*/ false, /*isTeamsReduction*/ true);
  }
  return success();
}

/// Lowers the FlagsAttr which is applied to the module on the device
/// pass when offloading, this attribute contains OpenMP RTL globals that can
/// be passed as flags to the frontend, otherwise they are set to default
LogicalResult convertFlagsAttr(Operation *op, mlir::omp::FlagsAttr attribute,
                               LLVM::ModuleTranslation &moduleTranslation) {
  if (!cast<mlir::ModuleOp>(op))
    return failure();

  llvm::OpenMPIRBuilder *ompBuilder = moduleTranslation.getOpenMPBuilder();

  ompBuilder->M.addModuleFlag(llvm::Module::Max, "openmp-device",
                              attribute.getOpenmpDeviceVersion());

  if (attribute.getNoGpuLib())
    return success();

  ompBuilder->createGlobalFlag(
      attribute.getDebugKind() /*LangOpts().OpenMPTargetDebug*/,
      "__omp_rtl_debug_kind");
  ompBuilder->createGlobalFlag(
      attribute
          .getAssumeTeamsOversubscription() /*LangOpts().OpenMPTeamSubscription*/
      ,
      "__omp_rtl_assume_teams_oversubscription");
  ompBuilder->createGlobalFlag(
      attribute
          .getAssumeThreadsOversubscription() /*LangOpts().OpenMPThreadSubscription*/
      ,
      "__omp_rtl_assume_threads_oversubscription");
  ompBuilder->createGlobalFlag(
      attribute.getAssumeNoThreadState() /*LangOpts().OpenMPNoThreadState*/,
      "__omp_rtl_assume_no_thread_state");
  ompBuilder->createGlobalFlag(
      attribute
          .getAssumeNoNestedParallelism() /*LangOpts().OpenMPNoNestedParallelism*/
      ,
      "__omp_rtl_assume_no_nested_parallelism");
  return success();
}

static void getTargetEntryUniqueInfo(llvm::TargetRegionEntryInfo &targetInfo,
                                     omp::TargetOp targetOp,
                                     llvm::StringRef parentName = "") {
  auto fileLoc = targetOp.getLoc()->findInstanceOf<FileLineColLoc>();

  assert(fileLoc && "No file found from location");
  StringRef fileName = fileLoc.getFilename().getValue();

  llvm::sys::fs::UniqueID id;
  uint64_t line = fileLoc.getLine();
  if (auto ec = llvm::sys::fs::getUniqueID(fileName, id)) {
    size_t fileHash = llvm::hash_value(fileName.str());
    size_t deviceId = 0xdeadf17e;
    targetInfo =
        llvm::TargetRegionEntryInfo(parentName, deviceId, fileHash, line);
  } else {
    targetInfo = llvm::TargetRegionEntryInfo(parentName, id.getDevice(),
                                             id.getFile(), line);
  }
}

static void
handleDeclareTargetMapVar(MapInfoData &mapData,
                          LLVM::ModuleTranslation &moduleTranslation,
                          llvm::IRBuilderBase &builder, llvm::Function *func) {
  for (size_t i = 0; i < mapData.MapClause.size(); ++i) {
    // In the case of declare target mapped variables, the basePointer is
    // the reference pointer generated by the convertDeclareTargetAttr
    // method. Whereas the kernelValue is the original variable, so for
    // the device we must replace all uses of this original global variable
    // (stored in kernelValue) with the reference pointer (stored in
    // basePointer for declare target mapped variables), as for device the
    // data is mapped into this reference pointer and should be loaded
    // from it, the original variable is discarded. On host both exist and
    // metadata is generated (elsewhere in the convertDeclareTargetAttr)
    // function to link the two variables in the runtime and then both the
    // reference pointer and the pointer are assigned in the kernel argument
    // structure for the host.
    if (mapData.IsDeclareTarget[i]) {
      // If the original map value is a constant, then we have to make sure all
      // of it's uses within the current kernel/function that we are going to
      // rewrite are converted to instructions, as we will be altering the old
      // use (OriginalValue) from a constant to an instruction, which will be
      // illegal and ICE the compiler if the user is a constant expression of
      // some kind e.g. a constant GEP.
      if (auto *constant = dyn_cast<llvm::Constant>(mapData.OriginalValue[i]))
        convertUsersOfConstantsToInstructions(constant, func, false);

      // The users iterator will get invalidated if we modify an element,
      // so we populate this vector of uses to alter each user on an
      // individual basis to emit its own load (rather than one load for
      // all).
      llvm::SmallVector<llvm::User *> userVec;
      for (llvm::User *user : mapData.OriginalValue[i]->users())
        userVec.push_back(user);

      for (llvm::User *user : userVec) {
        if (auto *insn = dyn_cast<llvm::Instruction>(user)) {
          if (insn->getFunction() == func) {
            auto mapOp = cast<omp::MapInfoOp>(mapData.MapClause[i]);
            llvm::Value *substitute = mapData.BasePointers[i];
            if (isDeclareTargetLink(mapOp.getVarPtrPtr() ? mapOp.getVarPtrPtr()
                                                         : mapOp.getVarPtr())) {
              auto *load = builder.CreateLoad(
                  mapData.BasePointers[i]->getType(), mapData.BasePointers[i]);
              load->moveBefore(insn);
              substitute = load;
            }
            user->replaceUsesOfWith(mapData.OriginalValue[i], substitute);
          }
        }
      }
    }
  }
}

// The createDeviceArgumentAccessor function generates
// instructions for retrieving (acessing) kernel
// arguments inside of the device kernel for use by
// the kernel. This enables different semantics such as
// the creation of temporary copies of data allowing
// semantics like read-only/no host write back kernel
// arguments.
//
// This currently implements a very light version of Clang's
// EmitParmDecl's handling of direct argument handling as well
// as a portion of the argument access generation based on
// capture types found at the end of emitOutlinedFunctionPrologue
// in Clang. The indirect path handling of EmitParmDecl's may be
// required for future work, but a direct 1-to-1 copy doesn't seem
// possible as the logic is rather scattered throughout Clang's
// lowering and perhaps we wish to deviate slightly.
//
// \param mapData - A container containing vectors of information
// corresponding to the input argument, which should have a
// corresponding entry in the MapInfoData containers
// OrigialValue's.
// \param arg - This is the generated kernel function argument that
// corresponds to the passed in input argument. We generated different
// accesses of this Argument, based on capture type and other Input
// related information.
// \param input - This is the host side value that will be passed to
// the kernel i.e. the kernel input, we rewrite all uses of this within
// the kernel (as we generate the kernel body based on the target's region
// which maintians references to the original input) to the retVal argument
// apon exit of this function inside of the OMPIRBuilder. This interlinks
// the kernel argument to future uses of it in the function providing
// appropriate "glue" instructions inbetween.
// \param retVal - This is the value that all uses of input inside of the
// kernel will be re-written to, the goal of this function is to generate
// an appropriate location for the kernel argument to be accessed from,
// e.g. ByRef will result in a temporary allocation location and then
// a store of the kernel argument into this allocated memory which
// will then be loaded from, ByCopy will use the allocated memory
// directly.
static llvm::IRBuilderBase::InsertPoint
createDeviceArgumentAccessor(MapInfoData &mapData, llvm::Argument &arg,
                             llvm::Value *input, llvm::Value *&retVal,
                             llvm::IRBuilderBase &builder,
                             llvm::OpenMPIRBuilder &ompBuilder,
                             LLVM::ModuleTranslation &moduleTranslation,
                             llvm::IRBuilderBase::InsertPoint allocaIP,
                             llvm::IRBuilderBase::InsertPoint codeGenIP) {
  builder.restoreIP(allocaIP);

  omp::VariableCaptureKind capture = omp::VariableCaptureKind::ByRef;
  LLVM::TypeToLLVMIRTranslator typeToLLVMIRTranslator(
      ompBuilder.M.getContext());
  unsigned alignmentValue = 0;
  // Find the associated MapInfoData entry for the current input
  for (size_t i = 0; i < mapData.MapClause.size(); ++i)
    if (mapData.OriginalValue[i] == input) {
      auto mapOp = cast<omp::MapInfoOp>(mapData.MapClause[i]);
      capture = mapOp.getMapCaptureType();
      // Get information of alignment of mapped object
      alignmentValue = typeToLLVMIRTranslator.getPreferredAlignment(
          mapOp.getVarType(), ompBuilder.M.getDataLayout());
      break;
    }

  unsigned int allocaAS = ompBuilder.M.getDataLayout().getAllocaAddrSpace();
  unsigned int defaultAS =
      ompBuilder.M.getDataLayout().getProgramAddressSpace();

  // Create the alloca for the argument the current point.
  llvm::Value *v = builder.CreateAlloca(arg.getType(), allocaAS, nullptr);

  if (allocaAS != defaultAS && arg.getType()->isPointerTy())
    v = builder.CreateAddrSpaceCast(v, builder.getPtrTy(defaultAS));

  builder.CreateStore(&arg, v);

  builder.restoreIP(codeGenIP);

  switch (capture) {
  case omp::VariableCaptureKind::ByCopy: {
    retVal = v;
    break;
  }
  case omp::VariableCaptureKind::ByRef: {
    llvm::LoadInst *loadInst = builder.CreateAlignedLoad(
        v->getType(), v,
        ompBuilder.M.getDataLayout().getPrefTypeAlign(v->getType()));
    // CreateAlignedLoad function creates similar LLVM IR:
    // %res = load ptr, ptr %input, align 8
    // This LLVM IR does not contain information about alignment
    // of the loaded value. We need to add !align metadata to unblock
    // optimizer. The existence of the !align metadata on the instruction
    // tells the optimizer that the value loaded is known to be aligned to
    // a boundary specified by the integer value in the metadata node.
    // Example:
    // %res = load ptr, ptr %input, align 8, !align !align_md_node
    //                                 ^         ^
    //                                 |         |
    //            alignment of %input address    |
    //                                           |
    //                                     alignment of %res object
    if (v->getType()->isPointerTy() && alignmentValue) {
      llvm::MDBuilder MDB(builder.getContext());
      loadInst->setMetadata(
          llvm::LLVMContext::MD_align,
          llvm::MDNode::get(builder.getContext(),
                            MDB.createConstant(llvm::ConstantInt::get(
                                llvm::Type::getInt64Ty(builder.getContext()),
                                alignmentValue))));
    }
    retVal = loadInst;

    break;
  }
  case omp::VariableCaptureKind::This:
  case omp::VariableCaptureKind::VLAType:
    // TODO: Consider returning error to use standard reporting for
    // unimplemented features.
    assert(false && "Currently unsupported capture kind");
    break;
  }

  return builder.saveIP();
}

/// Follow uses of `host_eval`-defined block arguments of the given `omp.target`
/// operation and populate output variables with their corresponding host value
/// (i.e. operand evaluated outside of the target region), based on their uses
/// inside of the target region.
///
/// Loop bounds and steps are only optionally populated, if output vectors are
/// provided.
static void
extractHostEvalClauses(omp::TargetOp targetOp, Value &numThreads,
                       Value &numTeamsLower, Value &numTeamsUpper,
                       Value &threadLimit,
                       llvm::SmallVectorImpl<Value> *lowerBounds = nullptr,
                       llvm::SmallVectorImpl<Value> *upperBounds = nullptr,
                       llvm::SmallVectorImpl<Value> *steps = nullptr) {
  auto blockArgIface = llvm::cast<omp::BlockArgOpenMPOpInterface>(*targetOp);
  for (auto item : llvm::zip_equal(targetOp.getHostEvalVars(),
                                   blockArgIface.getHostEvalBlockArgs())) {
    Value hostEvalVar = std::get<0>(item), blockArg = std::get<1>(item);

    for (Operation *user : blockArg.getUsers()) {
      llvm::TypeSwitch<Operation *>(user)
          .Case([&](omp::TeamsOp teamsOp) {
            if (teamsOp.getNumTeamsLower() == blockArg)
              numTeamsLower = hostEvalVar;
            else if (teamsOp.getNumTeamsUpper() == blockArg)
              numTeamsUpper = hostEvalVar;
            else if (teamsOp.getThreadLimit() == blockArg)
              threadLimit = hostEvalVar;
            else
              llvm_unreachable("unsupported host_eval use");
          })
          .Case([&](omp::ParallelOp parallelOp) {
            if (parallelOp.getNumThreads() == blockArg)
              numThreads = hostEvalVar;
            else
              llvm_unreachable("unsupported host_eval use");
          })
          .Case([&](omp::LoopNestOp loopOp) {
            auto processBounds =
                [&](OperandRange opBounds,
                    llvm::SmallVectorImpl<Value> *outBounds) -> bool {
              bool found = false;
              for (auto [i, lb] : llvm::enumerate(opBounds)) {
                if (lb == blockArg) {
                  found = true;
                  if (outBounds)
                    (*outBounds)[i] = hostEvalVar;
                }
              }
              return found;
            };
            bool found =
                processBounds(loopOp.getLoopLowerBounds(), lowerBounds);
            found = processBounds(loopOp.getLoopUpperBounds(), upperBounds) ||
                    found;
            found = processBounds(loopOp.getLoopSteps(), steps) || found;
            (void)found;
            assert(found && "unsupported host_eval use");
          })
          .Default([](Operation *) {
            llvm_unreachable("unsupported host_eval use");
          });
    }
  }
}

/// If \p op is of the given type parameter, return it casted to that type.
/// Otherwise, if its immediate parent operation (or some other higher-level
/// parent, if \p immediateParent is false) is of that type, return that parent
/// casted to the given type.
///
/// If \p op is \c null or neither it or its parent(s) are of the specified
/// type, return a \c null operation.
template <typename OpTy>
static OpTy castOrGetParentOfType(Operation *op, bool immediateParent = false) {
  if (!op)
    return OpTy();

  if (OpTy casted = dyn_cast<OpTy>(op))
    return casted;

  if (immediateParent)
    return dyn_cast_if_present<OpTy>(op->getParentOp());

  return op->getParentOfType<OpTy>();
}

/// If the given \p value is defined by an \c llvm.mlir.constant operation and
/// it is of an integer type, return its value.
static std::optional<int64_t> extractConstInteger(Value value) {
  if (!value)
    return std::nullopt;

  if (auto constOp =
          dyn_cast_if_present<LLVM::ConstantOp>(value.getDefiningOp()))
    if (auto constAttr = dyn_cast<IntegerAttr>(constOp.getValue()))
      return constAttr.getInt();

  return std::nullopt;
}

static uint64_t getTypeByteSize(mlir::Type type, const DataLayout &dl) {
  uint64_t sizeInBits = dl.getTypeSizeInBits(type);
  uint64_t sizeInBytes = sizeInBits / 8;
  return sizeInBytes;
}

template <typename OpTy>
static uint64_t getReductionDataSize(OpTy &op) {
  if (op.getNumReductionVars() > 0) {
    SmallVector<omp::DeclareReductionOp> reductions;
    collectReductionDecls(op, reductions);

    llvm::SmallVector<mlir::Type> members;
    members.reserve(reductions.size());
    for (omp::DeclareReductionOp &red : reductions)
      members.push_back(red.getType());
    Operation *opp = op.getOperation();
    auto structType = mlir::LLVM::LLVMStructType::getLiteral(
        opp->getContext(), members, /*isPacked=*/false);
    DataLayout dl = DataLayout(opp->getParentOfType<ModuleOp>());
    return getTypeByteSize(structType, dl);
  }
  return 0;
}

/// Populate default `MinTeams`, `MaxTeams` and `MaxThreads` to their default
/// values as stated by the corresponding clauses, if constant.
///
/// These default values must be set before the creation of the outlined LLVM
/// function for the target region, so that they can be used to initialize the
/// corresponding global `ConfigurationEnvironmentTy` structure.
static void
initTargetDefaultAttrs(omp::TargetOp targetOp, Operation *capturedOp,
                       llvm::OpenMPIRBuilder::TargetKernelDefaultAttrs &attrs,
                       bool isTargetDevice, bool isGPU) {
  // TODO: Handle constant 'if' clauses.

  Value numThreads, numTeamsLower, numTeamsUpper, threadLimit;
  if (!isTargetDevice) {
    extractHostEvalClauses(targetOp, numThreads, numTeamsLower, numTeamsUpper,
                           threadLimit);
  } else {
    // In the target device, values for these clauses are not passed as
    // host_eval, but instead evaluated prior to entry to the region. This
    // ensures values are mapped and available inside of the target region.
    if (auto teamsOp = castOrGetParentOfType<omp::TeamsOp>(capturedOp)) {
      numTeamsLower = teamsOp.getNumTeamsLower();
      numTeamsUpper = teamsOp.getNumTeamsUpper();
      threadLimit = teamsOp.getThreadLimit();
    }

    if (auto parallelOp = castOrGetParentOfType<omp::ParallelOp>(capturedOp))
      numThreads = parallelOp.getNumThreads();
  }

  // Handle clauses impacting the number of teams.

  int32_t minTeamsVal = 1, maxTeamsVal = -1;
  if (castOrGetParentOfType<omp::TeamsOp>(capturedOp)) {
    // TODO: Use `hostNumTeamsLower` to initialize `minTeamsVal`. For now, match
    // clang and set min and max to the same value.
    if (numTeamsUpper) {
      if (auto val = extractConstInteger(numTeamsUpper))
        minTeamsVal = maxTeamsVal = *val;
    } else {
      minTeamsVal = maxTeamsVal = 0;
    }
  } else if (castOrGetParentOfType<omp::ParallelOp>(capturedOp,
                                                    /*immediateParent=*/true) ||
             castOrGetParentOfType<omp::SimdOp>(capturedOp,
                                                /*immediateParent=*/true)) {
    minTeamsVal = maxTeamsVal = 1;
  } else {
    minTeamsVal = maxTeamsVal = -1;
  }

  // Handle clauses impacting the number of threads.

  auto setMaxValueFromClause = [](Value clauseValue, int32_t &result) {
    if (!clauseValue)
      return;

    if (auto val = extractConstInteger(clauseValue))
      result = *val;

    // Found an applicable clause, so it's not undefined. Mark as unknown
    // because it's not constant.
    if (result < 0)
      result = 0;
  };

  // Extract 'thread_limit' clause from 'target' and 'teams' directives.
  int32_t targetThreadLimitVal = -1, teamsThreadLimitVal = -1;
  setMaxValueFromClause(targetOp.getThreadLimit(), targetThreadLimitVal);
  setMaxValueFromClause(threadLimit, teamsThreadLimitVal);

  // Extract 'max_threads' clause from 'parallel' or set to 1 if it's SIMD.
  int32_t maxThreadsVal = -1;
  if (castOrGetParentOfType<omp::ParallelOp>(capturedOp))
    setMaxValueFromClause(numThreads, maxThreadsVal);
  else if (castOrGetParentOfType<omp::SimdOp>(capturedOp,
                                              /*immediateParent=*/true))
    maxThreadsVal = 1;

  // For max values, < 0 means unset, == 0 means set but unknown. Select the
  // minimum value between 'max_threads' and 'thread_limit' clauses that were
  // set.
  int32_t combinedMaxThreadsVal = targetThreadLimitVal;
  if (combinedMaxThreadsVal < 0 ||
      (teamsThreadLimitVal >= 0 && teamsThreadLimitVal < combinedMaxThreadsVal))
    combinedMaxThreadsVal = teamsThreadLimitVal;

  if (combinedMaxThreadsVal < 0 ||
      (maxThreadsVal >= 0 && maxThreadsVal < combinedMaxThreadsVal))
    combinedMaxThreadsVal = maxThreadsVal;

  int32_t reductionDataSize = 0;
  if (isGPU && capturedOp) {
    if (auto teamsOp = castOrGetParentOfType<omp::TeamsOp>(capturedOp))
      reductionDataSize = getReductionDataSize(teamsOp);
  }

  // Update kernel bounds structure for the `OpenMPIRBuilder` to use.
  omp::TargetRegionFlags kernelFlags = targetOp.getKernelExecFlags(capturedOp);
  assert(
      omp::bitEnumContainsAny(kernelFlags, omp::TargetRegionFlags::generic |
                                               omp::TargetRegionFlags::spmd) &&
      "invalid kernel flags");
  attrs.ExecFlags =
      omp::bitEnumContainsAny(kernelFlags, omp::TargetRegionFlags::generic)
          ? omp::bitEnumContainsAny(kernelFlags, omp::TargetRegionFlags::spmd)
                ? llvm::omp::OMP_TGT_EXEC_MODE_GENERIC_SPMD
                : llvm::omp::OMP_TGT_EXEC_MODE_GENERIC
          : llvm::omp::OMP_TGT_EXEC_MODE_SPMD;
  attrs.MinTeams = minTeamsVal;
  attrs.MaxTeams.front() = maxTeamsVal;
  attrs.MinThreads = 1;
  attrs.MaxThreads.front() = combinedMaxThreadsVal;
  attrs.ReductionDataSize = reductionDataSize;
  // TODO: Allow modified buffer length similar to
  // fopenmp-cuda-teams-reduction-recs-num flag in clang.
  if (attrs.ReductionDataSize != 0)
    attrs.ReductionBufferLength = 1024;
}

/// Gather LLVM runtime values for all clauses evaluated in the host that are
/// passed to the kernel invocation.
///
/// This function must be called only when compiling for the host. Also, it will
/// only provide correct results if it's called after the body of \c targetOp
/// has been fully generated.
static void
initTargetRuntimeAttrs(llvm::IRBuilderBase &builder,
                       LLVM::ModuleTranslation &moduleTranslation,
                       omp::TargetOp targetOp, Operation *capturedOp,
                       llvm::OpenMPIRBuilder::TargetKernelRuntimeAttrs &attrs) {
  omp::LoopNestOp loopOp = castOrGetParentOfType<omp::LoopNestOp>(capturedOp);
  unsigned numLoops = loopOp ? loopOp.getNumLoops() : 0;

  Value numThreads, numTeamsLower, numTeamsUpper, teamsThreadLimit;
  llvm::SmallVector<Value> lowerBounds(numLoops), upperBounds(numLoops),
      steps(numLoops);
  extractHostEvalClauses(targetOp, numThreads, numTeamsLower, numTeamsUpper,
                         teamsThreadLimit, &lowerBounds, &upperBounds, &steps);

  // TODO: Handle constant 'if' clauses.
  if (Value targetThreadLimit = targetOp.getThreadLimit())
    attrs.TargetThreadLimit.front() =
        moduleTranslation.lookupValue(targetThreadLimit);

  if (numTeamsLower)
    attrs.MinTeams = moduleTranslation.lookupValue(numTeamsLower);

  if (numTeamsUpper)
    attrs.MaxTeams.front() = moduleTranslation.lookupValue(numTeamsUpper);

  if (teamsThreadLimit)
    attrs.TeamsThreadLimit.front() =
        moduleTranslation.lookupValue(teamsThreadLimit);

  if (numThreads)
    attrs.MaxThreads = moduleTranslation.lookupValue(numThreads);

  if (omp::bitEnumContainsAny(targetOp.getKernelExecFlags(capturedOp),
                              omp::TargetRegionFlags::trip_count)) {
    llvm::OpenMPIRBuilder *ompBuilder = moduleTranslation.getOpenMPBuilder();
    attrs.LoopTripCount = nullptr;

    // To calculate the trip count, we multiply together the trip counts of
    // every collapsed canonical loop. We don't need to create the loop nests
    // here, since we're only interested in the trip count.
    for (auto [loopLower, loopUpper, loopStep] :
         llvm::zip_equal(lowerBounds, upperBounds, steps)) {
      llvm::Value *lowerBound = moduleTranslation.lookupValue(loopLower);
      llvm::Value *upperBound = moduleTranslation.lookupValue(loopUpper);
      llvm::Value *step = moduleTranslation.lookupValue(loopStep);

      llvm::OpenMPIRBuilder::LocationDescription loc(builder);
      llvm::Value *tripCount = ompBuilder->calculateCanonicalLoopTripCount(
          loc, lowerBound, upperBound, step, /*IsSigned=*/true,
          loopOp.getLoopInclusive());

      if (!attrs.LoopTripCount) {
        attrs.LoopTripCount = tripCount;
        continue;
      }

      // TODO: Enable UndefinedSanitizer to diagnose an overflow here.
      attrs.LoopTripCount = builder.CreateMul(attrs.LoopTripCount, tripCount,
                                              {}, /*HasNUW=*/true);
    }
  }
}

static LogicalResult
convertOmpTarget(Operation &opInst, llvm::IRBuilderBase &builder,
                 LLVM::ModuleTranslation &moduleTranslation) {
  auto targetOp = cast<omp::TargetOp>(opInst);
  if (failed(checkImplementationStatus(opInst)))
    return failure();

  llvm::OpenMPIRBuilder *ompBuilder = moduleTranslation.getOpenMPBuilder();
  bool isTargetDevice = ompBuilder->Config.isTargetDevice();
  bool isGPU = ompBuilder->Config.isGPU();

  auto parentFn = opInst.getParentOfType<LLVM::LLVMFuncOp>();
  auto argIface = cast<omp::BlockArgOpenMPOpInterface>(opInst);
  auto &targetRegion = targetOp.getRegion();
  // Holds the private vars that have been mapped along with the block argument
  // that corresponds to the MapInfoOp corresponding to the private var in
  // question. So, for instance:
  //
  // %10 = omp.map.info var_ptr(%6#0 : !fir.ref<!fir.box<!fir.heap<i32>>>, ..)
  // omp.target map_entries(%10 -> %arg0) private(@box.privatizer %6#0-> %arg1)
  //
  // Then, %10 has been created so that the descriptor can be used by the
  // privatizer @box.privatizer on the device side. Here we'd record {%6#0,
  // %arg0} in the mappedPrivateVars map.
  llvm::DenseMap<Value, Value> mappedPrivateVars;
  DataLayout dl = DataLayout(opInst.getParentOfType<ModuleOp>());
  SmallVector<Value> mapVars = targetOp.getMapVars();
  SmallVector<Value> hdaVars = targetOp.getHasDeviceAddrVars();
  ArrayRef<BlockArgument> mapBlockArgs = argIface.getMapBlockArgs();
  ArrayRef<BlockArgument> hdaBlockArgs = argIface.getHasDeviceAddrBlockArgs();
  llvm::Function *llvmOutlinedFn = nullptr;
  TargetDirective targetDirective = getTargetDirectiveFromOp(&opInst);

  // TODO: It can also be false if a compile-time constant `false` IF clause is
  // specified.
  bool isOffloadEntry =
      isTargetDevice || !ompBuilder->Config.TargetTriples.empty();

  // For some private variables, the MapsForPrivatizedVariablesPass
  // creates MapInfoOp instances. Go through the private variables and
  // the mapped variables so that during codegeneration we are able
  // to quickly look up the corresponding map variable, if any for each
  // private variable.
  if (!targetOp.getPrivateVars().empty() && !targetOp.getMapVars().empty()) {
    OperandRange privateVars = targetOp.getPrivateVars();
    std::optional<ArrayAttr> privateSyms = targetOp.getPrivateSyms();
    std::optional<DenseI64ArrayAttr> privateMapIndices =
        targetOp.getPrivateMapsAttr();

    for (auto [privVarIdx, privVarSymPair] :
         llvm::enumerate(llvm::zip_equal(privateVars, *privateSyms))) {
      auto privVar = std::get<0>(privVarSymPair);
      auto privSym = std::get<1>(privVarSymPair);

      SymbolRefAttr privatizerName = llvm::cast<SymbolRefAttr>(privSym);
      omp::PrivateClauseOp privatizer =
          findPrivatizer(targetOp, privatizerName);

      if (!privatizer.needsMap())
        continue;

      mlir::Value mappedValue =
          targetOp.getMappedValueForPrivateVar(privVarIdx);
      assert(mappedValue && "Expected to find mapped value for a privatized "
                            "variable that needs mapping");

      // The MapInfoOp defining the map var isn't really needed later.
      // So, we don't store it in any datastructure. Instead, we just
      // do some sanity checks on it right now.
      auto mapInfoOp = mappedValue.getDefiningOp<omp::MapInfoOp>();
      [[maybe_unused]] Type varType = mapInfoOp.getVarType();

      // Check #1: Check that the type of the private variable matches
      // the type of the variable being mapped.
      if (!isa<LLVM::LLVMPointerType>(privVar.getType()))
        assert(
            varType == privVar.getType() &&
            "Type of private var doesn't match the type of the mapped value");

      // Ok, only 1 sanity check for now.
      // Record the block argument corresponding to this mapvar.
      mappedPrivateVars.insert(
          {privVar,
           targetRegion.getArgument(argIface.getMapBlockArgsStart() +
                                    (*privateMapIndices)[privVarIdx])});
    }
  }

  using InsertPointTy = llvm::OpenMPIRBuilder::InsertPointTy;
  auto bodyCB = [&](InsertPointTy allocaIP, InsertPointTy codeGenIP)
      -> llvm::OpenMPIRBuilder::InsertPointOrErrorTy {
    llvm::IRBuilderBase::InsertPointGuard guard(builder);
    builder.SetCurrentDebugLocation(llvm::DebugLoc());
    // Forward target-cpu and target-features function attributes from the
    // original function to the new outlined function.
    llvm::Function *llvmParentFn =
        moduleTranslation.lookupFunction(parentFn.getName());
    llvmOutlinedFn = codeGenIP.getBlock()->getParent();
    assert(llvmParentFn && llvmOutlinedFn &&
           "Both parent and outlined functions must exist at this point");

    if (auto attr = llvmParentFn->getFnAttribute("target-cpu");
        attr.isStringAttribute())
      llvmOutlinedFn->addFnAttr(attr);

    if (auto attr = llvmParentFn->getFnAttribute("target-features");
        attr.isStringAttribute())
      llvmOutlinedFn->addFnAttr(attr);

    for (auto [arg, mapOp] : llvm::zip_equal(mapBlockArgs, mapVars)) {
      auto mapInfoOp = cast<omp::MapInfoOp>(mapOp.getDefiningOp());
      llvm::Value *mapOpValue =
          moduleTranslation.lookupValue(mapInfoOp.getVarPtr());
      moduleTranslation.mapValue(arg, mapOpValue);
    }
    for (auto [arg, mapOp] : llvm::zip_equal(hdaBlockArgs, hdaVars)) {
      auto mapInfoOp = cast<omp::MapInfoOp>(mapOp.getDefiningOp());
      llvm::Value *mapOpValue =
          moduleTranslation.lookupValue(mapInfoOp.getVarPtr());
      moduleTranslation.mapValue(arg, mapOpValue);
    }

    // Do privatization after moduleTranslation has already recorded
    // mapped values.
    PrivateVarsInfo privateVarsInfo(targetOp);

    llvm::Expected<llvm::BasicBlock *> afterAllocas =
        allocatePrivateVars(builder, moduleTranslation, privateVarsInfo,
                            allocaIP, &mappedPrivateVars);

    if (failed(handleError(afterAllocas, *targetOp)))
      return llvm::make_error<PreviouslyReportedError>();

    builder.restoreIP(codeGenIP);
    if (handleError(initPrivateVars(builder, moduleTranslation, privateVarsInfo,
                                    &mappedPrivateVars),
                    *targetOp)
            .failed())
      return llvm::make_error<PreviouslyReportedError>();

    if (failed(copyFirstPrivateVars(
            builder, moduleTranslation, privateVarsInfo.mlirVars,
            privateVarsInfo.llvmVars, privateVarsInfo.privatizers,
            &mappedPrivateVars)))
      return llvm::make_error<PreviouslyReportedError>();

    SmallVector<Region *> privateCleanupRegions;
    llvm::transform(privateVarsInfo.privatizers,
                    std::back_inserter(privateCleanupRegions),
                    [](omp::PrivateClauseOp privatizer) {
                      return &privatizer.getDeallocRegion();
                    });

    llvm::Expected<llvm::BasicBlock *> exitBlock = convertOmpOpRegions(
        targetRegion, "omp.target", builder, moduleTranslation);

    if (!exitBlock)
      return exitBlock.takeError();

    builder.SetInsertPoint(*exitBlock);
    if (!privateCleanupRegions.empty()) {
      if (failed(inlineOmpRegionCleanup(
              privateCleanupRegions, privateVarsInfo.llvmVars,
              moduleTranslation, builder, "omp.targetop.private.cleanup",
              /*shouldLoadCleanupRegionArg=*/false))) {
        return llvm::createStringError(
            "failed to inline `dealloc` region of `omp.private` "
            "op in the target region");
      }
      return builder.saveIP();
    }

    return InsertPointTy(exitBlock.get(), exitBlock.get()->end());
  };

  StringRef parentName = parentFn.getName();

  llvm::TargetRegionEntryInfo entryInfo;

  getTargetEntryUniqueInfo(entryInfo, targetOp, parentName);

  MapInfoData mapData;
  collectMapDataFromMapOperands(mapData, mapVars, moduleTranslation, dl,
                                builder, /*useDevPtrOperands=*/{},
                                /*useDevAddrOperands=*/{}, hdaVars);

  MapInfosTy combinedInfos;
  auto genMapInfoCB =
      [&](llvm::OpenMPIRBuilder::InsertPointTy codeGenIP) -> MapInfosTy & {
    builder.restoreIP(codeGenIP);
    genMapInfos(builder, moduleTranslation, dl, combinedInfos, mapData,
                targetDirective);
    return combinedInfos;
  };

  auto argAccessorCB = [&](llvm::Argument &arg, llvm::Value *input,
                           llvm::Value *&retVal, InsertPointTy allocaIP,
                           InsertPointTy codeGenIP)
      -> llvm::OpenMPIRBuilder::InsertPointOrErrorTy {
    llvm::IRBuilderBase::InsertPointGuard guard(builder);
    builder.SetCurrentDebugLocation(llvm::DebugLoc());
    // We just return the unaltered argument for the host function
    // for now, some alterations may be required in the future to
    // keep host fallback functions working identically to the device
    // version (e.g. pass ByCopy values should be treated as such on
    // host and device, currently not always the case)
    if (!isTargetDevice) {
      retVal = cast<llvm::Value>(&arg);
      return codeGenIP;
    }

    return createDeviceArgumentAccessor(mapData, arg, input, retVal, builder,
                                        *ompBuilder, moduleTranslation,
                                        allocaIP, codeGenIP);
  };

  llvm::OpenMPIRBuilder::TargetKernelRuntimeAttrs runtimeAttrs;
  llvm::OpenMPIRBuilder::TargetKernelDefaultAttrs defaultAttrs;
  Operation *targetCapturedOp = targetOp.getInnermostCapturedOmpOp();
  initTargetDefaultAttrs(targetOp, targetCapturedOp, defaultAttrs,
                         isTargetDevice, isGPU);

  // Collect host-evaluated values needed to properly launch the kernel from the
  // host.
  if (!isTargetDevice)
    initTargetRuntimeAttrs(builder, moduleTranslation, targetOp,
                           targetCapturedOp, runtimeAttrs);

  // Pass host-evaluated values as parameters to the kernel / host fallback,
  // except if they are constants. In any case, map the MLIR block argument to
  // the corresponding LLVM values.
  llvm::SmallVector<llvm::Value *, 4> kernelInput;
  SmallVector<Value> hostEvalVars = targetOp.getHostEvalVars();
  ArrayRef<BlockArgument> hostEvalBlockArgs = argIface.getHostEvalBlockArgs();
  for (auto [arg, var] : llvm::zip_equal(hostEvalBlockArgs, hostEvalVars)) {
    llvm::Value *value = moduleTranslation.lookupValue(var);
    moduleTranslation.mapValue(arg, value);

    if (!llvm::isa<llvm::Constant>(value))
      kernelInput.push_back(value);
  }

  for (size_t i = 0, e = mapData.OriginalValue.size(); i != e; ++i) {
    // declare target arguments are not passed to kernels as arguments
    // TODO: We currently do not handle cases where a member is explicitly
    // passed in as an argument, this will likley need to be handled in
    // the near future, rather than using IsAMember, it may be better to
    // test if the relevant BlockArg is used within the target region and
    // then use that as a basis for exclusion in the kernel inputs.
    if (!mapData.IsDeclareTarget[i] && !mapData.IsAMember[i])
      kernelInput.push_back(mapData.OriginalValue[i]);
  }

  SmallVector<llvm::OpenMPIRBuilder::DependData> dds;
  buildDependData(targetOp.getDependKinds(), targetOp.getDependVars(),
                  moduleTranslation, dds);

  llvm::OpenMPIRBuilder::InsertPointTy allocaIP =
      findAllocaInsertPoint(builder, moduleTranslation);
  llvm::OpenMPIRBuilder::LocationDescription ompLoc(builder);

  llvm::OpenMPIRBuilder::TargetDataInfo info(
      /*RequiresDevicePointerInfo=*/false,
      /*SeparateBeginEndCalls=*/true);

  auto customMapperCB =
      [&](unsigned int i) -> llvm::Expected<llvm::Function *> {
    if (!combinedInfos.Mappers[i])
      return nullptr;
    info.HasMapper = true;
    return getOrCreateUserDefinedMapperFunc(combinedInfos.Mappers[i], builder,
                                            moduleTranslation);
  };

  llvm::Value *ifCond = nullptr;
  if (Value targetIfCond = targetOp.getIfExpr())
    ifCond = moduleTranslation.lookupValue(targetIfCond);

  llvm::OpenMPIRBuilder::InsertPointOrErrorTy afterIP =
      moduleTranslation.getOpenMPBuilder()->createTarget(
          ompLoc, isOffloadEntry, allocaIP, builder.saveIP(), info, entryInfo,
          defaultAttrs, runtimeAttrs, ifCond, kernelInput, genMapInfoCB, bodyCB,
          argAccessorCB, customMapperCB, dds, targetOp.getNowait());

  if (failed(handleError(afterIP, opInst)))
    return failure();

  builder.restoreIP(*afterIP);

  // Remap access operations to declare target reference pointers for the
  // device, essentially generating extra loadop's as necessary
  if (moduleTranslation.getOpenMPBuilder()->Config.isTargetDevice())
    handleDeclareTargetMapVar(mapData, moduleTranslation, builder,
                              llvmOutlinedFn);

  return success();
}

// Add DIOp based expression in the declare target variables for AMDGPU target.
static void updateDebugInfoForDeclareTargetVariables(
    LLVM::GlobalOp globalOp, LLVM::ModuleTranslation &moduleTranslation) {
  llvm::Module *M = moduleTranslation.getLLVMModule();
  if (!llvm::Triple(M->getTargetTriple()).isAMDGPU())
    return;

  llvm::GlobalVariable *GV = M->getGlobalVariable(globalOp.getSymName());
  if (GV) {
    llvm::SmallVector<llvm::DIGlobalVariableExpression *> GVEs;
    GV->getDebugInfo(GVEs);
    GV->eraseMetadata(llvm::LLVMContext::MD_dbg);
    llvm::DIExprBuilder ExprBuilder(M->getContext());
    unsigned int globalAS = M->getDataLayout().getDefaultGlobalsAddressSpace();
    auto ptrTy = llvm::PointerType::get(M->getContext(), globalAS);
    ExprBuilder.append<llvm::DIOp::Arg>(0u, ptrTy);
    ExprBuilder.append<llvm::DIOp::Deref>(GV->getType());
    for (auto *GVE : GVEs) {
      llvm::DIExpression *Old = GVE->getExpression();
      assert((Old == nullptr) || (Old->getNumElements() == 0));
      auto *newGVE = llvm::DIGlobalVariableExpression::get(
          M->getContext(), GVE->getVariable(), ExprBuilder.intoExpression());
      GV->addDebugInfo(newGVE);
    }
  }
}

static void addAllocasForDeclareTargetFunctionPointerArgs(
    llvm::Function *Fn, LLVM::ModuleTranslation &moduleTranslation) {
  llvm::OpenMPIRBuilder *ompBuilder = moduleTranslation.getOpenMPBuilder();
  llvm::Module &M = ompBuilder->M;

  if (!llvm::Triple(M.getTargetTriple()).isAMDGPU())
    return;

  if (Fn->empty())
    return;

  llvm::IRBuilderBase &builder = ompBuilder->Builder;
  llvm::OpenMPIRBuilder::InsertPointTy curInsert = builder.saveIP();
  unsigned int allocaAS = M.getDataLayout().getAllocaAddrSpace();
  unsigned int defaultAS = M.getDataLayout().getProgramAddressSpace();

  builder.SetInsertPoint(Fn->getEntryBlock().getFirstInsertionPt());

  llvm::Type *PtrTy = builder.getPtrTy(defaultAS);
  llvm::Type *AllocaPtrTy = builder.getPtrTy(allocaAS);
  llvm::DIExprBuilder EB(Fn->getContext());
  EB.append<llvm::DIOp::Arg>(0u, AllocaPtrTy);
  EB.append<llvm::DIOp::Deref>(PtrTy);
  EB.append<llvm::DIOp::Deref>(PtrTy);
  llvm::DIExpression *Expr = EB.intoExpression();

  // flang does not generate allocas for the arguments that are passed by ref.
  // When the Argument is the location, the quality of the debug information is
  // poor. The variables are defines on very few addresses and show up as
  // optimized in most places. One of the reason is the interaction of DI-Op
  // based ops and regular ones.
  // Generating alloca seems like the best thing which is done in the loop
  // below. The users are updated accordingly.
  for (auto &Arg : Fn->args()) {
    if (Arg.getType()->isPointerTy()) {
      llvm::Value *V = builder.CreateAlloca(Arg.getType(), allocaAS, nullptr);
      if (allocaAS != defaultAS)
        V = ompBuilder->Builder.CreateAddrSpaceCast(
            V, builder.getPtrTy(defaultAS));
      llvm::StoreInst *Store = builder.CreateStore(&Arg, V);
      llvm::Value *Load = builder.CreateLoad(Arg.getType(), V);
      llvm::SmallVector<llvm::DbgVariableIntrinsic *> DbgUsers;
      llvm::SmallVector<llvm::DbgVariableRecord *> DPUsers;
      llvm::findDbgUsers(DbgUsers, &Arg, &DPUsers);
      for (auto *DVI : DbgUsers) {
        DVI->replaceVariableLocationOp(&Arg, V);
        DVI->setExpression(Expr);
      }
      for (auto *DVR : DPUsers) {
        DVR->replaceVariableLocationOp(&Arg, V);
        DVR->setExpression(Expr);
      }
      Arg.replaceUsesWithIf(Load, [&](const llvm::Use &U) -> bool {
        // We dont want to replace Arg from the store we created above.
        if (const auto *SI = dyn_cast<llvm::StoreInst>(U.getUser()))
          return SI != Store;
        return true;
      });
    }
  }
  builder.restoreIP(curInsert);
}

// This function Add DIOp based expressions to the debug records in the
// declare target functions.

static void updateDebugInfoForDeclareTargetFunctions(
    llvm::Function *Fn, LLVM::ModuleTranslation &moduleTranslation) {
  llvm::OpenMPIRBuilder *ompBuilder = moduleTranslation.getOpenMPBuilder();
  llvm::Module &M = ompBuilder->M;

  if (!llvm::Triple(M.getTargetTriple()).isAMDGPU())
    return;

  auto AddExpression = [&](auto *DR) {
    llvm::DIExpression *Old = DR->getExpression();
    // Skip if an expression is already present.
    if ((Old != nullptr) && (Old->getNumElements() != 0))
      return;
    for (auto Loc : DR->location_ops()) {
      llvm::Type *Ty = Loc->getType();
      if (auto *Ref = dyn_cast<llvm::AddrSpaceCastInst>(Loc))
        Ty = Ref->getPointerOperand()->getType();
      llvm::DIExprBuilder EB(Fn->getContext());
      EB.append<llvm::DIOp::Arg>(0u, Ty);
      EB.append<llvm::DIOp::Deref>(Loc->getType());
      DR->setExpression(EB.intoExpression());
      break;
    }
  };

  for (llvm::Instruction &I : instructions(Fn)) {
    if (auto *DDI = dyn_cast<llvm::DbgVariableIntrinsic>(&I))
      AddExpression(DDI);

    for (llvm::DbgVariableRecord &DVR : filterDbgVars(I.getDbgRecordRange()))
      AddExpression(&DVR);
  }
}

static LogicalResult
convertDeclareTargetAttr(Operation *op, mlir::omp::DeclareTargetAttr attribute,
                         LLVM::ModuleTranslation &moduleTranslation) {
  // Amend omp.declare_target by deleting the IR of the outlined functions
  // created for target regions. They cannot be filtered out from MLIR earlier
  // because the omp.target operation inside must be translated to LLVM, but
  // the wrapper functions themselves must not remain at the end of the
  // process. We know that functions where omp.declare_target does not match
  // omp.is_target_device at this stage can only be wrapper functions because
  // those that aren't are removed earlier as an MLIR transformation pass.
  if (FunctionOpInterface funcOp = dyn_cast<FunctionOpInterface>(op)) {
    if (auto offloadMod = dyn_cast<omp::OffloadModuleInterface>(
            op->getParentOfType<ModuleOp>().getOperation())) {
      if (!offloadMod.getIsTargetDevice())
        return success();

      omp::DeclareTargetDeviceType declareType =
          attribute.getDeviceType().getValue();

      llvm::Function *llvmFunc =
          moduleTranslation.lookupFunction(funcOp.getName());
      if (declareType == omp::DeclareTargetDeviceType::host) {
        llvmFunc->dropAllReferences();
        llvmFunc->eraseFromParent();
      } else {
        addAllocasForDeclareTargetFunctionPointerArgs(llvmFunc,
                                                      moduleTranslation);
        updateDebugInfoForDeclareTargetFunctions(llvmFunc, moduleTranslation);
      }
    }
    return success();
  }

  if (LLVM::GlobalOp gOp = dyn_cast<LLVM::GlobalOp>(op)) {
    llvm::Module *llvmModule = moduleTranslation.getLLVMModule();
    updateDebugInfoForDeclareTargetVariables(gOp, moduleTranslation);
    if (auto *gVal = llvmModule->getNamedValue(gOp.getSymName())) {
      llvm::OpenMPIRBuilder *ompBuilder = moduleTranslation.getOpenMPBuilder();
      bool isDeclaration = gOp.isDeclaration();
      bool isExternallyVisible =
          gOp.getVisibility() != mlir::SymbolTable::Visibility::Private;
      auto loc = op->getLoc()->findInstanceOf<FileLineColLoc>();
      llvm::StringRef mangledName = gOp.getSymName();
      auto captureClause =
          convertToCaptureClauseKind(attribute.getCaptureClause().getValue());
      auto deviceClause =
          convertToDeviceClauseKind(attribute.getDeviceType().getValue());
      // unused for MLIR at the moment, required in Clang for book
      // keeping
      std::vector<llvm::GlobalVariable *> generatedRefs;

      std::vector<llvm::Triple> targetTriple;
      auto targetTripleAttr = dyn_cast_or_null<mlir::StringAttr>(
          op->getParentOfType<mlir::ModuleOp>()->getAttr(
              LLVM::LLVMDialect::getTargetTripleAttrName()));
      if (targetTripleAttr)
        targetTriple.emplace_back(targetTripleAttr.data());

      auto fileInfoCallBack = [&loc]() {
        std::string filename = "";
        std::uint64_t lineNo = 0;

        if (loc) {
          filename = loc.getFilename().str();
          lineNo = loc.getLine();
        }

        return std::pair<std::string, std::uint64_t>(llvm::StringRef(filename),
                                                     lineNo);
      };

      ompBuilder->registerTargetGlobalVariable(
          captureClause, deviceClause, isDeclaration, isExternallyVisible,
          ompBuilder->getTargetEntryUniqueInfo(fileInfoCallBack), mangledName,
          generatedRefs, /*OpenMPSimd*/ false, targetTriple,
          /*GlobalInitializer*/ nullptr, /*VariableLinkage*/ nullptr,
          gVal->getType(), gVal);

      if (ompBuilder->Config.isTargetDevice() &&
          (attribute.getCaptureClause().getValue() !=
               mlir::omp::DeclareTargetCaptureClause::to ||
           ompBuilder->Config.hasRequiresUnifiedSharedMemory())) {
        ompBuilder->getAddrOfDeclareTargetVar(
            captureClause, deviceClause, isDeclaration, isExternallyVisible,
            ompBuilder->getTargetEntryUniqueInfo(fileInfoCallBack), mangledName,
            generatedRefs, /*OpenMPSimd*/ false, targetTriple, gVal->getType(),
            /*GlobalInitializer*/ nullptr,
            /*VariableLinkage*/ nullptr);
      }
    }
  }

  return success();
}

// Returns true if the operation is inside a TargetOp or
// is part of a declare target function.
static bool isTargetDeviceOp(Operation *op) {
  // Assumes no reverse offloading
  if (op->getParentOfType<omp::TargetOp>())
    return true;

  // Certain operations return results, and whether utilised in host or
  // target there is a chance an LLVM Dialect operation depends on it
  // by taking it in as an operand, so we must always lower these in
  // some manner or result in an ICE (whether they end up in a no-op
  // or otherwise).
  if (mlir::isa<omp::ThreadprivateOp>(op))
    return true;

  if (auto parentFn = op->getParentOfType<LLVM::LLVMFuncOp>())
    if (auto declareTargetIface =
            llvm::dyn_cast<mlir::omp::DeclareTargetInterface>(
                parentFn.getOperation()))
      if (declareTargetIface.isDeclareTarget() &&
          declareTargetIface.getDeclareTargetDeviceType() !=
              mlir::omp::DeclareTargetDeviceType::host)
        return true;

  return false;
}

/// Given an OpenMP MLIR operation, create the corresponding LLVM IR (including
/// OpenMP runtime calls).
static LogicalResult
convertHostOrTargetOperation(Operation *op, llvm::IRBuilderBase &builder,
                             LLVM::ModuleTranslation &moduleTranslation) {
  llvm::OpenMPIRBuilder *ompBuilder = moduleTranslation.getOpenMPBuilder();

  // For each loop, introduce one stack frame to hold loop information. Ensure
  // this is only done for the outermost loop wrapper to prevent introducing
  // multiple stack frames for a single loop. Initially set to null, the loop
  // information structure is initialized during translation of the nested
  // omp.loop_nest operation, making it available to translation of all loop
  // wrappers after their body has been successfully translated.
  bool isOutermostLoopWrapper =
      isa_and_present<omp::LoopWrapperInterface>(op) &&
      !dyn_cast_if_present<omp::LoopWrapperInterface>(op->getParentOp());

  if (isOutermostLoopWrapper)
    moduleTranslation.stackPush<OpenMPLoopInfoStackFrame>();

  auto result =
      llvm::TypeSwitch<Operation *, LogicalResult>(op)
          .Case([&](omp::BarrierOp op) -> LogicalResult {
            if (failed(checkImplementationStatus(*op)))
              return failure();

            llvm::OpenMPIRBuilder::InsertPointOrErrorTy afterIP =
                ompBuilder->createBarrier(builder.saveIP(),
                                          llvm::omp::OMPD_barrier);
            return handleError(afterIP, *op);
          })
          .Case([&](omp::TaskyieldOp op) {
            if (failed(checkImplementationStatus(*op)))
              return failure();

            ompBuilder->createTaskyield(builder.saveIP());
            return success();
          })
          .Case([&](omp::FlushOp op) {
            if (failed(checkImplementationStatus(*op)))
              return failure();

            // No support in Openmp runtime function (__kmpc_flush) to accept
            // the argument list.
            // OpenMP standard states the following:
            //  "An implementation may implement a flush with a list by ignoring
            //   the list, and treating it the same as a flush without a list."
            //
            // The argument list is discarded so that, flush with a list is
            // treated same as a flush without a list.
            ompBuilder->createFlush(builder.saveIP());
            return success();
          })
          .Case([&](omp::ParallelOp op) {
            return convertOmpParallel(op, builder, moduleTranslation);
          })
          .Case([&](omp::MaskedOp) {
            return convertOmpMasked(*op, builder, moduleTranslation);
          })
          .Case([&](omp::MasterOp) {
            return convertOmpMaster(*op, builder, moduleTranslation);
          })
          .Case([&](omp::CriticalOp) {
            return convertOmpCritical(*op, builder, moduleTranslation);
          })
          .Case([&](omp::OrderedRegionOp) {
            return convertOmpOrderedRegion(*op, builder, moduleTranslation);
          })
          .Case([&](omp::OrderedOp) {
            return convertOmpOrdered(*op, builder, moduleTranslation);
          })
          .Case([&](omp::WsloopOp) {
            return convertOmpWsloop(*op, builder, moduleTranslation);
          })
          .Case([&](omp::SimdOp) {
            return convertOmpSimd(*op, builder, moduleTranslation);
          })
          .Case([&](omp::AtomicReadOp) {
            return convertOmpAtomicRead(*op, builder, moduleTranslation);
          })
          .Case([&](omp::AtomicWriteOp) {
            return convertOmpAtomicWrite(*op, builder, moduleTranslation);
          })
          .Case([&](omp::AtomicUpdateOp op) {
            return convertOmpAtomicUpdate(op, builder, moduleTranslation);
          })
          .Case([&](omp::AtomicCaptureOp op) {
            return convertOmpAtomicCapture(op, builder, moduleTranslation);
          })
          .Case([&](omp::CancelOp op) {
            return convertOmpCancel(op, builder, moduleTranslation);
          })
          .Case([&](omp::SectionsOp) {
            return convertOmpSections(*op, builder, moduleTranslation);
          })
          .Case([&](omp::SingleOp op) {
            return convertOmpSingle(op, builder, moduleTranslation);
          })
          .Case([&](omp::TeamsOp op) {
            return convertOmpTeams(op, builder, moduleTranslation);
          })
          .Case([&](omp::TaskOp op) {
            return convertOmpTaskOp(op, builder, moduleTranslation);
          })
          .Case([&](omp::TaskgroupOp op) {
            return convertOmpTaskgroupOp(op, builder, moduleTranslation);
          })
          .Case([&](omp::TaskwaitOp op) {
            return convertOmpTaskwaitOp(op, builder, moduleTranslation);
          })
          .Case<omp::YieldOp, omp::TerminatorOp, omp::DeclareMapperOp,
                omp::DeclareMapperInfoOp, omp::DeclareReductionOp,
                omp::CriticalDeclareOp>([](auto op) {
            // `yield` and `terminator` can be just omitted. The block structure
            // was created in the region that handles their parent operation.
            // `declare_reduction` will be used by reductions and is not
            // converted directly, skip it.
            // `declare_mapper` and `declare_mapper.info` are handled whenever
            // they are referred to through a `map` clause.
            // `critical.declare` is only used to declare names of critical
            // sections which will be used by `critical` ops and hence can be
            // ignored for lowering. The OpenMP IRBuilder will create unique
            // name for critical section names.
            return success();
          })
          .Case([&](omp::ThreadprivateOp) {
            return convertOmpThreadprivate(*op, builder, moduleTranslation);
          })
          .Case<omp::TargetDataOp, omp::TargetEnterDataOp,
                omp::TargetExitDataOp, omp::TargetUpdateOp>([&](auto op) {
            return convertOmpTargetData(op, builder, moduleTranslation);
          })
          .Case([&](omp::TargetOp) {
            return convertOmpTarget(*op, builder, moduleTranslation);
          })
          .Case([&](omp::DistributeOp) {
            return convertOmpDistribute(*op, builder, moduleTranslation);
          })
          .Case([&](omp::LoopNestOp) {
            return convertOmpLoopNest(*op, builder, moduleTranslation);
          })
          .Case<omp::MapInfoOp, omp::MapBoundsOp, omp::PrivateClauseOp>(
              [&](auto op) {
                // No-op, should be handled by relevant owning operations e.g.
                // TargetOp, TargetEnterDataOp, TargetExitDataOp, TargetDataOp
                // etc. and then discarded
                return success();
              })
          .Default([&](Operation *inst) {
            return inst->emitError()
                   << "not yet implemented: " << inst->getName();
          });

  if (isOutermostLoopWrapper)
    moduleTranslation.stackPop();

  return result;
}

static LogicalResult
convertTargetDeviceOp(Operation *op, llvm::IRBuilderBase &builder,
                      LLVM::ModuleTranslation &moduleTranslation) {
  return convertHostOrTargetOperation(op, builder, moduleTranslation);
}

static LogicalResult
convertTargetOpsInNest(Operation *op, llvm::IRBuilderBase &builder,
                       LLVM::ModuleTranslation &moduleTranslation) {
  if (isa<omp::TargetOp>(op))
    return convertOmpTarget(*op, builder, moduleTranslation);
  if (isa<omp::TargetDataOp>(op))
    return convertOmpTargetData(op, builder, moduleTranslation);
  bool interrupted =
      op->walk<WalkOrder::PreOrder>([&](Operation *oper) {
          if (isa<omp::TargetOp>(oper)) {
            if (failed(convertOmpTarget(*oper, builder, moduleTranslation)))
              return WalkResult::interrupt();
            return WalkResult::skip();
          }
          if (isa<omp::TargetDataOp>(oper)) {
            if (failed(convertOmpTargetData(oper, builder, moduleTranslation)))
              return WalkResult::interrupt();
            return WalkResult::skip();
          }

          // Non-target ops might nest target-related ops, therefore, we
          // translate them as non-OpenMP scopes. Translating them is needed by
          // nested target-related ops since they might need LLVM values defined
          // in their parent non-target ops.
          if (isa<omp::OpenMPDialect>(oper->getDialect()) &&
              oper->getParentOfType<LLVM::LLVMFuncOp>() &&
              !oper->getRegions().empty()) {
            if (auto blockArgsIface =
                    dyn_cast<omp::BlockArgOpenMPOpInterface>(oper))
              forwardArgs(moduleTranslation, blockArgsIface);
            else {
              // Here we map entry block arguments of
              // non-BlockArgOpenMPOpInterface ops if they can be encountered
              // inside of a function and they define any of these arguments.
              if (isa<mlir::omp::AtomicUpdateOp>(oper))
                for (auto [operand, arg] :
                     llvm::zip_equal(oper->getOperands(),
                                     oper->getRegion(0).getArguments())) {
                  moduleTranslation.mapValue(
                      arg, builder.CreateLoad(
                               moduleTranslation.convertType(arg.getType()),
                               moduleTranslation.lookupValue(operand)));
                }
            }

            if (auto loopNest = dyn_cast<omp::LoopNestOp>(oper)) {
              assert(builder.GetInsertBlock() &&
                     "No insert block is set for the builder");
              for (auto iv : loopNest.getIVs()) {
                // Map iv to an undefined value just to keep the IR validity.
                moduleTranslation.mapValue(
                    iv, llvm::PoisonValue::get(
                            moduleTranslation.convertType(iv.getType())));
              }
            }

            for (Region &region : oper->getRegions()) {
              // Regions are fake in the sense that they are not a truthful
              // translation of the OpenMP construct being converted (e.g. no
              // OpenMP runtime calls will be generated). We just need this to
              // prepare the kernel invocation args.
              SmallVector<llvm::PHINode *> phis;
              auto result = convertOmpOpRegions(
                  region, oper->getName().getStringRef().str() + ".fake.region",
                  builder, moduleTranslation, &phis);
              if (failed(handleError(result, *oper)))
                return WalkResult::interrupt();

              builder.SetInsertPoint(result.get(), result.get()->end());
            }

            return WalkResult::skip();
          }

          return WalkResult::advance();
        }).wasInterrupted();
  return failure(interrupted);
}

///////////////////////////////////////////////////////////////////////////////
// OpenMPDialectLLVMIRTranslationInterface

/// Implementation of the dialect interface that converts operations belonging
/// to the OpenMP dialect to LLVM IR.
class OpenMPDialectLLVMIRTranslationInterface
    : public LLVMTranslationDialectInterface {
public:
  using LLVMTranslationDialectInterface::LLVMTranslationDialectInterface;

  /// Translates the given operation to LLVM IR using the provided IR builder
  /// and saving the state in `moduleTranslation`.
  LogicalResult
  convertOperation(Operation *op, llvm::IRBuilderBase &builder,
                   LLVM::ModuleTranslation &moduleTranslation) const final;

  /// Given an OpenMP MLIR attribute, create the corresponding LLVM-IR, runtime
  /// calls, or operation amendments
  LogicalResult
  amendOperation(Operation *op, ArrayRef<llvm::Instruction *> instructions,
                 NamedAttribute attribute,
                 LLVM::ModuleTranslation &moduleTranslation) const final;
};

LogicalResult OpenMPDialectLLVMIRTranslationInterface::amendOperation(
    Operation *op, ArrayRef<llvm::Instruction *> instructions,
    NamedAttribute attribute,
    LLVM::ModuleTranslation &moduleTranslation) const {
  return llvm::StringSwitch<llvm::function_ref<LogicalResult(Attribute)>>(
             attribute.getName())
      .Case("omp.is_target_device",
            [&](Attribute attr) {
              if (auto deviceAttr = dyn_cast<BoolAttr>(attr)) {
                llvm::OpenMPIRBuilderConfig &config =
                    moduleTranslation.getOpenMPBuilder()->Config;
                config.setIsTargetDevice(deviceAttr.getValue());
                return success();
              }
              return failure();
            })
      .Case("omp.is_gpu",
            [&](Attribute attr) {
              if (auto gpuAttr = dyn_cast<BoolAttr>(attr)) {
                llvm::OpenMPIRBuilderConfig &config =
                    moduleTranslation.getOpenMPBuilder()->Config;
                config.setIsGPU(gpuAttr.getValue());
                return success();
              }
              return failure();
            })
      .Case("omp.host_ir_filepath",
            [&](Attribute attr) {
              if (auto filepathAttr = dyn_cast<StringAttr>(attr)) {
                llvm::OpenMPIRBuilder *ompBuilder =
                    moduleTranslation.getOpenMPBuilder();
                ompBuilder->loadOffloadInfoMetadata(filepathAttr.getValue());
                return success();
              }
              return failure();
            })
      .Case("omp.flags",
            [&](Attribute attr) {
              if (auto rtlAttr = dyn_cast<omp::FlagsAttr>(attr))
                return convertFlagsAttr(op, rtlAttr, moduleTranslation);
              return failure();
            })
      .Case("omp.version",
            [&](Attribute attr) {
              if (auto versionAttr = dyn_cast<omp::VersionAttr>(attr)) {
                llvm::OpenMPIRBuilder *ompBuilder =
                    moduleTranslation.getOpenMPBuilder();
                ompBuilder->M.addModuleFlag(llvm::Module::Max, "openmp",
                                            versionAttr.getVersion());
                return success();
              }
              return failure();
            })
      .Case("omp.declare_target",
            [&](Attribute attr) {
              if (auto declareTargetAttr =
                      dyn_cast<omp::DeclareTargetAttr>(attr))
                return convertDeclareTargetAttr(op, declareTargetAttr,
                                                moduleTranslation);
              return failure();
            })
      .Case("omp.requires",
            [&](Attribute attr) {
              if (auto requiresAttr = dyn_cast<omp::ClauseRequiresAttr>(attr)) {
                using Requires = omp::ClauseRequires;
                Requires flags = requiresAttr.getValue();
                llvm::OpenMPIRBuilderConfig &config =
                    moduleTranslation.getOpenMPBuilder()->Config;
                config.setHasRequiresReverseOffload(
                    bitEnumContainsAll(flags, Requires::reverse_offload));
                config.setHasRequiresUnifiedAddress(
                    bitEnumContainsAll(flags, Requires::unified_address));
                config.setHasRequiresUnifiedSharedMemory(
                    bitEnumContainsAll(flags, Requires::unified_shared_memory));
                config.setHasRequiresDynamicAllocators(
                    bitEnumContainsAll(flags, Requires::dynamic_allocators));
                return success();
              }
              return failure();
            })
      .Case("omp.target_triples",
            [&](Attribute attr) {
              if (auto triplesAttr = dyn_cast<ArrayAttr>(attr)) {
                llvm::OpenMPIRBuilderConfig &config =
                    moduleTranslation.getOpenMPBuilder()->Config;
                config.TargetTriples.clear();
                config.TargetTriples.reserve(triplesAttr.size());
                for (Attribute tripleAttr : triplesAttr) {
                  if (auto tripleStrAttr = dyn_cast<StringAttr>(tripleAttr))
                    config.TargetTriples.emplace_back(tripleStrAttr.getValue());
                  else
                    return failure();
                }
                return success();
              }
              return failure();
            })
      .Default([](Attribute) {
        // Fall through for omp attributes that do not require lowering.
        return success();
      })(attribute.getValue());

  return failure();
}

/// Given an OpenMP MLIR operation, create the corresponding LLVM IR
/// (including OpenMP runtime calls).
LogicalResult OpenMPDialectLLVMIRTranslationInterface::convertOperation(
    Operation *op, llvm::IRBuilderBase &builder,
    LLVM::ModuleTranslation &moduleTranslation) const {

  llvm::OpenMPIRBuilder *ompBuilder = moduleTranslation.getOpenMPBuilder();
  if (ompBuilder->Config.isTargetDevice()) {
    if (isTargetDeviceOp(op))
      return convertTargetDeviceOp(op, builder, moduleTranslation);
    else
      return convertTargetOpsInNest(op, builder, moduleTranslation);
  }
  return convertHostOrTargetOperation(op, builder, moduleTranslation);
}

void mlir::registerOpenMPDialectTranslation(DialectRegistry &registry) {
  registry.insert<omp::OpenMPDialect>();
  registry.addExtension(+[](MLIRContext *ctx, omp::OpenMPDialect *dialect) {
    dialect->addInterfaces<OpenMPDialectLLVMIRTranslationInterface>();
  });
}

void mlir::registerOpenMPDialectTranslation(MLIRContext &context) {
  DialectRegistry registry;
  registerOpenMPDialectTranslation(registry);
  context.appendDialectRegistry(registry);
}<|MERGE_RESOLUTION|>--- conflicted
+++ resolved
@@ -216,9 +216,19 @@
   };
   auto checkPrivate = [&todo](auto op, LogicalResult &result) {
     if constexpr (std::is_same_v<std::decay_t<decltype(op)>, omp::TargetOp>) {
-      // Privatization is supported only for included target tasks.
-      if (!op.getPrivateVars().empty() && op.getNowait())
-        result = todo("privatization for deferred target tasks");
+      // Privatization clauses are supported, except on some situations, so we
+      // need to check here whether any of these unsupported cases are being
+      // translated.
+      if (std::optional<ArrayAttr> privateSyms = op.getPrivateSyms()) {
+        for (Attribute privatizerNameAttr : *privateSyms) {
+          omp::PrivateClauseOp privatizer = findPrivatizer(
+              op.getOperation(), cast<SymbolRefAttr>(privatizerNameAttr));
+
+          if (privatizer.getDataSharingType() ==
+              omp::DataSharingClauseType::FirstPrivate)
+            result = todo("firstprivate");
+        }
+      }
     } else {
       if (!op.getPrivateVars().empty() || op.getPrivateSyms())
         result = todo("privatization");
@@ -293,7 +303,6 @@
         checkReduction(op, result);
       })
       .Case([&](omp::SimdOp op) {
-<<<<<<< HEAD
         // Allow ignoring unimplemented SIMD clauses rather than emitting errors
         // and stopping the compilation process.
         if (!op.getLinearVars().empty() || !op.getLinearStepVars().empty())
@@ -306,10 +315,6 @@
         if (!op.getReductionVars().empty() || op.getReductionByref() ||
             op.getReductionSyms())
           op.emitWarning() << "ignored clause: reduction in omp.simd operation";
-=======
-        checkLinear(op, result);
-        checkReduction(op, result);
->>>>>>> e8ae7794
       })
       .Case<omp::AtomicReadOp, omp::AtomicWriteOp, omp::AtomicUpdateOp,
             omp::AtomicCaptureOp>([&](auto op) { checkHint(op, result); })
@@ -1489,7 +1494,6 @@
   assert(allocaTerminator->getNumSuccessors() == 1 &&
          "This is an unconditional branch created by splitBB");
 
-  llvm::DataLayout dataLayout = builder.GetInsertBlock()->getDataLayout();
   llvm::BasicBlock *afterAllocas = allocaTerminator->getSuccessor(0);
 
   unsigned int allocaAS =
@@ -1516,12 +1520,12 @@
   return afterAllocas;
 }
 
-static LogicalResult copyFirstPrivateVars(
-    llvm::IRBuilderBase &builder, LLVM::ModuleTranslation &moduleTranslation,
-    SmallVectorImpl<mlir::Value> &mlirPrivateVars,
-    ArrayRef<llvm::Value *> llvmPrivateVars,
-    SmallVectorImpl<omp::PrivateClauseOp> &privateDecls,
-    llvm::DenseMap<Value, Value> *mappedPrivateVars = nullptr) {
+static LogicalResult
+copyFirstPrivateVars(llvm::IRBuilderBase &builder,
+                     LLVM::ModuleTranslation &moduleTranslation,
+                     SmallVectorImpl<mlir::Value> &mlirPrivateVars,
+                     ArrayRef<llvm::Value *> llvmPrivateVars,
+                     SmallVectorImpl<omp::PrivateClauseOp> &privateDecls) {
   // Apply copy region for firstprivate.
   bool needsFirstprivate =
       llvm::any_of(privateDecls, [](omp::PrivateClauseOp &privOp) {
@@ -1545,8 +1549,7 @@
     Region &copyRegion = decl.getCopyRegion();
 
     // map copyRegion rhs arg
-    llvm::Value *nonPrivateVar = findAssociatedValue(
-        mlirVar, builder, moduleTranslation, mappedPrivateVars);
+    llvm::Value *nonPrivateVar = moduleTranslation.lookupValue(mlirVar);
     assert(nonPrivateVar);
     moduleTranslation.mapValue(decl.getCopyMoldArg(), nonPrivateVar);
 
@@ -5398,12 +5401,6 @@
                                     &mappedPrivateVars),
                     *targetOp)
             .failed())
-      return llvm::make_error<PreviouslyReportedError>();
-
-    if (failed(copyFirstPrivateVars(
-            builder, moduleTranslation, privateVarsInfo.mlirVars,
-            privateVarsInfo.llvmVars, privateVarsInfo.privatizers,
-            &mappedPrivateVars)))
       return llvm::make_error<PreviouslyReportedError>();
 
     SmallVector<Region *> privateCleanupRegions;
