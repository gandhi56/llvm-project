--- conflicted
+++ resolved
@@ -5583,15 +5583,9 @@
       if (!wsloopIP)
         return wsloopIP.takeError();
     }
-<<<<<<< HEAD
 
     if (failed(cleanupPrivateVars(distributeOp, builder, moduleTranslation,
                                   distributeOp.getLoc(), privVarsInfo)))
-=======
-    if (failed(cleanupPrivateVars(builder, moduleTranslation,
-                                  distributeOp.getLoc(), privVarsInfo.llvmVars,
-                                  privVarsInfo.privatizers)))
->>>>>>> a1f30c24
       return llvm::make_error<PreviouslyReportedError>();
 
     return llvm::Error::success();
