--- conflicted
+++ resolved
@@ -1132,11 +1132,6 @@
     mapInitializationArgs(op, moduleTranslation, reductionDecls,
                           reductionVariableMap, i);
 
-    // TODO In some cases (specially on the GPU), the init regions may
-    // contains stack alloctaions. If the region is inlined in a loop, this is
-    // problematic. Instead of just inlining the region, handle allocations by
-    // hoisting fixed length allocations to the function entry and using
-    // stacksave and restore for variable length ones.
     if (failed(inlineConvertOmpRegions(reductionDecls[i].getInitializerRegion(),
                                        "omp.reduction.neutral", builder,
                                        moduleTranslation, &phis)))
@@ -2424,20 +2419,6 @@
                            llvm::omp::Directive::OMPD_for);
 
   llvm::OpenMPIRBuilder::LocationDescription ompLoc(builder);
-<<<<<<< HEAD
-=======
-
-  // Initialize linear variables and linear step
-  LinearClauseProcessor linearClauseProcessor;
-  if (!wsloopOp.getLinearVars().empty()) {
-    for (mlir::Value linearVar : wsloopOp.getLinearVars())
-      linearClauseProcessor.createLinearVar(builder, moduleTranslation,
-                                            linearVar);
-    for (mlir::Value linearStep : wsloopOp.getLinearStepVars())
-      linearClauseProcessor.initLinearStep(moduleTranslation, linearStep);
-  }
-
->>>>>>> 25498dfe
   llvm::Expected<llvm::BasicBlock *> regionBlock = convertOmpOpRegions(
       wsloopOp.getRegion(), "omp.wsloop.region", builder, moduleTranslation);
 
@@ -2447,24 +2428,6 @@
   builder.SetInsertPoint(*regionBlock, (*regionBlock)->begin());
   llvm::CanonicalLoopInfo *loopInfo = findCurrentLoopInfo(moduleTranslation);
 
-<<<<<<< HEAD
-=======
-  // Emit Initialization and Update IR for linear variables
-  if (!wsloopOp.getLinearVars().empty()) {
-    llvm::OpenMPIRBuilder::InsertPointOrErrorTy afterBarrierIP =
-        linearClauseProcessor.initLinearVar(builder, moduleTranslation,
-                                            loopInfo->getPreheader());
-    if (failed(handleError(afterBarrierIP, *loopOp)))
-      return failure();
-    builder.restoreIP(*afterBarrierIP);
-    linearClauseProcessor.updateLinearVar(builder, loopInfo->getBody(),
-                                          loopInfo->getIndVar());
-    linearClauseProcessor.outlineLinearFinalizationBB(builder,
-                                                      loopInfo->getExit());
-  }
-
-  builder.SetInsertPoint(*regionBlock, (*regionBlock)->begin());
->>>>>>> 25498dfe
   llvm::OpenMPIRBuilder::InsertPointOrErrorTy wsloopIP =
       ompBuilder->applyWorkshareLoop(
           ompLoc.DL, loopInfo, allocaIP, loopNeedsBarrier,
@@ -2476,25 +2439,6 @@
   if (failed(handleError(wsloopIP, opInst)))
     return failure();
 
-<<<<<<< HEAD
-=======
-  // Emit finalization and in-place rewrites for linear vars.
-  if (!wsloopOp.getLinearVars().empty()) {
-    llvm::OpenMPIRBuilder::InsertPointTy oldIP = builder.saveIP();
-    assert(loopInfo->getLastIter() &&
-           "`lastiter` in CanonicalLoopInfo is nullptr");
-    llvm::OpenMPIRBuilder::InsertPointOrErrorTy afterBarrierIP =
-        linearClauseProcessor.finalizeLinearVar(builder, moduleTranslation,
-                                                loopInfo->getLastIter());
-    if (failed(handleError(afterBarrierIP, *loopOp)))
-      return failure();
-    for (size_t index = 0; index < wsloopOp.getLinearVars().size(); index++)
-      linearClauseProcessor.rewriteInPlace(builder, "omp.loop_nest.region",
-                                           index);
-    builder.restoreIP(oldIP);
-  }
-
->>>>>>> 25498dfe
   // Set the correct branch target for task cancellation
   popCancelFinalizationCB(cancelTerminators, *ompBuilder, wsloopIP.get());
 
