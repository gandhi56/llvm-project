--- conflicted
+++ resolved
@@ -4967,15 +4967,9 @@
     collectReductionDecls(op, reductions);
 
     llvm::SmallVector<mlir::Type> members;
-<<<<<<< HEAD
-    for (omp::DeclareReductionOp &red : reductions) {
-      members.push_back(red.getType());
-    }
-=======
     members.reserve(reductions.size());
     for (omp::DeclareReductionOp &red : reductions)
       members.push_back(red.getType());
->>>>>>> a9ab8a01
     Operation *opp = op.getOperation();
     auto structType = mlir::LLVM::LLVMStructType::getLiteral(
         opp->getContext(), members, /*isPacked=*/false);
