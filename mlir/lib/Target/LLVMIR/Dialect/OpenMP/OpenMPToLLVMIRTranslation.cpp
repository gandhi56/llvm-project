--- conflicted
+++ resolved
@@ -5361,13 +5361,9 @@
 
   llvm::OpenMPIRBuilder::TargetKernelRuntimeAttrs runtimeAttrs;
   llvm::OpenMPIRBuilder::TargetKernelDefaultAttrs defaultAttrs;
-<<<<<<< HEAD
-  initTargetDefaultAttrs(targetOp, defaultAttrs, isTargetDevice, isGPU);
-=======
   Operation *targetCapturedOp = targetOp.getInnermostCapturedOmpOp();
   initTargetDefaultAttrs(targetOp, targetCapturedOp, defaultAttrs,
-                         isTargetDevice);
->>>>>>> cbbcc3d1
+                         isTargetDevice, isGPU);
 
   // Collect host-evaluated values needed to properly launch the kernel from the
   // host.
