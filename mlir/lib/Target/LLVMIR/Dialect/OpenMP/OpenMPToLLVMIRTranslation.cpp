--- conflicted
+++ resolved
@@ -2587,30 +2587,7 @@
   if (failed(checkImplementationStatus(opInst)))
     return failure();
 
-<<<<<<< HEAD
-  // This is needed to make sure that uses of entry block arguments for the
-  // reduction clause, which is not yet being translated, are mapped to the
-  // outside values. This has the effect of ignoring the clause without causing
-  // a compiler crash.
-  auto blockArgIface = cast<omp::BlockArgOpenMPOpInterface>(*simdOp);
-  for (auto [arg, var] : llvm::zip_equal(blockArgIface.getReductionBlockArgs(),
-                                         simdOp.getReductionVars()))
-    moduleTranslation.mapValue(arg, moduleTranslation.lookupValue(var));
-
-  MutableArrayRef<BlockArgument> privateBlockArgs =
-      cast<omp::BlockArgOpenMPOpInterface>(*simdOp).getPrivateBlockArgs();
-  SmallVector<mlir::Value> mlirPrivateVars;
-  SmallVector<llvm::Value *> llvmPrivateVars;
-  SmallVector<omp::PrivateClauseOp> privateDecls;
-  mlirPrivateVars.reserve(privateBlockArgs.size());
-  llvmPrivateVars.reserve(privateBlockArgs.size());
-  collectPrivatizationDecls(simdOp, privateDecls);
-
-  for (mlir::Value privateVar : simdOp.getPrivateVars())
-    mlirPrivateVars.push_back(privateVar);
-=======
   PrivateVarsInfo privateVarsInfo(simdOp);
->>>>>>> b7eb01b3
 
   llvm::OpenMPIRBuilder::InsertPointTy allocaIP =
       findAllocaInsertPoint(builder, moduleTranslation);
