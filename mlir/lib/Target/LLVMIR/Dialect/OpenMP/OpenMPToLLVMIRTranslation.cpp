--- conflicted
+++ resolved
@@ -6235,15 +6235,19 @@
   if (op->getParentOfType<omp::TargetOp>())
     return false;
 
-<<<<<<< HEAD
-  if (auto parentFn = op->getParentOfType<LLVM::LLVMFuncOp>()) {
-=======
+  // Certain operations return results, and whether utilised in host or
+  // target there is a chance an LLVM Dialect operation depends on it
+  // by taking it in as an operand, so we must always lower these in
+  // some manner or result in an ICE (whether they end up in a no-op
+  // or otherwise).
+  if (mlir::isa<omp::ThreadprivateOp>(op))
+    return true;
+
   if (mlir::isa<omp::TargetAllocMemOp>(op) ||
       mlir::isa<omp::TargetFreeMemOp>(op))
     return true;
 
   if (auto parentFn = op->getParentOfType<LLVM::LLVMFuncOp>())
->>>>>>> 4a3bf27c
     if (auto declareTargetIface =
             llvm::dyn_cast<mlir::omp::DeclareTargetInterface>(
                 parentFn.getOperation()))
@@ -6258,13 +6262,6 @@
   return false;
 }
 
-<<<<<<< HEAD
-/// Given an OpenMP MLIR operation, create the corresponding LLVM IR
-/// (including OpenMP runtime calls).
-LogicalResult OpenMPDialectLLVMIRTranslationInterface::convertOperation(
-    Operation *op, llvm::IRBuilderBase &builder,
-    LLVM::ModuleTranslation &moduleTranslation) const {
-=======
 static llvm::Function *getOmpTargetAlloc(llvm::IRBuilderBase &builder,
                                          llvm::Module *llvmModule) {
   llvm::Type *i64Ty = builder.getInt64Ty();
@@ -6349,7 +6346,6 @@
 static LogicalResult
 convertHostOrTargetOperation(Operation *op, llvm::IRBuilderBase &builder,
                              LLVM::ModuleTranslation &moduleTranslation) {
->>>>>>> 4a3bf27c
   llvm::OpenMPIRBuilder *ompBuilder = moduleTranslation.getOpenMPBuilder();
 
   if (ompBuilder->Config.isTargetDevice() &&
