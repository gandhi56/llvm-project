--- conflicted
+++ resolved
@@ -3359,17 +3359,8 @@
   return suffix;
 }
 
-<<<<<<< HEAD
-static bool isDeclareTargetLink(Value value) {
-  Operation *op = value.getDefiningOp();
-  if (auto addrCast = llvm::dyn_cast_if_present<LLVM::AddrSpaceCastOp>(op))
-    op = addrCast->getOperand(0).getDefiningOp();
-
-  if (auto addressOfOp = llvm::dyn_cast_if_present<LLVM::AddressOfOp>(op)) {
-=======
 static bool isDeclareTargetLink(mlir::Value value) {
   if (auto addressOfOp = value.getDefiningOp<LLVM::AddressOfOp>()) {
->>>>>>> 21774489
     auto modOp = addressOfOp->getParentOfType<mlir::ModuleOp>();
     Operation *gOp = modOp.lookupSymbol(addressOfOp.getGlobalName());
     if (auto declareTargetGlobal =
