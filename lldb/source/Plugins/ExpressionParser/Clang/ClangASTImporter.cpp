--- conflicted
+++ resolved
@@ -383,31 +383,10 @@
 
   const clang::Type::TypeClass type_class = qual_type->getTypeClass();
   switch (type_class) {
-<<<<<<< HEAD
-  case clang::Type::Record: {
-    const clang::CXXRecordDecl *cxx_record_decl =
-        qual_type->getAsCXXRecordDecl();
-    if (cxx_record_decl) {
-      if (GetDeclOrigin(cxx_record_decl).Valid())
-        return true;
-    }
-  } break;
-
-  case clang::Type::Enum: {
-    clang::EnumDecl *enum_decl =
-        llvm::cast<clang::EnumType>(qual_type)->getDecl();
-    if (enum_decl) {
-      if (GetDeclOrigin(enum_decl).Valid())
-        return true;
-    }
-  } break;
-
-=======
   case clang::Type::Record:
     return CanImport(qual_type->getAsCXXRecordDecl());
   case clang::Type::Enum:
     return CanImport(llvm::cast<clang::EnumType>(qual_type)->getOriginalDecl());
->>>>>>> 9c361cc0
   case clang::Type::ObjCObject:
   case clang::Type::ObjCInterface: {
     const clang::ObjCObjectType *objc_class_type =
